!>
!! Provide an implementation of the ocean forcing.
!!
!! Provide an implementation of the parameters used for surface forcing
!! of the hydrostatic ocean model.
!!
!! @author Peter Korn, MPI
!! @author Stephan Lorenz, MPI
!!
!! @par Revision History
!!  Original version by Peter Korn, MPI-M (2009)
!!  Modification by Stephan Lorenz, MPI-M:
!!   - renaming and adjustment to ocean domain and patch_oce (2010-06)
!!   - for parallel ocean: 3-dim ocean grid in v_base        (2011-07)
!!   - adding OMIP fluxes for sea ice                        (2011-09)
!!   - restructuring code                                    (2014-03)
!!
!! @par Copyright and License
!!
!! This code is subject to the DWD and MPI-M-Software-License-Agreement in
!! its most recent form.
!! Please see the file LICENSE in the root of the source tree for this code.
!! Where software is supplied by third parties, it is indicated in the
!! headers of the routines.
!!
MODULE mo_ocean_bulk
!-------------------------------------------------------------------------
!
!    ProTeX FORTRAN source: Style 2
!    modified for ICON project, DWD/MPI-M 2007
!
!-------------------------------------------------------------------------
!
USE mo_kind,                ONLY: wp
USE mo_parallel_config,     ONLY: nproma
USE mo_run_config,          ONLY: dtime, ltimer
USE mo_sync,                ONLY: sync_c, sync_patch_array, global_sum_array
USE mo_timer,               ONLY: timer_start, timer_stop, timer_coupling
USE mo_io_units,            ONLY: filename_max
USE mo_mpi,                 ONLY: my_process_is_stdio, p_io, p_bcast, p_comm_work_test, p_comm_work
USE mo_parallel_config,     ONLY: p_test_run
USE mo_read_interface,      ONLY: openInputFile, closeFile, t_stream_id, &
  &                               onCells, read_2D_time, read_3D
USE mo_datetime,            ONLY: t_datetime
USE mo_time_config,         ONLY: time_config
USE mo_ext_data_types,      ONLY: t_external_data
USE mo_ocean_ext_data,      ONLY: ext_data
USE mo_grid_config,         ONLY: nroot
USE mo_ocean_nml,           ONLY: iforc_oce, forcing_timescale, relax_analytical_type,  &
  &                               no_tracer, n_zlev, basin_center_lat,                  &
  &                               basin_center_lon, basin_width_deg, basin_height_deg,  &
  &                               para_surfRelax_Temp, type_surfRelax_Temp,             &
  &                               para_surfRelax_Salt, type_surfRelax_Salt,             &
  &                               No_Forcing, Analytical_Forcing, OMIP_FluxFromFile,    &
  &                               Atmo_FluxFromFile, Coupled_FluxFromAtmo, Coupled_FluxFromFile, &
  &                               i_sea_ice, forcing_enable_freshwater, zero_freshwater_flux,    &
  &                               forcing_set_runoff_to_zero,           &
  &                               forcing_windstress_u_type,            &
  &                               forcing_windstress_v_type,            &
  &                               forcing_fluxes_type,                  &
  &                               atmos_flux_analytical_type, atmos_precip_const, &  ! atmos_evap_constant
  &                               atmos_SWnet_const, atmos_LWnet_const, atmos_lat_const, atmos_sens_const, &
  &                               atmos_SWnetw_const, atmos_LWnetw_const, atmos_latw_const, atmos_sensw_const, &
<<<<<<< HEAD
  &                               limit_elevation, limit_seaice, seaice_limit, l_relaxsal_ice, initial_temperature_type
=======
  &                               limit_elevation, l_relaxsal_ice
>>>>>>> 31ae633a
USE mo_dynamics_config,     ONLY: nold
USE mo_model_domain,        ONLY: t_patch, t_patch_3D
USE mo_util_dbg_prnt,       ONLY: dbg_print
USE mo_dbg_nml,             ONLY: idbg_mxmn
USE mo_ocean_types,         ONLY: t_hydro_ocean_state
USE mo_exception,           ONLY: finish, message, message_text
USE mo_math_constants,      ONLY: pi, deg2rad, rad2deg
USE mo_physical_constants,  ONLY: rho_ref, als, alv, tmelt, tf, mu, clw, albedoW_sim, rhos, stbo, zemiss_def
USE mo_impl_constants,      ONLY: max_char_length, sea_boundary, MIN_DOLIC
USE mo_math_utilities,      ONLY: gvec2cvec
USE mo_grid_subset,         ONLY: t_subset_range, get_index_range
USE mo_sea_ice_types,       ONLY: t_sea_ice, t_sfc_flx, t_atmos_fluxes, t_atmos_for_ocean
USE mo_operator_ocean_coeff_3d,ONLY: t_operator_coeff
USE mo_sea_ice,             ONLY: calc_bulk_flux_ice, calc_bulk_flux_oce, ice_slow, ice_fast
USE mo_sea_ice_refactor,    ONLY: ice_slow_slo
USE mo_sea_ice_nml,         ONLY: use_constant_tfreez, i_therm_slo

USE mo_ocean_coupling,      ONLY: couple_ocean_toatmo_fluxes

IMPLICIT NONE

! required for reading netcdf files
INCLUDE 'netcdf.inc'

PRIVATE

! Public interface
PUBLIC  :: update_surface_flux
PUBLIC  :: apply_surface_relaxation

! private routines
PRIVATE :: update_flux_analytical
PRIVATE :: update_flux_fromFile
PRIVATE :: update_flux_from_atm_flx
PRIVATE :: update_relaxation_flux
PRIVATE :: update_surface_relaxation
PRIVATE :: read_forc_data_oce
PRIVATE :: balance_elevation

CHARACTER(len=12)           :: str_module    = 'oceBulk     '  ! Output of module for 1 line debug
INTEGER                     :: idt_src       = 1               ! Level of detail for 1 line debug
REAL(wp), PARAMETER         :: seconds_per_month = 2.592e6_wp  ! TODO: use real month length

CONTAINS

  !-------------------------------------------------------------------------
  !
  !>
  !! Update surface flux forcing for hydrostatic ocean
  !!
  !!
  !! @par Revision History
  !! Initial release by Stephan Lorenz, MPI-M (2010-07)
  !
!<Optimize_Used>
  SUBROUTINE update_surface_flux(p_patch_3D, p_os, p_as, p_ice, atmos_fluxes, p_sfc_flx, jstep, datetime, p_op_coeff)

    TYPE(t_patch_3D ),TARGET, INTENT(IN)        :: p_patch_3D
    TYPE(t_hydro_ocean_state)                   :: p_os
    TYPE(t_atmos_for_ocean)                     :: p_as
    TYPE(t_atmos_fluxes)                        :: atmos_fluxes
    TYPE(t_sea_ice)                             :: p_ice
    TYPE(t_sfc_flx)                             :: p_sfc_flx
    INTEGER, INTENT(IN)                         :: jstep
    TYPE(t_datetime), INTENT(INOUT)             :: datetime
    TYPE(t_operator_coeff),   INTENT(IN)        :: p_op_coeff
    !
    ! local variables
    CHARACTER(LEN=max_char_length), PARAMETER :: routine = 'mo_ocean_bulk:update_surface_flux'
    INTEGER               :: jc, jb, trac_no
    INTEGER               :: i_startidx_c, i_endidx_c
    REAL(wp)              :: dsec, z_smax
    REAL(wp)              :: Tfw(nproma,p_patch_3D%p_patch_2D(1)%alloc_cell_blocks)
    REAL(wp)              :: s_top_inter(nproma,p_patch_3D%p_patch_2D(1)%alloc_cell_blocks)
    REAL(wp)              :: zUnderIceOld(nproma,p_patch_3D%p_patch_2D(1)%alloc_cell_blocks)
    REAL(wp)              :: zUnderIceIni(nproma,p_patch_3D%p_patch_2D(1)%alloc_cell_blocks)
    REAL(wp)              :: zUnderIcetst(nproma,p_patch_3D%p_patch_2D(1)%alloc_cell_blocks)
    REAL(wp)              :: zUnderIcetsx(nproma,p_patch_3D%p_patch_2D(1)%alloc_cell_blocks)
    REAL(wp), POINTER     :: t_top(:,:), s_top(:,:)

    TYPE(t_patch), POINTER:: p_patch 
    TYPE(t_subset_range), POINTER :: all_cells, cells_in_domain

    IF (iforc_oce == No_Forcing) RETURN
    !-----------------------------------------------------------------------
    p_patch         => p_patch_3D%p_patch_2D(1)
    all_cells       => p_patch%cells%all
    cells_in_domain => p_patch%cells%in_domain
    !-----------------------------------------------------------------------
    s_top => NULL()
    IF (no_tracer>=1) t_top => p_os%p_prog(nold(1))%tracer(:,1,:,1)
    IF (no_tracer>=2) THEN 
      s_top => p_os%p_prog(nold(1))%tracer(:,1,:,2)
      s_top_inter(:,:)  = s_top(:,:)
    ELSE
      s_top_inter(:,:)  = 0.0_wp
    ENDIF
    zUnderIceOld(:,:) = 0.0_wp
    zUnderIceIni(:,:) = 0.0_wp
    zUnderIcetst(:,:) = 0.0_wp
    zUnderIcetsx(:,:) = 0.0_wp
    !-------------------------------------------------------------------------
    ! Set surface boundary conditions to zero
    !  #slo# 2014-05-08 to set heat flux to zero is not compatible with old update_relaxation_flux(1)
    atmos_fluxes%topBoundCond_Temp_vdiff(:,:)                  = 0.0_wp
    If (no_tracer>1) atmos_fluxes%topBoundCond_Salt_vdiff(:,:) = 0.0_wp

    !-----------------------------------------------------------------------
    !  (1) get surface fluxes from outside: analytic, file, coupling
    !-----------------------------------------------------------------------
    !-----------------------------------------------------------------------
    ! Calculate relaxation fluxes to surface boundary condition
    !  - diagnosed heat and freshwater fluxes are added to total fluxes
    !  - relaxation is independent of other fluxes
    IF (type_surfRelax_Temp >= 1) THEN
      trac_no = 1   !  tracer no 1: temperature
      CALL update_surface_relaxation(p_patch_3D, p_os, p_ice, atmos_fluxes, trac_no)


      !  apply restoring to temperature directly
      !  #slo# 2014-05-09 - use new parameter for applying tracer or flux relaxation
      CALL apply_surface_relaxation(p_patch_3D, p_os, atmos_fluxes, trac_no)

      ! #slo# 2014-05-09: activate relaxation through adding diagnosed heat flux to boundary condition:
      ! this is alternative to call apply_surface_relaxation(1) above: 
      !  - not yet implemented because HeatFlux_Total is not yet correct before call ice
      ! atmos_fluxes%HeatFlux_Total(:,:) = atmos_fluxes%HeatFlux_Total(:,:) + atmos_fluxes%HeatFlux_Relax(:,:)

      ! #slo# 2014-05-08: old formulation, was not active in OMIP or coupled
      !CALL update_relaxation_flux(p_patch_3D, p_as, p_os, p_ice, atmos_fluxes, trac_no)

    END IF

    IF (type_surfRelax_Salt >= 1 .AND. no_tracer >1) THEN
      trac_no = 2   !  tracer no 2: salinity
      CALL update_surface_relaxation(p_patch_3D, p_os, p_ice, atmos_fluxes, trac_no)

      !  apply restoring to temperature directly
      !  #slo# 2014-05-09 - use new parameter for applying tracer or flux relaxation
      CALL apply_surface_relaxation(p_patch_3D, p_os, atmos_fluxes, trac_no)

      ! #slo# 2014-05-09: activate relaxation through adding diagnosed freshwater flux to boundary condition:
      ! this is alternative to call apply_surface_relaxation(2) above: 
      !  - not yet implemented because FrshFlux_Total is not yet correct before call ice
      !  - but it is activated for height equation below
      ! atmos_fluxes%FrshFlux_TotalSalt(:,:)  = atmos_fluxes%FrshFlux_TotalSalt(:,:) +  atmos_fluxes%FrshFlux_Relax(:,:) 

    ENDIF

    ! Calculate the sea surface freezing temperature
    !  #slo# 2014-11: this should be done in init and before and after changing SSS by sea-ice, only!

    IF ( no_tracer < 2 .OR. use_constant_tfreez ) THEN
      Tfw(:,:) = Tf
    ELSE
      Tfw(:,:) = -mu*s_top(:,:)
    ENDIF

    ! first CASE: read in fluxes (analytic, input file, coupling) ! {{{
    SELECT CASE (iforc_oce)

    CASE (No_Forcing)                !  10

      ! CALL message(TRIM(routine), 'No  forcing applied' )
      CONTINUE

    CASE (Analytical_Forcing)        !  11

      !  Driving the ocean with analytically calculated fluxes
      CALL update_flux_analytical(p_patch_3D, p_os, atmos_fluxes)

    CASE (OMIP_FluxFromFile)         !  12

      !  Driving the ocean with OMIP (no NCEP activated anymore):
      !   1) read OMIP data (read relaxation data, type_surfRelax_Temp=2)
      CALL update_flux_fromFile(p_patch_3D, p_as, jstep, datetime, p_op_coeff)

    CASE (Atmo_FluxFromFile)                                          !  13

      ! 1) Read field data from file
      ! 2) CALL calc_atm_fluxes_from_bulk (p_patch, p_as, p_os, p_ice, atmos_fluxes)
      ! 3) CALL update_flux_from_atm_flx(p_patch, p_as, p_os, p_ice, atmos_fluxes, p_sfc_flx)

      CALL message(TRIM(routine), 'STOP: Ocean Forcing option 13 not implemented yet' )
      CALL finish(TRIM(routine), 'CHOSEN FORCING OPTION NOT SUPPORTED - TERMINATE')

    CASE (Coupled_FluxFromAtmo)                                       !  14

      !  Driving the ocean in a coupled mode:
      !  atmospheric fluxes drive the ocean; fluxes are calculated by atmospheric model
      !  use atmospheric fluxes directly, i.e. avoid call to "calc_atm_fluxes_from_bulk"
      !  and do a direct assignment of atmospheric state to surface fluxes.
      !
      CALL couple_ocean_toatmo_fluxes(p_patch_3D, p_os, p_ice, atmos_fluxes, jstep, datetime)

    CASE (Coupled_FluxFromFile)                                       !  15
      !1) bulk formula to atmospheric state and proceed as above, the only distinction
      !   to OMIP is that atmospheric info is coming from model rather than file

      CALL message(TRIM(routine), 'STOP: Ocean Forcing option 15 not implemented yet' )
      CALL finish(TRIM(routine), 'CHOSEN FORCING OPTION NOT SUPPORTED - TERMINATE')

    CASE DEFAULT

      CALL message(TRIM(routine), 'STOP: Ocean Forcing option not implemented' )
      CALL finish(TRIM(routine), 'CHOSEN FORCING OPTION DOES NOT EXIST - TERMINATE')

    END SELECT
    ! }}}

      IF (zero_freshwater_flux) THEN
        p_as%FrshFlux_Precipitation(:,:) = 0.0_wp
        p_as%FrshFlux_Runoff       (:,:) = 0.0_wp
      ENDIF

    !-----------------------------------------------------------------------
    !  (2) provide atmospheric feedback suitable for the surface model (incl. sea ice):
    !    analytic, apply bulk formula (OMIP), coupling rel. adjustments
    !----------------------------------------------------------------------- {{{
    ! #slo# 2014-05-02:  Comments on status
    !   - a clearly defined interface to the call of ice_fast and ice_slow is missing
    !   - different heat/freshwater/windstress fluxes are provided on p_as, atmos_fluxes, p_sfc_flx
    !     which are used at least partly for both, input and output to sea ice thermodynamics
    !   - for Analytical_Forcing we don't have any definition of necessary fluxes
    !     for calls  to bulk formula and/or to sea ice
    !   - for Coupled_FluxFromAtmo the fluxes are still included in sbrt couple_ocean_toatmo_fluxes
    !     and should be moved to here
    SELECT CASE (iforc_oce)

    CASE (Analytical_Forcing)        !  11

      IF (forcing_enable_freshwater) THEN

        !  provide constant water fluxes
        IF (atmos_flux_analytical_type >= 101) THEN
          p_as%FrshFlux_Precipitation        (:,:) = atmos_precip_const
          atmos_fluxes%FrshFlux_Precipitation(:,:) = p_as%FrshFlux_Precipitation(:,:)
    !     p_as%FrshFlux_Evaporation          (:,:) = atmos_evap_const
    !     atmos_fluxes%FrshFlux_Evaporation  (:,:) = p_as%FrshFlux_Evaporation  (:,:)
          atmos_fluxes%latw                  (:,:) = atmos_latw_const
        ENDIF

        ! hack for adjusting Tsurf before timestep 1:
        IF (atmos_flux_analytical_type == 102) p_ice%Tsurf(:,:,:) = 0.0_wp

        ! under sea ice evaporation is neglected, atmos_fluxes%latw is flux in the absence of sea ice
        ! TODO: evaporation of ice and snow must be implemented
        atmos_fluxes%FrshFlux_Evaporation(:,:) = atmos_fluxes%latw(:,:) / (alv*rho_ref)
        atmos_fluxes%FrshFlux_Runoff(:,:)      = p_as%FrshFlux_Runoff(:,:)
        atmos_fluxes%FrshFlux_TotalOcean(:,:)  = p_patch_3d%wet_c(:,1,:)*( 1.0_wp-p_ice%concSum(:,:) ) * &
          &                                  ( p_as%FrshFlux_Precipitation(:,:) + atmos_fluxes%FrshFlux_Evaporation(:,:) )
        
        ! Precipitation on ice is snow when we're below the freezing point
        !  #slo# 2015-01: comments
        !  - full precipitation from atmosphere is used as rain or snowfall rprecw/rpreci for sea ice model
        !  - rprecw, rpreci are water equivalent over whole grid-area
        !  - TODO: omit rpreci/rprecw and use directly in sea ice: atmos_fluxes%FrshFlux_Precipitation/Evaporation/Snowfall
        WHERE ( ALL( p_ice%Tsurf(:,:,:) < 0._wp, 2 ) )
          atmos_fluxes%rpreci(:,:) = p_as%FrshFlux_Precipitation(:,:)
          atmos_fluxes%rprecw(:,:) = 0._wp
        ELSEWHERE
          atmos_fluxes%rpreci(:,:) = 0._wp
          atmos_fluxes%rprecw(:,:) = p_as%FrshFlux_Precipitation(:,:)
        ENDWHERE

      ENDIF

      ! not more yet - provide fluxes for call of sea ice model (e.g. oce_test_numeric)
      ! settings in init_ocean_forcing() - windstress and relaxation ONLY

    CASE (OMIP_FluxFromFile)         !  12

      ! put wind-stress into atmos_fluxes for later inport to p_sfc_flx, which where done in update_flux_fromFile
      atmos_fluxes%topBoundCond_windStress_u(:,:) = p_as%topBoundCond_windStress_u(:,:)
      atmos_fluxes%topBoundCond_windStress_v(:,:) = p_as%topBoundCond_windStress_v(:,:)

      ! assign wind-stress directly to p_sfc_flx in case of reading omip wind-stress only (no other fluxes)
      !  TODO: use_windstress_only should be set accordingly
      IF (forcing_windstress_u_type > 0 .AND. forcing_windstress_u_type < 101 ) &
        & p_sfc_flx%topBoundCond_windStress_u(:,:) = atmos_fluxes%topBoundCond_windStress_u(:,:)
      IF (forcing_windstress_v_type > 0 .AND. forcing_windstress_v_type < 101 ) &
        & p_sfc_flx%topBoundCond_windStress_v(:,:) = atmos_fluxes%topBoundCond_windStress_v(:,:)

      !IF (iforc_type == 2 .OR. iforc_type == 5) THEN                         !  OMIP or NCEP
      !IF (forcing_fluxes_type > 0 .AND. forcing_fluxes_type < 101 ) THEN      !  TODO: cleanup

      ! put things from the file into atmos_fluxes for later inport to p_sfc_flx, which where done in update_flux_fromFile
      atmos_fluxes%FrshFlux_Precipitation(:,:)    = p_as%FrshFlux_Precipitation(:,:)
      !atmos_fluxes%FrshFlux_Evaporation(:,:)      = p_as%FrshFlux_Evaporation(:,:)
      atmos_fluxes%FrshFlux_Runoff(:,:)           = p_as%FrshFlux_Runoff(:,:)
      atmos_fluxes%data_SurfRelax_Temp(:,:)       = p_as%data_SurfRelax_Temp(:,:)
      !atmos_fluxes%data_SurfRelax_Salt(:,:)      = p_as%data_SurfRelax_Salt(:,:)

      CALL dbg_print('UpdSfcBeg: SST',t_top,str_module, 3, in_subset=p_patch%cells%owned)
      CALL dbg_print('UpdSfcBeg:p_as%windStr-u',p_as%topBoundCond_windStress_u, str_module, 4, in_subset=p_patch%cells%owned)
      CALL dbg_print('UpdSfcBeg:atmflx%stress_xw',atmos_fluxes%stress_xw, str_module, 4, in_subset=p_patch%cells%owned)
      CALL dbg_print('UpdSfcBeg:atmflx%windStr-u',atmos_fluxes%topBoundCond_windStress_u, &
        &  str_module, 4, in_subset=p_patch%cells%owned)
      CALL dbg_print('UpdSfcBeg:sfcflx%windStr-u',p_sfc_flx%topBoundCond_windStress_u, &
        &  str_module, 4, in_subset=p_patch%cells%owned)

      ! bulk formula for heat flux are calculated globally using specific OMIP or NCEP fluxes
      CALL calc_bulk_flux_oce(p_patch, p_as, p_os , atmos_fluxes, datetime)

      ! #slo# 2014-04-30: identical results after this call for i_sea_ice=0
      IF (i_sea_ice >= 1) CALL calc_bulk_flux_ice(p_patch, p_as, p_ice, atmos_fluxes, datetime)

      ! evaporation results from latent heat flux, as provided by bulk formula using OMIP fluxes
      IF (forcing_enable_freshwater) THEN

        ! under sea ice evaporation is neglected, atmos_fluxes%latw is flux in the absence of sea ice
        ! TODO: evaporation of ice and snow must be implemented
        atmos_fluxes%FrshFlux_Evaporation(:,:) = atmos_fluxes%latw(:,:) / (alv*rho_ref)
        atmos_fluxes%FrshFlux_Runoff(:,:)      = p_as%FrshFlux_Runoff(:,:)
        atmos_fluxes%FrshFlux_TotalOcean(:,:)  = p_patch_3d%wet_c(:,1,:)*( 1.0_wp-p_ice%concSum(:,:) ) * &
          &                                  ( p_as%FrshFlux_Precipitation(:,:) + atmos_fluxes%FrshFlux_Evaporation(:,:) )
        
        ! Precipitation on ice is snow when we're below the freezing point
        ! TODO: use 10 m temperature, not Tsurf - Also, do this in calc_bulk_flux_oce and calc_bulk_flux_ice
        !  #slo# 2015-01: comments
        !  - full precipitation from atmosphere is used as rain or snowfall rprecw/rpreci for sea ice model
        !  - rprecw, rpreci are water equivalent over whole grid-area
        WHERE ( ALL( p_ice%Tsurf(:,:,:) < 0._wp, 2 ) )
          atmos_fluxes%rpreci(:,:) = p_as%FrshFlux_Precipitation(:,:)
          atmos_fluxes%rprecw(:,:) = 0._wp
        ELSEWHERE
          atmos_fluxes%rpreci(:,:) = 0._wp
          atmos_fluxes%rprecw(:,:) = p_as%FrshFlux_Precipitation(:,:)
        ENDWHERE

        ! TODO:
        !  - specify evaporation over snow/ice/water differently
        !    currently, evaporation is considered over open water only

      ENDIF

      IF (zero_freshwater_flux) THEN
        ! since latw<>0. we must set evap and TotalOcean again to zero:
        atmos_fluxes%FrshFlux_Evaporation(:,:) = 0.0_wp
        atmos_fluxes%FrshFlux_TotalOcean(:,:)  = 0.0_wp
      ENDIF

    CASE (Coupled_FluxFromAtmo)      !  14

      ! atmos_fluxes is dircetly used in the coupling
        atmos_fluxes%SWnetw (:,:)   = atmos_fluxes%HeatFlux_ShortWave(:,:)
        atmos_fluxes%LWnetw (:,:)   = atmos_fluxes%HeatFlux_LongWave (:,:)
        atmos_fluxes%sensw  (:,:)   = atmos_fluxes%HeatFlux_Sensible (:,:)
        atmos_fluxes%latw   (:,:)   = atmos_fluxes%HeatFlux_Latent   (:,:)

      IF (zero_freshwater_flux) THEN
        atmos_fluxes%FrshFlux_Precipitation(:,:) = 0.0_wp
        atmos_fluxes%FrshFlux_SnowFall     (:,:) = 0.0_wp
        atmos_fluxes%FrshFlux_Evaporation  (:,:) = 0.0_wp
        atmos_fluxes%FrshFlux_Runoff       (:,:) = 0.0_wp
      ENDIF
     
      ! Precipitation on ice is snow when we're below the freezing point
        WHERE ( ALL( p_ice%Tsurf(:,:,:) < 0._wp, 2 ) )
          atmos_fluxes%rpreci(:,:) = atmos_fluxes%FrshFlux_SnowFall(:,:)
          atmos_fluxes%rprecw(:,:) = atmos_fluxes%FrshFlux_Precipitation(:,:)
        ELSEWHERE
          atmos_fluxes%rpreci(:,:) = 0._wp
          atmos_fluxes%rprecw(:,:) = atmos_fluxes%FrshFlux_Precipitation(:,:) + atmos_fluxes%FrshFlux_SnowFall(:,:)
        ENDWHERE
      ! END IF  !  sea ice

    END SELECT
    ! }}}

    !---------DEBUG DIAGNOSTICS-------------------------------------------
    CALL dbg_print('aftAtmFB: Precipitation', atmos_fluxes%FrshFlux_Precipitation,str_module, 3, in_subset=p_patch%cells%owned)
    CALL dbg_print('aftAtmFB: Evaporation'  , atmos_fluxes%FrshFlux_Evaporation  ,str_module, 3, in_subset=p_patch%cells%owned)
    CALL dbg_print('aftAtmFB: Runoff'       , atmos_fluxes%FrshFlux_Runoff       ,str_module, 3, in_subset=p_patch%cells%owned)
    CALL dbg_print('aftAtmFB: TotalOcean'   , atmos_fluxes%FrshFlux_TotalOcean   ,str_module, 3, in_subset=p_patch%cells%owned)
    CALL dbg_print('aftAtmFB: rprecw'       , atmos_fluxes%rprecw                ,str_module, 4, in_subset=p_patch%cells%owned)
    CALL dbg_print('aftAtmFB: rpreci'       , atmos_fluxes%rpreci                ,str_module, 4, in_subset=p_patch%cells%owned)
    !---------------------------------------------------------------------

    !-----------------------------------------------------------------------
    !  (3) call surface model: sea ice
    !-----------------------------------------------------------------------

    IF (i_sea_ice==0) THEN
      p_ice%zUnderIce(:,:) = (p_patch_3D%p_patch_1D(1)%prism_thick_flat_sfc_c(:,1,:)+p_os%p_prog(nold(1))%h(:,:))
    ENDIF
    zUnderIceIni(:,:) = p_ice%zUnderIce(:,:)

    SELECT CASE (iforc_oce)

    CASE (Analytical_Forcing)        !  11
      !========================================================================
      ! CALL SEA ICE ONLY {{{
      IF (i_sea_ice >= 1) THEN

        ! provide dLWdt
        atmos_fluxes%dLWdT (:,:,:)  = -4._wp*zemiss_def*stbo*(p_ice%tsurf(:,:,:)-tmelt)**3

        !---------DEBUG DIAGNOSTICS-------------------------------------------
        CALL dbg_print('AnlFor: bef.fast: hi     ',p_ice%hi       ,str_module,3, in_subset=p_patch%cells%owned)
        CALL dbg_print('AnlFor: bef.fast: hs     ',p_ice%hs       ,str_module,3, in_subset=p_patch%cells%owned)
        CALL dbg_print('AnlFor: bef.fast: conc   ',p_ice%conc     ,str_module,3, in_subset=p_patch%cells%owned)
        CALL dbg_print('AnlFor: bef.fast: concSum',p_ice%concSum  ,str_module,4, in_subset=p_patch%cells%owned)
        CALL dbg_print('AnlFor: bef.fast: T1     ',p_ice%t1       ,str_module,4, in_subset=p_patch%cells%owned)
        CALL dbg_print('AnlFor: bef.fast: T2     ',p_ice%t2       ,str_module,4, in_subset=p_patch%cells%owned)
        CALL dbg_print('AnlFor: bef.fast: Tsurf  ',p_ice%tsurf    ,str_module,3, in_subset=p_patch%cells%owned)
        CALL dbg_print('AnlFor: bef.fast: Qtop   ',p_ice%Qtop     ,str_module,4, in_subset=p_patch%cells%owned)
        CALL dbg_print('AnlFor: bef.fast: Qbot   ',p_ice%Qbot     ,str_module,4, in_subset=p_patch%cells%owned)
        CALL dbg_print('AnlFor: bef.fast: dLWdT  ',atmos_fluxes%dLWdT,     str_module,4, in_subset=p_patch%cells%owned)
        CALL dbg_print('AnlFor: bef.fast: albvdir',atmos_fluxes%albvisdir ,str_module,4, in_subset=p_patch%cells%owned)
        CALL dbg_print('AnlFor: bef.fast: SST    ',p_os%p_prog(nold(1))%tracer(:,1,:,1), &
          &                                         str_module, 4, in_subset=p_patch%cells%owned)
        !---------------------------------------------------------------------

        DO jb = all_cells%start_block, all_cells%end_block
          CALL get_index_range(all_cells, jb, i_startidx_c, i_endidx_c)
          CALL ice_fast(i_startidx_c, i_endidx_c, nproma, p_ice%kice, dtime, &
            &   p_ice% Tsurf(:,:,jb),   &
            &   p_ice% T1   (:,:,jb),   &
            &   p_ice% T2   (:,:,jb),   &
            &   p_ice% hi   (:,:,jb),   &
            &   p_ice% hs   (:,:,jb),   &
            &   p_ice% Qtop (:,:,jb),   &
            &   p_ice% Qbot (:,:,jb),   & 
            &   atmos_fluxes%SWnet  (:,:,jb),   &
            &   atmos_fluxes%lat(:,:,jb) + atmos_fluxes%sens(:,:,jb) + atmos_fluxes%LWnet(:,:,jb),   & 
            &   atmos_fluxes%dlatdT(:,:,jb) + atmos_fluxes%dsensdT(:,:,jb) + atmos_fluxes%dLWdT(:,:,jb),   & 
            &   Tfw         (:,  jb),   &
            &   atmos_fluxes%albvisdir(:,:,jb), &
            &   atmos_fluxes%albvisdif(:,:,jb), &
            &   atmos_fluxes%albnirdir(:,:,jb), &
            &   atmos_fluxes%albnirdif(:,:,jb), &
            &   doy=datetime%yeaday)
        ENDDO

        IF (atmos_flux_analytical_type == 102) THEN
          p_ice%Qtop(:,1,:) = atmos_SWnet_const
          p_ice%Qbot(:,1,:) = 0.0_wp
        ENDIF

        IF (atmos_flux_analytical_type == 103) THEN
          p_ice%Qtop(:,1,:) = 0.0_wp
          p_ice%Qbot(:,1,:) = atmos_sens_const
        ENDIF

        !---------DEBUG DIAGNOSTICS-------------------------------------------
        CALL dbg_print('AnlFor: bef.slow: hi     ',p_ice%hi       ,str_module,4, in_subset=p_patch%cells%owned)
        CALL dbg_print('AnlFor: bef.slow: hs     ',p_ice%hs       ,str_module,4, in_subset=p_patch%cells%owned)
        CALL dbg_print('AnlFor: bef.slow: conc   ',p_ice%conc     ,str_module,4, in_subset=p_patch%cells%owned)
        CALL dbg_print('AnlFor: bef.slow: concSum',p_ice%concSum  ,str_module,4, in_subset=p_patch%cells%owned)
        CALL dbg_print('AnlFor: bef.slow: T1     ',p_ice%t1       ,str_module,4, in_subset=p_patch%cells%owned)
        CALL dbg_print('AnlFor: bef.slow: T2     ',p_ice%t2       ,str_module,4, in_subset=p_patch%cells%owned)
        CALL dbg_print('AnlFor: bef.slow: Tsurf  ',p_ice%tsurf    ,str_module,4, in_subset=p_patch%cells%owned)
        CALL dbg_print('AnlFor: bef.slow: Qtop   ',p_ice%Qtop     ,str_module,4, in_subset=p_patch%cells%owned)
        CALL dbg_print('AnlFor: bef.slow: Qbot   ',p_ice%Qbot     ,str_module,4, in_subset=p_patch%cells%owned)
        CALL dbg_print('AnlFor: bef.slow: albvdir',atmos_fluxes%albvisdir ,str_module,4, in_subset=p_patch%cells%owned)
        CALL dbg_print('AnlFor: bef.slow: SST    ',p_os%p_prog(nold(1))%tracer(:,1,:,1), &
          &                                         str_module, 4, in_subset=p_patch%cells%owned)
        !---------------------------------------------------------------------

        IF (i_therm_slo==0) CALL ice_slow    (p_patch_3D, p_os, p_ice, atmos_fluxes, p_op_coeff)
        IF (i_therm_slo==1) CALL ice_slow_slo(p_patch_3D, p_os, p_ice, atmos_fluxes, p_op_coeff)

        ! provide total salinity forcing flux
        !IF ( forcing_enable_freshwater .AND. (iforc_type == 2 .OR. iforc_type == 5) ) THEN
        !IF ( forcing_enable_freshwater .AND. (forcing_fluxes_type > 0 .AND. forcing_fluxes_type < 101 ) ) THEN
        IF ( forcing_enable_freshwater) THEN

          atmos_fluxes%FrshFlux_TotalSalt(:,:) = atmos_fluxes%FrshFlux_Runoff(:,:) &
            &                          + atmos_fluxes%FrshFlux_TotalIce(:,:) &
            &                          + atmos_fluxes%FrshFlux_TotalOcean(:,:)

        ENDIF

        !---------DEBUG DIAGNOSTICS-------------------------------------------
        CALL dbg_print('AnlFor: aft.slow: hi     ',p_ice%hi       ,str_module,4, in_subset=p_patch%cells%owned)
        CALL dbg_print('AnlFor: aft.slow: conc   ',p_ice%conc     ,str_module,4, in_subset=p_patch%cells%owned)
        CALL dbg_print('AnlFor: aft.slow: concSum',p_ice%concSum  ,str_module,4, in_subset=p_patch%cells%owned)
        CALL dbg_print('AnlFor: aft.slow: T1     ',p_ice%t1       ,str_module,4, in_subset=p_patch%cells%owned)
        CALL dbg_print('AnlFor: aft.slow: T2     ',p_ice%t2       ,str_module,4, in_subset=p_patch%cells%owned)
        CALL dbg_print('AnlFor: aft.slow: Tsurf  ',p_ice%tsurf    ,str_module,4, in_subset=p_patch%cells%owned)
        CALL dbg_print('AnlFor: aft.slow: Qtop   ',p_ice%Qtop     ,str_module,4, in_subset=p_patch%cells%owned)
        CALL dbg_print('AnlFor: aft.slow: Qbot   ',p_ice%Qbot     ,str_module,4, in_subset=p_patch%cells%owned)
        CALL dbg_print('AnlFor: aft.slow: dLWdT  ',atmos_fluxes%dLWdT,     str_module,4, in_subset=p_patch%cells%owned)
        CALL dbg_print('AnlFor: aft.slow: sens   ',atmos_fluxes%sens      ,str_module,4, in_subset=p_patch%cells%owned)
        CALL dbg_print('AnlFor: aft.slow: albvdir',atmos_fluxes%albvisdir ,str_module,4, in_subset=p_patch%cells%owned)
        CALL dbg_print('AnlFor: aft.slow: SST    ',p_os%p_prog(nold(1))%tracer(:,1,:,1), &
          &                                         str_module, 4, in_subset=p_patch%cells%owned)
        !---------------------------------------------------------------------
      ENDIF
      ! }}}

    CASE (OMIP_FluxFromFile)         !  12

      IF (forcing_fluxes_type > 0 .AND. forcing_fluxes_type < 101 ) THEN      !  TODO: cleanup

        IF (i_sea_ice >= 1) THEN

          !---------DEBUG DIAGNOSTICS-------------------------------------------
          CALL dbg_print('FlxFil: bef.fast: hi     ',p_ice%hi       ,str_module,4, in_subset=p_patch%cells%owned)
          CALL dbg_print('FlxFil: bef.fast: hs     ',p_ice%hs       ,str_module,4, in_subset=p_patch%cells%owned)
          CALL dbg_print('FlxFil: bef.fast: conc   ',p_ice%conc     ,str_module,4, in_subset=p_patch%cells%owned)
          CALL dbg_print('FlxFil: bef.fast: concSum',p_ice%concSum  ,str_module,4, in_subset=p_patch%cells%owned)
          CALL dbg_print('FlxFil: bef.fast: T1     ',p_ice%t1       ,str_module,4, in_subset=p_patch%cells%owned)
          CALL dbg_print('FlxFil: bef.fast: T2     ',p_ice%t2       ,str_module,4, in_subset=p_patch%cells%owned)
          CALL dbg_print('FlxFil: bef.fast: Tsurf  ',p_ice%tsurf    ,str_module,4, in_subset=p_patch%cells%owned)
          CALL dbg_print('FlxFil: bef.fast: Qtop   ',p_ice%Qtop     ,str_module,4, in_subset=p_patch%cells%owned)
          CALL dbg_print('FlxFil: bef.fast: Qbot   ',p_ice%Qbot     ,str_module,4, in_subset=p_patch%cells%owned)
          CALL dbg_print('FlxFil: bef.fast: dLWdT  ',atmos_fluxes%dLWdT,     str_module,4, in_subset=p_patch%cells%owned)
          CALL dbg_print('FlxFil: bef.fast: albvdir',atmos_fluxes%albvisdir ,str_module,4, in_subset=p_patch%cells%owned)
          CALL dbg_print('FlxFil: bef.fast: SST    ',p_os%p_prog(nold(1))%tracer(:,1,:,1), &
            &                                         str_module, 4, in_subset=p_patch%cells%owned)
          !---------------------------------------------------------------------

          DO jb = all_cells%start_block, all_cells%end_block
            CALL get_index_range(all_cells, jb, i_startidx_c, i_endidx_c)
            CALL ice_fast(i_startidx_c, i_endidx_c, nproma, p_ice%kice, dtime, &
              &   p_ice% Tsurf(:,:,jb),   &
              &   p_ice% T1   (:,:,jb),   &
              &   p_ice% T2   (:,:,jb),   &
              &   p_ice% hi   (:,:,jb),   &
              &   p_ice% hs   (:,:,jb),   &
              &   p_ice% Qtop (:,:,jb),   &
              &   p_ice% Qbot (:,:,jb),   & 
              &   atmos_fluxes%SWnet  (:,:,jb),   &
              &   atmos_fluxes%lat(:,:,jb) + atmos_fluxes%sens(:,:,jb) + atmos_fluxes%LWnet(:,:,jb),   & 
              &   atmos_fluxes%dlatdT(:,:,jb) + atmos_fluxes%dsensdT(:,:,jb) + atmos_fluxes%dLWdT(:,:,jb),   & 
              &   Tfw         (:,  jb),   &
              &   atmos_fluxes%albvisdir(:,:,jb), &
              &   atmos_fluxes%albvisdif(:,:,jb), &
              &   atmos_fluxes%albnirdir(:,:,jb), &
              &   atmos_fluxes%albnirdif(:,:,jb), &
              &   doy=datetime%yeaday)
          ENDDO

          ! Ocean albedo model
          atmos_fluxes%albvisdirw = albedoW_sim
          atmos_fluxes%albvisdifw = albedoW_sim
          atmos_fluxes%albnirdirw = albedoW_sim
          atmos_fluxes%albnirdifw = albedoW_sim

          ! #slo# 2012-12:
          ! sum of flux from sea ice to the ocean is stored in p_sfc_flx%HeatFlux_Total
          ! diagnosis of 4 parts is stored in p_sfc_flx%HeatFlux_ShortWave/LongWave/Sensible/Latent
          ! this diagnosis is done in mo_sea_ice:upper_ocean_TS
          ! #slo# 2014-05: this should be moved to here, after call to sea ice
          ! 
          ! under ice the conductive heat flux is not yet stored specifically
          ! the sum HeatFlux_Total is aggregated and stored accordingly which cannot be done here

          !---------DEBUG DIAGNOSTICS-------------------------------------------
          CALL dbg_print('FlxFil: bef.slow: hi     ',p_ice%hi       ,str_module,4, in_subset=p_patch%cells%owned)
          CALL dbg_print('FlxFil: bef.slow: conc   ',p_ice%conc     ,str_module,4, in_subset=p_patch%cells%owned)
          CALL dbg_print('FlxFil: bef.slow: concSum',p_ice%concSum  ,str_module,4, in_subset=p_patch%cells%owned)
          CALL dbg_print('FlxFil: bef.slow: T1     ',p_ice%t1       ,str_module,4, in_subset=p_patch%cells%owned)
          CALL dbg_print('FlxFil: bef.slow: T2     ',p_ice%t2       ,str_module,4, in_subset=p_patch%cells%owned)
          CALL dbg_print('FlxFil: bef.slow: Tsurf  ',p_ice%tsurf    ,str_module,4, in_subset=p_patch%cells%owned)
          CALL dbg_print('FlxFil: bef.slow: Qtop   ',p_ice%Qtop     ,str_module,4, in_subset=p_patch%cells%owned)
          CALL dbg_print('FlxFil: bef.slow: Qbot   ',p_ice%Qbot     ,str_module,4, in_subset=p_patch%cells%owned)
          CALL dbg_print('FlxFil: bef.slow: albvdir',atmos_fluxes%albvisdir ,str_module,4, in_subset=p_patch%cells%owned)
          CALL dbg_print('FlxFil: bef.slow: SST    ',p_os%p_prog(nold(1))%tracer(:,1,:,1), &
            &                                         str_module, 4, in_subset=p_patch%cells%owned)
          !---------------------------------------------------------------------

          IF (i_therm_slo==0) CALL ice_slow    (p_patch_3D, p_os, p_ice, atmos_fluxes, p_op_coeff)
          IF (i_therm_slo==1) CALL ice_slow_slo(p_patch_3D, p_os, p_ice, atmos_fluxes, p_op_coeff)

          ! provide total salinity forcing flux
          !IF ( forcing_enable_freshwater .AND. (iforc_type == 2 .OR. iforc_type == 5) ) THEN
          !IF ( forcing_enable_freshwater .AND. (forcing_fluxes_type > 0 .AND. forcing_fluxes_type < 101 ) ) THEN
          IF ( forcing_enable_freshwater) THEN

            atmos_fluxes%FrshFlux_TotalSalt(:,:) = atmos_fluxes%FrshFlux_Runoff(:,:) &
              &                          + atmos_fluxes%FrshFlux_TotalIce(:,:) &
              &                          + atmos_fluxes%FrshFlux_TotalOcean(:,:)

          ENDIF

          !---------DEBUG DIAGNOSTICS-------------------------------------------
          CALL dbg_print('FlxFil: aft.slow: hi     ',p_ice%hi       ,str_module,4, in_subset=p_patch%cells%owned)
          CALL dbg_print('FlxFil: aft.slow: conc   ',p_ice%conc     ,str_module,4, in_subset=p_patch%cells%owned)
          CALL dbg_print('FlxFil: aft.slow: concSum',p_ice%concSum  ,str_module,4, in_subset=p_patch%cells%owned)
          CALL dbg_print('FlxFil: aft.slow: T1     ',p_ice%t1       ,str_module,4, in_subset=p_patch%cells%owned)
          CALL dbg_print('FlxFil: aft.slow: T2     ',p_ice%t2       ,str_module,4, in_subset=p_patch%cells%owned)
          CALL dbg_print('FlxFil: aft.slow: Tsurf  ',p_ice%tsurf    ,str_module,4, in_subset=p_patch%cells%owned)
          CALL dbg_print('FlxFil: aft.slow: Qtop   ',p_ice%Qtop     ,str_module,4, in_subset=p_patch%cells%owned)
          CALL dbg_print('FlxFil: aft.slow: Qbot   ',p_ice%Qbot     ,str_module,4, in_subset=p_patch%cells%owned)
          CALL dbg_print('FlxFil: aft.slow: albvdir',atmos_fluxes%albvisdir ,str_module,4, in_subset=p_patch%cells%owned)
          CALL dbg_print('FlxFil: aft.slow: SST    ',p_os%p_prog(nold(1))%tracer(:,1,:,1), &
            &                                         str_module, 4, in_subset=p_patch%cells%owned)
          !---------------------------------------------------------------------
         
        ELSE   !  no sea ice
         
          !  - apply wind stress to forcing variable since no ice_ocean_stress routine is called
          atmos_fluxes%topBoundCond_windStress_u(:,:) = atmos_fluxes%stress_xw(:,:)
          atmos_fluxes%topBoundCond_windStress_v(:,:) = atmos_fluxes%stress_yw(:,:)
         
          !  - no temperature relaxation
          type_surfRelax_Temp = 0   !  hack - for OMIP-type only

          !  - apply net surface heat flux in W/m2
          DO jb = all_cells%start_block, all_cells%end_block
            CALL get_index_range(all_cells, jb, i_startidx_c, i_endidx_c)
            DO jc = i_startidx_c, i_endidx_c
         
              IF (p_patch_3D%lsm_c(jc,1,jb) <= sea_boundary) THEN
                atmos_fluxes%HeatFlux_ShortWave(jc,jb) = atmos_fluxes%SWnetw(jc,jb) ! net SW radiation flux over water
                atmos_fluxes%HeatFlux_LongWave (jc,jb) = atmos_fluxes%LWnetw(jc,jb) ! net LW radiation flux over water
                atmos_fluxes%HeatFlux_Sensible (jc,jb) = atmos_fluxes%sensw (jc,jb) ! Sensible heat flux over water
                atmos_fluxes%HeatFlux_Latent   (jc,jb) = atmos_fluxes%latw  (jc,jb) ! Latent heat flux over water
              ELSE
                atmos_fluxes%HeatFlux_ShortWave(jc,jb) = 0.0_wp
                atmos_fluxes%HeatFlux_LongWave (jc,jb) = 0.0_wp
                atmos_fluxes%HeatFlux_Sensible (jc,jb) = 0.0_wp
                atmos_fluxes%HeatFlux_Latent   (jc,jb) = 0.0_wp
              END IF
         
            ENDDO
          ENDDO
         
          ! for the setup with bulk and without sea ice the threshold for temperature is set to constant Tf
          ! #slo# 2014-11: TODO: solve energy conservation here!
          WHERE (t_top(:,:) .LT. Tf)
            t_top(:,:) = Tf
          ENDWHERE
         
          ! sum of fluxes for ocean boundary condition
          atmos_fluxes%HeatFlux_Total(:,:) = atmos_fluxes%HeatFlux_ShortWave(:,:) + atmos_fluxes%HeatFlux_LongWave(:,:) &
            &                      + atmos_fluxes%HeatFlux_Sensible(:,:)  + atmos_fluxes%HeatFlux_Latent(:,:)

        ENDIF  !  sea ice

      ENDIF  !  fluxes_type=1 (>0 & <101)

    CASE (Coupled_FluxFromAtmo)      !  14
      ! call of sea ice model
      IF (i_sea_ice >= 1) THEN
   
        ! ice_fast is called from the atmosphere
        IF (i_therm_slo==0) CALL ice_slow    (p_patch_3D, p_os, p_ice, atmos_fluxes, p_op_coeff)
        IF (i_therm_slo==1) CALL ice_slow_slo(p_patch_3D, p_os, p_ice, atmos_fluxes, p_op_coeff)
        
        ! Sum of freshwater flux (for salt) over open ocean F = P - E + Snow (no runoff yet included??)
        atmos_fluxes%FrshFlux_TotalOcean(:,:) = p_patch_3d%wet_c(:,1,:)*( 1.0_wp-p_ice%concSum(:,:) ) * &
          &                                  (atmos_fluxes%FrshFlux_Precipitation(:,:) +                &
          &                                   atmos_fluxes%FrshFlux_Evaporation(:,:) +                  &
          &                                   atmos_fluxes%FrshFlux_SnowFall(:,:))
        atmos_fluxes%FrshFlux_TotalSalt(:,:)  =  atmos_fluxes%FrshFlux_TotalOcean(:,:) + atmos_fluxes%FrshFlux_TotalIce(:,:)
        ! sum of flux from sea ice to the ocean is stored in p_sfc_flx%HeatFlux_Total
        !  done in mo_sea_ice:upper_ocean_TS

      ELSE

        !  apply wind stress to forcing variable since no ice_ocean_stress routine is called
        atmos_fluxes%topBoundCond_windStress_u(:,:) = atmos_fluxes%stress_xw(:,:)
        atmos_fluxes%topBoundCond_windStress_v(:,:) = atmos_fluxes%stress_yw(:,:)

        ! #slo# 2014-11: no sea ice - no concSum defined?
        atmos_fluxes%FrshFlux_TotalOcean(:,:) = p_patch_3d%wet_c(:,1,:)*( 1.0_wp-p_ice%concSum(:,:) ) * &
          &                                 (atmos_fluxes%FrshFlux_Precipitation(:,:) +                 &
          &                                  atmos_fluxes%FrshFlux_Evaporation(:,:) +                   &
          &                                  atmos_fluxes%FrshFlux_SnowFall(:,:))
        atmos_fluxes%FrshFlux_TotalSalt(:,:)  = atmos_fluxes%FrshFlux_TotalOcean(:,:)

      ENDIF

    END SELECT

    !---------DEBUG DIAGNOSTICS-------------------------------------------
    CALL dbg_print('UpdSfc: aft.Bulk/Ice: hi' , p_ice%hi                 , str_module, 2, in_subset=p_patch%cells%owned)
    CALL dbg_print('UpdSfc: aft.Bulk/Ice: hs' , p_ice%hs                 , str_module, 2, in_subset=p_patch%cells%owned)
    CALL dbg_print('UpdSfc: aft.Bulk/Ice:conc', p_ice%conc               , str_module, 2, in_subset=p_patch%cells%owned)
    CALL dbg_print('UpdSfc: aFLx SW-flux'     , atmos_fluxes%HeatFlux_ShortWave    , str_module, 5, in_subset=p_patch%cells%owned)
    CALL dbg_print('UpdSfc: aFLx LW-flux'     , atmos_fluxes%HeatFlux_LongWave     , str_module, 5, in_subset=p_patch%cells%owned)
    CALL dbg_print('UpdSfc: aFLx Sens.  HF'   , atmos_fluxes%HeatFlux_Sensible     , str_module, 5, in_subset=p_patch%cells%owned)
    CALL dbg_print('UpdSfc: aFLx Latent HF'   , atmos_fluxes%HeatFlux_Latent       , str_module, 5, in_subset=p_patch%cells%owned)
    CALL dbg_print('UpdSfc: aFLx Total  HF'   , atmos_fluxes%HeatFlux_Total        , str_module, 5, in_subset=p_patch%cells%owned)
    CALL dbg_print('UpdSfc: Precipitation'    , atmos_fluxes%FrshFlux_Precipitation, str_module, 5, in_subset=p_patch%cells%owned)
    CALL dbg_print('UpdSfc: SnowFall'         , atmos_fluxes%FrshFlux_SnowFall     , str_module, 5, in_subset=p_patch%cells%owned)
    CALL dbg_print('UpdSfc: aFLx Evaporation' , atmos_fluxes%FrshFlux_Evaporation  , str_module, 5, in_subset=p_patch%cells%owned)
    CALL dbg_print('UpdSfc: aFlx TotalSalt'   , atmos_fluxes%FrshFlux_TotalSalt    , str_module, 5, in_subset=p_patch%cells%owned)
    CALL dbg_print('UpdSfc: aFlx TotalIce'    , atmos_fluxes%FrshFlux_TotalIce     , str_module, 5, in_subset=p_patch%cells%owned)
    CALL dbg_print('UpdSfc: aFlx TotalOcean'  , atmos_fluxes%FrshFlux_TotalOcean   , str_module, 5, in_subset=p_patch%cells%owned)
    !---------------------------------------------------------------------

    !-----------------------------------------------------------------------
    !  define the ocean top boundary conditions {{{
    !  (4) set resulting forcing fluxes for ocean using interface variables from sea ice/coupling/analytical:
    !    p_sfc_flx%HeatFlux_Total(:,:)       = p_ice_interface%heatOceI(:,:) + p_ice_interface%heatOceW(:,:) 
    !    p_sfc_flx%topBoundCond_windStress_u = p_ice_interface%windStress_u  !  modified in ice_slow
    !-----------------------------------------------------------------------
    ! fresh water
    p_sfc_flx%FrshFlux_Precipitation(:,:) = atmos_fluxes%FrshFlux_Precipitation(:,:)
    p_sfc_flx%FrshFlux_Evaporation(:,:)   = atmos_fluxes%FrshFlux_Evaporation(:,:)
    p_sfc_flx%FrshFlux_SnowFall(:,:)      = atmos_fluxes%FrshFlux_SnowFall(:,:)
    p_sfc_flx%FrshFlux_Runoff(:,:)        = atmos_fluxes%FrshFlux_Runoff(:,:)
    p_sfc_flx%FrshFlux_TotalSalt(:,:)     = atmos_fluxes%FrshFlux_TotalSalt(:,:)
    p_sfc_flx%FrshFlux_TotalIce(:,:)      = atmos_fluxes%FrshFlux_TotalIce(:,:)
    p_sfc_flx%FrshFlux_TotalOcean(:,:)    = atmos_fluxes%FrshFlux_TotalOcean(:,:)
    p_sfc_flx%FrshFlux_VolumeIce(:,:)     = atmos_fluxes%FrshFlux_VolumeIce(:,:)
  ! atmos_fluxes%FrshFlux_VolumeTotal - disassociated pointer
  ! p_sfc_flx%FrshFlux_VolumeTotal(:,:)   = atmos_fluxes%FrshFlux_VolumeTotal(:,:)
    ! Heat fluxes
    p_sfc_flx%HeatFlux_ShortWave(:,:)     = atmos_fluxes%HeatFlux_ShortWave(:,:)
    p_sfc_flx%HeatFlux_LongWave (:,:)     = atmos_fluxes%HeatFlux_LongWave (:,:)
    p_sfc_flx%HeatFlux_Sensible (:,:)     = atmos_fluxes%HeatFlux_Sensible (:,:)
    p_sfc_flx%HeatFlux_Latent   (:,:)     = atmos_fluxes%HeatFlux_Latent   (:,:)
    p_sfc_flx%HeatFlux_Total    (:,:)     = atmos_fluxes%HeatFlux_Total    (:,:)
    ! windstress
    p_sfc_flx%topBoundCond_windStress_u(:,:) = atmos_fluxes%topBoundCond_windStress_u(:,:)
    p_sfc_flx%topBoundCond_windStress_v(:,:) = atmos_fluxes%topBoundCond_windStress_v(:,:)
    ! surface relaxation
    p_sfc_flx%data_surfRelax_Temp(:,:)      = atmos_fluxes%data_surfRelax_Temp(:,:)
    p_sfc_flx%data_surfRelax_Salt(:,:)      = atmos_fluxes%data_surfRelax_Salt(:,:)
    p_sfc_flx%HeatFlux_Relax          (:,:) = atmos_fluxes%HeatFlux_Relax(:,:)
    p_sfc_flx%FrshFlux_Relax          (:,:) = atmos_fluxes%FrshFlux_Relax(:,:)
    p_sfc_flx%TempFlux_Relax          (:,:) = atmos_fluxes%TempFlux_Relax(:,:)
    p_sfc_flx%SaltFlux_Relax          (:,:) = atmos_fluxes%SaltFlux_Relax(:,:)
    p_sfc_flx%topBoundCond_Temp_vdiff (:,:) = atmos_fluxes%topBoundCond_Temp_vdiff(:,:)
  ! p_sfc_flx%topBoundCond_Salt_vdiff (:,:) = atmos_fluxes%topBoundCond_Salt_vdiff(:,:)
    ! changes to the liquid water column by the ice model
    p_sfc_flx%cellThicknessUnderIce         => atmos_fluxes%cellThicknessUnderIce
  
    !---------DEBUG DIAGNOSTICS-------------------------------------------
    CALL dbg_print('TopBC : windStr-u'    , p_sfc_flx%topBoundCond_windStress_u, str_module, 2, in_subset=p_patch%cells%owned)
    CALL dbg_print('TopBC : windStr-v'    , p_sfc_flx%topBoundCond_windStress_v, str_module, 3, in_subset=p_patch%cells%owned)
    CALL dbg_print('TopBC : HF_ShortWave' , p_sfc_flx%HeatFlux_ShortWave       , str_module, 3, in_subset=p_patch%cells%owned)
    CALL dbg_print('TopBC : HF_LongWave'  , p_sfc_flx%HeatFlux_LongWave        , str_module, 3, in_subset=p_patch%cells%owned)
    CALL dbg_print('TopBC : HF_Sensible'  , p_sfc_flx%HeatFlux_Sensible        , str_module, 3, in_subset=p_patch%cells%owned)
    CALL dbg_print('TopBC : HF_Latent'    , p_sfc_flx%HeatFlux_Latent          , str_module, 3, in_subset=p_patch%cells%owned)
    CALL dbg_print('TopBC : HF_Total'     , p_sfc_flx%HeatFlux_Total           , str_module, 2, in_subset=p_patch%cells%owned)
    CALL dbg_print('TopBC : Precipitation', p_sfc_flx%FrshFlux_Precipitation   , str_module, 3, in_subset=p_patch%cells%owned)
    CALL dbg_print('TopBC : SnowFall'     , p_sfc_flx%FrshFlux_SnowFall        , str_module, 3, in_subset=p_patch%cells%owned)
    CALL dbg_print('TopBC : Evaporation'  , p_sfc_flx%FrshFlux_Evaporation     , str_module, 3, in_subset=p_patch%cells%owned)
    CALL dbg_print('TopBC : Runoff'       , p_sfc_flx%FrshFlux_Runoff          , str_module, 3, in_subset=p_patch%cells%owned)
    CALL dbg_print('TopBC : TotalSalt'    , p_sfc_flx%FrshFlux_TotalSalt       , str_module, 3, in_subset=p_patch%cells%owned)
    CALL dbg_print('TopBC : TotalOcean'   , p_sfc_flx%FrshFlux_TotalOcean      , str_module, 3, in_subset=p_patch%cells%owned)
    CALL dbg_print('TopBC : TotalIce'     , p_sfc_flx%FrshFlux_TotalIce        , str_module, 3, in_subset=p_patch%cells%owned)
    CALL dbg_print('TopBC : VolumeIce'    , p_sfc_flx%FrshFlux_VolumeIce       , str_module, 3, in_subset=p_patch%cells%owned)
    CALL dbg_print('TopBC : VolumeTotal'  , p_sfc_flx%FrshFlux_VolumeTotal     , str_module, 3, in_subset=p_patch%cells%owned)
    CALL dbg_print('TopBC : cellThUnIce'  , p_sfc_flx%cellThicknessUnderIce    , str_module, 3, in_subset=p_patch%cells%owned)
    !---------------------------------------------------------------------

    !
    ! After final updating of zonal and merdional components (from file, bulk formula, or coupling)
    ! cartesian coordinates are calculated
    !
    IF (iforc_oce > NO_FORCING) THEN
      DO jb = all_cells%start_block, all_cells%end_block
        CALL get_index_range(all_cells, jb, i_startidx_c, i_endidx_c)
        DO jc = i_startidx_c, i_endidx_c
          IF(p_patch_3D%lsm_c(jc,1,jb) <= sea_boundary)THEN
            CALL gvec2cvec(  p_sfc_flx%topBoundCond_windStress_u(jc,jb),&
                           & p_sfc_flx%topBoundCond_windStress_v(jc,jb),&
                           & p_patch%cells%center(jc,jb)%lon,&
                           & p_patch%cells%center(jc,jb)%lat,&
                           & p_sfc_flx%topBoundCond_windStress_cc(jc,jb)%x(1),&
                           & p_sfc_flx%topBoundCond_windStress_cc(jc,jb)%x(2),&
                           & p_sfc_flx%topBoundCond_windStress_cc(jc,jb)%x(3))
          ELSE
            p_sfc_flx%topBoundCond_windStress_u(jc,jb)         = 0.0_wp
            p_sfc_flx%topBoundCond_windStress_v(jc,jb)         = 0.0_wp
            p_sfc_flx%topBoundCond_windStress_cc(jc,jb)%x      = 0.0_wp
          ENDIF
        END DO
      END DO

      !---------DEBUG DIAGNOSTICS-------------------------------------------
      CALL dbg_print('UpdSfc: windStr-cc%x(1)',p_sfc_flx%topBoundCond_windStress_cc%x(1), str_module, 4, &
        &  in_subset=p_patch%cells%owned)
      CALL dbg_print('UpdSfc: windStr-cc%x(2)' ,p_sfc_flx%topBoundCond_windStress_cc%x(2), str_module, 4, &
        &  in_subset=p_patch%cells%owned)
      !---------------------------------------------------------------------

    END IF

    !-------------------------------------------------------------------------
    ! Apply net surface heat flux to boundary condition
    IF (no_tracer > 0) THEN
      ! not necessary anymore!
      !IF (type_surfRelax_Temp == -1 .OR. i_sea_ice >= 1 .OR. i_apply_surface_hflux == 1) THEN

        ! Heat flux boundary condition for diffusion
        !   D = d/dz(K_v*dT/dz)  where
        ! Boundary condition at surface (upper bound of D at center of first layer)
        !   is calculated from net surface heat flux Q_surf [W/m2]
        !   which is calculated by the atmosphere (coupled) or read from flux file (see above)
        !   Q_surf = Rho*Cp*Q_T  with density Rho and Cp specific heat capacity
        !   K_v*dT/dz(surf) = Q_T = Q_surf/Rho/Cp  [K*m/s]
        ! discretized:
        !   top_bc_tracer = topBoundCond_Temp_vdiff = HeatFlux_Total / (rho_ref*clw)

        ! #slo# 2015-01-22 - not used for forcing anymore
        !p_sfc_flx%topBoundCond_Temp_vdiff(:,:) = p_sfc_flx%HeatFlux_Total(:,:) / (rho_ref*clw)
        p_sfc_flx%topBoundCond_Temp_vdiff(:,:) = 0.0_wp

        !---------DEBUG DIAGNOSTICS-------------------------------------------
        CALL dbg_print('UpdSfc: HeatFlxTotal[W/m2]',p_sfc_flx%HeatFlux_Total         ,str_module,2,in_subset=p_patch%cells%owned)
        CALL dbg_print('UpdSfc: topBC_T_vd[K*m/s]', p_sfc_flx%topBoundCond_Temp_vdiff,str_module,4,in_subset=p_patch%cells%owned)
        !---------------------------------------------------------------------

        ! #slo# 2015-01: sst-change in surface module after sea-ice thermodynamics using HeatFlux_Total and old zUnderIce
        DO jb = all_cells%start_block, all_cells%end_block
          CALL get_index_range(all_cells, jb, i_startidx_c, i_endidx_c)
          DO jc = i_startidx_c, i_endidx_c
            IF (p_patch_3D%lsm_c(jc,1,jb) <= sea_boundary) THEN
      !       sst(jc,jb) = p_os%p_prog(nold(1))%tracer(jc,1,jb,1)
      !       sst(jc,jb) = sst(jc,jb) + p_sfc_flx%HeatFlux_Total(jc,jb)*dtime/(clw*rho_ref*zUnderIceIni(jc,jb))
              ! set new sst; HeatFlux_Total to zero
      !       p_os%p_prog(nold(1))%tracer(jc,1,jb,1) = sst(jc,jb)
              t_top(jc,jb) = t_top(jc,jb) + p_sfc_flx%HeatFlux_Total(jc,jb)*dtime/(clw*rho_ref*zUnderIceIni(jc,jb))
              atmos_fluxes%HeatFlux_Total(jc,jb)     = 0.0_wp
            ENDIF
          ENDDO
        ENDDO

      !END IF
    END IF

    ! old relaxation formulation
    !IF (type_surfRelax_Salt >= 1 .AND. no_tracer >1) &
    !  & CALL update_relaxation_flux(p_patch_3D, p_as, p_os, p_ice, atmos_fluxes, 2)

    !-------------------------------------------------------------------------
    ! Apply freshwater forcing to surface boundary condition, independent of salinity relaxation

    ! Freshwater forcing activated as boundary condition in vertical Diffusion D, see above
    ! Vertical diffusion term for salinity Q_S in tracer equation and freshwater forcing W_s is
    !   Q_S = K_v*dS/dz(surf) = -W_s*S(nold)  [psu*m/s]

!    IF (forcing_enable_freshwater) THEN
!
!       p_sfc_flx%topBoundCond_Salt_vdiff(:,:) = p_sfc_flx%topBoundCond_Salt_vdiff(:,:) &
!         &                                    - p_sfc_flx%FrshFlux_TotalSalt(:,:)*s_top(:,:)*p_patch_3d%wet_c(:,1,:)
! 
!       !---------DEBUG DIAGNOSTICS-------------------------------------------
!       CALL dbg_print('UpdSfc: topBC_S_vd[psu*m/s]', p_sfc_flx%topBoundCond_Salt_vdiff,str_module,3, &
!         &  in_subset=p_patch%cells%owned)
!       !---------------------------------------------------------------------
!
!    ENDIF

    ! Sum of freshwater volume flux F = P - E + R + F_relax in [m/s] (independent of l_forc_frehsw)
    !  - add diagnosed freshwater flux due to relaxation to volume forcing term
!     IF (no_tracer >1) THEN
!       p_sfc_flx%FrshFlux_VolumeTotal(:,:) = p_sfc_flx%FrshFlux_Runoff(:,:) &
!         &                                 + p_sfc_flx%FrshFlux_VolumeIce(:,:) &
!         &                                 + p_sfc_flx%FrshFlux_TotalOcean(:,:) &
!         &                                 + p_sfc_flx%FrshFlux_Relax(:,:)
! 
!       !---------DEBUG DIAGNOSTICS-------------------------------------------
!       CALL dbg_print('UpdSfc:VolumeTotal[m/s]',p_sfc_flx%FrshFlux_VolumeTotal,str_module,1, in_subset=p_patch%cells%owned)
!       !---------------------------------------------------------------------
!     END IF
    
    ! apply additional volume flux to surface elevation
    !  - add to h_old before explicit term
    !  - change in salt concentration applied here
    !  - volume and salt flux are calculated here for forcing_enable_freshwater=true only
    !    i.e. for salinity relaxation only, no volume flux is applied
    IF (forcing_enable_freshwater .and. no_tracer > 1) THEN
      DO jb = all_cells%start_block, all_cells%end_block
        CALL get_index_range(all_cells, jb, i_startidx_c, i_endidx_c)
        
        DO jc = i_startidx_c, i_endidx_c
          IF (p_patch_3D%p_patch_1D(1)%dolic_c(jc,jb) > 0) THEN
          
            p_sfc_flx%FrshFlux_VolumeTotal(jc,jb) = p_sfc_flx%FrshFlux_Runoff(jc,jb) &
              &                                 + p_sfc_flx%FrshFlux_VolumeIce(jc,jb) &
              &                                 + p_sfc_flx%FrshFlux_TotalOcean(jc,jb) &
              &                                 + p_sfc_flx%FrshFlux_Relax(jc,jb)

            !! First, calculate salinity change caused by melting of snow and melt or growth of ice:
            !!   S_new * zUnderIce = S_old * zUnderIcetst
            !!   zUnderIcetst is used for Salinity change only:
            !!   - melt/growth of ice and snow to ice conversion imply a reduced water flux compared to saltfree water
            !!   - reduced water flux is calculated in FrshFlux_TotalIce by the term  (1-Sice/SSS)
            !!   - respective zUnderIcetst for calculating salt change is derived from this flux
            s_top_inter(jc,jb) = s_top(jc,jb) * &
             &                   (p_ice%zUnderIce(jc,jb) - p_sfc_flx%FrshFlux_TotalIce(jc,jb)*dtime)/p_ice%zUnderIce(jc,jb)
            zUnderIcetst(jc,jb)= p_ice%zUnderIce(jc,jb) - p_sfc_flx%FrshFlux_TotalIce(jc,jb)*dtime
            
            !! Next, calculate salinity change caused by rain and runoff without snowfall by adding their freshwater to zUnderIce
            zUnderIceOld(jc,jb)    = p_ice%zUnderIce(jc,jb)
            p_ice%zUnderIce(jc,jb) = zUnderIceOld(jc,jb) + p_sfc_flx%FrshFlux_VolumeTotal(jc,jb) * dtime
            s_top(jc,jb)           = s_top_inter(jc,jb) * zUnderIceOld(jc,jb) / p_ice%zUnderIce(jc,jb)

            !! Finally, let sea-level rise from rain plus snow fall on ice
            p_os%p_prog(nold(1))%h(jc,jb) = p_os%p_prog(nold(1))%h(jc,jb)               + &
              &                             p_sfc_flx%FrshFlux_VolumeTotal(jc,jb)*dtime + &
              &                             p_ice%totalsnowfall(jc,jb)

            ! merge from r20079 - not necessary?
         !  p_os%p_prog(nold(1))%h(jc,jb) = &
         !    & MERGE(p_os%p_prog(nold(1))%h(jc,jb) +                &
         !    &       p_sfc_flx%frshflux_volumetotal(jc,jb) *dtime + &
         !    &       p_ice%totalsnowfall(jc,jb),                    &
         !    &       p_os%p_prog(nold(1))%h(jc,jb) +                &
         !    &       p_sfc_flx%frshflux_volumetotal(jc,jb) *dtime,  &
         !    &       1 == i_sea_ice)
           
            !! #slo# 2015-01: test update zunderice
            zUnderIcetsx(jc,jb)    = p_ice%zUnderIce(jc,jb)
            p_ice%zUnderIce(jc,jb) = p_patch_3D%p_patch_1D(1)%prism_thick_flat_sfc_c(jc,1,jb) + p_os%p_prog(nold(1))%h(jc,jb) &
              &                      - p_ice%draftave(jc,jb)

          ENDIF
        END DO
        
      END DO

    END IF
      
    !---------DEBUG DIAGNOSTICS-------------------------------------------
    CALL dbg_print('UpdSfcEnd: VolumeTotal' ,p_sfc_flx%FrshFlux_VolumeTotal, str_module, 3, in_subset=p_patch%cells%owned)
    CALL dbg_print('UpdSfcEnd: TotalIce'    ,p_sfc_flx%FrshFlux_TotalIce   , str_module, 4, in_subset=p_patch%cells%owned)
    CALL dbg_print('UpdSfcEnd: zUnderIceIni',zUnderIceIni,                   str_module, 4, in_subset=p_patch%cells%owned)
    CALL dbg_print('UpdSfcEnd: zUnderIceTst',zUnderIceTst,                   str_module, 4, in_subset=p_patch%cells%owned)
    CALL dbg_print('UpdSfcEnd: zUnderIceOld',zUnderIceOld,                   str_module, 4, in_subset=p_patch%cells%owned)
    CALL dbg_print('UpdSfcEnd: zUnderIcetsx',zUnderIcetsx,                   str_module, 4, in_subset=p_patch%cells%owned)
    CALL dbg_print('UpdSfcEnd: zUnderIce  ' ,p_ice%zUnderIce,                str_module, 4, in_subset=p_patch%cells%owned)
    CALL dbg_print('UpdSfcEnd: s_top_inter' ,s_top_inter,                    str_module, 4, in_subset=p_patch%cells%owned)
    IF (no_tracer>=2) &
      & CALL dbg_print('UpdSfcEnd: SSS'         ,s_top,                          str_module, 2, in_subset=p_patch%cells%owned)
    CALL dbg_print('UpdSfcEnd: SST'         ,t_top,                          str_module, 2, in_subset=p_patch%cells%owned)
    CALL dbg_print('UpdSfcEnd: h-old+fwfVol',p_os%p_prog(nold(1))%h,         str_module, 2, in_subset=p_patch%cells%owned)
    !---------------------------------------------------------------------
    
    ! apply volume flux correction: 
    !  - sea level is balanced to zero over ocean surface
    !  - correction applied daily
    !  calculate time
    dsec  = datetime%daysec        ! real seconds since begin of day
    IF (limit_elevation .AND. dsec < dtime) THEN
      CALL balance_elevation(p_patch_3D, p_os%p_prog(nold(1))%h)
      !---------DEBUG DIAGNOSTICS-------------------------------------------
      CALL dbg_print('UpdSfc: h-old+BalElev',p_os%p_prog(nold(1))%h  ,str_module, 1, in_subset=p_patch%cells%owned)
      !---------------------------------------------------------------------
    END IF

  END SUBROUTINE update_surface_flux

  !-------------------------------------------------------------------------
  !
  !>
  !! Update surface flux forcing from file
  !!
  !! Provides surface forcing fluxes for ocean model from file.
  !!  Reads OMIP/NCEP fluxes via netcdf for bulk formula
  !!
  !! @par Revision History
  !! Initial release by Stephan Lorenz, MPI-M (2010/2014)
  !
  SUBROUTINE update_flux_fromFile(p_patch_3D, p_as, jstep, datetime, p_op_coeff)

    TYPE(t_patch_3D ),TARGET, INTENT(IN)        :: p_patch_3D
    TYPE(t_atmos_for_ocean)                     :: p_as
    INTEGER, INTENT(IN)                         :: jstep
    TYPE(t_datetime), INTENT(INOUT)             :: datetime
    TYPE(t_operator_coeff),   INTENT(IN)        :: p_op_coeff
    !
    ! local variables
    CHARACTER(LEN=max_char_length), PARAMETER :: routine = 'mo_ocean_bulk:update_flux_fromFile'
    INTEGER  :: jmon, jdmon, jmon1, jmon2, ylen, yday
    INTEGER  :: iniyear, curyear, offset
    INTEGER  :: no_set
    REAL(wp) :: rday1, rday2, dtm1, dsec
    REAL(wp) ::  z_c2(nproma,p_patch_3D%p_patch_2D(1)%alloc_cell_blocks)

    TYPE(t_patch), POINTER:: p_patch 
    TYPE(t_subset_range), POINTER :: all_cells, cells_in_domain

    !-----------------------------------------------------------------------
    p_patch   => p_patch_3D%p_patch_2D(1)
    !-------------------------------------------------------------------------

    all_cells       => p_patch%cells%all
    cells_in_domain => p_patch%cells%in_domain

    !  calculate day and month
    jmon  = datetime%month         ! integer current month
    jdmon = datetime%day           ! integer day in month
    yday  = datetime%yeaday        ! integer current day in year
    ylen  = datetime%yealen        ! integer days in year (365 or 366)
    dsec  = datetime%daysec        ! real seconds since begin of day
   !ytim  = datetime%yeatim        ! real time since begin of year

    !-------------------------------------------------------------------------
    ! Applying annual forcing read from file in mo_ext_data:
    !  - stepping daily in monthly data (preliminary solution)

    !jdmon = mod(jdays+1,30)-1     ! no of days in month

    ! To Do: use fraction of month for interpolation
    !frcmon= datetime%monfrc       ! fraction of month
    !rday1 = frcmon+0.5_wp
    !rday2 = 1.0_wp-rday1
    !IF (rday1 > 1.0_wp)  THEN
    !  rday2=rday1
    !  rday1=1.0_wp-rday1
    !END IF

    !njday = int(86400._wp/dtime)  ! no of timesteps per day

    ! iforc_type: read time varying OMIP or NCEP flux forcing from file:
         ! 1: read wind stress (records 1, 2) and temperature (record 3)
         ! 2: read full OMIP dataset for bulk formula in mo_ocean_bulk (12 records)
         ! 3: as 1; read surface heat (record 4) and freshwater flux (record 5) add.
         ! 4: as 1; read 4 parts of heat flux, precip/evap flux additionally
         ! 5: read full NCEP datasets; read monthly mean data of consecutive years

    ! Read forcing file in chunks of one year length fixed
    !  - #slo# 2012-02-17: first quick solution for reading NCEP data
    !  - ext_data has rank n_dom due to grid refinement in the atmosphere but not in the ocean

    ! Check if file should be read:
    !   - for iforc_type=5 only - NCEP type forcing
    !   - read annual data at Jan, 1st: seconds of year are less than a timestep
    !   - or at begin of each run (must not be first of january)
    !IF (iforc_type == 5) THEN
    IF (forcing_windstress_u_type == 5 .AND. forcing_windstress_v_type == 5 .AND. forcing_fluxes_type == 5) THEN
      dtm1 = dtime - 1.0_wp

      IF ( (jmon == 1 .AND. jdmon == 1 .AND. dsec < dtm1) .OR. (jstep == 1) ) THEN

        ! use initial date to define correct set (year) of reading NCEP data
        !  - with offset=0 always the first year of NCEP data is used
        iniyear = time_config%ini_datetime%year
        !curyear = time_config%cur_datetime%year  ! not updated each timestep
        curyear = datetime%year
        offset = 0
        no_set = offset + curyear-iniyear + 1 

        idt_src=2  ! output print level (1-5, fix)
     !  IF (idbg_mxmn >= idt_src) THEN
     !    WRITE(message_text,'(a,i2,a,i2,a,e15.5))') 'Read NCEP data: month=', &
     !      &  jmon,' day=',jdmon,' seconds=',dsec
     !    CALL message(TRIM(routine), message_text) 
        WRITE(message_text,'(a,3i5)') 'Read NCEP data: init. year, current year, no. of set:', &
          &                            iniyear, curyear, no_set
        CALL message(TRIM(routine), message_text) 
     !  END IF

        CALL read_forc_data_oce(p_patch, ext_data, no_set)

      END IF

    END IF

    !
    ! use annual forcing-data:
    !
    IF (forcing_timescale == 1)  THEN

      jmon1=1
      jmon2=1
      rday1=0.5_wp
      rday2=0.5_wp

    !
    ! interpolate monthly forcing-data daily:
    !
    ELSE IF (forcing_timescale == 12)  THEN

      jmon1=jmon-1
      jmon2=jmon
      rday1=REAL(15-jdmon,wp)/30.0_wp
      rday2=REAL(15+jdmon,wp)/30.0_wp
      IF (jdmon > 15)  THEN
        jmon1=jmon
        jmon2=jmon+1
        rday1=REAL(45-jdmon,wp)/30.0_wp
        rday2=REAL(jdmon-15,wp)/30.0_wp
      END IF

      IF (jmon1 ==  0) jmon1=12
      IF (jmon1 == 13) jmon1=1
      IF (jmon2 ==  0) jmon2=12
      IF (jmon2 == 13) jmon2=1

    !
    ! apply daily forcing-data directly:
    !
    ELSE

      ! - now daily data sets are read in mo_ext_data
      ! - use rday1, rday2, jmon1 = jmon2 = yday for controling correct day in year
      ! - no interpolation applied, 
      jmon1 = yday
      jmon2 = jmon1
      rday1 = 1.0_wp
      rday2 = 0.0_wp

      ! Leap year: read Feb, 28 twice since only 365 data-sets are available
      IF (ylen == 366) then
        IF (yday>59) jmon1=yday-1
        jmon2=jmon1
      ENDIF

    END IF

    !
    ! OMIP data read in mo_ext_data into variable ext_data
    !
    ! IF (iforc_type >= 1)  THEN
    IF (forcing_windstress_u_type > 0 .AND. forcing_windstress_u_type < 101 ) THEN ! file based forcing

      ! provide OMIP fluxes for wind stress forcing
      ! 1:  wind_u(:,:)   !  'stress_x': zonal wind stress       [Pa]
      ! 2:  wind_v(:,:)   !  'stress_y': meridional wind stress  [Pa]

      ! ext_data has rank n_dom due to grid refinement in the atmosphere but not in the ocean
      p_as%topBoundCond_windStress_u(:,:) = rday1*ext_data(1)%oce%flux_forc_mon_c(:,jmon1,:,1) + &
        &                                        rday2*ext_data(1)%oce%flux_forc_mon_c(:,jmon2,:,1)

     ! Wind stress boundary condition for vertical diffusion D:
     !   D = d/dz(K_v*du/dz)  where
     ! Boundary condition at surface (upper bound of D at center of first layer)
     !   derived from wind-stress boundary condition Tau (in Pascal Pa=N/m2) read from OMIP data (or elsewhere)
     !   K_v*du/dz(surf) = F_D = Tau/Rho [ m2/s2 ]
     ! discretized:
     !   top_bc_u_c = topBoundCond_windStress_u / rho_ref
     !
     ! This is equivalent to an additonal forcing term F_u in the velocity equation, i.e. outside
     ! the vertical diffusion, following MITGCM:
     !   F_u = F_D/dz = Tau / (Rho*dz)  [ m/s2 ]

     ! The devision by rho_ref is done in top_bound_cond_horz_veloc (z_scale)

    END IF

    IF (forcing_windstress_v_type > 0 .AND. forcing_windstress_v_type < 101 ) THEN
      p_as%topBoundCond_windStress_v(:,:) = rday1*ext_data(1)%oce%flux_forc_mon_c(:,jmon1,:,2) + &
        &                                        rday2*ext_data(1)%oce%flux_forc_mon_c(:,jmon2,:,2)
    END IF

    !IF (iforc_type == 2 .OR. iforc_type == 5) THEN
    IF (forcing_fluxes_type > 0 .AND. forcing_fluxes_type < 101 ) THEN

      !-------------------------------------------------------------------------
      ! provide OMIP fluxes for sea ice (interface to ocean)
      ! 4:  tafo(:,:),   &  ! 2 m air temperature                              [C]
      ! 5:  ftdew(:,:),  &  ! 2 m dew-point temperature                        [K]
      ! 6:  fu10(:,:) ,  &  ! 10 m wind speed                                  [m/s]
      ! 7:  fclou(:,:),  &  ! Fractional cloud cover
      ! 8:  pao(:,:),    &  ! Surface atmospheric pressure                     [hPa]
      ! 9:  fswr(:,:),   &  ! Incoming surface solar radiation                 [W/m]
      ! 10:  precip(:,:), &  ! precipitation rate                              [m/s]
      ! 11:  evap  (:,:), &  ! evaporation   rate                              [m/s]
      ! 12:  runoff(:,:)     ! river runoff  rate                              [m/s]
      ! 13: u(:,:),      &  ! 10m zonal wind speed                             [m/s]
      ! 14: v(:,:),      &  ! 10m meridional wind speed                        [m/s]

      p_as%tafo(:,:)  = rday1*ext_data(1)%oce%flux_forc_mon_c(:,jmon1,:,4) + &
        &               rday2*ext_data(1)%oce%flux_forc_mon_c(:,jmon2,:,4)
      !  - change units to deg C, subtract tmelt (0 deg C, 273.15)
      p_as%tafo(:,:)  = p_as%tafo(:,:) - tmelt
      p_as%ftdew(:,:) = rday1*ext_data(1)%oce%flux_forc_mon_c(:,jmon1,:,5) + &
        &               rday2*ext_data(1)%oce%flux_forc_mon_c(:,jmon2,:,5)
      p_as%fu10(:,:)  = rday1*ext_data(1)%oce%flux_forc_mon_c(:,jmon1,:,6) + &
        &               rday2*ext_data(1)%oce%flux_forc_mon_c(:,jmon2,:,6)
      p_as%fclou(:,:) = rday1*ext_data(1)%oce%flux_forc_mon_c(:,jmon1,:,7) + &
        &               rday2*ext_data(1)%oce%flux_forc_mon_c(:,jmon2,:,7)
      p_as%pao(:,:)   = rday1*ext_data(1)%oce%flux_forc_mon_c(:,jmon1,:,8) + &
        &               rday2*ext_data(1)%oce%flux_forc_mon_c(:,jmon2,:,8)
      !  don't - change units to mb/hPa
      !p_as%pao(:,:)   = p_as%pao(:,:) !* 0.01
      p_as%fswr(:,:)  = rday1*ext_data(1)%oce%flux_forc_mon_c(:,jmon1,:,9) + &
        &               rday2*ext_data(1)%oce%flux_forc_mon_c(:,jmon2,:,9)
      p_as%u(:,:)     = rday1*ext_data(1)%oce%flux_forc_mon_c(:,jmon1,:,13) + &
        &               rday2*ext_data(1)%oce%flux_forc_mon_c(:,jmon2,:,13)
      p_as%v(:,:)     = rday1*ext_data(1)%oce%flux_forc_mon_c(:,jmon1,:,14) + &
        &               rday2*ext_data(1)%oce%flux_forc_mon_c(:,jmon2,:,14)

      ! provide precipitation, evaporation, runoff flux data for freshwater forcing of ocean 
      !  - not changed via bulk formula, stored in surface flux data
      !  - Attention: as in MPIOM evaporation is calculated from latent heat flux (which is depentent on current SST)
      !               therefore not applied here
      p_as%FrshFlux_Precipitation(:,:) = rday1*ext_data(1)%oce%flux_forc_mon_c(:,jmon1,:,10) + &
        &                                     rday2*ext_data(1)%oce%flux_forc_mon_c(:,jmon2,:,10)
      !p_as%FrshFlux_Evaporation  (:,:) = rday1*ext_data(1)%oce%flux_forc_mon_c(:,jmon1,:,11) + &
      !  &                                     rday2*ext_data(1)%oce%flux_forc_mon_c(:,jmon2,:,11)
      IF (forcing_set_runoff_to_zero) THEN
        p_as%FrshFlux_Runoff(:,:) = 0.0_wp
      ELSE
        p_as%FrshFlux_Runoff(:,:) = rday1*ext_data(1)%oce%flux_forc_mon_c(:,jmon1,:,12) + &
          &                              rday2*ext_data(1)%oce%flux_forc_mon_c(:,jmon2,:,12)
      ENDIF

 !    ! for test only - introduced temporarily
 !    p_as%tafo(:,:)  = 292.9_wp
 !    !  - change units to deg C, subtract tmelt (0 deg C, 273.15)
 !    p_as%tafo(:,:)  = p_as%tafo(:,:) - 273.15
 !    p_as%ftdew(:,:) = 289.877
 !    p_as%fu10(:,:)  = 7.84831
 !    p_as%fclou(:,:) = 0.897972
 !    p_as%fswr(:,:)  = 289.489
 !    p_as%u(:,:)     = 0.0_wp
 !    p_as%v(:,:)     = 0.0_wp
 !    p_as%topBoundCond_windStress_u(:,:) = 0.0_wp
 !    p_as%topBoundCond_windStress_v(:,:) = 0.0_wp
 !    p_as%FrshFlux_Precipitation(:,:) = 1.04634e-8
 !    p_as%FrshFlux_Runoff(:,:) = 0.0_wp
 !    p_as%pao(:,:)   = 101300.0_wp

      !---------DEBUG DIAGNOSTICS-------------------------------------------
      z_c2(:,:)=ext_data(1)%oce%flux_forc_mon_c(:,jmon1,:,4)
      CALL dbg_print('FlxFil: Ext data4-ta/mon1' ,z_c2        ,str_module,3, in_subset=p_patch%cells%owned)
      z_c2(:,:)=ext_data(1)%oce%flux_forc_mon_c(:,jmon2,:,4)
      CALL dbg_print('FlxFil: Ext data4-ta/mon2' ,z_c2        ,str_module,3, in_subset=p_patch%cells%owned)
      CALL dbg_print('FlxFil: p_as%tafo'         ,p_as%tafo   ,str_module,3, in_subset=p_patch%cells%owned)
      CALL dbg_print('FlxFil: p_as%windStr-u',p_as%topBoundCond_windStress_u, str_module,3,in_subset=p_patch%cells%owned)
      CALL dbg_print('FlxFil: p_as%windStr-v',p_as%topBoundCond_windStress_v, str_module,4,in_subset=p_patch%cells%owned)

      IF (forcing_enable_freshwater) THEN
        CALL dbg_print('FlxFil: Precipitation',p_as%FrshFlux_Precipitation,str_module,3,in_subset=p_patch%cells%owned)
        CALL dbg_print('FlxFil: Runoff'       ,p_as%FrshFlux_Runoff       ,str_module,3,in_subset=p_patch%cells%owned)
      ENDIF
      !---------------------------------------------------------------------

    END IF  !  iforc_type=2 or 5

    IF (type_surfRelax_Temp == 2)  THEN

      !-------------------------------------------------------------------------
      ! Apply temperature relaxation data (record 3) from stationary forcing
      !  - change units to deg C, subtract tmelt (0 deg C, 273.15)
      !  - this is not done for type_surfRelax_Temp=3, since init-data is in Celsius

       p_as%data_surfRelax_Temp(:,:) = &
         &  rday1*(ext_data(1)%oce%flux_forc_mon_c(:,jmon1,:,3)-tmelt) + &
         &  rday2*(ext_data(1)%oce%flux_forc_mon_c(:,jmon2,:,3)-tmelt)

    END IF

    IF (type_surfRelax_Salt == 2 .AND. no_tracer >1) THEN

      !-------------------------------------------------------------------------
      ! Apply salinity relaxation data (record ??) from stationary forcing

    !  p_as%data_surfRelax_Salt(:,:) = &
    !    &  rday1*(ext_data(1)%oce%flux_forc_mon_c(:,jmon1,:,x)-tmelt) + &
    !    &  rday2*(ext_data(1)%oce%flux_forc_mon_c(:,jmon2,:,x)-tmelt)
      CALL finish(TRIM(ROUTINE),' type_surfRelax_Salt=2 (reading from flux file) not yet implemented')

    END IF

    !---------DEBUG DIAGNOSTICS-------------------------------------------
    idt_src=3  ! output print level (1-5, fix)
    IF (idbg_mxmn >= idt_src) THEN
      WRITE(message_text,'(a,i6,2(a,i4),2(a,f12.8))') 'FLUX time interpolation: jt=',jstep, &
        &  ' mon1=',jmon1,' mon2=',jmon2,' day1=',rday1,' day2=',rday2
      CALL message (' ', message_text)
    END IF
    z_c2(:,:)=ext_data(1)%oce%flux_forc_mon_c(:,jmon1,:,1)
    CALL dbg_print('FlxFil: Ext data1-u/mon1'  ,z_c2 ,str_module,idt_src, in_subset=p_patch%cells%owned)
    z_c2(:,:)=ext_data(1)%oce%flux_forc_mon_c(:,jmon2,:,1)
    CALL dbg_print('FlxFil: Ext data1-u/mon2'  ,z_c2 ,str_module,idt_src, in_subset=p_patch%cells%owned)
    z_c2(:,:)=ext_data(1)%oce%flux_forc_mon_c(:,jmon1,:,2)
    CALL dbg_print('FlxFil: Ext data2-v/mon1'  ,z_c2 ,str_module,idt_src, in_subset=p_patch%cells%owned)
    z_c2(:,:)=ext_data(1)%oce%flux_forc_mon_c(:,jmon2,:,2)
    CALL dbg_print('FlxFil: Ext data2-v/mon2'  ,z_c2 ,str_module,idt_src, in_subset=p_patch%cells%owned)
    z_c2(:,:)=ext_data(1)%oce%flux_forc_mon_c(:,jmon1,:,3)
    CALL dbg_print('FlxFil: Ext data3-t/mon1'  ,z_c2 ,str_module,idt_src, in_subset=p_patch%cells%owned)
    z_c2(:,:)=ext_data(1)%oce%flux_forc_mon_c(:,jmon2,:,3)
    CALL dbg_print('FlxFil: Ext data3-t/mon2'  ,z_c2 ,str_module,idt_src, in_subset=p_patch%cells%owned)
    !---------------------------------------------------------------------

  END SUBROUTINE update_flux_fromFile

  !-------------------------------------------------------------------------
  !
  !> Calculates the temperature (and salinity) relaxation term for vertical diffusion boundary condition
  !!  
  !!
  !! @par Revision History
  !! Initial release by Stephan Lorenz, MPI-M (2014)
  !!  old formulation to apply heat flux relaxation alternatively to other heat fluxes (2011)
  !
  SUBROUTINE update_relaxation_flux(p_patch_3D, p_as, p_os, p_ice, atmos_fluxes, tracer_no)

    TYPE(t_patch_3D ),TARGET, INTENT(IN)        :: p_patch_3D
    TYPE(t_atmos_for_ocean),      INTENT(IN)    :: p_as
    TYPE(t_hydro_ocean_state),    INTENT(IN)    :: p_os
    TYPE (t_sea_ice),             INTENT (IN)   :: p_ice
    TYPE(t_atmos_fluxes)                        :: atmos_fluxes
    INTEGER,                       INTENT(IN)   :: tracer_no       !  no of tracer: 1=temperature, 2=salinity

    !Local variables 
    INTEGER :: jc, jb
    INTEGER :: i_startidx_c, i_endidx_c
    REAL(wp) :: z_tmin, z_relax, z_topBCSalt_old
    REAL(wp) :: z_c        (nproma,p_patch_3D%p_patch_2D(1)%alloc_cell_blocks)
    TYPE(t_patch), POINTER :: p_patch
    REAL(wp),      POINTER :: t_top(:,:), s_top(:,:)
    TYPE(t_subset_range), POINTER :: all_cells
    !-----------------------------------------------------------------------  
    p_patch         => p_patch_3D%p_patch_2D(1)
    !-------------------------------------------------------------------------

    all_cells => p_patch%cells%all

    t_top =>p_os%p_prog(nold(1))%tracer(:,1,:,1)
    s_top =>p_os%p_prog(nold(1))%tracer(:,1,:,2)


    IF (tracer_no == 1) THEN  ! temperature relaxation

      !  - set minimum temperature to tf (-1.9 deg C) for simple temp-relax
      !  - set to zero on land points
    
      !z_tmin = -1.0_wp
      z_tmin = tf  !  -1.9 deg C
    
      ! LL: this is not the proper check in this point, should be removed - #SLO#: after restructuring
      DO jb = all_cells%start_block, all_cells%end_block
        CALL get_index_range(all_cells, jb, i_startidx_c, i_endidx_c)
        DO jc = i_startidx_c, i_endidx_c
          IF (p_patch_3D%lsm_c(jc,1,jb) <= sea_boundary) THEN
            atmos_fluxes%data_surfRelax_Temp(jc,jb) &
              & = max(atmos_fluxes%data_surfRelax_Temp(jc,jb), z_tmin)
          ELSE
            atmos_fluxes%data_surfRelax_Temp(jc,jb) = 0.0_wp
          END IF
        END DO
      END DO
    
      ! Temperature relaxation activated as boundary condition in vertical Diffusion D:
      !   D = d/dz(K_v*dT/dz)  where
      ! Boundary condition at surface (upper bound of D at center of first layer)
      !   is relaxation to temperature (tau = relaxation constant [1/s] ):
      !   K_v*dT/dz(surf) = Q_T = -dz/tau*(T-T*) [ K*m/s ]
      ! discretized: temperature-relaxation-data T* = T_data = data_surfRelax_Temp
      !   top_bc_tracer = topBoundCond_Temp_vdiff = -(del_zlev_m+h) / relax_param[s] * (tracer - data_surfRelax_Temp)
      !
      ! This is equivalent to an additonal forcing term in the tracer equation, i.e. outside
      ! the vertical diffusion, following MITGCM:
      !    F_T  = Q_T/dz = -1/tau * (T-T*) [ K/s ]
      ! when using the sign convention
      !   dT/dt = Operators + F_T
      ! i.e. F_T <0 for  T-T* >0 (i.e. decreasing temperature if it is warmer than relaxation data) 
      ! 
      ! Extended boundary condition (relaxation term plus heat flux) IS NOT YET IMPLEMENTED HERE
    
      ! EFFECTIVE RESTORING PARAMETER: 1.0_wp/(para_surfRelax_Temp*seconds_per_month)
    
      DO jb = all_cells%start_block, all_cells%end_block
        CALL get_index_range(all_cells, jb, i_startidx_c, i_endidx_c)
        DO jc = i_startidx_c, i_endidx_c
    
          IF ( p_patch_3D%lsm_c(jc,1,jb) <= sea_boundary ) THEN
            z_relax = (p_patch_3D%p_patch_1D(1)%prism_thick_flat_sfc_c(jc,1,jb) + p_os%p_prog(nold(1))%h(jc,jb)) / &
              &       (para_surfRelax_Temp*seconds_per_month)
            atmos_fluxes%topBoundCond_Temp_vdiff(jc,jb) = -z_relax*(t_top(jc,jb)-atmos_fluxes%data_surfRelax_Temp(jc,jb))
          ELSE
            atmos_fluxes%topBoundCond_Temp_vdiff(jc,jb) = 0.0_wp
          ENDIF
    
        END DO
      END DO

      !---------DEBUG DIAGNOSTICS-------------------------------------------
      idt_src=2  ! output print level (1-5, fix)
      CALL dbg_print('UpdRlx: T-relax: T*'       ,atmos_fluxes%data_surfRelax_Temp(:,:), &
        & str_module,idt_src, in_subset=p_patch%cells%owned)
      z_c(:,:) = atmos_fluxes%data_surfRelax_Temp(:,:)-t_top(:,:)
      CALL dbg_print('UpdRlx: T-relax: T*-T'     ,z_c, str_module,idt_src, in_subset=p_patch%cells%owned)
      CALL dbg_print('UpdRlx: T-relax: T [K*m/s]',atmos_fluxes%topBoundCond_Temp_vdiff(:,:), &
        & str_module,idt_src, in_subset=p_patch%cells%owned)
      !---------------------------------------------------------------------

      ! Heat flux diagnosed for all ocean only relaxation cases
      ! TODO: discriminate hflx and hfrelax

      ! Heat flux diagnosed for relaxation cases, see above
      !   Q_surf = Rho*Cp*Q_T  [W/m2]  with density Rho and Cp specific heat capacity
      ! where
      !   Q_T = K_v*dT/dz(surf) = Q_surf/Rho/Cp  [K*m/s]

      atmos_fluxes%HeatFlux_Total(:,:) = atmos_fluxes%topBoundCond_Temp_vdiff(:,:) * rho_ref * clw

      !---------DEBUG DIAGNOSTICS-------------------------------------------
      idt_src=1  ! output print level (1-5, fix)
      CALL dbg_print('UpdSfc:T-relax-hflx [W/m2]',atmos_fluxes%HeatFlux_Total,str_module,idt_src, in_subset=p_patch%cells%owned)
      !---------------------------------------------------------------------

    ELSE IF (tracer_no == 2) THEN  ! salinity relaxation

      ! Salinity relaxation activated as boundary condition in vertical Diffusion D:
      !   D = d/dz(K_v*dS/dz)  where
      ! Boundary condition at surface (upper bound of D at center of first layer)
      !   is relaxation to salinity (tau = relaxation constant [1/s] ):
      !   K_v*dS/dz(surf) = Q_S = -dz/tau*(S-S*) [ psu*m/s ]
      ! discretized: salinity-relaxation-data S* = S_data = data_surfRelax_Salt
      !   top_bc_tracer = topBoundCond_Salt_vdiff = -(del_zlev_m+h) / relax_param[s] * (tracer - data_surfRelax_Salt)
      !
      ! This is equivalent to an additonal forcing term in the tracer equation, i.e. outside
      ! the vertical diffusion, following MITGCM:
      !    F_S  = Q_S/dz = -1/tau * (S-S*) [ psu/s ]
      ! when using the sign convention
      !   dS/dt = Operators + F_S
      ! i.e. F_S <0 for  S-S* >0 (i.e. decreasing salinity if it is saltier than relaxation data) 
      ! note that the freshwater flux is opposite in sign to F_S, see below,
      ! i.e. fwf >0 for  S-S* >0 (i.e. increasing freshwater flux to decrease the salinity)

      DO jb = all_cells%start_block, all_cells%end_block
        CALL get_index_range(all_cells, jb, i_startidx_c, i_endidx_c)
        DO jc = i_startidx_c, i_endidx_c
          IF ( p_patch_3D%lsm_c(jc,1,jb) <= sea_boundary ) THEN

            !z_relax = p_patch_3D%p_patch_1D(1)%prism_thick_flat_sfc_c(jc,1,jb)&
            !          &/(para_surfRelax_Temp*seconds_per_month)
            z_relax = (p_patch_3D%p_patch_1D(1)%prism_thick_flat_sfc_c(jc,1,jb)+p_os%p_prog(nold(1))%h(jc,jb)) / &
              &       (para_surfRelax_Salt*seconds_per_month)
            ! 
            ! If sea ice is present (and l_relaxsal_ice), salinity relaxation is proportional to open water,
            !   under sea ice, no relaxation is applied, according to the procedure in MPIOM
            IF (l_relaxsal_ice .AND. i_sea_ice >=1) z_relax = (1.0_wp-p_ice%concsum(jc,jb))*z_relax

            z_topBCSalt_old              = atmos_fluxes%topBoundCond_Salt_vdiff(jc,jb)
            atmos_fluxes%topBoundCond_Salt_vdiff(jc,jb) = atmos_fluxes%topBoundCond_Salt_vdiff(jc,jb) &
              &                              -z_relax*(s_top(jc,jb)-atmos_fluxes%data_surfRelax_Salt(jc,jb))

            ! Diagnosed freshwater flux due to relaxation [m/s]
            ! this flux is applied as volume forcing in surface equation in fill_rhs4surface_eq_ab
            atmos_fluxes%FrshFlux_Relax(jc,jb) = (z_topBCSalt_old-atmos_fluxes%topBoundCond_Salt_vdiff(jc,jb)) / s_top(jc,jb)

          ELSE
            atmos_fluxes%topBoundCond_Salt_vdiff(jc,jb) = 0.0_wp
            atmos_fluxes%FrshFlux_Relax(jc,jb)  = 0.0_wp
          ENDIF
        END DO
      END DO

      !---------DEBUG DIAGNOSTICS-------------------------------------------
      idt_src=2  ! output print level (1-5, fix)
      CALL dbg_print('UpdRlx: FrshFluxRelax[m/s]',atmos_fluxes%FrshFlux_Relax  ,str_module,idt_src, in_subset=p_patch%cells%owned)
      idt_src=3  ! output print level (1-5, fix)
      z_c(:,:) = atmos_fluxes%data_surfRelax_Salt(:,:)
      CALL dbg_print('UpdRlx: S-relax: S*'       ,z_c                     ,str_module,idt_src, in_subset=p_patch%cells%owned)
      z_c(:,:) = atmos_fluxes%data_surfRelax_Salt(:,:)-s_top(:,:)
      CALL dbg_print('UpdRlx: S-relax: S*-S'     ,z_c                     ,str_module,idt_src, in_subset=p_patch%cells%owned)
      z_c(:,:) = atmos_fluxes%topBoundCond_Salt_vdiff(:,:)
      CALL dbg_print('UpdRlx: S-relax:S[psu*m/s]',z_c                     ,str_module,idt_src, in_subset=p_patch%cells%owned)
      !---------------------------------------------------------------------

    END IF  ! tracer_no

  END SUBROUTINE update_relaxation_flux

  !-------------------------------------------------------------------------
  !
  !> Calculates surface temperature and salinity tracer relaxation
  !!   relaxation terms for tracer equation and surface fluxes are calculated
  !!   in addition to other surface tracer fluxes 
  !!   surface tracer restoring is applied either in apply_surface_relaxation
  !!   or in adding surface relaxation fluxes to total forcing fluxes
  !!
  !! @par Revision History
  !! Initial release by Stephan Lorenz, MPI-M (2014)
  !
  SUBROUTINE update_surface_relaxation(p_patch_3D, p_os, p_ice, atmos_fluxes, tracer_no)

    TYPE (t_patch_3D ),    TARGET, INTENT(IN) :: p_patch_3D
    TYPE (t_hydro_ocean_state), INTENT(INOUT) :: p_os
    TYPE (t_sea_ice),              INTENT(IN) :: p_ice
    TYPE (t_atmos_fluxes)                     :: atmos_fluxes
    INTEGER,                       INTENT(IN) :: tracer_no       !  no of tracer: 1=temperature, 2=salinity

    !Local variables 
    INTEGER                       :: jc, jb
    INTEGER                       :: i_startidx_c, i_endidx_c
    REAL(wp)                      :: relax_strength, thick
    TYPE(t_patch), POINTER        :: p_patch
    REAL(wp),      POINTER        :: t_top(:,:), s_top(:,:)
    TYPE(t_subset_range), POINTER :: all_cells
    REAL(wp) :: lat_deg, lon_deg, width
    REAL(wp) :: temperature_difference, basin_northBoundary, basin_southBoundary, lat_diff    
    !-----------------------------------------------------------------------  
    p_patch   => p_patch_3D%p_patch_2D(1)
    all_cells => p_patch%cells%all
    !-------------------------------------------------------------------------

    t_top => p_os%p_prog(nold(1))%tracer(:,1,:,1)

    IF (tracer_no == 1) THEN  ! surface temperature relaxation
      !
      ! Temperature relaxation activated as additonal forcing term in the tracer equation
      ! implemented as simple time-dependent relaxation (time needed to restore tracer completely back to T*)
      !    F_T  = Q_T/dz = -1/tau * (T-T*) [ K/s ]  (where Q_T is boundary condition for vertical diffusion in [K*m/s])
      ! when using the sign convention
      !   dT/dt = Operators + F_T
      ! i.e. F_T <0 for  T-T* >0 (i.e. decreasing temperature T if T is warmer than relaxation data T*) 
    
      ! EFFECTIVE RESTORING PARAMETER: 1.0_wp/(para_surfRelax_Temp*seconds_per_month)
    
      DO jb = all_cells%start_block, all_cells%end_block
        CALL get_index_range(all_cells, jb, i_startidx_c, i_endidx_c)
        DO jc = i_startidx_c, i_endidx_c
          IF ( p_patch_3D%lsm_c(jc,1,jb) <= sea_boundary ) THEN

            !relax_strength = (p_patch_3D%p_patch_1D(1)%prism_thick_flat_sfc_c(jc,1,jb) + p_os%p_prog(nold(1))%h(jc,jb)) / &
            !  &       (para_surfRelax_Temp*seconds_per_month)
!           atmos_fluxes%topBoundCond_Temp_vdiff(jc,jb) = -relax_strength*(t_top(jc,jb)-atmos_fluxes%data_surfRelax_Temp(jc,jb))
            relax_strength = 1.0_wp / (para_surfRelax_Temp*seconds_per_month)

            ! calculate additional temperature restoring rate F_T due to relaxation [K/s]
            atmos_fluxes%TempFlux_Relax(jc,jb) = -relax_strength*(t_top(jc,jb)-atmos_fluxes%data_surfRelax_Temp(jc,jb))

            ! Diagnosed heat flux Q_surf due to relaxation
            !  Q_surf = F_T*dz * (rho*Cp) = -dz/tau*(T-T*) * (rho*Cp)  [W/m2]
            !  HeatFlux_Relax = thick * TempFlux_Relax * (rho_ref*clw)
            ! this heat flux is negative if relaxation flux is negative, i.e. heat is released if temperature decreases
            ! this flux is for diagnosis only and not added to tracer forcing

            thick = (p_patch_3D%p_patch_1D(1)%prism_thick_flat_sfc_c(jc,1,jb)+p_os%p_prog(nold(1))%h(jc,jb))
            atmos_fluxes%HeatFlux_Relax(jc,jb) = atmos_fluxes%TempFlux_Relax(jc,jb) * thick * rho_ref*clw

          ENDIF
    
        END DO
      END DO
      IF( initial_temperature_type==203)THEN
        width=10.0_wp  
        relax_strength = 1.0_wp / (para_surfRelax_Temp*seconds_per_month)    
        
        
        DO jb = all_cells%start_block, all_cells%end_block
          CALL get_index_range(all_cells, jb, i_startidx_c, i_endidx_c)
          DO jc = i_startidx_c, i_endidx_c
            IF ( p_patch_3D%lsm_c(jc,1,jb) <= sea_boundary ) THEN

              lat_deg = p_patch%cells%center(jc,jb)%lat*rad2deg
              lon_deg = p_patch%cells%center(jc,jb)%lon*rad2deg


              !upper channel boudary
              IF(      lat_deg>= basin_center_lat+ 0.5_wp*basin_height_deg-width&
                 &.AND.lat_deg<= basin_center_lat+ 0.5_wp*basin_height_deg)THEN   

               !calculate additional temperature restoring rate F_T due to relaxation [K/s]
               atmos_fluxes%TempFlux_Relax(jc,jb) = -relax_strength*(t_top(jc,jb)-atmos_fluxes%data_surfRelax_Temp(jc,jb))

              thick = (p_patch_3D%p_patch_1D(1)%prism_thick_flat_sfc_c(jc,1,jb)+p_os%p_prog(nold(1))%h(jc,jb))
              atmos_fluxes%HeatFlux_Relax(jc,jb) = atmos_fluxes%TempFlux_Relax(jc,jb) * thick * rho_ref*clw
              !lower channel boudary
              ELSEIF(  lat_deg>= basin_center_lat- 0.5_wp*basin_height_deg&
                 &.AND.lat_deg<= basin_center_lat- 0.5_wp*basin_height_deg+width)THEN 
                !calculate additional temperature restoring rate F_T due to relaxation [K/s]
                atmos_fluxes%TempFlux_Relax(jc,jb) = -relax_strength*(t_top(jc,jb)-atmos_fluxes%data_surfRelax_Temp(jc,jb))

                thick = (p_patch_3D%p_patch_1D(1)%prism_thick_flat_sfc_c(jc,1,jb)+p_os%p_prog(nold(1))%h(jc,jb))
               atmos_fluxes%HeatFlux_Relax(jc,jb) = atmos_fluxes%TempFlux_Relax(jc,jb) * thick * rho_ref*clw

              ELSE!channel interior
                atmos_fluxes%HeatFlux_Relax(jc,jb)=0.0_wp		
              ENDIF	

            ENDIF
          END DO
        END DO
  
      ELSEIF( initial_temperature_type==216)THEN
        width=20.0_wp
        
        DO jb = all_cells%start_block, all_cells%end_block
          CALL get_index_range(all_cells, jb, i_startidx_c, i_endidx_c)
          DO jc = i_startidx_c, i_endidx_c
            IF ( p_patch_3D%lsm_c(jc,1,jb) <= sea_boundary ) THEN
  
              lat_deg = p_patch%cells%center(jc,jb)%lat*rad2deg
              lon_deg = p_patch%cells%center(jc,jb)%lon*rad2deg
              relax_strength = 1.0_wp / (para_surfRelax_Temp*seconds_per_month)

              !upper channel boudary
              IF(      lat_deg>= basin_center_lat-width&
                 &.AND.lat_deg<= basin_center_lat+ width)THEN   

                !calculate additional temperature restoring rate F_T due to relaxation [K/s]
                atmos_fluxes%TempFlux_Relax(jc,jb) = -relax_strength*(t_top(jc,jb)-atmos_fluxes%data_surfRelax_Temp(jc,jb))

                thick = (p_patch_3D%p_patch_1D(1)%prism_thick_flat_sfc_c(jc,1,jb)+p_os%p_prog(nold(1))%h(jc,jb))
                atmos_fluxes%HeatFlux_Relax(jc,jb) = atmos_fluxes%TempFlux_Relax(jc,jb) * thick * rho_ref*clw
              ELSE!channel interior		  
                atmos_fluxes%HeatFlux_Relax(jc,jb)=0.0_wp
                
              ENDIF

            ENDIF
          END DO
        END DO
    ENDIF  
   !---------DEBUG DIAGNOSTICS-------------------------------------------
      CALL dbg_print('UpdSfcRlx:HeatFlx_Rlx[W/m2]',atmos_fluxes%HeatFlux_Relax     ,str_module,2, in_subset=p_patch%cells%owned)
      CALL dbg_print('UpdSfcRlx: T* to relax to'  ,atmos_fluxes%data_surfRelax_Temp,str_module,2, in_subset=p_patch%cells%owned)
      CALL dbg_print('UpdSfcRlx: 1/tau*(T*-T)'    ,atmos_fluxes%TempFlux_Relax     ,str_module,2, in_subset=p_patch%cells%owned)
      !---------------------------------------------------------------------
  
    ELSE IF (tracer_no == 2) THEN  ! surface salinity relaxation
      !
      ! Salinity relaxation activated as additonal forcing term in the tracer equation
      ! implemented as simple time-dependent relaxation (time needed to restore tracer completely back to S*)
      !    F_S  = -1/tau * (S-S*) [ psu/s ]
      ! when using the sign convention
      !   dS/dt = Operators + F_S
      ! i.e. F_S <0 for  S-S* >0 (i.e. decreasing salinity S if S is saltier than relaxation data S*)
      ! note that the freshwater flux is opposite in sign to F_S, see below,
      ! i.e. fwf >0 for  S-S* >0 (i.e. increasing freshwater flux to decrease salinity)

      s_top => p_os%p_prog(nold(1))%tracer(:,1,:,2)

      DO jb = all_cells%start_block, all_cells%end_block
        CALL get_index_range(all_cells, jb, i_startidx_c, i_endidx_c)
        DO jc = i_startidx_c, i_endidx_c
          IF ( p_patch_3D%lsm_c(jc,1,jb) <= sea_boundary ) THEN

            relax_strength = 1.0_wp / (para_surfRelax_Salt*seconds_per_month)
            ! 
            ! If sea ice is present (and l_relaxsal_ice), salinity relaxation is proportional to open water,
            !   under sea ice, no relaxation is applied, according to the procedure in MPIOM
            IF (l_relaxsal_ice .AND. i_sea_ice >=1) relax_strength = (1.0_wp-p_ice%concsum(jc,jb))*relax_strength

            ! calculate additional salt restoring rate F_S due to relaxation [psu/s]
            atmos_fluxes%SaltFlux_Relax(jc,jb) = -relax_strength*(s_top(jc,jb)-atmos_fluxes%data_surfRelax_Salt(jc,jb))

            ! Diagnosed freshwater flux due to relaxation (equivalent to heat flux Q)
            !  Fw_S = F_S*dz/S = dz/tau * (S-S*)/S  [m/s]
            ! this flux is applied as volume forcing in surface equation in fill_rhs4surface_eq_ab
            thick = (p_patch_3D%p_patch_1D(1)%prism_thick_flat_sfc_c(jc,1,jb)+p_os%p_prog(nold(1))%h(jc,jb))
            atmos_fluxes%FrshFlux_Relax(jc,jb) = -atmos_fluxes%SaltFlux_Relax(jc,jb) * thick / s_top(jc,jb)

          ENDIF
        END DO
      END DO

      !---------DEBUG DIAGNOSTICS-------------------------------------------
      CALL dbg_print('UpdSfcRlx:FrshFlxRelax[m/s]',atmos_fluxes%FrshFlux_Relax     ,str_module,2, in_subset=p_patch%cells%owned)
      CALL dbg_print('UpdSfcRlx: S* to relax to'  ,atmos_fluxes%data_surfRelax_Salt,str_module,4, in_subset=p_patch%cells%owned)
      CALL dbg_print('UpdSfcRlx: 1/tau*(S*-S)'    ,atmos_fluxes%SaltFlux_Relax     ,str_module,3, in_subset=p_patch%cells%owned)
      !---------------------------------------------------------------------

    END IF  ! tracer_no

  END SUBROUTINE update_surface_relaxation

  !-------------------------------------------------------------------------
  !
  !> Calculates surface temperature and salinity tracer relaxation
  !!   relaxation terms for tracer equation and surface fluxes are calculated
  !!   in addition to other surface tracer fluxes 
  !!   surface tracer restoring is applied either in apply_surface_relaxation
  !!   or in adding surface relaxation fluxes to total forcing fluxes
  !!
  !! @par Revision History
  !! Initial release by Stephan Lorenz, MPI-M (2014)
  !
  SUBROUTINE apply_surface_relaxation(p_patch_3D, p_os, atmos_fluxes, tracer_no)

    TYPE (t_patch_3D ),    TARGET, INTENT(IN)    :: p_patch_3D
    TYPE (t_hydro_ocean_state),    INTENT(INOUT) :: p_os
    TYPE (t_atmos_fluxes), INTENT(IN)            :: atmos_fluxes
    INTEGER,                      INTENT(IN)     :: tracer_no       !  no of tracer: 1=temperature, 2=salinity

    !Local variables 
    INTEGER :: jc, jb
    INTEGER :: i_startidx_c, i_endidx_c
    REAL(wp) :: relax_strength, thick
    REAL(wp) :: t_top_old  (nproma,p_patch_3D%p_patch_2D(1)%alloc_cell_blocks)
    REAL(wp) :: s_top_old  (nproma,p_patch_3D%p_patch_2D(1)%alloc_cell_blocks)
    TYPE(t_patch), POINTER :: p_patch
    REAL(wp),      POINTER :: t_top(:,:), s_top(:,:)
    TYPE(t_subset_range), POINTER :: all_cells
    !-----------------------------------------------------------------------  
    p_patch         => p_patch_3D%p_patch_2D(1)
    !-------------------------------------------------------------------------

    all_cells => p_patch%cells%all

    t_top =>p_os%p_prog(nold(1))%tracer(:,1,:,1)
    t_top_old(:,:) = t_top(:,:)


    ! add relaxation term to temperature tracer
    IF (tracer_no == 1) THEN
    
      DO jb = all_cells%start_block, all_cells%end_block
        CALL get_index_range(all_cells, jb, i_startidx_c, i_endidx_c)
        DO jc = i_startidx_c, i_endidx_c
    
          IF ( p_patch_3D%lsm_c(jc,1,jb) <= sea_boundary ) THEN
            t_top_old(jc,jb) = t_top(jc,jb)
            t_top(jc,jb)     = t_top_old(jc,jb) + atmos_fluxes%TempFlux_Relax(jc,jb)*dtime
          ENDIF
    
        END DO
      END DO

      !---------DEBUG DIAGNOSTICS-------------------------------------------
      CALL dbg_print('AppTrcRlx: TempFluxRelax'  , atmos_fluxes%TempFlux_Relax, str_module, 3, in_subset=p_patch%cells%owned)
      CALL dbg_print('AppTrcRlx: Old Temperature', t_top_old                  , str_module, 3, in_subset=p_patch%cells%owned)
      CALL dbg_print('AppTrcRlx: New Temperature', t_top                      , str_module, 2, in_subset=p_patch%cells%owned)
      !---------------------------------------------------------------------

    ! add relaxation term to salinity tracer
    ELSE IF (tracer_no == 2) THEN

      s_top =>p_os%p_prog(nold(1))%tracer(:,1,:,2)
      s_top_old(:,:) = s_top(:,:)

      DO jb = all_cells%start_block, all_cells%end_block
        CALL get_index_range(all_cells, jb, i_startidx_c, i_endidx_c)
        DO jc = i_startidx_c, i_endidx_c
          IF ( p_patch_3D%lsm_c(jc,1,jb) <= sea_boundary ) THEN
            s_top(jc,jb)     = s_top_old(jc,jb) + atmos_fluxes%SaltFlux_Relax(jc,jb)*dtime
          ENDIF
        END DO
      END DO

      !---------DEBUG DIAGNOSTICS-------------------------------------------
      CALL dbg_print('AppTrcRlx: SaltFluxRelax', atmos_fluxes%SaltFlux_Relax, str_module, 3, in_subset=p_patch%cells%owned)
      CALL dbg_print('AppTrcRlx: Old Salt'     , s_top_old                  , str_module, 3, in_subset=p_patch%cells%owned)
      CALL dbg_print('AppTrcRlx: New Salt'     , s_top                      , str_module, 2, in_subset=p_patch%cells%owned)
      !---------------------------------------------------------------------

    END IF  ! tracer_no

  END SUBROUTINE apply_surface_relaxation

  !-------------------------------------------------------------------------
  !
  !> Takes thermal calc_atm_fluxes_from_bulk to calculate surface fluxes for ocean forcing:
  !!  heat, freshwater and momentum.
  !!  not active or tested yet (2012/08)
  !!
  !! @par Revision History
  !! Initial release by Peter Korn, MPI-M (2011). Originally written by D. Notz.
  !
  SUBROUTINE update_flux_from_atm_flx(p_patch_3D, p_as, p_os, p_ice, atmos_fluxes, p_sfc_flx)

    TYPE(t_patch_3D ),TARGET, INTENT(IN)        :: p_patch_3D
    TYPE(t_atmos_for_ocean),      INTENT(IN)    :: p_as
    TYPE(t_hydro_ocean_state),    INTENT(IN)    :: p_os
    TYPE (t_sea_ice),             INTENT (IN)   :: p_ice
    TYPE (t_atmos_fluxes),        INTENT (INOUT):: atmos_fluxes
    TYPE(t_sfc_flx)                             :: p_sfc_flx

    !Local variables 
    REAL(wp) :: z_rho_w = 1.22_wp  !near surface air density [kg/m^3] cf. Large/Yeager, sect 4.1, p.17
    REAL(wp) :: z_C_d0, z_C_d1, z_C_d
    REAL(wp) :: z_norm, z_v, z_relax

    INTEGER :: jc, jb, i
    INTEGER :: i_startidx_c, i_endidx_c
    REAL(wp):: z_evap        (nproma,p_patch_3D%p_patch_2D(1)%alloc_cell_blocks)
    REAL(wp):: z_Q_freshwater(nproma,p_patch_3D%p_patch_2D(1)%alloc_cell_blocks)
    CHARACTER(LEN=max_char_length), PARAMETER :: routine = 'mo_ocean_bulk:update_flux_from_atm_flx'
    TYPE(t_patch), POINTER :: p_patch
    TYPE(t_subset_range), POINTER :: all_cells
    !-----------------------------------------------------------------------  
    p_patch         => p_patch_3D%p_patch_2D(1)
    !-------------------------------------------------------------------------
    CALL message(TRIM(routine), 'start' )

    all_cells => p_patch%cells%all

    !Relaxation parameter from namelist for salinity.
    z_relax = para_surfRelax_Temp/(30.0_wp*24.0_wp*3600.0_wp)

    DO jb = all_cells%start_block, all_cells%end_block
      CALL get_index_range(all_cells, jb, i_startidx_c, i_endidx_c)
      DO jc = i_startidx_c, i_endidx_c
        DO i = 1, p_ice%kice
          !surface heat forcing as sum of sensible, latent, longwave and shortwave heat fluxes
          IF (p_ice% hi(jc,jb,i) > 0._wp)THEN

            p_sfc_flx%HeatFlux_Total(jc,jb)              &
              & =  atmos_fluxes%sens(jc,jb,i) + atmos_fluxes%lat(jc,jb,i)& ! Sensible + latent heat flux at ice surface
              & +  atmos_fluxes%LWnet(jc,jb,i)                   & ! net LW radiation flux over ice surface
              & +  atmos_fluxes%bot(jc,jb,i)                       ! Ocean heat flux at ice bottom 
                                                           ! liquid/solid  precipitation rate
            !                                                are zero

            !This prepares freshwater flux calculation below; eq. (64) in Marsland et al.
            z_evap(jc,jb) = atmos_fluxes%lat(jc,jb,i)/(als*z_rho_w)

          ELSE

            p_sfc_flx%HeatFlux_Total(jc,jb)            &
            & =  atmos_fluxes%sensw(jc,jb) + atmos_fluxes%latw(jc,jb)  & ! Sensible + latent heat flux over water
            & +  atmos_fluxes%LWnetw(jc,jb)                    & ! net LW radiation flux over water
            & +  atmos_fluxes%SWnetw(jc,jb)                      ! net SW radiation flux ove water
                                                         ! liquid/solid  precipitation rate are zero

           !This prepares freshwater flux calculation below; eq. (64) in Marsland et al.
            z_evap(jc,jb) = atmos_fluxes%latw(jc,jb)/(alv*z_rho_w)
          ENDIF
        END DO

        !calculate surface freshwater flux       
        !following MPI-OM as described in Marsland et al, formula (63)-(65)

        !calculate evaporation from latent heat flux and latent heat of vaporisation
        !This is (63) in Marsland et al.
        !+River runoff +glacial meltwater
        z_Q_freshwater(jc,jb) = (atmos_fluxes%rpreci(jc,jb) + atmos_fluxes%rprecw(jc,jb)) -  z_evap(jc,jb)  

        !Now the freshwater flux calculation is finished; this is (65) in Marsland et al.
        !Relaxation of top layer salinity to observed salinity
        !
        !  Attention, check consistency in the model:
        !   - salinity relaxation is here in addition to the formulation at the end of update_surface_flux
        !   - also, according to (65) of Marsland, there is a bug below:
        !     multiplication with S1 (tracer(2)) is missing
        !   - has to be checked and merged with salinity boundary condition in update_surface_flux
        !
!         p_sfc_flx%topBoundCond_Salt_vdiff(jc,jb) =                         &
!           & (p_patch_3D%p_patch_1D(1)%del_zlev_m(1)+z_Q_freshwater(jc,jb)) &
!           & /p_patch_3D%p_patch_1D(1)%del_zlev_m(1)                        &  !  * tracer(jc,1,jb,2)
!           & +z_relax*(p_os%p_prog(nold(1))%tracer(jc,1,jb,2)-p_sfc_flx%data_surfRelax_Salt(jc,jb))


        !calculate wind stress    
        z_norm = sqrt(p_as%u(jc,jb)*p_as%u(jc,jb)+p_as%v(jc,jb)*p_as%v(jc,jb))

        !calculate drag coefficient for wind following 
        ! Kara, Rochford, Hurlburt, Air-Sea Flux Estimates And the 1997-1998 Enso Event
        ! Boundary-Layer Meteorology, 103, 439-458 (2002)
        !
        z_v = MAX(2.5_wp, MIN(p_as%fu10(jc,jb),32.5_wp))

        z_C_d0 = 1.0E-3_wp*(0.692_wp+0.071_wp*z_v-0.00070_wp*z_norm)
        z_C_d1 = 1.0E-3_wp*(0.083_wp-0.0054_wp*z_v-0.000093_wp*z_norm)
        z_C_d  = z_C_d0 + z_C_d1*(p_as%tafo(jc,jb)-p_os%p_prog(nold(1))%tracer(jc,1,jb,1))

        !write(*,*)'final wind stress coeff',z_C_d
        p_sfc_flx%topBoundCond_windStress_u(jc,jb) = z_rho_w*z_C_d*z_norm &
          &  *(p_as%u(jc,jb)- p_os%p_diag%u(jc,1,jb))

        p_sfc_flx%topBoundCond_windStress_v(jc,jb) = z_rho_w*z_C_d*z_norm &
          &  *(p_as%v(jc,jb) - p_os%p_diag%v(jc,1,jb))
   
      END DO
    END DO

    IF (type_surfRelax_Temp==1) THEN

       p_sfc_flx%topBoundCond_Temp_vdiff(:,:)=  z_relax * &
         &                                      (p_sfc_flx%data_surfRelax_Temp(:,:)-p_os%p_prog(nold(1))%tracer(:,1,:,1))

    ENDIF

  END SUBROUTINE update_flux_from_atm_flx
  !-------------------------------------------------------------------------
  !
  !>
  !! Update surface flux forcing for hydrostatic ocean
  !!
  !!
  !! @par Revision History
  !! Initial release by Stephan Lorenz, MPI-M (2010-07)
  !
!<Optimize_Used>
  SUBROUTINE update_flux_analytical(p_patch_3D, p_os, atmos_fluxes)

    TYPE(t_patch_3D ),TARGET, INTENT(IN)    :: p_patch_3D
    TYPE(t_hydro_ocean_state), INTENT(IN)   :: p_os
    TYPE(t_atmos_fluxes)                    :: atmos_fluxes
    !
    ! local variables
    INTEGER :: jc, jb
    INTEGER :: i_startidx_c, i_endidx_c
    !INTEGER :: i_startblk_c, i_endblk_c, i_startidx_c, i_endidx_c
    !INTEGER :: rl_start_c, rl_end_c

    REAL(wp) :: z_lat, z_lon, z_lat_deg
    REAL(wp) :: y_length               !basin extension in y direction in degrees
    REAL(wp) :: z_T_init(nproma,p_patch_3D%p_patch_2D(1)%alloc_cell_blocks)
    REAL(wp) :: z_perlat, z_perlon, z_permax, z_perwid, z_relax, z_dst
    INTEGER  :: z_dolic
    REAL(wp) :: z_temp_max, z_temp_min, z_temp_incr
    REAL(wp) :: center, length, zonal_waveno,amplitude	
    CHARACTER(LEN=max_char_length), PARAMETER :: routine = 'mo_ocean_bulk:update_flux_analytical'
    !-------------------------------------------------------------------------
    TYPE(t_subset_range), POINTER :: all_cells
    TYPE(t_patch), POINTER :: p_patch
    !-----------------------------------------------------------------------  
    p_patch         => p_patch_3D%p_patch_2D(1)
    !-------------------------------------------------------------------------
    all_cells => p_patch%cells%all

    ! atmosphere fluxes for analytical testcased similar to mo_ocean_initial_conditions:
    SELECT CASE (atmos_flux_analytical_type)

    CASE(0)  !  all fluxes are unchanged, zero as default
      CONTINUE

    CASE(101,102,103)  !  constant fluxes for test of sea-ice processes
      ! set LW/SW/sensible/latent heat fluxes over ice to constant
      atmos_fluxes%SWnet(:,1,:) = atmos_SWnet_const
      atmos_fluxes%LWnet(:,1,:) = atmos_LWnet_const
      atmos_fluxes%sens (:,1,:) = atmos_sens_const
      atmos_fluxes%lat  (:,1,:) = atmos_lat_const
      ! set LW/SW/sensible/latent heat fluxes over water to constant
      atmos_fluxes%SWnetw(:,:)  = atmos_SWnetw_const
      atmos_fluxes%LWnetw(:,:)  = atmos_LWnetw_const
      atmos_fluxes%sensw(:,:)   = atmos_sensw_const
      atmos_fluxes%latw(:,:)    = atmos_lat_const
	  
	  
	  CASE(200) 

        IF(no_tracer>=1.AND.type_surfRelax_Temp==0)THEN

  		center = basin_center_lat * deg2rad
  		length = basin_height_deg * deg2rad
  		zonal_waveno = 2.0_wp
  		amplitude    =10.0_wp

          DO jb = all_cells%start_block, all_cells%end_block
            CALL get_index_range(all_cells, jb, i_startidx_c, i_endidx_c)
            DO jc = i_startidx_c, i_endidx_c

              IF(p_patch_3D%lsm_c(jc,1,jb)<=sea_boundary)THEN

                z_lat    = p_patch%cells%center(jc,jb)%lat
                z_lon    = p_patch%cells%center(jc,jb)%lon
			  
                atmos_fluxes%data_surfRelax_Temp(jc,jb) =0.0_wp			  

  			  atmos_fluxes%topBoundCond_Temp_vdiff(jc,jb) &
  		      &= amplitude * COS(zonal_waveno*pi*(z_lat-center)/length)
  			  IF(z_lat<= center-0.5_wp*length)atmos_fluxes%topBoundCond_Temp_vdiff(jc,jb)=0.0_wp
  			  IF(z_lat>= center+0.5_wp*length)atmos_fluxes%topBoundCond_Temp_vdiff(jc,jb)=0.0_wp			  
              ENDIF 
			
			
            END DO
          END DO
        ENDIF
	  
	   

    CASE default

      CALL finish(routine, "unknown atmos_flux_analytical_type")

    END SELECT

    SELECT CASE (relax_analytical_type)

    CASE(27,30,32)

     IF(no_tracer>=1.AND.type_surfRelax_Temp/=0)THEN

       y_length = basin_height_deg * deg2rad
       DO jb = all_cells%start_block, all_cells%end_block
         CALL get_index_range(all_cells, jb, i_startidx_c, i_endidx_c)
         DO jc = i_startidx_c, i_endidx_c

           IF(p_patch_3D%lsm_c(jc,1,jb)<=sea_boundary)THEN

             z_T_init(jc,jb) = 20.0_wp- p_patch_3D%p_patch_1D(1)%zlev_m(1)*15.0_wp/4000.0_wp

             z_lat    = p_patch%cells%center(jc,jb)%lat
             z_lon    = p_patch%cells%center(jc,jb)%lon

             ! Add temperature perturbation at new values
             z_perlat = basin_center_lat + 0.1_wp*basin_height_deg
             z_perlon = basin_center_lon + 0.1_wp*basin_width_deg
             z_permax = 0.1_wp
             z_perwid = 10.0_wp

             z_relax  = para_surfRelax_Temp/(30.0_wp*24.0_wp*3600.0_wp)

             z_dolic  = p_patch_3D%p_patch_1D(1)%dolic_c(jc,jb)
             IF (z_dolic > MIN_DOLIC) THEN

               z_dst = sqrt((z_lat-z_perlat*deg2rad)**2+(z_lon-z_perlon*deg2rad)**2)

               IF(z_dst <= 5.0_wp*deg2rad)THEN
                 z_T_init = z_T_init &
                 &        + z_permax*exp(-(z_dst/(z_perwid*deg2rad))**2) &
                 &        * sin(pi*p_patch_3D%p_patch_1D(1)%zlev_m(1)/4000.0_wp)
               ENDIF
               ! up to here z_init is identically initialized than temperature

               !add local cold perturbation 
               IF(z_dst <= 10.5_wp*deg2rad)THEN
                 z_T_init(jc,jb) = z_T_init(jc,jb) - exp(-(z_dst/(z_perwid*deg2rad))**2)
               ENDIF

               atmos_fluxes%data_surfRelax_Temp(jc,jb)     = z_T_init(jc,jb)

               atmos_fluxes%topBoundCond_Temp_vdiff(jc,jb) = z_relax * &          
                 &  ( atmos_fluxes%data_surfRelax_Temp(jc,jb)-p_os%p_prog(nold(1))%tracer(jc,1,jb,1) )

             END IF
           ELSE
             atmos_fluxes%topBoundCond_windStress_cc(jc,jb)%x(:) = 0.0_wp
!            atmos_fluxes%topBoundCond_windStress_u(jc,jb)       = 0.0_wp
!            atmos_fluxes%topBoundCond_windStress_v(jc,jb)       = 0.0_wp
           ENDIF 
       END DO
      END DO

    ENDIF

    CASE (33)
      IF(type_surfRelax_Temp>=1)THEN
        z_relax = para_surfRelax_Temp/(30.0_wp*24.0_wp*3600.0_wp)

        atmos_fluxes%topBoundCond_Temp_vdiff(:,:) = z_relax*( atmos_fluxes%data_surfRelax_Temp(:,:) &
          &                                               -p_os%p_prog(nold(1))%tracer(:,1,:,1) )

      END IF
	  
    CASE(51)

      IF(type_surfRelax_Temp>=1)THEN

        z_relax = para_surfRelax_Temp/(30.0_wp*24.0_wp*3600.0_wp)

        z_temp_max  = 30.5_wp
        z_temp_min  = 0.5_wp
        z_temp_incr = (z_temp_max-z_temp_min)/(n_zlev-1.0_wp)

      !Add horizontal variation
      DO jb = all_cells%start_block, all_cells%end_block
        CALL get_index_range(all_cells, jb, i_startidx_c, i_endidx_c)
        DO jc = i_startidx_c, i_endidx_c
          z_lat = p_patch%cells%center(jc,jb)%lat
          z_lat_deg = z_lat*rad2deg

            IF ( p_patch_3D%lsm_c(jc,1,jb) <= sea_boundary ) THEN

              z_temp_max     =0.01_wp*(z_lat_deg-basin_center_lat)*(z_lat_deg-basin_center_lat)
              z_T_init(jc,jb)=30.5_wp

              z_T_init(jc,jb)&
              &=z_T_init(jc,jb)*exp(-z_temp_max/basin_height_deg)
            ELSE
              z_T_init(jc,jb)=0.0_wp
            ENDIF
        END DO
      END DO
      atmos_fluxes%data_surfRelax_Temp(:,:)=z_T_init(:,:)

      atmos_fluxes%topBoundCond_Temp_vdiff(:,:) = z_relax*( atmos_fluxes%data_surfRelax_Temp(:,:) &
        &                                               -p_os%p_prog(nold(1))%tracer(:,1,:,1) )

      END IF

    END SELECT

  END SUBROUTINE update_flux_analytical

  !-------------------------------------------------------------------------
  !>
  !! Balance sea level to zero over global ocean
  !!
  !! Balance sea level to zero over global ocean
  !! This routine uses parts of mo_ocean_diagnostics
  !!
  !! @par Revision History
  !! Initial revision by Stephan Lorenz, MPI (2013-04)
  !!
  !!
  SUBROUTINE balance_elevation (p_patch_3D, h_old)

    TYPE(t_patch_3D ),TARGET, INTENT(IN)    :: p_patch_3D
    REAL(wp), INTENT(INOUT)                 :: h_old(1:nproma,1:p_patch_3D%p_patch_2D(1)%alloc_cell_blocks)

    TYPE(t_patch), POINTER                  :: p_patch
    TYPE(t_subset_range), POINTER           :: all_cells

    INTEGER  :: i_startidx_c, i_endidx_c
    INTEGER  :: jc, jb
    REAL(wp) :: ocean_are, glob_slev, corr_slev

    p_patch         => p_patch_3D%p_patch_2D(1)
    all_cells       => p_patch%cells%all
 
    ! parallelize correctly
    ocean_are = p_patch_3D%p_patch_1D(1)%ocean_area(1)
    glob_slev = global_sum_array(p_patch%cells%area(:,:)*h_old(:,:)*p_patch_3D%wet_halo_zero_c(:,1,:))
    corr_slev = glob_slev/ocean_are

    idt_src=2
    IF ((my_process_is_stdio()) .AND. (idbg_mxmn >= idt_src)) &
      & write(0,*)' BALANCE_ELEVATION(Dom): ocean_are, glob_slev, corr_slev =',ocean_are, glob_slev, glob_slev/ocean_are

    DO jb = all_cells%start_block, all_cells%end_block
      CALL get_index_range(all_cells, jb, i_startidx_c, i_endidx_c)
      DO jc =  i_startidx_c, i_endidx_c
        IF ( p_patch_3D%lsm_c(jc,1,jb) <= sea_boundary ) THEN
          ! subtract or scale?
          h_old(jc,jb) = h_old(jc,jb) - corr_slev
          !h_old(jc,jb) = h_old(jc,jb) * (1.0_wp - corr_slev)
          !h_old(jc,jb) = h_old(jc,jb) - h_old(jc,jb)*corr_slev
        END IF
      END DO
    END DO

  END SUBROUTINE balance_elevation
 
 
  !-------------------------------------------------------------------------
  !>
  !! Read ocean forcing data from netcdf
  !!
  !! Read ocean forcing data for NCEP or other forcing
  !! This routine reads annual data sets of length forcing_timescale
  !!
  !! @par Revision History
  !! Initial revision by Stephan Lorenz, MPI (2012-02-17)
  !!
  !!
  SUBROUTINE read_forc_data_oce (p_patch, ext_data, no_set)

    TYPE(t_patch), INTENT(IN)            :: p_patch
    TYPE(t_external_data), INTENT(INOUT) :: ext_data(:)
    INTEGER,       INTENT(IN)            :: no_set          !  no of set in file to be read

    CHARACTER(len=max_char_length), PARAMETER :: &
      routine = 'mo_ocean_bulk:read_forc_data_oce'

    CHARACTER(filename_max) :: ncep_file   !< file name for reading in

    LOGICAL :: l_exist
    INTEGER :: jg, i_lev, no_cells, no_tst, jtime, jt !, jc, jb
    INTEGER :: ncid, dimid,mpi_comm
    TYPE(t_stream_id) :: stream_id
    INTEGER :: i_start(2),i_count(2), jcells

    REAL(wp):: z_flux(nproma,p_patch%alloc_cell_blocks,forcing_timescale)  ! set length is forcing_timescale, 3rd dimension
    REAL(wp):: z_c   (nproma,forcing_timescale,p_patch%alloc_cell_blocks)  ! 2nd dimension is forcing_timescale
    !TYPE (t_keyword_list), POINTER :: keywords => NULL()

    !-------------------------------------------------------------------------

    !  READ NCEP FORCING

    !-------------------------------------------------------------------------

    !CALL message (TRIM(routine), 'start')

    IF (iforc_oce == OMIP_FluxFromFile) THEN

    !DO jg = 1,n_dom
      jg = 1

      i_lev       = p_patch%level

      ! WRITE (ncep_file,'(a,i0,a,i2.2,a)') 'iconR',nroot,'B',i_lev, '-flux.nc'
      ncep_file='ocean-flux.nc'

      !ncep_file=TRIM('/pool/data/ICON/external/iconR2B04-flux.nc')

      IF(my_process_is_stdio()) THEN
        !
        CALL message( TRIM(routine),'Ocean NCEP forcing flux file is: '//TRIM(ncep_file) )
        INQUIRE (FILE=ncep_file, EXIST=l_exist)
        IF (.NOT.l_exist) THEN
          CALL finish(TRIM(routine),'NCEP forcing flux file is not found.')
        ENDIF

        !
        ! open file
        !
        CALL nf(nf_open(TRIM(ncep_file), NF_NOWRITE, ncid))
        !CALL message( TRIM(routine),'Ocean NCEP flux file opened for read' )

        !
        ! get and check number of cells in ncep data
        !
        CALL nf(nf_inq_dimid(ncid, 'ncells', dimid))
        CALL nf(nf_inq_dimlen(ncid, dimid, no_cells))

        IF(p_patch%n_patch_cells_g /= no_cells) THEN
          CALL finish(TRIM(ROUTINE),&
          & 'Number of patch cells and cells in NCEP flux file do not match.')
        ENDIF

        !
        ! get number of timesteps
        !
        CALL nf(nf_inq_dimid(ncid, 'time', dimid))
        CALL nf(nf_inq_dimlen(ncid, dimid, no_tst))
        !
        ! check - s.b.

      ENDIF

      IF(my_process_is_stdio()) CALL nf(nf_close(ncid))
      stream_id = openInputFile(ncep_file, p_patch)

      IF(p_test_run) THEN
        mpi_comm = p_comm_work_test
      ELSE
        mpi_comm = p_comm_work
      ENDIF
      CALL p_bcast(no_tst, p_io, mpi_comm)

      !-------------------------------------------------------
      !
      ! Read 12 monthly NCEP data sets for triangle centers using 4-dim routine
      !
      !-------------------------------------------------------

      jcells = p_patch%n_patch_cells  !  global dimension
      jtime  = forcing_timescale              !  time period to read (not yet)


      ! provide NCEP fluxes for sea ice (interface to ocean)
      ! 1:  'stress_x': zonal wind stress       [Pa]
      ! 2:  'stress_y': meridional wind stress  [Pa]
      ! 3:  'SST"     : sea surface temperature [K]

      ! zonal wind stress
      !write(0,*) ' ncep set 1: dimensions:',p_patch%n_patch_cells_g, p_patch%n_patch_cells, &
      ! &  forcing_timescale, nproma, p_patch%nblks_c
      !CALL read_3D(stream_id, onCells, 'stress_x', z_flx2(:,:,:))
      !write(0,*) ' READ_FORC, READ 1: first data sets: stress-x, block=5, index=1,5:'
      !do jt=1,jtime
      !  write(0,*) 'jt=',jt,' val:',(z_flx2(jc,jt,5),jc=1,5)
      !enddo

      ! start-pointer and length of pointer for reading data:
      ! start: first set (1,1); second year (1,jtime+1)
      i_start(1) = 1
      i_start(2) = jtime*(no_set-1) + 1  ! position pointer to set no_set
      i_count(1) = jcells                ! length of pointer, dim 1 of z_dummy_array
      i_count(2) = jtime                 ! length of pointer, dim 2 of z_dummy_array

      idt_src=2  ! output print level (1-5, fix)
      IF (idbg_mxmn >= idt_src) THEN
        !
        WRITE(message_text,'(A,I6,A)')  'Ocean NCEP flux file contains',no_tst,' data sets'
        CALL message( TRIM(routine), TRIM(message_text) )

        WRITE(message_text,'(4(A,I4))')  'NCEP data set: length = ',jtime, &
          &   '; no. of set =',no_set,                                     &
          &   '; pos. of ptr =', i_start(2)
        CALL message( TRIM(routine), TRIM(message_text) )
      END IF

      CALL read_2D_time(stream_id, onCells, 'stress_x', &
        &               fill_array=z_flux(:,:,:), start_timestep=i_start(2), &
        &               end_timestep=i_count(2) + i_start(2))
      DO jt = 1, jtime
        ext_data(jg)%oce%flux_forc_mon_c(:,jt,:,1) = z_flux(:,:,jt)
      END DO

      ! meridional wind stress
      CALL read_2D_time(stream_id, onCells, 'stress_y', &
        &               fill_array=z_flux(:,:,:), start_timestep=i_start(2), &
        &               end_timestep=i_count(2) + i_start(2))
      DO jt = 1, jtime
        ext_data(jg)%oce%flux_forc_mon_c(:,jt,:,2) = z_flux(:,:,jt)
      END DO

      ! SST
      CALL read_2D_time(stream_id, onCells, 'SST', &
        &               fill_array=z_flux(:,:,:), start_timestep=i_start(2), &
        &               end_timestep=i_count(2) + i_start(2))
      DO jt = 1, jtime
        ext_data(jg)%oce%flux_forc_mon_c(:,jt,:,3) = z_flux(:,:,jt)
      END DO

 !    ! Read complete NCEP data sets for focing ocean model (iforc_type=5)
 !    ! 4:  tafo(:,:),   &  ! 2 m air temperature                              [C]
 !    ! 5:  ftdew(:,:),  &  ! 2 m dew-point temperature                        [K]
 !    ! 6:  fu10(:,:) ,  &  ! 10 m wind speed                                  [m/s]
 !    ! 7:  fclou(:,:),  &  ! Fractional cloud cover
 !    ! 8:  pao(:,:),    &  ! Surface atmospheric pressure                     [hPa]
 !    ! 9:  fswr(:,:),   &  ! Incoming surface solar radiation                 [W/m]

      ! 2m-temperature
      CALL read_2D_time(stream_id, onCells, 'temp_2m', &
        &               fill_array=z_flux(:,:,:), start_timestep=i_start(2), &
        &               end_timestep=i_count(2) + i_start(2))
      DO jt = 1, jtime
        ext_data(jg)%oce%flux_forc_mon_c(:,jt,:,4) = z_flux(:,:,jt)
      END DO

      ! 2m dewpoint temperature
      CALL read_2D_time(stream_id, onCells, 'dpt_temp_2m', &
        &               fill_array=z_flux(:,:,:), start_timestep=i_start(2), &
        &               end_timestep=i_count(2) + i_start(2))
      DO jt = 1, jtime
        ext_data(jg)%oce%flux_forc_mon_c(:,jt,:,5) = z_flux(:,:,jt)
      END DO

      ! Scalar wind
      CALL read_2D_time(stream_id, onCells, 'scalar_wind', &
        &               fill_array=z_flux(:,:,:), start_timestep=i_start(2), &
        &               end_timestep=i_count(2) + i_start(2))
      DO jt = 1, jtime
        ext_data(jg)%oce%flux_forc_mon_c(:,jt,:,6) = z_flux(:,:,jt)
      END DO

      ! cloud cover
      CALL read_2D_time(stream_id, onCells, 'cloud', &
        &               fill_array=z_flux(:,:,:), start_timestep=i_start(2), &
        &               end_timestep=i_count(2) + i_start(2))
      DO jt = 1, jtime
        ext_data(jg)%oce%flux_forc_mon_c(:,jt,:,7) = z_flux(:,:,jt)
      END DO

      ! sea level pressure
      CALL read_2D_time(stream_id, onCells, 'pressure', &
        &               fill_array=z_flux(:,:,:), start_timestep=i_start(2), &
        &               end_timestep=i_count(2) + i_start(2))
      DO jt = 1, jtime
        ext_data(jg)%oce%flux_forc_mon_c(:,jt,:,8) = z_flux(:,:,jt)
      END DO

      ! total solar radiation
      CALL read_2D_time(stream_id, onCells, 'tot_solar', &
        &               fill_array=z_flux(:,:,:), start_timestep=i_start(2), &
        &               end_timestep=i_count(2) + i_start(2))
      DO jt = 1, jtime
        ext_data(jg)%oce%flux_forc_mon_c(:,jt,:,9) = z_flux(:,:,jt)
      END DO

      ! precipitation
  !   CALL read_2D_time(stream_id, onCells, 'precip', &
  !     &               fill_array=z_flux(:,:,:), start_timestep=i_start(2), &
  !     &               end_timestep=i_count(2) + i_start(2))
  !   DO jt = 1, jtime
  !     ext_data(jg)%oce%flux_forc_mon_c(:,jt,:,10) = z_flux(:,:,jt)
  !   END DO

      ! evaporation or downward surface LW flux
  !   CALL read_2D_time(stream_id, onCells, 'evap', &
  !     &               fill_array=z_flux(:,:,:), start_timestep=i_start(2), &
  !     &               end_timestep=i_count(2) + i_start(2))
  !   DO jt = 1, jtime
  !     ext_data(jg)%oce%flux_forc_mon_c(:,jt,:,11) = z_flux(:,:,jt)
  !   END DO
  !   CALL read_2D_time(stream_id, onCells, 'dlwrf', &
  !     &               fill_array=z_flux(:,:,:), start_timestep=i_start(2), &
  !     &               end_timestep=i_count(2) + i_start(2))
  !   DO jt = 1, jtime
  !     ext_data(jg)%oce%flux_forc_mon_c(:,jt,:,11) = z_flux(:,:,jt)
  !   END DO

      ! runoff
  !   CALL read_2D_time(stream_id, onCells, 'runoff', &
  !     &               fill_array=z_flux(:,:,:), start_timestep=i_start(2), &
  !     &               end_timestep=i_count(2) + i_start(2))
  !   DO jt = 1, jtime
  !     ext_data(jg)%oce%flux_forc_mon_c(:,jt,:,12) = z_flux(:,:,jt)
  !   END DO


      !
      ! close file
      !
      CALL closeFile(stream_id)

    !ENDDO

      !---------DEBUG DIAGNOSTICS-------------------------------------------
      idt_src=3  ! output print level (1-5, fix)
      z_c(:,:,:) = ext_data(jg)%oce%flux_forc_mon_c(:,:,:,1)
      CALL dbg_print('ReadFc: NCEP: stress-x'    ,z_c         ,str_module,idt_src, in_subset=p_patch%cells%owned)
      z_c(:,:,:) = ext_data(jg)%oce%flux_forc_mon_c(:,:,:,2)
      CALL dbg_print('ReadFc: NCEP: stress-y'    ,z_c         ,str_module,idt_src, in_subset=p_patch%cells%owned)
      z_c(:,:,:) = ext_data(jg)%oce%flux_forc_mon_c(:,:,:,3)
      CALL dbg_print('ReadFc: NCEP: SST'         ,z_c         ,str_module,idt_src, in_subset=p_patch%cells%owned)
      idt_src=4  ! output print level (1-5, fix)
      z_c(:,:,:) = ext_data(jg)%oce%flux_forc_mon_c(:,:,:,4)
      CALL dbg_print('ReadFc: NCEP: temp_2m'     ,z_c         ,str_module,idt_src, in_subset=p_patch%cells%owned)
      z_c(:,:,:) = ext_data(jg)%oce%flux_forc_mon_c(:,:,:,5)
      CALL dbg_print('ReadFc: NCEP: dpt_temp_2m' ,z_c         ,str_module,idt_src, in_subset=p_patch%cells%owned)
      z_c(:,:,:) = ext_data(jg)%oce%flux_forc_mon_c(:,:,:,6)
      CALL dbg_print('ReadFc: NCEP: scalar_wind' ,z_c         ,str_module,idt_src, in_subset=p_patch%cells%owned)
      z_c(:,:,:) = ext_data(jg)%oce%flux_forc_mon_c(:,:,:,7)
      CALL dbg_print('ReadFc: NCEP: cloudiness'  ,z_c         ,str_module,idt_src, in_subset=p_patch%cells%owned)
      z_c(:,:,:) = ext_data(jg)%oce%flux_forc_mon_c(:,:,:,8)
      CALL dbg_print('ReadFc: NCEP: pressure'    ,z_c         ,str_module,idt_src, in_subset=p_patch%cells%owned)
      z_c(:,:,:) = ext_data(jg)%oce%flux_forc_mon_c(:,:,:,9)
      CALL dbg_print('ReadFc: NCEP: total solar' ,z_c         ,str_module,idt_src, in_subset=p_patch%cells%owned)
    ! z_c(:,:,:) = ext_data(jg)%oce%flux_forc_mon_c(:,:,:,10)
    ! CALL dbg_print('ReadFc: NCEP: precip.'     ,z_c         ,str_module,idt_src, in_subset=p_patch%cells%owned)
    ! z_c(:,:,:) = ext_data(jg)%oce%flux_forc_mon_c(:,:,:,11)
    ! CALL dbg_print('ReadFc: NCEP: evaporation' ,z_c         ,str_module,idt_src, in_subset=p_patch%cells%owned)
    ! z_c(:,:,:) = ext_data(jg)%oce%flux_forc_mon_c(:,:,:,12)
    ! CALL dbg_print('ReadFc: NCEP: runoff'      ,z_c         ,str_module,idt_src, in_subset=p_patch%cells%owned)
      !---------------------------------------------------------------------

      idt_src=2  ! output print level (1-5, fix)
      IF (idbg_mxmn >= idt_src) &
        & CALL message( TRIM(routine),'Ocean NCEP fluxes for external data read' )

    END IF ! iforc_oce=OMIP_FluxFromFile

  END SUBROUTINE read_forc_data_oce
  !-------------------------------------------------------------------------

  !-------------------------------------------------------------------------
  SUBROUTINE nf(status)

    INTEGER, INTENT(in) :: status

    IF (status /= nf_noerr) THEN
      CALL finish('mo_ocean_bulk netCDF error', nf_strerror(status))
    ENDIF

  END SUBROUTINE nf
  !-------------------------------------------------------------------------

END MODULE mo_ocean_bulk<|MERGE_RESOLUTION|>--- conflicted
+++ resolved
@@ -61,11 +61,7 @@
   &                               atmos_flux_analytical_type, atmos_precip_const, &  ! atmos_evap_constant
   &                               atmos_SWnet_const, atmos_LWnet_const, atmos_lat_const, atmos_sens_const, &
   &                               atmos_SWnetw_const, atmos_LWnetw_const, atmos_latw_const, atmos_sensw_const, &
-<<<<<<< HEAD
-  &                               limit_elevation, limit_seaice, seaice_limit, l_relaxsal_ice, initial_temperature_type
-=======
-  &                               limit_elevation, l_relaxsal_ice
->>>>>>> 31ae633a
+  &                               limit_elevation, l_relaxsal_ice, initial_temperature_type
 USE mo_dynamics_config,     ONLY: nold
 USE mo_model_domain,        ONLY: t_patch, t_patch_3D
 USE mo_util_dbg_prnt,       ONLY: dbg_print
