!>
!! Allocation/deallocation and reading of ocean external datasets
!!
!! @author Daniel Reinert, DWD
!! @author Hermann Asensio, DWD
!!
!!
!! @par Revision History
!! Initial revision by Daniel Reinert, DWD (2010-07-12)
!! Modification by Hermann Asensio, DWD (2010-07-16)
!!  - add miscellaneous variables for external parameters
!! Modification by Daniel Reinert, DWD (2011-05-03)
!! - Memory allocation method changed from explicit allocation to Luis'
!!   infrastructure
!! Modification by Daniel Reinert, DWD (2012-02-23)
!! - Routine smooth_topography moved to a new module named mo_smooth_topo
!! Modification by Daniel Reinert, DWD (2012-03-22)
!! - Type declaration moved to new module mo_ext_data_types
!!
!! @par Copyright and License
!!
!! This code is subject to the DWD and MPI-M-Software-License-Agreement in
!! its most recent form.
!! Please see the file LICENSE in the root of the source tree for this code.
!! Where software is supplied by third parties, it is indicated in the
!! headers of the routines.
!!

!----------------------------
#include "omp_definitions.inc"
!----------------------------

MODULE mo_ocean_ext_data

  USE mo_kind,               ONLY: wp
  USE mo_io_units,           ONLY: filename_max
  USE mo_parallel_config,    ONLY: nproma
  USE mo_impl_constants,     ONLY: max_char_length, LAND
  USE mo_math_constants,     ONLY: dbl_eps
  USE mo_ocean_nml,          ONLY: iforc_oce, &
    & forcing_timescale, &
    & forcing_windstress_u_type, &
    & forcing_windstress_v_type, &
    & forcing_fluxes_type,       &
    & OMIP_FluxFromFile,         &
    & use_omip_windstress, use_omip_fluxes, use_omip_forcing
  USE mo_sea_ice_nml,        ONLY: i_ice_dyn
   
  USE mo_model_domain,       ONLY: t_patch
  USE mo_exception,          ONLY: message, message_text, finish
  USE mo_grid_config,        ONLY: n_dom, nroot, dynamics_grid_filename
  USE mo_mpi,                ONLY: my_process_is_stdio, p_io, p_bcast, &
    &                              p_comm_work_test, p_comm_work
  USE mo_sync,               ONLY: global_sum_array
  USE mo_parallel_config,    ONLY: p_test_run
  USE mo_linked_list,        ONLY: t_var_list
  USE mo_ext_data_types,     ONLY: t_external_data, t_external_atmos,    &
    &                              t_external_atmos_td, t_external_ocean
  USE mo_var_list,           ONLY: default_var_list_settings,   &
    &                              add_var, add_ref,            &
    &                              new_var_list,                &
    &                              delete_var_list
  USE mo_master_config,      ONLY: getModelBaseDir
  USE mo_cf_convention,      ONLY: t_cf_var
  USE mo_grib2,              ONLY: t_grib2_var, grib2_var
  USE mo_read_interface,     ONLY: openInputFile, closeFile, on_cells, &
    &                              t_stream_id, nf, read_2D, read_2D_int, &
    &                              read_3D, on_edges
  USE mo_util_string,        ONLY: t_keyword_list,  &
    &                              associate_keyword, with_keywords
<<<<<<< HEAD
  USE mo_cdi,                ONLY: DATATYPE_FLT32, DATATYPE_PACK16, TSTEP_CONSTANT, TSTEP_MAX, TSTEP_AVG
=======
  USE mo_datetime,           ONLY: t_datetime, month2hour
  USE mo_cdi,                ONLY: DATATYPE_FLT32, DATATYPE_PACK16, TSTEP_CONSTANT, &
    &                              TSTEP_MAX, TSTEP_AVG, GRID_UNSTRUCTURED
>>>>>>> 1cf07f84
  USE mo_cdi_constants,      ONLY: GRID_UNSTRUCTURED_CELL, GRID_UNSTRUCTURED_EDGE, &
    &                              GRID_UNSTRUCTURED_VERT,                         &
    &                              GRID_CELL, GRID_EDGE, GRID_VERTEX, ZA_SURFACE,  &
    &                              ZA_HYBRID, ZA_PRESSURE, ZA_HEIGHT_2M

  USE mo_master_config,      ONLY: isRestart


  IMPLICIT NONE

  ! required for reading external data
  INCLUDE 'netcdf.inc'

  PRIVATE

  PUBLIC :: construct_ocean_ext_data
  PUBLIC :: destruct_ocean_ext_data

  PUBLIC :: ext_data

  TYPE(t_external_data),TARGET, ALLOCATABLE :: ext_data(:)  ! n_dom

!-------------------------------------------------------------------------

CONTAINS



  !-------------------------------------------------------------------------
  !>
  !! Init external data for atmosphere and ocean
  !!
  !! Init external data for atmosphere and ocean.
  !! 1. Build data structure, including field lists and 
  !!    memory allocation.
  !! 2. External data are read in from netCDF file or set analytically
  !!
  !! @par Revision History
  !! Initial revision by Daniel Reinert, DWD (2010-07-16)
  !!
!<Optimize:inUse>
  SUBROUTINE construct_ocean_ext_data (p_patch, ext_data)

    TYPE(t_patch), INTENT(IN)            :: p_patch(:)
    TYPE(t_external_data), INTENT(INOUT) :: ext_data(:)

    INTEGER :: jg
    CHARACTER(len=MAX_CHAR_LENGTH) :: listname

    CHARACTER(len=max_char_length), PARAMETER :: &
      routine = 'mo_ext_data:init_ext_data'

    !-------------------------------------------------------------------------
    CALL message (TRIM(routine), 'Start')

    !-------------------------------------------------------------------------
    !  1.  inquire external files for their data structure
    !-------------------------------------------------------------------------

    !------------------------------------------------------------------
    !  2.  construct external fields for the model
    !------------------------------------------------------------------

    ! top-level procedure for building data structures for 
    ! external data.
    CALL message (TRIM(routine), 'Construction of data structure for ' // &
      &                          'external data started')


    ! write(0,*) 'create new external data list for ocean'
    ! Build external data list for constant-in-time fields for the ocean model
    DO jg = 1, n_dom
      WRITE(listname,'(a,i2.2)') 'ext_data_oce_D',jg
      CALL new_ext_data_oce_list(p_patch(jg), ext_data(jg)%oce, ext_data(jg)%oce_list, TRIM(listname))
    END DO ! jg = 1,n_dom

    ! Build external data list for time-dependent fields
    ! ### to be done ###

    CALL message (TRIM(routine), 'Construction of data structure for ' // &
      &                          'external data finished')


    !-------------------------------------------------------------------------
    !  3.  read the data into the fields
    !-------------------------------------------------------------------------

    ! Check, whether external data should be read from file
    !
    CALL read_ext_data_oce (p_patch, ext_data)

  END SUBROUTINE construct_ocean_ext_data
  !-------------------------------------------------------------------------


  !-------------------------------------------------------------------------
  !
  !
  !>
  !! Allocation of oceanic external data structure
  !!
  !! Allocation of oceanic external data structure used for elements that are
  !! stationary in time.
  !!
  !! Initialization of elements with zero.
  !!
  !! @par Revision History
  !! Initial release by Daniel Reinert (2011-06-24)
  !!
!<Optimize:inUse>
  SUBROUTINE new_ext_data_oce_list ( p_patch, p_ext_oce, p_ext_oce_list, &
    &                                listname)
!
    TYPE(t_patch), TARGET, INTENT(IN)   :: & !< current patch
      &  p_patch

    TYPE(t_external_ocean), INTENT(INOUT) :: & !< current external data structure
      &  p_ext_oce 

    TYPE(t_var_list) :: p_ext_oce_list !< current external data list

    CHARACTER(len=*), INTENT(IN)  :: & !< list name
      &  listname

    TYPE(t_cf_var)    :: cf_desc
    TYPE(t_grib2_var) :: grib2_desc

    INTEGER :: nblks_c, &    !< number of cell blocks to allocate
      &        nblks_e       !< number of edge blocks to allocate

    INTEGER :: shape2d_c(2), shape2d_e(2), shape4d_c(4)
    INTEGER :: idim_omip

    INTEGER :: ibits         !< "entropy" of horizontal slice

    LOGICAL :: use_windstress_only, use_full_file

    !--------------------------------------------------------------

    !determine size of arrays
    nblks_c = p_patch%alloc_cell_blocks
    nblks_e = p_patch%nblks_e


    ibits = 16   ! "entropy" of horizontal slice

    ! predefined array shapes
    shape2d_c = (/ nproma, nblks_c /)
    shape2d_e = (/ nproma, nblks_e /)

    ! OMIP/NCEP or other flux forcing data on cell centers: 3, 5 or 12 variables, forcing_timescale data sets
    ! for type of forcing see mo_oce_bulk
    idim_omip = 0
    use_windstress_only = (&
      & (forcing_windstress_u_type == 1 .OR. forcing_windstress_u_type == 5) .AND. &
      & (forcing_windstress_v_type == 1 .OR. forcing_windstress_v_type == 5) .AND. &
      & (forcing_fluxes_type       >  100 )                                        &
      & )
    use_full_file = ( &
      & (forcing_windstress_u_type == 1 .OR. forcing_windstress_u_type == 5) .AND. &
      & (forcing_windstress_v_type == 1 .OR. forcing_windstress_v_type == 5) .AND. &
      & (forcing_fluxes_type       == 1 .OR. forcing_fluxes_type       == 5)       &
      & )

    IF ( use_windstress_only ) idim_omip =  3    !  stress (x, y) and SST
    IF ( use_full_file )       idim_omip = 14    !  OMIP type forcing

    shape4d_c = (/ nproma, forcing_timescale, nblks_c, idim_omip /)

    !
    ! Register a field list and apply default settings
    !
    CALL new_var_list( p_ext_oce_list, TRIM(listname), patch_id=p_patch%id )
    CALL default_var_list_settings( p_ext_oce_list,            &
                                  & lrestart=.FALSE.,          &
                                 & model_type='oce'  )

    ! bathymetric height at cell center
    !
    ! bathymetry_c  p_ext_oce%bathymetry_c(nproma,nblks_c)
    cf_desc    = t_cf_var('Model bathymetry at cell center', 'm', &
      &                   'Model bathymetry', DATATYPE_FLT32)
    grib2_desc = grib2_var( 192, 140, 219, ibits, GRID_UNSTRUCTURED, GRID_CELL)
    CALL add_var( p_ext_oce_list, 'bathymetry_c', p_ext_oce%bathymetry_c,      &
      &           GRID_UNSTRUCTURED_CELL, ZA_SURFACE, cf_desc, grib2_desc, ldims=shape2d_c )


    ! bathymetric height at cell edge
    !
    ! bathymetry_e  p_ext_oce%bathymetry_e(nproma,nblks_e)
    cf_desc    = t_cf_var('Model bathymetry at edge', 'm', &
      &                   'Model bathymetry', DATATYPE_FLT32)
    grib2_desc = grib2_var( 192, 140, 219, ibits, GRID_UNSTRUCTURED, GRID_EDGE)
    CALL add_var( p_ext_oce_list, 'bathymetry_e', p_ext_oce%bathymetry_e,      &
      &           GRID_UNSTRUCTURED_EDGE, ZA_SURFACE, cf_desc, grib2_desc, ldims=shape2d_e )

    ! ocean land-sea-mask at surface on cell centers
    !
    ! lsm_ctr_c  p_ext_oce%lsm_ctr_c(nproma,nblks_c)
    cf_desc    = t_cf_var('Ocean model land-sea-mask at cell center', '-2/-1/1/2', &
      &                   'Ocean model land-sea-mask', DATATYPE_FLT32)
    grib2_desc = grib2_var( 192, 140, 219, ibits, GRID_UNSTRUCTURED, GRID_CELL)
    !#slo-2011-08-08# does not compile yet?
    CALL add_var( p_ext_oce_list, 'lsm_ctr_c', p_ext_oce%lsm_ctr_c, &
      &           GRID_UNSTRUCTURED_CELL, ZA_SURFACE, cf_desc, grib2_desc, ldims=shape2d_c )

    ! ocean land-sea-mask at surface on cell edge
    !
    cf_desc    = t_cf_var('Ocean model land-sea-mask at cell edge', '-2/0/2', &
      &                   'Ocean model land-sea-mask', DATATYPE_FLT32)
    grib2_desc = grib2_var( 192, 140, 219, ibits, GRID_UNSTRUCTURED, GRID_EDGE)
    CALL add_var( p_ext_oce_list, 'lsm_ctr_e', p_ext_oce%lsm_ctr_e,      &
      &           GRID_UNSTRUCTURED_EDGE, ZA_SURFACE, cf_desc, grib2_desc, ldims=shape2d_e )

    ! omip forcing data on cell edge
    !
    IF (iforc_oce == OMIP_FluxFromFile) THEN
      cf_desc    = t_cf_var('Ocean model OMIP forcing data at cell edge', 'Pa, K', &
        &                   'OMIP forcing data', DATATYPE_FLT32)
      grib2_desc = grib2_var( 192, 140, 219, ibits, GRID_UNSTRUCTURED, GRID_CELL)
      CALL add_var( p_ext_oce_list, 'flux_forc_mon_c', p_ext_oce%flux_forc_mon_c,  &
        &           GRID_UNSTRUCTURED_CELL, ZA_SURFACE, cf_desc, grib2_desc, ldims=shape4d_c )
    END IF

  END SUBROUTINE new_ext_data_oce_list
  !-------------------------------------------------------------------------


  !-------------------------------------------------------------------------
  !>
  !! Destruct external data data structure and lists
  !!
  !! Destruct external data data structure and lists
  !!
  !! @par Revision History
  !! Initial revision by Daniel Reinert, DWD (2011-05-04)
  !!
!<Optimize:inUse>
  SUBROUTINE destruct_ocean_ext_data

    INTEGER :: jg, errstat
    CHARACTER(len=MAX_CHAR_LENGTH), PARAMETER :: &
      routine = 'mo_ext_data:destruct_ocean_ext_data'
    !-------------------------------------------------------------------------

    CALL message (TRIM(routine), 'Destruction of data structure for ' // &
      &                          'external data started')

    DO jg = 1,n_dom
      ! Delete list of constant in time oceanic elements
      CALL delete_var_list( ext_data(jg)%oce_list )
    ENDDO

    CALL message (TRIM(routine), 'Destruction of data structure for ' // &
      &                          'external data finished')

  END SUBROUTINE destruct_ocean_ext_data
  !-------------------------------------------------------------------------


  !-------------------------------------------------------------------------
  !>
  !! Read ocean external data
  !!
  !! Read ocean external data from netcdf
  !!
  !! @par Revision History
  !! Initial revision by Stephan Lorenz, MPI (2011-06-17)
  !!
!<Optimize:inUse>
  SUBROUTINE read_ext_data_oce (p_patch, ext_data)

    TYPE(t_patch), TARGET, INTENT(IN)            :: p_patch(:)
    TYPE(t_external_data), INTENT(INOUT) :: ext_data(:)

    CHARACTER(len=max_char_length), PARAMETER :: &
      routine = 'mo_ext_data:read_ext_data_oce'

    CHARACTER(filename_max) :: grid_file   !< file name for reading in
    CHARACTER(filename_max) :: omip_file   !< file name for reading in

    LOGICAL :: l_exist
    INTEGER :: jg, i_lev, no_cells, no_verts, no_tst
    INTEGER :: ncid, dimid
    TYPE(t_stream_id) :: stream_id
    INTEGER :: mpi_comm

    !REAL(wp):: z_flux(nproma, 12,p_patch(1)%nblks_c)
    REAL(wp):: z_flux(nproma,forcing_timescale,p_patch(1)%alloc_cell_blocks)
    TYPE (t_keyword_list), POINTER :: keywords => NULL()

    CALL message (TRIM(routine), 'start')

    !-------------------------------------------------------------------------
    !  READ OCEAN BATHYMETRY
    !-------------------------------------------------------------------------

    jg = 1

    i_lev       = p_patch(jg)%level
    z_flux(:,:,:) = 0.0_wp

    CALL associate_keyword("<path>", TRIM(getModelBaseDir()), keywords)
    grid_file = TRIM(with_keywords(keywords, TRIM(dynamics_grid_filename(jg))))

    IF(my_process_is_stdio()) THEN
      !
      ! bathymetry and lsm are read from the general ICON grid file
      ! bathymetry and lsm integrated into grid file by grid generator
      !WRITE (bathy_file,'(a,i0,a,i2.2,a)') 'iconR',nroot,'B',i_lev, '-grid.nc'
      !write(*,*) 'bathy_file = ',TRIM(bathy_file)
      !write(*,*) 'dynamics_grid_filename = ', TRIM(dynamics_grid_filename(1))

      INQUIRE (FILE=grid_file, EXIST=l_exist)
      IF (.NOT.l_exist) THEN
        CALL finish(TRIM(routine),'Grid file for reading bathymetry not found.')
      ENDIF

      !
      ! open file
      !
      CALL nf(nf_open(TRIM(grid_file), NF_NOWRITE, ncid), routine)

      !
      ! get number of cells and vertices
      !
      CALL nf(nf_inq_dimid(ncid, 'cell', dimid), routine)
      CALL nf(nf_inq_dimlen(ncid, dimid, no_cells), routine)

      CALL nf(nf_inq_dimid(ncid, 'vertex', dimid), routine)
      CALL nf(nf_inq_dimlen(ncid, dimid, no_verts), routine)

      !
      ! check the number of cells and verts
      !
      IF(p_patch(jg)%n_patch_cells_g /= no_cells) THEN
        CALL finish(TRIM(ROUTINE),&
        & 'Number of patch cells and cells in bathymetry file do not match.')
      ENDIF
      IF(p_patch(jg)%n_patch_verts_g /= no_verts) THEN
        CALL finish(TRIM(ROUTINE),&
        & 'Number of patch verts and verts in bathymetry file do not match.')
      ENDIF

      WRITE(message_text,'(3(a,i6))') 'No of cells =', no_cells, &
        &                           '  no of edges =', p_patch(jg)%n_patch_edges_g, &
        &                           '  no of verts =', no_verts
      CALL message( TRIM(routine),TRIM(message_text))
      
      CALL nf(nf_close(ncid), routine)
    ENDIF

    stream_id = openInputFile(grid_file, p_patch(jg))

    !-------------------------------------------------------
    !
    ! Read bathymetry for triangle centers and edges
    !
    !-------------------------------------------------------
    ! These arrays are not included in standard icon-grid, but they are
    ! created by "create_ocean_grid"
    ! first initialise everything as land
    ! we need to do this since dummy entities may exist in the arryas but not in the grid data
    ext_data(jg)%oce%bathymetry_c(:,:) = 99999999.0_wp
    ext_data(jg)%oce%bathymetry_e(:,:) = 99999999.0_wp
    ext_data(jg)%oce%lsm_ctr_c(:,:)    = LAND
    ext_data(jg)%oce%lsm_ctr_e(:,:)    = LAND
     
    CALL read_2D(stream_id, on_cells, 'cell_elevation', &
      &          ext_data(jg)%oce%bathymetry_c)

    CALL read_2D(stream_id, on_edges, 'edge_elevation', &
      &          ext_data(jg)%oce%bathymetry_e)

    ! get land-sea-mask on cells, integer marks are:
    ! inner sea (-2), boundary sea (-1, cells and vertices), boundary (0, edges),
    ! boundary land (1, cells and vertices), inner land (2)
    CALL read_2D_int(stream_id, on_cells, 'cell_sea_land_mask', &
      &              ext_data(jg)%oce%lsm_ctr_c)
    CALL read_2D_int(stream_id, on_edges, 'edge_sea_land_mask', &
      &              ext_data(jg)%oce%lsm_ctr_e)

    !
    ! close file
    !
    CALL closeFile(stream_id)

    !ENDDO ! jg

    CALL message( TRIM(routine),'Ocean bathymetry for external data read' )

    !-------------------------------------------------------------------------

    !  READ OMIP FORCING

    !-------------------------------------------------------------------------

    IF ( use_omip_forcing .AND. iforc_oce == OMIP_FluxFromFile) THEN

    !DO jg = 1,n_dom
      jg = 1

      i_lev       = p_patch(jg)%level

!       WRITE (omip_file,'(a,i0,a,i2.2,a)') 'iconR',nroot,'B',i_lev, '-flux.nc'
      omip_file='ocean-flux.nc'

      !omip_file=TRIM('/pool/data/ICON/external/iconR2B04-flux.nc')
      !omip_file='/scratch/local1/m212053/ICON/trunk/icon-dev/grids/omip4icon-R2B02-monmean.nc'
      CALL message( TRIM(routine),'Ocean OMIP forcing flux file is: '//TRIM(omip_file) )

      IF(my_process_is_stdio()) THEN
        !
        INQUIRE (FILE=omip_file, EXIST=l_exist)
        IF (.NOT.l_exist) THEN
          write(*,*)'FORCING FILE: ',TRIM(omip_file)
          CALL finish(TRIM(routine),'OMIP forcing flux file is not found - ABORT')
        ENDIF

        !
        ! open file
        !
        CALL nf(nf_open(TRIM(omip_file), NF_NOWRITE, ncid), routine)
        CALL message( TRIM(routine),'Ocean OMIP flux file opened for read' )

        !
        ! get and check number of cells in OMIP data
        !
     !  CALL nf(nf_inq_dimid(ncid, 'cell', dimid), routine)  !  workaround for r2b2 omip.daily
        CALL nf(nf_inq_dimid (ncid, 'ncells', dimid), routine)
        CALL nf(nf_inq_dimlen(ncid, dimid, no_cells), routine)

        IF(p_patch(jg)%n_patch_cells_g /= no_cells) THEN
          CALL finish(TRIM(ROUTINE),&
          & 'Number of patch cells and cells in OMIP flux file do not match - ABORT')
        ENDIF

        !
        ! get number of timesteps
        !
        CALL nf(nf_inq_dimid (ncid, 'time', dimid), routine)
        CALL nf(nf_inq_dimlen(ncid, dimid, no_tst), routine)
        !
        ! check
        !
        WRITE(message_text,'(A,I6,A)')  'Ocean OMIP flux file contains',no_tst,' data sets'
        CALL message( TRIM(routine), TRIM(message_text) )
        IF(no_tst /= forcing_timescale ) THEN
          CALL finish(TRIM(ROUTINE),&
          & 'Number of forcing timesteps is not equal forcing_timescale specified in namelist - ABORT')
        ENDIF

        CALL nf(nf_close(ncid), routine)
      ENDIF

      stream_id = openInputFile(omip_file, p_patch(jg))
      
      IF(p_test_run) THEN
        mpi_comm = p_comm_work_test
      ELSE
        mpi_comm = p_comm_work
      ENDIF
      no_tst = forcing_timescale
      ! write(0,*) "no_tst=", no_tst
      ! CALL p_bcast(no_tst, p_io, mpi_comm)

      !-------------------------------------------------------
      !
      ! Read complete OMIP data for triangle centers
      !
      !-------------------------------------------------------

      ! provide OMIP fluxes for wind stress forcing
      ! 1:  'stress_x': zonal wind stress       [m/s]
      ! 2:  'stress_y': meridional wind stress  [m/s]
      ! 3:  'SST"     : sea surface temperature [K]
!     IF ( use_omip_windstress ) THEN
      ! zonal wind stress
      CALL read_3D(stream_id, on_cells, 'stress_x', z_flux(:,:,:))
      ext_data(jg)%oce%flux_forc_mon_c(:,:,:,1) = z_flux(:,:,:)

      ! meridional wind stress
      CALL read_3D(stream_id, on_cells, 'stress_y', z_flux)
      ext_data(jg)%oce%flux_forc_mon_c(:,:,:,2) = z_flux(:,:,:)

      ! SST
      CALL read_3D(stream_id, on_cells, 'SST', z_flux)
      ext_data(jg)%oce%flux_forc_mon_c(:,:,:,3) = z_flux(:,:,:)
!     ENDIF
      IF ( use_omip_fluxes ) THEN

      ! Read complete OMIP data sets for focing ocean model
      !  - names are used in type t_atmos_for_ocean in mo_se_ice_types
      !  4:  tafo(:,:),   &  ! 2 m air temperature                              [C]
      !  5:  ftdew(:,:),  &  ! 2 m dew-point temperature                        [K]
      !  6:  fu10(:,:) ,  &  ! 10 m wind speed                                  [m/s]
      !  7:  fclou(:,:),  &  ! Fractional cloud cover
      !  8:  pao(:,:),    &  ! Surface atmospheric pressure                     [hPa]
      !  9:  fswr(:,:),   &  ! Incoming surface solar radiation                 [W/m]
      ! 10:  precip(:,:), &  ! precipitation rate                               [m/s]
      ! 11:  evap  (:,:), &  ! evaporation   rate                               [m/s]
      ! 12:  runoff(:,:)     ! river runoff  rate                               [m/s]
      ! 13:  u_wind_10m   &  ! zonal wind speed                                 [m/s]
      ! 14:  v_wind_10m   &  ! meridional wind speed                            [m/s]

        ! 2m-temperature
        CALL read_3D(stream_id, on_cells, 'temp_2m', z_flux)
        ext_data(jg)%oce%flux_forc_mon_c(:,:,:,4) = z_flux(:,:,:)
     
        ! 2m dewpoint temperature
        CALL read_3D(stream_id, on_cells, 'dpt_temp_2m', z_flux)
        ext_data(jg)%oce%flux_forc_mon_c(:,:,:,5) = z_flux(:,:,:)
     
        ! Scalar wind
        CALL read_3D(stream_id, on_cells, 'scalar_wind', z_flux)
        ext_data(jg)%oce%flux_forc_mon_c(:,:,:,6) = z_flux(:,:,:)
     
        ! cloud cover
        CALL read_3D(stream_id, on_cells, 'cloud', z_flux)
        ext_data(jg)%oce%flux_forc_mon_c(:,:,:,7) = z_flux(:,:,:)
     
        ! sea level pressure
        CALL read_3D(stream_id, on_cells, 'pressure', z_flux)
        ext_data(jg)%oce%flux_forc_mon_c(:,:,:,8) = z_flux(:,:,:)
     
        ! total solar radiation
        CALL read_3D(stream_id, on_cells, 'tot_solar', z_flux)
        ext_data(jg)%oce%flux_forc_mon_c(:,:,:,9) = z_flux(:,:,:)
     
        ! precipitation
        CALL read_3D(stream_id, on_cells, 'precip', z_flux)
        ext_data(jg)%oce%flux_forc_mon_c(:,:,:,10) = z_flux(:,:,:)
     
        ! evaporation
        CALL read_3D(stream_id, on_cells, 'evap', z_flux)
        ext_data(jg)%oce%flux_forc_mon_c(:,:,:,11) = z_flux(:,:,:)
     
        ! runoff
        CALL read_3D(stream_id, on_cells, 'runoff', z_flux)
        ext_data(jg)%oce%flux_forc_mon_c(:,:,:,12) = z_flux(:,:,:)

        IF (i_ice_dyn==1) THEN
          ! zonal wind speed
          CALL read_3D(stream_id, on_cells, 'u_wind_10m', z_flux)
          ext_data(jg)%oce%flux_forc_mon_c(:,:,:,13) = z_flux(:,:,:)

          ! meridional wind speed
          CALL read_3D(stream_id, on_cells, 'v_wind_10m', z_flux)
          ext_data(jg)%oce%flux_forc_mon_c(:,:,:,14) = z_flux(:,:,:)          
        ENDIF
        
        

      END IF

    ! TODO not needed at the moment, disabled through the restructuring of the forcing
    ! ! provide heat and freshwater flux for focing ocean model
    ! IF (iforc_type == 3) THEN

    !   ! net surface heat flux
    !   CALL read_3D(stream_id, on_cells, 'net_hflx', z_flux)
    !   ext_data(jg)%oce%flux_forc_mon_c(:,:,:,4) = z_flux(:,:,:)
    !
    !   ! surface freshwater flux
    !   CALL read_3D(stream_id, on_cells, 'net_fflx', z_flux)
    !   ext_data(jg)%oce%flux_forc_mon_c(:,:,:,5) = z_flux(:,:,:)

    ! END IF

    ! ! provide 4 parts of heat and 2 parts of freshwater flux for focing ocean model
    ! IF (iforc_type == 4) THEN

    !   ! surface short wave heat flux
    !   CALL read_3D(stream_id, on_cells, 'swflxsfc_avg', z_flux)
    !   ext_data(jg)%oce%flux_forc_mon_c(:,:,:,4) = z_flux(:,:,:)
    !
    !   ! surface long wave heat flux
    !   CALL read_3D(stream_id, on_cells, 'lwflxsfc_avg', z_flux)
    !   ext_data(jg)%oce%flux_forc_mon_c(:,:,:,5) = z_flux(:,:,:)
    !
    !   ! surface sensible heat flux
    !   CALL read_3D(stream_id, on_cells, 'shflx_avg', z_flux)
    !   ext_data(jg)%oce%flux_forc_mon_c(:,:,:,6) = z_flux(:,:,:)
    !
    !   ! surface latent heat flux
    !   CALL read_3D(stream_id, on_cells, 'lhflx_avg', z_flux)
    !   ext_data(jg)%oce%flux_forc_mon_c(:,:,:,7) = z_flux(:,:,:)
    !
    !   ! total precipiation
    !   CALL read_3D(stream_id, on_cells, 'precip', z_flux)
    !   ext_data(jg)%oce%flux_forc_mon_c(:,:,:,8) = z_flux(:,:,:)
    !
    !   ! evaporation
    !   CALL read_3D(stream_id, on_cells, 'evap', z_flux)
    !   ext_data(jg)%oce%flux_forc_mon_c(:,:,:,9) = z_flux(:,:,:)

    ! END IF

      !
      ! close file
      !
      CALL closeFile(stream_id)

    !ENDDO

      CALL message( TRIM(routine),'Ocean OMIP fluxes for external data read' )

    END IF ! iforc_oce=OMIP_FluxFromFile and iforc_type.ne.5

  END SUBROUTINE read_ext_data_oce
  !-------------------------------------------------------------------------


END MODULE mo_ocean_ext_data<|MERGE_RESOLUTION|>--- conflicted
+++ resolved
@@ -68,13 +68,8 @@
     &                              read_3D, on_edges
   USE mo_util_string,        ONLY: t_keyword_list,  &
     &                              associate_keyword, with_keywords
-<<<<<<< HEAD
-  USE mo_cdi,                ONLY: DATATYPE_FLT32, DATATYPE_PACK16, TSTEP_CONSTANT, TSTEP_MAX, TSTEP_AVG
-=======
-  USE mo_datetime,           ONLY: t_datetime, month2hour
   USE mo_cdi,                ONLY: DATATYPE_FLT32, DATATYPE_PACK16, TSTEP_CONSTANT, &
     &                              TSTEP_MAX, TSTEP_AVG, GRID_UNSTRUCTURED
->>>>>>> 1cf07f84
   USE mo_cdi_constants,      ONLY: GRID_UNSTRUCTURED_CELL, GRID_UNSTRUCTURED_EDGE, &
     &                              GRID_UNSTRUCTURED_VERT,                         &
     &                              GRID_CELL, GRID_EDGE, GRID_VERTEX, ZA_SURFACE,  &
