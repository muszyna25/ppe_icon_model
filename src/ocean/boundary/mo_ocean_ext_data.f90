--- conflicted
+++ resolved
@@ -74,12 +74,9 @@
     &                              DATATYPE_FLT32, DATATYPE_PACK16,                &
     &                              TSTEP_CONSTANT, TSTEP_MAX, TSTEP_AVG
 
-<<<<<<< HEAD
-=======
-  USE mo_master_control,     ONLY: is_restart_run
-
-
->>>>>>> 99c08751
+  USE mo_master_config,      ONLY: isRestart
+
+
   IMPLICIT NONE
 
   ! required for reading external data
