!>
!! This module provides definition of ocean surface module types that describe:
!!  1) ocean surface fluxes : t_ocean_surface
!!  2) OMIP fluxes          : t_atmos_fluxes
!! ----------------------------------------------------------------------------------------
!!
!!
!! @author Stephan Lorenz, MPI
!!
!! @par Revision History
!!  Initial release by Stephan Lorenz, MPI-M (2015-04)
!!  Modified        by Vladimir Lapin, MPI-M (2017-04)
!!
!! @par Copyright and License
!!
!! This code is subject to the DWD and MPI-M-Software-License-Agreement in
!! its most recent form.
!! Please see the file LICENSE in the root of the source tree for this code.
!! Where software is supplied by third parties, it is indicated in the
!! headers of the routines.
!!
MODULE mo_ocean_surface_types
  USE mo_kind,                ONLY: wp
  USE mo_math_utilities,      ONLY: t_cartesian_coordinates

  IMPLICIT NONE
  PRIVATE

  PUBLIC  :: t_ocean_surface
  PUBLIC  :: t_atmos_for_ocean

! ---------------------------------------------------------------------------------------

  ! --------------------
  ! Ocean surface types
  ! --------------------
  !
  TYPE t_ocean_surface

    ! The forcing is specified as fluxes at the air-sea interface defined on cell-centers
    ! dimension: (nproma, nblks_c)
    REAL(wp), POINTER ::   &
      &  Wind_Speed_10m            (:,:), & ! wind speed in 10m height                                  [m/s]
      &  TopBC_WindStress_u        (:,:), & ! forcing of zonal component of velocity equation           [Pa]
      &  TopBC_WindStress_v        (:,:), & ! forcing of meridional component of velocity equation      [Pa]
      &  SST                       (:,:), & ! sea surface temperature                                   [C]
      &  SSS                       (:,:), & ! sea surface salinity                                      [psu]
      &  cellThicknessUnderIce     (:,:), & ! thickness of freeboard, open water below ice              [m]

      ! heat fluxes
      &  HeatFlux_Total            (:,:), & ! sum of forcing surface heat flux                          [W/m2]
      &  HeatFlux_Shortwave        (:,:), & ! shortwave heat flux for penetration into deeper layers    [W/m2]
      ! auxillary heat fluxes
      &  HeatFlux_LongWave         (:,:), & ! surface long wave heat flux                               [W/m2]
      &  HeatFlux_Sensible         (:,:), & ! surface sensible heat flux                                [W/m2]
      &  HeatFlux_Latent           (:,:), & ! surface latent heat flux                                  [W/m2]

      ! freshwater fluxes
      &  FrshFlux_TotalIce         (:,:), & ! forcing surface freshwater flux due to sea ice change     [m/s]
      &  FrshFlux_VolumeTotal      (:,:), & ! sum of forcing volume flux including relaxation           [m/s]
      &  FrshFlux_IceSalt          (:,:), & ! salt volume flux due to sea ice change                    [psu*m/s]
      ! auxillary freshwater fluxes
      &  FrshFlux_Precipitation    (:,:), & ! total precipitation flux                                  [m/s]
      &  FrshFlux_SnowFall         (:,:), & ! total snow flux                                           [m/s]
      &  FrshFlux_Evaporation      (:,:), & ! evaporation flux                                          [m/s]
      &  FrshFlux_Runoff           (:,:), & ! river runoff flux                                         [m/s]
      &  FrshFlux_TotalSalt        (:,:), & ! sum of forcing surface freshwater flux from BC            [m/s]
      &  FrshFlux_TotalOcean       (:,:), & ! forcing surface freshwater flux at open ocean             [m/s]
      &  FrshFlux_VolumeIce        (:,:), & ! forcing volume flux for height equation under sea ice     [m/s]

      ! relaxaton
      &  data_surfRelax_Temp       (:,:), & ! contains data to which temperature is relaxed             [C]
      &  data_surfRelax_Salt       (:,:), & ! contains data to which salinity is relaxed                [psu]
      &  TopBC_Temp_vdiff          (:,:), & ! forcing of temperature in vertical diffusion equation     [C*m/s]
      &  TopBC_Salt_vdiff          (:,:), & ! forcing of salinity in vertical diffusion equation        [psu*m/s]
      &  TempFlux_Relax            (:,:), & ! temperature tracer flux due to relaxation                 [C/s]
      &  SaltFlux_Relax            (:,:), & ! salinity tracer flux due to relaxation                    [psu/s]
      &  HeatFlux_Relax            (:,:), & ! surface heat flux due to relaxation                       [W/m2]
      &  FrshFlux_Relax            (:,:), & ! surface freshwater flux due to relaxation                 [m/s]

      !  accumulation variables - comments see above
      &  Wind_Speed_10m_acc             (:,:),  &
      &  TopBC_WindStress_u_acc         (:,:),  &
      &  TopBC_WindStress_v_acc         (:,:),  &
!      &  cellThicknessUnderIce_acc      (:,:),  &

      &  HeatFlux_Total_acc             (:,:),  &
      &  HeatFlux_Shortwave_acc         (:,:),  &
      &  HeatFlux_LongWave_acc          (:,:),  &
      &  HeatFlux_Sensible_acc          (:,:),  &
      &  HeatFlux_Latent_acc            (:,:),  &

      &  FrshFlux_TotalIce_acc          (:,:),  &
      &  FrshFlux_VolumeTotal_acc       (:,:),  &
      &  FrshFlux_Precipitation_acc     (:,:),  &
      &  FrshFlux_SnowFall_acc          (:,:),  &
      &  FrshFlux_Evaporation_acc       (:,:),  &
      &  FrshFlux_Runoff_acc            (:,:),  &
      &  FrshFlux_TotalSalt_acc         (:,:),  &
      &  FrshFlux_TotalOcean_acc        (:,:),  &
      &  FrshFlux_VolumeIce_acc         (:,:),  &

      ! Are these relaxation-related accumulated fields really necessary?
      &  data_surfRelax_Temp_acc        (:,:),  &
      &  data_surfRelax_Salt_acc        (:,:),  &
      &  TopBC_Temp_vdiff_acc           (:,:),  &
      &  TopBC_Salt_vdiff_acc           (:,:),  &
!      &  TempFlux_Relax_acc             (:,:),  &
!      &  SaltFlux_Relax_acc             (:,:),  &
      &  HeatFlux_Relax_acc             (:,:),  &
      &  FrshFlux_Relax_acc             (:,:)

    TYPE(t_cartesian_coordinates), & ! wind forcing with cartesian vector, located at cell centers
      & ALLOCATABLE :: TopBC_WindStress_cc(:,:)

  END TYPE t_ocean_surface

  ! global type variables
  TYPE(t_ocean_surface), PUBLIC, TARGET :: v_oce_sfc

! ---------------------------------------------------------------------------------------

  !---------------------------------------
  !------------  OMIP forcing ------------
  !---------------------------------------
  ! OMIP representation of atmosphere state for driving the ocean model.
  ! These fields are transformed via bulk fomulas into atmospheric fluxes.
  ! The fluxes are then used to set the oceans surface boundary conditions.

  TYPE t_atmos_for_ocean

    ! on cell-centers, dimension: (nproma, nblks_c)
    REAL(wp), POINTER :: &
      & tafo                     (:,:), & ! 2 m air temperature                              [C]
      & ftdew                    (:,:), & ! 2 m dew-point temperature                        [K]
      & fclou                    (:,:), & ! Fractional cloud cover
      & fu10                     (:,:), & ! 10 m wind speed                                  [m/s]
      & fswr                     (:,:), & ! Incoming surface solar radiation                 [W/m]
      & pao                      (:,:), & ! Surface atmospheric pressure                     [hPa]
      & u                        (:,:), & ! wind in reference height                         [m/s]
      & v                        (:,:), &
<<<<<<< HEAD
=======
      & co2                      (:,:), & ! co2 mixing ratio
      & co2flx                   (:,:), & ! co2 flux
>>>>>>> 854814a2
!      & precip                   (:,:), & ! precipitation rate                               [m/s]
!      & evap                     (:,:), & ! evaporation   rate                               [m/s]
!      & runoff                   (:,:), & ! river runoff  rate                               [m/s]
      & topBoundCond_windStress_u(:,:), &
      & topBoundCond_windStress_v(:,:), &
      & FrshFlux_Precipitation   (:,:), &
      & FrshFlux_Runoff          (:,:), &
      & data_surfRelax_Salt      (:,:), &
      & data_surfRelax_Temp      (:,:)

  END TYPE t_atmos_for_ocean

! ---------------------------------------------------------------------------------------

END MODULE mo_ocean_surface_types
<|MERGE_RESOLUTION|>--- conflicted
+++ resolved
@@ -139,11 +139,8 @@
       & pao                      (:,:), & ! Surface atmospheric pressure                     [hPa]
       & u                        (:,:), & ! wind in reference height                         [m/s]
       & v                        (:,:), &
-<<<<<<< HEAD
-=======
       & co2                      (:,:), & ! co2 mixing ratio
       & co2flx                   (:,:), & ! co2 flux
->>>>>>> 854814a2
 !      & precip                   (:,:), & ! precipitation rate                               [m/s]
 !      & evap                     (:,:), & ! evaporation   rate                               [m/s]
 !      & runoff                   (:,:), & ! river runoff  rate                               [m/s]
