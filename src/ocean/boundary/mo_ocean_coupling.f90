!>
!! @par Revision History
!!
!! @par Copyright and License
!!
!! This code is subject to the DWD and MPI-M-Software-License-Agreement in
!! its most recent form.
!! Please see the file LICENSE in the root of the source tree for this code.
!! Where software is supplied by third parties, it is indicated in the
!! headers of the routines.
!!
MODULE mo_ocean_coupling

  USE mo_kind,                ONLY: wp
  USE mo_parallel_config,     ONLY: nproma
  USE mo_exception,           ONLY: finish
  USE mo_impl_constants,      ONLY: max_char_length
  USE mo_physical_constants,  ONLY: tmelt, rho_ref
  USE mo_master_control,      ONLY: is_restart_run, get_my_process_name, get_my_model_no
  USE mo_parallel_config,     ONLY: p_test_run, l_test_openmp, num_io_procs , num_restart_procs
  USE mo_mpi,                 ONLY: my_process_is_io,set_mpi_work_communicators,p_pe_work, process_mpi_io_size
  USE mo_grid_config,         ONLY: n_dom
  USE mo_datetime,            ONLY: t_datetime
  USE mo_time_config,         ONLY: time_config
  USE mo_run_config,          ONLY: ltimer
  USE mo_dynamics_config,     ONLY: nold
  USE mo_timer,               ONLY: timer_start, timer_stop, timer_coupling
  USE mo_sync,                ONLY: sync_c, sync_patch_array
  USE mo_util_dbg_prnt,       ONLY: dbg_print
  USE mo_model_domain,        ONLY: t_patch, t_patch_3d, p_patch_local_parent
  USE mo_grid_subset,         ONLY: t_subset_range, get_index_range
<<<<<<< HEAD

  USE mo_oce_types
=======
  
  USE mo_ocean_types
>>>>>>> c037d726
  USE mo_sea_ice_types,       ONLY: t_sea_ice, t_sfc_flx, t_atmos_fluxes, t_atmos_for_ocean

  !-------------------------------------------------------------
  ! For the coupling
#ifndef __NO_ICON_ATMO__
# ifdef YAC_coupling
  USE mo_mpi,                 ONLY: p_n_work
  USE mo_math_constants,      ONLY: pi
  USE mo_parallel_config,     ONLY: nproma
  USE mo_loopindices,         ONLY: get_indices_c
  USE mo_grid_subset,         ONLY: t_subset_range, get_index_range
  USE mo_yac_finterface,      ONLY: yac_finit, yac_fdef_comp,                    &
    &                               yac_fdef_datetime,                           &
    &                               yac_fdef_subdomain, yac_fconnect_subdomains, &
    &                               yac_fdef_elements, yac_fdef_points,          &
    &                               yac_fdef_mask, yac_fdef_field, yac_fsearch,  &
    &                               yac_ffinalize, yac_fput, yac_fget,           &
    &                               yac_fget_nbr_fields, yac_fget_field_ids,     &
    &                               yac_redirstdout
  USE mo_coupling_config,     ONLY: is_coupled_run
  USE mo_mtime_extensions,    ONLY: get_datetime_string
  USE mo_output_event_types,  ONLY: t_sim_step_info
# else
  USE mo_icon_cpl_init,       ONLY: icon_cpl_init
  USE mo_icon_cpl_init_comp,  ONLY: icon_cpl_init_comp
  USE mo_coupling_config,     ONLY: is_coupled_run, config_debug_coupler_level
  USE mo_icon_cpl_def_grid,   ONLY: icon_cpl_def_grid, icon_cpl_def_location
  USE mo_icon_cpl_def_field,  ONLY: icon_cpl_def_field, icon_cpl_get_nbr_fields, icon_cpl_get_field_ids
  USE mo_icon_cpl_search,     ONLY: icon_cpl_search
  USE mo_icon_cpl_finalize,   ONLY: icon_cpl_finalize
  USE mo_icon_cpl_restart,    ONLY: icon_cpl_write_restart
  USE mo_icon_cpl_exchg,      ONLY: icon_cpl_put, icon_cpl_get
# endif
#endif
  !-------------------------------------------------------------

  IMPLICIT NONE

  PRIVATE

  PUBLIC :: construct_ocean_coupling, destruct_ocean_coupling
  PUBLIC :: couple_ocean_toatmo_fluxes

  CHARACTER(LEN=12)  :: module_name    = 'ocean_coupli'

CONTAINS

#ifdef __NO_ICON_ATMO__
  ! ---------------------------------------------------
  ! Dummy routines for compiling without atmo
!<Optimize:inUse>
  SUBROUTINE construct_ocean_coupling(patch_3d)
    TYPE(t_patch_3d ), TARGET, INTENT(in)    :: patch_3d
    RETURN
  END SUBROUTINE construct_ocean_coupling
<<<<<<< HEAD

!<Optimize_Used>
=======
  
!<Optimize:inUse>
>>>>>>> c037d726
  SUBROUTINE destruct_ocean_coupling()
    RETURN
  END SUBROUTINE destruct_ocean_coupling

  SUBROUTINE couple_ocean_toatmo_fluxes(patch_3d, ocean_state, ice, atmos_fluxes, jstep, datetime)
    TYPE(t_patch_3d ),TARGET, INTENT(in)        :: patch_3d
    TYPE(t_hydro_ocean_state)                   :: ocean_state
    TYPE(t_sea_ice)                             :: ice
    TYPE(t_atmos_fluxes)                        :: atmos_fluxes
    INTEGER, INTENT(in)                         :: jstep
    TYPE(t_datetime), INTENT(inout)             :: datetime
  END SUBROUTINE couple_ocean_toatmo_fluxes

  !  SUBROUTINE init_coupled_ocean(patch_2d, ocean_state)
  !    TYPE(t_patch)                     :: patch_2d
  !    TYPE(t_hydro_ocean_state), TARGET :: ocean_state
  !    RETURN
  !  END SUBROUTINE init_coupled_ocean
  ! ---------------------------------------------------
#else

  !--------------------------------------------------------------------------
  ! Prepare the coupling
  !
  ! For the time being this could all go into a subroutine which is
  ! common to atmo and ocean. Does this make sense if the setup deviates
  ! too much in future.
  !------------------------------------------------------------------
!<Optimize:inUse>
  SUBROUTINE construct_ocean_coupling(patch_3d)
    TYPE(t_patch_3d ), TARGET, INTENT(in)    :: patch_3d

    INTEGER, PARAMETER :: no_of_fields = 10
    CHARACTER(LEN=max_char_length) ::  field_name(no_of_fields)
    INTEGER :: field_id(no_of_fields)
    INTEGER :: i, error_status

    INTEGER :: patch_no

# ifdef YAC_coupling

    INTEGER, PARAMETER :: nbr_subdomain_ids = 1
    INTEGER, PARAMETER :: CELL = 0 ! one point per cell
    ! (see definition of enum location in points.h)

    REAL(wp), PARAMETER :: deg = 180.0_wp / pi

    CHARACTER(LEN=max_char_length) :: xml_filename
    CHARACTER(LEN=max_char_length) :: xsd_filename
    CHARACTER(LEN=max_char_length) :: grid_name
    CHARACTER(LEN=max_char_length) :: comp_name

    INTEGER :: comp_id
    INTEGER :: comp_ids(1)
    INTEGER :: cell_point_ids(1)
    INTEGER :: cell_mask_ids(1)
    INTEGER :: domain_id
    INTEGER :: subdomain_id
    INTEGER :: subdomain_ids(nbr_subdomain_ids)
    INTEGER :: nbr_vertices_per_cell

    INTEGER :: mask_checksum
    INTEGER :: i_startidx, i_endidx
    INTEGER :: nblks
    INTEGER :: BLOCK, idx, INDEX

    REAL(wp), ALLOCATABLE :: buffer_lon(:)
    REAL(wp), ALLOCATABLE :: buffer_lat(:)
    INTEGER, ALLOCATABLE  :: buffer_c(:,:)
    INTEGER, ALLOCATABLE  :: ibuffer(:)

    TYPE(t_sim_step_info) :: sim_step_info
    TYPE(t_subset_range), POINTER :: cells_in_domain
    TYPE(t_patch), POINTER :: patch_horz

    IF (.NOT. is_coupled_run()) RETURN

    comp_name = TRIM(get_my_process_name())

    patch_no = 1

    i = LEN_TRIM(comp_name)
    CALL yac_redirstdout ( TRIM(comp_name), i, 1, p_pe_work, p_n_work, error_status )

    ! Initialise the coupler
    xml_filename = "coupling.xml"
    xsd_filename = "coupling.xsd"
    CALL yac_finit ( xml_filename, xsd_filename )

    ! Inform the coupler about what we are
    CALL yac_fdef_comp ( comp_name, comp_id )
    comp_ids(1) = comp_id

    ! Overwrite job start and end date with component data
    CALL get_datetime_string(sim_step_info%restart_time,  time_config%cur_datetime, &
      &                      INT(time_config%dt_restart))
    CALL get_datetime_string(sim_step_info%run_start, time_config%cur_datetime)

    CALL yac_fdef_datetime ( start_datetime = sim_step_info%sim_start, &
      &                      end_datetime   = sim_step_info%sim_end   )

    ! Announce one subdomain (patch) to the coupler
    grid_name = "grid1"
    CALL yac_fdef_subdomain ( comp_id, grid_name, subdomain_id )

    subdomain_ids(1) = subdomain_id

    patch_horz => patch_3d%p_patch_2d(patch_no)
    cells_in_domain  => patch_horz%cells%in_domain

    ! Extract cell information
    !
    ! cartesian coordinates of cell vertices are stored in
    ! patch_horz%verts%cartesian(:,:)%x(1:3)
    ! Here we use the longitudes and latitudes.

    nblks = max(patch_horz%nblks_c,patch_horz%nblks_v)

    ALLOCATE(buffer_lon(nproma*nblks))
    ALLOCATE(buffer_lat(nproma*nblks))
    ALLOCATE(buffer_c(3,nproma*nblks))

    nbr_vertices_per_cell = 3

    DO BLOCK = 1, patch_horz%nblks_v
      DO idx = 1, nproma
        INDEX = (BLOCK-1)*nproma+idx
        buffer_lon(INDEX) = patch_horz%verts%vertex(idx,BLOCK)%lon * deg
        buffer_lat(INDEX) = patch_horz%verts%vertex(idx,BLOCK)%lat * deg
      ENDDO
    ENDDO

    DO BLOCK = 1, patch_horz%nblks_c
      DO idx = 1, nproma
        INDEX = (BLOCK-1)*nproma+idx
        buffer_c(1,INDEX) = (patch_horz%cells%vertex_blk(idx,BLOCK,1)-1)*nproma + &
          &                  patch_horz%cells%vertex_idx(idx,BLOCK,1)
        buffer_c(2,INDEX) = (patch_horz%cells%vertex_blk(idx,BLOCK,2)-1)*nproma + &
          &                  patch_horz%cells%vertex_idx(idx,BLOCK,2)
        buffer_c(3,INDEX) = (patch_horz%cells%vertex_blk(idx,BLOCK,3)-1)*nproma + &
                             patch_horz%cells%vertex_idx(idx,BLOCK,3)
      ENDDO
    ENDDO

    ! Description of elements, here as unstructured grid
    CALL yac_fdef_elements (      &
      & subdomain_id,             &
      & patch_horz%n_patch_verts, &
      & patch_horz%n_patch_cells, &
      & nbr_vertices_per_cell,    &
      & buffer_lon,               &
      & buffer_lat,               &
      & buffer_c )

    ! Can we have two fdef_point calls for the same subdomain, i.e.
    ! one single set of cells?
    !
    ! Define cell center points (location = 0)
    !
    ! cartesian coordinates of cell centers are stored in
    ! patch_horz%cells%cartesian_center(:,:)%x(1:3)
    ! Here we use the longitudes and latitudes.

    DO BLOCK = 1, patch_horz%nblks_c
      DO idx = 1, nproma
        INDEX = (BLOCK-1)*nproma+idx
        buffer_lon(INDEX) = patch_horz%cells%center(idx,BLOCK)%lon * deg
        buffer_lat(INDEX) = patch_horz%cells%center(idx,BLOCK)%lat * deg
      ENDDO
    ENDDO

    ! center points in cells (needed e.g. for patch recovery and nearest neighbour)
    CALL yac_fdef_points (        &
      & subdomain_id,             &
      & patch_horz%n_patch_cells, &
      & CELL,                     &
      & buffer_lon,               &
      & buffer_lat,               &
      & cell_point_ids(1) )

    DEALLOCATE (buffer_lon, buffer_lat, buffer_c)

    ALLOCATE(ibuffer(nproma*patch_horz%nblks_c))

    DO idx = 1, patch_horz%n_patch_cells
       IF ( p_pe_work == patch_horz%cells%decomp_info%owner_local(idx) ) THEN
         ibuffer(idx) = -1
       ELSE
         ibuffer(idx) = patch_horz%cells%decomp_info%owner_local(idx)
       ENDIF
    ENDDO

    ! decomposition information
    CALL yac_fdef_index_location (              &
      & subdomain_id,                           &
      & patch_horz%n_patch_cells,               &
      & CELL,                                   &
      & patch_horz%cells%decomp_info%glb_index, &
      & ibuffer )

    ! Connect subdomains
    CALL yac_fconnect_subdomains ( &
      & comp_id,                   &
      & nbr_subdomain_ids,         &
      & subdomain_ids,             &
      & domain_id )

    !
    ! mask generation : ... not yet defined ...
    !
    ! We could use the patch_horz%cells%decomp_info%owner_local information
    ! e.g. to mask out halo points. We do we get the info about what is local and what
    ! is remote.
    !
    ! The land-sea mask for the ocean is available in patch_3D%surface_cell_sea_land_mask(:,:)
    !
    !          -2: inner ocean
    !          -1: boundary ocean
    !           1: boundary land
    !           2: inner land
    !

    mask_checksum = 0

!rr    DO BLOCK = 1, patch_horz%nblks_c
!rr       CALL get_indices_c ( patch_horz, BLOCK, 1, patch_horz%nblks_c,  &
!rr                               i_startidx, i_endidx, 2 )
!rr       DO idx = i_startidx, i_endidx
!rr          mask_checksum = mask_checksum + ABS(patch_3d%surface_cell_sea_land_mask(idx, BLOCK))
!rr       ENDDO
!rr    ENDDO

    DO i = 1, patch_horz%n_patch_cells
       ibuffer(i) = 0
    ENDDO

    IF ( mask_checksum > 0 ) THEN
       DO BLOCK = 1, patch_horz%nblks_c
          CALL get_indices_c ( patch_horz, BLOCK, 1, patch_horz%nblks_c,  &
                               i_startidx, i_endidx, 2 )
          DO idx = i_startidx, i_endidx
             IF ( patch_3d%surface_cell_sea_land_mask(idx, BLOCK) < 0 ) THEN
                ibuffer((BLOCK-1)*nproma+idx) = 0
             ELSE
                ibuffer((BLOCK-1)*nproma+idx) = 1
             ENDIF
          ENDDO
       ENDDO
    ELSE
       DO i = 1, patch_horz%n_patch_cells
          ibuffer(i) = 0
       ENDDO
    ENDIF

    CALL yac_fdef_mask (          &
      & patch_horz%n_patch_cells, &
      & ibuffer,                &
      & cell_point_ids(1),        &
      & cell_mask_ids(1) )

    DEALLOCATE (ibuffer)

# else

    INTEGER :: grid_id
    INTEGER :: grid_shape(2)
    INTEGER :: field_shape(3)

    IF (.NOT. is_coupled_run()) RETURN

    !------------------------------------------------------------
    CALL icon_cpl_init(debug_level=config_debug_coupler_level)
    ! Inform the coupler about what we are
    CALL icon_cpl_init_comp ( get_my_process_name(), get_my_model_no(), error_status )
    ! split the global_mpi_communicator into the components
    !------------------------------------------------------------
    patch_no      = 1

    grid_shape(1) = 1
    grid_shape(2) = patch_3d%p_patch_2d(patch_no)%n_patch_cells

    CALL icon_cpl_def_grid ( &
      & grid_shape, patch_3d%p_patch_2d(patch_no)%cells%decomp_info%glb_index, & ! input
      & grid_id, error_status )                                                  ! output

    ! Marker for internal and halo points, a list which contains the
    ! rank where the native cells are located.
    CALL icon_cpl_def_location ( &
      & grid_id, grid_shape, patch_3d%p_patch_2d(patch_no)%cells%decomp_info%owner_local, & ! input
      & p_pe_work,  & ! this owner id
      & error_status )                                            ! output

# endif

    field_name(1) =  "TAUX"   ! bundled field containing two components
    field_name(2) =  "TAUY"   ! bundled field containing two components
    field_name(3) =  "SFWFLX" ! bundled field containing three components
    field_name(4) =  "SFTEMP"
    field_name(5) =  "THFLX"  ! bundled field containing four components
    field_name(6) =  "ICEATM" ! bundled field containing four components
    field_name(7) =  "SST"
    field_name(8) =  "OCEANU"
    field_name(9) =  "OCEANV"
    field_name(10) = "ICEOCE" ! bundled field containing four components

# ifdef YAC_coupling

    DO i = 1, no_of_fields
      CALL yac_fdef_field (    &
        & field_name(i),       &
        & comp_id,             &
        & domain_id,           &
        & cell_point_ids,      &
        & cell_mask_ids,       &
        & 1,                   &
        & field_id(i) )
    ENDDO

    CALL yac_fsearch ( 1, comp_ids, no_of_fields, field_id, error_status )

# else

    field_shape(1:2) = grid_shape(1:2)

    DO i = 1, no_of_fields
      IF ( i == 1 .OR. i == 2 ) THEN
        field_shape(3) = 2
      ELSE IF ( i == 3 ) THEN
        field_shape(3) = 3
      ELSE IF ( i == 6 .OR. i == 5 ) THEN
        field_shape(3) = 4
      ELSE IF ( i == 10 ) THEN
        field_shape(3) = 5
      ELSE
        field_shape(3) = 1
      ENDIF
      CALL icon_cpl_def_field ( field_name(i), grid_id, field_id(i), &
        & field_shape, error_status )
    ENDDO

    CALL icon_cpl_search

#endif

  END SUBROUTINE construct_ocean_coupling
  !--------------------------------------------------------------------------


  !--------------------------------------------------------------------------
!<Optimize:inUse>
  SUBROUTINE destruct_ocean_coupling()
# ifdef YAC_coupling
    IF ( is_coupled_run() ) CALL yac_ffinalize
# else
    IF ( is_coupled_run() ) CALL icon_cpl_finalize ()
# endif
  END SUBROUTINE destruct_ocean_coupling
  !--------------------------------------------------------------------------

  !--------------------------------------------------------------------------
  SUBROUTINE couple_ocean_toatmo_fluxes(patch_3d, ocean_state, ice, atmos_fluxes, jstep, datetime)

    TYPE(t_patch_3d ),TARGET, INTENT(in)        :: patch_3d
    TYPE(t_hydro_ocean_state)                   :: ocean_state
    TYPE(t_sea_ice)                             :: ice
    TYPE(t_atmos_fluxes)                        :: atmos_fluxes !atmos_fluxes
    INTEGER, INTENT(in)                         :: jstep
    TYPE(t_datetime), INTENT(inout)             :: datetime
    !
    ! local variables
    CHARACTER(LEN=*), PARAMETER :: routine = 'couple_ocean_toatmo_fluxes'
    INTEGER :: jmon, jdmon, jmon1, jmon2, ylen, yday
    INTEGER :: iniyear, curyear, offset
    INTEGER :: jc, jb, no_set
    INTEGER :: i_startidx_c, i_endidx_c
    REAL(wp) :: z_tmin, z_relax, rday1, rday2, dtm1, dsec, z_smax
    REAL(wp) ::  z_c2(nproma,patch_3d%p_patch_2d(1)%alloc_cell_blocks)
    REAL(wp) ::   tfw(nproma,patch_3d%p_patch_2d(1)%alloc_cell_blocks)
    REAL(wp), POINTER :: t_top(:,:), s_top(:,:)
    
    ! Local declarations for coupling:
    LOGICAL :: write_coupler_restart
    INTEGER :: info, ierror   !< return values form cpl_put/get calls
    INTEGER :: nbr_hor_points ! = inner and halo points
    INTEGER :: nbr_points     ! = nproma * nblks
    INTEGER :: nbr_fields
    INTEGER, ALLOCATABLE :: field_id(:)
    INTEGER :: field_shape(3)
    REAL(wp), ALLOCATABLE :: buffer(:,:)
    TYPE(t_patch), POINTER:: patch_2d
    INTEGER :: idt_src  ! Level of detail for 1 line debug

    IF (.NOT. is_coupled_run() ) RETURN

    IF (ltimer) CALL timer_start(timer_coupling)

    patch_2d   => patch_3D%p_patch_2D(1)
    time_config%cur_datetime = datetime

    nbr_hor_points = patch_2d%n_patch_cells
    nbr_points     = nproma * patch_2d%nblks_c
    ALLOCATE(buffer(nbr_points,5))
    buffer(:,:) = 0.0_wp

    !
    !  see drivers/mo_ocean_model.f90:
    !
    !   field_id(1) represents "TAUX"   wind stress component
    !   field_id(2) represents "TAUY"   wind stress component
    !   field_id(3) represents "SFWFLX" surface fresh water flux
    !   field_id(4) represents "SFTEMP" surface temperature
    !   field_id(5) represents "THFLX"  total heat flux
    !   field_id(6) represents "ICEATM" ice temperatures and melt potential
    !
    !   field_id(7) represents "SST"    sea surface temperature
    !   field_id(8) represents "OCEANU" u component of ocean surface current
    !   field_id(9) represents "OCEANV" v component of ocean surface current
    !   field_id(10)represents "ICEOCE" ice thickness, concentration and temperatures
    !
    !
#ifdef YAC_coupling
    CALL yac_fget_nbr_fields ( nbr_fields )
    ALLOCATE(field_id(nbr_fields))
    CALL yac_fget_field_ids ( nbr_fields, field_id )
#else
    CALL icon_cpl_get_nbr_fields ( nbr_fields )
    ALLOCATE(field_id(nbr_fields))
    CALL icon_cpl_get_field_ids ( nbr_fields, field_id )
#endif
    !
    field_shape(1) = 1
    field_shape(2) = nbr_hor_points
    field_shape(3) = 1

    !
    ! buffer is allocated over nproma only

    !
    ! Send fields from ocean to atmosphere
    ! ------------------------------------
    !
    write_coupler_restart = .FALSE.
    !
    ! SST
    buffer(:,1) = RESHAPE(ocean_state%p_prog(nold(1))%tracer(:,1,:,1), (/nbr_points /) ) + tmelt
    
#ifdef YAC_coupling
    CALL yac_fput ( field_id(7), nbr_hor_points, 1, 1, 1, buffer(1:nbr_hor_points,1:1), info, ierror )
    IF ( info > 0 ) WRITE ( 6 , * ) "ocean CPL SST", minval(buffer(1:nbr_hor_points,1:1)), maxval(buffer(1:nbr_hor_points,1:1))
#else
    CALL icon_cpl_put ( field_id(7), field_shape, buffer(1:nbr_hor_points,1:1), info, ierror )
#endif
    IF ( info == 2 ) write_coupler_restart = .TRUE.
    !
    ! zonal velocity
    buffer(:,1) = RESHAPE(ocean_state%p_diag%u(:,1,:), (/nbr_points /) )
#ifdef YAC_coupling
    CALL yac_fput ( field_id(8), nbr_hor_points, 1, 1, 1, buffer(1:nbr_hor_points,1:1), info, ierror )
    IF ( info > 0 ) WRITE ( 6 , * ) "ocean CPL U", minval(buffer(1:nbr_hor_points,1:1)), maxval(buffer(1:nbr_hor_points,1:1))
#else
    CALL icon_cpl_put ( field_id(8), field_shape, buffer(1:nbr_hor_points,1:1), info, ierror )
#endif
    IF ( info == 2 ) write_coupler_restart = .TRUE.
    !
    ! meridional velocity
    buffer(:,1) = RESHAPE(ocean_state%p_diag%v(:,1,:), (/nbr_points /) )
#ifdef YAC_coupling
    CALL yac_fput ( field_id(9), nbr_hor_points, 1, 1, 1, buffer(1:nbr_hor_points,1:1), info, ierror )
    IF ( info > 0 ) WRITE ( 6 , * ) "ocean CPL V", minval(buffer(1:nbr_hor_points,1:1)), maxval(buffer(1:nbr_hor_points,1:1))
#else
    CALL icon_cpl_put ( field_id(9), field_shape, buffer(1:nbr_hor_points,1:1), info, ierror )
#endif
    IF ( info == 2 ) write_coupler_restart = .TRUE.
    !
    ! Ice thickness, concentration, T1 and T2
    buffer(:,1) = RESHAPE(ice%hi  (:,1,:), (/nbr_points /) )
    buffer(:,2) = RESHAPE(ice%hs  (:,1,:), (/nbr_points /) )
    buffer(:,3) = RESHAPE(ice%conc(:,1,:), (/nbr_points /) )
    buffer(:,4) = RESHAPE(ice%t1  (:,1,:), (/nbr_points /) )
    buffer(:,5) = RESHAPE(ice%t2  (:,1,:), (/nbr_points /) )
    field_shape(3) = 5
#ifdef YAC_coupling
    CALL yac_fput ( field_id(10), nbr_hor_points, 5, 1, 1, buffer(1:nbr_hor_points,1:5), info, ierror )
    IF ( info > 0 ) THEN
        WRITE ( 6 , * ) "ocean CPL ice 1", minval(buffer(1:nbr_hor_points,1:1)), maxval(buffer(1:nbr_hor_points,1:1))
        WRITE ( 6 , * ) "ocean CPL ice 2", minval(buffer(1:nbr_hor_points,2:2)), maxval(buffer(1:nbr_hor_points,2:2))
        WRITE ( 6 , * ) "ocean CPL ice 3", minval(buffer(1:nbr_hor_points,3:3)), maxval(buffer(1:nbr_hor_points,3:3))
        WRITE ( 6 , * ) "ocean CPL ice 4", minval(buffer(1:nbr_hor_points,4:4)), maxval(buffer(1:nbr_hor_points,4:4))
        WRITE ( 6 , * ) "ocean CPL ice 5", minval(buffer(1:nbr_hor_points,5:5)), maxval(buffer(1:nbr_hor_points,5:5))
    ENDIF
#else
    CALL icon_cpl_put ( field_id(10), field_shape, buffer(1:nbr_hor_points,1:5), info, ierror )
#endif
    IF ( info == 2 ) write_coupler_restart = .TRUE.

#ifdef YAC_coupling
    IF ( write_coupler_restart ) &
      & CALL finish ( 'couple_ocean_toatmo_fluxes', 'ERROR: restart not supported yet for YAC')
#else
    IF ( write_coupler_restart ) CALL icon_cpl_write_restart ( 4, field_id(7:10), ierror )
#endif
    !
    ! Receive fields from atmosphere
    ! ------------------------------

    !
    ! Apply wind stress - records 0 and 1 of field_id

    ! zonal wind stress
    field_shape(3) = 2
#ifdef YAC_coupling
    CALL yac_fget ( field_id(1), nbr_hor_points, 2, 1, 1, buffer(1:nbr_hor_points,1:2), info, ierror )
#else
    CALL icon_cpl_get ( field_id(1), field_shape, buffer(1:nbr_hor_points,1:2), info, ierror )
#endif
    IF (info > 0 ) THEN
      buffer(nbr_hor_points+1:nbr_points,1:field_shape(3)) = 0.0_wp
      atmos_fluxes%stress_xw(:,:) = RESHAPE(buffer(:,1),(/ nproma, patch_2d%nblks_c /) )
      atmos_fluxes%stress_x (:,:) = RESHAPE(buffer(:,2),(/ nproma, patch_2d%nblks_c /) ) !TODO + 100.0_wp
      CALL sync_patch_array(sync_c, patch_2d, atmos_fluxes%stress_xw(:,:))
      CALL sync_patch_array(sync_c, patch_2d, atmos_fluxes%stress_x (:,:))
    ENDIF
    !
    ! meridional wind stress
#ifdef YAC_coupling
    CALL yac_fget ( field_id(2), nbr_hor_points, 2, 1, 1, buffer(1:nbr_hor_points,1:2), info, ierror )
#else
    CALL icon_cpl_get ( field_id(2), field_shape, buffer(1:nbr_hor_points,1:2), info, ierror )
#endif
    IF (info > 0 ) THEN
      buffer(nbr_hor_points+1:nbr_points,1:field_shape(3)) = 0.0_wp
      atmos_fluxes%stress_yw(:,:) = RESHAPE(buffer(:,1),(/ nproma, patch_2d%nblks_c /) )
      atmos_fluxes%stress_y (:,:) = RESHAPE(buffer(:,2),(/ nproma, patch_2d%nblks_c /) )  !TODO+ 100.0_wp
      CALL sync_patch_array(sync_c, patch_2d, atmos_fluxes%stress_yw(:,:))
      CALL sync_patch_array(sync_c, patch_2d, atmos_fluxes%stress_y (:,:))
    ENDIF
    !
    ! Apply freshwater flux - 2 parts, precipitation and evaporation - record 3
    !  - here freshwater can be bracketed by forcing_enable_freshwater, i.e. it must not be passed through coupler if not used
    ! IF (forcing_enable_freshwater) THEN
    field_shape(3) = 3
#ifdef YAC_coupling
    CALL yac_fget ( field_id(3), nbr_hor_points, 3, 1, 1, buffer(1:nbr_hor_points,1:3), info, ierror )
#else
    CALL icon_cpl_get ( field_id(3), field_shape, buffer(1:nbr_hor_points,1:3), info, ierror )
#endif
    IF (info > 0 ) THEN
      buffer(nbr_hor_points+1:nbr_points,1:3) = 0.0_wp
      atmos_fluxes%FrshFlux_Precipitation(:,:) = RESHAPE(buffer(:,1),(/ nproma, patch_2d%nblks_c /) )
      atmos_fluxes%FrshFlux_SnowFall  (:,:) = RESHAPE(buffer(:,2),(/ nproma, patch_2d%nblks_c /) )
      atmos_fluxes%FrshFlux_Evaporation  (:,:) = RESHAPE(buffer(:,3),(/ nproma, patch_2d%nblks_c /) )

      atmos_fluxes%FrshFlux_Precipitation(:,:) = atmos_fluxes%FrshFlux_Precipitation(:,:)/rho_ref
      atmos_fluxes%FrshFlux_SnowFall  (:,:) = atmos_fluxes%FrshFlux_SnowFall(:,:)/rho_ref
      atmos_fluxes%FrshFlux_Evaporation  (:,:) = atmos_fluxes%FrshFlux_Evaporation(:,:)/rho_ref

      CALL sync_patch_array(sync_c, patch_2d, atmos_fluxes%FrshFlux_Precipitation(:,:))
      CALL sync_patch_array(sync_c, patch_2d, atmos_fluxes%FrshFlux_SnowFall(:,:))
      CALL sync_patch_array(sync_c, patch_2d, atmos_fluxes%FrshFlux_Evaporation(:,:))
    END IF
    ! ENDIF ! forcing_enable_freshwater
    !
    ! Apply surface air temperature
    !  - it can be used for relaxing SST to T_a with type_surfRelax_Temp=1
    !  - set to 0 to omit relaxation to T_a=data_surfRelax_Temp(:,:)
    ! IF (type_surfRelax_Temp >=1) THEN
    field_shape(3) = 1
#ifdef YAC_coupling
    CALL yac_fget ( field_id(4), nbr_hor_points, 1, 1, 1, buffer(1:nbr_hor_points,1:1), info, ierror )
#else
    CALL icon_cpl_get ( field_id(4), field_shape, buffer(1:nbr_hor_points,1:1), info, ierror )
#endif
    IF (info > 0 ) THEN
      buffer(nbr_hor_points+1:nbr_points,1:1) = 0.0_wp
      atmos_fluxes%data_surfRelax_Temp(:,:) = RESHAPE(buffer(:,1),(/ nproma, patch_2d%nblks_c /) )
      !  - change units to deg C, subtract tmelt (0 deg C, 273.15)
      atmos_fluxes%data_surfRelax_Temp(:,:) = atmos_fluxes%data_surfRelax_Temp(:,:) - tmelt
    END IF
    ! ENDIF  ! type_surfRelax_Temp >=1
    !
    ! Apply total heat flux - 4 parts - record 5
    ! atmos_fluxes%swflx(:,:)  ocean short wave heat flux                              [W/m2]
    ! atmos_fluxes%lwflx(:,:)  ocean long  wave heat fluxe                             [W/m2]
    ! atmos_fluxes%ssflx(:,:)  ocean sensible heat fluxes                              [W/m2]
    ! atmos_fluxes%slflx(:,:)  ocean latent heat fluxes                                [W/m2]
    field_shape(3) = 4
#ifdef YAC_coupling
    CALL yac_fget ( field_id(5), nbr_hor_points, 4, 1, 1, buffer(1:nbr_hor_points,1:4), info, ierror )
#else
    CALL icon_cpl_get ( field_id(5), field_shape, buffer(1:nbr_hor_points,1:4), info, ierror )
#endif
    IF (info > 0 ) THEN
      buffer(nbr_hor_points+1:nbr_points,1:4) = 0.0_wp
      atmos_fluxes%HeatFlux_ShortWave(:,:) = RESHAPE(buffer(:,1),(/ nproma, patch_2d%nblks_c /) )  !TODO+ 300.0_wp
      atmos_fluxes%HeatFlux_LongWave (:,:) = RESHAPE(buffer(:,2),(/ nproma, patch_2d%nblks_c /) )  !TODO+ 300.0_wp
      atmos_fluxes%HeatFlux_Sensible (:,:) = RESHAPE(buffer(:,3),(/ nproma, patch_2d%nblks_c /) )  !TODO+ 300.0_wp
      atmos_fluxes%HeatFlux_Latent   (:,:) = RESHAPE(buffer(:,4),(/ nproma, patch_2d%nblks_c /) )  !TODO+ 300.0_wp
      CALL sync_patch_array(sync_c, patch_2d, atmos_fluxes%HeatFlux_ShortWave(:,:))
      CALL sync_patch_array(sync_c, patch_2d, atmos_fluxes%HeatFlux_LongWave (:,:))
      CALL sync_patch_array(sync_c, patch_2d, atmos_fluxes%HeatFlux_Sensible (:,:))
      CALL sync_patch_array(sync_c, patch_2d, atmos_fluxes%HeatFlux_Latent   (:,:))
      ! sum of fluxes for ocean boundary condition
      atmos_fluxes%HeatFlux_Total(:,:) = atmos_fluxes%HeatFlux_ShortWave(:,:) &
        &                              + atmos_fluxes%HeatFlux_LongWave(:,:) &
        &                              + atmos_fluxes%HeatFlux_Sensible(:,:) &
        &                              + atmos_fluxes%HeatFlux_Latent(:,:)
    ENDIF
    ! ice%Qtop(:,:)         Surface melt potential of ice                           [W/m2]
    ! ice%Qbot(:,:)         Bottom melt potential of ice                            [W/m2]
    ! ice%T1  (:,:)         Temperature of the upper ice layer                      [degC]
    ! ice%T2  (:,:)         Temperature of the lower ice layer                      [degC]
    field_shape(3) = 4
#ifdef YAC_coupling
    CALL yac_fget ( field_id(6), nbr_hor_points, 4, 1, 1, buffer(1:nbr_hor_points,1:4), info, ierror )
#else
    CALL icon_cpl_get ( field_id(6), field_shape, buffer(1:nbr_hor_points,1:4), info, ierror )
#endif
    IF (info > 0 ) THEN
      buffer(nbr_hor_points+1:nbr_points,1:4) = 0.0_wp
      ice%qtop(:,1,:) = RESHAPE(buffer(:,1),(/ nproma, patch_2d%nblks_c /) )
      ice%qbot(:,1,:) = RESHAPE(buffer(:,2),(/ nproma, patch_2d%nblks_c /) )
      ice%t1  (:,1,:) = RESHAPE(buffer(:,3),(/ nproma, patch_2d%nblks_c /) )
      ice%t2  (:,1,:) = RESHAPE(buffer(:,4),(/ nproma, patch_2d%nblks_c /) )
      CALL sync_patch_array(sync_c, patch_2d, ice%qtop(:,1,:))
      CALL sync_patch_array(sync_c, patch_2d, ice%qbot(:,1,:))
      CALL sync_patch_array(sync_c, patch_2d, ice%t1  (:,1,:))
      CALL sync_patch_array(sync_c, patch_2d, ice%t2  (:,1,:))
    END IF

    !---------DEBUG DIAGNOSTICS-------------------------------------------
    CALL dbg_print(' CPL: Melt-pot. top' , ice%qtop                   , module_name, 1, in_subset=patch_2d%cells%owned)
    CALL dbg_print(' CPL: Melt-pot. bot' , ice%qbot                   , module_name, 1, in_subset=patch_2d%cells%owned)
    CALL dbg_print(' CPL: Total  HF'     , atmos_fluxes%HeatFlux_Total        , module_name, 1, in_subset=patch_2d%cells%owned)
    CALL dbg_print(' CPL: SW-flux'       , atmos_fluxes%HeatFlux_ShortWave    , module_name, 2, in_subset=patch_2d%cells%owned)
    CALL dbg_print(' CPL: non-solar flux', atmos_fluxes%HeatFlux_LongWave     , module_name, 2, in_subset=patch_2d%cells%owned)
    CALL dbg_print(' CPL: Precip.'       , atmos_fluxes%FrshFlux_Precipitation, module_name, 1, in_subset=patch_2d%cells%owned)
    CALL dbg_print(' CPL: Evaporation'   , atmos_fluxes%FrshFlux_Evaporation  , module_name, 1, in_subset=patch_2d%cells%owned)
    !---------------------------------------------------------------------

    DEALLOCATE(buffer)
    DEALLOCATE(field_id)

    IF (ltimer) CALL timer_stop(timer_coupling)

  END SUBROUTINE couple_ocean_toatmo_fluxes
  !--------------------------------------------------------------------------

#endif

END MODULE mo_ocean_coupling<|MERGE_RESOLUTION|>--- conflicted
+++ resolved
@@ -29,13 +29,8 @@
   USE mo_util_dbg_prnt,       ONLY: dbg_print
   USE mo_model_domain,        ONLY: t_patch, t_patch_3d, p_patch_local_parent
   USE mo_grid_subset,         ONLY: t_subset_range, get_index_range
-<<<<<<< HEAD
-
-  USE mo_oce_types
-=======
-  
+
   USE mo_ocean_types
->>>>>>> c037d726
   USE mo_sea_ice_types,       ONLY: t_sea_ice, t_sfc_flx, t_atmos_fluxes, t_atmos_for_ocean
 
   !-------------------------------------------------------------
@@ -91,13 +86,8 @@
     TYPE(t_patch_3d ), TARGET, INTENT(in)    :: patch_3d
     RETURN
   END SUBROUTINE construct_ocean_coupling
-<<<<<<< HEAD
-
-!<Optimize_Used>
-=======
-  
+
 !<Optimize:inUse>
->>>>>>> c037d726
   SUBROUTINE destruct_ocean_coupling()
     RETURN
   END SUBROUTINE destruct_ocean_coupling
