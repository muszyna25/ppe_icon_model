!>
!! @par Revision History
!!
!! @par Copyright and License
!!
!! This code is subject to the DWD and MPI-M-Software-License-Agreement in
!! its most recent form.
!! Please see the file LICENSE in the root of the source tree for this code.
!! Where software is supplied by third parties, it is indicated in the
!! headers of the routines.
!!

!----------------------------
#include "omp_definitions.inc"
!----------------------------

MODULE mo_ocean_coupling

  USE mo_master_control,      ONLY: get_my_process_name
  USE mo_kind,                ONLY: wp
  USE mo_parallel_config,     ONLY: nproma
  USE mo_exception,           ONLY: warning
  USE mo_impl_constants,      ONLY: max_char_length
<<<<<<< HEAD
  USE mo_physical_constants,  ONLY: tmelt, rho_ref
  USE mo_master_control,      ONLY: get_my_process_name, get_my_model_no
  USE mo_parallel_config,     ONLY: p_test_run, l_test_openmp, num_io_procs , num_restart_procs
  USE mo_mpi,                 ONLY: my_process_is_io,set_mpi_work_communicators,p_pe_work, process_mpi_io_size
  USE mo_grid_config,         ONLY: n_dom
=======
  USE mo_physical_constants,  ONLY: tmelt, rho_inv
  USE mo_mpi,                 ONLY: p_pe_work
>>>>>>> 99c08751
  USE mo_datetime,            ONLY: t_datetime
  USE mo_time_config,         ONLY: time_config
  USE mo_run_config,          ONLY: ltimer
  USE mo_dynamics_config,     ONLY: nold
  USE mo_timer,               ONLY: timer_start, timer_stop, timer_coupling, &
       &                            timer_coupling_put, timer_coupling_get,  &
       &                            timer_coupling_1stget, timer_coupling_init
  USE mo_sync,                ONLY: sync_c, sync_patch_array
! USE mo_util_dbg_prnt,       ONLY: dbg_print
  USE mo_model_domain,        ONLY: t_patch, t_patch_3d

  USE mo_ocean_types
  USE mo_sea_ice_types,       ONLY: t_sea_ice, t_atmos_fluxes

  !-------------------------------------------------------------
  ! For the coupling
#ifndef __NO_ICON_ATMO__
# ifdef YAC_coupling
  USE mo_math_constants,      ONLY: pi
  USE mo_parallel_config,     ONLY: nproma
  USE mo_yac_finterface,      ONLY: yac_finit, yac_fdef_comp,                    &
    &                               yac_fdef_datetime,                           &
    &                               yac_fdef_subdomain, yac_fconnect_subdomains, &
    &                               yac_fdef_elements, yac_fdef_points,          &
    &                               yac_fdef_mask, yac_fdef_field, yac_fsearch,  &
    &                               yac_ffinalize, yac_fput, yac_fget
  USE mo_coupling_config,     ONLY: is_coupled_run
  USE mo_mtime_extensions,    ONLY: get_datetime_string
  USE mo_output_event_types,  ONLY: t_sim_step_info
# else
  USE mo_master_control,      ONLY: get_my_model_no
  USE mo_icon_cpl,            ONLY: RESTART
  USE mo_icon_cpl_init,       ONLY: icon_cpl_init
  USE mo_icon_cpl_init_comp,  ONLY: icon_cpl_init_comp
  USE mo_coupling_config,     ONLY: is_coupled_run, config_debug_coupler_level
  USE mo_icon_cpl_def_grid,   ONLY: icon_cpl_def_grid, icon_cpl_def_location
  USE mo_icon_cpl_def_field,  ONLY: icon_cpl_def_field
  USE mo_icon_cpl_search,     ONLY: icon_cpl_search
  USE mo_icon_cpl_finalize,   ONLY: icon_cpl_finalize
  USE mo_icon_cpl_exchg,      ONLY: icon_cpl_put, icon_cpl_get
# endif
#endif
  !-------------------------------------------------------------

  IMPLICIT NONE

  PRIVATE

  PUBLIC :: construct_ocean_coupling, destruct_ocean_coupling
  PUBLIC :: couple_ocean_toatmo_fluxes

! CHARACTER(LEN=12)     :: module_name    = 'ocean_coupli'

  INTEGER, PARAMETER    :: no_of_fields = 9
  INTEGER               :: field_id(no_of_fields)

  REAL(wp), ALLOCATABLE :: buffer(:,:)
  INTEGER, SAVE         :: nbr_inner_cells

CONTAINS

#ifdef __NO_ICON_ATMO__
  ! ---------------------------------------------------
  ! Dummy routines for compiling without atmo
!<Optimize:inUse>
  SUBROUTINE construct_ocean_coupling(patch_3d)
    TYPE(t_patch_3d ), TARGET, INTENT(in)    :: patch_3d
    RETURN
  END SUBROUTINE construct_ocean_coupling

!<Optimize:inUse>
  SUBROUTINE destruct_ocean_coupling()
    RETURN
  END SUBROUTINE destruct_ocean_coupling

  SUBROUTINE couple_ocean_toatmo_fluxes(patch_3d, ocean_state, ice, atmos_fluxes, datetime)
    TYPE(t_patch_3d ),TARGET, INTENT(in)        :: patch_3d
    TYPE(t_hydro_ocean_state)                   :: ocean_state
    TYPE(t_sea_ice)                             :: ice
    TYPE(t_atmos_fluxes)                        :: atmos_fluxes
    TYPE(t_datetime), INTENT(inout)             :: datetime
  END SUBROUTINE couple_ocean_toatmo_fluxes

  !  SUBROUTINE init_coupled_ocean(patch_2d, ocean_state)
  !    TYPE(t_patch)                     :: patch_2d
  !    TYPE(t_hydro_ocean_state), TARGET :: ocean_state
  !    RETURN
  !  END SUBROUTINE init_coupled_ocean
  ! ---------------------------------------------------
#else

  !--------------------------------------------------------------------------
  ! Prepare the coupling
  !
  ! For the time being this could all go into a subroutine which is
  ! common to atmo and ocean. Does this make sense if the setup deviates
  ! too much in future.
  !------------------------------------------------------------------
!<Optimize:inUse>
  SUBROUTINE construct_ocean_coupling(patch_3d)
    TYPE(t_patch_3d ), TARGET, INTENT(in)    :: patch_3d

    CHARACTER(LEN=max_char_length) ::  field_name(no_of_fields)
    INTEGER :: error_status

    INTEGER                :: patch_no
    TYPE(t_patch), POINTER :: patch_horz

#ifdef YAC_coupling

    INTEGER, PARAMETER :: nbr_subdomain_ids = 1
    INTEGER, PARAMETER :: CELL = 0 ! one point per cell
    ! (see definition of enum location in points.h)

    REAL(wp), PARAMETER :: deg = 180.0_wp / pi

    CHARACTER(LEN=max_char_length) :: xml_filename
    CHARACTER(LEN=max_char_length) :: xsd_filename
    CHARACTER(LEN=max_char_length) :: grid_name
    CHARACTER(LEN=max_char_length) :: comp_name

    INTEGER :: comp_id
    INTEGER :: comp_ids(1)
    INTEGER :: cell_point_ids(1)
    INTEGER :: cell_mask_ids(1)
    INTEGER :: domain_id
    INTEGER :: subdomain_id
    INTEGER :: subdomain_ids(nbr_subdomain_ids)
    INTEGER :: nbr_vertices_per_cell

    INTEGER :: mask_checksum
    INTEGER :: nblks
    INTEGER :: BLOCK, idx, INDEX

    REAL(wp), ALLOCATABLE :: buffer_lon(:)
    REAL(wp), ALLOCATABLE :: buffer_lat(:)
    INTEGER, ALLOCATABLE  :: buffer_c(:,:)
    INTEGER, ALLOCATABLE  :: ibuffer(:)

    TYPE(t_sim_step_info) :: sim_step_info

    IF (.NOT. is_coupled_run()) RETURN

    IF (ltimer) CALL timer_start(timer_coupling_init)

    comp_name = TRIM(get_my_process_name())

    patch_no = 1
    patch_horz => patch_3d%p_patch_2d(patch_no)

    ! Initialise the coupler
    xml_filename = "coupling.xml"
    xsd_filename = "coupling.xsd"
    CALL yac_finit ( TRIM(xml_filename), TRIM(xsd_filename) )

    ! Inform the coupler about what we are
    CALL yac_fdef_comp ( TRIM(comp_name), comp_id )
    comp_ids(1) = comp_id

    ! Overwrite job start and end date with component data
    CALL get_datetime_string(sim_step_info%run_start,    time_config%cur_datetime)
    CALL get_datetime_string(sim_step_info%restart_time, time_config%cur_datetime, &
      & INT(time_config%dt_restart))

    CALL yac_fdef_datetime ( start_datetime = TRIM(sim_step_info%run_start), &
      &                      end_datetime   = TRIM(sim_step_info%restart_time)   )

    ! Announce one subdomain (patch) to the coupler
    grid_name = "grid1"
    CALL yac_fdef_subdomain ( comp_id, TRIM(grid_name), subdomain_id )

    subdomain_ids(1) = subdomain_id

    ! Extract cell information
    !
    ! cartesian coordinates of cell vertices are stored in
    ! patch_horz%verts%cartesian(:,:)%x(1:3)
    ! Here we use the longitudes and latitudes.

    nblks = max(patch_horz%nblks_c,patch_horz%nblks_v)

    ALLOCATE(buffer_lon(nproma*nblks))
    ALLOCATE(buffer_lat(nproma*nblks))
    ALLOCATE(buffer_c(3,nproma*nblks))

    nbr_vertices_per_cell = 3

!ICON_OMP_PARALLEL
!ICON_OMP_DO PRIVATE(BLOCK, idx, INDEX) ICON_OMP_DEFAULT_SCHEDULE
    DO BLOCK = 1, patch_horz%nblks_v
      DO idx = 1, nproma
        INDEX = (BLOCK-1)*nproma+idx
        buffer_lon(INDEX) = patch_horz%verts%vertex(idx,BLOCK)%lon * deg
        buffer_lat(INDEX) = patch_horz%verts%vertex(idx,BLOCK)%lat * deg
      ENDDO
    ENDDO
!ICON_OMP_END_DO NOWAIT

!ICON_OMP_DO PRIVATE(BLOCK, idx, INDEX) ICON_OMP_DEFAULT_SCHEDULE
    DO BLOCK = 1, patch_horz%nblks_c
      DO idx = 1, nproma
        INDEX = (BLOCK-1)*nproma+idx
        buffer_c(1,INDEX) = (patch_horz%cells%vertex_blk(idx,BLOCK,1)-1)*nproma + &
          &                  patch_horz%cells%vertex_idx(idx,BLOCK,1)
        buffer_c(2,INDEX) = (patch_horz%cells%vertex_blk(idx,BLOCK,2)-1)*nproma + &
          &                  patch_horz%cells%vertex_idx(idx,BLOCK,2)
        buffer_c(3,INDEX) = (patch_horz%cells%vertex_blk(idx,BLOCK,3)-1)*nproma + &
                             patch_horz%cells%vertex_idx(idx,BLOCK,3)
      ENDDO
    ENDDO
!ICON_OMP_END_DO
!ICON_OMP_END_PARALLEL

    ! Description of elements, here as unstructured grid
    CALL yac_fdef_elements (      &
      & subdomain_id,             &
      & patch_horz%n_patch_verts, &
      & patch_horz%n_patch_cells, &
      & nbr_vertices_per_cell,    &
      & buffer_lon,               &
      & buffer_lat,               &
      & buffer_c )

    ! Can we have two fdef_point calls for the same subdomain, i.e.
    ! one single set of cells?
    !
    ! Define cell center points (location = 0)
    !
    ! cartesian coordinates of cell centers are stored in
    ! patch_horz%cells%cartesian_center(:,:)%x(1:3)
    ! Here we use the longitudes and latitudes.

!ICON_OMP_PARALLEL_DO PRIVATE(BLOCK, idx, INDEX) ICON_OMP_DEFAULT_SCHEDULE
    DO BLOCK = 1, patch_horz%nblks_c
      DO idx = 1, nproma
        INDEX = (BLOCK-1)*nproma+idx
        buffer_lon(INDEX) = patch_horz%cells%center(idx,BLOCK)%lon * deg
        buffer_lat(INDEX) = patch_horz%cells%center(idx,BLOCK)%lat * deg
      ENDDO
    ENDDO
!ICON_OMP_END_PARALLEL_DO

    ! center points in cells (needed e.g. for patch recovery and nearest neighbour)
    CALL yac_fdef_points (        &
      & subdomain_id,             &
      & patch_horz%n_patch_cells, &
      & CELL,                     &
      & buffer_lon,               &
      & buffer_lat,               &
      & cell_point_ids(1) )

    DEALLOCATE (buffer_lon, buffer_lat, buffer_c)

    ALLOCATE(ibuffer(nproma*patch_horz%nblks_c))

!ICON_OMP_PARALLEL
    nbr_inner_cells = 0
!ICON_OMP_DO PRIVATE(idx) REDUCTION(+:nbr_inner_cells) ICON_OMP_DEFAULT_SCHEDULE
    DO idx = 1, patch_horz%n_patch_cells
       IF ( p_pe_work == patch_horz%cells%decomp_info%owner_local(idx) ) THEN
         ibuffer(idx) = -1
         nbr_inner_cells = nbr_inner_cells + 1
       ELSE
         ibuffer(idx) = patch_horz%cells%decomp_info%owner_local(idx)
       ENDIF
    ENDDO
!ICON_OMP_END_DO
!ICON_OMP_END_PARALLEL

    ! decomposition information
    CALL yac_fdef_index_location (              &
      & subdomain_id,                           &
      & patch_horz%n_patch_cells,               &
      & CELL,                                   &
      & patch_horz%cells%decomp_info%glb_index, &
      & ibuffer )

    ! Connect subdomains
    CALL yac_fconnect_subdomains ( &
      & comp_id,                   &
      & nbr_subdomain_ids,         &
      & subdomain_ids,             &
      & domain_id )

    !
    ! mask generation : ... not yet defined ...
    !
    ! We could use the patch_horz%cells%decomp_info%owner_local information
    ! e.g. to mask out halo points. We do we get the info about what is local and what
    ! is remote.
    !
    ! The land-sea mask for the ocean is available in patch_3D%surface_cell_sea_land_mask(:,:)
    !
    !          -2: inner ocean
    !          -1: boundary ocean
    !           1: boundary land
    !           2: inner land
    !

!ICON_OMP_PARALLEL
    mask_checksum = 0
!ICON_OMP_DO PRIVATE(BLOCK,idx) REDUCTION(+:mask_checksum) ICON_OMP_DEFAULT_SCHEDULE
    DO BLOCK = 1, patch_horz%nblks_c
      DO idx = 1, nproma
        mask_checksum = mask_checksum + ABS(patch_3d%surface_cell_sea_land_mask(idx, BLOCK))
      ENDDO
    ENDDO
!ICON_OMP_END_DO

    IF ( mask_checksum > 0 ) THEN

!ICON_OMP_DO PRIVATE(BLOCK, idx, INDEX) ICON_OMP_DEFAULT_SCHEDULE
      DO BLOCK = 1, patch_horz%nblks_c
        DO idx = 1, nproma
          IF ( patch_3d%surface_cell_sea_land_mask(idx, BLOCK) < 0 ) THEN
            ! water (-2, -1)
            ibuffer((BLOCK-1)*nproma+idx) = 0
          ELSE
            ! land or boundary
            ibuffer((BLOCK-1)*nproma+idx) = 1
          ENDIF
        ENDDO
      ENDDO
!ICON_OMP_END_DO

    ELSE

!ICON_OMP_DO PRIVATE(idx) ICON_OMP_DEFAULT_SCHEDULE
      DO idx = 1, patch_horz%nblks_c * nproma
        ibuffer(idx) = 0
      ENDDO
!ICON_OMP_END_DO

    ENDIF
!ICON_OMP_END_PARALLEL

    CALL yac_fdef_mask (          &
      & patch_horz%n_patch_cells, &
      & ibuffer,                &
      & cell_point_ids(1),        &
      & cell_mask_ids(1) )

    DEALLOCATE (ibuffer)

    field_name(1) = "surface_downward_eastward_stress"   ! bundled field containing two components
    field_name(2) = "surface_downward_northward_stress"  ! bundled field containing two components
    field_name(3) = "surface_fresh_water_flux"           ! bundled field containing three components
    field_name(4) = "total_heat_flux"                    ! bundled field containing four components
    field_name(5) = "atmosphere_sea_ice_bundle"          ! bundled field containing four components
    field_name(6) = "sea_surface_temperature"
    field_name(7) = "eastward_sea_water_velocity"
    field_name(8) = "northward_sea_water_velocity"
    field_name(9) = "ocean_sea_ice_bundle"               ! bundled field containing five components

    DO idx = 1, no_of_fields 
      CALL yac_fdef_field (      &
        & TRIM(field_name(idx)), &
        & comp_id,               &
        & domain_id,             &
        & cell_point_ids,        &
        & cell_mask_ids,         &
        & 1,                     &
        & field_id(idx) )
    ENDDO

    CALL yac_fsearch ( 1, comp_ids, no_of_fields, field_id, error_status )

#else

    INTEGER :: idx
    INTEGER :: grid_id
    INTEGER :: grid_shape(2)
    INTEGER :: field_shape(3)

    IF (.NOT. is_coupled_run()) RETURN

    IF (ltimer) CALL timer_start(timer_coupling_init)

    !------------------------------------------------------------
    CALL icon_cpl_init(debug_level=config_debug_coupler_level)
    ! Inform the coupler about what we are
    CALL icon_cpl_init_comp ( get_my_process_name(), get_my_model_no(), error_status )
    ! split the global_mpi_communicator into the components
    !------------------------------------------------------------

    patch_no = 1
    patch_horz => patch_3d%p_patch_2d(patch_no)

    grid_shape(1) = 1
    grid_shape(2) = patch_horz%n_patch_cells

    CALL icon_cpl_def_grid ( &
      & grid_shape, patch_horz%cells%decomp_info%glb_index, & ! input
      & grid_id, error_status )                               ! output

    ! Marker for internal and halo points, a list which contains the
    ! rank where the native cells are located.
    CALL icon_cpl_def_location ( &
      & grid_id, grid_shape, patch_3d%p_patch_2d(patch_no)%cells%decomp_info%owner_local, & ! input
      & p_pe_work,  & ! this owner id
      & error_status )                                            ! output

    field_name(1) =  "TAUX"   ! bundled field containing two components
    field_name(2) =  "TAUY"   ! bundled field containing two components
    field_name(3) =  "SFWFLX" ! bundled field containing three components
    field_name(4) =  "THFLX"  ! bundled field containing four components
    field_name(5) =  "ICEATM" ! bundled field containing four components
    field_name(6) =  "SST"
    field_name(7) =  "OCEANU"
    field_name(8) =  "OCEANV"
    field_name(9) =  "ICEOCE" ! bundled field containing five components

    field_shape(1:2) = grid_shape(1:2)

!ICON_OMP_PARALLEL
    nbr_inner_cells = 0
!ICON_OMP_DO PRIVATE(idx) REDUCTION(+:nbr_inner_cells) ICON_OMP_DEFAULT_SCHEDULE
    DO idx = 1, patch_horz%n_patch_cells
       IF ( p_pe_work == patch_horz%cells%decomp_info%owner_local(idx) ) &
    &    nbr_inner_cells = nbr_inner_cells + 1
    ENDDO
!ICON_OMP_END_DO
!ICON_OMP_END_PARALLEL

    ! see equivalent ocean counterpart in drivers/mo_atmo_model.f90
    ! routine construct_atmo_coupler 

    DO idx = 1, no_of_fields

      IF ( idx == 1 .OR. idx == 2 ) THEN
        field_shape(3) = 2
      ELSE IF ( idx == 3 ) THEN
        field_shape(3) = 3
      ELSE IF ( idx == 4 .OR. idx == 5 ) THEN
        field_shape(3) = 4
      ELSE IF ( idx == 9 ) THEN
        field_shape(3) = 5
      ELSE
        field_shape(3) = 1
      ENDIF

      CALL icon_cpl_def_field ( field_name(idx), grid_id, field_id(idx), &
        & field_shape, error_status )

    ENDDO

    CALL icon_cpl_search

#endif

    ALLOCATE(buffer(nproma * patch_horz%nblks_c,5))

    IF (ltimer) CALL timer_stop(timer_coupling_init)

  END SUBROUTINE construct_ocean_coupling
  !--------------------------------------------------------------------------


  !--------------------------------------------------------------------------
!<Optimize:inUse>
  SUBROUTINE destruct_ocean_coupling()

    IF (.NOT. is_coupled_run()) RETURN

    DEALLOCATE(buffer)

#ifdef YAC_coupling
    CALL yac_ffinalize
#else
    CALL icon_cpl_finalize ()
#endif
  END SUBROUTINE destruct_ocean_coupling
  !--------------------------------------------------------------------------

  !--------------------------------------------------------------------------
  SUBROUTINE couple_ocean_toatmo_fluxes(patch_3d, ocean_state, ice, atmos_fluxes, datetime)

    TYPE(t_patch_3d ),TARGET, INTENT(in)        :: patch_3d
    TYPE(t_hydro_ocean_state)                   :: ocean_state
    TYPE(t_sea_ice)                             :: ice
    TYPE(t_atmos_fluxes)                        :: atmos_fluxes !atmos_fluxes
    TYPE(t_datetime), INTENT(inout)             :: datetime
    !
    ! local variables
    CHARACTER(LEN=*), PARAMETER :: routine = 'couple_ocean_toatmo_fluxes'
    
    ! Local declarations for coupling:
    LOGICAL :: write_coupler_restart
    INTEGER :: nbr_hor_cells  ! = inner and halo points
    INTEGER :: nbr_cells      ! = nproma * nblks
    INTEGER :: n              ! nproma loop count
    INTEGER :: nn             ! block offset
    INTEGER :: i_blk          ! block loop count
    TYPE(t_patch), POINTER:: patch_horz
#ifndef YAC_coupling
    INTEGER :: field_shape(3)
#endif

    INTEGER :: info, ierror   !< return values from cpl_put/get calls

    REAL(wp), PARAMETER :: dummy = 0.0_wp

    IF (.NOT. is_coupled_run() ) RETURN

    IF (ltimer) CALL timer_start(timer_coupling)

    patch_horz   => patch_3D%p_patch_2D(1)
    time_config%cur_datetime = datetime

    nbr_hor_cells = patch_horz%n_patch_cells
    nbr_cells     = nproma * patch_horz%nblks_c
    !
    !  see drivers/mo_ocean_model.f90:
    !
    !   field_id(1) represents "TAUX"   wind stress component
    !   field_id(2) represents "TAUY"   wind stress component
    !   field_id(3) represents "SFWFLX" surface fresh water flux
    !   field_id(4) represents "THFLX"  total heat flux
    !   field_id(5) represents "ICEATM" ice temperatures and melt potential
    !
    !   field_id(6) represents "SST"    sea surface temperature
    !   field_id(7) represents "OCEANU" u component of ocean surface current
    !   field_id(8) represents "OCEANV" v component of ocean surface current
    !   field_id(9) represents "ICEOCE" ice thickness, concentration and temperatures
    !
#ifndef YAC_coupling
    field_shape(1) = 1
    field_shape(2) = nbr_hor_cells
    field_shape(3) = 1
#endif
    !
    ! Send fields from ocean to atmosphere
    ! ------------------------------------
    !
    write_coupler_restart = .FALSE.
    !
    !
    ! SST
    !
!ICON_OMP_PARALLEL_DO PRIVATE(i_blk, n, nn) ICON_OMP_DEFAULT_SCHEDULE
    DO i_blk = 1, patch_horz%nblks_c
      nn = (i_blk-1)*nproma
      DO n = 1, nproma
        buffer(nn+n,1) = ocean_state%p_prog(nold(1))%tracer(n,1,i_blk,1) + tmelt
      ENDDO
    ENDDO
!ICON_OMP_END_PARALLEL_DO
    !    
    IF (ltimer) CALL timer_start(timer_coupling_put)
#ifdef YAC_coupling
    CALL yac_fput ( field_id(6), nbr_hor_cells, 1, 1, 1, buffer(1:nbr_hor_cells,1:1), info, ierror )
    IF ( info > 1 .AND. info < 7 ) write_coupler_restart = .TRUE.
    IF ( info == 7 ) CALL warning('couple_ocean_toatmo_fluxes', 'YAC says fput called after end of run')
#else
    CALL icon_cpl_put ( field_id(6), field_shape, buffer(1:nbr_hor_cells,1:1), info, ierror )
    IF ( info == 2 ) write_coupler_restart = .TRUE.
#endif
    IF (ltimer) CALL timer_stop(timer_coupling_put)
    !
    !
    ! zonal velocity
    !
!ICON_OMP_PARALLEL_DO PRIVATE(i_blk, n, nn) ICON_OMP_DEFAULT_SCHEDULE
    DO i_blk = 1, patch_horz%nblks_c
      nn = (i_blk-1)*nproma
      DO n = 1, nproma
        buffer(nn+n,1) = ocean_state%p_diag%u(n,1,i_blk)
      ENDDO
    ENDDO
!ICON_OMP_END_PARALLEL_DO
    !
    IF (ltimer) CALL timer_start(timer_coupling_put)
#ifdef YAC_coupling
    CALL yac_fput ( field_id(7), nbr_hor_cells, 1, 1, 1, buffer(1:nbr_hor_cells,1:1), info, ierror )
    IF ( info > 1 .AND. info < 7 ) write_coupler_restart = .TRUE.
    IF ( info == 7 ) CALL warning('couple_ocean_toatmo_fluxes', 'YAC says fput called after end of run')
#else
    CALL icon_cpl_put ( field_id(7), field_shape, buffer(1:nbr_hor_cells,1:1), info, ierror )
    IF ( info == 2 ) write_coupler_restart = .TRUE.
#endif
    IF (ltimer) CALL timer_stop(timer_coupling_put)
    !
    !
    ! meridional velocity
    !
!ICON_OMP_PARALLEL_DO PRIVATE(i_blk, n, nn) ICON_OMP_DEFAULT_SCHEDULE
    DO i_blk = 1, patch_horz%nblks_c
      nn = (i_blk-1)*nproma
      DO n = 1, nproma
        buffer(nn+n,1) = ocean_state%p_diag%v(n,1,i_blk)
      ENDDO
    ENDDO
!ICON_OMP_END_PARALLEL_DO
    !
    IF (ltimer) CALL timer_start(timer_coupling_put)
#ifdef YAC_coupling
    CALL yac_fput ( field_id(8), nbr_hor_cells, 1, 1, 1, buffer(1:nbr_hor_cells,1:1), info, ierror )
    IF ( info > 1 .AND. info < 7 ) write_coupler_restart = .TRUE.
    IF ( info == 7 ) CALL warning('couple_ocean_toatmo_fluxes', 'YAC says fput called after end of run')
#else
    CALL icon_cpl_put ( field_id(8), field_shape, buffer(1:nbr_hor_cells,1:1), info, ierror )
    IF ( info == 2 ) write_coupler_restart = .TRUE.
#endif
    IF (ltimer) CALL timer_stop(timer_coupling_put)
    !
    !
    ! Ice thickness, concentration, T1 and T2
    !
!ICON_OMP_PARALLEL_DO PRIVATE(i_blk, n, nn) ICON_OMP_DEFAULT_SCHEDULE
    DO i_blk = 1, patch_horz%nblks_c
      nn = (i_blk-1)*nproma
      DO n = 1, nproma
        buffer(nn+n,1) = ice%hi  (n,1,i_blk)
        buffer(nn+n,2) = ice%hs  (n,1,i_blk)
        buffer(nn+n,3) = ice%conc(n,1,i_blk)
        buffer(nn+n,4) = ice%t1  (n,1,i_blk)
        buffer(nn+n,5) = ice%t2  (n,1,i_blk)
      ENDDO
    ENDDO
!ICON_OMP_END_PARALLEL_DO
    !
    IF (ltimer) CALL timer_start(timer_coupling_put)
#ifdef YAC_coupling
    CALL yac_fput ( field_id(9), nbr_hor_cells, 5, 1, 1, buffer(1:nbr_hor_cells,1:5), info, ierror )
    IF ( info > 1 .AND. info < 7 ) write_coupler_restart = .TRUE.
    IF ( info == 7 ) CALL warning('couple_ocean_toatmo_fluxes', 'YAC says fput called after end of run')
#else
    field_shape(3) = 5
    CALL icon_cpl_put ( field_id(9), field_shape, buffer(1:nbr_hor_cells,1:5), info, ierror )
    IF ( info == RESTART ) write_coupler_restart = .TRUE.
#endif
    IF (ltimer) CALL timer_stop(timer_coupling_put)

    IF ( write_coupler_restart ) THEN
#ifdef YAC_coupling
       CALL warning('couple_ocean_toatmo_fluxes', 'YAC says it is put for restart')
#else
       WRITE ( 6 , * ) "couple_ocean_toatmo_fluxes: cpl layer says it is put for restart"
#endif
    ENDIF
    !
    ! Receive fields from atmosphere
    ! ------------------------------
    !
    !
    ! Apply wind stress - records 0 and 1 of field_id
    !
    ! zonal wind stress
    !
    IF (ltimer) CALL timer_start(timer_coupling_1stget)
#ifdef YAC_coupling
    CALL yac_fget ( field_id(1), nbr_hor_cells, 2, 1, 1, buffer(1:nbr_hor_cells,1:2), info, ierror )
    IF ( info > 1 .AND. info < 7 ) CALL warning('couple_ocean_toatmo_fluxes', 'YAC says it is get for restart')
    IF ( info == 7 ) CALL warning('couple_ocean_toatmo_fluxes', 'YAC says fget called after end of run')
#else
    field_shape(3) = 2
    CALL icon_cpl_get ( field_id(1), field_shape, buffer(1:nbr_hor_cells,1:2), info, ierror )
    IF ( info == RESTART ) WRITE ( 6 , * ) "couple_ocean_toatmo_fluxes: cpl layer says it is get for restart"
#endif
    IF (ltimer) CALL timer_stop(timer_coupling_1stget)
    !
    IF (info > 0 .AND. info < 7 ) THEN
      !
!ICON_OMP_PARALLEL_DO PRIVATE(i_blk, n, nn) ICON_OMP_DEFAULT_SCHEDULE
      DO i_blk = 1, patch_horz%nblks_c
        nn = (i_blk-1)*nproma
        DO n = 1, nproma
          IF ( nn+n > nbr_inner_cells ) THEN
            atmos_fluxes%stress_xw(n,i_blk) = dummy
            atmos_fluxes%stress_x (n,i_blk) = dummy
          ELSE
            atmos_fluxes%stress_xw(n,i_blk) = buffer(nn+n,1)
            atmos_fluxes%stress_x (n,i_blk) = buffer(nn+n,2) !TODO + 100.0_wp
          ENDIF
        ENDDO
      ENDDO
!ICON_OMP_END_PARALLEL_DO
      !
      CALL sync_patch_array(sync_c, patch_horz, atmos_fluxes%stress_xw(:,:))
      CALL sync_patch_array(sync_c, patch_horz, atmos_fluxes%stress_x (:,:))
    ENDIF
    !
    !
    ! meridional wind stress
    !
    IF (ltimer) CALL timer_start(timer_coupling_get)
#ifdef YAC_coupling
    CALL yac_fget ( field_id(2), nbr_hor_cells, 2, 1, 1, buffer(1:nbr_hor_cells,1:2), info, ierror )
    IF ( info > 1 .AND. info < 7 ) CALL warning('couple_ocean_toatmo_fluxes', 'YAC says it is get for restart')
    IF ( info == 7 ) CALL warning('couple_ocean_toatmo_fluxes', 'YAC says fget called after end of run')
#else
    CALL icon_cpl_get ( field_id(2), field_shape, buffer(1:nbr_hor_cells,1:2), info, ierror )
    IF ( info == RESTART ) WRITE ( 6 , * ) "couple_ocean_toatmo_fluxes: cpl layer says it is get for restart"
#endif
    IF (ltimer) CALL timer_stop(timer_coupling_get)
    !
    IF (info > 0 .AND. info < 7 ) THEN
      !
!ICON_OMP_PARALLEL_DO PRIVATE(i_blk, n, nn) ICON_OMP_DEFAULT_SCHEDULE
      DO i_blk = 1, patch_horz%nblks_c
        nn = (i_blk-1)*nproma
        DO n = 1, nproma
          IF ( nn+n > nbr_inner_cells ) THEN
            atmos_fluxes%stress_yw(n,i_blk) = dummy
            atmos_fluxes%stress_y (n,i_blk) = dummy
          ELSE
            atmos_fluxes%stress_yw(n,i_blk) = buffer(nn+n,1)
            atmos_fluxes%stress_y (n,i_blk) = buffer(nn+n,2) !TODO + 100.0_wp
          ENDIF
        ENDDO
      ENDDO
!ICON_OMP_END_PARALLEL_DO
      !
      CALL sync_patch_array(sync_c, patch_horz, atmos_fluxes%stress_yw(:,:))
      CALL sync_patch_array(sync_c, patch_horz, atmos_fluxes%stress_y (:,:))
    ENDIF
    !
    !
    ! Apply freshwater flux - 2 parts, precipitation and evaporation - record 3
    !
    IF (ltimer) CALL timer_start(timer_coupling_get)
#ifdef YAC_coupling
    CALL yac_fget ( field_id(3), nbr_hor_cells, 3, 1, 1, buffer(1:nbr_hor_cells,1:3), info, ierror )
    IF ( info > 1 .AND. info < 7 ) CALL warning('couple_ocean_toatmo_fluxes', 'YAC says it is get for restart')
    IF ( info == 7 ) CALL warning('couple_ocean_toatmo_fluxes', 'YAC says fget called after end of run')
#else
    field_shape(3) = 3
    CALL icon_cpl_get ( field_id(3), field_shape, buffer(1:nbr_hor_cells,1:3), info, ierror )
    IF ( info == RESTART ) WRITE ( 6 , * ) "couple_ocean_toatmo_fluxes: cpl layer says it is get for restart"
#endif
    IF (ltimer) CALL timer_stop(timer_coupling_get)
    !
    IF (info > 0 .AND. info < 7 ) THEN
      !
!ICON_OMP_PARALLEL_DO PRIVATE(i_blk, n, nn) ICON_OMP_DEFAULT_SCHEDULE
      DO i_blk = 1, patch_horz%nblks_c
        nn = (i_blk-1)*nproma
        DO n = 1, nproma
          IF ( nn+n > nbr_inner_cells ) THEN
            atmos_fluxes%FrshFlux_Precipitation(n,i_blk) = dummy
            atmos_fluxes%FrshFlux_SnowFall     (n,i_blk) = dummy
            atmos_fluxes%FrshFlux_Evaporation  (n,i_blk) = dummy
          ELSE
            atmos_fluxes%FrshFlux_Precipitation(n,i_blk) = buffer(nn+n,1)*rho_inv
            atmos_fluxes%FrshFlux_SnowFall     (n,i_blk) = buffer(nn+n,2)*rho_inv
            atmos_fluxes%FrshFlux_Evaporation  (n,i_blk) = buffer(nn+n,3)*rho_inv
          ENDIF
        ENDDO
      ENDDO
!ICON_OMP_END_PARALLEL_DO
      !
      CALL sync_patch_array(sync_c, patch_horz, atmos_fluxes%FrshFlux_Precipitation(:,:))
      CALL sync_patch_array(sync_c, patch_horz, atmos_fluxes%FrshFlux_SnowFall     (:,:))
      CALL sync_patch_array(sync_c, patch_horz, atmos_fluxes%FrshFlux_Evaporation  (:,:))
    END IF
    !
    !
    ! Apply total heat flux - 4 parts - record 5
    ! atmos_fluxes%swflx(:,:)  ocean short wave heat flux                              [W/m2]
    ! atmos_fluxes%lwflx(:,:)  ocean long  wave heat fluxe                             [W/m2]
    ! atmos_fluxes%ssflx(:,:)  ocean sensible heat fluxes                              [W/m2]
    ! atmos_fluxes%slflx(:,:)  ocean latent heat fluxes                                [W/m2]
    !
    IF (ltimer) CALL timer_start(timer_coupling_get)
#ifdef YAC_coupling
    CALL yac_fget ( field_id(4), nbr_hor_cells, 4, 1, 1, buffer(1:nbr_hor_cells,1:4), info, ierror )
    IF ( info > 1 .AND. info < 7 ) CALL warning('couple_ocean_toatmo_fluxes', 'YAC says it is get for restart')
    IF ( info == 7 ) CALL warning('couple_ocean_toatmo_fluxes', 'YAC says fget called after end of run')
#else
    field_shape(3) = 4
    CALL icon_cpl_get ( field_id(4), field_shape, buffer(1:nbr_hor_cells,1:4), info, ierror )
    IF ( info == RESTART ) WRITE ( 6 , * ) "couple_ocean_toatmo_fluxes: cpl layer says it is get for restart"
#endif
    IF (ltimer) CALL timer_stop(timer_coupling_get)
    !
    IF (info > 0 .AND. info < 7 ) THEN
      !
!ICON_OMP_PARALLEL_DO PRIVATE(i_blk, n, nn) ICON_OMP_DEFAULT_SCHEDULE
      DO i_blk = 1, patch_horz%nblks_c
        nn = (i_blk-1)*nproma
        DO n = 1, nproma
          IF ( nn+n > nbr_inner_cells ) THEN
            atmos_fluxes%HeatFlux_ShortWave(n,i_blk) = dummy
            atmos_fluxes%HeatFlux_LongWave (n,i_blk) = dummy
            atmos_fluxes%HeatFlux_Sensible (n,i_blk) = dummy
            atmos_fluxes%HeatFlux_Latent   (n,i_blk) = dummy
          ELSE
            atmos_fluxes%HeatFlux_ShortWave(n,i_blk) = buffer(nn+n,1)  !TODO+ 300.0_wp
            atmos_fluxes%HeatFlux_LongWave (n,i_blk) = buffer(nn+n,2)  !TODO+ 300.0_wp
            atmos_fluxes%HeatFlux_Sensible (n,i_blk) = buffer(nn+n,3)  !TODO+ 300.0_wp
            atmos_fluxes%HeatFlux_Latent   (n,i_blk) = buffer(nn+n,4)  !TODO+ 300.0_wp
          ENDIF
        ENDDO
      ENDDO
!ICON_OMP_END_PARALLEL_DO
      !
      CALL sync_patch_array(sync_c, patch_horz, atmos_fluxes%HeatFlux_ShortWave(:,:))
      CALL sync_patch_array(sync_c, patch_horz, atmos_fluxes%HeatFlux_LongWave (:,:))
      CALL sync_patch_array(sync_c, patch_horz, atmos_fluxes%HeatFlux_Sensible (:,:))
      CALL sync_patch_array(sync_c, patch_horz, atmos_fluxes%HeatFlux_Latent   (:,:))
      ! sum of fluxes for ocean boundary condition
      atmos_fluxes%HeatFlux_Total(:,:) = atmos_fluxes%HeatFlux_ShortWave(:,:) &
        &                              + atmos_fluxes%HeatFlux_LongWave (:,:) &
        &                              + atmos_fluxes%HeatFlux_Sensible (:,:) &
        &                              + atmos_fluxes%HeatFlux_Latent   (:,:)
    ENDIF
    !
    ! ice%Qtop(:,:)         Surface melt potential of ice                           [W/m2]
    ! ice%Qbot(:,:)         Bottom melt potential of ice                            [W/m2]
    ! ice%T1  (:,:)         Temperature of the upper ice layer                      [degC]
    ! ice%T2  (:,:)         Temperature of the lower ice layer                      [degC]
    !
    IF (ltimer) CALL timer_start(timer_coupling_get)
#ifdef YAC_coupling
    CALL yac_fget ( field_id(5), nbr_hor_cells, 4, 1, 1, buffer(1:nbr_hor_cells,1:4), info, ierror )
    IF ( info > 1 .AND. info < 7 ) CALL warning('couple_ocean_toatmo_fluxes', 'YAC says it is get for restart')
    IF ( info == 7 ) CALL warning('couple_ocean_toatmo_fluxes', 'YAC says fget called after end of run')
#else
    field_shape(3) = 4
    CALL icon_cpl_get ( field_id(5), field_shape, buffer(1:nbr_hor_cells,1:4), info, ierror )
    IF ( info == RESTART ) WRITE ( 6 , * ) "couple_ocean_toatmo_fluxes: cpl layer says it is get for restart"
#endif
    IF (ltimer) CALL timer_stop(timer_coupling_get)
    !
    IF (info > 0 .AND. info < 7 ) THEN
      !
!ICON_OMP_PARALLEL_DO PRIVATE(i_blk, n, nn) ICON_OMP_DEFAULT_SCHEDULE
      DO i_blk = 1, patch_horz%nblks_c
        nn = (i_blk-1)*nproma
        DO n = 1, nproma
          IF ( nn+n > nbr_inner_cells ) THEN
            ice%qtop(n,1,i_blk) = dummy
            ice%qbot(n,1,i_blk) = dummy
            ice%t1  (n,1,i_blk) = dummy
            ice%t2  (n,1,i_blk) = dummy
          ELSE
            ice%qtop(n,1,i_blk) = buffer(nn+n,1)
            ice%qbot(n,1,i_blk) = buffer(nn+n,2)
            ice%t1  (n,1,i_blk) = buffer(nn+n,3)
            ice%t2  (n,1,i_blk) = buffer(nn+n,4)
          ENDIF
        ENDDO
      ENDDO
!ICON_OMP_END_PARALLEL_DO
      !
      CALL sync_patch_array(sync_c, patch_horz, ice%qtop(:,1,:))
      CALL sync_patch_array(sync_c, patch_horz, ice%qbot(:,1,:))
      CALL sync_patch_array(sync_c, patch_horz, ice%t1  (:,1,:))
      CALL sync_patch_array(sync_c, patch_horz, ice%t2  (:,1,:))
    END IF

    IF (ltimer) CALL timer_stop(timer_coupling)

  END SUBROUTINE couple_ocean_toatmo_fluxes
  !--------------------------------------------------------------------------

#endif

END MODULE mo_ocean_coupling<|MERGE_RESOLUTION|>--- conflicted
+++ resolved
@@ -21,16 +21,8 @@
   USE mo_parallel_config,     ONLY: nproma
   USE mo_exception,           ONLY: warning
   USE mo_impl_constants,      ONLY: max_char_length
-<<<<<<< HEAD
-  USE mo_physical_constants,  ONLY: tmelt, rho_ref
-  USE mo_master_control,      ONLY: get_my_process_name, get_my_model_no
-  USE mo_parallel_config,     ONLY: p_test_run, l_test_openmp, num_io_procs , num_restart_procs
-  USE mo_mpi,                 ONLY: my_process_is_io,set_mpi_work_communicators,p_pe_work, process_mpi_io_size
-  USE mo_grid_config,         ONLY: n_dom
-=======
   USE mo_physical_constants,  ONLY: tmelt, rho_inv
   USE mo_mpi,                 ONLY: p_pe_work
->>>>>>> 99c08751
   USE mo_datetime,            ONLY: t_datetime
   USE mo_time_config,         ONLY: time_config
   USE mo_run_config,          ONLY: ltimer
