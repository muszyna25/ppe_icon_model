!>
!! @par Revision History
!!
!! @par Copyright and License
!!
!! This code is subject to the DWD and MPI-M-Software-License-Agreement in
!! its most recent form.
!! Please see the file LICENSE in the root of the source tree for this code.
!! Where software is supplied by third parties, it is indicated in the
!! headers of the routines.
!!

!----------------------------
#include "omp_definitions.inc"
!----------------------------

MODULE mo_ocean_coupling

  USE mo_master_control,      ONLY: get_my_process_name
  USE mo_kind,                ONLY: wp
  USE mo_parallel_config,     ONLY: nproma
  USE mo_exception,           ONLY: warning
  USE mo_impl_constants,      ONLY: max_char_length
  USE mo_physical_constants,  ONLY: tmelt, rhoh2o
  USE mo_mpi,                 ONLY: p_pe_work
  USE mo_datetime,            ONLY: t_datetime, datetime_to_string
  USE mo_run_config,          ONLY: ltimer
  USE mo_dynamics_config,     ONLY: nold
  USE mo_timer,               ONLY: timer_start, timer_stop, timer_coupling, &
       &                            timer_coupling_put, timer_coupling_get,  &
       &                            timer_coupling_1stget, timer_coupling_init
  USE mo_sync,                ONLY: sync_c, sync_patch_array
  USE mo_util_dbg_prnt,       ONLY: dbg_print
  USE mo_model_domain,        ONLY: t_patch, t_patch_3d

  USE mo_ocean_types
  USE mo_sea_ice_types,       ONLY: t_sea_ice, t_atmos_fluxes
  USE mo_master_config,       ONLY: setCurrentDate
  USE mtime,                  ONLY: datetime, datetimeToString, &
    &                               MAX_DATETIME_STR_LEN

  !-------------------------------------------------------------
  ! For the coupling
#ifndef __NO_ICON_ATMO__
# ifdef YAC_coupling
  USE mo_math_constants,      ONLY: pi
  USE mo_parallel_config,     ONLY: nproma
  USE mo_yac_finterface,      ONLY: yac_finit, yac_fdef_comp,                    &
    &                               yac_fdef_datetime,                           &
    &                               yac_fdef_subdomain, yac_fconnect_subdomains, &
    &                               yac_fdef_elements, yac_fdef_points,          &
    &                               yac_fdef_mask, yac_fdef_field, yac_fsearch,  &
    &                               yac_ffinalize, yac_fput, yac_fget
  USE mo_coupling_config,     ONLY: is_coupled_run
  USE mo_output_event_types,  ONLY: t_sim_step_info
# else
  USE mo_master_control,      ONLY: get_my_model_no
  USE mo_icon_cpl,            ONLY: RESTART
  USE mo_icon_cpl_init,       ONLY: icon_cpl_init
  USE mo_icon_cpl_init_comp,  ONLY: icon_cpl_init_comp
  USE mo_coupling_config,     ONLY: is_coupled_run, config_debug_coupler_level
  USE mo_icon_cpl_def_grid,   ONLY: icon_cpl_def_grid, icon_cpl_def_location
  USE mo_icon_cpl_def_field,  ONLY: icon_cpl_def_field
  USE mo_icon_cpl_search,     ONLY: icon_cpl_search
  USE mo_icon_cpl_finalize,   ONLY: icon_cpl_finalize
  USE mo_icon_cpl_exchg,      ONLY: icon_cpl_put, icon_cpl_get
# endif
#endif
  !-------------------------------------------------------------

  IMPLICIT NONE

  PRIVATE

  PUBLIC :: construct_ocean_coupling, destruct_ocean_coupling
  PUBLIC :: couple_ocean_toatmo_fluxes

! CHARACTER(LEN=12)     :: module_name    = 'ocean_coupli'

  INTEGER, PARAMETER    :: no_of_fields = 10
  INTEGER               :: field_id(no_of_fields)

  REAL(wp), ALLOCATABLE :: buffer(:,:)
  INTEGER, SAVE         :: nbr_inner_cells

  CHARACTER(len=12)     :: str_module    = 'oceanCouplng'  ! Output of module for 1 line debug
  INTEGER               :: idt_src       = 1               ! Level of detail for 1 line debug

CONTAINS

#ifdef __NO_ICON_ATMO__
  ! ---------------------------------------------------
  ! Dummy routines for compiling without atmo
!<Optimize:inUse>
  SUBROUTINE construct_ocean_coupling(patch_3d)
    TYPE(t_patch_3d ), TARGET, INTENT(in)    :: patch_3d
    RETURN
  END SUBROUTINE construct_ocean_coupling

!<Optimize:inUse>
  SUBROUTINE destruct_ocean_coupling()
    RETURN
  END SUBROUTINE destruct_ocean_coupling

  SUBROUTINE couple_ocean_toatmo_fluxes(patch_3d, ocean_state, ice, atmos_fluxes, datetime)
    TYPE(t_patch_3d ),TARGET, INTENT(in)        :: patch_3d
    TYPE(t_hydro_ocean_state)                   :: ocean_state
    TYPE(t_sea_ice)                             :: ice
    TYPE(t_atmos_fluxes)                        :: atmos_fluxes
    TYPE(t_datetime), INTENT(inout)             :: datetime
  END SUBROUTINE couple_ocean_toatmo_fluxes

  !  SUBROUTINE init_coupled_ocean(patch_2d, ocean_state)
  !    TYPE(t_patch)                     :: patch_2d
  !    TYPE(t_hydro_ocean_state), TARGET :: ocean_state
  !    RETURN
  !  END SUBROUTINE init_coupled_ocean
  ! ---------------------------------------------------
#else

  !--------------------------------------------------------------------------
  ! Prepare the coupling
  !
  ! For the time being this could all go into a subroutine which is
  ! common to atmo and ocean. Does this make sense if the setup deviates
  ! too much in future.
  !------------------------------------------------------------------
!<Optimize:inUse>
  SUBROUTINE construct_ocean_coupling(patch_3d)
    TYPE(t_patch_3d ), TARGET, INTENT(in)    :: patch_3d

    CHARACTER(LEN=max_char_length) ::  field_name(no_of_fields)
    INTEGER :: error_status

    INTEGER                :: patch_no
    TYPE(t_patch), POINTER :: patch_horz

#ifdef YAC_coupling

    INTEGER, PARAMETER :: nbr_subdomain_ids = 1
    INTEGER, PARAMETER :: CELL = 0 ! one point per cell
    ! (see definition of enum location in points.h)

    REAL(wp), PARAMETER :: deg = 180.0_wp / pi

    CHARACTER(LEN=max_char_length) :: xml_filename
    CHARACTER(LEN=max_char_length) :: xsd_filename
    CHARACTER(LEN=max_char_length) :: grid_name
    CHARACTER(LEN=max_char_length) :: comp_name

    INTEGER :: comp_id
    INTEGER :: comp_ids(1)
    INTEGER :: cell_point_ids(1)
    INTEGER :: cell_mask_ids(1)
    INTEGER :: domain_id
    INTEGER :: subdomain_id
    INTEGER :: subdomain_ids(nbr_subdomain_ids)
    INTEGER :: nbr_vertices_per_cell

    INTEGER :: mask_checksum
    INTEGER :: nblks
    INTEGER :: BLOCK, idx, INDEX

    REAL(wp), ALLOCATABLE :: buffer_lon(:)
    REAL(wp), ALLOCATABLE :: buffer_lat(:)
    INTEGER, ALLOCATABLE  :: buffer_c(:,:)
    INTEGER, ALLOCATABLE  :: ibuffer(:)

    TYPE(t_sim_step_info) :: sim_step_info

    IF (.NOT. is_coupled_run()) RETURN

    IF (ltimer) CALL timer_start(timer_coupling_init)

    comp_name = TRIM(get_my_process_name())

    patch_no = 1
    patch_horz => patch_3d%p_patch_2d(patch_no)

    ! Initialise the coupler
    xml_filename = "coupling.xml"
    xsd_filename = "coupling.xsd"
    CALL yac_finit ( TRIM(xml_filename), TRIM(xsd_filename) )

    ! Inform the coupler about what we are
    CALL yac_fdef_comp ( TRIM(comp_name), comp_id )
    comp_ids(1) = comp_id

    ! Overwrite job start and end date with component data
    CALL datetimeToString(tc_startdate, sim_step_info%run_start)
    CALL datetimeToString(tc_stopdate, sim_step_info%restart_time)

    CALL yac_fdef_datetime ( start_datetime = TRIM(sim_step_info%run_start), &
      &                      end_datetime   = TRIM(sim_step_info%restart_time)   )

    ! Announce one subdomain (patch) to the coupler
    grid_name = "grid1"
    CALL yac_fdef_subdomain ( comp_id, TRIM(grid_name), subdomain_id )

    subdomain_ids(1) = subdomain_id

    ! Extract cell information
    !
    ! cartesian coordinates of cell vertices are stored in
    ! patch_horz%verts%cartesian(:,:)%x(1:3)
    ! Here we use the longitudes and latitudes.

    nblks = max(patch_horz%nblks_c,patch_horz%nblks_v)

    ALLOCATE(buffer_lon(nproma*nblks))
    ALLOCATE(buffer_lat(nproma*nblks))
    ALLOCATE(buffer_c(3,nproma*nblks))

    nbr_vertices_per_cell = 3

!ICON_OMP_PARALLEL
!ICON_OMP_DO PRIVATE(BLOCK, idx, INDEX) ICON_OMP_DEFAULT_SCHEDULE
    DO BLOCK = 1, patch_horz%nblks_v
      DO idx = 1, nproma
        INDEX = (BLOCK-1)*nproma+idx
        buffer_lon(INDEX) = patch_horz%verts%vertex(idx,BLOCK)%lon * deg
        buffer_lat(INDEX) = patch_horz%verts%vertex(idx,BLOCK)%lat * deg
      ENDDO
    ENDDO
!ICON_OMP_END_DO NOWAIT

!ICON_OMP_DO PRIVATE(BLOCK, idx, INDEX) ICON_OMP_DEFAULT_SCHEDULE
    DO BLOCK = 1, patch_horz%nblks_c
      DO idx = 1, nproma
        INDEX = (BLOCK-1)*nproma+idx
        buffer_c(1,INDEX) = (patch_horz%cells%vertex_blk(idx,BLOCK,1)-1)*nproma + &
          &                  patch_horz%cells%vertex_idx(idx,BLOCK,1)
        buffer_c(2,INDEX) = (patch_horz%cells%vertex_blk(idx,BLOCK,2)-1)*nproma + &
          &                  patch_horz%cells%vertex_idx(idx,BLOCK,2)
        buffer_c(3,INDEX) = (patch_horz%cells%vertex_blk(idx,BLOCK,3)-1)*nproma + &
                             patch_horz%cells%vertex_idx(idx,BLOCK,3)
      ENDDO
    ENDDO
!ICON_OMP_END_DO
!ICON_OMP_END_PARALLEL

    ! Description of elements, here as unstructured grid
    CALL yac_fdef_elements (      &
      & subdomain_id,             &
      & patch_horz%n_patch_verts, &
      & patch_horz%n_patch_cells, &
      & nbr_vertices_per_cell,    &
      & buffer_lon,               &
      & buffer_lat,               &
      & buffer_c )

    ! Can we have two fdef_point calls for the same subdomain, i.e.
    ! one single set of cells?
    !
    ! Define cell center points (location = 0)
    !
    ! cartesian coordinates of cell centers are stored in
    ! patch_horz%cells%cartesian_center(:,:)%x(1:3)
    ! Here we use the longitudes and latitudes.

!ICON_OMP_PARALLEL_DO PRIVATE(BLOCK, idx, INDEX) ICON_OMP_DEFAULT_SCHEDULE
    DO BLOCK = 1, patch_horz%nblks_c
      DO idx = 1, nproma
        INDEX = (BLOCK-1)*nproma+idx
        buffer_lon(INDEX) = patch_horz%cells%center(idx,BLOCK)%lon * deg
        buffer_lat(INDEX) = patch_horz%cells%center(idx,BLOCK)%lat * deg
      ENDDO
    ENDDO
!ICON_OMP_END_PARALLEL_DO

    ! center points in cells (needed e.g. for patch recovery and nearest neighbour)
    CALL yac_fdef_points (        &
      & subdomain_id,             &
      & patch_horz%n_patch_cells, &
      & CELL,                     &
      & buffer_lon,               &
      & buffer_lat,               &
      & cell_point_ids(1) )

    DEALLOCATE (buffer_lon, buffer_lat, buffer_c)

    ALLOCATE(ibuffer(nproma*patch_horz%nblks_c))

    nbr_inner_cells = 0
!ICON_OMP_PARALLEL DO PRIVATE(idx) REDUCTION(+:nbr_inner_cells) ICON_OMP_DEFAULT_SCHEDULE
    DO idx = 1, patch_horz%n_patch_cells
       IF ( p_pe_work == patch_horz%cells%decomp_info%owner_local(idx) ) THEN
         ibuffer(idx) = -1
         nbr_inner_cells = nbr_inner_cells + 1
       ELSE
         ibuffer(idx) = patch_horz%cells%decomp_info%owner_local(idx)
       ENDIF
    ENDDO
!ICON_OMP_END_PARALLEL_DO

    ! decomposition information
    CALL yac_fdef_index_location (              &
      & subdomain_id,                           &
      & patch_horz%n_patch_cells,               &
      & CELL,                                   &
      & patch_horz%cells%decomp_info%glb_index, &
      & ibuffer )

    ! Connect subdomains
    CALL yac_fconnect_subdomains ( &
      & comp_id,                   &
      & nbr_subdomain_ids,         &
      & subdomain_ids,             &
      & domain_id )

    !
    ! mask generation : ... not yet defined ...
    !
    ! We could use the patch_horz%cells%decomp_info%owner_local information
    ! e.g. to mask out halo points. We do we get the info about what is local and what
    ! is remote.
    !
    ! The land-sea mask for the ocean is available in patch_3D%surface_cell_sea_land_mask(:,:)
    !
    !          -2: inner ocean
    !          -1: boundary ocean
    !           1: boundary land
    !           2: inner land
    !

    mask_checksum = 0
!ICON_OMP_PARALLEL_DO PRIVATE(BLOCK,idx) REDUCTION(+:mask_checksum) ICON_OMP_DEFAULT_SCHEDULE
    DO BLOCK = 1, patch_horz%nblks_c
      DO idx = 1, nproma
        mask_checksum = mask_checksum + ABS(patch_3d%surface_cell_sea_land_mask(idx, BLOCK))
      ENDDO
    ENDDO
!ICON_OMP_END_PARALLEL_DO

    IF ( mask_checksum > 0 ) THEN

!ICON_OMP_PARALLEL_DO PRIVATE(BLOCK, idx, INDEX) ICON_OMP_DEFAULT_SCHEDULE
      DO BLOCK = 1, patch_horz%nblks_c
        DO idx = 1, nproma
          IF ( patch_3d%surface_cell_sea_land_mask(idx, BLOCK) < 0 ) THEN
            ! water (-2, -1)
            ibuffer((BLOCK-1)*nproma+idx) = 0
          ELSE
            ! land or boundary
            ibuffer((BLOCK-1)*nproma+idx) = 1
          ENDIF
        ENDDO
      ENDDO
!ICON_OMP_END_PARALLEL_DO

    ELSE

!ICON_OMP_PARALLEL_DO PRIVATE(idx) ICON_OMP_DEFAULT_SCHEDULE
      DO idx = 1, patch_horz%nblks_c * nproma
        ibuffer(idx) = 0
      ENDDO
!ICON_OMP_END_PARALLEL_DO

    ENDIF

    CALL yac_fdef_mask (          &
      & patch_horz%n_patch_cells, &
      & ibuffer,                  &
      & cell_point_ids(1),        &
      & cell_mask_ids(1) )

    DEALLOCATE (ibuffer)

    field_name(1) = "surface_downward_eastward_stress"   ! bundled field containing two components
    field_name(2) = "surface_downward_northward_stress"  ! bundled field containing two components
    field_name(3) = "surface_fresh_water_flux"           ! bundled field containing three components
    field_name(4) = "total_heat_flux"                    ! bundled field containing four components
    field_name(5) = "atmosphere_sea_ice_bundle"          ! bundled field containing four components
    field_name(6) = "sea_surface_temperature"
    field_name(7) = "eastward_sea_water_velocity"
    field_name(8) = "northward_sea_water_velocity"
    field_name(9) = "ocean_sea_ice_bundle"               ! bundled field containing five components
    field_name(10) = "river_runoff"

    DO idx = 1, no_of_fields 
      CALL yac_fdef_field (      &
        & TRIM(field_name(idx)), &
        & comp_id,               &
        & domain_id,             &
        & cell_point_ids,        &
        & cell_mask_ids,         &
        & 1,                     &
        & field_id(idx) )
    ENDDO

    CALL yac_fsearch ( 1, comp_ids, no_of_fields, field_id, error_status )

#else

    INTEGER :: grid_id
    INTEGER :: grid_shape(2)
    INTEGER :: field_shape(3)
    INTEGER :: BLOCK, idx, INDEX

    IF (.NOT. is_coupled_run()) RETURN

    IF (ltimer) CALL timer_start(timer_coupling_init)

    !------------------------------------------------------------
    CALL icon_cpl_init(debug_level=config_debug_coupler_level)
    ! Inform the coupler about what we are
    CALL icon_cpl_init_comp ( get_my_process_name(), get_my_model_no(), error_status )
    ! split the global_mpi_communicator into the components
    !------------------------------------------------------------

    patch_no = 1
    patch_horz => patch_3d%p_patch_2d(patch_no)

    grid_shape(1) = 1
    grid_shape(2) = patch_horz%n_patch_cells

    CALL icon_cpl_def_grid ( &
      & grid_shape, patch_horz%cells%decomp_info%glb_index, & ! input
      & grid_id, error_status )                               ! output

    ! Marker for internal and halo points, a list which contains the
    ! rank where the native cells are located.
    CALL icon_cpl_def_location ( &
      & grid_id, grid_shape, patch_3d%p_patch_2d(patch_no)%cells%decomp_info%owner_local, & ! input
      & p_pe_work,  & ! this owner id
      & error_status )                                            ! output

    field_name(1) =  "TAUX"   ! bundled field containing two components
    field_name(2) =  "TAUY"   ! bundled field containing two components
    field_name(3) =  "SFWFLX" ! bundled field containing three components
    field_name(4) =  "THFLX"  ! bundled field containing four components
    field_name(5) =  "ICEATM" ! bundled field containing four components
    field_name(6) =  "SST"
    field_name(7) =  "OCEANU"
    field_name(8) =  "OCEANV"
    field_name(9) =  "ICEOCE" ! bundled field containing five components

    field_shape(1:2) = grid_shape(1:2)

    nbr_inner_cells = 0
!ICON_OMP_PARALLEL_DO PRIVATE(idx) REDUCTION(+:nbr_inner_cells) ICON_OMP_DEFAULT_SCHEDULE
    DO idx = 1, patch_horz%n_patch_cells
       IF ( p_pe_work == patch_horz%cells%decomp_info%owner_local(idx) ) &
    &    nbr_inner_cells = nbr_inner_cells + 1
    ENDDO
!ICON_OMP_END_PARALLEL_DO

    ! see equivalent ocean counterpart in drivers/mo_atmo_model.f90
    ! routine construct_atmo_coupler 

    DO idx = 1, no_of_fields

      IF ( idx == 1 .OR. idx == 2 ) THEN
        field_shape(3) = 2
      ELSE IF ( idx == 3 ) THEN
        field_shape(3) = 3
      ELSE IF ( idx == 4 .OR. idx == 5 ) THEN
        field_shape(3) = 4
      ELSE IF ( idx == 9 ) THEN
        field_shape(3) = 5
      ELSE
        field_shape(3) = 1
      ENDIF

      CALL icon_cpl_def_field ( field_name(idx), grid_id, field_id(idx), &
        & field_shape, error_status )

    ENDDO

    CALL icon_cpl_search

#endif

    ALLOCATE(buffer(nproma * patch_horz%nblks_c,5))

!ICON_OMP_PARALLEL_DO PRIVATE(BLOCK, INDEX, idx) ICON_OMP_DEFAULT_SCHEDULE
    DO BLOCK = 1, patch_horz%nblks_c
      DO idx = 1, nproma
        INDEX = (BLOCK-1)*nproma+idx
        buffer(INDEX,1) = 0.0_wp
        buffer(INDEX,2) = 0.0_wp
        buffer(INDEX,3) = 0.0_wp
        buffer(INDEX,4) = 0.0_wp
        buffer(INDEX,5) = 0.0_wp
      ENDDO
    ENDDO
!ICON_OMP_END_PARALLEL_DO

    IF (ltimer) CALL timer_stop(timer_coupling_init)

  END SUBROUTINE construct_ocean_coupling
  !--------------------------------------------------------------------------


  !--------------------------------------------------------------------------
!<Optimize:inUse>
  SUBROUTINE destruct_ocean_coupling()

    IF (.NOT. is_coupled_run()) RETURN

    DEALLOCATE(buffer)

#ifdef YAC_coupling
    CALL yac_ffinalize
#else
    CALL icon_cpl_finalize ()
#endif
  END SUBROUTINE destruct_ocean_coupling
  !--------------------------------------------------------------------------

  !--------------------------------------------------------------------------
  SUBROUTINE couple_ocean_toatmo_fluxes(patch_3d, ocean_state, ice, atmos_fluxes, this_datetime)

    TYPE(t_patch_3d ),TARGET, INTENT(in)        :: patch_3d
    TYPE(t_hydro_ocean_state)                   :: ocean_state
    TYPE(t_sea_ice)                             :: ice
    TYPE(t_atmos_fluxes)                        :: atmos_fluxes !atmos_fluxes
    TYPE(t_datetime), INTENT(inout)             :: this_datetime
    !
    ! local variables
    CHARACTER(LEN=*), PARAMETER :: routine = 'couple_ocean_toatmo_fluxes'
    
    ! Local declarations for coupling:
    LOGICAL :: write_coupler_restart
    INTEGER :: nbr_hor_cells  ! = inner and halo points
    INTEGER :: n              ! nproma loop count
    INTEGER :: nn             ! block offset
    INTEGER :: i_blk          ! block loop count
    INTEGER :: nlen           ! nproma/npromz
    TYPE(t_patch), POINTER:: patch_horz
#ifndef YAC_coupling
    INTEGER :: field_shape(3)
#endif

<<<<<<< HEAD
    INTEGER                             :: info, ierror   !< return values from cpl_put/get calls
    REAL(wp), PARAMETER                 :: dummy = 0.0_wp
    CHARACTER(LEN=MAX_DATETIME_STR_LEN) :: datestring
=======
    INTEGER :: info, ierror   !< return values from cpl_put/get calls

    REAL(wp) :: total_rain
    REAL(wp), PARAMETER :: dummy = 0.0_wp
>>>>>>> 0cfd28e5

    IF (.NOT. is_coupled_run() ) RETURN

    IF (ltimer) CALL timer_start(timer_coupling)

    patch_horz   => patch_3D%p_patch_2D(1)

    CALL datetime_to_string(datestring, this_datetime)
    CALL setCurrentdate(TRIM(datestring))

    nbr_hor_cells = patch_horz%n_patch_cells

    !
    !  see drivers/mo_ocean_model.f90:
    !
    !   field_id(1) represents "TAUX"   wind stress component
    !   field_id(2) represents "TAUY"   wind stress component
    !   field_id(3) represents "SFWFLX" surface fresh water flux
    !   field_id(4) represents "THFLX"  total heat flux
    !   field_id(5) represents "ICEATM" ice temperatures and melt potential
    !
    !   field_id(6) represents "SST"    sea surface temperature
    !   field_id(7) represents "OCEANU" u component of ocean surface current
    !   field_id(8) represents "OCEANV" v component of ocean surface current
    !   field_id(9) represents "ICEOCE" ice thickness, concentration and temperatures
    !
#ifndef YAC_coupling
    field_shape(1) = 1
    field_shape(2) = nbr_hor_cells
    field_shape(3) = 1
#endif
    !
    ! Send fields from ocean to atmosphere
    ! ------------------------------------
    !
    write_coupler_restart = .FALSE.
    !
    !
    ! SST
    !
!ICON_OMP_PARALLEL_DO PRIVATE(i_blk, n, nn, nlen) ICON_OMP_DEFAULT_SCHEDULE
    DO i_blk = 1, patch_horz%nblks_c
      nn = (i_blk-1)*nproma
      IF (i_blk /= patch_horz%nblks_c) THEN
        nlen = nproma
      ELSE
        nlen = patch_horz%npromz_c
      END IF
      DO n = 1, nlen
        buffer(nn+n,1) = ocean_state%p_prog(nold(1))%tracer(n,1,i_blk,1) + tmelt
      ENDDO
    ENDDO
!ICON_OMP_END_PARALLEL_DO
    !    
    IF (ltimer) CALL timer_start(timer_coupling_put)
#ifdef YAC_coupling
    CALL yac_fput ( field_id(6), nbr_hor_cells, 1, 1, 1, buffer(1:nbr_hor_cells,1:1), info, ierror )
    IF ( info > 1 .AND. info < 7 ) write_coupler_restart = .TRUE.
    IF ( info == 7 ) CALL warning('couple_ocean_toatmo_fluxes', 'YAC says fput called after end of run')
#else
    CALL icon_cpl_put ( field_id(6), field_shape, buffer(1:nbr_hor_cells,1:1), info, ierror )
    IF ( info == 2 ) write_coupler_restart = .TRUE.
#endif
    IF (ltimer) CALL timer_stop(timer_coupling_put)
    !
    !
    ! zonal velocity
    !
!ICON_OMP_PARALLEL_DO PRIVATE(i_blk, n, nn, nlen) ICON_OMP_DEFAULT_SCHEDULE
    DO i_blk = 1, patch_horz%nblks_c
      nn = (i_blk-1)*nproma
      IF (i_blk /= patch_horz%nblks_c) THEN
        nlen = nproma
      ELSE
        nlen = patch_horz%npromz_c
      END IF
      DO n = 1, nlen
        buffer(nn+n,1) = ocean_state%p_diag%u(n,1,i_blk)
      ENDDO
    ENDDO
!ICON_OMP_END_PARALLEL_DO
    !
    IF (ltimer) CALL timer_start(timer_coupling_put)
#ifdef YAC_coupling
    CALL yac_fput ( field_id(7), nbr_hor_cells, 1, 1, 1, buffer(1:nbr_hor_cells,1:1), info, ierror )
    IF ( info > 1 .AND. info < 7 ) write_coupler_restart = .TRUE.
    IF ( info == 7 ) CALL warning('couple_ocean_toatmo_fluxes', 'YAC says fput called after end of run')
#else
    CALL icon_cpl_put ( field_id(7), field_shape, buffer(1:nbr_hor_cells,1:1), info, ierror )
    IF ( info == 2 ) write_coupler_restart = .TRUE.
#endif
    IF (ltimer) CALL timer_stop(timer_coupling_put)
    !
    !
    ! meridional velocity
    !
!ICON_OMP_PARALLEL_DO PRIVATE(i_blk, n, nn, nlen) ICON_OMP_DEFAULT_SCHEDULE
    DO i_blk = 1, patch_horz%nblks_c
      nn = (i_blk-1)*nproma
      IF (i_blk /= patch_horz%nblks_c) THEN
        nlen = nproma
      ELSE
        nlen = patch_horz%npromz_c
      END IF
      DO n = 1, nlen
        buffer(nn+n,1) = ocean_state%p_diag%v(n,1,i_blk)
      ENDDO
    ENDDO
!ICON_OMP_END_PARALLEL_DO
    !
    IF (ltimer) CALL timer_start(timer_coupling_put)
#ifdef YAC_coupling
    CALL yac_fput ( field_id(8), nbr_hor_cells, 1, 1, 1, buffer(1:nbr_hor_cells,1:1), info, ierror )
    IF ( info > 1 .AND. info < 7 ) write_coupler_restart = .TRUE.
    IF ( info == 7 ) CALL warning('couple_ocean_toatmo_fluxes', 'YAC says fput called after end of run')
#else
    CALL icon_cpl_put ( field_id(8), field_shape, buffer(1:nbr_hor_cells,1:1), info, ierror )
    IF ( info == 2 ) write_coupler_restart = .TRUE.
#endif
    IF (ltimer) CALL timer_stop(timer_coupling_put)
    !
    !
    ! Ice thickness, concentration, T1 and T2
    !
!ICON_OMP_PARALLEL_DO PRIVATE(i_blk, n, nn, nlen) ICON_OMP_DEFAULT_SCHEDULE
    DO i_blk = 1, patch_horz%nblks_c
      nn = (i_blk-1)*nproma
      IF (i_blk /= patch_horz%nblks_c) THEN
        nlen = nproma
      ELSE
        nlen = patch_horz%npromz_c
      END IF
      DO n = 1, nlen
        buffer(nn+n,1) = ice%hi  (n,1,i_blk)
        buffer(nn+n,2) = ice%hs  (n,1,i_blk)
        buffer(nn+n,3) = ice%conc(n,1,i_blk)
        buffer(nn+n,4) = ice%t1  (n,1,i_blk)
        buffer(nn+n,5) = ice%t2  (n,1,i_blk)
      ENDDO
    ENDDO
!ICON_OMP_END_PARALLEL_DO
    !
    IF (ltimer) CALL timer_start(timer_coupling_put)
#ifdef YAC_coupling
    CALL yac_fput ( field_id(9), nbr_hor_cells, 5, 1, 1, buffer(1:nbr_hor_cells,1:5), info, ierror )
    IF ( info > 1 .AND. info < 7 ) write_coupler_restart = .TRUE.
    IF ( info == 7 ) CALL warning('couple_ocean_toatmo_fluxes', 'YAC says fput called after end of run')
#else
    field_shape(3) = 5
    CALL icon_cpl_put ( field_id(9), field_shape, buffer(1:nbr_hor_cells,1:5), info, ierror )
    IF ( info == RESTART ) write_coupler_restart = .TRUE.
#endif
    IF (ltimer) CALL timer_stop(timer_coupling_put)

    IF ( write_coupler_restart ) THEN
#ifdef YAC_coupling
       CALL warning('couple_ocean_toatmo_fluxes', 'YAC says it is put for restart')
#else
       WRITE ( 6 , * ) "couple_ocean_toatmo_fluxes: cpl layer says it is put for restart"
#endif
    ENDIF
    !
    ! Receive fields from atmosphere
    ! ------------------------------
    !
    !
    ! Apply wind stress - records 0 and 1 of field_id
    !
    ! zonal wind stress
    !
    IF (ltimer) CALL timer_start(timer_coupling_1stget)
#ifdef YAC_coupling
    CALL yac_fget ( field_id(1), nbr_hor_cells, 2, 1, 1, buffer(1:nbr_hor_cells,1:2), info, ierror )
    IF ( info > 1 .AND. info < 7 ) CALL warning('couple_ocean_toatmo_fluxes', 'YAC says it is get for restart')
    IF ( info == 7 ) CALL warning('couple_ocean_toatmo_fluxes', 'YAC says fget called after end of run')
#else
    field_shape(3) = 2
    CALL icon_cpl_get ( field_id(1), field_shape, buffer(1:nbr_hor_cells,1:2), info, ierror )
    IF ( info == RESTART ) WRITE ( 6 , * ) "couple_ocean_toatmo_fluxes: cpl layer says it is get for restart"
#endif
    IF (ltimer) CALL timer_stop(timer_coupling_1stget)
    !
    IF (info > 0 .AND. info < 7 ) THEN
      !
!ICON_OMP_PARALLEL_DO PRIVATE(i_blk, n, nn, nlen) ICON_OMP_DEFAULT_SCHEDULE
      DO i_blk = 1, patch_horz%nblks_c
        nn = (i_blk-1)*nproma
        IF (i_blk /= patch_horz%nblks_c) THEN
          nlen = nproma
        ELSE
          nlen = patch_horz%npromz_c
        END IF
        DO n = 1, nlen
          IF ( nn+n > nbr_inner_cells ) THEN
            atmos_fluxes%stress_xw(n,i_blk) = dummy
            atmos_fluxes%stress_x (n,i_blk) = dummy
          ELSE
            atmos_fluxes%stress_xw(n,i_blk) = buffer(nn+n,1)
            atmos_fluxes%stress_x (n,i_blk) = buffer(nn+n,2) !TODO + 100.0_wp
          ENDIF
        ENDDO
      ENDDO
!ICON_OMP_END_PARALLEL_DO
      !
      CALL sync_patch_array(sync_c, patch_horz, atmos_fluxes%stress_xw(:,:))
      CALL sync_patch_array(sync_c, patch_horz, atmos_fluxes%stress_x (:,:))
    ENDIF
    !
    !
    ! meridional wind stress
    !
    IF (ltimer) CALL timer_start(timer_coupling_get)
#ifdef YAC_coupling
    CALL yac_fget ( field_id(2), nbr_hor_cells, 2, 1, 1, buffer(1:nbr_hor_cells,1:2), info, ierror )
    IF ( info > 1 .AND. info < 7 ) CALL warning('couple_ocean_toatmo_fluxes', 'YAC says it is get for restart')
    IF ( info == 7 ) CALL warning('couple_ocean_toatmo_fluxes', 'YAC says fget called after end of run')
#else
    CALL icon_cpl_get ( field_id(2), field_shape, buffer(1:nbr_hor_cells,1:2), info, ierror )
    IF ( info == RESTART ) WRITE ( 6 , * ) "couple_ocean_toatmo_fluxes: cpl layer says it is get for restart"
#endif
    IF (ltimer) CALL timer_stop(timer_coupling_get)
    !
    IF (info > 0 .AND. info < 7 ) THEN
      !
!ICON_OMP_PARALLEL_DO PRIVATE(i_blk, n, nn, nlen) ICON_OMP_DEFAULT_SCHEDULE
      DO i_blk = 1, patch_horz%nblks_c
        nn = (i_blk-1)*nproma
        IF (i_blk /= patch_horz%nblks_c) THEN
          nlen = nproma
        ELSE
          nlen = patch_horz%npromz_c
        END IF
        DO n = 1, nlen
          IF ( nn+n > nbr_inner_cells ) THEN
            atmos_fluxes%stress_yw(n,i_blk) = dummy
            atmos_fluxes%stress_y (n,i_blk) = dummy
          ELSE
            atmos_fluxes%stress_yw(n,i_blk) = buffer(nn+n,1)
            atmos_fluxes%stress_y (n,i_blk) = buffer(nn+n,2) !TODO + 100.0_wp
          ENDIF
        ENDDO
      ENDDO
!ICON_OMP_END_PARALLEL_DO
      !
      CALL sync_patch_array(sync_c, patch_horz, atmos_fluxes%stress_yw(:,:))
      CALL sync_patch_array(sync_c, patch_horz, atmos_fluxes%stress_y (:,:))
    ENDIF
    !
    !
    ! Apply freshwater flux - 3 parts, liquid rain, snowfall, evaporation - record 3
    !
    ! Note: freshwater fluxes are received in kg/m^2/s and are converted to m/s by division by rhoh2o below.
    ! Note: precipitation is the sum of rain and snowfall
    !
    IF (ltimer) CALL timer_start(timer_coupling_get)
#ifdef YAC_coupling
    CALL yac_fget ( field_id(3), nbr_hor_cells, 3, 1, 1, buffer(1:nbr_hor_cells,1:3), info, ierror )
    IF ( info > 1 .AND. info < 7 ) CALL warning('couple_ocean_toatmo_fluxes', 'YAC says it is get for restart')
    IF ( info == 7 ) CALL warning('couple_ocean_toatmo_fluxes', 'YAC says fget called after end of run')
#else
    field_shape(3) = 3
    CALL icon_cpl_get ( field_id(3), field_shape, buffer(1:nbr_hor_cells,1:3), info, ierror )
    IF ( info == RESTART ) WRITE ( 6 , * ) "couple_ocean_toatmo_fluxes: cpl layer says it is get for restart"
#endif
    IF (ltimer) CALL timer_stop(timer_coupling_get)
    !
    IF (info > 0 .AND. info < 7 ) THEN
      !
!ICON_OMP_PARALLEL_DO PRIVATE(i_blk, n, nn, nlen, total_rain) ICON_OMP_DEFAULT_SCHEDULE
      DO i_blk = 1, patch_horz%nblks_c
        nn = (i_blk-1)*nproma
        IF (i_blk /= patch_horz%nblks_c) THEN
          nlen = nproma
        ELSE
          nlen = patch_horz%npromz_c
        END IF
        DO n = 1, nlen
          IF ( nn+n > nbr_inner_cells ) THEN
            total_rain                                   = dummy
            atmos_fluxes%FrshFlux_SnowFall     (n,i_blk) = dummy
            atmos_fluxes%FrshFlux_Evaporation  (n,i_blk) = dummy
            atmos_fluxes%FrshFlux_Precipitation(n,i_blk) = dummy
          ELSE
            total_rain                                   = buffer(nn+n,1) / rhoh2o
            atmos_fluxes%FrshFlux_SnowFall     (n,i_blk) = buffer(nn+n,2) / rhoh2o
            atmos_fluxes%FrshFlux_Evaporation  (n,i_blk) = buffer(nn+n,3) / rhoh2o
            atmos_fluxes%FrshFlux_Precipitation(n,i_blk) = total_rain + &
              &  atmos_fluxes%FrshFlux_SnowFall(n,i_blk)
          ENDIF
        ENDDO
      ENDDO
!ICON_OMP_END_PARALLEL_DO
      !
      CALL sync_patch_array(sync_c, patch_horz, atmos_fluxes%FrshFlux_Precipitation(:,:))
      CALL sync_patch_array(sync_c, patch_horz, atmos_fluxes%FrshFlux_SnowFall     (:,:))
      CALL sync_patch_array(sync_c, patch_horz, atmos_fluxes%FrshFlux_Evaporation  (:,:))
    END IF
    !
    !
    ! Apply total heat flux - 4 parts - record 5
    ! atmos_fluxes%swflx(:,:)  ocean short wave heat flux                              [W/m2]
    ! atmos_fluxes%lwflx(:,:)  ocean long  wave heat fluxe                             [W/m2]
    ! atmos_fluxes%ssflx(:,:)  ocean sensible heat fluxes                              [W/m2]
    ! atmos_fluxes%slflx(:,:)  ocean latent heat fluxes                                [W/m2]
    !
    IF (ltimer) CALL timer_start(timer_coupling_get)
#ifdef YAC_coupling
    CALL yac_fget ( field_id(4), nbr_hor_cells, 4, 1, 1, buffer(1:nbr_hor_cells,1:4), info, ierror )
    IF ( info > 1 .AND. info < 7 ) CALL warning('couple_ocean_toatmo_fluxes', 'YAC says it is get for restart')
    IF ( info == 7 ) CALL warning('couple_ocean_toatmo_fluxes', 'YAC says fget called after end of run')
#else
    field_shape(3) = 4
    CALL icon_cpl_get ( field_id(4), field_shape, buffer(1:nbr_hor_cells,1:4), info, ierror )
    IF ( info == RESTART ) WRITE ( 6 , * ) "couple_ocean_toatmo_fluxes: cpl layer says it is get for restart"
#endif
    IF (ltimer) CALL timer_stop(timer_coupling_get)
    !
    IF (info > 0 .AND. info < 7 ) THEN
      !
!ICON_OMP_PARALLEL_DO PRIVATE(i_blk, n, nn, nlen) ICON_OMP_DEFAULT_SCHEDULE
      DO i_blk = 1, patch_horz%nblks_c
        nn = (i_blk-1)*nproma
        IF (i_blk /= patch_horz%nblks_c) THEN
          nlen = nproma
        ELSE
          nlen = patch_horz%npromz_c
        END IF
        DO n = 1, nlen
          IF ( nn+n > nbr_inner_cells ) THEN
            atmos_fluxes%HeatFlux_ShortWave(n,i_blk) = dummy
            atmos_fluxes%HeatFlux_LongWave (n,i_blk) = dummy
            atmos_fluxes%HeatFlux_Sensible (n,i_blk) = dummy
            atmos_fluxes%HeatFlux_Latent   (n,i_blk) = dummy
          ELSE
            atmos_fluxes%HeatFlux_ShortWave(n,i_blk) = buffer(nn+n,1)  !TODO+ 300.0_wp
            atmos_fluxes%HeatFlux_LongWave (n,i_blk) = buffer(nn+n,2)  !TODO+ 300.0_wp
            atmos_fluxes%HeatFlux_Sensible (n,i_blk) = buffer(nn+n,3)  !TODO+ 300.0_wp
            atmos_fluxes%HeatFlux_Latent   (n,i_blk) = buffer(nn+n,4)  !TODO+ 300.0_wp
          ENDIF
        ENDDO
      ENDDO
!ICON_OMP_END_PARALLEL_DO
      !
      CALL sync_patch_array(sync_c, patch_horz, atmos_fluxes%HeatFlux_ShortWave(:,:))
      CALL sync_patch_array(sync_c, patch_horz, atmos_fluxes%HeatFlux_LongWave (:,:))
      CALL sync_patch_array(sync_c, patch_horz, atmos_fluxes%HeatFlux_Sensible (:,:))
      CALL sync_patch_array(sync_c, patch_horz, atmos_fluxes%HeatFlux_Latent   (:,:))

      ! sum of fluxes for ocean boundary condition
!ICON_OMP_PARALLEL_DO PRIVATE(i_blk, n, nlen) ICON_OMP_DEFAULT_SCHEDULE
      DO i_blk = 1, patch_horz%nblks_c
        IF (i_blk /= patch_horz%nblks_c) THEN
          nlen = nproma
        ELSE
          nlen = patch_horz%npromz_c
        END IF
        DO n = 1, nlen
          atmos_fluxes%HeatFlux_Total(n,i_blk) = atmos_fluxes%HeatFlux_ShortWave(n,i_blk) &
        &                                      + atmos_fluxes%HeatFlux_LongWave (n,i_blk) &
        &                                      + atmos_fluxes%HeatFlux_Sensible (n,i_blk) &
        &                                      + atmos_fluxes%HeatFlux_Latent   (n,i_blk)
        ENDDO
      ENDDO
!ICON_OMP_END_PARALLEL_DO
    ENDIF
    !
    ! ice%Qtop(:,:)         Surface melt potential of ice                           [W/m2]
    ! ice%Qbot(:,:)         Bottom melt potential of ice                            [W/m2]
    ! ice%T1  (:,:)         Temperature of the upper ice layer                      [degC]
    ! ice%T2  (:,:)         Temperature of the lower ice layer                      [degC]
    !
    IF (ltimer) CALL timer_start(timer_coupling_get)
#ifdef YAC_coupling
    CALL yac_fget ( field_id(5), nbr_hor_cells, 4, 1, 1, buffer(1:nbr_hor_cells,1:4), info, ierror )
    IF ( info > 1 .AND. info < 7 ) CALL warning('couple_ocean_toatmo_fluxes', 'YAC says it is get for restart')
    IF ( info == 7 ) CALL warning('couple_ocean_toatmo_fluxes', 'YAC says fget called after end of run')
#else
    field_shape(3) = 4
    CALL icon_cpl_get ( field_id(5), field_shape, buffer(1:nbr_hor_cells,1:4), info, ierror )
    IF ( info == RESTART ) WRITE ( 6 , * ) "couple_ocean_toatmo_fluxes: cpl layer says it is get for restart"
#endif
    IF (ltimer) CALL timer_stop(timer_coupling_get)
    !
    IF (info > 0 .AND. info < 7 ) THEN
      !
!ICON_OMP_PARALLEL_DO PRIVATE(i_blk, n, nn, nlen) ICON_OMP_DEFAULT_SCHEDULE
      DO i_blk = 1, patch_horz%nblks_c
        nn = (i_blk-1)*nproma
        IF (i_blk /= patch_horz%nblks_c) THEN
          nlen = nproma
        ELSE
          nlen = patch_horz%npromz_c
        END IF
        DO n = 1, nlen
          IF ( nn+n > nbr_inner_cells ) THEN
            ice%qtop(n,1,i_blk) = dummy
            ice%qbot(n,1,i_blk) = dummy
            ice%t1  (n,1,i_blk) = dummy
            ice%t2  (n,1,i_blk) = dummy
          ELSE
            ice%qtop(n,1,i_blk) = buffer(nn+n,1)
            ice%qbot(n,1,i_blk) = buffer(nn+n,2)
            ice%t1  (n,1,i_blk) = buffer(nn+n,3)
            ice%t2  (n,1,i_blk) = buffer(nn+n,4)
          ENDIF
        ENDDO
      ENDDO
!ICON_OMP_END_PARALLEL_DO
      !
      CALL sync_patch_array(sync_c, patch_horz, ice%qtop(:,1,:))
      CALL sync_patch_array(sync_c, patch_horz, ice%qbot(:,1,:))
      CALL sync_patch_array(sync_c, patch_horz, ice%t1  (:,1,:))
      CALL sync_patch_array(sync_c, patch_horz, ice%t2  (:,1,:))
    END IF

    !
    !
    ! Apply freshwater flux - river runoff
    !
    ! Note: freshwater fluxes are received in kg/m^2/s and are converted to m/s by division by rhoh2o below.
    !
    IF (ltimer) CALL timer_start(timer_coupling_get)
#ifdef YAC_coupling
    CALL yac_fget ( field_id(10), nbr_hor_cells, 1, 1, 1, buffer(1:nbr_hor_cells,1:1), info, ierror )
    IF ( info > 1 .AND. info < 7 ) CALL warning('couple_ocean_toatmo_fluxes', 'YAC says it is get for restart')
    IF ( info == 7 ) CALL warning('couple_ocean_toatmo_fluxes', 'YAC says fget called after end of run')
#else
    field_shape(3) = 1
    CALL icon_cpl_get ( field_id(10), field_shape, buffer(1:nbr_hor_cells,1:1), info, ierror )
    IF ( info == RESTART ) WRITE ( 6 , * ) "couple_ocean_toatmo_fluxes: cpl layer says it is get for restart"
#endif
    IF (ltimer) CALL timer_stop(timer_coupling_get)
    !
    IF (info > 0 .AND. info < 7 ) THEN
      !
!ICON_OMP_PARALLEL_DO PRIVATE(i_blk, n, nn, nlen) ICON_OMP_DEFAULT_SCHEDULE
      DO i_blk = 1, patch_horz%nblks_c
        nn = (i_blk-1)*nproma
        IF (i_blk /= patch_horz%nblks_c) THEN
          nlen = nproma
        ELSE
          nlen = patch_horz%npromz_c
        END IF
        DO n = 1, nlen
          IF ( nn+n > nbr_inner_cells ) THEN
            atmos_fluxes%FrshFlux_Runoff(n,i_blk) = dummy
          ELSE
            atmos_fluxes%FrshFlux_Runoff(n,i_blk) = buffer(nn+n,1) / rhoh2o
          ENDIF
        ENDDO
      ENDDO
!ICON_OMP_END_PARALLEL_DO
      !
      CALL sync_patch_array(sync_c, patch_horz, atmos_fluxes%FrshFlux_Runoff(:,:))
    END IF

    !---------DEBUG DIAGNOSTICS-------------------------------------------
    CALL dbg_print('toatmo: AtmFluxStress_x  ',atmos_fluxes%stress_x             ,str_module,3,in_subset=patch_horz%cells%owned)
    CALL dbg_print('toatmo: AtmFluxStress_xw ',atmos_fluxes%stress_xw            ,str_module,4,in_subset=patch_horz%cells%owned)
    CALL dbg_print('toatmo: AtmFluxStress_y  ',atmos_fluxes%stress_y             ,str_module,4,in_subset=patch_horz%cells%owned)
    CALL dbg_print('toatmo: AtmFluxStress_yw ',atmos_fluxes%stress_yw            ,str_module,3,in_subset=patch_horz%cells%owned)
    CALL dbg_print('toatmo: FrshFluxPrecip  ',atmos_fluxes%FrshFlux_Precipitation,str_module,3,in_subset=patch_horz%cells%owned)
    CALL dbg_print('toatmo: FrshFluxEvapo    ',atmos_fluxes%FrshFlux_Evaporation ,str_module,3,in_subset=patch_horz%cells%owned)
    CALL dbg_print('toatmo: FrshFluxSnowFall ',atmos_fluxes%FrshFlux_SnowFall    ,str_module,3,in_subset=patch_horz%cells%owned)
    CALL dbg_print('toatmo: FrshFluxRunoff   ',atmos_fluxes%FrshFlux_Runoff      ,str_module,3,in_subset=patch_horz%cells%owned)
    CALL dbg_print('toatmo: HeatFluxTotal    ',atmos_fluxes%HeatFlux_Total       ,str_module,2,in_subset=patch_horz%cells%owned)
    CALL dbg_print('toatmo: HeatFluxShortwave',atmos_fluxes%HeatFlux_ShortWave   ,str_module,3,in_subset=patch_horz%cells%owned)
    CALL dbg_print('toatmo: HeatFluxLongwave ',atmos_fluxes%HeatFlux_Longwave    ,str_module,4,in_subset=patch_horz%cells%owned)
    CALL dbg_print('toatmo: HeatFluxSensible ',atmos_fluxes%HeatFlux_Sensible    ,str_module,4,in_subset=patch_horz%cells%owned)
    CALL dbg_print('toatmo: HeatFluxLatent   ',atmos_fluxes%HeatFlux_Latent      ,str_module,3,in_subset=patch_horz%cells%owned)
    ! WRITE (0,*) str_module, ": rhoh2o = ",rhoh2o
    !---------------------------------------------------------------------

    IF (ltimer) CALL timer_stop(timer_coupling)

  END SUBROUTINE couple_ocean_toatmo_fluxes
  !--------------------------------------------------------------------------

#endif

END MODULE mo_ocean_coupling<|MERGE_RESOLUTION|>--- conflicted
+++ resolved
@@ -532,16 +532,12 @@
     INTEGER :: field_shape(3)
 #endif
 
-<<<<<<< HEAD
     INTEGER                             :: info, ierror   !< return values from cpl_put/get calls
     REAL(wp), PARAMETER                 :: dummy = 0.0_wp
     CHARACTER(LEN=MAX_DATETIME_STR_LEN) :: datestring
-=======
-    INTEGER :: info, ierror   !< return values from cpl_put/get calls
 
     REAL(wp) :: total_rain
     REAL(wp), PARAMETER :: dummy = 0.0_wp
->>>>>>> 0cfd28e5
 
     IF (.NOT. is_coupled_run() ) RETURN
 
