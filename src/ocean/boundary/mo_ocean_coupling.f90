--- conflicted
+++ resolved
@@ -35,14 +35,10 @@
   USE mo_model_domain,        ONLY: t_patch, t_patch_3d
 
   USE mo_ocean_types
-<<<<<<< HEAD
-  USE mo_sea_ice_types,       ONLY: t_sea_ice, t_atmos_fluxes
+  USE mo_sea_ice_types,       ONLY: t_sea_ice, t_atmos_fluxes,t_atmos_for_ocean
   USE mo_time_config,         ONLY: setCurrentDate
   USE mtime,                  ONLY: datetime, datetimeToString, &
     &                               MAX_DATETIME_STR_LEN
-=======
-  USE mo_sea_ice_types,       ONLY: t_sea_ice, t_atmos_fluxes, t_atmos_for_ocean
->>>>>>> e8c9488b
 
   !-------------------------------------------------------------
   ! For the coupling
@@ -424,26 +420,16 @@
   END SUBROUTINE destruct_ocean_coupling
 
   !--------------------------------------------------------------------------
-<<<<<<< HEAD
-  SUBROUTINE couple_ocean_toatmo_fluxes(patch_3d, ocean_state, ice, atmos_fluxes, this_datetime)
-=======
-
-  SUBROUTINE couple_ocean_toatmo_fluxes(patch_3d, ocean_state, ice, atmos_fluxes, atmos_forcing, datetime)
->>>>>>> e8c9488b
+
+  SUBROUTINE couple_ocean_toatmo_fluxes(patch_3d, ocean_state, ice, atmos_fluxes, atmos_forcing, this_datetime)
 
     TYPE(t_patch_3d ),TARGET, INTENT(in)        :: patch_3d
     TYPE(t_hydro_ocean_state)                   :: ocean_state
     TYPE(t_sea_ice)                             :: ice
-<<<<<<< HEAD
-    TYPE(t_atmos_fluxes)                        :: atmos_fluxes !atmos_fluxes
-    TYPE(datetime), POINTER                     :: this_datetime
-    !
-=======
     TYPE(t_atmos_fluxes)                        :: atmos_fluxes
     TYPE(t_atmos_for_ocean)                     :: atmos_forcing
-    TYPE(t_datetime), INTENT(inout)             :: datetime
-
->>>>>>> e8c9488b
+    TYPE(datetime), POINTER                     :: this_datetime
+
     ! local variables
     CHARACTER(LEN=*), PARAMETER :: routine = 'couple_ocean_toatmo_fluxes'
     
@@ -967,12 +953,7 @@
 
   USE mo_model_domain,        ONLY: t_patch_3d
   USE mo_ocean_types,         ONLY: t_hydro_ocean_state
-<<<<<<< HEAD
-  USE mo_sea_ice_types,       ONLY: t_sea_ice, t_atmos_fluxes
-=======
   USE mo_sea_ice_types,       ONLY: t_sea_ice, t_atmos_fluxes, t_atmos_for_ocean
-  USE mo_datetime,            ONLY: t_datetime
->>>>>>> e8c9488b
   USE mo_coupling_config,     ONLY: is_coupled_run
   USE mo_exception,           ONLY: finish
   USE mtime,                  ONLY: datetime
@@ -994,23 +975,14 @@
 
   END SUBROUTINE construct_ocean_coupling
 
-<<<<<<< HEAD
-  SUBROUTINE couple_ocean_toatmo_fluxes(patch_3d, ocean_state, ice, atmos_fluxes, this_datetime)
-=======
-  SUBROUTINE couple_ocean_toatmo_fluxes(patch_3d, ocean_state, ice, atmos_fluxes, atmos_forcing, datetime)
->>>>>>> e8c9488b
+  SUBROUTINE couple_ocean_toatmo_fluxes(patch_3d, ocean_state, ice, atmos_fluxes, atmos_forcing, this_datetime)
 
     TYPE(t_patch_3d ),TARGET, INTENT(in)        :: patch_3d
     TYPE(t_hydro_ocean_state)                   :: ocean_state
     TYPE(t_sea_ice)                             :: ice
-<<<<<<< HEAD
-    TYPE(t_atmos_fluxes)                        :: atmos_fluxes !atmos_fluxes
-    TYPE(datetime), POINTER                     :: this_datetime
-=======
     TYPE(t_atmos_fluxes)                        :: atmos_fluxes
     TYPE(t_atmos_for_ocean)                     :: atmos_forcing
-    TYPE(t_datetime), INTENT(inout)             :: datetime
->>>>>>> e8c9488b
+    TYPE(datetime), POINTER                     :: this_datetime
 
     IF ( is_coupled_run() ) THEN
        CALL finish('couple_ocean_toatmo_fluxes: unintentionally called. Check your source code and configure.')
