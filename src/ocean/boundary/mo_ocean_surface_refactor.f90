!>
!! Provide an implementation of the ocean surface module.
!!
!! Provide an implementation of the parameters used for surface forcing
!! of the hydrostatic ocean model.
!!
!! @author Vladimir Lapin, MPI
!!
!! @par Revision History
!!  Original version by Peter Korn, MPI-M (2009)
!!  Restructured code by Stephan Lorenz, MPI-M: (2015-04)
!!  Restructured code by Vladimir Lapin, MPI-M: (2017-01)
!!
!! @par Copyright and License
!!
!! This code is subject to the DWD and MPI-M-Software-License-Agreement in
!! its most recent form.
!! Please see the file LICENSE in the root of the source tree for this code.
!! Where software is supplied by third parties, it is indicated in the
!! headers of the routines.
!!
MODULE mo_ocean_surface_refactor
!-------------------------------------------------------------------------
!
!    ProTeX FORTRAN source: Style 2
!    modified for ICON project, DWD/MPI-M 2007
!
!-------------------------------------------------------------------------
!
  USE mo_kind,                ONLY: wp
  USE mo_parallel_config,     ONLY: nproma
  USE mo_run_config,          ONLY: dtime
  USE mo_dynamics_config,     ONLY: nold
  USE mo_exception,           ONLY: finish, message
  USE mo_util_dbg_prnt,       ONLY: dbg_print

  USE mo_model_domain,        ONLY: t_patch, t_patch_3D
  USE mo_grid_subset,         ONLY: t_subset_range, get_index_range

  USE mo_ocean_nml,           ONLY: iforc_oce, no_tracer, type_surfRelax_Temp, type_surfRelax_Salt, &
    &  No_Forcing, Analytical_Forcing, OMIP_FluxFromFile, Coupled_FluxFromAtmo,                     &
    &  i_sea_ice, zero_freshwater_flux, atmos_flux_analytical_type, atmos_precip_const, &  ! atmos_evap_constant
    &  limit_elevation, lhamocc, lswr_jerlov, lhamocc, lfb_bgc_oce, lcheck_salt_content, &
<<<<<<< HEAD
    &  lfix_salt_content, surface_flux_type, ice_flux_type
=======
    &  lfix_salt_content, surface_flux_type, ice_flux_type, heatflux_forcing_on_sst, &
    &  use_heatflux_rainevaprunoff 
>>>>>>> e66858ad

  USE mo_sea_ice_nml,        ONLY: sice

  USE mo_ocean_nml,           ONLY: atmos_flux_analytical_type, relax_analytical_type, &
    &  n_zlev, para_surfRelax_Salt, para_surfRelax_Temp, atmos_precip_const, &  ! atmos_evap_constant
    &  atmos_SWnet_const, atmos_LWnet_const, atmos_lat_const, atmos_sens_const, &
    &  atmos_SWnetw_const, atmos_LWnetw_const, atmos_latw_const, atmos_sensw_const, &
    &  relax_width, forcing_HeatFlux_amplitude, forcing_HeatFlux_base,              &
    &  basin_center_lat, basin_center_lon, basin_width_deg, basin_height_deg

  USE mo_math_constants,      ONLY: pi, deg2rad, rad2deg
  USE mo_physical_constants,  ONLY: rhoi, rhos, rho_ref, alv, tmelt, tf, clw, stbo, zemiss_def
  USE mo_impl_constants,      ONLY: max_char_length, sea_boundary, MIN_DOLIC

  USE mo_ocean_types,         ONLY: t_hydro_ocean_state
  USE mo_sea_ice_types,       ONLY: t_sea_ice, t_atmos_fluxes
  USE mo_ocean_surface_types, ONLY: t_ocean_surface, t_atmos_for_ocean
  USE mo_operator_ocean_coeff_3d,ONLY: t_operator_coeff

  USE mtime,                  ONLY: datetime, getNoOfSecondsElapsedInDayDateTime
  USE mo_ice_interface,       ONLY: ice_fast_interface, ice_thermodynamics, ice_dynamics
  USE mo_ocean_bulk_forcing,  ONLY: update_surface_relaxation, apply_surface_relaxation, &
                                &   update_flux_fromFile, calc_omip_budgets_ice, calc_omip_budgets_oce, &
                                &   update_ocean_surface_stress, balance_elevation, &
                                & update_surface_relaxation_zstar, balance_elevation_zstar

  USE mo_ocean_diagnostics, ONLY : diag_heat_salt_tendency
  USE mo_name_list_output_init, ONLY: isRegistered

  USE mo_swr_absorption
  USE mo_ocean_check_total_content,       ONLY: check_total_salt_content, check_total_si_volume

  USE mo_mpi, only: get_my_mpi_work_id 

  IMPLICIT NONE
  
  PRIVATE

  ! public interface
  PUBLIC  :: update_ocean_surface_refactor
  ! private routine
  PRIVATE :: apply_surface_fluxes
  PUBLIC  :: apply_surface_fluxes_slo
  PUBLIC  :: update_atmos_fluxes
  PRIVATE :: update_atmos_fluxes_analytical
  PUBLIC  :: update_ocean_surface_refactor_zstar

  CHARACTER(len=12)           :: str_module    = 'OceanSurfaceRefactor'  ! Output of module for 1 line debug
  INTEGER                     :: idt_src       = 1               ! Level of detail for 1 line debug

CONTAINS

  !-------------------------------------------------------------------------
  !>
  !! Update ocean surface by applying flux forcing for hydrostatic ocean
  !!
  !! This function changes:
  !! p_ice      thermodynamical and dynamical fields of sea ice
  !! p_oce_sfc  surface fluxes and stress, passed to the ocean
  !! p_os       SSH, SST, SSS and HAMMOC tracers (dilution)
  !!
  !! @par Revision History
  !! Initial release (mo_oce_bulk)          by Stephan Lorenz, MPI-M (2010-07)
  !! Restructuring 1 (mo_ocean_surface)     by Stephan Lorenz, MPI-M (2015-04)
  !! Restructuring 2 (mo_ocean_surface_refactor) by Vladimir Lapin, MPI-M (2017-02)
  !
  SUBROUTINE update_ocean_surface_refactor(p_patch_3D, p_os, p_as, p_ice, atmos_fluxes, p_oce_sfc, this_datetime, p_op_coeff)

    TYPE(t_patch_3D ),TARGET, INTENT(IN)        :: p_patch_3D
    TYPE(t_hydro_ocean_state)                   :: p_os
    TYPE(t_atmos_for_ocean)                     :: p_as
    TYPE(t_sea_ice)                             :: p_ice
    TYPE(t_atmos_fluxes)                        :: atmos_fluxes
    TYPE(t_ocean_surface)                       :: p_oce_sfc
    TYPE(datetime), POINTER                     :: this_datetime
    TYPE(t_operator_coeff),   INTENT(IN)        :: p_op_coeff
    !
    ! local variables
    TYPE(t_patch), POINTER                      :: p_patch
    INTEGER                                     :: trac_no
    REAL(wp)                                    :: dsec

    CHARACTER(LEN=max_char_length), PARAMETER :: routine = 'mo_ocean_surface_refactor:update_ocean_surface'

    !-----------------------------------------------------------------------
    p_patch         => p_patch_3D%p_patch_2D(1)
    !-----------------------------------------------------------------------
    
    p_oce_sfc%top_dilution_coeff(:,:) = 1.0_wp ! Initilize dilution factor to one

    IF (no_tracer>=1) p_oce_sfc%sst => p_os%p_prog(nold(1))%tracer(:,1,:,1)
    IF (no_tracer>=2) p_oce_sfc%sss => p_os%p_prog(nold(1))%tracer(:,1,:,2)

    IF (iforc_oce == No_Forcing) RETURN  !  forcing for ocean not defined

    ! save values of ice, snow and temperature for the tendendy and hfbasin diagnostic
    IF ( isRegistered('delta_ice') .OR. isRegistered('delta_snow') .OR. &
           isRegistered('delta_thetao') .OR. &
           isRegistered('delta_so') .OR. &
           isRegistered('global_sltbasin') .OR. isRegistered('atlant_sltbasin') .OR. &
           isRegistered('pacind_sltbasin') .OR. &
           isRegistered('global_hfbasin') .OR. isRegistered('atlant_hfbasin') .OR. &
           isRegistered('pacind_hfbasin') ) THEN

      CALL diag_heat_salt_tendency(p_patch_3d, 1, p_ice,            &
         p_os%p_prog(nold(1))%tracer(:,:,:,1),               &
         p_os%p_prog(nold(1))%tracer(:,:,:,2),               &
         p_os%p_diag%delta_ice,                              &
         p_os%p_diag%delta_snow, p_os%p_diag%delta_thetao, p_os%p_diag%delta_so)

     END IF

    !---------------------------------------------------------------------
    ! (1) Apply relaxation to surface temperature and salinity
    !---------------------------------------------------------------------
    IF (type_surfRelax_Temp >= 1) THEN
      trac_no = 1   !  tracer no 1: temperature
      CALL update_surface_relaxation(p_patch_3D, p_os, p_ice, p_oce_sfc, trac_no)

      !  apply restoring to surface temperature directly
      CALL apply_surface_relaxation(p_patch_3D, p_os, p_oce_sfc, trac_no)

    END IF

    IF (type_surfRelax_Salt >= 1 .AND. no_tracer >1) THEN
      trac_no = 2   !  tracer no 2: salinity
      CALL update_surface_relaxation(p_patch_3D, p_os, p_ice, p_oce_sfc, trac_no)

      !  apply restoring to surface salinity directly
      CALL apply_surface_relaxation(p_patch_3D, p_os, p_oce_sfc, trac_no)

    ENDIF

!    IF (lcheck_salt_content) CALL check_total_salt_content(106,p_os%p_prog(nold(1))%tracer(:,:,:,2), p_patch, &
!         p_os%p_prog(nold(1))%h(:,:), p_patch_3D%p_patch_1d(1)%prism_thick_flat_sfc_c(:,:,:),&
!         p_ice, 0)
    !---------------------------------------------------------------------
    ! (2) Receive/calculate surface fluxes and wind stress
    !---------------------------------------------------------------------
    CALL update_atmos_fluxes(p_patch_3D, p_as, atmos_fluxes, p_oce_sfc, p_os, p_ice, this_datetime)

    ! copy atmospheric wind speed from p_as%fu10 into new forcing variable for output purpose - not accumulated yet
    p_oce_sfc%Wind_Speed_10m(:,:) = p_as%fu10(:,:)

    !---------------------------------------------------------------------
    ! (3) Sea ice thermodynamics & dynamics (at ocean time-step)
    !---------------------------------------------------------------------
    p_oce_sfc%cellThicknessUnderIce(:,:) = p_ice%zUnderIce(:,:) ! neccessary, because is not yet in restart
   
    p_ice%draftave_old(:,:) = p_ice%draftave(:,:)

    IF ( i_sea_ice > 0 ) THEN ! sea ice is on

        !  (3a) Fast sea ice thermodynamics (Analytical or OMIP cases only. Otherwise, done in the atmosphere)
        IF (iforc_oce == Analytical_Forcing .OR. iforc_oce == OMIP_FluxFromFile)  THEN
            CALL ice_fast_interface(p_patch, p_ice, atmos_fluxes, this_datetime)
        ENDIF

!    IF (lcheck_salt_content)  CALL check_total_salt_content(1066,p_os%p_prog(nold(1))%tracer(:,:,:,2), p_patch, &
!           p_os%p_prog(nold(1))%h(:,:), p_patch_3D%p_patch_1d(1)%prism_thick_flat_sfc_c(:,:,:),&
!           p_ice, 0)
 
!       CALL check_total_si_volume(1066,  p_patch, p_ice, p_os%p_prog(nold(1))%h(:,:))

        !  (3b) Slow sea ice dynamics and thermodynamics
        CALL ice_dynamics(p_patch_3D, p_ice, p_oce_sfc, atmos_fluxes, p_os, p_as, p_op_coeff)

!       CALL check_total_si_volume(1067,  p_patch, p_ice, p_os%p_prog(nold(1))%h(:,:))

!        IF (lcheck_salt_content) CALL check_total_salt_content(1067,p_os%p_prog(nold(1))%tracer(:,:,:,2), p_patch, &
!               p_os%p_prog(nold(1))%h(:,:), p_patch_3D%p_patch_1d(1)%prism_thick_flat_sfc_c(:,:,:),&
!               p_ice, 1)

       IF (lfix_salt_content) CALL close_salt_budget(1,  p_patch_3D, p_os, p_ice, p_oce_sfc)


        CALL ice_thermodynamics(p_patch_3D, p_ice, p_oce_sfc, atmos_fluxes, p_os, p_as, p_op_coeff)

    ELSE !  sea ice is off

      ! for the setup without sea ice the SST is set to freezing temperature Tf
      ! should not be done here! Move to apply_surface_fluxes
      WHERE (p_oce_sfc%SST(:,:) .LT. Tf)
        p_oce_sfc%SST(:,:) = Tf
      ENDWHERE

    ENDIF
!    IF (lcheck_salt_content) CALL check_total_salt_content(107,p_os%p_prog(nold(1))%tracer(:,:,:,2), p_patch, &
!         p_os%p_prog(nold(1))%h(:,:), p_patch_3D%p_patch_1d(1)%prism_thick_flat_sfc_c(:,:,:),&
!         p_ice, 1)

    !---------------------------------------------------------------------
    ! (4) Ocean surface stress boundary condition (atm-ocean + ice-ocean)
    !---------------------------------------------------------------------
    ! atm-ocean stress is either from file, bulk formula, or coupling
    ! if ice dynamics is off, ocean-ice stress is set to zero (no friction with ice)
    CALL update_ocean_surface_stress(p_patch_3D, p_ice, p_os, atmos_fluxes, p_oce_sfc)

    !---------------------------------------------------------------------
    ! (5) Apply thermal and haline fluxes to the ocean surface layer
    !---------------------------------------------------------------------
!    CALL apply_surface_fluxes(p_patch_3D, p_os, p_ice, p_oce_sfc)

!   calculate the sw flux used for subsurface heating

!   include hamoccs chlorophylls effect sw absorption 
    IF ( lhamocc .AND. lfb_bgc_oce ) CALL dynamic_swr_absorption(p_patch_3d, p_os)


    IF ( lswr_jerlov ) THEN
     p_os%p_diag%heatabs(:,:)=(p_os%p_diag%swsum(:,:)  &
             *p_oce_sfc%HeatFlux_ShortWave(:,:)*(1.0_wp-p_ice%concsum(:,:)))

    ELSE
      p_os%p_diag%heatabs(:,:)=0.0_wp
    ENDIF

!    IF (lcheck_salt_content) CALL check_total_salt_content(108,p_os%p_prog(nold(1))%tracer(:,:,:,2), p_patch, &
!         p_os%p_prog(nold(1))%h(:,:), p_patch_3D%p_patch_1d(1)%prism_thick_flat_sfc_c(:,:,:),&
!         p_ice, 0)

    IF (surface_flux_type .EQ. 2 ) CALL apply_surface_fluxes(p_patch_3D, p_os, p_ice, p_oce_sfc)
    IF (surface_flux_type .EQ. 1 ) CALL apply_surface_fluxes_slo(p_patch_3D, p_os, p_ice, p_oce_sfc)
    
    IF (surface_flux_type .EQ. 3 ) CALL apply_surface_fluxes_slo_3(p_patch_3D, p_os, p_ice, p_oce_sfc)

    IF (surface_flux_type .EQ. 10) CALL apply_surface_fluxes_v10(p_patch_3D, p_os, p_ice, p_oce_sfc)

!   IF (lcheck_salt_content) CALL check_total_salt_content(1080,p_os%p_prog(nold(1))%tracer(:,:,:,2), p_patch, &
!         p_os%p_prog(nold(1))%h(:,:), p_patch_3D%p_patch_1d(1)%prism_thick_flat_sfc_c(:,:,:),&
!         p_ice, 0)

    IF (lfix_salt_content) CALL close_salt_budget(2, p_patch_3D, p_os, p_ice, p_oce_sfc)

    IF (lcheck_salt_content) CALL check_total_salt_content(109,p_os%p_prog(nold(1))%tracer(:,:,:,2), p_patch, &
        p_os%p_prog(nold(1))%h(:,:), p_patch_3D%p_patch_1d(1)%prism_thick_flat_sfc_c(:,:,:),&
         p_ice, 0)

!   apply subsurface heating
    IF ( lswr_jerlov ) THEN

      CALL subsurface_swr_absorption(p_patch_3d, p_os)

    ENDIF


    !---------------------------------------------------------------------
    ! (6) Apply volume flux correction
    !---------------------------------------------------------------------
    !  - sea level is balanced to zero over ocean surface
    !  - correction applied daily
    !  calculate time
    dsec  = REAL(getNoOfSecondsElapsedInDayDateTime(this_datetime), wp)
    ! event at end of first timestep of day - tbd: use mtime
!     IF (limit_elevation .AND. (dsec-dtime)<0.1 ) THEN
!     IF (limit_elevation .AND. dsec < dtime ) THEN
    IF (limit_elevation) THEN

      CALL balance_elevation(p_patch_3D, p_os%p_prog(nold(1))%h,p_oce_sfc,p_ice)
      !---------DEBUG DIAGNOSTICS-------------------------------------------
      CALL dbg_print('UpdSfc: h-old+BalElev',p_os%p_prog(nold(1))%h  ,str_module, 3, in_subset=p_patch%cells%owned)
      !---------------------------------------------------------------------
    END IF

  END SUBROUTINE update_ocean_surface_refactor

  !-------------------------------------------------------------------------
  !>
  !! Apply Thermodynamic Equations for Thermal and Haline Boundary Conditions
  !!
  !! This function changes:
  !! SSH, SST and SSS, zUnderIce (in p_os, p_oce_sfc and p_ice)
  !! HAMMOC tracers by dilution (in p_os)
  !!
  !! @par Revision History
  !! Initial release by Vladimir Lapin, MPI-M (2017-02)
  !
  SUBROUTINE apply_surface_fluxes(p_patch_3D, p_os, p_ice, p_oce_sfc)

    TYPE(t_patch_3D ),TARGET,   INTENT(IN)      :: p_patch_3D
    TYPE(t_hydro_ocean_state),  INTENT(INOUT)   :: p_os
    TYPE(t_sea_ice),            INTENT(INOUT)   :: p_ice
    TYPE(t_ocean_surface),      INTENT(INOUT)   :: p_oce_sfc
    !
    ! local variables
    TYPE(t_patch), POINTER          :: p_patch
    TYPE(t_subset_range), POINTER   :: all_cells
    INTEGER                         :: jc, jb, i_startidx_c, i_endidx_c, i_bgc_tra

    CHARACTER(LEN=max_char_length), PARAMETER :: routine = 'mo_ocean_surface_refactor:apply_surface_fluxes'

    REAL(wp)  :: heatflux_surface_layer ! heatflux into the surface layer
    REAL(wp)  :: zunderice_old

    !-----------------------------------------------------------------------
    p_patch         => p_patch_3D%p_patch_2D(1)
    all_cells       => p_patch%cells%all
    !-----------------------------------------------------------------------

    ! Provide total freshwater volume forcing:
    p_oce_sfc%FrshFlux_VolumeTotal(:,:) = p_oce_sfc%FrshFlux_Runoff    (:,:) &
      &                                 + p_oce_sfc%FrshFlux_VolumeIce (:,:) &
      &                                 + p_oce_sfc%FrshFlux_TotalOcean(:,:)

    ! Note: old freeboard is stored in p_oce_sfc%cellThicknessUnderIce (equiv. to zUnderIceIni in apply_surface_fluxes_slo)

    IF (no_tracer > 0) THEN
!ICON_OMP_PARALLEL_DO PRIVATE(i_startidx_c, i_endidx_c, jc, i_bgc_tra, heatflux_surface_layer) SCHEDULE(dynamic)
      DO jb = all_cells%start_block, all_cells%end_block
        CALL get_index_range(all_cells, jb, i_startidx_c, i_endidx_c)
        DO jc = i_startidx_c, i_endidx_c
          IF (p_patch_3D%lsm_c(jc,1,jb) <= sea_boundary) THEN
            ! (5a) Net heat flux changes sst using old freeboard (Thermodynamic Eq. 1)

            ! substract the fraction of heatflux used for subsurface heating
            heatflux_surface_layer=p_oce_sfc%HeatFlux_Total(jc,jb)-p_os%p_diag%heatabs(jc,jb)
            zunderice_old =  p_patch_3D%p_patch_1D(1)%prism_thick_flat_sfc_c(jc,1,jb) &
              &                    + p_os%p_prog(nold(1))%h(jc,jb) - p_ice%draftave_old(jc,jb)

            p_oce_sfc%sst(jc,jb) = p_oce_sfc%sst(jc,jb) + &
              &                    heatflux_surface_layer*dtime/(clw*rho_ref*zunderice_old)

            ! (5b) Net volume flux (plus snow fall on ice) changes ssh (Thermodynamic Eq. 5)
            p_os%p_prog(nold(1))%h(jc,jb) = p_os%p_prog(nold(1))%h(jc,jb)               &
              &                           + p_oce_sfc%FrshFlux_VolumeTotal(jc,jb)*dtime &
              &                           + p_ice%totalsnowfall(jc,jb)

            ! (5c) New zUnderIce calculated with NEW h and draftave
            p_ice%zUnderIce(jc,jb) = p_patch_3D%p_patch_1D(1)%prism_thick_flat_sfc_c(jc,1,jb) &
              &                    + p_os%p_prog(nold(1))%h(jc,jb) - p_ice%draftave(jc,jb)

            ! (5d) New salinity is calculated from conservation formula:
            !      SSS_new * zUnderIce_new = ( SSS_old * zUnderIceOld + SaltFluxFromIce * dtime )
            p_oce_sfc%sss(jc,jb)   = ( p_oce_sfc%sss(jc,jb) * zunderice_old + &
             &                         p_oce_sfc%FrshFlux_IceSalt(jc,jb) * dtime ) / p_ice%zUnderIce(jc,jb)


            !! update cell thickness under ice in p_oce_sfc
            p_oce_sfc%cellThicknessUnderIce(jc,jb) = p_ice%zUnderIce(jc,jb)

          ENDIF
        ENDDO
      ENDDO
!ICON_OMP_END_PARALLEL_DO
    END IF

    ! provide total salinity forcing flux for diagnostics only
    p_oce_sfc%FrshFlux_TotalSalt(:,:)   = p_oce_sfc%FrshFlux_Runoff    (:,:) &
      &                                 + p_oce_sfc%FrshFlux_TotalIce  (:,:) &
      &                                 + p_oce_sfc%FrshFlux_TotalOcean(:,:)

    !---------DEBUG DIAGNOSTICS-------------------------------------------
    CALL dbg_print('UpdSfc: oce_sfc%VolTot', p_oce_sfc%FrshFlux_VolumeTotal, str_module, 3, in_subset=p_patch%cells%owned)
    CALL dbg_print('UpdSfc: oce_sfc%TotIce', p_oce_sfc%FrshFlux_TotalIce,    str_module, 3, in_subset=p_patch%cells%owned)
    CALL dbg_print('UpdSfc: zUnderIce   ',   p_ice%zUnderIce,                str_module, 2, in_subset=p_patch%cells%owned)
    CALL dbg_print('UpdSfcEND: oce_sfc%SST ',p_oce_sfc%SST,                  str_module, 2, in_subset=p_patch%cells%owned)
    CALL dbg_print('UpdSfcEND: oce_sfc%SSS ',p_oce_sfc%SSS,                  str_module, 2, in_subset=p_patch%cells%owned)
    CALL dbg_print('UpdSfcEnd: h-old+fwfVol',p_os%p_prog(nold(1))%h,         str_module, 2, in_subset=p_patch%cells%owned)
    !---------------------------------------------------------------------

  END SUBROUTINE apply_surface_fluxes


  !-------------------------------------------------------------------------
  !>
  !! Apply Thermodynamic Equations for Thermal and Haline Boundary Conditions
  !!
  !! @par Revision History
  !! Initial release (mo_oce_bulk)          by Stephan Lorenz, MPI-M (2010-07)
  !! Restructuring (mo_ocean_surface)       by Stephan Lorenz, MPI-M (2015-04)
  !
  SUBROUTINE apply_surface_fluxes_slo(p_patch_3D, p_os, p_ice, p_oce_sfc)

    TYPE(t_patch_3D ),TARGET, INTENT(IN)        :: p_patch_3D
    TYPE(t_hydro_ocean_state)                   :: p_os
    TYPE(t_sea_ice)                             :: p_ice
    TYPE(t_ocean_surface)                       :: p_oce_sfc
    !
    ! local variables
    CHARACTER(LEN=max_char_length), PARAMETER :: routine = 'mo_ocean_surface_refactor:apply_surface_fluxes_slo'
    INTEGER               :: jc, jb, trac_no
    INTEGER               :: i_startidx_c, i_endidx_c
    REAL(wp)              :: sss_inter(nproma,p_patch_3D%p_patch_2D(1)%alloc_cell_blocks)
    REAL(wp)              :: zUnderIceOld(nproma,p_patch_3D%p_patch_2D(1)%alloc_cell_blocks)
    REAL(wp)              :: zUnderIceIni(nproma,p_patch_3D%p_patch_2D(1)%alloc_cell_blocks)
    REAL(wp)              :: zUnderIceArt(nproma,p_patch_3D%p_patch_2D(1)%alloc_cell_blocks)

    REAL(wp)  :: heatflux_surface_layer ! heatflux into the surface layer
    REAL(wp)  :: zunderice_ini


    TYPE(t_patch), POINTER:: p_patch
    TYPE(t_subset_range), POINTER :: all_cells

    
    !-----------------------------------------------------------------------
    p_patch         => p_patch_3D%p_patch_2D(1)
    all_cells       => p_patch%cells%all
    !-----------------------------------------------------------------------
    sss_inter(:,:)  = p_oce_sfc%sss(:,:)
    zUnderIceOld(:,:) = 0.0_wp
    zUnderIceArt(:,:) = 0.0_wp
    ! freeboard before sea ice model (used for thermal boundary condition (Eq.1))
    ! by construction, is stored in p_oce_sfc%cellThicknessUnderIce
    zUnderIceIni(:,:) = p_oce_sfc%cellThicknessUnderIce (:,:)


    !!  Provide total ocean forcing:
    !    - total heat fluxes are aggregated for ice/ocean in ice thermodynamics
    !    - total internal salt flux p_oce_sfc%FrshFlux_TotalIce is calculated in sea ice model
    !    - total freshwater volume forcing
    p_oce_sfc%FrshFlux_VolumeTotal(:,:) = p_oce_sfc%FrshFlux_Runoff    (:,:) &
      &                                 + p_oce_sfc%FrshFlux_VolumeIce (:,:) &
      &                                 + p_oce_sfc%FrshFlux_TotalOcean(:,:)
    ! provide total salinity forcing flux for diagnostics only
    p_oce_sfc%FrshFlux_TotalSalt(:,:)   = p_oce_sfc%FrshFlux_Runoff    (:,:) &
      &                                 + p_oce_sfc%FrshFlux_TotalIce  (:,:) &
      &                                 + p_oce_sfc%FrshFlux_TotalOcean(:,:)

    !  ******  (Thermodynamic Eq. 1)  ******
    ! Apply net surface heat flux to ocean surface (new p_oce_flx%SST)
    IF (no_tracer > 0) THEN
      IF (heatflux_forcing_on_sst == .TRUE.) THEN
      ! sst-change in surface module after sea-ice thermodynamics using HeatFlux_Total and old freeboard zUnderIceIni
      DO jb = all_cells%start_block, all_cells%end_block
        CALL get_index_range(all_cells, jb, i_startidx_c, i_endidx_c)
        DO jc = i_startidx_c, i_endidx_c
          IF (p_patch_3D%lsm_c(jc,1,jb) <= sea_boundary) THEN
         
            p_os%p_diag%heatflux_rainevaprunoff(jc,jb) =                                   &
                 ( p_oce_sfc%FrshFlux_TotalOcean(jc,jb)+ p_oce_sfc%FrshFlux_Runoff(jc,jb) )    &
                   * ( p_oce_sfc%sst(jc,jb) - tf ) * clw * rho_ref

            ! fw flux enters with "SST" so the  flux is implicitly added

            ! substract the fraction of heatflux used for subsurface heating
            heatflux_surface_layer=p_oce_sfc%HeatFlux_Total(jc,jb)-p_os%p_diag%heatabs(jc,jb)
            p_oce_sfc%sst(jc,jb) = p_oce_sfc%sst(jc,jb) + &
              &                    heatflux_surface_layer*dtime/(clw*rho_ref*zUnderIceIni(jc,jb))

          ENDIF
        ENDDO
      ENDDO
      ENDIF
    END IF

    CALL dbg_print('UpdSfc: h-old',p_os%p_prog(nold(1))%h,         str_module, 1, in_subset=p_patch%cells%owned)
    ! apply volume flux to surface elevation
    !  - add to h_old before explicit term
    !  - change in salt concentration applied here
    !    i.e. for salinity relaxation only, no volume flux is applied
    DO jb = all_cells%start_block, all_cells%end_block
      CALL get_index_range(all_cells, jb, i_startidx_c, i_endidx_c)

      DO jc = i_startidx_c, i_endidx_c
        IF (p_patch_3D%p_patch_1D(1)%dolic_c(jc,jb) > 0) THEN

          !******  (Thermodynamic Eq. 2)  ******
          !! Calculate the new freeboard caused by changes in ice thermodynamics
          !!  zUnderIce = z_surf + h_old - (z_draft - z_snowfall)
          !  #slo# 2015-01: totalsnowfall is needed for correct salt update (in surface module)
          !                 since draft was increased by snowfall but water below ice is not affected by snowfall
          !                 snow to ice conversion does not effect draft
          p_ice%zUnderIce(jc,jb) = p_patch_3D%p_patch_1D(1)%prism_thick_flat_sfc_c(jc,1,jb) + &
          &                      p_os%p_prog(nold(1))%h(jc,jb) - p_ice%draftave(jc,jb) + p_ice%totalsnowfall(jc,jb)

          !******  (Thermodynamic Eq. 3)  ******
          !! First, calculate internal salinity change caused by melting of snow and melt or growth of ice:
          !!   SSS_new * zUnderIce = SSS_old * zUnderIceArt
          !!   artificial freeboard zUnderIceArt is used for internal Salinity change only:
          !!   - melt/growth of ice and snow to ice conversion imply a reduced water flux compared to saltfree water
          !!   - reduced water flux is calculated in FrshFlux_TotalIce by the term  (1-Sice/SSS)
          !!   - respective zUnderIceArt for calculating salt change is derived from these fluxes
          !!     which are calculated in sea ice thermodynamics (upper_ocean_TS)
          !    - for i_sea_ice=0 it is FrshFlux_TotalIce=0 and no change here
          zUnderIceArt(jc,jb)= p_ice%zUnderIce(jc,jb) - p_oce_sfc%FrshFlux_TotalIce(jc,jb)*dtime
          sss_inter(jc,jb)   = p_oce_sfc%sss(jc,jb) * zUnderIceArt(jc,jb) / p_ice%zUnderIce(jc,jb)

              !******  (Thermodynamic Eq. 4)  ******
          !! Next, calculate salinity change caused by rain and runoff without snowfall by adding their freshwater to zUnderIce
          zUnderIceOld(jc,jb)    = p_ice%zUnderIce(jc,jb)
          p_ice%zUnderIce(jc,jb) = zUnderIceOld(jc,jb) + p_oce_sfc%FrshFlux_VolumeTotal(jc,jb) * dtime
          p_oce_sfc%SSS(jc,jb)   = sss_inter(jc,jb) * zUnderIceOld(jc,jb) / p_ice%zUnderIce(jc,jb)

         zUnderIce_ini=  p_patch_3D%p_patch_1D(1)%prism_thick_flat_sfc_c(jc,1,jb) &
              &                    + p_os%p_prog(nold(1))%h(jc,jb) - p_ice%draftave_old(jc,jb)
          !******  (Thermodynamic Eq. 5)  ******
          !! Finally, let sea-level change from P-E+RO plus snow fall on ice, net total volume forcing to ocean surface
          p_os%p_prog(nold(1))%h(jc,jb) = p_os%p_prog(nold(1))%h(jc,jb)               &
            &                           + p_oce_sfc%FrshFlux_VolumeTotal(jc,jb)*dtime &
            &                           + p_ice%totalsnowfall(jc,jb)

          !! update zunderice
          p_ice%zUnderIce(jc,jb) = p_patch_3D%p_patch_1D(1)%prism_thick_flat_sfc_c(jc,1,jb) + p_os%p_prog(nold(1))%h(jc,jb) &
            &                    - p_ice%draftave(jc,jb)
          
          p_oce_sfc%top_dilution_coeff(jc,jb) = zUnderIce_ini / p_ice%zUnderIce(jc,jb)
        ENDIF  !  dolic>0
      END DO
    END DO

    !! set correct cell thickness under ice
    p_oce_sfc%cellThicknessUnderIce   (:,:) = p_ice%zUnderIce(:,:)

    !---------DEBUG DIAGNOSTICS-------------------------------------------
    CALL dbg_print('UpdSfc: oce_sfc%HFTot ', p_oce_sfc%HeatFlux_Total,       str_module, 2, in_subset=p_patch%cells%owned)
    CALL dbg_print('UpdSfc: oce_sfc%VolTot', p_oce_sfc%FrshFlux_VolumeTotal, str_module, 3, in_subset=p_patch%cells%owned)
    CALL dbg_print('UpdSfc: oce_sfc%TotIce', p_oce_sfc%FrshFlux_TotalIce,    str_module, 3, in_subset=p_patch%cells%owned)
    CALL dbg_print('UpdSfc: ice%totalsnowf', p_ice%totalsnowfall,            str_module, 4, in_subset=p_patch%cells%owned)
    CALL dbg_print('UpdSfc: zUnderIceIni',   zUnderIceIni,                   str_module, 3, in_subset=p_patch%cells%owned)
    CALL dbg_print('UpdSfc: zUnderIceArt',   zUnderIceArt,                   str_module, 3, in_subset=p_patch%cells%owned)
    CALL dbg_print('UpdSfc: zUnderIceOld',   zUnderIceOld,                   str_module, 3, in_subset=p_patch%cells%owned)
    CALL dbg_print('UpdSfc: zUnderIce   ',   p_ice%zUnderIce,                str_module, 2, in_subset=p_patch%cells%owned)
    CALL dbg_print('UpdSfc: sss_inter   ',   sss_inter,                      str_module, 3, in_subset=p_patch%cells%owned)
    CALL dbg_print('UpdSfcEND: oce_sfc%SST ',p_oce_sfc%SST,                  str_module, 2, in_subset=p_patch%cells%owned)
    CALL dbg_print('UpdSfcEND: oce_sfc%SSS ',p_oce_sfc%SSS,                  str_module, 2, in_subset=p_patch%cells%owned)
    CALL dbg_print('UpdSfcEnd: h-old+fwfVol',p_os%p_prog(nold(1))%h,         str_module, 2, in_subset=p_patch%cells%owned)
    !---------------------------------------------------------------------


  END SUBROUTINE apply_surface_fluxes_slo


  !-------------------------------------------------------------------------
  !>
  !! Apply Thermodynamic Equations for Thermal and Haline Boundary Conditions
  !!
  !! @par Revision History
  !! Initial release (mo_oce_bulk)          by Stephan Lorenz, MPI-M (2010-07)
  !! Restructuring (mo_ocean_surface)       by Stephan Lorenz, MPI-M (2015-04)
  !
  SUBROUTINE apply_surface_fluxes_slo_3(p_patch_3D, p_os, p_ice, p_oce_sfc)

    TYPE(t_patch_3D ),TARGET, INTENT(IN)        :: p_patch_3D
    TYPE(t_hydro_ocean_state)                   :: p_os
    TYPE(t_sea_ice)                             :: p_ice
    TYPE(t_ocean_surface)                       :: p_oce_sfc
    !
    ! local variables
    CHARACTER(LEN=max_char_length), PARAMETER :: routine = 'mo_ocean_surface_refactor:apply_surface_fluxes_slo'
    INTEGER               :: jc, jb, trac_no
    INTEGER               :: i_startidx_c, i_endidx_c
    REAL(wp)              :: sss_inter(nproma,p_patch_3D%p_patch_2D(1)%alloc_cell_blocks)
    REAL(wp)              :: zUnderIce_old
    REAL(wp)              :: zUnderIceIni(nproma,p_patch_3D%p_patch_2D(1)%alloc_cell_blocks)
    REAL(wp)              :: zUnderIceArt(nproma,p_patch_3D%p_patch_2D(1)%alloc_cell_blocks)

    REAL(wp)  :: heatflux_surface_layer ! heatflux into the surface layer
    REAL(wp)  :: zunderice_ini


    TYPE(t_patch), POINTER:: p_patch
    TYPE(t_subset_range), POINTER :: all_cells

    !-----------------------------------------------------------------------
    p_patch         => p_patch_3D%p_patch_2D(1)
    all_cells       => p_patch%cells%all
    !-----------------------------------------------------------------------

    ! Provide total freshwater volume forcing:
    p_oce_sfc%FrshFlux_VolumeTotal(:,:) = p_oce_sfc%FrshFlux_Runoff    (:,:) &
      &                                 + p_oce_sfc%FrshFlux_VolumeIce (:,:) &
      &                                 + p_oce_sfc%FrshFlux_TotalOcean(:,:)

    ! Note: old freeboard is stored in p_oce_sfc%cellThicknessUnderIce (equiv. to zUnderIceIni in apply_surface_fluxes_slo)

    IF (no_tracer > 0) THEN
!ICON_OMP_PARALLEL_DO PRIVATE(i_startidx_c, i_endidx_c, jc, i_bgc_tra, heatflux_surface_layer) SCHEDULE(dynamic)
      DO jb = all_cells%start_block, all_cells%end_block
        CALL get_index_range(all_cells, jb, i_startidx_c, i_endidx_c)
        DO jc = i_startidx_c, i_endidx_c
          IF (p_patch_3D%lsm_c(jc,1,jb) <= sea_boundary) THEN
            ! (5a) Net heat flux changes sst using old freeboard (Thermodynamic Eq. 1)

            ! substract the fraction of heatflux used for subsurface heating
            heatflux_surface_layer=p_oce_sfc%HeatFlux_Total(jc,jb)-p_os%p_diag%heatabs(jc,jb)
            zunderice_old =  p_patch_3D%p_patch_1D(1)%prism_thick_flat_sfc_c(jc,1,jb) &
              &                    + p_os%p_prog(nold(1))%h(jc,jb) 

            p_oce_sfc%sst(jc,jb) = p_oce_sfc%sst(jc,jb) + &
              &                    heatflux_surface_layer*dtime/(clw*rho_ref*zunderice_old)

            ! (5b) Net volume flux (plus snow fall on ice) changes ssh (Thermodynamic Eq. 5)
            p_os%p_prog(nold(1))%h(jc,jb) = p_os%p_prog(nold(1))%h(jc,jb)               &
              &                           + p_oce_sfc%FrshFlux_VolumeTotal(jc,jb)*dtime & 
              &                           + p_oce_sfc%FrshFlux_TotalIce(jc, jb)*dtime  

            ! (5c) New zUnderIce calculated with NEW h and draftave
            p_ice%zUnderIce(jc,jb) = p_patch_3D%p_patch_1D(1)%prism_thick_flat_sfc_c(jc,1,jb) &
              &                    + p_os%p_prog(nold(1))%h(jc,jb) 

            ! (5d) New salinity is calculated from conservation formula:
            !      SSS_new * zUnderIce_new = ( SSS_old * zUnderIceOld + SaltFluxFromIce * dtime )
            p_oce_sfc%sss(jc,jb)   = ( p_oce_sfc%sss(jc,jb) * zunderice_old + &
             &                         p_oce_sfc%FrshFlux_IceSalt(jc,jb) * dtime ) / p_ice%zUnderIce(jc,jb)


            !! update cell thickness under ice in p_oce_sfc
            p_oce_sfc%cellThicknessUnderIce(jc,jb) = p_ice%zUnderIce(jc,jb)

          ENDIF
        ENDDO
      ENDDO
!ICON_OMP_END_PARALLEL_DO
    END IF

    ! provide total salinity forcing flux for diagnostics only
    p_oce_sfc%FrshFlux_TotalSalt(:,:)   = p_oce_sfc%FrshFlux_Runoff    (:,:) &
      &                                 + p_oce_sfc%FrshFlux_TotalIce  (:,:) &
      &                                 + p_oce_sfc%FrshFlux_TotalOcean(:,:)
   

    !---------DEBUG DIAGNOSTICS-------------------------------------------
    CALL dbg_print('UpdSfc: oce_sfc%HFTot ', p_oce_sfc%HeatFlux_Total,       str_module, 2, in_subset=p_patch%cells%owned)
    CALL dbg_print('UpdSfc: oce_sfc%VolTot', p_oce_sfc%FrshFlux_VolumeTotal, str_module, 3, in_subset=p_patch%cells%owned)
    CALL dbg_print('UpdSfc: oce_sfc%TotIce', p_oce_sfc%FrshFlux_TotalIce,    str_module, 3, in_subset=p_patch%cells%owned)
    CALL dbg_print('UpdSfc: ice%totalsnowf', p_ice%totalsnowfall,            str_module, 4, in_subset=p_patch%cells%owned)
    CALL dbg_print('UpdSfc: zUnderIce   ',   p_ice%zUnderIce,                str_module, 2, in_subset=p_patch%cells%owned)
    CALL dbg_print('UpdSfc: sss_inter   ',   sss_inter,                      str_module, 2, in_subset=p_patch%cells%owned)
    CALL dbg_print('UpdSfcEND: oce_sfc%SST ',p_oce_sfc%SST,                  str_module, 2, in_subset=p_patch%cells%owned)
    CALL dbg_print('UpdSfcEND: oce_sfc%SSS ',p_oce_sfc%SSS,                  str_module, 2, in_subset=p_patch%cells%owned)
    CALL dbg_print('UpdSfcEnd: h-old+fwfVol',p_os%p_prog(nold(1))%h,         str_module, 2, in_subset=p_patch%cells%owned)
    !---------------------------------------------------------------------


  END SUBROUTINE apply_surface_fluxes_slo_3


  !-------------------------------------------------------------------------
  !>
  !! Apply Thermodynamic Equations for Thermal and Haline Boundary Conditions
  !!
  !
  SUBROUTINE apply_surface_fluxes_v10(p_patch_3D, p_os, p_ice, p_oce_sfc)

    TYPE(t_patch_3D ),TARGET, INTENT(IN)        :: p_patch_3D
    TYPE(t_hydro_ocean_state)                   :: p_os
    TYPE(t_sea_ice)                             :: p_ice
    TYPE(t_ocean_surface)                       :: p_oce_sfc
    !
    ! local variables
    INTEGER               :: jc, jb
    INTEGER               :: i_startidx_c, i_endidx_c
    REAL(wp)              :: sss_inter(nproma,p_patch_3D%p_patch_2D(1)%alloc_cell_blocks)
    REAL(wp)              :: sst_inter(nproma,p_patch_3D%p_patch_2D(1)%alloc_cell_blocks)
    REAL(wp)              :: zunderice_old
    REAL(wp)              :: zUnderIceIni(nproma,p_patch_3D%p_patch_2D(1)%alloc_cell_blocks)

    REAL(wp) :: h_old_test, h_new_test
    
    REAL(wp) :: temp_eta, min_h
    REAL(wp) :: temp_stretch(nproma, p_patch_3d%p_patch_2d(1)%alloc_cell_blocks) 
    
    INTEGER  :: bt_lev, jk, adj_lev
    REAL(wp) :: d_c, dz_old, dz_new, extra_salt_in_col
    REAL(wp) :: dz_ratio, adj_lev_ht
    
    REAL(wp) :: old_sss, new_s1, new_s2
    INTEGER  :: flag 

    REAL(wp)  :: heatflux_surface_layer ! heatflux into the surface layer
    
    TYPE(t_patch), POINTER:: p_patch
    TYPE(t_subset_range), POINTER :: all_cells
    
    CHARACTER(LEN=max_char_length), PARAMETER :: str_module = 'ocean_sfc_refactor_zstar'
    
    !-----------------------------------------------------------------------
    p_patch         => p_patch_3D%p_patch_2D(1)
    all_cells       => p_patch%cells%all
    !-----------------------------------------------------------------------
    sst_inter(:,:)    = p_oce_sfc%sst(:,:)
    sss_inter(:,:)    = p_oce_sfc%sss(:,:)
    zUnderIceIni(:,:) = p_oce_sfc%cellThicknessUnderIce (:,:)

    CALL dbg_print('UpdSfcSTART: oce_sfc%SST ',p_oce_sfc%SST, str_module, 2, in_subset=p_patch%cells%owned)
    CALL dbg_print('UpdSfcSTART: oce_sfc%SSS ',p_oce_sfc%SSS, str_module, 2, in_subset=p_patch%cells%owned)

    !!  Provide total ocean forcing:
    !    - total heat fluxes are aggregated for ice/ocean in ice thermodynamics
    !    - total internal salt flux p_oce_sfc%FrshFlux_TotalIce is calculated in sea ice model
    !    - total freshwater volume forcing
    p_oce_sfc%FrshFlux_VolumeTotal(:,:) = p_oce_sfc%FrshFlux_Runoff    (:,:) &
      &                                 + p_oce_sfc%FrshFlux_VolumeIce (:,:) &
      &                                 + p_oce_sfc%FrshFlux_TotalOcean(:,:) &
      &                                 + p_oce_sfc%FrshFlux_Relax     (:,:)
    ! provide total salinity forcing flux for diagnostics only
    p_oce_sfc%FrshFlux_TotalSalt(:,:)   = p_oce_sfc%FrshFlux_Runoff    (:,:) &
      &                                 + p_oce_sfc%FrshFlux_TotalIce  (:,:) &
      &                                 + p_oce_sfc%FrshFlux_TotalOcean(:,:)

    
    ! Apply net surface heat flux to ocean surface (new p_oce_flx%SST)
    IF (no_tracer > 0) THEN

      ! sst-change in surface module after sea-ice thermodynamics using HeatFlux_Total and old freeboard zUnderIceIni
      DO jb = all_cells%start_block, all_cells%end_block
        CALL get_index_range(all_cells, jb, i_startidx_c, i_endidx_c)
        DO jc = i_startidx_c, i_endidx_c
          IF (p_patch_3D%lsm_c(jc,1,jb) <= sea_boundary) THEN

            ! substract the fraction of heatflux used for subsurface heating
            heatflux_surface_layer=p_oce_sfc%HeatFlux_Total(jc,jb)-p_os%p_diag%heatabs(jc,jb)
            p_oce_sfc%sst(jc,jb) = p_oce_sfc%sst(jc,jb) + &
              &                    heatflux_surface_layer*dtime/(clw*rho_ref*zUnderIceIni(jc,jb))

          ENDIF
        ENDDO
      ENDDO

    END IF

    ! apply volume flux to surface elevation
    DO jb = all_cells%start_block, all_cells%end_block
      CALL get_index_range(all_cells, jb, i_startidx_c, i_endidx_c)

      DO jc = i_startidx_c, i_endidx_c
        IF (p_patch_3D%p_patch_1D(1)%dolic_c(jc,jb) > 0) THEN

          zunderice_old = p_patch_3D%p_patch_1D(1)%prism_thick_flat_sfc_c(jc,1,jb) &
            &                    + p_os%p_prog(nold(1))%h(jc,jb) 

          p_os%p_prog(nold(1))%h(jc,jb) = p_os%p_prog(nold(1))%h(jc,jb)               &
            &                           + p_oce_sfc%FrshFlux_VolumeTotal(jc,jb)*dtime &
            &                           + p_oce_sfc%FrshFlux_TotalIce(jc, jb)*dtime  

          p_ice%zUnderIce(jc,jb) = p_patch_3D%p_patch_1D(1)%prism_thick_flat_sfc_c(jc,1,jb) &
            &                    + p_os%p_prog(nold(1))%h(jc,jb) 

          new_s1   = ( p_oce_sfc%sss(jc,jb) * zunderice_old + &
           &                         p_oce_sfc%FrshFlux_IceSalt(jc,jb) * dtime ) / p_ice%zUnderIce(jc,jb)

          p_oce_sfc%sss(jc,jb) = new_s1

          p_oce_sfc%cellThicknessUnderIce(jc,jb) = p_ice%zUnderIce(jc,jb)

        ENDIF  !  dolic>0
      END DO
    END DO
          
    !! set correct cell thickness under ice
    p_oce_sfc%cellThicknessUnderIce   (:,:) = p_ice%zUnderIce(:,:)

    CALL dbg_print('UpdSfcEND: oce_sfc%SST ',p_oce_sfc%SST, str_module, 2, in_subset=p_patch%cells%owned)
    CALL dbg_print('UpdSfcEND v10: oce_sfc%SSS ',p_oce_sfc%SSS, str_module, 1, in_subset=p_patch%cells%owned)


  END SUBROUTINE apply_surface_fluxes_v10


  SUBROUTINE close_salt_budget(step, p_patch_3D, p_os, p_ice, p_oce_sfc)

    TYPE(t_patch_3D ),TARGET,   INTENT(IN)      :: p_patch_3D
    TYPE(t_hydro_ocean_state),  INTENT(INOUT)   :: p_os
    TYPE(t_sea_ice),            INTENT(IN)   :: p_ice
    TYPE(t_ocean_surface),      INTENT(INOUT)   :: p_oce_sfc

    REAL(wp)     :: zUnderIce_old
    !
    ! local variables
    TYPE(t_patch), POINTER          :: p_patch
    TYPE(t_subset_range), POINTER   :: all_cells
    INTEGER                         :: step, jc, jb, i_startidx_c, i_endidx_c



    !-----------------------------------------------------------------------
    p_patch         => p_patch_3D%p_patch_2D(1)
    all_cells       => p_patch%cells%all
    !-----------------------------------------------------------------------


    IF (no_tracer > 0) THEN
!ICON_OMP_PARALLEL_DO PRIVATE(i_startidx_c, i_endidx_c, jc,zunderice_old) SCHEDULE(dynamic)
      DO jb = all_cells%start_block, all_cells%end_block
        CALL get_index_range(all_cells, jb, i_startidx_c, i_endidx_c)
        DO jc = i_startidx_c, i_endidx_c
          IF (p_patch_3D%lsm_c(jc,1,jb) <= sea_boundary) THEN
            IF (step .EQ. 1 ) THEN

              zUnderIce_old = p_patch_3D%p_patch_1D(1)%prism_thick_flat_sfc_c(jc,1,jb) &
                   + p_os%p_prog(nold(1))%h(jc,jb) - p_ice%draftave_old(jc,jb)

              ! new salt from ice after the ice advection ;  liquid water part  before ice advection
              p_oce_sfc%surface_salt_content(jc,jb) =sice*rhoi/rho_ref*SUM(p_ice%hi(jc,:,jb)*p_ice%conc(jc,:,jb)) &
                   +p_os%p_prog(nold(1))%tracer(jc,1,jb,2)*zUnderIce_old

            ENDIF

            IF (step .EQ. 2 ) THEN

              p_ice%draft(jc,:,jb) = (rhos * p_ice%hs(jc,:,jb) + rhoi * p_ice%hi(jc,:,jb))/rho_ref
              p_ice%draftave(jc,jb) = SUM(p_ice%draft(jc,:,jb) * p_ice%conc(jc,:,jb))
              p_ice%zUnderIce(jc,jb) = p_patch_3D%p_patch_1D(1)%prism_thick_flat_sfc_c(jc,1,jb) &
                   + p_os%p_prog(nold(1))%h(jc,jb) - p_ice%draftave(jc,jb)

              p_oce_sfc%sss(jc,jb)   = ( p_oce_sfc%surface_salt_content(jc,jb) - sice * rhoi/rho_ref * &
                 & SUM(p_ice%hi(jc,:,jb)*p_ice%conc(jc,:,jb))) &
                 &  /p_ice%zUnderIce(jc,jb)
            ENDIF
          ENDIF
        ENDDO
      ENDDO
!ICON_OMP_END_PARALLEL_DO
    END IF


  END SUBROUTINE close_salt_budget

  
  !-------------------------------------------------------------------------
  !>
  !! Update ocean surface by applying flux forcing for hydrostatic ocean
  !!
  !! This function changes:
  !! p_ice      thermodynamical and dynamical fields of sea ice
  !! p_oce_sfc  surface fluxes and stress, passed to the ocean
  !! p_os       SSH, SST, SSS and HAMMOC tracers (dilution)
  !!
  !  Adapted for zstar
  !
  SUBROUTINE update_ocean_surface_refactor_zstar(p_patch_3D, p_os, p_as, p_ice, &
      & atmos_fluxes, p_oce_sfc, this_datetime, p_op_coeff, eta_c, stretch_c)

    TYPE(t_patch_3D ),TARGET, INTENT(IN)        :: p_patch_3D
    TYPE(t_hydro_ocean_state)                   :: p_os
    TYPE(t_atmos_for_ocean)                     :: p_as
    TYPE(t_sea_ice)                             :: p_ice
    TYPE(t_atmos_fluxes)                        :: atmos_fluxes
    TYPE(t_ocean_surface)                       :: p_oce_sfc
    TYPE(datetime), POINTER                     :: this_datetime
    TYPE(t_operator_coeff),   INTENT(IN)        :: p_op_coeff
    REAL(wp), INTENT(INOUT) :: eta_c(nproma, p_patch_3d%p_patch_2d(1)%alloc_cell_blocks) !! sfc ht 
    REAL(wp), INTENT(IN   ) :: stretch_c(nproma, p_patch_3d%p_patch_2d(1)%alloc_cell_blocks) 
    !
    ! local variables
    TYPE(t_patch), POINTER                      :: p_patch
    INTEGER                                     :: trac_no
    REAL(wp)                                    :: dsec

    CHARACTER(LEN=max_char_length), PARAMETER :: routine = 'mo_ocean_surface_refactor:update_ocean_surface'

    !-----------------------------------------------------------------------
    p_patch         => p_patch_3D%p_patch_2D(1)
    !-----------------------------------------------------------------------

    IF (no_tracer>=1) p_oce_sfc%sst => p_os%p_prog(nold(1))%tracer(:,1,:,1)
    IF (no_tracer>=2) p_oce_sfc%sss => p_os%p_prog(nold(1))%tracer(:,1,:,2)

    IF (iforc_oce == No_Forcing) RETURN  !  forcing for ocean not defined

    ! save values of ice, snow and temperature for the tendendy and hfbasin diagnostic
    IF ( isRegistered('delta_ice') .OR. isRegistered('delta_snow') .OR. &
           isRegistered('delta_thetao') .OR. &
           isRegistered('delta_so') .OR. &
           isRegistered('global_sltbasin') .OR. isRegistered('atlant_sltbasin') .OR. &
           isRegistered('pacind_sltbasin') .OR. &
           isRegistered('global_hfbasin') .OR. isRegistered('atlant_hfbasin') .OR. &
           isRegistered('pacind_hfbasin') ) THEN

      CALL diag_heat_salt_tendency(p_patch_3d, 1, p_ice,            &
         p_os%p_prog(nold(1))%tracer(:,:,:,1),               &
         p_os%p_prog(nold(1))%tracer(:,:,:,2),               &
         p_os%p_diag%delta_ice,                              &
         p_os%p_diag%delta_snow, p_os%p_diag%delta_thetao, p_os%p_diag%delta_so)

     END IF

    !---------------------------------------------------------------------
    ! (1) Apply relaxation to surface temperature and salinity
    !---------------------------------------------------------------------
    IF (type_surfRelax_Temp >= 1) THEN
      trac_no = 1   !  tracer no 1: temperature
      CALL update_surface_relaxation_zstar(p_patch_3D, p_os, p_ice, p_oce_sfc, trac_no, stretch_c)

      !  apply restoring to surface temperature directly
      CALL apply_surface_relaxation(p_patch_3D, p_os, p_oce_sfc, trac_no)

    END IF

    IF (type_surfRelax_Salt >= 1 .AND. no_tracer >1) THEN
      trac_no = 2   !  tracer no 2: salinity
      CALL update_surface_relaxation_zstar(p_patch_3D, p_os, p_ice, p_oce_sfc, trac_no, stretch_c)

      !  apply restoring to surface salinity directly
      CALL apply_surface_relaxation(p_patch_3D, p_os, p_oce_sfc, trac_no)

    ENDIF

    !---------------------------------------------------------------------
    ! (2) Receive/calculate surface fluxes and wind stress
    !---------------------------------------------------------------------
    CALL update_atmos_fluxes(p_patch_3D, p_as, atmos_fluxes, p_oce_sfc, p_os, p_ice, this_datetime)

<<<<<<< HEAD
    ! copy atmospheric wind speed from p_as%fu10 into new forcing variable for output purpose - not accumulated yet
    p_oce_sfc%Wind_Speed_10m(:,:) = p_as%fu10(:,:)
=======
    ! copy atmospheric variables into new forcing variables for diagnostics
    p_oce_sfc%Wind_Speed_10m(:,:) = p_as%fu10(:,:)
    p_oce_sfc%FrshFlux_Precipitation(:,:) = p_as%FrshFlux_Precipitation(:,:)
>>>>>>> e66858ad

    !---------------------------------------------------------------------
    ! (3) Sea ice thermodynamics & dynamics (at ocean time-step)
    !---------------------------------------------------------------------
    p_oce_sfc%cellThicknessUnderIce(:,:) = p_ice%zUnderIce(:,:) ! neccessary, because is not yet in restart

    IF ( i_sea_ice > 0 ) THEN ! sea ice is on

        !  (3a) Fast sea ice thermodynamics (Analytical or OMIP cases only. Otherwise, done in the atmosphere)
        IF (iforc_oce == Analytical_Forcing .OR. iforc_oce == OMIP_FluxFromFile)  THEN
            CALL ice_fast_interface(p_patch, p_ice, atmos_fluxes, this_datetime)
        ENDIF

        CALL ice_dynamics(p_patch_3D, p_ice, p_oce_sfc, atmos_fluxes, p_os, p_as, p_op_coeff)

        CALL ice_thermodynamics(p_patch_3D, p_ice, p_oce_sfc, atmos_fluxes, p_os, p_as, p_op_coeff)

    ELSE !  sea ice is off

      ! for the setup without sea ice the SST is set to freezing temperature Tf
      ! should not be done here! Move to apply_surface_fluxes
      WHERE (p_oce_sfc%SST(:,:) .LT. Tf)
        p_oce_sfc%SST(:,:) = Tf
      ENDWHERE

    ENDIF

    !---------------------------------------------------------------------
    ! (4) Ocean surface stress boundary condition (atm-ocean + ice-ocean)
    !---------------------------------------------------------------------
    ! atm-ocean stress is either from file, bulk formula, or coupling
    ! if ice dynamics is off, ocean-ice stress is set to zero (no friction with ice)
    CALL update_ocean_surface_stress(p_patch_3D, p_ice, p_os, atmos_fluxes, p_oce_sfc)

    !---------------------------------------------------------------------
    ! (5) Apply thermal and haline fluxes to the ocean surface layer
    !---------------------------------------------------------------------
!   calculate the sw flux used for subsurface heating
!   include hamoccs chlorophylls effect sw absorption 
!   FIXME zstar: Haven't checked for zstar requirements in hamocc 
    IF ( lhamocc .AND. lfb_bgc_oce ) CALL dynamic_swr_absorption(p_patch_3d, p_os)


    IF ( lswr_jerlov ) THEN
     p_os%p_diag%heatabs(:,:)=(p_os%p_diag%swsum(:,:)  &
             *p_oce_sfc%HeatFlux_ShortWave(:,:)*(1.0_wp-p_ice%concsum(:,:)))

    ELSE
      p_os%p_diag%heatabs(:,:)=0.0_wp
    ENDIF

    IF (surface_flux_type .EQ. 2 ) CALL apply_surface_fluxes_zstar(p_patch_3D, p_os, p_ice, p_oce_sfc, eta_c, stretch_c)

    IF (surface_flux_type .EQ. 1 ) CALL apply_surface_fluxes_slo_zstar(p_patch_3D, p_os, p_ice, p_oce_sfc, eta_c, stretch_c)
    
    IF (surface_flux_type .EQ. 10) CALL apply_surface_fluxes_zstar_v10(p_patch_3D, p_os, p_ice, p_oce_sfc, eta_c, stretch_c)
    IF (surface_flux_type .EQ. 11) CALL apply_surface_fluxes_zstar_v11(p_patch_3D, p_os, p_ice, p_oce_sfc, eta_c, stretch_c)
    IF (surface_flux_type .EQ. 12) CALL apply_surface_fluxes_zstar_v12(p_patch_3D, p_os, p_ice, p_oce_sfc, eta_c, stretch_c)
<<<<<<< HEAD
=======
    IF (surface_flux_type .EQ. 13) CALL apply_surface_fluxes_zstar_v13(p_patch_3D, p_os, p_ice, p_oce_sfc, eta_c, stretch_c)
>>>>>>> e66858ad
    IF (surface_flux_type .EQ. 14) CALL apply_surface_fluxes_zstar_v14(p_patch_3D, p_os, p_ice, p_oce_sfc, eta_c, stretch_c)
    IF (surface_flux_type .EQ. 15) CALL apply_surface_fluxes_zstar_v15(p_patch_3D, p_os, p_ice, p_oce_sfc, eta_c, stretch_c)

!   apply subsurface heating
    IF ( lswr_jerlov ) THEN

      CALL subsurface_swr_absorption_zstar(p_patch_3d, p_os, stretch_c)

    ENDIF


    !---------------------------------------------------------------------
    ! (6) Apply volume flux correction
    !---------------------------------------------------------------------
    !  - sea level is balanced to zero over ocean surface
    !  - correction applied daily
    !  calculate time
    dsec  = REAL(getNoOfSecondsElapsedInDayDateTime(this_datetime), wp)
    ! event at end of first timestep of day - tbd: use mtime
    IF (limit_elevation .AND. (dsec-dtime)<0.1 ) THEN
      CALL balance_elevation_zstar(p_patch_3D, eta_c)
      !---------DEBUG DIAGNOSTICS-------------------------------------------
      CALL dbg_print('UpdSfc: h-old+BalElev', eta_c, routine, 2, in_subset=p_patch%cells%owned)
      !---------------------------------------------------------------------
    END IF

  END SUBROUTINE update_ocean_surface_refactor_zstar



  !-------------------------------------------------------------------------
  !>
  !! Apply Thermodynamic Equations for Thermal and Haline Boundary Conditions
  !!
  !! Adapted for zstar
  !
  SUBROUTINE apply_surface_fluxes_slo_zstar(p_patch_3D, p_os, p_ice, p_oce_sfc, eta_c, stretch_c)

    TYPE(t_patch_3D ),TARGET, INTENT(IN)        :: p_patch_3D
    TYPE(t_hydro_ocean_state)                   :: p_os
    TYPE(t_sea_ice)                             :: p_ice
    TYPE(t_ocean_surface)                       :: p_oce_sfc
    !
    REAL(wp), INTENT(INOUT) :: eta_c(nproma, p_patch_3d%p_patch_2d(1)%alloc_cell_blocks) !! sfc ht 
    REAL(wp), INTENT(IN   ) :: stretch_c(nproma, p_patch_3d%p_patch_2d(1)%alloc_cell_blocks) 
 
    ! local variables
    INTEGER               :: jc, jb
    INTEGER               :: i_startidx_c, i_endidx_c
    REAL(wp)              :: sss_inter(nproma,p_patch_3D%p_patch_2D(1)%alloc_cell_blocks)
    REAL(wp)              :: zUnderIceOld(nproma,p_patch_3D%p_patch_2D(1)%alloc_cell_blocks)
    REAL(wp)              :: zUnderIceIni(nproma,p_patch_3D%p_patch_2D(1)%alloc_cell_blocks)
    REAL(wp)              :: zUnderIceArt(nproma,p_patch_3D%p_patch_2D(1)%alloc_cell_blocks)

    REAL(wp) :: h_old_test, h_new_test
    
    REAL(wp) :: temp_eta, min_h
    REAL(wp) :: temp_stretch(nproma, p_patch_3d%p_patch_2d(1)%alloc_cell_blocks) 
    
    INTEGER  :: bt_lev
    REAL(wp) :: d_c 

    REAL(wp)  :: heatflux_surface_layer ! heatflux into the surface layer
    
    TYPE(t_patch), POINTER:: p_patch
    TYPE(t_subset_range), POINTER :: all_cells
    
    CHARACTER(LEN=max_char_length), PARAMETER :: str_module = 'ocean_sfc_refactor_zstar'
    
    !-----------------------------------------------------------------------
    p_patch         => p_patch_3D%p_patch_2D(1)
    all_cells       => p_patch%cells%all
    !-----------------------------------------------------------------------
    sss_inter(:,:)  = p_oce_sfc%sss(:,:)
    zUnderIceOld(:,:) = 0.0_wp
    zUnderIceArt(:,:) = 0.0_wp
    ! freeboard before sea ice model (used for thermal boundary condition (Eq.1))
    ! by construction, is stored in p_oce_sfc%cellThicknessUnderIce
    zUnderIceIni(:,:) = p_oce_sfc%cellThicknessUnderIce (:,:)


    !!  Provide total ocean forcing:
    !    - total heat fluxes are aggregated for ice/ocean in ice thermodynamics
    !    - total internal salt flux p_oce_sfc%FrshFlux_TotalIce is calculated in sea ice model
    !    - total freshwater volume forcing
    p_oce_sfc%FrshFlux_VolumeTotal(:,:) = p_oce_sfc%FrshFlux_Runoff    (:,:) &
      &                                 + p_oce_sfc%FrshFlux_VolumeIce (:,:) &
      &                                 + p_oce_sfc%FrshFlux_TotalOcean(:,:) &
      &                                 + p_oce_sfc%FrshFlux_Relax     (:,:)
    ! provide total salinity forcing flux for diagnostics only
    p_oce_sfc%FrshFlux_TotalSalt(:,:)   = p_oce_sfc%FrshFlux_Runoff    (:,:) &
      &                                 + p_oce_sfc%FrshFlux_TotalIce  (:,:) &
      &                                 + p_oce_sfc%FrshFlux_TotalOcean(:,:)

    !  ******  (Thermodynamic Eq. 1)  ******
    ! Apply net surface heat flux to ocean surface (new p_oce_flx%SST)
    IF (no_tracer > 0) THEN

      ! sst-change in surface module after sea-ice thermodynamics using HeatFlux_Total and old freeboard zUnderIceIni
      DO jb = all_cells%start_block, all_cells%end_block
        CALL get_index_range(all_cells, jb, i_startidx_c, i_endidx_c)
        DO jc = i_startidx_c, i_endidx_c
          IF (p_patch_3D%lsm_c(jc,1,jb) <= sea_boundary) THEN

            ! substract the fraction of heatflux used for subsurface heating
            heatflux_surface_layer=p_oce_sfc%HeatFlux_Total(jc,jb)-p_os%p_diag%heatabs(jc,jb)
            p_oce_sfc%sst(jc,jb) = p_oce_sfc%sst(jc,jb) + &
              &                    heatflux_surface_layer*dtime/(clw*rho_ref*zUnderIceIni(jc,jb))

          ENDIF
        ENDDO
      ENDDO

    END IF

    CALL dbg_print('UpdSfc: eta-old', eta_c,    str_module, 1, in_subset=p_patch%cells%owned)
    ! apply volume flux to surface elevation
    !  - add to h_old before explicit term
    !  - change in salt concentration applied here
    !    i.e. for salinity relaxation only, no volume flux is applied
    DO jb = all_cells%start_block, all_cells%end_block
      CALL get_index_range(all_cells, jb, i_startidx_c, i_endidx_c)

      DO jc = i_startidx_c, i_endidx_c
        IF (p_patch_3D%p_patch_1D(1)%dolic_c(jc,jb) > 0) THEN

          bt_lev = p_patch_3d%p_patch_1d(1)%dolic_c(jc, jb)      
          d_c    = p_patch_3d%p_patch_1d(1)%depth_CellInterface(jc, bt_lev + 1, jb)


          !******  (Thermodynamic Eq. 2)  ******
          !! Calculate the new freeboard caused by changes in ice thermodynamics
          !!  zUnderIce = z_surf + h_old - (z_draft - z_snowfall)
          !  #slo# 2015-01: totalsnowfall is needed for correct salt update (in surface module)
          !                 since draft was increased by snowfall but water below ice is not affected by snowfall
          !                 snow to ice conversion does not effect draft
          p_ice%zUnderIce(jc,jb) = p_patch_3D%p_patch_1D(1)%prism_thick_flat_sfc_c(jc,1,jb) * &
          &                      stretch_c(jc,jb) - p_ice%draftave(jc,jb) + p_ice%totalsnowfall(jc,jb)


          !******  (Thermodynamic Eq. 3)  ******
          !! First, calculate internal salinity change caused by melting of snow and melt or growth of ice:
          !!   SSS_new * zUnderIce = SSS_old * zUnderIceArt
          !!   artificial freeboard zUnderIceArt is used for internal Salinity change only:
          !!   - melt/growth of ice and snow to ice conversion imply a reduced water flux compared to saltfree water
          !!   - reduced water flux is calculated in FrshFlux_TotalIce by the term  (1-Sice/SSS)
          !!   - respective zUnderIceArt for calculating salt change is derived from these fluxes
          !!     which are calculated in sea ice thermodynamics (upper_ocean_TS)
          !    - for i_sea_ice=0 it is FrshFlux_TotalIce=0 and no change here
          zUnderIceArt(jc,jb)= p_ice%zUnderIce(jc,jb) - p_oce_sfc%FrshFlux_TotalIce(jc,jb)*dtime
          sss_inter(jc,jb)   = p_oce_sfc%sss(jc,jb) * zUnderIceArt(jc,jb) / p_ice%zUnderIce(jc,jb)

              !******  (Thermodynamic Eq. 4)  ******
          !! Next, calculate salinity change caused by rain and runoff without snowfall by adding their freshwater to zUnderIce
          zUnderIceOld(jc,jb)    = p_ice%zUnderIce(jc,jb)
          p_ice%zUnderIce(jc,jb) = zUnderIceOld(jc,jb) + p_oce_sfc%FrshFlux_VolumeTotal(jc,jb) * dtime
          p_oce_sfc%SSS(jc,jb)   = sss_inter(jc,jb) * zUnderIceOld(jc,jb) / p_ice%zUnderIce(jc,jb)

          h_old_test =  p_patch_3D%p_patch_1D(1)%prism_thick_flat_sfc_c(jc,1,jb) * stretch_c(jc,jb)

          !******  (Thermodynamic Eq. 5)  ******
          !! Finally, let sea-level change from P-E+RO plus snow fall on ice, net total volume forcing to ocean surface
          temp_eta     = eta_c(jc,jb)              

          eta_c(jc,jb) = eta_c(jc,jb)               &
            &           + p_oce_sfc%FrshFlux_VolumeTotal(jc,jb)*dtime &
            &           + p_ice%totalsnowfall(jc,jb)

          !! Only change the stretching parameter if it is above a certain threshold
          !! This avoids divide by 0 
          temp_stretch(jc, jb) = stretch_c(jc, jb)
          min_h                = p_patch_3D%p_patch_1D(1)%prism_thick_flat_sfc_c(jc,1,jb)
          
          !! Update only if height is atleast dz
          if ( d_c  .GT.  min_h ) &
            & temp_stretch(jc, jb) = ( eta_c(jc, jb) + d_c)/( d_c )
 
          !! update zunderice
          p_ice%zUnderIce(jc,jb) = p_patch_3D%p_patch_1D(1)%prism_thick_flat_sfc_c(jc,1,jb) * temp_stretch(jc, jb) &
            &                    - p_ice%draftave(jc,jb)
    
          h_new_test =  p_patch_3D%p_patch_1D(1)%prism_thick_flat_sfc_c(jc,1,jb)*temp_stretch(jc, jb)
          p_oce_sfc%top_dilution_coeff(jc,jb) = h_old_test/h_new_test
          
        ENDIF  !  dolic>0
      END DO
    END DO
          
    !! set correct cell thickness under ice
    p_oce_sfc%cellThicknessUnderIce   (:,:) = p_ice%zUnderIce(:,:)

    !---------DEBUG DIAGNOSTICS-------------------------------------------
    CALL dbg_print('UpdSfc: oce_sfc%HFTot ', p_oce_sfc%HeatFlux_Total,       str_module, 2, in_subset=p_patch%cells%owned)
    CALL dbg_print('UpdSfc: oce_sfc%VolTot', p_oce_sfc%FrshFlux_VolumeTotal, str_module, 3, in_subset=p_patch%cells%owned)
    CALL dbg_print('UpdSfc: oce_sfc%TotIce', p_oce_sfc%FrshFlux_TotalIce,    str_module, 3, in_subset=p_patch%cells%owned)
    CALL dbg_print('UpdSfc: ice%totalsnowf', p_ice%totalsnowfall,            str_module, 4, in_subset=p_patch%cells%owned)
    CALL dbg_print('UpdSfc: zUnderIceIni',   zUnderIceIni,                   str_module, 3, in_subset=p_patch%cells%owned)
    CALL dbg_print('UpdSfc: zUnderIceArt',   zUnderIceArt,                   str_module, 3, in_subset=p_patch%cells%owned)
    CALL dbg_print('UpdSfc: zUnderIceOld',   zUnderIceOld,                   str_module, 3, in_subset=p_patch%cells%owned)
    CALL dbg_print('UpdSfc: zUnderIce   ',   p_ice%zUnderIce,                str_module, 2, in_subset=p_patch%cells%owned)
    CALL dbg_print('UpdSfc: sss_inter   ',   sss_inter,                      str_module, 3, in_subset=p_patch%cells%owned)
    CALL dbg_print('UpdSfcEND: oce_sfc%SST ',p_oce_sfc%SST,                  str_module, 2, in_subset=p_patch%cells%owned)
    CALL dbg_print('UpdSfcEND: oce_sfc%SSS ',p_oce_sfc%SSS,                  str_module, 2, in_subset=p_patch%cells%owned)
    CALL dbg_print('UpdSfcEnd: h-old+fwfVol',p_os%p_prog(nold(1))%h,         str_module, 2, in_subset=p_patch%cells%owned)
    !---------------------------------------------------------------------


  END SUBROUTINE apply_surface_fluxes_slo_zstar

 
  !-------------------------------------------------------------------------
  !>
  !! Apply Thermodynamic Equations for Thermal and Haline Boundary Conditions
  !!
  !! Adapted for zstar
  !
  SUBROUTINE apply_surface_fluxes_zstar(p_patch_3D, p_os, p_ice, p_oce_sfc, eta_c, stretch_c)

    TYPE(t_patch_3D ),TARGET, INTENT(IN)        :: p_patch_3D
    TYPE(t_hydro_ocean_state)                   :: p_os
    TYPE(t_sea_ice)                             :: p_ice
    TYPE(t_ocean_surface)                       :: p_oce_sfc
    !
    REAL(wp), INTENT(INOUT) :: eta_c(nproma, p_patch_3d%p_patch_2d(1)%alloc_cell_blocks) !! sfc ht 
    REAL(wp), INTENT(IN   ) :: stretch_c(nproma, p_patch_3d%p_patch_2d(1)%alloc_cell_blocks) 
 
    ! local variables
    INTEGER               :: jc, jb
    INTEGER               :: i_startidx_c, i_endidx_c
    REAL(wp)              :: sss_inter(nproma,p_patch_3D%p_patch_2D(1)%alloc_cell_blocks)
    REAL(wp)              :: sst_inter(nproma,p_patch_3D%p_patch_2D(1)%alloc_cell_blocks)
    REAL(wp)              :: zunderice_old
    REAL(wp)              :: zUnderIceIni(nproma,p_patch_3D%p_patch_2D(1)%alloc_cell_blocks)

    REAL(wp) :: h_old_test, h_new_test
    
    REAL(wp) :: temp_eta, min_h
    REAL(wp) :: temp_stretch(nproma, p_patch_3d%p_patch_2d(1)%alloc_cell_blocks) 
    
    INTEGER  :: bt_lev, jk, adj_lev
    REAL(wp) :: d_c, dz_old, dz_new, extra_salt_in_col
    REAL(wp) :: dz_ratio, adj_lev_ht
    
    REAL(wp) :: old_sss, new_s1, new_s2
    INTEGER  :: flag 

    REAL(wp)  :: heatflux_surface_layer ! heatflux into the surface layer
    
    TYPE(t_patch), POINTER:: p_patch
    TYPE(t_subset_range), POINTER :: all_cells
    
    CHARACTER(LEN=max_char_length), PARAMETER :: str_module = 'ocean_sfc_refactor_zstar'
    
    !-----------------------------------------------------------------------
    p_patch         => p_patch_3D%p_patch_2D(1)
    all_cells       => p_patch%cells%all
    !-----------------------------------------------------------------------
    sst_inter(:,:)    = p_oce_sfc%sst(:,:)
    sss_inter(:,:)    = p_oce_sfc%sss(:,:)
    zUnderIceIni(:,:) = p_oce_sfc%cellThicknessUnderIce (:,:)

    CALL dbg_print('UpdSfcSTART: oce_sfc%SST ',p_oce_sfc%SST, str_module, 2, in_subset=p_patch%cells%owned)
    CALL dbg_print('UpdSfcSTART: oce_sfc%SSS ',p_oce_sfc%SSS, str_module, 2, in_subset=p_patch%cells%owned)

    !! For thin levels we need to adjust surface flux over multiple levels
    !! below we compute number of levels based on arbitrary requirement
    !! of the level that includes 11m depth
    adj_lev    = 1
    adj_lev_ht = p_patch_3d%p_patch_1d(1)%zlev_i(2)
    DO jk = 1, n_zlev 
      IF ( ( p_patch_3d%p_patch_1d(1)%zlev_i(jk) .LE. 11) .AND. &
        & ( p_patch_3d%p_patch_1d(1)%zlev_i(jk + 1) .GT. 11) ) THEN 
        
         adj_lev    = jk
         adj_lev_ht = p_patch_3d%p_patch_1d(1)%zlev_i(jk + 1)

      END IF
    END DO

    !!  Provide total ocean forcing:
    !    - total heat fluxes are aggregated for ice/ocean in ice thermodynamics
    !    - total internal salt flux p_oce_sfc%FrshFlux_TotalIce is calculated in sea ice model
    !    - total freshwater volume forcing
    p_oce_sfc%FrshFlux_VolumeTotal(:,:) = p_oce_sfc%FrshFlux_Runoff    (:,:) &
      &                                 + p_oce_sfc%FrshFlux_VolumeIce (:,:) &
      &                                 + p_oce_sfc%FrshFlux_TotalOcean(:,:) &
      &                                 + p_oce_sfc%FrshFlux_Relax     (:,:)
    ! provide total salinity forcing flux for diagnostics only
    p_oce_sfc%FrshFlux_TotalSalt(:,:)   = p_oce_sfc%FrshFlux_Runoff    (:,:) &
      &                                 + p_oce_sfc%FrshFlux_TotalIce  (:,:) &
      &                                 + p_oce_sfc%FrshFlux_TotalOcean(:,:)

    
!    IF (get_my_mpi_work_id() .EQ. 359 ) THEN
!      write(0, *) "====================================================" 
!      write(0, *) "THIN LEVEL ALERT" 
!      write(0, *) p_ice%draftave(4, 1), p_oce_sfc%FrshFlux_VolumeTotal(4,1)*dtime
!      write(0, *) sst_inter(4, 1), p_oce_sfc%sst(4, 1)
!      write(0, *) stretch_c(4, 1) 
!      write(0, *) eta_c(4, 1), p_oce_sfc%FrshFlux_TotalIce(4, 1)*dtime  
!      write(0, *) p_os%p_diag%kin(4, 1, 1), p_os%p_diag%kin(4, 2, 1), p_os%p_diag%kin(4, 4, 1)
!      write(0, *) "====================================================" 
!    END IF


    !  ******  (Thermodynamic Eq. 1)  ******
    ! Apply net surface heat flux to ocean surface (new p_oce_flx%SST)
    IF (no_tracer > 0) THEN

      ! sst-change in surface module after sea-ice thermodynamics using HeatFlux_Total and old freeboard zUnderIceIni
      DO jb = all_cells%start_block, all_cells%end_block
        CALL get_index_range(all_cells, jb, i_startidx_c, i_endidx_c)
        DO jc = i_startidx_c, i_endidx_c
          IF (p_patch_3D%lsm_c(jc,1,jb) <= sea_boundary) THEN

            ! substract the fraction of heatflux used for subsurface heating
            heatflux_surface_layer=p_oce_sfc%HeatFlux_Total(jc,jb)-p_os%p_diag%heatabs(jc,jb)
            p_oce_sfc%sst(jc,jb) = p_oce_sfc%sst(jc,jb) + &
              &                    heatflux_surface_layer*dtime/(clw*rho_ref*zUnderIceIni(jc,jb))

!            IF (p_oce_sfc%sst(jc,jb) > 40 ) THEN
!              write(0, *) "====================================================" 
!              write(0, *) "Hoch temperature" 
!              write(0, *) jc, jb,  p_patch_3d%p_patch_1d(1)%dolic_c(jc, jb), get_my_mpi_work_id()
!              write(0, *) sst_inter(jc,jb), p_oce_sfc%sst(jc,jb)
!              write(0, *) p_oce_sfc%HeatFlux_Total(jc,jb), p_os%p_diag%heatabs(jc,jb)
!              write(0, *) heatflux_surface_layer, clw, rho_ref, zUnderIceIni(jc,jb)
!              write(0, *) p_patch_3D%p_patch_1D(1)%prism_thick_flat_sfc_c(jc,1,jb), stretch_c(jc,jb) 
!            END IF

          ENDIF
        ENDDO
      ENDDO

    END IF

    CALL dbg_print('UpdSfc: eta-old', eta_c,    str_module, 1, in_subset=p_patch%cells%owned)
    ! apply volume flux to surface elevation
    DO jb = all_cells%start_block, all_cells%end_block
      CALL get_index_range(all_cells, jb, i_startidx_c, i_endidx_c)

      DO jc = i_startidx_c, i_endidx_c
        IF (p_patch_3D%p_patch_1D(1)%dolic_c(jc,jb) > 0) THEN

          bt_lev = p_patch_3d%p_patch_1d(1)%dolic_c(jc, jb)      
          d_c    = p_patch_3d%p_patch_1d(1)%depth_CellInterface(jc, bt_lev + 1, jb)

          !! We are using variable name zUnderIce but here it only refers
          !! to top level thickness
          zunderice_old = p_patch_3D%p_patch_1D(1)%prism_thick_flat_sfc_c(jc,1,jb) * &
            &                      stretch_c(jc,jb) 


          h_old_test =  p_patch_3D%p_patch_1D(1)%prism_thick_flat_sfc_c(jc,1,jb) * stretch_c(jc,jb)

          temp_eta     = eta_c(jc,jb)              

          eta_c(jc,jb) = eta_c(jc,jb)               &
            &           + p_oce_sfc%FrshFlux_VolumeTotal(jc,jb)*dtime &
            &           + p_oce_sfc%FrshFlux_TotalIce(jc, jb)*dtime  

          !! Only change the stretching parameter if it is above a certain threshold
          !! This avoids divide by 0 
          temp_stretch(jc, jb) = stretch_c(jc, jb)
          min_h                = p_patch_3D%p_patch_1D(1)%prism_thick_flat_sfc_c(jc,1,jb)
          
          !! Update only if height is atleast dz
          if ( d_c  .GT.  min_h ) &
            & temp_stretch(jc, jb) = ( eta_c(jc, jb) + d_c)/( d_c )
 
          !! update zunderice
          p_ice%zUnderIce(jc,jb) = p_patch_3D%p_patch_1D(1)%prism_thick_flat_sfc_c(jc,1,jb) * temp_stretch(jc, jb) 
    
!          p_oce_sfc%sss(jc,jb)   = ( sss_inter(jc,jb) * zunderice_old + &
!             &          p_oce_sfc%FrshFlux_IceSalt(jc,jb) * dtime ) / p_ice%zUnderIce(jc,jb)

          !! Calculate extra salt due to changed layers 
          extra_salt_in_col = 0.0
          DO jk = adj_lev + 1, bt_lev 
            dz_old = p_patch_3D%p_patch_1D(1)%prism_thick_flat_sfc_c(jc, jk, jb)&
              & * stretch_c(jc, jb) 
            dz_new = p_patch_3D%p_patch_1D(1)%prism_thick_flat_sfc_c(jc, jk, jb)&
              & * temp_stretch(jc, jb) 
            
            extra_salt_in_col = extra_salt_in_col + &
              & p_os%p_prog(nold(1))%tracer(jc, jk, jb, 2) * (dz_old - dz_new)

          END DO
          
          flag = 0
          !! FIXME Test this for salt conservation
          !! Distribute surface fluxes over multiple levels depending on
          !! thickness ratio 
          DO jk = 1, adj_lev
            dz_old = p_patch_3D%p_patch_1D(1)%prism_thick_flat_sfc_c(jc, jk, jb)&
              & * stretch_c(jc, jb) 
            dz_new = p_patch_3D%p_patch_1D(1)%prism_thick_flat_sfc_c(jc, jk, jb)&
              & * temp_stretch(jc, jb) 

            dz_ratio = p_patch_3D%p_patch_1D(1)%prism_thick_flat_sfc_c(jc, jk, jb)/adj_lev_ht

            ! Distribute over 4 levels
!            p_os%p_prog(nold(1))%tracer(jc, jk, jb, 2) = p_os%p_prog(nold(1))%tracer(jc, jk, jb, 2) &
!              &  + ( p_oce_sfc%FrshFlux_IceSalt(jc,jb) * dtime ) /dz_new
            !! 
            new_s1  = p_os%p_prog(nold(1))%tracer(jc, jk, jb, 2)*dz_old/dz_new &
              &  +  dz_ratio*p_oce_sfc%FrshFlux_IceSalt(jc,jb) * dtime/dz_new &
              &  +  dz_ratio*extra_salt_in_col/dz_new
 
            new_s2  = p_os%p_prog(nold(1))%tracer(jc, jk, jb, 2)*dz_old/dz_new &
              &  +  dz_ratio*p_oce_sfc%FrshFlux_IceSalt(jc,jb) * dtime/dz_new  

            IF (new_s1 .LT. 0) flag = 1 
            IF (new_s2 .LT. 0) flag = 1 

          END DO  

          IF (FLAG .EQ. 0) THEN
          
            DO jk = 1, adj_lev
              dz_old = p_patch_3D%p_patch_1D(1)%prism_thick_flat_sfc_c(jc, jk, jb)&
                & * stretch_c(jc, jb) 
              dz_new = p_patch_3D%p_patch_1D(1)%prism_thick_flat_sfc_c(jc, jk, jb)&
                & * temp_stretch(jc, jb) 
  
              dz_ratio = p_patch_3D%p_patch_1D(1)%prism_thick_flat_sfc_c(jc, jk, jb)/adj_lev_ht
  
              new_s1  = p_os%p_prog(nold(1))%tracer(jc, jk, jb, 2)*dz_old/dz_new &
                &  +  dz_ratio*p_oce_sfc%FrshFlux_IceSalt(jc,jb) * dtime/dz_new &
                &  +  dz_ratio*extra_salt_in_col/dz_new
   
              p_os%p_prog(nold(1))%tracer(jc, jk, jb, 2) = new_s1
              
            END DO  
          ELSE

            DO jk = 1, bt_lev
              dz_old = p_patch_3D%p_patch_1D(1)%prism_thick_flat_sfc_c(jc, jk, jb)&
                & * stretch_c(jc, jb) 
              dz_new = p_patch_3D%p_patch_1D(1)%prism_thick_flat_sfc_c(jc, jk, jb)&
                & * temp_stretch(jc, jb) 
  
              new_s1  = p_os%p_prog(nold(1))%tracer(jc, jk, jb, 2)*dz_old/dz_new  
  
              IF (jk .EQ. 1) THEN
                new_s1 = new_s1  +  p_oce_sfc%FrshFlux_IceSalt(jc,jb) * dtime/dz_new  
              END IF
   
              p_os%p_prog(nold(1))%tracer(jc, jk, jb, 2) = new_s1
              
            END DO  

          END IF


          h_new_test =  p_patch_3D%p_patch_1D(1)%prism_thick_flat_sfc_c(jc,1,jb)*temp_stretch(jc, jb)
          p_oce_sfc%top_dilution_coeff(jc,jb) = h_old_test/h_new_test
          
        ENDIF  !  dolic>0
      END DO
    END DO
          
    !! set correct cell thickness under ice
    p_oce_sfc%cellThicknessUnderIce   (:,:) = p_ice%zUnderIce(:,:)

    CALL dbg_print('UpdSfcEND: oce_sfc%SST ',p_oce_sfc%SST, str_module, 2, in_subset=p_patch%cells%owned)
    CALL dbg_print('UpdSfcEND: oce_sfc%SSS ',p_oce_sfc%SSS, str_module, 2, in_subset=p_patch%cells%owned)


  END SUBROUTINE apply_surface_fluxes_zstar


  !-------------------------------------------------------------------------
  !>
  !! Apply Thermodynamic Equations for Thermal and Haline Boundary Conditions
  !!
  !! Adapted for zstar
  !
  SUBROUTINE apply_surface_fluxes_zstar_v10(p_patch_3D, p_os, p_ice, p_oce_sfc, eta_c, stretch_c)

    TYPE(t_patch_3D ),TARGET, INTENT(IN)        :: p_patch_3D
    TYPE(t_hydro_ocean_state)                   :: p_os
    TYPE(t_sea_ice)                             :: p_ice
    TYPE(t_ocean_surface)                       :: p_oce_sfc
    !
    REAL(wp), INTENT(INOUT) :: eta_c(nproma, p_patch_3d%p_patch_2d(1)%alloc_cell_blocks) !! sfc ht 
    REAL(wp), INTENT(IN   ) :: stretch_c(nproma, p_patch_3d%p_patch_2d(1)%alloc_cell_blocks) 
 
    ! local variables
    INTEGER               :: jc, jb
    INTEGER               :: i_startidx_c, i_endidx_c
    REAL(wp)              :: sss_inter(nproma,p_patch_3D%p_patch_2D(1)%alloc_cell_blocks)
    REAL(wp)              :: sst_inter(nproma,p_patch_3D%p_patch_2D(1)%alloc_cell_blocks)
    REAL(wp)              :: zunderice_old
    REAL(wp)              :: zUnderIceIni(nproma,p_patch_3D%p_patch_2D(1)%alloc_cell_blocks)

    REAL(wp) :: h_old_test, h_new_test
    
    REAL(wp) :: temp_eta, min_h
    REAL(wp) :: temp_stretch(nproma, p_patch_3d%p_patch_2d(1)%alloc_cell_blocks) 
    
    INTEGER  :: bt_lev, jk, adj_lev
    REAL(wp) :: d_c, dz_old, dz_new, extra_salt_in_col
    REAL(wp) :: dz_ratio, adj_lev_ht
    
    REAL(wp) :: old_sss, new_s1, new_s2
    INTEGER  :: flag 

    REAL(wp)  :: heatflux_surface_layer ! heatflux into the surface layer
    
    TYPE(t_patch), POINTER:: p_patch
    TYPE(t_subset_range), POINTER :: all_cells
    
    CHARACTER(LEN=max_char_length), PARAMETER :: str_module = 'ocean_sfc_refactor_zstar'
    
    !-----------------------------------------------------------------------
    p_patch         => p_patch_3D%p_patch_2D(1)
    all_cells       => p_patch%cells%all
    !-----------------------------------------------------------------------
    sst_inter(:,:)    = p_oce_sfc%sst(:,:)
    sss_inter(:,:)    = p_oce_sfc%sss(:,:)
    zUnderIceIni(:,:) = p_oce_sfc%cellThicknessUnderIce (:,:)

    CALL dbg_print('UpdSfcSTART: oce_sfc%SST ',p_oce_sfc%SST, str_module, 2, in_subset=p_patch%cells%owned)
    CALL dbg_print('UpdSfcSTART: oce_sfc%SSS ',p_oce_sfc%SSS, str_module, 2, in_subset=p_patch%cells%owned)

    !!  Provide total ocean forcing:
    !    - total heat fluxes are aggregated for ice/ocean in ice thermodynamics
    !    - total internal salt flux p_oce_sfc%FrshFlux_TotalIce is calculated in sea ice model
    !    - total freshwater volume forcing
    p_oce_sfc%FrshFlux_VolumeTotal(:,:) = p_oce_sfc%FrshFlux_Runoff    (:,:) &
      &                                 + p_oce_sfc%FrshFlux_VolumeIce (:,:) &
      &                                 + p_oce_sfc%FrshFlux_TotalOcean(:,:) &
      &                                 + p_oce_sfc%FrshFlux_Relax     (:,:)
    ! provide total salinity forcing flux for diagnostics only
    p_oce_sfc%FrshFlux_TotalSalt(:,:)   = p_oce_sfc%FrshFlux_Runoff    (:,:) &
      &                                 + p_oce_sfc%FrshFlux_TotalIce  (:,:) &
      &                                 + p_oce_sfc%FrshFlux_TotalOcean(:,:)

    
    ! Apply net surface heat flux to ocean surface (new p_oce_flx%SST)
    IF (no_tracer > 0) THEN

      ! sst-change in surface module after sea-ice thermodynamics using HeatFlux_Total and old freeboard zUnderIceIni
      DO jb = all_cells%start_block, all_cells%end_block
        CALL get_index_range(all_cells, jb, i_startidx_c, i_endidx_c)
        DO jc = i_startidx_c, i_endidx_c
          IF (p_patch_3D%lsm_c(jc,1,jb) <= sea_boundary) THEN

            ! substract the fraction of heatflux used for subsurface heating
            heatflux_surface_layer=p_oce_sfc%HeatFlux_Total(jc,jb)-p_os%p_diag%heatabs(jc,jb)
            p_oce_sfc%sst(jc,jb) = p_oce_sfc%sst(jc,jb) + &
              &                    heatflux_surface_layer*dtime/(clw*rho_ref*zUnderIceIni(jc,jb))

          ENDIF
        ENDDO
      ENDDO

    END IF

    ! apply volume flux to surface elevation
    DO jb = all_cells%start_block, all_cells%end_block
      CALL get_index_range(all_cells, jb, i_startidx_c, i_endidx_c)

      DO jc = i_startidx_c, i_endidx_c
        IF (p_patch_3D%p_patch_1D(1)%dolic_c(jc,jb) > 0) THEN

          zunderice_old = p_patch_3D%p_patch_1D(1)%prism_thick_flat_sfc_c(jc,1,jb) * &
            &                      stretch_c(jc,jb) 


          h_old_test =  p_patch_3D%p_patch_1D(1)%prism_thick_flat_sfc_c(jc,1,jb) * stretch_c(jc,jb)

          eta_c(jc,jb) = eta_c(jc,jb)               &
            &           + p_oce_sfc%FrshFlux_VolumeTotal(jc,jb)*dtime &
            &           + p_oce_sfc%FrshFlux_TotalIce(jc, jb)*dtime  

          !! Only change the stretching parameter if it is above a certain threshold
          !! This avoids divide by 0 
          temp_stretch(jc, jb) = stretch_c(jc, jb)
          min_h                = p_patch_3D%p_patch_1D(1)%prism_thick_flat_sfc_c(jc,1,jb)
          
          !! Update only if height is atleast dz
          if ( d_c  .GT.  min_h ) &
            & temp_stretch(jc, jb) = ( eta_c(jc, jb) + d_c)/( d_c )
 
          !! update zunderice
          p_ice%zUnderIce(jc,jb) = p_patch_3D%p_patch_1D(1)%prism_thick_flat_sfc_c(jc,1,jb) * temp_stretch(jc, jb) 

          new_s1   = ( p_oce_sfc%sss(jc,jb) * zunderice_old + &
           &                         p_oce_sfc%FrshFlux_IceSalt(jc,jb) * dtime ) / p_ice%zUnderIce(jc,jb)

          p_oce_sfc%sss(jc,jb) = new_s1

          p_oce_sfc%cellThicknessUnderIce(jc,jb) = p_ice%zUnderIce(jc,jb)

        ENDIF  !  dolic>0
      END DO
    END DO
          
    !! set correct cell thickness under ice
    p_oce_sfc%cellThicknessUnderIce   (:,:) = p_ice%zUnderIce(:,:)

    CALL dbg_print('UpdSfcEND: oce_sfc%SST ',p_oce_sfc%SST, str_module, 2, in_subset=p_patch%cells%owned)
    CALL dbg_print('UpdSfcEND v10_zstar: oce_sfc%SSS ',p_oce_sfc%SSS, str_module, 1, in_subset=p_patch%cells%owned)


  END SUBROUTINE apply_surface_fluxes_zstar_v10

  !-------------------------------------------------------------------------
  !>
  !! Apply Thermodynamic Equations for Thermal and Haline Boundary Conditions
  !!
  !! Adapted for zstar
  !
  SUBROUTINE apply_surface_fluxes_zstar_v11(p_patch_3D, p_os, p_ice, p_oce_sfc, eta_c, stretch_c)

    TYPE(t_patch_3D ),TARGET, INTENT(IN)        :: p_patch_3D
    TYPE(t_hydro_ocean_state)                   :: p_os
    TYPE(t_sea_ice)                             :: p_ice
    TYPE(t_ocean_surface)                       :: p_oce_sfc
    !
    REAL(wp), INTENT(INOUT) :: eta_c(nproma, p_patch_3d%p_patch_2d(1)%alloc_cell_blocks) !! sfc ht 
    REAL(wp), INTENT(IN   ) :: stretch_c(nproma, p_patch_3d%p_patch_2d(1)%alloc_cell_blocks) 
 
    ! local variables
    INTEGER               :: jc, jb
    INTEGER               :: i_startidx_c, i_endidx_c
    REAL(wp)              :: sss_inter(nproma,p_patch_3D%p_patch_2D(1)%alloc_cell_blocks)
    REAL(wp)              :: sst_inter(nproma,p_patch_3D%p_patch_2D(1)%alloc_cell_blocks)
    REAL(wp)              :: zunderice_old
    REAL(wp)              :: zUnderIceIni(nproma,p_patch_3D%p_patch_2D(1)%alloc_cell_blocks)

    REAL(wp) :: h_old_test, h_new_test
    
    REAL(wp) :: temp_eta, min_h
    REAL(wp) :: temp_stretch(nproma, p_patch_3d%p_patch_2d(1)%alloc_cell_blocks) 
    
    INTEGER  :: bt_lev, jk, adj_lev
    REAL(wp) :: d_c, dz_old, dz_new, extra_salt_in_col
    REAL(wp) :: dz_ratio, adj_lev_ht
    
    REAL(wp) :: old_sss, new_s1, new_s2, new_sss, thresh_sss
    INTEGER  :: flag 

    REAL(wp)  :: heatflux_surface_layer ! heatflux into the surface layer
    
    TYPE(t_patch), POINTER:: p_patch
    TYPE(t_subset_range), POINTER :: all_cells
    
    CHARACTER(LEN=max_char_length), PARAMETER :: str_module = 'ocean_sfc_refactor_zstar'
    
    !-----------------------------------------------------------------------
    p_patch         => p_patch_3D%p_patch_2D(1)
    all_cells       => p_patch%cells%all
    !-----------------------------------------------------------------------
    sst_inter(:,:)    = p_oce_sfc%sst(:,:)
    sss_inter(:,:)    = p_oce_sfc%sss(:,:)
    zUnderIceIni(:,:) = p_oce_sfc%cellThicknessUnderIce (:,:)

    CALL dbg_print('UpdSfcSTART: oce_sfc%SST ',p_oce_sfc%SST, str_module, 2, in_subset=p_patch%cells%owned)
    CALL dbg_print('UpdSfcSTART: oce_sfc%SSS ',p_oce_sfc%SSS, str_module, 2, in_subset=p_patch%cells%owned)

    !!  Provide total ocean forcing:
    !    - total heat fluxes are aggregated for ice/ocean in ice thermodynamics
    !    - total internal salt flux p_oce_sfc%FrshFlux_TotalIce is calculated in sea ice model
    !    - total freshwater volume forcing
    p_oce_sfc%FrshFlux_VolumeTotal(:,:) = p_oce_sfc%FrshFlux_Runoff    (:,:) &
      &                                 + p_oce_sfc%FrshFlux_VolumeIce (:,:) &
      &                                 + p_oce_sfc%FrshFlux_TotalOcean(:,:) &
      &                                 + p_oce_sfc%FrshFlux_Relax     (:,:)
    ! provide total salinity forcing flux for diagnostics only
    p_oce_sfc%FrshFlux_TotalSalt(:,:)   = p_oce_sfc%FrshFlux_Runoff    (:,:) &
      &                                 + p_oce_sfc%FrshFlux_TotalIce  (:,:) &
      &                                 + p_oce_sfc%FrshFlux_TotalOcean(:,:)

    
    IF (no_tracer > 0) THEN

      DO jb = all_cells%start_block, all_cells%end_block
        CALL get_index_range(all_cells, jb, i_startidx_c, i_endidx_c)
        DO jc = i_startidx_c, i_endidx_c
          IF (p_patch_3D%lsm_c(jc,1,jb) <= sea_boundary) THEN

            ! substract the fraction of heatflux used for subsurface heating
            heatflux_surface_layer=p_oce_sfc%HeatFlux_Total(jc,jb)-p_os%p_diag%heatabs(jc,jb)
            p_oce_sfc%sst(jc,jb) = p_oce_sfc%sst(jc,jb) + &
              &                    heatflux_surface_layer*dtime/(clw*rho_ref*zUnderIceIni(jc,jb))

          ENDIF
        ENDDO
      ENDDO

    END IF

    CALL dbg_print('UpdSfc: eta-old', eta_c,    str_module, 1, in_subset=p_patch%cells%owned)
    ! apply volume flux to surface elevation
    DO jb = all_cells%start_block, all_cells%end_block
      CALL get_index_range(all_cells, jb, i_startidx_c, i_endidx_c)

      DO jc = i_startidx_c, i_endidx_c
        IF (p_patch_3D%p_patch_1D(1)%dolic_c(jc,jb) > 0) THEN

          bt_lev = p_patch_3d%p_patch_1d(1)%dolic_c(jc, jb)      
          d_c    = p_patch_3d%p_patch_1d(1)%depth_CellInterface(jc, bt_lev + 1, jb)

          !! We are using variable name zUnderIce but here it only refers
          !! to top level thickness
          zunderice_old = p_patch_3D%p_patch_1D(1)%prism_thick_flat_sfc_c(jc,1,jb) * &
            &                      stretch_c(jc,jb) 

          temp_eta     = eta_c(jc,jb)              

          eta_c(jc,jb) = eta_c(jc,jb)               &
            &           + p_oce_sfc%FrshFlux_VolumeTotal(jc,jb)*dtime &
            &           + p_oce_sfc%FrshFlux_TotalIce(jc, jb)*dtime  

          !! Only change the stretching parameter if it is above a certain threshold
          !! This avoids divide by 0 
          temp_stretch(jc, jb) = stretch_c(jc, jb)
          min_h                = p_patch_3D%p_patch_1D(1)%prism_thick_flat_sfc_c(jc,1,jb)
          
          !! Update only if height is atleast dz
          if ( d_c  .GT.  min_h ) &
            & temp_stretch(jc, jb) = ( eta_c(jc, jb) + d_c)/( d_c )
 
          !! update zunderice
          p_ice%zUnderIce(jc,jb) = p_patch_3D%p_patch_1D(1)%prism_thick_flat_sfc_c(jc,1,jb) * temp_stretch(jc, jb) 
    
          !! Calculate extra salt due to changed layers 
          extra_salt_in_col = 0.0
          DO jk = 2, bt_lev 
            dz_old = p_patch_3D%p_patch_1D(1)%prism_thick_flat_sfc_c(jc, jk, jb)&
              & * stretch_c(jc, jb) 
            dz_new = p_patch_3D%p_patch_1D(1)%prism_thick_flat_sfc_c(jc, jk, jb)&
              & * temp_stretch(jc, jb) 
            
            extra_salt_in_col = extra_salt_in_col + &
              & p_os%p_prog(nold(1))%tracer(jc, jk, jb, 2) * (dz_old - dz_new)

          END DO
          
          new_s1   = ( p_oce_sfc%sss(jc,jb) * zunderice_old  &
            &             +  p_oce_sfc%FrshFlux_IceSalt(jc,jb) * dtime &
            &             +  extra_salt_in_col )/ p_ice%zUnderIce(jc,jb)

          !! Threshold for minimum SSS
          thresh_sss = 0.1_wp 

          flag = 0
          IF (new_s1 .LT. thresh_sss) THEN
            new_sss = thresh_sss
            flag    = 1
            
            extra_salt_in_col = ( new_s1 - new_sss )*p_ice%zUnderIce(jc,jb)

          ELSE
            new_sss = new_s1
          END IF

          !! Restrict SSS to threshold value to prevent negative salinity
          !! This will not be salt conservative but should occur rarely
          p_oce_sfc%sss(jc,jb) = new_sss

!          IF (flag .EQ. 1) THEN
!          
!            dz_new = p_patch_3D%p_patch_1D(1)%prism_thick_flat_sfc_c(jc, 2, jb)&
!              & * temp_stretch(jc, jb) 
!            
!            new_s1   = p_os%p_prog(nold(1))%tracer(jc, 2, jb, 2) &
!              &             +  extra_salt_in_col /dz_new
!
!            IF (new_s1 .LT. thresh_sss) THEN
!              new_sss = thresh_sss
!              flag    = 2
!              
!              extra_salt_in_col = extra_salt_in_col + ( new_s1 - new_sss)*dz_new
!  
!            ELSE
!              new_sss = new_s1
!            END IF
!
!            p_os%p_prog(nold(1))%tracer(jc,  2, jb, 2) = new_sss
!
!          END IF !! FLAG = 1
!
!          IF (flag .EQ. 2) THEN
!          
!            dz_new = p_patch_3D%p_patch_1D(1)%prism_thick_flat_sfc_c(jc, 3, jb)&
!              & * temp_stretch(jc, jb) 
!            
!            new_s1   = p_os%p_prog(nold(1))%tracer(jc,  3, jb, 2) &
!              &             +  extra_salt_in_col /dz_new
!
!            !! Limit salinity to thresh_sss
!            !! should not be required so need to check
!            IF (new_s1 .LT. thresh_sss) THEN
!              write(0, *) "=============99999999===================" 
!              write(0, *) bt_lev, extra_salt_in_col, dz_new, p_ice%zUnderIce(jc,jb)
!              write(0, *) "===============HERE=====================" 
!              new_sss = thresh_sss
!            ELSE
!              new_sss = new_s1
!            END IF
!
!            p_os%p_prog(nold(1))%tracer(jc,  3, jb, 2) = new_sss
!
!
!          END IF !! FLAG = 2


        ENDIF  !  dolic>0
      END DO
    END DO
          
    !! set correct cell thickness under ice
    p_oce_sfc%cellThicknessUnderIce   (:,:) = p_ice%zUnderIce(:,:)

    CALL dbg_print('UpdSfcEND: oce_sfc%SST ',p_oce_sfc%SST, str_module, 2, in_subset=p_patch%cells%owned)
    CALL dbg_print('UpdSfcEND: oce_sfc%SSS ',p_oce_sfc%SSS, str_module, 2, in_subset=p_patch%cells%owned)

  END SUBROUTINE apply_surface_fluxes_zstar_v11


  !-------------------------------------------------------------------------
  !>
  !! Apply Thermodynamic Equations for Thermal and Haline Boundary Conditions
  !!
  !! Adapted for zstar
  !
  SUBROUTINE apply_surface_fluxes_zstar_v12(p_patch_3D, p_os, p_ice, p_oce_sfc, eta_c, stretch_c)

    TYPE(t_patch_3D ),TARGET, INTENT(IN)        :: p_patch_3D
    TYPE(t_hydro_ocean_state)                   :: p_os
    TYPE(t_sea_ice)                             :: p_ice
    TYPE(t_ocean_surface)                       :: p_oce_sfc
    !
    REAL(wp), INTENT(INOUT) :: eta_c(nproma, p_patch_3d%p_patch_2d(1)%alloc_cell_blocks) !! sfc ht 
    REAL(wp), INTENT(IN   ) :: stretch_c(nproma, p_patch_3d%p_patch_2d(1)%alloc_cell_blocks) 
 
    ! local variables
    INTEGER               :: jc, jb
    INTEGER               :: i_startidx_c, i_endidx_c
    REAL(wp)              :: sss_inter(nproma,p_patch_3D%p_patch_2D(1)%alloc_cell_blocks)
    REAL(wp)              :: sst_inter(nproma,p_patch_3D%p_patch_2D(1)%alloc_cell_blocks)
    REAL(wp)              :: zunderice_old
    REAL(wp)              :: zUnderIceIni(nproma,p_patch_3D%p_patch_2D(1)%alloc_cell_blocks)

    REAL(wp) :: h_old_test, h_new_test
    
    REAL(wp) :: temp_eta, min_h
    REAL(wp) :: temp_stretch(nproma, p_patch_3d%p_patch_2d(1)%alloc_cell_blocks) 
    
    INTEGER  :: bt_lev, jk, adj_lev
    REAL(wp) :: d_c, dz_old, dz_new, extra_salt_in_col
    REAL(wp) :: dz_ratio, adj_lev_ht
    
    REAL(wp) :: old_sss, new_s1, new_s2, new_sss, thresh_sss
    INTEGER  :: flag 

    REAL(wp)  :: heatflux_surface_layer ! heatflux into the surface layer
    
    TYPE(t_patch), POINTER:: p_patch
    TYPE(t_subset_range), POINTER :: all_cells
    
    CHARACTER(LEN=max_char_length), PARAMETER :: str_module = 'ocean_sfc_refactor_zstar'
    
    !-----------------------------------------------------------------------
    p_patch         => p_patch_3D%p_patch_2D(1)
    all_cells       => p_patch%cells%all
    !-----------------------------------------------------------------------
    sst_inter(:,:)    = p_oce_sfc%sst(:,:)
    sss_inter(:,:)    = p_oce_sfc%sss(:,:)
    zUnderIceIni(:,:) = p_oce_sfc%cellThicknessUnderIce (:,:)

    CALL dbg_print('UpdSfcSTART: oce_sfc%SST ',p_oce_sfc%SST, str_module, 2, in_subset=p_patch%cells%owned)
    CALL dbg_print('UpdSfcSTART: oce_sfc%SSS ',p_oce_sfc%SSS, str_module, 2, in_subset=p_patch%cells%owned)

    !!  Provide total ocean forcing:
    !    - total heat fluxes are aggregated for ice/ocean in ice thermodynamics
    !    - total internal salt flux p_oce_sfc%FrshFlux_TotalIce is calculated in sea ice model
    !    - total freshwater volume forcing
    p_oce_sfc%FrshFlux_VolumeTotal(:,:) = p_oce_sfc%FrshFlux_Runoff    (:,:) &
      &                                 + p_oce_sfc%FrshFlux_VolumeIce (:,:) &
      &                                 + p_oce_sfc%FrshFlux_TotalOcean(:,:) &
      &                                 + p_oce_sfc%FrshFlux_Relax     (:,:)
    ! provide total salinity forcing flux for diagnostics only
    p_oce_sfc%FrshFlux_TotalSalt(:,:)   = p_oce_sfc%FrshFlux_Runoff    (:,:) &
      &                                 + p_oce_sfc%FrshFlux_TotalIce  (:,:) &
      &                                 + p_oce_sfc%FrshFlux_TotalOcean(:,:)

    
    IF (no_tracer > 0) THEN
<<<<<<< HEAD

=======
      IF (heatflux_forcing_on_sst == .TRUE.) THEN
>>>>>>> e66858ad
      DO jb = all_cells%start_block, all_cells%end_block
        CALL get_index_range(all_cells, jb, i_startidx_c, i_endidx_c)
        DO jc = i_startidx_c, i_endidx_c
          IF (p_patch_3D%lsm_c(jc,1,jb) <= sea_boundary) THEN
<<<<<<< HEAD
=======
            
            p_os%p_diag%heatflux_rainevaprunoff(jc,jb) =                                   &
                 ( p_oce_sfc%FrshFlux_TotalOcean(jc,jb)+ p_oce_sfc%FrshFlux_Runoff(jc,jb) )    &
                   * ( p_oce_sfc%sst(jc,jb) - tf ) * clw * rho_ref

           ! fw flux enters with "SST" so the  flux is implicitly added

>>>>>>> e66858ad

            ! substract the fraction of heatflux used for subsurface heating
            heatflux_surface_layer=p_oce_sfc%HeatFlux_Total(jc,jb)-p_os%p_diag%heatabs(jc,jb)
            p_oce_sfc%sst(jc,jb) = p_oce_sfc%sst(jc,jb) + &
              &                    heatflux_surface_layer*dtime/(clw*rho_ref*zUnderIceIni(jc,jb))

          ENDIF
        ENDDO
      ENDDO
<<<<<<< HEAD

=======
      ENDIF
>>>>>>> e66858ad
    END IF

    CALL dbg_print('UpdSfc: eta-old', eta_c,    str_module, 1, in_subset=p_patch%cells%owned)
    ! apply volume flux to surface elevation
    DO jb = all_cells%start_block, all_cells%end_block
      CALL get_index_range(all_cells, jb, i_startidx_c, i_endidx_c)

      DO jc = i_startidx_c, i_endidx_c
        IF (p_patch_3D%p_patch_1D(1)%dolic_c(jc,jb) > 0) THEN

          bt_lev = p_patch_3d%p_patch_1d(1)%dolic_c(jc, jb)      
          d_c    = p_patch_3d%p_patch_1d(1)%depth_CellInterface(jc, bt_lev + 1, jb)

          !! We are using variable name zUnderIce but here it only refers
          !! to top level thickness
          zunderice_old = p_patch_3D%p_patch_1D(1)%prism_thick_flat_sfc_c(jc,1,jb) * &
            &                      stretch_c(jc,jb) 

          temp_eta     = eta_c(jc,jb)              

          eta_c(jc,jb) = eta_c(jc,jb)               &
            &           + p_oce_sfc%FrshFlux_VolumeTotal(jc,jb)*dtime &
            &           + p_oce_sfc%FrshFlux_TotalIce(jc, jb)*dtime  

          !! Only change the stretching parameter if it is above a certain threshold
          !! This avoids divide by 0 
          temp_stretch(jc, jb) = stretch_c(jc, jb)
          min_h                = p_patch_3D%p_patch_1D(1)%prism_thick_flat_sfc_c(jc,1,jb)
          
          !! Update only if height is atleast dz
          if ( d_c  .GT.  min_h ) &
            & temp_stretch(jc, jb) = ( eta_c(jc, jb) + d_c)/( d_c )
 
          !! update zunderice
          p_ice%zUnderIce(jc,jb) = p_patch_3D%p_patch_1D(1)%prism_thick_flat_sfc_c(jc,1,jb) * temp_stretch(jc, jb) 
    
          !! Calculate extra salt due to changed layers 
          extra_salt_in_col = 0.0
          DO jk = 2, bt_lev 
            dz_old = p_patch_3D%p_patch_1D(1)%prism_thick_flat_sfc_c(jc, jk, jb)&
              & * stretch_c(jc, jb) 
            dz_new = p_patch_3D%p_patch_1D(1)%prism_thick_flat_sfc_c(jc, jk, jb)&
              & * temp_stretch(jc, jb) 
            
            extra_salt_in_col = extra_salt_in_col + &
              & p_os%p_prog(nold(1))%tracer(jc, jk, jb, 2) * (dz_old - dz_new)

          END DO
          
          !! SSS if only the first layer were to be updated
          new_s1   = ( p_oce_sfc%sss(jc,jb) * zunderice_old  &
            &             +  p_oce_sfc%FrshFlux_IceSalt(jc,jb) * dtime &
            &             +  extra_salt_in_col )/ p_ice%zUnderIce(jc,jb)

          thresh_sss = 0.5_wp

          !! If new_s1 starts approaching 0, distribute salinity over all layers
          IF (new_s1 > thresh_sss) THEN

            p_oce_sfc%sss(jc,jb) = new_s1  

          ELSE

!            write(0, *) "=============99999999===================" 
!            write(0, *) bt_lev, extra_salt_in_col, p_oce_sfc%sss(jc,jb), &
!              & p_oce_sfc%FrshFlux_IceSalt(jc,jb) * dtime
!!            write(0, *) bt_lev, extra_salt_in_col, p_ice%zUnderIce(jc,jb)
!            write(0, *) "===============HERE=====================" 

            DO jk = 1, bt_lev 
              dz_old = p_patch_3D%p_patch_1D(1)%prism_thick_flat_sfc_c(jc, jk, jb)&
                & * stretch_c(jc, jb) 
              dz_new = p_patch_3D%p_patch_1D(1)%prism_thick_flat_sfc_c(jc, jk, jb)&
                & * temp_stretch(jc, jb) 
              
              p_os%p_prog(nold(1))%tracer(jc, jk, jb, 2) = & 
                & p_os%p_prog(nold(1))%tracer(jc, jk, jb, 2) * (dz_old / dz_new)
  
              if (jk .EQ. 1) THEN
                p_os%p_prog(nold(1))%tracer(jc, jk, jb, 2) = p_os%p_prog(nold(1))%tracer(jc, jk, jb, 2) &
                  &  +  p_oce_sfc%FrshFlux_IceSalt(jc,jb) * dtime/dz_new  
              END IF
  
            END DO
          END IF !! choose salinity update
 
        ENDIF  !  dolic>0
      END DO
    END DO
          
    !! set correct cell thickness under ice
    p_oce_sfc%cellThicknessUnderIce   (:,:) = p_ice%zUnderIce(:,:)

    CALL dbg_print('UpdSfcEND: oce_sfc%SST ',p_oce_sfc%SST, str_module, 2, in_subset=p_patch%cells%owned)
    CALL dbg_print('UpdSfcEND: oce_sfc%SSS ',p_oce_sfc%SSS, str_module, 2, in_subset=p_patch%cells%owned)

  END SUBROUTINE apply_surface_fluxes_zstar_v12


<<<<<<< HEAD
  
=======

 !-------------------------------------------------------------------------
  !>
  !! Apply Thermodynamic Equations for Thermal and Haline Boundary Conditions
  !!
  !! Adapted for zstar
  !
  SUBROUTINE apply_surface_fluxes_zstar_v13(p_patch_3D, p_os, p_ice, p_oce_sfc, eta_c, stretch_c)

    TYPE(t_patch_3D ),TARGET, INTENT(IN)        :: p_patch_3D
    TYPE(t_hydro_ocean_state)                   :: p_os
    TYPE(t_sea_ice)                             :: p_ice
    TYPE(t_ocean_surface)                       :: p_oce_sfc
    !
    REAL(wp), INTENT(INOUT) :: eta_c(nproma, p_patch_3d%p_patch_2d(1)%alloc_cell_blocks) !! sfc ht 
    REAL(wp), INTENT(IN   ) :: stretch_c(nproma, p_patch_3d%p_patch_2d(1)%alloc_cell_blocks) 
 
    ! local variables
    INTEGER               :: jc, jb, jt
    INTEGER               :: i_startidx_c, i_endidx_c
    REAL(wp)              :: sss_inter(nproma,p_patch_3D%p_patch_2D(1)%alloc_cell_blocks)
    REAL(wp)              :: sst_inter(nproma,p_patch_3D%p_patch_2D(1)%alloc_cell_blocks)
    REAL(wp)              :: zunderice_old
    REAL(wp)              :: zUnderIceIni(nproma,p_patch_3D%p_patch_2D(1)%alloc_cell_blocks)
    REAL(wp)              :: dz_old(n_zlev), dz_new(n_zlev), z_change(n_zlev)
    REAL(wp)              :: tdc_i

    REAL(wp) :: h_old_test, h_new_test
    
    REAL(wp) :: temp_eta, min_h
    REAL(wp) :: temp_stretch(nproma, p_patch_3d%p_patch_2d(1)%alloc_cell_blocks) 
    
    INTEGER  :: bt_lev, jk, adj_lev
    REAL(wp) :: d_c
    REAL(wp) :: dz_ratio, adj_lev_ht
    
    REAL(wp) :: old_sss, new_s1, new_s2, new_sss, thresh_sss
    INTEGER  :: flag 

    REAL(wp)  :: heatflux_surface_layer ! heatflux into the surface layer
    
    TYPE(t_patch), POINTER:: p_patch
    TYPE(t_subset_range), POINTER :: all_cells
    
    CHARACTER(LEN=max_char_length), PARAMETER :: str_module = 'ocean_sfc_refactor_zstar'
    
    !-----------------------------------------------------------------------
    p_patch         => p_patch_3D%p_patch_2D(1)
    all_cells       => p_patch%cells%all
    !-----------------------------------------------------------------------
    sst_inter(:,:)    = p_oce_sfc%sst(:,:)
    sss_inter(:,:)    = p_oce_sfc%sss(:,:)
    zUnderIceIni(:,:) = p_oce_sfc%cellThicknessUnderIce (:,:)

    CALL dbg_print('UpdSfcSTART: oce_sfc%SST ',p_oce_sfc%SST, str_module, 2, in_subset=p_patch%cells%owned)
    CALL dbg_print('UpdSfcSTART: oce_sfc%SSS ',p_oce_sfc%SSS, str_module, 2, in_subset=p_patch%cells%owned)

    !!  Provide total ocean forcing:
    !    - total heat fluxes are aggregated for ice/ocean in ice thermodynamics
    !    - total internal salt flux p_oce_sfc%FrshFlux_TotalIce is calculated in sea ice model
    !    - total freshwater volume forcing
    p_oce_sfc%FrshFlux_VolumeTotal(:,:) = p_oce_sfc%FrshFlux_Runoff    (:,:) &
      &                                 + p_oce_sfc%FrshFlux_VolumeIce (:,:) &
      &                                 + p_oce_sfc%FrshFlux_TotalOcean(:,:) &
      &                                 + p_oce_sfc%FrshFlux_Relax     (:,:)
    ! provide total salinity forcing flux for diagnostics only
    p_oce_sfc%FrshFlux_TotalSalt(:,:)   = p_oce_sfc%FrshFlux_Runoff    (:,:) &
      &                                 + p_oce_sfc%FrshFlux_TotalIce  (:,:) &
      &                                 + p_oce_sfc%FrshFlux_TotalOcean(:,:)

    
    IF (no_tracer > 0) THEN
      IF (heatflux_forcing_on_sst == .TRUE.) THEN
      DO jb = all_cells%start_block, all_cells%end_block
        CALL get_index_range(all_cells, jb, i_startidx_c, i_endidx_c)
        DO jc = i_startidx_c, i_endidx_c
          IF (p_patch_3D%lsm_c(jc,1,jb) <= sea_boundary) THEN

            p_os%p_diag%heatflux_rainevaprunoff(jc,jb) =                                   &
                 ( p_oce_sfc%FrshFlux_TotalOcean(jc,jb)+ p_oce_sfc%FrshFlux_Runoff(jc,jb) )    &
                   * ( p_oce_sfc%sst(jc,jb) - tf ) * clw * rho_ref

            ! substract the fraction of heatflux used for subsurface heating

            heatflux_surface_layer=p_oce_sfc%HeatFlux_Total(jc,jb)-p_os%p_diag%heatabs(jc,jb)

            IF (use_heatflux_rainevaprunoff) heatflux_surface_layer=heatflux_surface_layer   &
                                   + p_os%p_diag%heatflux_rainevaprunoff(jc,jb)

            p_oce_sfc%sst(jc,jb) = p_oce_sfc%sst(jc,jb) + &
              &                    heatflux_surface_layer*dtime/(clw*rho_ref*zUnderIceIni(jc,jb))

          ENDIF
        ENDDO
      ENDDO
      ENDIF
    END IF

    CALL dbg_print('UpdSfc: eta-old', eta_c,    str_module, 1, in_subset=p_patch%cells%owned)
    ! apply volume flux to surface elevation
    DO jb = all_cells%start_block, all_cells%end_block
      CALL get_index_range(all_cells, jb, i_startidx_c, i_endidx_c)

      DO jc = i_startidx_c, i_endidx_c
        IF (p_patch_3D%p_patch_1D(1)%dolic_c(jc,jb) > 0) THEN

          bt_lev = p_patch_3d%p_patch_1d(1)%dolic_c(jc, jb)      
          d_c    = p_patch_3d%p_patch_1d(1)%depth_CellInterface(jc, bt_lev + 1, jb)

          !! We are using variable name zUnderIce but here it only refers
          !! to top level thickness
          zunderice_old = p_patch_3D%p_patch_1D(1)%prism_thick_flat_sfc_c(jc,1,jb) * &
            &                      stretch_c(jc,jb) 

          temp_eta     = eta_c(jc,jb)              

          eta_c(jc,jb) = eta_c(jc,jb)               &
            &           + p_oce_sfc%FrshFlux_VolumeTotal(jc,jb)*dtime &
            &           + p_oce_sfc%FrshFlux_TotalIce(jc, jb)*dtime  

          !! Only change the stretching parameter if it is above a certain threshold
          !! This avoids divide by 0 
          temp_stretch(jc, jb) = stretch_c(jc, jb)
          min_h                = p_patch_3D%p_patch_1D(1)%prism_thick_flat_sfc_c(jc,1,jb)
          
          !! Update only if height is atleast dz
          if ( d_c  .GT.  min_h ) &
            & temp_stretch(jc, jb) = ( eta_c(jc, jb) + d_c)/( d_c )

          !! set dilution coefficient for HAMOCC
          p_oce_sfc%top_dilution_coeff(jc,jb) = stretch_c(jc,jb)/temp_stretch(jc,jb)
 
          !! update zunderice
          p_ice%zUnderIce(jc,jb) = p_patch_3D%p_patch_1D(1)%prism_thick_flat_sfc_c(jc,1,jb) * temp_stretch(jc, jb)

          !! Now interpolate T and S from old levels to new levels

          !! Get old and new level thicknesses and accumulated change of levels
          !! from bottom to jk 
          dz_old(:) = p_patch_3D%p_patch_1D(1)%prism_thick_flat_sfc_c(jc, :, jb) * stretch_c(jc, jb) 
          !! dz_new = dz_old / tdc
          dz_new(:) = p_patch_3D%p_patch_1D(1)%prism_thick_flat_sfc_c(jc, :, jb) * temp_stretch(jc, jb) 

          z_change(bt_lev) = dz_new(bt_lev) - dz_old(bt_lev)
          DO jk = bt_lev-1,1,-1
             z_change(jk) = z_change(jk+1) + dz_new(jk) - dz_old(jk)
          ENDDO

          !! Loop through T and S
          DO jt = 1,2

            IF (p_oce_sfc%top_dilution_coeff(jc,jb) > 1.0_wp) THEN
              p_os%p_prog(nold(1))%tracer(jc, 1, jb, jt) = p_os%p_prog(nold(1))%tracer(jc, 1, jb, jt) * &
                        &  dz_old(1) / (dz_old(1) + z_change(1))

              ! If tdc > 1 then bottom layer conc is unaffected (levels have
              ! become thinner)
              DO jk = 1,bt_lev-1
                p_os%p_prog(nold(1))%tracer(jc, jk, jb, jt) = ( p_os%p_prog(nold(1))%tracer(jc, jk, jb, jt) &
                     &   * (dz_new(jk) + z_change(jk+1)) &
                     &   - z_change(jk+1) * p_os%p_prog(nold(1))%tracer(jc, jk+1, jb, jt))  &
                     &   / dz_new(jk) 
              ENDDO
            ELSEIF (p_oce_sfc%top_dilution_coeff(jc,jb) < 1.0_wp) THEN
              DO jk = bt_lev,2,-1
                 p_os%p_prog(nold(1))%tracer(jc, jk, jb, jt) = ( p_os%p_prog(nold(1))%tracer(jc, jk, jb, jt) &
                     &   * (dz_new(jk) - z_change(jk)) &
                     &   + z_change(jk) * p_os%p_prog(nold(1))%tracer(jc, jk-1, jb, jt))  &
                     &   / dz_new(jk) 
              ENDDO

              p_os%p_prog(nold(1))%tracer(jc, 1, jb, jt) = p_os%p_prog(nold(1))%tracer(jc, 1, jb, jt) * &
                        &  (dz_new(1) - z_change(1)) / dz_new(1)
            ENDIF

         ENDDO ! T and S

          !! Now put salt from ice into the surface layer
          p_oce_sfc%sss(jc,jb) = p_oce_sfc%sss(jc,jb) + p_oce_sfc%FrshFlux_IceSalt(jc,jb) * dtime / p_ice%zUnderIce(jc,jb)

        ENDIF  !  dolic>0
      END DO
    END DO
          
    !! set correct cell thickness under ice
    p_oce_sfc%cellThicknessUnderIce   (:,:) = p_ice%zUnderIce(:,:)

    CALL dbg_print('UpdSfcEND: oce_sfc%SST ',p_oce_sfc%SST, str_module, 2, in_subset=p_patch%cells%owned)
    CALL dbg_print('UpdSfcEND: oce_sfc%SSS ',p_oce_sfc%SSS, str_module, 2, in_subset=p_patch%cells%owned)

  END SUBROUTINE apply_surface_fluxes_zstar_v13


>>>>>>> e66858ad
  !>
  !! Apply Thermodynamic Equations for Thermal and Haline Boundary Conditions
  !!
  !! Scale salinity and temperature.  
  !
  SUBROUTINE apply_surface_fluxes_zstar_v14(p_patch_3D, p_os, p_ice, p_oce_sfc, eta_c, stretch_c)

    TYPE(t_patch_3D ),TARGET, INTENT(IN)        :: p_patch_3D
    TYPE(t_hydro_ocean_state)                   :: p_os
    TYPE(t_sea_ice)                             :: p_ice
    TYPE(t_ocean_surface)                       :: p_oce_sfc
    !
    REAL(wp), INTENT(INOUT) :: eta_c(nproma, p_patch_3d%p_patch_2d(1)%alloc_cell_blocks) !! sfc ht 
    REAL(wp), INTENT(IN   ) :: stretch_c(nproma, p_patch_3d%p_patch_2d(1)%alloc_cell_blocks) 
 
    ! local variables
    INTEGER               :: jc, jb
    INTEGER               :: i_startidx_c, i_endidx_c
    REAL(wp)              :: sss_inter(nproma,p_patch_3D%p_patch_2D(1)%alloc_cell_blocks)
    REAL(wp)              :: sst_inter(nproma,p_patch_3D%p_patch_2D(1)%alloc_cell_blocks)
    REAL(wp)              :: zunderice_old
    REAL(wp)              :: zUnderIceIni(nproma,p_patch_3D%p_patch_2D(1)%alloc_cell_blocks)

    REAL(wp) :: h_old_test, h_new_test
    
    REAL(wp) :: temp_eta, min_h
    REAL(wp) :: temp_stretch(nproma, p_patch_3d%p_patch_2d(1)%alloc_cell_blocks) 
    
    INTEGER  :: bt_lev, jk, adj_lev
    REAL(wp) :: d_c, dz_old, dz_new, extra_salt_in_col
    REAL(wp) :: dz_ratio, adj_lev_ht
    
    REAL(wp) :: old_sss, new_s1, new_s2, new_sss, thresh_sss
    INTEGER  :: flag 

    REAL(wp)  :: heatflux_surface_layer ! heatflux into the surface layer
    
    TYPE(t_patch), POINTER:: p_patch
    TYPE(t_subset_range), POINTER :: all_cells
    
    CHARACTER(LEN=max_char_length), PARAMETER :: str_module = 'ocean_sfc_refactor_zstar'
    
    !-----------------------------------------------------------------------
    p_patch         => p_patch_3D%p_patch_2D(1)
    all_cells       => p_patch%cells%all
    !-----------------------------------------------------------------------
    sst_inter(:,:)    = p_oce_sfc%sst(:,:)
    sss_inter(:,:)    = p_oce_sfc%sss(:,:)
    zUnderIceIni(:,:) = p_oce_sfc%cellThicknessUnderIce (:,:)

    CALL dbg_print('UpdSfcSTART: oce_sfc%SST ',p_oce_sfc%SST, str_module, 2, in_subset=p_patch%cells%owned)
    CALL dbg_print('UpdSfcSTART: oce_sfc%SSS ',p_oce_sfc%SSS, str_module, 2, in_subset=p_patch%cells%owned)

    !!  Provide total ocean forcing:
    !    - total heat fluxes are aggregated for ice/ocean in ice thermodynamics
    !    - total internal salt flux p_oce_sfc%FrshFlux_TotalIce is calculated in sea ice model
    !    - total freshwater volume forcing
    p_oce_sfc%FrshFlux_VolumeTotal(:,:) = p_oce_sfc%FrshFlux_Runoff    (:,:) &
      &                                 + p_oce_sfc%FrshFlux_VolumeIce (:,:) &
      &                                 + p_oce_sfc%FrshFlux_TotalOcean(:,:) &
      &                                 + p_oce_sfc%FrshFlux_Relax     (:,:)
    ! provide total salinity forcing flux for diagnostics only
    p_oce_sfc%FrshFlux_TotalSalt(:,:)   = p_oce_sfc%FrshFlux_Runoff    (:,:) &
      &                                 + p_oce_sfc%FrshFlux_TotalIce  (:,:) &
      &                                 + p_oce_sfc%FrshFlux_TotalOcean(:,:)

    
    CALL dbg_print('UpdSfc: eta-old', eta_c,    str_module, 1, in_subset=p_patch%cells%owned)
    ! apply volume flux to surface elevation
    DO jb = all_cells%start_block, all_cells%end_block
      CALL get_index_range(all_cells, jb, i_startidx_c, i_endidx_c)

      DO jc = i_startidx_c, i_endidx_c
        IF (p_patch_3D%p_patch_1D(1)%dolic_c(jc,jb) > 0) THEN

          bt_lev = p_patch_3d%p_patch_1d(1)%dolic_c(jc, jb)      
          d_c    = p_patch_3d%p_patch_1d(1)%depth_CellInterface(jc, bt_lev + 1, jb)

          !! We are using variable name zUnderIce but here it only refers
          !! to top level thickness

          temp_eta     = eta_c(jc,jb)              

          eta_c(jc,jb) = eta_c(jc,jb)               &
            &           + p_oce_sfc%FrshFlux_VolumeTotal(jc,jb)*dtime &
            &           + p_oce_sfc%FrshFlux_TotalIce(jc, jb)*dtime  

          !! Only change the stretching parameter if it is above a certain threshold
          !! This avoids divide by 0 
          temp_stretch(jc, jb) = stretch_c(jc, jb)
          min_h                = p_patch_3D%p_patch_1D(1)%prism_thick_flat_sfc_c(jc,1,jb)
          
          !! Update only if height is atleast dz
          if ( d_c  .GT.  min_h ) &
            & temp_stretch(jc, jb) = ( eta_c(jc, jb) + d_c)/( d_c )
 
          !! update zunderice
          p_ice%zUnderIce(jc,jb) = p_patch_3D%p_patch_1D(1)%prism_thick_flat_sfc_c(jc,1,jb) * temp_stretch(jc, jb) 
    
          DO jk = 1, bt_lev 
            dz_old = p_patch_3D%p_patch_1D(1)%prism_thick_flat_sfc_c(jc, jk, jb)&
              & * stretch_c(jc, jb) 
            dz_new = p_patch_3D%p_patch_1D(1)%prism_thick_flat_sfc_c(jc, jk, jb)&
              & * temp_stretch(jc, jb) 
 
            !! Scale temperature 
            p_os%p_prog(nold(1))%tracer(jc, jk, jb, 1) = & 
              & p_os%p_prog(nold(1))%tracer(jc, jk, jb, 1) * (dz_old / dz_new)
           
            !! Scale salinity
            p_os%p_prog(nold(1))%tracer(jc, jk, jb, 2) = & 
              & p_os%p_prog(nold(1))%tracer(jc, jk, jb, 2) * (dz_old / dz_new)
  
            !! Add salt flux from ice
            if (jk .EQ. 1) THEN
              p_os%p_prog(nold(1))%tracer(jc, jk, jb, 2) = p_os%p_prog(nold(1))%tracer(jc, jk, jb, 2) &
                &  +  p_oce_sfc%FrshFlux_IceSalt(jc,jb) * dtime/dz_new  
            END IF
  
          END DO
 
        ENDIF  !  dolic>0
      END DO
    END DO
          
    IF (no_tracer > 0) THEN
<<<<<<< HEAD

=======
      IF (heatflux_forcing_on_sst == .TRUE.) THEN
>>>>>>> e66858ad
      DO jb = all_cells%start_block, all_cells%end_block
        CALL get_index_range(all_cells, jb, i_startidx_c, i_endidx_c)
        DO jc = i_startidx_c, i_endidx_c
          IF (p_patch_3D%lsm_c(jc,1,jb) <= sea_boundary) THEN
<<<<<<< HEAD

            ! substract the fraction of heatflux used for subsurface heating
            heatflux_surface_layer=p_oce_sfc%HeatFlux_Total(jc,jb)-p_os%p_diag%heatabs(jc,jb)
=======
            
            p_os%p_diag%heatflux_rainevaprunoff(jc,jb) =                                   &
                 ( p_oce_sfc%FrshFlux_TotalOcean(jc,jb)+ p_oce_sfc%FrshFlux_Runoff(jc,jb) )    &
                   * ( p_oce_sfc%sst(jc,jb) - tf ) * clw * rho_ref

            ! substract the fraction of heatflux used for subsurface heating
            heatflux_surface_layer=p_oce_sfc%HeatFlux_Total(jc,jb)-p_os%p_diag%heatabs(jc,jb)


            IF (use_heatflux_rainevaprunoff) heatflux_surface_layer=heatflux_surface_layer   &
                                   + p_os%p_diag%heatflux_rainevaprunoff(jc,jb)

>>>>>>> e66858ad
            p_oce_sfc%sst(jc,jb) = p_oce_sfc%sst(jc,jb) + &
              &                    heatflux_surface_layer*dtime/(clw*rho_ref*p_ice%zUnderIce(jc,jb))

          ENDIF
        ENDDO
      ENDDO
<<<<<<< HEAD

=======
      ENDIF
>>>>>>> e66858ad
    END IF

    !! set correct cell thickness under ice
    p_oce_sfc%cellThicknessUnderIce   (:,:) = p_ice%zUnderIce(:,:)

    CALL dbg_print('UpdSfcEND: oce_sfc%SST ',p_oce_sfc%SST, str_module, 2, in_subset=p_patch%cells%owned)
    CALL dbg_print('UpdSfcEND: oce_sfc%SSS ',p_oce_sfc%SSS, str_module, 2, in_subset=p_patch%cells%owned)

  END SUBROUTINE apply_surface_fluxes_zstar_v14


  !>
  !! Apply Thermodynamic Equations for Thermal and Haline Boundary Conditions
  !!
  !! Update fluxes to apply as boundary condition  
  !
  SUBROUTINE apply_surface_fluxes_zstar_v15(p_patch_3D, p_os, p_ice, p_oce_sfc, eta_c, stretch_c)

    TYPE(t_patch_3D ),TARGET, INTENT(IN)        :: p_patch_3D
    TYPE(t_hydro_ocean_state)                   :: p_os
    TYPE(t_sea_ice)                             :: p_ice
    TYPE(t_ocean_surface)                       :: p_oce_sfc
    !
    REAL(wp), INTENT(INOUT) :: eta_c(nproma, p_patch_3d%p_patch_2d(1)%alloc_cell_blocks) !! sfc ht 
    REAL(wp), INTENT(IN   ) :: stretch_c(nproma, p_patch_3d%p_patch_2d(1)%alloc_cell_blocks) 
 
    ! local variables
    INTEGER               :: jc, jb
    INTEGER               :: i_startidx_c, i_endidx_c
    REAL(wp)              :: sss_inter(nproma,p_patch_3D%p_patch_2D(1)%alloc_cell_blocks)
    REAL(wp)              :: sst_inter(nproma,p_patch_3D%p_patch_2D(1)%alloc_cell_blocks)
    REAL(wp)              :: zunderice_old
    REAL(wp)              :: zUnderIceIni(nproma,p_patch_3D%p_patch_2D(1)%alloc_cell_blocks)

    REAL(wp) :: h_old_test, h_new_test
    
    REAL(wp) :: temp_eta, min_h
    REAL(wp) :: temp_stretch(nproma, p_patch_3d%p_patch_2d(1)%alloc_cell_blocks) 
    
    INTEGER  :: bt_lev, jk, adj_lev
    REAL(wp) :: d_c, dz_old, dz_new, extra_salt_in_col
    REAL(wp) :: dz_ratio, adj_lev_ht
    
    REAL(wp) :: old_sss, new_s1, new_s2, new_sss, thresh_sss
    INTEGER  :: flag 

    REAL(wp)  :: heatflux_surface_layer ! heatflux into the surface layer
    
    TYPE(t_patch), POINTER:: p_patch
    TYPE(t_subset_range), POINTER :: all_cells
    
    CHARACTER(LEN=max_char_length), PARAMETER :: str_module = 'ocean_sfc_refactor_zstar'
    
    !-----------------------------------------------------------------------
    p_patch         => p_patch_3D%p_patch_2D(1)
    all_cells       => p_patch%cells%all
    !-----------------------------------------------------------------------
    sst_inter(:,:)    = p_oce_sfc%sst(:,:)
    sss_inter(:,:)    = p_oce_sfc%sss(:,:)
    zUnderIceIni(:,:) = p_oce_sfc%cellThicknessUnderIce (:,:)

    CALL dbg_print('UpdSfcSTART: oce_sfc%SST ',p_oce_sfc%SST, str_module, 2, in_subset=p_patch%cells%owned)
    CALL dbg_print('UpdSfcSTART: oce_sfc%SSS ',p_oce_sfc%SSS, str_module, 2, in_subset=p_patch%cells%owned)

    !!  Provide total ocean forcing:
    !    - total heat fluxes are aggregated for ice/ocean in ice thermodynamics
    !    - total internal salt flux p_oce_sfc%FrshFlux_TotalIce is calculated in sea ice model
    !    - total freshwater volume forcing
    p_oce_sfc%FrshFlux_VolumeTotal(:,:) = p_oce_sfc%FrshFlux_Runoff    (:,:) &
      &                                 + p_oce_sfc%FrshFlux_VolumeIce (:,:) &
      &                                 + p_oce_sfc%FrshFlux_TotalOcean(:,:) &
      &                                 + p_oce_sfc%FrshFlux_Relax     (:,:)
    ! provide total salinity forcing flux for diagnostics only
    p_oce_sfc%FrshFlux_TotalSalt(:,:)   = p_oce_sfc%FrshFlux_Runoff    (:,:) &
      &                                 + p_oce_sfc%FrshFlux_TotalIce  (:,:) &
      &                                 + p_oce_sfc%FrshFlux_TotalOcean(:,:)

    
    CALL dbg_print('UpdSfc: eta-old', eta_c,    str_module, 1, in_subset=p_patch%cells%owned)
    ! apply volume flux to surface elevation
    DO jb = all_cells%start_block, all_cells%end_block
      CALL get_index_range(all_cells, jb, i_startidx_c, i_endidx_c)

      DO jc = i_startidx_c, i_endidx_c
        IF (p_patch_3D%p_patch_1D(1)%dolic_c(jc,jb) > 0) THEN

          !! update zunderice
          p_ice%zUnderIce(jc,jb) = p_patch_3D%p_patch_1D(1)%prism_thick_flat_sfc_c(jc,1,jb) * stretch_c(jc, jb) 
    
        ENDIF  !  dolic>0
      END DO
    END DO
          
    IF (no_tracer > 0) THEN

<<<<<<< HEAD
=======
      IF (heatflux_forcing_on_sst == .TRUE.) THEN

>>>>>>> e66858ad
      DO jb = all_cells%start_block, all_cells%end_block
        CALL get_index_range(all_cells, jb, i_startidx_c, i_endidx_c)
        DO jc = i_startidx_c, i_endidx_c
          IF (p_patch_3D%lsm_c(jc,1,jb) <= sea_boundary) THEN
<<<<<<< HEAD

            ! substract the fraction of heatflux used for subsurface heating
            heatflux_surface_layer=p_oce_sfc%HeatFlux_Total(jc,jb)-p_os%p_diag%heatabs(jc,jb)
=======
            
            p_os%p_diag%heatflux_rainevaprunoff(jc,jb) =                                   &
                 ( p_oce_sfc%FrshFlux_TotalOcean(jc,jb)+ p_oce_sfc%FrshFlux_Runoff(jc,jb) )    &
                   * ( p_oce_sfc%sst(jc,jb) - tf ) * clw * rho_ref

            ! substract the fraction of heatflux used for subsurface heating
            heatflux_surface_layer=p_oce_sfc%HeatFlux_Total(jc,jb)-p_os%p_diag%heatabs(jc,jb)

            IF (use_heatflux_rainevaprunoff) heatflux_surface_layer=heatflux_surface_layer   &
                                   + p_os%p_diag%heatflux_rainevaprunoff(jc,jb)

>>>>>>> e66858ad
            p_oce_sfc%sst(jc,jb) = p_oce_sfc%sst(jc,jb) + &
              &                    heatflux_surface_layer*dtime/(clw*rho_ref*p_ice%zUnderIce(jc,jb))

          ENDIF
        ENDDO
      ENDDO

<<<<<<< HEAD
=======
      ENDIF

>>>>>>> e66858ad
    END IF

    !! set correct cell thickness under ice
    p_oce_sfc%cellThicknessUnderIce   (:,:) = p_ice%zUnderIce(:,:)

    CALL dbg_print('UpdSfcEND: oce_sfc%SST ',p_oce_sfc%SST, str_module, 2, in_subset=p_patch%cells%owned)
    CALL dbg_print('UpdSfcEND: oce_sfc%SSS ',p_oce_sfc%SSS, str_module, 2, in_subset=p_patch%cells%owned)

  END SUBROUTINE apply_surface_fluxes_zstar_v15




  !-------------------------------------------------------------------------
  !
  !>
  !!  Update surface fluxes for ocean forcing. Analytical, OMIP, coupled.
  !!
  !!  OMIP: atmos_fluxes over ice and open water are calculated with the help of
  !!        bulk formulas in calc_omip_budgets_ice and calc_omip_budgets_oce
  !!  Coupled: passes E/P fluxes and heat fluxes over open ocean. Heat fluxes over
  !!           the ice surface are not updated, because they are only used in ice_fast,
  !!           and ice_fast is called within the atmosphere.
  !!
  !! @par Revision History
  !! Initial release by Vladimir Lapin, MPI-M (2016-11)
  !
!<Optimize_Used>
  SUBROUTINE update_atmos_fluxes(p_patch_3D, p_as, atmos_fluxes, p_oce_sfc, p_os, p_ice, this_datetime)

    TYPE(t_patch_3D ),TARGET,  INTENT(IN)       :: p_patch_3D
    TYPE(t_atmos_for_ocean)                     :: p_as
    TYPE(t_atmos_fluxes)                        :: atmos_fluxes
    TYPE(t_ocean_surface)                       :: p_oce_sfc
    TYPE (t_hydro_ocean_state),INTENT(IN)       :: p_os
    TYPE (t_sea_ice),          INTENT(IN)       :: p_ice
    TYPE(datetime), POINTER                     :: this_datetime

    ! local variables
    CHARACTER(LEN=max_char_length), PARAMETER :: routine = 'mo_ocean_surface_refactor:update_atmos_fluxes'
    TYPE(t_patch), POINTER:: p_patch
    TYPE(t_subset_range), POINTER :: all_cells

    !-----------------------------------------------------------------------
    p_patch         => p_patch_3D%p_patch_2D(1)
    all_cells       => p_patch%cells%all
    !-----------------------------------------------------------------------

    SELECT CASE (iforc_oce)

    CASE (Analytical_Forcing)        !  11      !  Driving the ocean with analytical fluxes

      CALL update_atmos_fluxes_analytical(p_patch_3D, p_os, p_ice, atmos_fluxes,p_oce_sfc)

    CASE (OMIP_FluxFromFile)         !  12      !  Driving the ocean with OMIP fluxes

      !   a) read OMIP data into p_as
      CALL update_flux_fromFile(p_patch_3D, p_as, this_datetime)

      !   b) calculate heat fluxes from p_as
      CALL calc_omip_budgets_oce(p_patch_3d, p_as, p_os, p_ice, atmos_fluxes)

      IF (i_sea_ice >= 1) THEN ! sea ice is on

          CALL calc_omip_budgets_ice(                            &
            &                        p_patch_3d,                                     &  !  input parameter
            &                        p_patch%cells%center(:,:)%lat,                  &  !  input parameter
            &                        p_as%tafo(:,:), p_as%ftdew(:,:)-tmelt,          &  !  input parameter
            &                        p_as%fu10(:,:), p_as%fclou(:,:), p_as%pao(:,:), &  !  input parameter
            &                        p_as%fswr(:,:), p_ice%kice, p_ice%Tsurf(:,:,:), &  !  input parameter
            &                        p_ice%hi(:,:,:),                                &  !  input parameter
            &                        atmos_fluxes%albvisdir(:,:,:),                  &  !  input parameter
            &                        atmos_fluxes%albvisdif(:,:,:),                  &  !  input parameter
            &                        atmos_fluxes%albnirdir(:,:,:),                  &  !  input parameter
            &                        atmos_fluxes%albnirdif(:,:,:),                  &  !  input parameter
            &                        atmos_fluxes%LWnet    (:,:,:),                  &  !  output parameter
            &                        atmos_fluxes%SWnet    (:,:,:),                  &  !  output parameter
            &                        atmos_fluxes%sens     (:,:,:),                  &  !  output parameter
            &                        atmos_fluxes%lat      (:,:,:),                  &  !  output parameter
            &                        atmos_fluxes%dLWdT    (:,:,:),                  &  !  output parameter
            &                        atmos_fluxes%dsensdT  (:,:,:),                  &  !  output parameter
            &                        atmos_fluxes%dlatdT   (:,:,:) )                    !  output parameter

      ELSE   !  no sea ice

      ! apply net surface heat flux in W/m2 for OMIP case, since these fluxes are calculated in calc_omip_budgets_oce
        WHERE (p_patch_3D%lsm_c(:,1,:) <= sea_boundary)
          p_oce_sfc%HeatFlux_ShortWave(:,:) = atmos_fluxes%SWnetw(:,:) ! net SW radiation flux over water
          p_oce_sfc%HeatFlux_LongWave (:,:) = atmos_fluxes%LWnetw(:,:) ! net LW radiation flux over water
          p_oce_sfc%HeatFlux_Sensible (:,:) = atmos_fluxes%sensw (:,:) ! Sensible heat flux over water
          p_oce_sfc%HeatFlux_Latent   (:,:) = atmos_fluxes%latw  (:,:) ! Latent heat flux over water
          ! sum of ocean heat fluxes for ocean boundary condition without ice, generally aggregated in ice thermodynamics
          p_oce_sfc%HeatFlux_Total(:,:) = atmos_fluxes%SWnetw(:,:) + atmos_fluxes%LWnetw(:,:) &
            &                              + atmos_fluxes%sensw(:,:)  + atmos_fluxes%latw(:,:)
        ELSEWHERE
          p_oce_sfc%HeatFlux_ShortWave(:,:) = 0.0_wp
          p_oce_sfc%HeatFlux_LongWave (:,:) = 0.0_wp
          p_oce_sfc%HeatFlux_Sensible (:,:) = 0.0_wp
          p_oce_sfc%HeatFlux_Latent   (:,:) = 0.0_wp
          p_oce_sfc%HeatFlux_Total    (:,:) = 0.0_wp
        ENDWHERE

      ENDIF

      !   c) wind stress is assigned in calc_omip_budgets_oce
      !      over ice: stress_x, stress_y; and over open water: stress_xw, stress_yw

      !   d) freshwater fluxes from p_as

          ! provide evaporation from latent heat flux for OMIP case
          ! under sea ice evaporation is neglected, atmos_fluxes%latw is flux in the absence of sea ice
          p_oce_sfc%FrshFlux_Evaporation(:,:) = atmos_fluxes%latw(:,:) / (alv*rho_ref)

          !  copy variables into atmos_fluxes
          p_oce_sfc%FrshFlux_Runoff(:,:)      = p_as%FrshFlux_Runoff(:,:)

          ! Precipitation on ice is snow when tsurf is below the freezing point
          !  - no snowfall from OMIP data
          !  - rprecw, rpreci are water equivalent over whole grid-area
          WHERE ( ALL( p_ice%Tsurf(:,:,:) < 0._wp, 2 ) )  !  Tsurf is -1.8 over open water, incorrect specification
            atmos_fluxes%rpreci(:,:) = p_as%FrshFlux_Precipitation(:,:)
            atmos_fluxes%rprecw(:,:) = 0._wp
          ELSEWHERE
            ! not considered in ice_growth_zero
            atmos_fluxes%rpreci(:,:) = 0._wp
            atmos_fluxes%rprecw(:,:) = p_as%FrshFlux_Precipitation(:,:)
          ENDWHERE

          ! evaporation and runoff not used in sea ice but in VolumeTotal, evaporation used for TotalOcean only
          p_oce_sfc%FrshFlux_TotalOcean(:,:) = p_patch_3d%wet_c(:,1,:)*( 1.0_wp-p_ice%concSum(:,:) ) * &
            &  (p_as%FrshFlux_Precipitation(:,:) + p_oce_sfc%FrshFlux_Evaporation(:,:))

    CASE (Coupled_FluxFromAtmo)

      !  Driving the ocean in a coupled mode:
      !  nothing to be done, atmospheric fluxes are provided at the end of time stepping
      !  atmospheric fluxes drive the ocean; fluxes are calculated by atmospheric model
      !  use atmospheric fluxes directly, i.e. no bulk formula as for OMIP is applied

       ! HAMOCC uses p_as to get SW radiation and wind, so we need to copy
       ! the SW radiation onto it in the coupled case
       if(lhamocc) p_as%fswr(:,:) = p_oce_sfc%HeatFlux_ShortWave(:,:)

! heatflux_total(:,:) is provided by coupling interface

      ! these 4 fluxes over open ocean are used in sea ice thermodynamics
      atmos_fluxes%SWnetw (:,:)   = p_oce_sfc%HeatFlux_ShortWave(:,:)
      atmos_fluxes%LWnetw (:,:)   = p_oce_sfc%HeatFlux_LongWave (:,:)
      atmos_fluxes%sensw  (:,:)   = p_oce_sfc%HeatFlux_Sensible (:,:)
      atmos_fluxes%latw   (:,:)   = p_oce_sfc%HeatFlux_Latent   (:,:)

      WHERE ( p_ice%concSum(:,:) > 0._wp) !  corresponding to (1-concSum)*Precip in TotalOcean
   !  WHERE ( ALL( p_ice%hi   (:,:,:) > 0._wp, 2 ) )  !  corresponding to hi>0 in ice_growth_zero
   !  WHERE ( ALL( p_ice%Tsurf(:,:,:) < 0._wp, 2 ) )  !  Tsurf is -1.8 over open water, incorrect specification
        ! SnowFall and liquid rain over ice-covered part of ocean are taken from the atmosphere model
        atmos_fluxes%rpreci(:,:) = p_oce_sfc%FrshFlux_SnowFall(:,:)
        atmos_fluxes%rprecw(:,:) = p_oce_sfc%FrshFlux_Precipitation(:,:) - p_oce_sfc%FrshFlux_SnowFall(:,:)
      ELSEWHERE
        ! not considered in ice_growth_zero
        atmos_fluxes%rpreci(:,:) = 0._wp
        atmos_fluxes%rprecw(:,:) = p_oce_sfc%FrshFlux_Precipitation(:,:)
      ENDWHERE

      ! copy flux for use in TotalOcean, since analytical/omip use p_as:
      !p_as%FrshFlux_Precipitation      = p_oce_sfc%FrshFlux_Precipitation

      ! total water flux over ice-free ocean water: P*(1-C)+E
      !  - whole evaporation over grid-box enters open ocean, this includes evaporation over sea ice covered part
      !  - snowfall is included as (melted) water equivalent
      !  - runoff is added to VolumeTotal below
      p_oce_sfc%FrshFlux_TotalOcean(:,:) = p_patch_3d%wet_c(:,1,:)* &
        &  (( 1.0_wp-p_ice%concSum(:,:) ) * p_oce_sfc%FrshFlux_Precipitation(:,:) + p_oce_sfc%FrshFlux_Evaporation(:,:))

    CASE DEFAULT

      CALL message(TRIM(routine), 'STOP: Ocean Forcing option not implemented' )
      CALL finish(TRIM(routine), 'CHOSEN FORCING OPTION DOES NOT EXIST - TERMINATE')

    END SELECT


    IF (zero_freshwater_flux) THEN
      ! since latw<>0. we must set evap and TotalOcean again to zero:
      p_oce_sfc%FrshFlux_Evaporation  (:,:) = 0.0_wp
      p_oce_sfc%FrshFlux_TotalOcean   (:,:) = 0.0_wp
      p_oce_sfc%FrshFlux_Precipitation(:,:) = 0.0_wp
      p_oce_sfc%FrshFlux_SnowFall     (:,:) = 0.0_wp
      p_oce_sfc%FrshFlux_Evaporation  (:,:) = 0.0_wp
      p_oce_sfc%FrshFlux_Runoff       (:,:) = 0.0_wp
      p_oce_sfc%FrshFlux_TotalOcean   (:,:) = 0.0_wp
      atmos_fluxes%rpreci(:,:)              = 0.0_wp
      atmos_fluxes%rprecw(:,:)              = 0.0_wp
    ENDIF

    !---------DEBUG DIAGNOSTICS-------------------------------------------
    !idt_src=5  ! output print level (1-5, fix)
    !  these fluxes are always zero - fluxes over ice-covered area are Qbot, Qtop only
    !CALL dbg_print('aftAtmFluxUpd:atmflx%LWnetIce', atmos_fluxes%LWnet   ,str_module,idt_src, in_subset=p_patch%cells%owned)
    !CALL dbg_print('aftAtmFluxUpd:atmflx%SensIce',  atmos_fluxes%sens    ,str_module,idt_src, in_subset=p_patch%cells%owned)
    !CALL dbg_print('aftAtmFluxUpd:atmflx%LatentIce',atmos_fluxes%lat     ,str_module,idt_src, in_subset=p_patch%cells%owned)
    !CALL dbg_print('aftAtmFluxUpd:atmflx%dsensdT'  ,atmos_fluxes%dsensdT ,str_module,idt_src, in_subset=p_patch%cells%owned)
    !CALL dbg_print('aftAtmFluxUpd:atmflx%dlatdT'   ,atmos_fluxes%dlatdT  ,str_module,idt_src, in_subset=p_patch%cells%owned)
    !CALL dbg_print('aftAtmFluxUpd:atmflx%dLWdT'    ,atmos_fluxes%dLWdt   ,str_module,idt_src, in_subset=p_patch%cells%owned)
    !CALL dbg_print('aftAtmFluxUpd:stress_x'        ,atmos_fluxes%stress_x,str_module,idt_src, in_subset=p_patch%cells%owned)
    !---------------------------------------------------------------------
    CALL dbg_print('aftAtmFluxUpd: Precipitation', p_oce_sfc%FrshFlux_Precipitation,str_module, 3, in_subset=p_patch%cells%owned)
    CALL dbg_print('aftAtmFluxUpd: Evaporation'  , p_oce_sfc%FrshFlux_Evaporation  ,str_module, 3, in_subset=p_patch%cells%owned)
    CALL dbg_print('aftAtmFluxUpd: SnowFall'     , p_oce_sfc%FrshFlux_SnowFall     ,str_module, 3, in_subset=p_patch%cells%owned)
    CALL dbg_print('aftAtmFluxUpd: Runoff'       , p_oce_sfc%FrshFlux_Runoff       ,str_module, 3, in_subset=p_patch%cells%owned)
    CALL dbg_print('aftAtmFluxUpd: TotalOcean'   , p_oce_sfc%FrshFlux_TotalOcean   ,str_module, 3, in_subset=p_patch%cells%owned)
    CALL dbg_print('aftAtmFluxUpd: rprecw'       , atmos_fluxes%rprecw                ,str_module, 3, in_subset=p_patch%cells%owned)
    CALL dbg_print('aftAtmFluxUpd: rpreci'       , atmos_fluxes%rpreci                ,str_module, 3, in_subset=p_patch%cells%owned)
    !---------------------------------------------------------------------

  END SUBROUTINE update_atmos_fluxes

!**********************************************************************
!------------------------------ Analytical ----------------------------
!**********************************************************************

  !-------------------------------------------------------------------------
  !
  !>
  !! Update surface flux forcing for hydrostatic ocean
  !!
  !!
  !! @par Revision History
  !! Initial release by Stephan Lorenz, MPI-M (2010-07)
  !
!<Optimize_Used>
  SUBROUTINE update_atmos_fluxes_analytical(p_patch_3D, p_os, p_ice, atmos_fluxes, p_oce_sfc)

    TYPE(t_patch_3D ),TARGET, INTENT(IN)    :: p_patch_3D
    TYPE(t_hydro_ocean_state), INTENT(IN)   :: p_os
    TYPE(t_sea_ice), INTENT(IN)             :: p_ice
    TYPE(t_atmos_fluxes)                    :: atmos_fluxes
    TYPE(t_ocean_surface)                   :: p_oce_sfc
    !
    ! local variables
    INTEGER :: jc, jb
    INTEGER :: i_startblk_c, i_endblk_c, start_cell_index, end_cell_index
    !INTEGER :: i_startblk_c, i_endblk_c, i_startidx_c, i_endidx_c
    !INTEGER :: rl_start_c, rl_end_c

    REAL(wp) :: z_lat, z_lon, z_lat_deg
    !REAL(wp) :: y_length               !basin extension in y direction in degrees
    REAL(wp) :: z_T_init(nproma,p_patch_3D%p_patch_2D(1)%alloc_cell_blocks)
    REAL(wp) :: z_perlat, z_perlon, z_permax, z_perwid, z_relax, z_dst
    INTEGER  :: z_dolic
    REAL(wp) :: z_temp_max, z_temp_min, z_temp_incr
    REAL(wp) :: center, length, zonal_waveno,amplitude
    REAL(wp) :: no_flux_length, south_bound, max_flux_y

    CHARACTER(LEN=max_char_length), PARAMETER :: routine = 'mo_ocean_bulk_forcing:update_atmos_fluxes_analytical'
    !-------------------------------------------------------------------------
    TYPE(t_subset_range), POINTER :: all_cells
    TYPE(t_patch), POINTER :: p_patch
    !-----------------------------------------------------------------------
    p_patch         => p_patch_3D%p_patch_2D(1)
    !-------------------------------------------------------------------------
    all_cells => p_patch%cells%all

    ! atmosphere fluxes for analytical testcased similar to mo_ocean_initial_conditions:
    SELECT CASE (atmos_flux_analytical_type)

    CASE(0)  !  all fluxes are unchanged, zero as default
      CONTINUE

    CASE(101,102,103)  !  constant fluxes for test of sea-ice processes
      ! set LW/SW/sensible/latent heat fluxes over ice to constant
      atmos_fluxes%SWnet(:,1,:) = atmos_SWnet_const
      atmos_fluxes%LWnet(:,1,:) = atmos_LWnet_const
      atmos_fluxes%sens (:,1,:) = atmos_sens_const
      atmos_fluxes%lat  (:,1,:) = atmos_lat_const
      ! set LW/SW/sensible/latent heat fluxes over water to constant
      atmos_fluxes%SWnetw(:,:)  = atmos_SWnetw_const
      atmos_fluxes%LWnetw(:,:)  = atmos_LWnetw_const
      atmos_fluxes%sensw(:,:)   = atmos_sensw_const
      atmos_fluxes%latw(:,:)    = atmos_lat_const
      ! set water fluxes over water to constant
      p_oce_sfc%FrshFlux_Precipitation(:,:) = atmos_precip_const

      CASE(200)

        IF(no_tracer>=1.AND.type_surfRelax_Temp==0)THEN

          center = basin_center_lat * deg2rad
          length = basin_height_deg * deg2rad
          zonal_waveno = 2.0_wp
          amplitude    =10.0_wp

          DO jb = all_cells%start_block, all_cells%end_block
            CALL get_index_range(all_cells, jb, start_cell_index, end_cell_index)
            DO jc = start_cell_index, end_cell_index

              IF(p_patch_3D%lsm_c(jc,1,jb)<=sea_boundary)THEN

                z_lat    = p_patch%cells%center(jc,jb)%lat
                z_lon    = p_patch%cells%center(jc,jb)%lon

                p_oce_sfc%data_surfRelax_Temp(jc,jb) =0.0_wp

                p_oce_sfc%TopBC_Temp_vdiff(jc,jb) &
                &= amplitude * COS(zonal_waveno*pi*(z_lat-center)/length)

                !IF(z_lat<= center-0.5_wp*length)p_oce_sfc%TopBC_Temp_vdiff(jc,jb)=0.0_wp
                !IF(z_lat>= center+0.0_wp*length)p_oce_sfc%TopBC_Temp_vdiff(jc,jb)=10.0_wp
                !IF(z_lat>= center+0.75_wp*length)p_oce_sfc%TopBC_Temp_vdiff(jc,jb)=&
                !& -10.0_wp!amplitude * (COS(zonal_waveno*pi*(z_lat-center)/length))
              ENDIF
            END DO
          END DO
        ENDIF

      CASE(201) ! Abernathey 2011

        IF(no_tracer>=1.AND.type_surfRelax_Temp==0)THEN

          no_flux_length = 3.0_wp * relax_width * deg2rad
          south_bound = (basin_center_lat - 0.5_wp * basin_height_deg) * deg2rad
          length      = basin_height_deg * deg2rad
          max_flux_y  = length - no_flux_length
          zonal_waveno =  2.5_wp
          amplitude    = forcing_HeatFlux_amplitude

          DO jb = all_cells%start_block, all_cells%end_block
            CALL get_index_range(all_cells, jb, start_cell_index, end_cell_index)
            DO jc = start_cell_index, end_cell_index
              p_oce_sfc%data_surfRelax_Temp(jc,jb)     = 0.0_wp
              p_oce_sfc%TopBC_Temp_vdiff(jc,jb) = 0.0_wp

              z_lat = p_patch%cells%center(jc,jb)%lat - south_bound

              IF(p_patch_3D%lsm_c(jc,1,jb) <= sea_boundary .AND. z_lat < max_flux_y) THEN

                p_oce_sfc%TopBC_Temp_vdiff(jc,jb) = &
                  & - amplitude * COS(zonal_waveno * pi * z_lat/max_flux_y) &
                  & + forcing_HeatFlux_base

              ENDIF
            END DO
          END DO
        ENDIF

      CASE default

        CALL finish(routine, "unknown atmos_flux_analytical_type")

    END SELECT

    SELECT CASE (relax_analytical_type)

    CASE(27,30,32)

     IF(no_tracer>=1.AND.type_surfRelax_Temp/=0)THEN

       !y_length = basin_height_deg * deg2rad
       DO jb = all_cells%start_block, all_cells%end_block
         CALL get_index_range(all_cells, jb, start_cell_index, end_cell_index)
         DO jc = start_cell_index, end_cell_index

           IF(p_patch_3D%lsm_c(jc,1,jb)<=sea_boundary)THEN

             z_T_init(jc,jb) = 20.0_wp- p_patch_3D%p_patch_1D(1)%zlev_m(1)*15.0_wp/4000.0_wp

             z_lat    = p_patch%cells%center(jc,jb)%lat
             z_lon    = p_patch%cells%center(jc,jb)%lon

             ! Add temperature perturbation at new values
             z_perlat = basin_center_lat + 0.1_wp*basin_height_deg
             z_perlon = basin_center_lon + 0.1_wp*basin_width_deg
             z_permax = 0.1_wp
             z_perwid = 10.0_wp

             z_relax  = para_surfRelax_Temp/(30.0_wp*24.0_wp*3600.0_wp)

             z_dolic  = p_patch_3D%p_patch_1D(1)%dolic_c(jc,jb)
             IF (z_dolic > MIN_DOLIC) THEN

               z_dst = sqrt((z_lat-z_perlat*deg2rad)**2+(z_lon-z_perlon*deg2rad)**2)

               IF(z_dst <= 5.0_wp*deg2rad)THEN
                 z_T_init = z_T_init &
                 &        + z_permax*exp(-(z_dst/(z_perwid*deg2rad))**2) &
                 &        * sin(pi*p_patch_3D%p_patch_1D(1)%zlev_m(1)/4000.0_wp)
               ENDIF
               ! up to here z_init is identically initialized than temperature

               !add local cold perturbation
               IF(z_dst <= 10.5_wp*deg2rad)THEN
                 z_T_init(jc,jb) = z_T_init(jc,jb) - exp(-(z_dst/(z_perwid*deg2rad))**2)
               ENDIF

               p_oce_sfc%data_surfRelax_Temp(jc,jb)     = z_T_init(jc,jb)

               p_oce_sfc%TopBC_Temp_vdiff(jc,jb) = z_relax * &
                 &  ( p_oce_sfc%data_surfRelax_Temp(jc,jb)-p_os%p_prog(nold(1))%tracer(jc,1,jb,1) )

             END IF
           ELSE
             atmos_fluxes%topBoundCond_windStress_cc(jc,jb)%x(:) = 0.0_wp
!            atmos_fluxes%topBoundCond_windStress_u(jc,jb)       = 0.0_wp
!            atmos_fluxes%topBoundCond_windStress_v(jc,jb)       = 0.0_wp
           ENDIF
       END DO
      END DO

    ENDIF

    CASE (33)
      IF(type_surfRelax_Temp>=1)THEN
        z_relax = para_surfRelax_Temp/(30.0_wp*24.0_wp*3600.0_wp)

        p_oce_sfc%TopBC_Temp_vdiff(:,:) = z_relax*( p_oce_sfc%data_surfRelax_Temp(:,:) &
          &                                               -p_os%p_prog(nold(1))%tracer(:,1,:,1) )

      END IF

    CASE(51)

      IF(type_surfRelax_Temp>=1)THEN

        z_relax = para_surfRelax_Temp/(30.0_wp*24.0_wp*3600.0_wp)

        z_temp_max  = 30.5_wp
        z_temp_min  = 0.5_wp
        z_temp_incr = (z_temp_max-z_temp_min)/(n_zlev-1.0_wp)

      !Add horizontal variation
      DO jb = all_cells%start_block, all_cells%end_block
        CALL get_index_range(all_cells, jb, start_cell_index, end_cell_index)
        DO jc = start_cell_index, end_cell_index
          z_lat = p_patch%cells%center(jc,jb)%lat
          z_lat_deg = z_lat*rad2deg

            IF ( p_patch_3D%lsm_c(jc,1,jb) <= sea_boundary ) THEN

              z_temp_max     =0.01_wp*(z_lat_deg-basin_center_lat)*(z_lat_deg-basin_center_lat)
              z_T_init(jc,jb)=30.5_wp

              z_T_init(jc,jb)&
              &=z_T_init(jc,jb)*exp(-z_temp_max/basin_height_deg)
            ELSE
              z_T_init(jc,jb)=0.0_wp
            ENDIF
        END DO
      END DO
      p_oce_sfc%data_surfRelax_Temp(:,:)=z_T_init(:,:)

      p_oce_sfc%TopBC_Temp_vdiff(:,:) = z_relax*( p_oce_sfc%data_surfRelax_Temp(:,:) &
        &                                               -p_os%p_prog(nold(1))%tracer(:,1,:,1) )

      END IF

    END SELECT

    !-----------------------------
    !   varios ad-hoc fixes
    !-----------------------------
    !  needed for old heat flux BC
    p_oce_sfc%HeatFlux_Total=p_oce_sfc%TopBC_Temp_vdiff

    ! provide dLWdt for ice_fast as for OMIP
    atmos_fluxes%dLWdT (:,:,:)  = -4._wp*zemiss_def*stbo*(p_ice%tsurf(:,:,:)+tmelt)**3

    ! provide evaporation from latent heat flux
    p_oce_sfc%FrshFlux_Evaporation(:,:) = atmos_fluxes%latw(:,:) / (alv*rho_ref)

  END SUBROUTINE update_atmos_fluxes_analytical

END MODULE mo_ocean_surface_refactor<|MERGE_RESOLUTION|>--- conflicted
+++ resolved
@@ -41,12 +41,8 @@
     &  No_Forcing, Analytical_Forcing, OMIP_FluxFromFile, Coupled_FluxFromAtmo,                     &
     &  i_sea_ice, zero_freshwater_flux, atmos_flux_analytical_type, atmos_precip_const, &  ! atmos_evap_constant
     &  limit_elevation, lhamocc, lswr_jerlov, lhamocc, lfb_bgc_oce, lcheck_salt_content, &
-<<<<<<< HEAD
-    &  lfix_salt_content, surface_flux_type, ice_flux_type
-=======
     &  lfix_salt_content, surface_flux_type, ice_flux_type, heatflux_forcing_on_sst, &
     &  use_heatflux_rainevaprunoff 
->>>>>>> e66858ad
 
   USE mo_sea_ice_nml,        ONLY: sice
 
@@ -941,14 +937,9 @@
     !---------------------------------------------------------------------
     CALL update_atmos_fluxes(p_patch_3D, p_as, atmos_fluxes, p_oce_sfc, p_os, p_ice, this_datetime)
 
-<<<<<<< HEAD
-    ! copy atmospheric wind speed from p_as%fu10 into new forcing variable for output purpose - not accumulated yet
-    p_oce_sfc%Wind_Speed_10m(:,:) = p_as%fu10(:,:)
-=======
     ! copy atmospheric variables into new forcing variables for diagnostics
     p_oce_sfc%Wind_Speed_10m(:,:) = p_as%fu10(:,:)
     p_oce_sfc%FrshFlux_Precipitation(:,:) = p_as%FrshFlux_Precipitation(:,:)
->>>>>>> e66858ad
 
     !---------------------------------------------------------------------
     ! (3) Sea ice thermodynamics & dynamics (at ocean time-step)
@@ -1007,10 +998,7 @@
     IF (surface_flux_type .EQ. 10) CALL apply_surface_fluxes_zstar_v10(p_patch_3D, p_os, p_ice, p_oce_sfc, eta_c, stretch_c)
     IF (surface_flux_type .EQ. 11) CALL apply_surface_fluxes_zstar_v11(p_patch_3D, p_os, p_ice, p_oce_sfc, eta_c, stretch_c)
     IF (surface_flux_type .EQ. 12) CALL apply_surface_fluxes_zstar_v12(p_patch_3D, p_os, p_ice, p_oce_sfc, eta_c, stretch_c)
-<<<<<<< HEAD
-=======
     IF (surface_flux_type .EQ. 13) CALL apply_surface_fluxes_zstar_v13(p_patch_3D, p_os, p_ice, p_oce_sfc, eta_c, stretch_c)
->>>>>>> e66858ad
     IF (surface_flux_type .EQ. 14) CALL apply_surface_fluxes_zstar_v14(p_patch_3D, p_os, p_ice, p_oce_sfc, eta_c, stretch_c)
     IF (surface_flux_type .EQ. 15) CALL apply_surface_fluxes_zstar_v15(p_patch_3D, p_os, p_ice, p_oce_sfc, eta_c, stretch_c)
 
@@ -1904,17 +1892,11 @@
 
     
     IF (no_tracer > 0) THEN
-<<<<<<< HEAD
-
-=======
       IF (heatflux_forcing_on_sst == .TRUE.) THEN
->>>>>>> e66858ad
       DO jb = all_cells%start_block, all_cells%end_block
         CALL get_index_range(all_cells, jb, i_startidx_c, i_endidx_c)
         DO jc = i_startidx_c, i_endidx_c
           IF (p_patch_3D%lsm_c(jc,1,jb) <= sea_boundary) THEN
-<<<<<<< HEAD
-=======
             
             p_os%p_diag%heatflux_rainevaprunoff(jc,jb) =                                   &
                  ( p_oce_sfc%FrshFlux_TotalOcean(jc,jb)+ p_oce_sfc%FrshFlux_Runoff(jc,jb) )    &
@@ -1922,7 +1904,6 @@
 
            ! fw flux enters with "SST" so the  flux is implicitly added
 
->>>>>>> e66858ad
 
             ! substract the fraction of heatflux used for subsurface heating
             heatflux_surface_layer=p_oce_sfc%HeatFlux_Total(jc,jb)-p_os%p_diag%heatabs(jc,jb)
@@ -1932,11 +1913,7 @@
           ENDIF
         ENDDO
       ENDDO
-<<<<<<< HEAD
-
-=======
       ENDIF
->>>>>>> e66858ad
     END IF
 
     CALL dbg_print('UpdSfc: eta-old', eta_c,    str_module, 1, in_subset=p_patch%cells%owned)
@@ -2036,9 +2013,6 @@
   END SUBROUTINE apply_surface_fluxes_zstar_v12
 
 
-<<<<<<< HEAD
-  
-=======
 
  !-------------------------------------------------------------------------
   !>
@@ -2232,7 +2206,6 @@
   END SUBROUTINE apply_surface_fluxes_zstar_v13
 
 
->>>>>>> e66858ad
   !>
   !! Apply Thermodynamic Equations for Thermal and Haline Boundary Conditions
   !!
@@ -2359,20 +2332,11 @@
     END DO
           
     IF (no_tracer > 0) THEN
-<<<<<<< HEAD
-
-=======
       IF (heatflux_forcing_on_sst == .TRUE.) THEN
->>>>>>> e66858ad
       DO jb = all_cells%start_block, all_cells%end_block
         CALL get_index_range(all_cells, jb, i_startidx_c, i_endidx_c)
         DO jc = i_startidx_c, i_endidx_c
           IF (p_patch_3D%lsm_c(jc,1,jb) <= sea_boundary) THEN
-<<<<<<< HEAD
-
-            ! substract the fraction of heatflux used for subsurface heating
-            heatflux_surface_layer=p_oce_sfc%HeatFlux_Total(jc,jb)-p_os%p_diag%heatabs(jc,jb)
-=======
             
             p_os%p_diag%heatflux_rainevaprunoff(jc,jb) =                                   &
                  ( p_oce_sfc%FrshFlux_TotalOcean(jc,jb)+ p_oce_sfc%FrshFlux_Runoff(jc,jb) )    &
@@ -2385,18 +2349,13 @@
             IF (use_heatflux_rainevaprunoff) heatflux_surface_layer=heatflux_surface_layer   &
                                    + p_os%p_diag%heatflux_rainevaprunoff(jc,jb)
 
->>>>>>> e66858ad
             p_oce_sfc%sst(jc,jb) = p_oce_sfc%sst(jc,jb) + &
               &                    heatflux_surface_layer*dtime/(clw*rho_ref*p_ice%zUnderIce(jc,jb))
 
           ENDIF
         ENDDO
       ENDDO
-<<<<<<< HEAD
-
-=======
       ENDIF
->>>>>>> e66858ad
     END IF
 
     !! set correct cell thickness under ice
@@ -2492,20 +2451,12 @@
           
     IF (no_tracer > 0) THEN
 
-<<<<<<< HEAD
-=======
       IF (heatflux_forcing_on_sst == .TRUE.) THEN
 
->>>>>>> e66858ad
       DO jb = all_cells%start_block, all_cells%end_block
         CALL get_index_range(all_cells, jb, i_startidx_c, i_endidx_c)
         DO jc = i_startidx_c, i_endidx_c
           IF (p_patch_3D%lsm_c(jc,1,jb) <= sea_boundary) THEN
-<<<<<<< HEAD
-
-            ! substract the fraction of heatflux used for subsurface heating
-            heatflux_surface_layer=p_oce_sfc%HeatFlux_Total(jc,jb)-p_os%p_diag%heatabs(jc,jb)
-=======
             
             p_os%p_diag%heatflux_rainevaprunoff(jc,jb) =                                   &
                  ( p_oce_sfc%FrshFlux_TotalOcean(jc,jb)+ p_oce_sfc%FrshFlux_Runoff(jc,jb) )    &
@@ -2517,7 +2468,6 @@
             IF (use_heatflux_rainevaprunoff) heatflux_surface_layer=heatflux_surface_layer   &
                                    + p_os%p_diag%heatflux_rainevaprunoff(jc,jb)
 
->>>>>>> e66858ad
             p_oce_sfc%sst(jc,jb) = p_oce_sfc%sst(jc,jb) + &
               &                    heatflux_surface_layer*dtime/(clw*rho_ref*p_ice%zUnderIce(jc,jb))
 
@@ -2525,11 +2475,8 @@
         ENDDO
       ENDDO
 
-<<<<<<< HEAD
-=======
       ENDIF
 
->>>>>>> e66858ad
     END IF
 
     !! set correct cell thickness under ice
