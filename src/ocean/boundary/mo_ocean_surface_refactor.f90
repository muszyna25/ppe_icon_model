--- conflicted
+++ resolved
@@ -41,12 +41,8 @@
     &  No_Forcing, Analytical_Forcing, OMIP_FluxFromFile, Coupled_FluxFromAtmo,                     &
     &  i_sea_ice, zero_freshwater_flux, atmos_flux_analytical_type, atmos_precip_const, &  ! atmos_evap_constant
     &  limit_elevation, lhamocc, lswr_jerlov, lhamocc, lfb_bgc_oce, lcheck_salt_content, &
-<<<<<<< HEAD
-    &  lfix_salt_content, surface_flux_type, ice_flux_type
-=======
     &  lfix_salt_content, surface_flux_type, ice_flux_type, heatflux_forcing_on_sst, &
     &  use_heatflux_rainevaprunoff 
->>>>>>> 31441aa2
 
   USE mo_sea_ice_nml,        ONLY: sice
 
@@ -941,14 +937,9 @@
     !---------------------------------------------------------------------
     CALL update_atmos_fluxes(p_patch_3D, p_as, atmos_fluxes, p_oce_sfc, p_os, p_ice, this_datetime)
 
-<<<<<<< HEAD
-    ! copy atmospheric wind speed from p_as%fu10 into new forcing variable for output purpose - not accumulated yet
-    p_oce_sfc%Wind_Speed_10m(:,:) = p_as%fu10(:,:)
-=======
     ! copy atmospheric variables into new forcing variables for diagnostics
     p_oce_sfc%Wind_Speed_10m(:,:) = p_as%fu10(:,:)
     p_oce_sfc%FrshFlux_Precipitation(:,:) = p_as%FrshFlux_Precipitation(:,:)
->>>>>>> 31441aa2
 
     !---------------------------------------------------------------------
     ! (3) Sea ice thermodynamics & dynamics (at ocean time-step)
@@ -1007,10 +998,7 @@
     IF (surface_flux_type .EQ. 10) CALL apply_surface_fluxes_zstar_v10(p_patch_3D, p_os, p_ice, p_oce_sfc, eta_c, stretch_c)
     IF (surface_flux_type .EQ. 11) CALL apply_surface_fluxes_zstar_v11(p_patch_3D, p_os, p_ice, p_oce_sfc, eta_c, stretch_c)
     IF (surface_flux_type .EQ. 12) CALL apply_surface_fluxes_zstar_v12(p_patch_3D, p_os, p_ice, p_oce_sfc, eta_c, stretch_c)
-<<<<<<< HEAD
-=======
     IF (surface_flux_type .EQ. 13) CALL apply_surface_fluxes_zstar_v13(p_patch_3D, p_os, p_ice, p_oce_sfc, eta_c, stretch_c)
->>>>>>> 31441aa2
     IF (surface_flux_type .EQ. 14) CALL apply_surface_fluxes_zstar_v14(p_patch_3D, p_os, p_ice, p_oce_sfc, eta_c, stretch_c)
     IF (surface_flux_type .EQ. 15) CALL apply_surface_fluxes_zstar_v15(p_patch_3D, p_os, p_ice, p_oce_sfc, eta_c, stretch_c)
 
@@ -1031,11 +1019,7 @@
     dsec  = REAL(getNoOfSecondsElapsedInDayDateTime(this_datetime), wp)
     ! event at end of first timestep of day - tbd: use mtime
     IF (limit_elevation .AND. (dsec-dtime)<0.1 ) THEN
-<<<<<<< HEAD
       CALL balance_elevation_zstar(p_patch_3D, eta_c, p_oce_sfc, stretch_c)
-=======
-      CALL balance_elevation_zstar(p_patch_3D, eta_c)
->>>>>>> 31441aa2
       !---------DEBUG DIAGNOSTICS-------------------------------------------
       CALL dbg_print('UpdSfc: h-old+BalElev', eta_c, routine, 2, in_subset=p_patch%cells%owned)
       !---------------------------------------------------------------------
@@ -1825,11 +1809,8 @@
 !
 !          END IF !! FLAG = 2
 
-<<<<<<< HEAD
           p_oce_sfc%top_dilution_coeff(jc,jb) = stretch_c(jc,jb)/temp_stretch(jc,jb)
 
-=======
->>>>>>> 31441aa2
 
         ENDIF  !  dolic>0
       END DO
@@ -1913,17 +1894,11 @@
 
     
     IF (no_tracer > 0) THEN
-<<<<<<< HEAD
-
-=======
       IF (heatflux_forcing_on_sst == .TRUE.) THEN
->>>>>>> 31441aa2
       DO jb = all_cells%start_block, all_cells%end_block
         CALL get_index_range(all_cells, jb, i_startidx_c, i_endidx_c)
         DO jc = i_startidx_c, i_endidx_c
           IF (p_patch_3D%lsm_c(jc,1,jb) <= sea_boundary) THEN
-<<<<<<< HEAD
-=======
             
             p_os%p_diag%heatflux_rainevaprunoff(jc,jb) =                                   &
                  ( p_oce_sfc%FrshFlux_TotalOcean(jc,jb)+ p_oce_sfc%FrshFlux_Runoff(jc,jb) )    &
@@ -1931,7 +1906,6 @@
 
            ! fw flux enters with "SST" so the  flux is implicitly added
 
->>>>>>> 31441aa2
 
             ! substract the fraction of heatflux used for subsurface heating
             heatflux_surface_layer=p_oce_sfc%HeatFlux_Total(jc,jb)-p_os%p_diag%heatabs(jc,jb)
@@ -1941,11 +1915,7 @@
           ENDIF
         ENDDO
       ENDDO
-<<<<<<< HEAD
-
-=======
       ENDIF
->>>>>>> 31441aa2
     END IF
 
     CALL dbg_print('UpdSfc: eta-old', eta_c,    str_module, 1, in_subset=p_patch%cells%owned)
@@ -2045,9 +2015,6 @@
   END SUBROUTINE apply_surface_fluxes_zstar_v12
 
 
-<<<<<<< HEAD
-  
-=======
 
  !-------------------------------------------------------------------------
   !>
@@ -2241,7 +2208,6 @@
   END SUBROUTINE apply_surface_fluxes_zstar_v13
 
 
->>>>>>> 31441aa2
   !>
   !! Apply Thermodynamic Equations for Thermal and Haline Boundary Conditions
   !!
@@ -2337,12 +2303,9 @@
           !! Update only if height is atleast dz
           if ( d_c  .GT.  min_h ) &
             & temp_stretch(jc, jb) = ( eta_c(jc, jb) + d_c)/( d_c )
-<<<<<<< HEAD
 
           !! set dilution coefficient for HAMOCC
           p_oce_sfc%top_dilution_coeff(jc,jb) = stretch_c(jc,jb)/temp_stretch(jc,jb)
-=======
->>>>>>> 31441aa2
  
           !! update zunderice
           p_ice%zUnderIce(jc,jb) = p_patch_3D%p_patch_1D(1)%prism_thick_flat_sfc_c(jc,1,jb) * temp_stretch(jc, jb) 
@@ -2374,20 +2337,11 @@
     END DO
           
     IF (no_tracer > 0) THEN
-<<<<<<< HEAD
-
-=======
       IF (heatflux_forcing_on_sst == .TRUE.) THEN
->>>>>>> 31441aa2
       DO jb = all_cells%start_block, all_cells%end_block
         CALL get_index_range(all_cells, jb, i_startidx_c, i_endidx_c)
         DO jc = i_startidx_c, i_endidx_c
           IF (p_patch_3D%lsm_c(jc,1,jb) <= sea_boundary) THEN
-<<<<<<< HEAD
-
-            ! substract the fraction of heatflux used for subsurface heating
-            heatflux_surface_layer=p_oce_sfc%HeatFlux_Total(jc,jb)-p_os%p_diag%heatabs(jc,jb)
-=======
             
             p_os%p_diag%heatflux_rainevaprunoff(jc,jb) =                                   &
                  ( p_oce_sfc%FrshFlux_TotalOcean(jc,jb)+ p_oce_sfc%FrshFlux_Runoff(jc,jb) )    &
@@ -2400,18 +2354,13 @@
             IF (use_heatflux_rainevaprunoff) heatflux_surface_layer=heatflux_surface_layer   &
                                    + p_os%p_diag%heatflux_rainevaprunoff(jc,jb)
 
->>>>>>> 31441aa2
             p_oce_sfc%sst(jc,jb) = p_oce_sfc%sst(jc,jb) + &
               &                    heatflux_surface_layer*dtime/(clw*rho_ref*p_ice%zUnderIce(jc,jb))
 
           ENDIF
         ENDDO
       ENDDO
-<<<<<<< HEAD
-
-=======
       ENDIF
->>>>>>> 31441aa2
     END IF
 
     !! set correct cell thickness under ice
@@ -2507,20 +2456,12 @@
           
     IF (no_tracer > 0) THEN
 
-<<<<<<< HEAD
-=======
       IF (heatflux_forcing_on_sst == .TRUE.) THEN
 
->>>>>>> 31441aa2
       DO jb = all_cells%start_block, all_cells%end_block
         CALL get_index_range(all_cells, jb, i_startidx_c, i_endidx_c)
         DO jc = i_startidx_c, i_endidx_c
           IF (p_patch_3D%lsm_c(jc,1,jb) <= sea_boundary) THEN
-<<<<<<< HEAD
-
-            ! substract the fraction of heatflux used for subsurface heating
-            heatflux_surface_layer=p_oce_sfc%HeatFlux_Total(jc,jb)-p_os%p_diag%heatabs(jc,jb)
-=======
             
             p_os%p_diag%heatflux_rainevaprunoff(jc,jb) =                                   &
                  ( p_oce_sfc%FrshFlux_TotalOcean(jc,jb)+ p_oce_sfc%FrshFlux_Runoff(jc,jb) )    &
@@ -2532,7 +2473,6 @@
             IF (use_heatflux_rainevaprunoff) heatflux_surface_layer=heatflux_surface_layer   &
                                    + p_os%p_diag%heatflux_rainevaprunoff(jc,jb)
 
->>>>>>> 31441aa2
             p_oce_sfc%sst(jc,jb) = p_oce_sfc%sst(jc,jb) + &
               &                    heatflux_surface_layer*dtime/(clw*rho_ref*p_ice%zUnderIce(jc,jb))
 
@@ -2540,11 +2480,8 @@
         ENDDO
       ENDDO
 
-<<<<<<< HEAD
-=======
       ENDIF
 
->>>>>>> 31441aa2
     END IF
 
     !! set correct cell thickness under ice
