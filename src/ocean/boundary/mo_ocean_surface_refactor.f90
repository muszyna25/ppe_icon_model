--- conflicted
+++ resolved
@@ -406,11 +406,7 @@
           p_ice%zUnderIce(jc,jb) = zUnderIceOld(jc,jb) + p_oce_sfc%FrshFlux_VolumeTotal(jc,jb) * dtime
           p_oce_sfc%SSS(jc,jb)   = sss_inter(jc,jb) * zUnderIceOld(jc,jb) / p_ice%zUnderIce(jc,jb)
 
-<<<<<<< HEAD
-          h_old_test=  (p_patch_3D%p_patch_1D(1)%prism_thick_c(jc,1,jb)+p_os%p_prog(nold(1))%h(jc,jb))
-=======
           h_old_test=  (p_patch_3D%p_patch_1D(1)%prism_thick_flat_sfc_c(jc,1,jb)+p_os%p_prog(nold(1))%h(jc,jb))
->>>>>>> 12462837
 
 
           !******  (Thermodynamic Eq. 5)  ******
@@ -427,11 +423,7 @@
           DO i_bgc_tra = no_tracer+1, no_tracer+nbgctra
            ! for HAMOCC tracer dilution
              p_os%p_prog(nold(1))%tracer(jc,1,jb,i_bgc_tra)  = p_os%p_prog(nold(1))%tracer(jc,1,jb,i_bgc_tra) &
-<<<<<<< HEAD
-           &        * h_old_test/(p_os%p_prog(nold(1))%h(jc,jb) + p_patch_3D%p_patch_1D(1)%prism_thick_c(jc,1,jb))
-=======
            &        * h_old_test/(p_os%p_prog(nold(1))%h(jc,jb) + p_patch_3D%p_patch_1D(1)%prism_thick_flat_sfc_c(jc,1,jb))
->>>>>>> 12462837
           ENDDO
           endif
 
