!>
!! Provide an implementation of the ocean surface module.
!!
!! Provide an implementation of the parameters used for surface forcing
!! of the hydrostatic ocean model.
!!
!! @author Vladimir Lapin, MPI
!!
!! @par Revision History
!!  Original version by Peter Korn, MPI-M (2009)
!!  Restructured code by Stephan Lorenz, MPI-M: (2015-04)
!!  Restructured code by Vladimir Lapin, MPI-M: (2017-01)
!!
!! @par Copyright and License
!!
!! This code is subject to the DWD and MPI-M-Software-License-Agreement in
!! its most recent form.
!! Please see the file LICENSE in the root of the source tree for this code.
!! Where software is supplied by third parties, it is indicated in the
!! headers of the routines.
!!
MODULE mo_ocean_surface_refactor
!-------------------------------------------------------------------------
!
!    ProTeX FORTRAN source: Style 2
!    modified for ICON project, DWD/MPI-M 2007
!
!-------------------------------------------------------------------------
!
  USE mo_kind,                ONLY: wp
  USE mo_parallel_config,     ONLY: nproma
  USE mo_run_config,          ONLY: dtime
  USE mo_dynamics_config,     ONLY: nold
  USE mo_exception,           ONLY: finish, message
  USE mo_util_dbg_prnt,       ONLY: dbg_print

  USE mo_model_domain,        ONLY: t_patch, t_patch_3D
  USE mo_grid_subset,         ONLY: t_subset_range, get_index_range

  USE mo_ocean_nml,           ONLY: iforc_oce, no_tracer, type_surfRelax_Temp, type_surfRelax_Salt, &
    &  No_Forcing, Analytical_Forcing, OMIP_FluxFromFile, Coupled_FluxFromAtmo,                     &
    &  i_sea_ice, zero_freshwater_flux, atmos_flux_analytical_type, atmos_precip_const, &  ! atmos_evap_constant
    &  limit_elevation, lhamocc, lswr_jerlov, lhamocc, lfb_bgc_oce, lcheck_salt_content, &
    &  lfix_salt_content, surface_flux_type

  USE mo_sea_ice_nml,        ONLY: sice

  USE mo_ocean_nml,           ONLY: atmos_flux_analytical_type, relax_analytical_type, &
    &  n_zlev, para_surfRelax_Salt, para_surfRelax_Temp, atmos_precip_const, &  ! atmos_evap_constant
    &  atmos_SWnet_const, atmos_LWnet_const, atmos_lat_const, atmos_sens_const, &
    &  atmos_SWnetw_const, atmos_LWnetw_const, atmos_latw_const, atmos_sensw_const, &
    &  relax_width, forcing_HeatFlux_amplitude, forcing_HeatFlux_base,              &
    &  basin_center_lat, basin_center_lon, basin_width_deg, basin_height_deg

  USE mo_math_constants,      ONLY: pi, deg2rad, rad2deg
  USE mo_physical_constants,  ONLY: rhoi, rhos, rho_ref, alv, tmelt, tf, clw, stbo, zemiss_def
  USE mo_impl_constants,      ONLY: max_char_length, sea_boundary, MIN_DOLIC

  USE mo_ocean_types,         ONLY: t_hydro_ocean_state
  USE mo_sea_ice_types,       ONLY: t_sea_ice, t_atmos_fluxes
  USE mo_ocean_surface_types, ONLY: t_ocean_surface, t_atmos_for_ocean
  USE mo_operator_ocean_coeff_3d,ONLY: t_operator_coeff

  USE mtime,                  ONLY: datetime, getNoOfSecondsElapsedInDayDateTime
  USE mo_ice_interface,       ONLY: ice_fast_interface, ice_thermodynamics, ice_dynamics
  USE mo_ocean_bulk_forcing,  ONLY: update_surface_relaxation, apply_surface_relaxation, &
                                &   update_flux_fromFile, calc_omip_budgets_ice, calc_omip_budgets_oce, &
                                &   update_ocean_surface_stress, balance_elevation

  USE mo_ocean_diagnostics, ONLY : diag_heat_salt_tendency
  USE mo_name_list_output_init, ONLY: isRegistered

  USE mo_swr_absorption
  USE mo_ocean_check_salt,       ONLY: check_total_salt_content, check_total_si_volume

  IMPLICIT NONE
  
  PRIVATE

  ! public interface
  PUBLIC  :: update_ocean_surface_refactor
  ! private routine
  PRIVATE :: apply_surface_fluxes
  PRIVATE :: apply_surface_fluxes_slo
  PRIVATE :: update_atmos_fluxes
  PRIVATE :: update_atmos_fluxes_analytical

  CHARACTER(len=12)           :: str_module    = 'OceanSurfaceRefactor'  ! Output of module for 1 line debug
  INTEGER                     :: idt_src       = 1               ! Level of detail for 1 line debug

CONTAINS

  !-------------------------------------------------------------------------
  !>
  !! Update ocean surface by applying flux forcing for hydrostatic ocean
  !!
  !! This function changes:
  !! p_ice      thermodynamical and dynamical fields of sea ice
  !! p_oce_sfc  surface fluxes and stress, passed to the ocean
  !! p_os       SSH, SST, SSS and HAMMOC tracers (dilution)
  !!
  !! @par Revision History
  !! Initial release (mo_oce_bulk)          by Stephan Lorenz, MPI-M (2010-07)
  !! Restructuring 1 (mo_ocean_surface)     by Stephan Lorenz, MPI-M (2015-04)
  !! Restructuring 2 (mo_ocean_surface_refactor) by Vladimir Lapin, MPI-M (2017-02)
  !
  SUBROUTINE update_ocean_surface_refactor(p_patch_3D, p_os, p_as, p_ice, atmos_fluxes, p_oce_sfc, this_datetime, p_op_coeff)

    TYPE(t_patch_3D ),TARGET, INTENT(IN)        :: p_patch_3D
    TYPE(t_hydro_ocean_state)                   :: p_os
    TYPE(t_atmos_for_ocean)                     :: p_as
    TYPE(t_sea_ice)                             :: p_ice
    TYPE(t_atmos_fluxes)                        :: atmos_fluxes
    TYPE(t_ocean_surface)                       :: p_oce_sfc
    TYPE(datetime), POINTER                     :: this_datetime
    TYPE(t_operator_coeff),   INTENT(IN)        :: p_op_coeff
    !
    ! local variables
    TYPE(t_patch), POINTER                      :: p_patch
    INTEGER                                     :: trac_no
    REAL(wp)                                    :: dsec

    CHARACTER(LEN=max_char_length), PARAMETER :: routine = 'mo_ocean_surface_refactor:update_ocean_surface'

    !-----------------------------------------------------------------------
    p_patch         => p_patch_3D%p_patch_2D(1)
    !-----------------------------------------------------------------------
    
    p_oce_sfc%top_dilution_coeff(:,:) = 1.0_wp ! Initilize dilution factor to one

    IF (no_tracer>=1) p_oce_sfc%sst => p_os%p_prog(nold(1))%tracer(:,1,:,1)
    IF (no_tracer>=2) p_oce_sfc%sss => p_os%p_prog(nold(1))%tracer(:,1,:,2)

    IF (iforc_oce == No_Forcing) RETURN  !  forcing for ocean not defined

    ! save values of ice, snow and temperature for the tendendy and hfbasin diagnostic
    IF ( isRegistered('delta_ice') .OR. isRegistered('delta_snow') .OR. &
           isRegistered('delta_thetao') .OR. &
           isRegistered('delta_so') .OR. &
           isRegistered('global_sltbasin') .OR. isRegistered('atlant_sltbasin') .OR. &
           isRegistered('pacind_sltbasin') .OR. &
           isRegistered('global_hfbasin') .OR. isRegistered('atlant_hfbasin') .OR. &
           isRegistered('pacind_hfbasin') ) THEN

      CALL diag_heat_salt_tendency(p_patch_3d, 1, p_ice,            &
         p_os%p_prog(nold(1))%tracer(:,:,:,1),               &
         p_os%p_prog(nold(1))%tracer(:,:,:,2),               &
         p_os%p_diag%delta_ice,                              &
         p_os%p_diag%delta_snow, p_os%p_diag%delta_thetao, p_os%p_diag%delta_so)

     END IF

    !---------------------------------------------------------------------
    ! (1) Apply relaxation to surface temperature and salinity
    !---------------------------------------------------------------------
    IF (type_surfRelax_Temp >= 1) THEN
      trac_no = 1   !  tracer no 1: temperature
      CALL update_surface_relaxation(p_patch_3D, p_os, p_ice, p_oce_sfc, trac_no)

      !  apply restoring to surface temperature directly
      CALL apply_surface_relaxation(p_patch_3D, p_os, p_oce_sfc, trac_no)

    END IF

    IF (type_surfRelax_Salt >= 1 .AND. no_tracer >1) THEN
      trac_no = 2   !  tracer no 2: salinity
      CALL update_surface_relaxation(p_patch_3D, p_os, p_ice, p_oce_sfc, trac_no)

      !  apply restoring to surface salinity directly
      CALL apply_surface_relaxation(p_patch_3D, p_os, p_oce_sfc, trac_no)

    ENDIF

!    IF (lcheck_salt_content) CALL check_total_salt_content(106,p_os%p_prog(nold(1))%tracer(:,:,:,2), p_patch, &
!         p_os%p_prog(nold(1))%h(:,:), p_patch_3D%p_patch_1d(1)%prism_thick_flat_sfc_c(:,:,:),&
!         p_ice, 0)
    !---------------------------------------------------------------------
    ! (2) Receive/calculate surface fluxes and wind stress
    !---------------------------------------------------------------------
    CALL update_atmos_fluxes(p_patch_3D, p_as, atmos_fluxes, p_oce_sfc, p_os, p_ice, this_datetime)

    ! copy atmospheric wind speed from p_as%fu10 into new forcing variable for output purpose - not accumulated yet
    p_oce_sfc%Wind_Speed_10m(:,:) = p_as%fu10(:,:)

    !---------------------------------------------------------------------
    ! (3) Sea ice thermodynamics & dynamics (at ocean time-step)
    !---------------------------------------------------------------------
<<<<<<< HEAD
    p_oce_sfc%cellThicknessUnderIce(:,:) = p_patch_3D%p_patch_1D(1)%prism_thick_flat_sfc_c(:,1,:)+p_os%p_prog(nold(1))%h(:,:) - p_ice%draftave(:,:)

=======
    p_oce_sfc%cellThicknessUnderIce(:,:) = p_ice%zUnderIce(:,:) ! neccessary, because is not yet in restart
   
>>>>>>> 382a01f8
    p_ice%draftave_old(:,:) = p_ice%draftave(:,:)

    IF ( i_sea_ice > 0 ) THEN ! sea ice is on

        !  (3a) Fast sea ice thermodynamics (Analytical or OMIP cases only. Otherwise, done in the atmosphere)
        IF (iforc_oce == Analytical_Forcing .OR. iforc_oce == OMIP_FluxFromFile)  THEN
            CALL ice_fast_interface(p_patch, p_ice, atmos_fluxes, this_datetime)
        ENDIF

!    IF (lcheck_salt_content)  CALL check_total_salt_content(1066,p_os%p_prog(nold(1))%tracer(:,:,:,2), p_patch, &
!           p_os%p_prog(nold(1))%h(:,:), p_patch_3D%p_patch_1d(1)%prism_thick_flat_sfc_c(:,:,:),&
!           p_ice, 0)
 
!       CALL check_total_si_volume(1066,  p_patch, p_ice, p_os%p_prog(nold(1))%h(:,:))

        !  (3b) Slow sea ice dynamics and thermodynamics
        CALL ice_dynamics(p_patch_3D, p_ice, p_oce_sfc, atmos_fluxes, p_os, p_as, p_op_coeff)

!       CALL check_total_si_volume(1067,  p_patch, p_ice, p_os%p_prog(nold(1))%h(:,:))

!        IF (lcheck_salt_content) CALL check_total_salt_content(1067,p_os%p_prog(nold(1))%tracer(:,:,:,2), p_patch, &
!               p_os%p_prog(nold(1))%h(:,:), p_patch_3D%p_patch_1d(1)%prism_thick_flat_sfc_c(:,:,:),&
!               p_ice, 1)

       IF (lfix_salt_content) CALL close_salt_budget(1,  p_patch_3D, p_os, p_ice, p_oce_sfc)


        CALL ice_thermodynamics(p_patch_3D, p_ice, p_oce_sfc, atmos_fluxes, p_os, p_as, p_op_coeff)

    ELSE !  sea ice is off

      ! for the setup without sea ice the SST is set to freezing temperature Tf
      ! should not be done here! Move to apply_surface_fluxes
      WHERE (p_oce_sfc%SST(:,:) .LT. Tf)
        p_oce_sfc%SST(:,:) = Tf
      ENDWHERE

    ENDIF
!    IF (lcheck_salt_content) CALL check_total_salt_content(107,p_os%p_prog(nold(1))%tracer(:,:,:,2), p_patch, &
!         p_os%p_prog(nold(1))%h(:,:), p_patch_3D%p_patch_1d(1)%prism_thick_flat_sfc_c(:,:,:),&
!         p_ice, 1)

    !---------------------------------------------------------------------
    ! (4) Ocean surface stress boundary condition (atm-ocean + ice-ocean)
    !---------------------------------------------------------------------
    ! atm-ocean stress is either from file, bulk formula, or coupling
    ! if ice dynamics is off, ocean-ice stress is set to zero (no friction with ice)
    CALL update_ocean_surface_stress(p_patch_3D, p_ice, p_os, atmos_fluxes, p_oce_sfc)

    !---------------------------------------------------------------------
    ! (5) Apply thermal and haline fluxes to the ocean surface layer
    !---------------------------------------------------------------------
!    CALL apply_surface_fluxes(p_patch_3D, p_os, p_ice, p_oce_sfc)

!   calculate the sw flux used for subsurface heating

!   include hamoccs chlorophylls effect sw absorption 
    IF ( lhamocc .AND. lfb_bgc_oce ) CALL dynamic_swr_absorption(p_patch_3d, p_os)


    IF ( lswr_jerlov ) THEN
     p_os%p_diag%heatabs(:,:)=(p_os%p_diag%swsum(:,:)  &
             *p_oce_sfc%HeatFlux_ShortWave(:,:)*(1.0_wp-p_ice%concsum(:,:)))

    ELSE
      p_os%p_diag%heatabs(:,:)=0.0_wp
    ENDIF

!    IF (lcheck_salt_content) CALL check_total_salt_content(108,p_os%p_prog(nold(1))%tracer(:,:,:,2), p_patch, &
!         p_os%p_prog(nold(1))%h(:,:), p_patch_3D%p_patch_1d(1)%prism_thick_flat_sfc_c(:,:,:),&
!         p_ice, 0)

    IF (surface_flux_type .EQ. 2 ) CALL apply_surface_fluxes(p_patch_3D, p_os, p_ice, p_oce_sfc)
    IF (surface_flux_type .EQ. 1 ) CALL apply_surface_fluxes_slo(p_patch_3D, p_os, p_ice, p_oce_sfc)

!   IF (lcheck_salt_content) CALL check_total_salt_content(1080,p_os%p_prog(nold(1))%tracer(:,:,:,2), p_patch, &
!         p_os%p_prog(nold(1))%h(:,:), p_patch_3D%p_patch_1d(1)%prism_thick_flat_sfc_c(:,:,:),&
!         p_ice, 0)

    IF (lfix_salt_content) CALL close_salt_budget(2, p_patch_3D, p_os, p_ice, p_oce_sfc)

    IF (lcheck_salt_content) CALL check_total_salt_content(109,p_os%p_prog(nold(1))%tracer(:,:,:,2), p_patch, &
        p_os%p_prog(nold(1))%h(:,:), p_patch_3D%p_patch_1d(1)%prism_thick_flat_sfc_c(:,:,:),&
         p_ice, 0)

!   apply subsurface heating
    IF ( lswr_jerlov ) THEN

      CALL subsurface_swr_absorption(p_patch_3d, p_os)

    ENDIF


    !---------------------------------------------------------------------
    ! (6) Apply volume flux correction
    !---------------------------------------------------------------------
    !  - sea level is balanced to zero over ocean surface
    !  - correction applied daily
    !  calculate time
    dsec  = REAL(getNoOfSecondsElapsedInDayDateTime(this_datetime), wp)
    ! event at end of first timestep of day - tbd: use mtime
    IF (limit_elevation .AND. (dsec-dtime)<0.1 ) THEN
      CALL balance_elevation(p_patch_3D, p_os%p_prog(nold(1))%h,p_oce_sfc,p_ice)
      !---------DEBUG DIAGNOSTICS-------------------------------------------
      CALL dbg_print('UpdSfc: h-old+BalElev',p_os%p_prog(nold(1))%h  ,str_module, 2, in_subset=p_patch%cells%owned)
      !---------------------------------------------------------------------
    END IF

  END SUBROUTINE update_ocean_surface_refactor

  !-------------------------------------------------------------------------
  !>
  !! Apply Thermodynamic Equations for Thermal and Haline Boundary Conditions
  !!
  !! This function changes:
  !! SSH, SST and SSS, zUnderIce (in p_os, p_oce_sfc and p_ice)
  !! HAMMOC tracers by dilution (in p_os)
  !!
  !! @par Revision History
  !! Initial release by Vladimir Lapin, MPI-M (2017-02)
  !
  SUBROUTINE apply_surface_fluxes(p_patch_3D, p_os, p_ice, p_oce_sfc)

    TYPE(t_patch_3D ),TARGET,   INTENT(IN)      :: p_patch_3D
    TYPE(t_hydro_ocean_state),  INTENT(INOUT)   :: p_os
    TYPE(t_sea_ice),            INTENT(INOUT)   :: p_ice
    TYPE(t_ocean_surface),      INTENT(INOUT)   :: p_oce_sfc
    !
    ! local variables
    TYPE(t_patch), POINTER          :: p_patch
    TYPE(t_subset_range), POINTER   :: all_cells
    INTEGER                         :: jc, jb, i_startidx_c, i_endidx_c, i_bgc_tra

    CHARACTER(LEN=max_char_length), PARAMETER :: routine = 'mo_ocean_surface_refactor:apply_surface_fluxes'

    REAL(wp)  :: heatflux_surface_layer ! heatflux into the surface layer
    REAL(wp)  :: zunderice_old

    !-----------------------------------------------------------------------
    p_patch         => p_patch_3D%p_patch_2D(1)
    all_cells       => p_patch%cells%all
    !-----------------------------------------------------------------------

    ! Provide total freshwater volume forcing:
    p_oce_sfc%FrshFlux_VolumeTotal(:,:) = p_oce_sfc%FrshFlux_Runoff    (:,:) &
      &                                 + p_oce_sfc%FrshFlux_VolumeIce (:,:) &
      &                                 + p_oce_sfc%FrshFlux_TotalOcean(:,:)

    ! Note: old freeboard is stored in p_oce_sfc%cellThicknessUnderIce (equiv. to zUnderIceIni in apply_surface_fluxes_slo)

    IF (no_tracer > 0) THEN
!ICON_OMP_PARALLEL_DO PRIVATE(i_startidx_c, i_endidx_c, jc, i_bgc_tra, heatflux_surface_layer) SCHEDULE(dynamic)
      DO jb = all_cells%start_block, all_cells%end_block
        CALL get_index_range(all_cells, jb, i_startidx_c, i_endidx_c)
        DO jc = i_startidx_c, i_endidx_c
          IF (p_patch_3D%lsm_c(jc,1,jb) <= sea_boundary) THEN
            ! (5a) Net heat flux changes sst using old freeboard (Thermodynamic Eq. 1)

            ! substract the fraction of heatflux used for subsurface heating
            heatflux_surface_layer=p_oce_sfc%HeatFlux_Total(jc,jb)-p_os%p_diag%heatabs(jc,jb)
            zunderice_old =  p_patch_3D%p_patch_1D(1)%prism_thick_flat_sfc_c(jc,1,jb) &
              &                    + p_os%p_prog(nold(1))%h(jc,jb) - p_ice%draftave_old(jc,jb)

            p_oce_sfc%sst(jc,jb) = p_oce_sfc%sst(jc,jb) + &
              &                    heatflux_surface_layer*dtime/(clw*rho_ref*zunderice_old)

            ! (5b) Net volume flux (plus snow fall on ice) changes ssh (Thermodynamic Eq. 5)
            p_os%p_prog(nold(1))%h(jc,jb) = p_os%p_prog(nold(1))%h(jc,jb)               &
              &                           + p_oce_sfc%FrshFlux_VolumeTotal(jc,jb)*dtime &
              &                           + p_ice%totalsnowfall(jc,jb)

            ! (5c) New zUnderIce calculated with NEW h and draftave
            p_ice%zUnderIce(jc,jb) = p_patch_3D%p_patch_1D(1)%prism_thick_flat_sfc_c(jc,1,jb) &
              &                    + p_os%p_prog(nold(1))%h(jc,jb) - p_ice%draftave(jc,jb)

            ! (5d) New salinity is calculated from conservation formula:
            !      SSS_new * zUnderIce_new = ( SSS_old * zUnderIceOld + SaltFluxFromIce * dtime )
            p_oce_sfc%sss(jc,jb)   = ( p_oce_sfc%sss(jc,jb) * zunderice_old + &
             &                         p_oce_sfc%FrshFlux_IceSalt(jc,jb) * dtime ) / p_ice%zUnderIce(jc,jb)


            !! update cell thickness under ice in p_oce_sfc
            p_oce_sfc%cellThicknessUnderIce(jc,jb) = p_ice%zUnderIce(jc,jb)

          ENDIF
        ENDDO
      ENDDO
!ICON_OMP_END_PARALLEL_DO
    END IF

    ! provide total salinity forcing flux for diagnostics only
    p_oce_sfc%FrshFlux_TotalSalt(:,:)   = p_oce_sfc%FrshFlux_Runoff    (:,:) &
      &                                 + p_oce_sfc%FrshFlux_TotalIce  (:,:) &
      &                                 + p_oce_sfc%FrshFlux_TotalOcean(:,:)

    !---------DEBUG DIAGNOSTICS-------------------------------------------
    CALL dbg_print('UpdSfc: oce_sfc%VolTot', p_oce_sfc%FrshFlux_VolumeTotal, str_module, 3, in_subset=p_patch%cells%owned)
    CALL dbg_print('UpdSfc: oce_sfc%TotIce', p_oce_sfc%FrshFlux_TotalIce,    str_module, 3, in_subset=p_patch%cells%owned)
    CALL dbg_print('UpdSfc: zUnderIce   ',   p_ice%zUnderIce,                str_module, 2, in_subset=p_patch%cells%owned)
    CALL dbg_print('UpdSfcEND: oce_sfc%SST ',p_oce_sfc%SST,                  str_module, 2, in_subset=p_patch%cells%owned)
    CALL dbg_print('UpdSfcEND: oce_sfc%SSS ',p_oce_sfc%SSS,                  str_module, 2, in_subset=p_patch%cells%owned)
    CALL dbg_print('UpdSfcEnd: h-old+fwfVol',p_os%p_prog(nold(1))%h,         str_module, 2, in_subset=p_patch%cells%owned)
    !---------------------------------------------------------------------

  END SUBROUTINE apply_surface_fluxes


  !-------------------------------------------------------------------------
  !>
  !! Apply Thermodynamic Equations for Thermal and Haline Boundary Conditions
  !!
  !! @par Revision History
  !! Initial release (mo_oce_bulk)          by Stephan Lorenz, MPI-M (2010-07)
  !! Restructuring (mo_ocean_surface)       by Stephan Lorenz, MPI-M (2015-04)
  !
  SUBROUTINE apply_surface_fluxes_slo(p_patch_3D, p_os, p_ice, p_oce_sfc)

    TYPE(t_patch_3D ),TARGET, INTENT(IN)        :: p_patch_3D
    TYPE(t_hydro_ocean_state)                   :: p_os
    TYPE(t_sea_ice)                             :: p_ice
    TYPE(t_ocean_surface)                       :: p_oce_sfc
    !
    ! local variables
    CHARACTER(LEN=max_char_length), PARAMETER :: routine = 'mo_ocean_surface_refactor:apply_surface_fluxes_slo'
    INTEGER               :: jc, jb, trac_no
    INTEGER               :: i_startidx_c, i_endidx_c
    REAL(wp)              :: sss_inter(nproma,p_patch_3D%p_patch_2D(1)%alloc_cell_blocks)
    REAL(wp)              :: zUnderIceOld(nproma,p_patch_3D%p_patch_2D(1)%alloc_cell_blocks)
    REAL(wp)              :: zUnderIceIni(nproma,p_patch_3D%p_patch_2D(1)%alloc_cell_blocks)
    REAL(wp)              :: zUnderIceArt(nproma,p_patch_3D%p_patch_2D(1)%alloc_cell_blocks)

    REAL(wp)  :: heatflux_surface_layer ! heatflux into the surface layer
    REAL(wp)  :: zunderice_ini


    TYPE(t_patch), POINTER:: p_patch
    TYPE(t_subset_range), POINTER :: all_cells

    
    !-----------------------------------------------------------------------
    p_patch         => p_patch_3D%p_patch_2D(1)
    all_cells       => p_patch%cells%all
    !-----------------------------------------------------------------------
    sss_inter(:,:)  = p_oce_sfc%sss(:,:)
    zUnderIceOld(:,:) = 0.0_wp
    zUnderIceArt(:,:) = 0.0_wp
    ! freeboard before sea ice model (used for thermal boundary condition (Eq.1))
    ! by construction, is stored in p_oce_sfc%cellThicknessUnderIce
    zUnderIceIni(:,:) = p_oce_sfc%cellThicknessUnderIce (:,:)


    !!  Provide total ocean forcing:
    !    - total heat fluxes are aggregated for ice/ocean in ice thermodynamics
    !    - total internal salt flux p_oce_sfc%FrshFlux_TotalIce is calculated in sea ice model
    !    - total freshwater volume forcing
    p_oce_sfc%FrshFlux_VolumeTotal(:,:) = p_oce_sfc%FrshFlux_Runoff    (:,:) &
      &                                 + p_oce_sfc%FrshFlux_VolumeIce (:,:) &
      &                                 + p_oce_sfc%FrshFlux_TotalOcean(:,:)
    ! provide total salinity forcing flux for diagnostics only
    p_oce_sfc%FrshFlux_TotalSalt(:,:)   = p_oce_sfc%FrshFlux_Runoff    (:,:) &
      &                                 + p_oce_sfc%FrshFlux_TotalIce  (:,:) &
      &                                 + p_oce_sfc%FrshFlux_TotalOcean(:,:)

    !  ******  (Thermodynamic Eq. 1)  ******
    ! Apply net surface heat flux to ocean surface (new p_oce_flx%SST)
    IF (no_tracer > 0) THEN

      ! sst-change in surface module after sea-ice thermodynamics using HeatFlux_Total and old freeboard zUnderIceIni
      DO jb = all_cells%start_block, all_cells%end_block
        CALL get_index_range(all_cells, jb, i_startidx_c, i_endidx_c)
        DO jc = i_startidx_c, i_endidx_c
          IF (p_patch_3D%lsm_c(jc,1,jb) <= sea_boundary) THEN

            ! substract the fraction of heatflux used for subsurface heating
            heatflux_surface_layer=p_oce_sfc%HeatFlux_Total(jc,jb)-p_os%p_diag%heatabs(jc,jb)
            p_oce_sfc%sst(jc,jb) = p_oce_sfc%sst(jc,jb) + &
              &                    heatflux_surface_layer*dtime/(clw*rho_ref*zUnderIceIni(jc,jb))

          ENDIF
        ENDDO
      ENDDO

    END IF

    CALL dbg_print('UpdSfc: h-old',p_os%p_prog(nold(1))%h,         str_module, 1, in_subset=p_patch%cells%owned)
    ! apply volume flux to surface elevation
    !  - add to h_old before explicit term
    !  - change in salt concentration applied here
    !    i.e. for salinity relaxation only, no volume flux is applied
    DO jb = all_cells%start_block, all_cells%end_block
      CALL get_index_range(all_cells, jb, i_startidx_c, i_endidx_c)

      DO jc = i_startidx_c, i_endidx_c
        IF (p_patch_3D%p_patch_1D(1)%dolic_c(jc,jb) > 0) THEN

          !******  (Thermodynamic Eq. 2)  ******
          !! Calculate the new freeboard caused by changes in ice thermodynamics
          !!  zUnderIce = z_surf + h_old - (z_draft - z_snowfall)
          !  #slo# 2015-01: totalsnowfall is needed for correct salt update (in surface module)
          !                 since draft was increased by snowfall but water below ice is not affected by snowfall
          !                 snow to ice conversion does not effect draft
          p_ice%zUnderIce(jc,jb) = p_patch_3D%p_patch_1D(1)%prism_thick_flat_sfc_c(jc,1,jb) + &
          &                      p_os%p_prog(nold(1))%h(jc,jb) - p_ice%draftave(jc,jb) + p_ice%totalsnowfall(jc,jb)

          !******  (Thermodynamic Eq. 3)  ******
          !! First, calculate internal salinity change caused by melting of snow and melt or growth of ice:
          !!   SSS_new * zUnderIce = SSS_old * zUnderIceArt
          !!   artificial freeboard zUnderIceArt is used for internal Salinity change only:
          !!   - melt/growth of ice and snow to ice conversion imply a reduced water flux compared to saltfree water
          !!   - reduced water flux is calculated in FrshFlux_TotalIce by the term  (1-Sice/SSS)
          !!   - respective zUnderIceArt for calculating salt change is derived from these fluxes
          !!     which are calculated in sea ice thermodynamics (upper_ocean_TS)
          !    - for i_sea_ice=0 it is FrshFlux_TotalIce=0 and no change here
          zUnderIceArt(jc,jb)= p_ice%zUnderIce(jc,jb) - p_oce_sfc%FrshFlux_TotalIce(jc,jb)*dtime
          sss_inter(jc,jb)   = p_oce_sfc%sss(jc,jb) * zUnderIceArt(jc,jb) / p_ice%zUnderIce(jc,jb)

              !******  (Thermodynamic Eq. 4)  ******
          !! Next, calculate salinity change caused by rain and runoff without snowfall by adding their freshwater to zUnderIce
          zUnderIceOld(jc,jb)    = p_ice%zUnderIce(jc,jb)
          p_ice%zUnderIce(jc,jb) = zUnderIceOld(jc,jb) + p_oce_sfc%FrshFlux_VolumeTotal(jc,jb) * dtime
          p_oce_sfc%SSS(jc,jb)   = sss_inter(jc,jb) * zUnderIceOld(jc,jb) / p_ice%zUnderIce(jc,jb)

<<<<<<< HEAD
=======
         zUnderIce_ini=  p_patch_3D%p_patch_1D(1)%prism_thick_flat_sfc_c(jc,1,jb) &
              &                    + p_os%p_prog(nold(1))%h(jc,jb) - p_ice%draftave_old(jc,jb)
>>>>>>> 382a01f8
          !******  (Thermodynamic Eq. 5)  ******
          !! Finally, let sea-level change from P-E+RO plus snow fall on ice, net total volume forcing to ocean surface
          p_os%p_prog(nold(1))%h(jc,jb) = p_os%p_prog(nold(1))%h(jc,jb)               &
            &                           + p_oce_sfc%FrshFlux_VolumeTotal(jc,jb)*dtime &
            &                           + p_ice%totalsnowfall(jc,jb)

          !! update zunderice
          p_ice%zUnderIce(jc,jb) = p_patch_3D%p_patch_1D(1)%prism_thick_flat_sfc_c(jc,1,jb) + p_os%p_prog(nold(1))%h(jc,jb) &
            &                    - p_ice%draftave(jc,jb)
<<<<<<< HEAD
    
          p_oce_sfc%top_dilution_coeff(jc,jb) = zUnderIceIni(jc,jb) / p_ice%zUnderIce(jc,jb)
=======
          
          p_oce_sfc%top_dilution_coeff(jc,jb) = zUnderIce_ini / p_ice%zUnderIce(jc,jb)
>>>>>>> 382a01f8
        ENDIF  !  dolic>0
      END DO
    END DO

    !! set correct cell thickness under ice
    p_oce_sfc%cellThicknessUnderIce   (:,:) = p_ice%zUnderIce(:,:)

    !---------DEBUG DIAGNOSTICS-------------------------------------------
    CALL dbg_print('UpdSfc: oce_sfc%HFTot ', p_oce_sfc%HeatFlux_Total,       str_module, 2, in_subset=p_patch%cells%owned)
    CALL dbg_print('UpdSfc: oce_sfc%VolTot', p_oce_sfc%FrshFlux_VolumeTotal, str_module, 3, in_subset=p_patch%cells%owned)
    CALL dbg_print('UpdSfc: oce_sfc%TotIce', p_oce_sfc%FrshFlux_TotalIce,    str_module, 3, in_subset=p_patch%cells%owned)
    CALL dbg_print('UpdSfc: ice%totalsnowf', p_ice%totalsnowfall,            str_module, 4, in_subset=p_patch%cells%owned)
    CALL dbg_print('UpdSfc: zUnderIceIni',   zUnderIceIni,                   str_module, 3, in_subset=p_patch%cells%owned)
    CALL dbg_print('UpdSfc: zUnderIceArt',   zUnderIceArt,                   str_module, 3, in_subset=p_patch%cells%owned)
    CALL dbg_print('UpdSfc: zUnderIceOld',   zUnderIceOld,                   str_module, 3, in_subset=p_patch%cells%owned)
    CALL dbg_print('UpdSfc: zUnderIce   ',   p_ice%zUnderIce,                str_module, 2, in_subset=p_patch%cells%owned)
    CALL dbg_print('UpdSfc: sss_inter   ',   sss_inter,                      str_module, 3, in_subset=p_patch%cells%owned)
    CALL dbg_print('UpdSfcEND: oce_sfc%SST ',p_oce_sfc%SST,                  str_module, 2, in_subset=p_patch%cells%owned)
    CALL dbg_print('UpdSfcEND: oce_sfc%SSS ',p_oce_sfc%SSS,                  str_module, 2, in_subset=p_patch%cells%owned)
    CALL dbg_print('UpdSfcEnd: h-old+fwfVol',p_os%p_prog(nold(1))%h,         str_module, 2, in_subset=p_patch%cells%owned)
    !---------------------------------------------------------------------


  END SUBROUTINE apply_surface_fluxes_slo
  SUBROUTINE close_salt_budget(step, p_patch_3D, p_os, p_ice, p_oce_sfc)

    TYPE(t_patch_3D ),TARGET,   INTENT(IN)      :: p_patch_3D
    TYPE(t_hydro_ocean_state),  INTENT(INOUT)   :: p_os
    TYPE(t_sea_ice),            INTENT(IN)   :: p_ice
    TYPE(t_ocean_surface),      INTENT(INOUT)   :: p_oce_sfc

    REAL(wp)     :: zUnderIce_old
    !
    ! local variables
    TYPE(t_patch), POINTER          :: p_patch
    TYPE(t_subset_range), POINTER   :: all_cells
    INTEGER                         :: step, jc, jb, i_startidx_c, i_endidx_c



    !-----------------------------------------------------------------------
    p_patch         => p_patch_3D%p_patch_2D(1)
    all_cells       => p_patch%cells%all
    !-----------------------------------------------------------------------


    IF (no_tracer > 0) THEN
!ICON_OMP_PARALLEL_DO PRIVATE(i_startidx_c, i_endidx_c, jc,zunderice_old) SCHEDULE(dynamic)
      DO jb = all_cells%start_block, all_cells%end_block
        CALL get_index_range(all_cells, jb, i_startidx_c, i_endidx_c)
        DO jc = i_startidx_c, i_endidx_c
          IF (p_patch_3D%lsm_c(jc,1,jb) <= sea_boundary) THEN
            IF (step .EQ. 1 ) THEN

              zUnderIce_old = p_patch_3D%p_patch_1D(1)%prism_thick_flat_sfc_c(jc,1,jb) &
                   + p_os%p_prog(nold(1))%h(jc,jb) - p_ice%draftave_old(jc,jb)

              ! new salt from ice after the ice advection ;  liquid water part  before ice advection
              p_oce_sfc%surface_salt_content(jc,jb) =sice*rhoi/rho_ref*SUM(p_ice%hi(jc,:,jb)*p_ice%conc(jc,:,jb)) &
                   +p_os%p_prog(nold(1))%tracer(jc,1,jb,2)*zUnderIce_old

            ENDIF

            IF (step .EQ. 2 ) THEN

              p_ice%draft(jc,:,jb) = (rhos * p_ice%hs(jc,:,jb) + rhoi * p_ice%hi(jc,:,jb))/rho_ref
              p_ice%draftave(jc,jb) = SUM(p_ice%draft(jc,:,jb) * p_ice%conc(jc,:,jb))
              p_ice%zUnderIce(jc,jb) = p_patch_3D%p_patch_1D(1)%prism_thick_flat_sfc_c(jc,1,jb) &
                   + p_os%p_prog(nold(1))%h(jc,jb) - p_ice%draftave(jc,jb)

              p_oce_sfc%sss(jc,jb)   = ( p_oce_sfc%surface_salt_content(jc,jb) - sice * rhoi/rho_ref * &
                 & SUM(p_ice%hi(jc,:,jb)*p_ice%conc(jc,:,jb))) &
                 &  /p_ice%zUnderIce(jc,jb)
            ENDIF
          ENDIF
        ENDDO
      ENDDO
!ICON_OMP_END_PARALLEL_DO
    END IF


  END SUBROUTINE close_salt_budget

  !-------------------------------------------------------------------------
  !
  !>
  !!  Update surface fluxes for ocean forcing. Analytical, OMIP, coupled.
  !!
  !!  OMIP: atmos_fluxes over ice and open water are calculated with the help of
  !!        bulk formulas in calc_omip_budgets_ice and calc_omip_budgets_oce
  !!  Coupled: passes E/P fluxes and heat fluxes over open ocean. Heat fluxes over
  !!           the ice surface are not updated, because they are only used in ice_fast,
  !!           and ice_fast is called within the atmosphere.
  !!
  !! @par Revision History
  !! Initial release by Vladimir Lapin, MPI-M (2016-11)
  !
!<Optimize_Used>
  SUBROUTINE update_atmos_fluxes(p_patch_3D, p_as, atmos_fluxes, p_oce_sfc, p_os, p_ice, this_datetime)

    TYPE(t_patch_3D ),TARGET,  INTENT(IN)       :: p_patch_3D
    TYPE(t_atmos_for_ocean)                     :: p_as
    TYPE(t_atmos_fluxes)                        :: atmos_fluxes
    TYPE(t_ocean_surface)                       :: p_oce_sfc
    TYPE (t_hydro_ocean_state),INTENT(IN)       :: p_os
    TYPE (t_sea_ice),          INTENT(IN)       :: p_ice
    TYPE(datetime), POINTER                     :: this_datetime

    ! local variables
    CHARACTER(LEN=max_char_length), PARAMETER :: routine = 'mo_ocean_surface_refactor:update_atmos_fluxes'
    TYPE(t_patch), POINTER:: p_patch
    TYPE(t_subset_range), POINTER :: all_cells

    !-----------------------------------------------------------------------
    p_patch         => p_patch_3D%p_patch_2D(1)
    all_cells       => p_patch%cells%all
    !-----------------------------------------------------------------------

    SELECT CASE (iforc_oce)

    CASE (Analytical_Forcing)        !  11      !  Driving the ocean with analytical fluxes

      CALL update_atmos_fluxes_analytical(p_patch_3D, p_os, p_ice, atmos_fluxes,p_oce_sfc)

    CASE (OMIP_FluxFromFile)         !  12      !  Driving the ocean with OMIP fluxes

      !   a) read OMIP data into p_as
      CALL update_flux_fromFile(p_patch_3D, p_as, this_datetime)

      !   b) calculate heat fluxes from p_as
      CALL calc_omip_budgets_oce(p_patch, p_as, p_os, atmos_fluxes)

      IF (i_sea_ice >= 1) THEN ! sea ice is on

          CALL calc_omip_budgets_ice(                            &
            &                        p_patch%cells%center(:,:)%lat,                  &  !  input parameter
            &                        p_as%tafo(:,:), p_as%ftdew(:,:)-tmelt,          &  !  input parameter
            &                        p_as%fu10(:,:), p_as%fclou(:,:), p_as%pao(:,:), &  !  input parameter
            &                        p_as%fswr(:,:), p_ice%kice, p_ice%Tsurf(:,:,:), &  !  input parameter
            &                        p_ice%hi(:,:,:),                                &  !  input parameter
            &                        atmos_fluxes%albvisdir(:,:,:),                  &  !  input parameter
            &                        atmos_fluxes%albvisdif(:,:,:),                  &  !  input parameter
            &                        atmos_fluxes%albnirdir(:,:,:),                  &  !  input parameter
            &                        atmos_fluxes%albnirdif(:,:,:),                  &  !  input parameter
            &                        atmos_fluxes%LWnet    (:,:,:),                  &  !  output parameter
            &                        atmos_fluxes%SWnet    (:,:,:),                  &  !  output parameter
            &                        atmos_fluxes%sens     (:,:,:),                  &  !  output parameter
            &                        atmos_fluxes%lat      (:,:,:),                  &  !  output parameter
            &                        atmos_fluxes%dLWdT    (:,:,:),                  &  !  output parameter
            &                        atmos_fluxes%dsensdT  (:,:,:),                  &  !  output parameter
            &                        atmos_fluxes%dlatdT   (:,:,:) )                    !  output parameter

      ELSE   !  no sea ice

      ! apply net surface heat flux in W/m2 for OMIP case, since these fluxes are calculated in calc_omip_budgets_oce
        WHERE (p_patch_3D%lsm_c(:,1,:) <= sea_boundary)
          p_oce_sfc%HeatFlux_ShortWave(:,:) = atmos_fluxes%SWnetw(:,:) ! net SW radiation flux over water
          p_oce_sfc%HeatFlux_LongWave (:,:) = atmos_fluxes%LWnetw(:,:) ! net LW radiation flux over water
          p_oce_sfc%HeatFlux_Sensible (:,:) = atmos_fluxes%sensw (:,:) ! Sensible heat flux over water
          p_oce_sfc%HeatFlux_Latent   (:,:) = atmos_fluxes%latw  (:,:) ! Latent heat flux over water
          ! sum of ocean heat fluxes for ocean boundary condition without ice, generally aggregated in ice thermodynamics
          p_oce_sfc%HeatFlux_Total(:,:) = atmos_fluxes%SWnetw(:,:) + atmos_fluxes%LWnetw(:,:) &
            &                              + atmos_fluxes%sensw(:,:)  + atmos_fluxes%latw(:,:)
        ELSEWHERE
          p_oce_sfc%HeatFlux_ShortWave(:,:) = 0.0_wp
          p_oce_sfc%HeatFlux_LongWave (:,:) = 0.0_wp
          p_oce_sfc%HeatFlux_Sensible (:,:) = 0.0_wp
          p_oce_sfc%HeatFlux_Latent   (:,:) = 0.0_wp
          p_oce_sfc%HeatFlux_Total    (:,:) = 0.0_wp
        ENDWHERE

      ENDIF

      !   c) wind stress is assigned in calc_omip_budgets_oce
      !      over ice: stress_x, stress_y; and over open water: stress_xw, stress_yw

      !   d) freshwater fluxes from p_as

          ! provide evaporation from latent heat flux for OMIP case
          ! under sea ice evaporation is neglected, atmos_fluxes%latw is flux in the absence of sea ice
          p_oce_sfc%FrshFlux_Evaporation(:,:) = atmos_fluxes%latw(:,:) / (alv*rho_ref)

          !  copy variables into atmos_fluxes
          p_oce_sfc%FrshFlux_Runoff(:,:)      = p_as%FrshFlux_Runoff(:,:)

          ! Precipitation on ice is snow when tsurf is below the freezing point
          !  - no snowfall from OMIP data
          !  - rprecw, rpreci are water equivalent over whole grid-area
          WHERE ( ALL( p_ice%Tsurf(:,:,:) < 0._wp, 2 ) )  !  Tsurf is -1.8 over open water, incorrect specification
            atmos_fluxes%rpreci(:,:) = p_as%FrshFlux_Precipitation(:,:)
            atmos_fluxes%rprecw(:,:) = 0._wp
          ELSEWHERE
            ! not considered in ice_growth_zero
            atmos_fluxes%rpreci(:,:) = 0._wp
            atmos_fluxes%rprecw(:,:) = p_as%FrshFlux_Precipitation(:,:)
          ENDWHERE

          ! evaporation and runoff not used in sea ice but in VolumeTotal, evaporation used for TotalOcean only
          p_oce_sfc%FrshFlux_TotalOcean(:,:) = p_patch_3d%wet_c(:,1,:)*( 1.0_wp-p_ice%concSum(:,:) ) * &
            &  (p_as%FrshFlux_Precipitation(:,:) + p_oce_sfc%FrshFlux_Evaporation(:,:))

    CASE (Coupled_FluxFromAtmo)

      !  Driving the ocean in a coupled mode:
      !  nothing to be done, atmospheric fluxes are provided at the end of time stepping
      !  atmospheric fluxes drive the ocean; fluxes are calculated by atmospheric model
      !  use atmospheric fluxes directly, i.e. no bulk formula as for OMIP is applied

       ! HAMOCC uses p_as to get SW radiation and wind, so we need to copy
       ! the SW radiation onto it in the coupled case
       if(lhamocc) p_as%fswr(:,:) = p_oce_sfc%HeatFlux_ShortWave(:,:)

! heatflux_total(:,:) is provided by coupling interface

      ! these 4 fluxes over open ocean are used in sea ice thermodynamics
      atmos_fluxes%SWnetw (:,:)   = p_oce_sfc%HeatFlux_ShortWave(:,:)
      atmos_fluxes%LWnetw (:,:)   = p_oce_sfc%HeatFlux_LongWave (:,:)
      atmos_fluxes%sensw  (:,:)   = p_oce_sfc%HeatFlux_Sensible (:,:)
      atmos_fluxes%latw   (:,:)   = p_oce_sfc%HeatFlux_Latent   (:,:)

      WHERE ( p_ice%concSum(:,:) > 0._wp) !  corresponding to (1-concSum)*Precip in TotalOcean
   !  WHERE ( ALL( p_ice%hi   (:,:,:) > 0._wp, 2 ) )  !  corresponding to hi>0 in ice_growth_zero
   !  WHERE ( ALL( p_ice%Tsurf(:,:,:) < 0._wp, 2 ) )  !  Tsurf is -1.8 over open water, incorrect specification
        ! SnowFall and liquid rain over ice-covered part of ocean are taken from the atmosphere model
        atmos_fluxes%rpreci(:,:) = p_oce_sfc%FrshFlux_SnowFall(:,:)
        atmos_fluxes%rprecw(:,:) = p_oce_sfc%FrshFlux_Precipitation(:,:) - p_oce_sfc%FrshFlux_SnowFall(:,:)
      ELSEWHERE
        ! not considered in ice_growth_zero
        atmos_fluxes%rpreci(:,:) = 0._wp
        atmos_fluxes%rprecw(:,:) = p_oce_sfc%FrshFlux_Precipitation(:,:)
      ENDWHERE

      ! copy flux for use in TotalOcean, since analytical/omip use p_as:
      !p_as%FrshFlux_Precipitation      = p_oce_sfc%FrshFlux_Precipitation

      ! total water flux over ice-free ocean water: P*(1-C)+E
      !  - whole evaporation over grid-box enters open ocean, this includes evaporation over sea ice covered part
      !  - snowfall is included as (melted) water equivalent
      !  - runoff is added to VolumeTotal below
      p_oce_sfc%FrshFlux_TotalOcean(:,:) = p_patch_3d%wet_c(:,1,:)* &
        &  (( 1.0_wp-p_ice%concSum(:,:) ) * p_oce_sfc%FrshFlux_Precipitation(:,:) + p_oce_sfc%FrshFlux_Evaporation(:,:))

    CASE DEFAULT

      CALL message(TRIM(routine), 'STOP: Ocean Forcing option not implemented' )
      CALL finish(TRIM(routine), 'CHOSEN FORCING OPTION DOES NOT EXIST - TERMINATE')

    END SELECT


    IF (zero_freshwater_flux) THEN
      ! since latw<>0. we must set evap and TotalOcean again to zero:
      p_oce_sfc%FrshFlux_Evaporation  (:,:) = 0.0_wp
      p_oce_sfc%FrshFlux_TotalOcean   (:,:) = 0.0_wp
      p_oce_sfc%FrshFlux_Precipitation(:,:) = 0.0_wp
      p_oce_sfc%FrshFlux_SnowFall     (:,:) = 0.0_wp
      p_oce_sfc%FrshFlux_Evaporation  (:,:) = 0.0_wp
      p_oce_sfc%FrshFlux_Runoff       (:,:) = 0.0_wp
      p_oce_sfc%FrshFlux_TotalOcean   (:,:) = 0.0_wp
      atmos_fluxes%rpreci(:,:)              = 0.0_wp
      atmos_fluxes%rprecw(:,:)              = 0.0_wp
    ENDIF

    !---------DEBUG DIAGNOSTICS-------------------------------------------
    !idt_src=5  ! output print level (1-5, fix)
    !  these fluxes are always zero - fluxes over ice-covered area are Qbot, Qtop only
    !CALL dbg_print('aftAtmFluxUpd:atmflx%LWnetIce', atmos_fluxes%LWnet   ,str_module,idt_src, in_subset=p_patch%cells%owned)
    !CALL dbg_print('aftAtmFluxUpd:atmflx%SensIce',  atmos_fluxes%sens    ,str_module,idt_src, in_subset=p_patch%cells%owned)
    !CALL dbg_print('aftAtmFluxUpd:atmflx%LatentIce',atmos_fluxes%lat     ,str_module,idt_src, in_subset=p_patch%cells%owned)
    !CALL dbg_print('aftAtmFluxUpd:atmflx%dsensdT'  ,atmos_fluxes%dsensdT ,str_module,idt_src, in_subset=p_patch%cells%owned)
    !CALL dbg_print('aftAtmFluxUpd:atmflx%dlatdT'   ,atmos_fluxes%dlatdT  ,str_module,idt_src, in_subset=p_patch%cells%owned)
    !CALL dbg_print('aftAtmFluxUpd:atmflx%dLWdT'    ,atmos_fluxes%dLWdt   ,str_module,idt_src, in_subset=p_patch%cells%owned)
    !CALL dbg_print('aftAtmFluxUpd:stress_x'        ,atmos_fluxes%stress_x,str_module,idt_src, in_subset=p_patch%cells%owned)
    !---------------------------------------------------------------------
    CALL dbg_print('aftAtmFluxUpd: Precipitation', p_oce_sfc%FrshFlux_Precipitation,str_module, 3, in_subset=p_patch%cells%owned)
    CALL dbg_print('aftAtmFluxUpd: Evaporation'  , p_oce_sfc%FrshFlux_Evaporation  ,str_module, 3, in_subset=p_patch%cells%owned)
    CALL dbg_print('aftAtmFluxUpd: SnowFall'     , p_oce_sfc%FrshFlux_SnowFall     ,str_module, 3, in_subset=p_patch%cells%owned)
    CALL dbg_print('aftAtmFluxUpd: Runoff'       , p_oce_sfc%FrshFlux_Runoff       ,str_module, 3, in_subset=p_patch%cells%owned)
    CALL dbg_print('aftAtmFluxUpd: TotalOcean'   , p_oce_sfc%FrshFlux_TotalOcean   ,str_module, 3, in_subset=p_patch%cells%owned)
    CALL dbg_print('aftAtmFluxUpd: rprecw'       , atmos_fluxes%rprecw                ,str_module, 3, in_subset=p_patch%cells%owned)
    CALL dbg_print('aftAtmFluxUpd: rpreci'       , atmos_fluxes%rpreci                ,str_module, 3, in_subset=p_patch%cells%owned)
    !---------------------------------------------------------------------

  END SUBROUTINE update_atmos_fluxes

!**********************************************************************
!------------------------------ Analytical ----------------------------
!**********************************************************************

  !-------------------------------------------------------------------------
  !
  !>
  !! Update surface flux forcing for hydrostatic ocean
  !!
  !!
  !! @par Revision History
  !! Initial release by Stephan Lorenz, MPI-M (2010-07)
  !
!<Optimize_Used>
  SUBROUTINE update_atmos_fluxes_analytical(p_patch_3D, p_os, p_ice, atmos_fluxes, p_oce_sfc)

    TYPE(t_patch_3D ),TARGET, INTENT(IN)    :: p_patch_3D
    TYPE(t_hydro_ocean_state), INTENT(IN)   :: p_os
    TYPE(t_sea_ice), INTENT(IN)             :: p_ice
    TYPE(t_atmos_fluxes)                    :: atmos_fluxes
    TYPE(t_ocean_surface)                   :: p_oce_sfc
    !
    ! local variables
    INTEGER :: jc, jb
    INTEGER :: i_startblk_c, i_endblk_c, start_cell_index, end_cell_index
    !INTEGER :: i_startblk_c, i_endblk_c, i_startidx_c, i_endidx_c
    !INTEGER :: rl_start_c, rl_end_c

    REAL(wp) :: z_lat, z_lon, z_lat_deg
    !REAL(wp) :: y_length               !basin extension in y direction in degrees
    REAL(wp) :: z_T_init(nproma,p_patch_3D%p_patch_2D(1)%alloc_cell_blocks)
    REAL(wp) :: z_perlat, z_perlon, z_permax, z_perwid, z_relax, z_dst
    INTEGER  :: z_dolic
    REAL(wp) :: z_temp_max, z_temp_min, z_temp_incr
    REAL(wp) :: center, length, zonal_waveno,amplitude
    REAL(wp) :: no_flux_length, south_bound, max_flux_y

    CHARACTER(LEN=max_char_length), PARAMETER :: routine = 'mo_ocean_bulk_forcing:update_atmos_fluxes_analytical'
    !-------------------------------------------------------------------------
    TYPE(t_subset_range), POINTER :: all_cells
    TYPE(t_patch), POINTER :: p_patch
    !-----------------------------------------------------------------------
    p_patch         => p_patch_3D%p_patch_2D(1)
    !-------------------------------------------------------------------------
    all_cells => p_patch%cells%all

    ! atmosphere fluxes for analytical testcased similar to mo_ocean_initial_conditions:
    SELECT CASE (atmos_flux_analytical_type)

    CASE(0)  !  all fluxes are unchanged, zero as default
      CONTINUE

    CASE(101,102,103)  !  constant fluxes for test of sea-ice processes
      ! set LW/SW/sensible/latent heat fluxes over ice to constant
      atmos_fluxes%SWnet(:,1,:) = atmos_SWnet_const
      atmos_fluxes%LWnet(:,1,:) = atmos_LWnet_const
      atmos_fluxes%sens (:,1,:) = atmos_sens_const
      atmos_fluxes%lat  (:,1,:) = atmos_lat_const
      ! set LW/SW/sensible/latent heat fluxes over water to constant
      atmos_fluxes%SWnetw(:,:)  = atmos_SWnetw_const
      atmos_fluxes%LWnetw(:,:)  = atmos_LWnetw_const
      atmos_fluxes%sensw(:,:)   = atmos_sensw_const
      atmos_fluxes%latw(:,:)    = atmos_lat_const
      ! set water fluxes over water to constant
      p_oce_sfc%FrshFlux_Precipitation(:,:) = atmos_precip_const

      CASE(200)

        IF(no_tracer>=1.AND.type_surfRelax_Temp==0)THEN

          center = basin_center_lat * deg2rad
          length = basin_height_deg * deg2rad
          zonal_waveno = 2.0_wp
          amplitude    =10.0_wp

          DO jb = all_cells%start_block, all_cells%end_block
            CALL get_index_range(all_cells, jb, start_cell_index, end_cell_index)
            DO jc = start_cell_index, end_cell_index

              IF(p_patch_3D%lsm_c(jc,1,jb)<=sea_boundary)THEN

                z_lat    = p_patch%cells%center(jc,jb)%lat
                z_lon    = p_patch%cells%center(jc,jb)%lon

                p_oce_sfc%data_surfRelax_Temp(jc,jb) =0.0_wp

                p_oce_sfc%TopBC_Temp_vdiff(jc,jb) &
                &= amplitude * COS(zonal_waveno*pi*(z_lat-center)/length)

                !IF(z_lat<= center-0.5_wp*length)p_oce_sfc%TopBC_Temp_vdiff(jc,jb)=0.0_wp
                !IF(z_lat>= center+0.0_wp*length)p_oce_sfc%TopBC_Temp_vdiff(jc,jb)=10.0_wp
                !IF(z_lat>= center+0.75_wp*length)p_oce_sfc%TopBC_Temp_vdiff(jc,jb)=&
                !& -10.0_wp!amplitude * (COS(zonal_waveno*pi*(z_lat-center)/length))
              ENDIF
            END DO
          END DO
        ENDIF

      CASE(201) ! Abernathey 2011

        IF(no_tracer>=1.AND.type_surfRelax_Temp==0)THEN

          no_flux_length = 3.0_wp * relax_width * deg2rad
          south_bound = (basin_center_lat - 0.5_wp * basin_height_deg) * deg2rad
          length      = basin_height_deg * deg2rad
          max_flux_y  = length - no_flux_length
          zonal_waveno =  2.5_wp
          amplitude    = forcing_HeatFlux_amplitude

          DO jb = all_cells%start_block, all_cells%end_block
            CALL get_index_range(all_cells, jb, start_cell_index, end_cell_index)
            DO jc = start_cell_index, end_cell_index
              p_oce_sfc%data_surfRelax_Temp(jc,jb)     = 0.0_wp
              p_oce_sfc%TopBC_Temp_vdiff(jc,jb) = 0.0_wp

              z_lat = p_patch%cells%center(jc,jb)%lat - south_bound

              IF(p_patch_3D%lsm_c(jc,1,jb) <= sea_boundary .AND. z_lat < max_flux_y) THEN

                p_oce_sfc%TopBC_Temp_vdiff(jc,jb) = &
                  & - amplitude * COS(zonal_waveno * pi * z_lat/max_flux_y) &
                  & + forcing_HeatFlux_base

              ENDIF
            END DO
          END DO
        ENDIF

      CASE default

        CALL finish(routine, "unknown atmos_flux_analytical_type")

    END SELECT

    SELECT CASE (relax_analytical_type)

    CASE(27,30,32)

     IF(no_tracer>=1.AND.type_surfRelax_Temp/=0)THEN

       !y_length = basin_height_deg * deg2rad
       DO jb = all_cells%start_block, all_cells%end_block
         CALL get_index_range(all_cells, jb, start_cell_index, end_cell_index)
         DO jc = start_cell_index, end_cell_index

           IF(p_patch_3D%lsm_c(jc,1,jb)<=sea_boundary)THEN

             z_T_init(jc,jb) = 20.0_wp- p_patch_3D%p_patch_1D(1)%zlev_m(1)*15.0_wp/4000.0_wp

             z_lat    = p_patch%cells%center(jc,jb)%lat
             z_lon    = p_patch%cells%center(jc,jb)%lon

             ! Add temperature perturbation at new values
             z_perlat = basin_center_lat + 0.1_wp*basin_height_deg
             z_perlon = basin_center_lon + 0.1_wp*basin_width_deg
             z_permax = 0.1_wp
             z_perwid = 10.0_wp

             z_relax  = para_surfRelax_Temp/(30.0_wp*24.0_wp*3600.0_wp)

             z_dolic  = p_patch_3D%p_patch_1D(1)%dolic_c(jc,jb)
             IF (z_dolic > MIN_DOLIC) THEN

               z_dst = sqrt((z_lat-z_perlat*deg2rad)**2+(z_lon-z_perlon*deg2rad)**2)

               IF(z_dst <= 5.0_wp*deg2rad)THEN
                 z_T_init = z_T_init &
                 &        + z_permax*exp(-(z_dst/(z_perwid*deg2rad))**2) &
                 &        * sin(pi*p_patch_3D%p_patch_1D(1)%zlev_m(1)/4000.0_wp)
               ENDIF
               ! up to here z_init is identically initialized than temperature

               !add local cold perturbation
               IF(z_dst <= 10.5_wp*deg2rad)THEN
                 z_T_init(jc,jb) = z_T_init(jc,jb) - exp(-(z_dst/(z_perwid*deg2rad))**2)
               ENDIF

               p_oce_sfc%data_surfRelax_Temp(jc,jb)     = z_T_init(jc,jb)

               p_oce_sfc%TopBC_Temp_vdiff(jc,jb) = z_relax * &
                 &  ( p_oce_sfc%data_surfRelax_Temp(jc,jb)-p_os%p_prog(nold(1))%tracer(jc,1,jb,1) )

             END IF
           ELSE
             atmos_fluxes%topBoundCond_windStress_cc(jc,jb)%x(:) = 0.0_wp
!            atmos_fluxes%topBoundCond_windStress_u(jc,jb)       = 0.0_wp
!            atmos_fluxes%topBoundCond_windStress_v(jc,jb)       = 0.0_wp
           ENDIF
       END DO
      END DO

    ENDIF

    CASE (33)
      IF(type_surfRelax_Temp>=1)THEN
        z_relax = para_surfRelax_Temp/(30.0_wp*24.0_wp*3600.0_wp)

        p_oce_sfc%TopBC_Temp_vdiff(:,:) = z_relax*( p_oce_sfc%data_surfRelax_Temp(:,:) &
          &                                               -p_os%p_prog(nold(1))%tracer(:,1,:,1) )

      END IF

    CASE(51)

      IF(type_surfRelax_Temp>=1)THEN

        z_relax = para_surfRelax_Temp/(30.0_wp*24.0_wp*3600.0_wp)

        z_temp_max  = 30.5_wp
        z_temp_min  = 0.5_wp
        z_temp_incr = (z_temp_max-z_temp_min)/(n_zlev-1.0_wp)

      !Add horizontal variation
      DO jb = all_cells%start_block, all_cells%end_block
        CALL get_index_range(all_cells, jb, start_cell_index, end_cell_index)
        DO jc = start_cell_index, end_cell_index
          z_lat = p_patch%cells%center(jc,jb)%lat
          z_lat_deg = z_lat*rad2deg

            IF ( p_patch_3D%lsm_c(jc,1,jb) <= sea_boundary ) THEN

              z_temp_max     =0.01_wp*(z_lat_deg-basin_center_lat)*(z_lat_deg-basin_center_lat)
              z_T_init(jc,jb)=30.5_wp

              z_T_init(jc,jb)&
              &=z_T_init(jc,jb)*exp(-z_temp_max/basin_height_deg)
            ELSE
              z_T_init(jc,jb)=0.0_wp
            ENDIF
        END DO
      END DO
      p_oce_sfc%data_surfRelax_Temp(:,:)=z_T_init(:,:)

      p_oce_sfc%TopBC_Temp_vdiff(:,:) = z_relax*( p_oce_sfc%data_surfRelax_Temp(:,:) &
        &                                               -p_os%p_prog(nold(1))%tracer(:,1,:,1) )

      END IF

    END SELECT

    !-----------------------------
    !   varios ad-hoc fixes
    !-----------------------------
    !  needed for old heat flux BC
    p_oce_sfc%HeatFlux_Total=p_oce_sfc%TopBC_Temp_vdiff

    ! provide dLWdt for ice_fast as for OMIP
    atmos_fluxes%dLWdT (:,:,:)  = -4._wp*zemiss_def*stbo*(p_ice%tsurf(:,:,:)+tmelt)**3

    ! provide evaporation from latent heat flux
    p_oce_sfc%FrshFlux_Evaporation(:,:) = atmos_fluxes%latw(:,:) / (alv*rho_ref)

  END SUBROUTINE update_atmos_fluxes_analytical

END MODULE mo_ocean_surface_refactor<|MERGE_RESOLUTION|>--- conflicted
+++ resolved
@@ -185,13 +185,8 @@
     !---------------------------------------------------------------------
     ! (3) Sea ice thermodynamics & dynamics (at ocean time-step)
     !---------------------------------------------------------------------
-<<<<<<< HEAD
-    p_oce_sfc%cellThicknessUnderIce(:,:) = p_patch_3D%p_patch_1D(1)%prism_thick_flat_sfc_c(:,1,:)+p_os%p_prog(nold(1))%h(:,:) - p_ice%draftave(:,:)
-
-=======
     p_oce_sfc%cellThicknessUnderIce(:,:) = p_ice%zUnderIce(:,:) ! neccessary, because is not yet in restart
    
->>>>>>> 382a01f8
     p_ice%draftave_old(:,:) = p_ice%draftave(:,:)
 
     IF ( i_sea_ice > 0 ) THEN ! sea ice is on
@@ -514,11 +509,8 @@
           p_ice%zUnderIce(jc,jb) = zUnderIceOld(jc,jb) + p_oce_sfc%FrshFlux_VolumeTotal(jc,jb) * dtime
           p_oce_sfc%SSS(jc,jb)   = sss_inter(jc,jb) * zUnderIceOld(jc,jb) / p_ice%zUnderIce(jc,jb)
 
-<<<<<<< HEAD
-=======
          zUnderIce_ini=  p_patch_3D%p_patch_1D(1)%prism_thick_flat_sfc_c(jc,1,jb) &
               &                    + p_os%p_prog(nold(1))%h(jc,jb) - p_ice%draftave_old(jc,jb)
->>>>>>> 382a01f8
           !******  (Thermodynamic Eq. 5)  ******
           !! Finally, let sea-level change from P-E+RO plus snow fall on ice, net total volume forcing to ocean surface
           p_os%p_prog(nold(1))%h(jc,jb) = p_os%p_prog(nold(1))%h(jc,jb)               &
@@ -528,13 +520,8 @@
           !! update zunderice
           p_ice%zUnderIce(jc,jb) = p_patch_3D%p_patch_1D(1)%prism_thick_flat_sfc_c(jc,1,jb) + p_os%p_prog(nold(1))%h(jc,jb) &
             &                    - p_ice%draftave(jc,jb)
-<<<<<<< HEAD
-    
-          p_oce_sfc%top_dilution_coeff(jc,jb) = zUnderIceIni(jc,jb) / p_ice%zUnderIce(jc,jb)
-=======
           
           p_oce_sfc%top_dilution_coeff(jc,jb) = zUnderIce_ini / p_ice%zUnderIce(jc,jb)
->>>>>>> 382a01f8
         ENDIF  !  dolic>0
       END DO
     END DO
