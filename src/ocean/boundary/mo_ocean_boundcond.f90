!>
!! Contains the implementation of the top and bottom ocean boundary conditions
!!
!! @author Peter Korn, MPI
!! @author Stephan Lorenz, MPI
!!
!! @par Revision History
!!  Original version by Peter Korn, MPI-M (2010-04)
!!  Modified by Stephan Lorenz,     MPI-M (2010-07)
!!  methods used are mpi parallelized, LL
!!
!!
!! @par Copyright and License
!!
!! This code is subject to the DWD and MPI-M-Software-License-Agreement in
!! its most recent form.
!! Please see the file LICENSE in the root of the source tree for this code.
!! Where software is supplied by third parties, it is indicated in the
!! headers of the routines.
!!
!!
!----------------------------
#include "omp_definitions.inc"
!----------------------------
MODULE mo_ocean_boundcond
  !-------------------------------------------------------------------------
  USE mo_kind,               ONLY: wp
  USE mo_parallel_config,    ONLY: nproma
  USE mo_impl_constants,     ONLY: max_char_length, sea_boundary, sea, min_rlcell, min_dolic
  USE mo_model_domain,       ONLY: t_patch, t_patch_3D
  USE mo_ocean_nml,          ONLY: iswm_oce, i_bc_veloc_top, i_bc_veloc_bot, forcing_smooth_steps, &
    & forcing_windstress_u_type, OceanReferenceDensity
  USE mo_dynamics_config,    ONLY: nold,nnew
  USE mo_run_config,         ONLY: dtime
  USE mo_exception,          ONLY: message, finish
  USE mo_loopindices,        ONLY: get_indices_c
  USE mo_util_dbg_prnt,      ONLY: dbg_print
  USE mo_ocean_types,          ONLY: t_hydro_ocean_state
  USE mo_operator_ocean_coeff_3d, ONLY: t_operator_coeff
  USE mo_scalar_product,     ONLY: map_cell2edges_3D
  USE mo_sea_ice_types,      ONLY: t_sfc_flx
  USE mo_ocean_physics,        ONLY: t_ho_params, v_params
!   USE mo_ocean_math_operators, ONLY: grad_fd_norm_oce_2d_3d, div_oce_3D
  USE mo_math_utilities,     ONLY: t_cartesian_coordinates, gvec2cvec
  USE mo_grid_subset,        ONLY: t_subset_range, get_index_range
  USE mo_sync,               ONLY: SYNC_E, sync_patch_array
<<<<<<< HEAD
  USE mo_master_config,      ONLY: isRestart
  
=======
  USE mo_master_control,     ONLY: is_restart_run

>>>>>>> 99c08751
  IMPLICIT NONE
  
  PRIVATE
   
  
  PUBLIC :: bot_bound_cond_horz_veloc
  PUBLIC :: top_bound_cond_horz_veloc
  PUBLIC :: VelocityBottomBoundaryCondition_onBlock
  !PUBLIC :: bot_bound_cond_vert_veloc
  !PUBLIC :: top_bound_cond_vert_veloc
  
  PUBLIC :: top_bound_cond_tracer
  PUBLIC :: bot_bound_cond_tracer

  INTEGER, PARAMETER :: top=1
  CHARACTER(len=12)  :: str_module = 'oceBoundCond'  ! Output of module for 1 line debug
  INTEGER            :: idt_src    = 1               ! Level of detail for 1 line debug
  INTEGER            :: current_step = 0

CONTAINS
  
  SUBROUTINE top_bound_cond_horz_veloc( patch_3D, ocean_state, p_op_coeff, p_sfc_flx)
    !
    TYPE(t_patch_3D ),TARGET, INTENT(IN):: patch_3D
    TYPE(t_hydro_ocean_state), INTENT(inout)   :: ocean_state            ! ocean state variable
    TYPE(t_operator_coeff), INTENT(IN)         :: p_op_coeff
    TYPE(t_sfc_flx)                            :: p_sfc_flx       ! external data

    IF (forcing_windstress_u_type > 100 .OR. forcing_windstress_u_type == 0) THEN
      ! analytic wind
      CALL top_bound_cond_horz_veloc_onEdges( patch_3D, ocean_state, p_op_coeff)
    ELSE
      ! OMIP wind
      CALL top_bound_cond_horz_veloc_fromCells( patch_3D, ocean_state, p_op_coeff, p_sfc_flx)
    ENDIF

  END SUBROUTINE top_bound_cond_horz_veloc
  !-------------------------------------------------------------------------
    
  !-------------------------------------------------------------------------
  !>
  !! Computes top boundary condition for horizontal velocity. This information
  !! is required for cell velocity, i.e. we have to prescribe values for
  !! du_c/dz and dv_c/dz.
  !!
  !! The forcing fluxes are provided by mo_ho_forcing
  !!
  !! @par Revision History
  !! Developed  by  Peter Korn,         MPI-M (2010)
  !<Optimize:inUse>
  SUBROUTINE top_bound_cond_horz_veloc_onEdges( patch_3D, ocean_state, p_op_coeff) 
    !
    TYPE(t_patch_3D ),TARGET, INTENT(IN):: patch_3D
    TYPE(t_hydro_ocean_state), INTENT(inout)   :: ocean_state            ! ocean state variable
    TYPE(t_operator_coeff), INTENT(IN)         :: p_op_coeff
    
    !Local variables
    INTEGER :: je, jb
    INTEGER :: start_index, end_index
    REAL(wp):: z_scale(nproma,patch_3D%p_patch_2D(1)%nblks_e)
    REAL(wp) :: smooth_coeff, u_diff, v_diff
    TYPE(t_subset_range), POINTER :: all_edges   
    TYPE(t_patch), POINTER        :: patch_2D
    !CHARACTER(len=max_char_length), PARAMETER :: &
    !& routine = ('mo_ocean_boundcond:top_bound_cond_veloc')
    !-----------------------------------------------------------------------
    patch_2D   => patch_3D%p_patch_2D(1)
    all_edges  => patch_2D%edges%all
    !-----------------------------------------------------------------------
    IF (is_restart_run() .OR. i_bc_veloc_top /= 4) THEN
      smooth_coeff = 1.0_wp
    ELSE
      smooth_coeff = MIN(REAL(current_step, wp) / REAL(forcing_smooth_steps, wp), 1.0_wp)
      current_step = current_step + 1
    ENDIF
    
    ! Modification of surface wind forcing according to surface boundary condition
!ICON_OMP_PARALLEL
    IF(iswm_oce == 1)THEN
!ICON_OMP_DO ICON_OMP_DEFAULT_SCHEDULE
      DO jb = all_edges%start_block, all_edges%end_block
        z_scale(:,jb) = 1.0_wp / (OceanReferenceDensity*ocean_state%p_diag%thick_e(:,jb))
      ENDDO
!ICON_OMP_END_DO 
    ELSEIF(iswm_oce /= 1)THEN
!ICON_OMP_DO ICON_OMP_DEFAULT_SCHEDULE
      DO jb = all_edges%start_block, all_edges%end_block
        z_scale(:,jb) = 1.0_wp / OceanReferenceDensity
      ENDDO
!ICON_OMP_END_DO
    ENDIF

    SELECT CASE (i_bc_veloc_top)

   CASE (0)
     ! this is the same as forcing_windstress_u/v_type = 0
!ICON_OMP_DO PRIVATE(start_index, end_index, je) ICON_OMP_DEFAULT_SCHEDULE
      DO jb = all_edges%start_block, all_edges%end_block
        CALL get_index_range(all_edges, jb, start_index, end_index)
        DO je = start_index, end_index
          ocean_state%p_aux%bc_top_vn(je,jb) = 0.0_wp
        END DO
      END DO
!ICON_OMP_END_DO


    CASE (1,4)
!ICON_OMP_DO PRIVATE(start_index, end_index, je) ICON_OMP_DEFAULT_SCHEDULE
      DO jb = all_edges%start_block, all_edges%end_block
        CALL get_index_range(all_edges, jb, start_index, end_index)
        DO je = start_index, end_index
!           stress_coeff = smooth_coeff * z_scale(je,jb)
          ocean_state%p_aux%bc_top_vn(je,jb) = &
            & ocean_state%p_aux%bc_top_WindStress(je,jb) * smooth_coeff * z_scale(je,jb) 
        END DO
      END DO
!ICON_OMP_END_DO

    CASE default
      CALL finish("top_bound_cond_horz_veloc", "unknown i_bc_veloc_top")

    END SELECT
!ICON_OMP_END_PARALLEL

!     CALL map_cell2edges_3D( patch_3D, ocean_state%p_aux%bc_top_veloc_cc,ocean_state%p_aux%bc_top_vn,p_op_coeff,level=1)
    ! CALL sync_patch_array(SYNC_E, patch_3D%p_patch_2D(1), ocean_state%p_aux%bc_top_vn)

    !---------Debug Diagnostics-------------------------------------------
!     idt_src=2  ! output print level (1-5, fix)
!     CALL dbg_print('top bound.cond. u' ,ocean_state%p_aux%bc_top_u ,str_module,idt_src, in_subset=patch_2D%cells%owned)
!     CALL dbg_print('top bound.cond. v' ,ocean_state%p_aux%bc_top_v ,str_module,idt_src, in_subset=patch_2D%cells%owned)
    idt_src=3  ! output print level (1-5, fix)
    CALL dbg_print('top bound.cond. vn',ocean_state%p_aux%bc_top_vn,str_module,idt_src, in_subset=patch_2D%edges%owned)
    !---------------------------------------------------------------------
    
  END SUBROUTINE top_bound_cond_horz_veloc_onEdges
  !-------------------------------------------------------------------------

  !-------------------------------------------------------------------------
  !<Optimize:inUse>
  SUBROUTINE top_bound_cond_horz_veloc_fromCells( patch_3D, ocean_state, p_op_coeff, p_sfc_flx)  !  , &
 !  & top_bc_u_c, top_bc_v_c, top_bc_u_cc )
    !
    TYPE(t_patch_3D ),TARGET, INTENT(IN)       :: patch_3D
    TYPE(t_hydro_ocean_state), INTENT(inout)   :: ocean_state            ! ocean state variable
    TYPE(t_operator_coeff), INTENT(IN)         :: p_op_coeff
    TYPE(t_sfc_flx)                            :: p_sfc_flx       ! external data
 !  REAL(wp)                                   :: top_bc_u_c(:,:) ! Top boundary condition
 !  REAL(wp)                                   :: top_bc_v_c(:,:) ! dim: (nproma,alloc_cell_blocks)
 !  TYPE(t_cartesian_coordinates), INTENT(inout) :: top_bc_u_cc(:,:)

    !Local variables
    INTEGER :: jc, jb
    INTEGER :: start_index, end_index
    REAL(wp):: z_scale(nproma,patch_3D%p_patch_2D(1)%alloc_cell_blocks)
    REAL(wp) :: smooth_coeff, u_diff, v_diff, stress_coeff
    TYPE(t_subset_range), POINTER :: all_cells
    TYPE(t_patch), POINTER        :: patch_2D
    !CHARACTER(len=max_char_length), PARAMETER :: &
    !& routine = ('mo_ocean_boundcond:top_bound_cond_veloc')
    !-----------------------------------------------------------------------
    patch_2D   => patch_3D%p_patch_2D(1)
    all_cells => patch_2D%cells%all
    !-----------------------------------------------------------------------
    IF (isRestart()) THEN
      smooth_coeff = 1.0_wp
    ELSE
      smooth_coeff = MIN(REAL(current_step, wp) / REAL(forcing_smooth_steps, wp), 1.0_wp)
      current_step = current_step + 1
    ENDIF

    ! Modification of surface wind forcing according to surface boundary condition
!ICON_OMP_PARALLEL
    IF(iswm_oce == 1)THEN
      !z_scale(:,:) = v_base%del_zlev_m(1)*OceanReferenceDensity
      !z_scale(:,:) = OceanReferenceDensity*patch_3D%p_patch_1D(1)%prism_thick_flat_sfc_c(:,1,:)
!ICON_OMP_DO ICON_OMP_DEFAULT_SCHEDULE
      DO jb = all_cells%start_block, all_cells%end_block
        z_scale(:,jb) = 1.0_wp / (OceanReferenceDensity*ocean_state%p_diag%thick_c(:,jb))
      ENDDO
!ICON_OMP_END_DO
    ELSEIF(iswm_oce /= 1)THEN
!ICON_OMP_DO ICON_OMP_DEFAULT_SCHEDULE
      DO jb = all_cells%start_block, all_cells%end_block
        z_scale(:,jb) = 1.0_wp / OceanReferenceDensity
      ENDDO
!ICON_OMP_END_DO
    ENDIF

    ! set to zero (NAG)
!    top_bc_u_c (:,:)      = 0.0_wp
!    top_bc_v_c (:,:)      = 0.0_wp
!    top_bc_u_cc(:,:)%x(1) = 0.0_wp
!    top_bc_u_cc(:,:)%x(2) = 0.0_wp
!    top_bc_u_cc(:,:)%x(3) = 0.0_wp

    SELECT CASE (i_bc_veloc_top)

   CASE (0)

   !  ! CALL message (TRIM(routine),'ZERO top velocity boundary conditions chosen')
!ICON_OMP_DO PRIVATE(start_index, end_index, jc) ICON_OMP_DEFAULT_SCHEDULE
     DO jb = all_cells%start_block, all_cells%end_block
       ocean_state%p_aux%bc_top_u(:,jb)          =0.0_wp
       ocean_state%p_aux%bc_top_v(:,jb)          =0.0_wp
       CALL get_index_range(all_cells, jb, start_index, end_index)
       DO jc = start_index, end_index
!          ocean_state%p_aux%bc_top_u(jc,jb)          =0.0_wp
!          ocean_state%p_aux%bc_top_v(jc,jb)          =0.0_wp
          ocean_state%p_aux%bc_top_veloc_cc(jc,jb)%x =0.0_wp
       END DO
     END DO
!ICON_OMP_END_DO

    CASE (1) ! Forced by wind stress stored in p_sfc_flx

      ! CALL message (TRIM(routine),'(1) top velocity boundary condition: use surface wind stress')
!ICON_OMP_DO PRIVATE(start_index, end_index, jc, stress_coeff) ICON_OMP_DEFAULT_SCHEDULE
      DO jb = all_cells%start_block, all_cells%end_block
        CALL get_index_range(all_cells, jb, start_index, end_index)
        DO jc = start_index, end_index
          IF (patch_3d%p_patch_1d(1)%dolic_c(jc, jb) > 0) THEN
            stress_coeff = z_scale(jc,jb)
            ocean_state%p_aux%bc_top_u(jc,jb)          = p_sfc_flx%topBoundCond_windStress_u(jc,jb)    * stress_coeff
            ocean_state%p_aux%bc_top_v(jc,jb)          = p_sfc_flx%topBoundCond_windStress_v(jc,jb)    * stress_coeff
            ocean_state%p_aux%bc_top_veloc_cc(jc,jb)%x = p_sfc_flx%topBoundCond_windStress_cc(jc,jb)%x * stress_coeff
          ENDIF
        END DO
      END DO
!ICON_OMP_END_DO

 !  CASE (2) ! Forced by difference between wind velocity stored in p_sfc_flx and ocean velocity at top layer
 !    ! TODO: topBoundCond_windStress_u is not a velocity, but boundary condition for diffusion
 !    !       to subtract velocity from wind stress is unphysical - to be checked
 !    !  option disabled (#slo#, 2014-04)

 !    ! CALL message (TRIM(routine),'(2) top velocity boundary condition: use forc-u minus U(1) ')
 !    DO jb = all_cells%start_block, all_cells%end_block
 !      CALL get_index_range(all_cells, jb, start_index, end_index)
 !      DO jc = start_index, end_index
 !        IF(patch_3D%lsm_c(jc,1,jb) <= sea_boundary)THEN
 !        top_bc_u_c(jc,jb)    = ( p_sfc_flx%topBoundCond_windStress_u(jc,jb)   &
 !          & - ocean_state%p_diag%u(jc,1,jb) ) / z_scale(jc,jb)
 !        top_bc_v_c(jc,jb)    = ( p_sfc_flx%topBoundCond_windStress_v(jc,jb)   &
 !          & - ocean_state%p_diag%v(jc,1,jb) ) / z_scale(jc,jb)
 !        top_bc_u_cc(jc,jb)%x = ( p_sfc_flx%topBoundCond_windStress_cc(jc,jb)%x &
 !          & - ocean_state%p_diag%p_vn(jc,1,jb)%x)/z_scale(jc,jb)
 !        ENDIF
 !      END DO
 !    END DO

 !  CASE (3) ! Forced by difference between wind velocity stored in p_sfc_flx and ocean velocity at top layer as in 2
 !           ! but gradually increase the for forcing_smooth_steps
 !    ! TODO: topBoundCond_windStress_u is not a velocity, but boundary condition for diffusion
 !    !       to subtract velocity from wind stress is unphysical - to be checked
 !    !  option disabled (#slo#, 2014-04)

 !    IF (isRestart()) THEN
 !      smooth_coeff = 1.0_wp
 !    ELSE
 !      smooth_coeff = MIN(REAL(current_step, wp) / REAL(forcing_smooth_steps, wp), 1.0_wp)
 !      current_step = current_step + 1
 !    ENDIF

 !    ! CALL message (TRIM(routine),'(2) top velocity boundary condition: use forc-u minus U(1) ')
 !    DO jb = all_cells%start_block, all_cells%end_block
 !      CALL get_index_range(all_cells, jb, start_index, end_index)
 !      DO jc = start_index, end_index
 !        IF(patch_3D%lsm_c(jc,1,jb) <= sea_boundary)THEN
 !          u_diff = p_sfc_flx%topBoundCond_windStress_u(jc,jb) - ocean_state%p_diag%u(jc,1,jb)
 !          v_diff = p_sfc_flx%topBoundCond_windStress_v(jc,jb) - ocean_state%p_diag%v(jc,1,jb)

 !          stress_coeff = smooth_coeff / z_scale(jc,jb)

 !          top_bc_u_c(jc,jb)    = u_diff * stress_coeff
 !          top_bc_v_c(jc,jb)    = v_diff * stress_coeff
 !          top_bc_u_cc(jc,jb)%x = ( p_sfc_flx%topBoundCond_windStress_cc(jc,jb)%x &
 !            & - ocean_state%p_diag%p_vn(jc,1,jb)%x) * stress_coeff
 !        ENDIF
 !      END DO
 !    END DO

    CASE (4) ! gradually increase the for forcing_smooth_steps

    ! CALL message (TRIM(routine),'(2) top velocity boundary condition: use forc-u minus U(1) ')
!ICON_OMP_DO PRIVATE(start_index, end_index, jc, stress_coeff) ICON_OMP_DEFAULT_SCHEDULE
      DO jb = all_cells%start_block, all_cells%end_block
        CALL get_index_range(all_cells, jb, start_index, end_index)
        DO jc = start_index, end_index
          IF(patch_3D%lsm_c(jc,1,jb) <= sea_boundary)THEN

            stress_coeff = smooth_coeff * z_scale(jc,jb)

            ocean_state%p_aux%bc_top_u(jc,jb)          = p_sfc_flx%topBoundCond_windStress_u(jc,jb)*stress_coeff
            ocean_state%p_aux%bc_top_v(jc,jb)          = p_sfc_flx%topBoundCond_windStress_v(jc,jb)*stress_coeff
            ocean_state%p_aux%bc_top_veloc_cc(jc,jb)%x = p_sfc_flx%topBoundCond_windStress_cc(jc,jb)%x*stress_coeff

         ENDIF
       END DO
     END DO
!ICON_OMP_END_DO

    CASE default
      CALL finish("top_bound_cond_horz_veloc", "unknown i_bc_veloc_top")

    END SELECT
!ICON_OMP_END_PARALLEL

    CALL map_cell2edges_3D( patch_3D, ocean_state%p_aux%bc_top_veloc_cc,ocean_state%p_aux%bc_top_vn,p_op_coeff,level=1)
    ! CALL sync_patch_array(SYNC_E, patch_3D%p_patch_2D(1), ocean_state%p_aux%bc_top_vn)

    !---------Debug Diagnostics-------------------------------------------
    idt_src=2  ! output print level (1-5, fix)
    CALL dbg_print('top bound.cond. u' ,ocean_state%p_aux%bc_top_u ,str_module,idt_src, in_subset=patch_2D%cells%owned)
    CALL dbg_print('top bound.cond. v' ,ocean_state%p_aux%bc_top_v ,str_module,idt_src, in_subset=patch_2D%cells%owned)
    idt_src=3  ! output print level (1-5, fix)
    CALL dbg_print('top bound.cond. vn',ocean_state%p_aux%bc_top_vn,str_module,idt_src, in_subset=patch_2D%edges%owned)
    !---------------------------------------------------------------------

  END SUBROUTINE top_bound_cond_horz_veloc_fromCells
  !-------------------------------------------------------------------------

  !-------------------------------------------------------------------------
  SUBROUTINE VelocityBottomBoundaryCondition_onBlock(patch_3d, &
    & blockNo, start_edge_index, end_edge_index, &
    & vn_old, vn_pred, &
    & bc_bot_vn)
      
    TYPE(t_patch_3D ),TARGET, INTENT(IN)     :: patch_3D
    INTEGER, INTENT(in)                      :: blockNo, start_edge_index, end_edge_index
    REAL(wp)                                 :: vn_old(:,:), vn_pred(:,:)
    REAL(wp)                                 :: bc_bot_vn(:)
    ! Local variables
    INTEGER :: bottom_level, je
    REAL(wp) :: norm, vn_max, vn
    CHARACTER(LEN=max_char_length), PARAMETER :: &
      & routine = ('mo_ocean_boundcond:VelocityBottomBoundaryCondition_onBlock')
    !-----------------------------------------------------------------------

    SELECT CASE (i_bc_veloc_bot)

    CASE(0)
      DO je = start_edge_index, end_edge_index
        bc_bot_vn(je) = 0.0_wp
      END DO

    CASE(1)!Bottom friction

      DO je = start_edge_index, end_edge_index
        bottom_level =  patch_3D%p_patch_1D(1)%dolic_e(je,blockNo)
        IF ( bottom_level > 0 ) THEN  ! wet points only
          vn_max = MAX(ABS(vn_old(je,bottom_level)), ABS(vn_pred(je,bottom_level)), &
            & ABS(vn_old(je,bottom_level) - vn_pred(je,bottom_level)))
          norm  = SQRT(vn_max * vn_max)
          bc_bot_vn(je) = v_params%bottom_drag_coeff * &
            & norm * vn_pred(je,bottom_level)
        ENDIF
      END DO

    CASE(2)
      DO je = start_edge_index, end_edge_index
        bottom_level =  patch_3D%p_patch_1D(1)%dolic_e(je,blockNo)
        IF ( bottom_level > 0 ) THEN  ! wet points only	
          !vn    = vn_pred(je,bottom_level)!
		  vn    = vn_old(je,bottom_level)
          norm  = SQRT(vn * vn)
          bc_bot_vn(je) = v_params%bottom_drag_coeff * &
            & norm * vn_old(je,bottom_level)
      ENDIF
    END DO

    CASE(3) !Bottom friction and topographic slope
      CALL message (TRIM(routine), &
        & 'TOPOGRAPHY_SLOPE bottom velocity boundary conditions not implemented yet')
      CALL finish (TRIM(routine), 'TOPOGRAPHY_SLOPE bottom velocity boundary conditions not implemented yet')
    CASE default
      CALL message (TRIM(routine),'choosen wrong bottom velocity boundary conditions')
    END SELECT
  END SUBROUTINE VelocityBottomBoundaryCondition_onBlock
  !-------------------------------------------------------------------------
  
  !-------------------------------------------------------------------------
  !>
  !! Computes bottom boundary condition for horizontal velocity.
  !!
  !! Computes bottom boundary condition for horizontal velocity. This information
  !! is required for the cell velocity vector, i.e. we have to prescribe values for
  !! du_c/dz and dv_c/dz.
  !!
  !!
  !!
  !! @par Revision History
  !! Developed  by  Peter Korn, MPI-M (2010).
  !! Modified by Stephan Lorenz,     MPI-M (2010-07)
!<Optimize:inUse>
  SUBROUTINE bot_bound_cond_horz_veloc( patch_3D, ocean_state, physics_parameters, p_op_coeff)
    !
    TYPE(t_patch_3D ),TARGET, INTENT(IN):: patch_3D
    TYPE(t_hydro_ocean_state), INTENT(inout) :: ocean_state            ! ocean state variable
    TYPE(t_ho_params), INTENT(in)            :: physics_parameters    ! physical parameters
    TYPE(t_operator_coeff), INTENT(IN)       :: p_op_coeff
    !REAL(wp), INTENT(in)                     :: div_coeff(:,:,:,:)
    
    ! Local variables
    INTEGER :: start_index, end_index, bottom_level, jb, je
    REAL(wp) :: norm, vn
    TYPE(t_subset_range), POINTER :: all_edges
    CHARACTER(LEN=max_char_length), PARAMETER :: &
      & routine = ('mo_ocean_boundcond:bot_bound_cond_veloc')
    TYPE(t_patch), POINTER        :: patch_2D
    !-----------------------------------------------------------------------
    patch_2D   => patch_3D%p_patch_2D(1)
    !-----------------------------------------------------------------------
    all_edges      => patch_2D%edges%all

!ICON_OMP_PARALLEL
    SELECT CASE (i_bc_veloc_bot)

    CASE(0)
!ICON_OMP_DO PRIVATE(start_index, end_index, je) ICON_OMP_DEFAULT_SCHEDULE
      DO jb = all_edges%start_block, all_edges%end_block
        CALL get_index_range(all_edges, jb, start_index, end_index)
        DO je = start_index, end_index
          ocean_state%p_aux%bc_bot_vn(je,jb) = 0.0_wp
        END DO
      END DO
!ICON_OMP_END_DO

!       DO jb = all_cells%start_block, all_cells%end_block
!         CALL get_index_range(all_cells, jb, start_index, end_index)
!         DO jc = start_index, end_index
!           ocean_state%p_aux%bc_bot_veloc_cc(jc,jb)%x = 0.0_wp
!         END DO
!       END DO

    CASE(1)!Bottom friction
 
!ICON_OMP_DO PRIVATE(start_index, end_index, je, bottom_level, vn, norm) ICON_OMP_DEFAULT_SCHEDULE
      DO jb = all_edges%start_block, all_edges%end_block
        CALL get_index_range(all_edges, jb, start_index, end_index)
        DO je = start_index, end_index
          bottom_level =  patch_3D%p_patch_1D(1)%dolic_e(je,jb)
          IF ( bottom_level > 0 ) THEN  ! wet points only
            vn = ocean_state%p_prog(nold(1))%vn(je,bottom_level,jb)
            norm  = SQRT(vn * vn)
            ocean_state%p_aux%bc_bot_vn(je,jb) = physics_parameters%bottom_drag_coeff * &
              & norm * vn
          ENDIF
        END DO
      END DO
!ICON_OMP_END_DO

!       DO jb = all_cells%start_block, all_cells%end_block
!         CALL get_index_range(all_cells, jb, start_index, end_index)
!         DO jc = start_index, end_index
!           bottom_level =  patch_3D%p_patch_1D(1)%dolic_c(jc,jb)
!           IF ( bottom_level > 0 ) THEN  ! wet points only
!             z_norm  = SQRT(2.0_wp * ocean_state%p_diag%kin(jc,bottom_level,jb))
!             ocean_state%p_aux%bc_bot_veloc_cc(jc,jb)%x = &
!               & physics_parameters%bottom_drag_coeff * z_norm * ocean_state%p_diag%p_vn(jc,bottom_level,jb)%x
! 
!           END IF
!         END DO
!       END DO

    CASE(2) !Bottom friction and topographic slope
      CALL message (TRIM(routine), &
        & 'TOPOGRAPHY_SLOPE bottom velocity boundary conditions not implemented yet')
      CALL finish (TRIM(routine), 'TOPOGRAPHY_SLOPE bottom velocity boundary conditions not implemented yet') 
! !       DO jb = all_cells%start_block, all_cells%end_block
! !         CALL get_index_range(all_cells, jb, start_index, end_index)
! !         DO jc = start_index, end_index
! !           
! !           !bottom_level = v_base%dolic_c(jc,jb)
! !           bottom_level = patch_3D%p_patch_1D(1)%dolic_c(jc,jb)
! !           IF ( bottom_level >= min_dolic ) THEN  ! wet points only
! !             
! !             z_norm  = SQRT(2.0_wp*ocean_state%p_diag%kin(jc,bottom_level,jb))
! !             
! !             ocean_state%p_aux%bc_bot_veloc_cc(jc,jb)%x =&
! !               & physics_parameters%bottom_drag_coeff*z_norm*ocean_state%p_diag%p_vn(jc,bottom_level,jb)%x
! !             
! !             !Only for RBF relevant: there should be an if, PK
! !             ocean_state%p_aux%bc_bot_u(jc,jb)=&
! !               & physics_parameters%bottom_drag_coeff*z_norm*ocean_state%p_diag%u(jc,bottom_level,jb)
! !             ocean_state%p_aux%bc_bot_v(jc,jb)=&
! !               & physics_parameters%bottom_drag_coeff*z_norm*ocean_state%p_diag%v(jc,bottom_level,jb)
! !             
! !           END IF
! !         END DO
! !       END DO
! !       
! !       !z_depth(:,1,:)=ocean_state%p_diag%thick_e
! !       z_depth(:,1,:)=patch_3D%p_patch_1D(1)%prism_thick_flat_sfc_e(:,1,:)
! !       CALL div_oce_3d( z_depth, patch_2D, p_op_coeff%div_coeff, z_div_depth, opt_slev=1,opt_elev=1 )
! ! 
! !       
! !       ! LL: the whole loop seems to be doing nothing,
! !       !     no sync
! !       DO jb = edges_in_domain%start_block, edges_in_domain%end_block
! !         CALL get_index_range(edges_in_domain, jb, i_startidx_e, i_endidx_e)
! !         DO je = i_startidx_e, i_endidx_e
! !           
! !           !Get indices of two adjacent triangles
! !           il_c1 = patch_2D%edges%cell_idx(je,jb,1)
! !           ib_c1 = patch_2D%edges%cell_blk(je,jb,1)
! !           il_c2 = patch_2D%edges%cell_idx(je,jb,2)
! !           ib_c2 = patch_2D%edges%cell_blk(je,jb,2)
! !           
! !           !z_dolic_c1 = v_base%dolic_c(il_c1,ib_c1)
! !           !z_dolic_c2 = v_base%dolic_c(il_c2,ib_c2)
! ! 
! !           z_dolic_c1 = patch_3D%p_patch_1D(1)%dolic_c(il_c1,ib_c1)
! !           z_dolic_c2 = patch_3D%p_patch_1D(1)%dolic_c(il_c2,ib_c2)
! !           ! LL: this is not used
! !           IF(z_dolic_c1 >= min_dolic .AND. z_dolic_c2 >= min_dolic) THEN
! !             z_grad_u(je,1,jb)%x = (ocean_state%p_diag%p_vn(il_c2,z_dolic_c2,ib_c2)%x &
! !               & - ocean_state%p_diag%p_vn(il_c1,z_dolic_c1,ib_c1)%x) &
! !               & / patch_2D%edges%dual_edge_length(je,jb)
! !           ELSE
! !             z_grad_u(je,1,jb)%x = 0.0_wp
! !           ENDIF
! ! 
! !           ! LL: this is not used
! !           z_e(je,1,jb) = &
! !             & DOT_PRODUCT(patch_2D%edges%primal_cart_normal(je,jb)%x,z_grad_u(je,1,jb)%x)
! !           
! !         END DO
! !       END DO
! !       
! !       CALL map_cell2edges_2d(patch_3D, ocean_state%p_aux%bc_bot_veloc_cc, ocean_state%p_aux%bc_bot_vn,p_op_coeff)
! !       CALL sync_patch_array(SYNC_E, patch_2D, ocean_state%p_aux%bc_bot_v)
! !       
! !       !ocean_state%p_aux%bc_bot_vn(:,:) = ocean_state%p_aux%bc_bot_vn(:,:) - z_e(:,1,:)
! !       
    CASE default
      CALL message (TRIM(routine),'choosen wrong bottom velocity boundary conditions')
    END SELECT
!ICON_OMP_END_PARALLEL

!     CALL map_cell2edges_3D( patch_3D, ocean_state%p_aux%bc_bot_veloc_cc,ocean_state%p_aux%bc_bot_vn,p_op_coeff,level=1)
    !---------Debug Diagnostics-------------------------------------------
    idt_src=3  ! output print level (1-5, fix)
    CALL dbg_print('bot bound.cond. vn'          ,ocean_state%p_aux%bc_bot_vn     ,str_module,idt_src, &
      in_subset=patch_2D%edges%owned)
    !---------------------------------------------------------------------
    
  END SUBROUTINE bot_bound_cond_horz_veloc
  !-------------------------------------------------------------------------
  
! !   !-------------------------------------------------------------------------
! !   !>
! !   !! Computes bottom boundary condition for vertical velocity.
! !   !! sbr calulates  Pu dot P (nabla H), this corresponds to
! !   !! continuous top boundary conditiopn u dot nabla H
! !   !!
! !   !! @par Revision History
! !   !! Developed  by  Peter Korn, MPI-M (2010).
! !   !!  mpi parallelized LL
! !   !!
! !   SUBROUTINE bot_bound_cond_vert_veloc( patch_2D, patch_3D, ocean_state, bot_bc_w )
! !     !
! !     TYPE(t_patch), TARGET, INTENT(in) :: patch_2D     !  patch on which computation is performed
! !     TYPE(t_patch_3D ),TARGET, INTENT(IN):: patch_3D
! !     !
! !     ! Normal verlocity at edges
! !     TYPE(t_hydro_ocean_state), TARGET :: ocean_state
! !     !DR TYPE(external_data), INTENT(in) :: p_ext_data  !< external data
! !     !
! !     ! Bottom boundary condition at cells
! !     REAL(wp), INTENT(inout)           :: bot_bc_w(:,:) ! dim: (nproma,alloc_cell_blocks)
! !     !
! !     ! Local variables
! !     INTEGER :: jb, jc, je, i_dolic
! !     INTEGER :: start_index, end_index
! !     INTEGER :: i_startidx_e, i_endidx_e
! !     REAL(wp) :: z_grad_h(nproma,1,patch_2D%nblks_e)
! !     INTEGER, DIMENSION(:,:,:),POINTER :: iidx, iblk
! !     INTEGER, DIMENSION(:,:),  POINTER :: p_dolic
! !     REAL(wp), DIMENSION(:,:,:),   POINTER :: p_bathy
! !     TYPE(t_cartesian_coordinates) :: z_grad_h_cc(nproma,1,patch_2D%alloc_cell_blocks)
! ! 
! !     TYPE(t_subset_range), POINTER :: edges_in_domain, all_cells    
! !     !-----------------------------------------------------------------------
! !     edges_in_domain => patch_2D%edges%in_domain
! !     all_cells => patch_2D%cells%all
! !         
! !     bot_bc_w(:,:) = 0.0_wp
! !     z_grad_h_cc(nproma,1,patch_2D%alloc_cell_blocks)%x = 0.0_wp
! !     
! !     iidx      => patch_2D%edges%cell_idx
! !     iblk      => patch_2D%edges%cell_blk
! !     !p_bathy   => v_base%zlev_m
! !     !p_dolic   => v_base%dolic_c
! !   
! !     p_bathy   => patch_3D%p_patch_1D(1)%prism_thick_flat_sfc_c
! !     p_dolic   => patch_3D%p_patch_1D(1)%dolic_c
! ! 
! !     !----------------------------------------
! !     DO jb = edges_in_domain%start_block, edges_in_domain%end_block
! !       CALL get_index_range(edges_in_domain, jb, i_startidx_e, i_endidx_e)
! !       DO je = i_startidx_e, i_endidx_e
! !       
! !         !i_dolic = v_base%dolic_e(je,jb)
! !         i_dolic =patch_3D%p_patch_1D(1)%dolic_e(je,jb)
! !         !IF ( v_base%lsm_e(je,i_dolic,jb) <= sea ) THEN
! !         IF(patch_3D%lsm_e(je,i_dolic,jb) <= sea_boundary)THEN
! !           z_grad_h(je,1,jb) =  &
! !             & ( p_bathy(iidx(je,jb,2),i_dolic,iblk(je,jb,2)) &
! !             & -  p_bathy(iidx(je,jb,1),i_dolic,iblk(je,jb,1))) &
! !             & * patch_2D%edges%inv_dual_edge_length(je,jb)
! !         ELSE
! !           z_grad_h(je,1,jb) =  0.0_wp
! !         ENDIF
! !         
! !       ENDDO
! !     END DO
! !     CALL sync_patch_array(SYNC_E, patch_2D, z_grad_h(:,:,:))
! !     !----------------------------------------
! !     
! !     !----------------------------------------
! ! !     CALL map_edges2cell( patch_2D, &
! ! !       & z_grad_h,&
! ! !       & z_grad_h_cc,&
! ! !       & opt_slev=1, opt_elev=1)
! ! !     CALL map_edges2cell_3D( patch_2D, &
! ! !       & z_grad_h,&
! ! !       & z_grad_h_cc,&
! ! !       & opt_slev=1, opt_elev=1)
! !     !----------------------------------------
! !     
! !     DO jb = all_cells%start_block, all_cells%end_block
! !       CALL get_index_range(all_cells, jb, start_index, end_index)
! !       DO jc = start_index, end_index
! !         !calulate  Pu dot P (nabla H), this corresponds to continuous top boundary condition u dot nabla H
! !         bot_bc_w(jc,jb) = -DOT_PRODUCT(z_grad_h_cc(jc,1,jb)%x,&
! !           & ocean_state%p_diag%p_vn(jc,1,jb)%x)
! !       END DO
! !     END DO
! !     
! !   END SUBROUTINE bot_bound_cond_vert_veloc
! !   !-------------------------------------------------------------------------
! !   
! !   !-------------------------------------------------------------------------
! !   !>
! !   !! Computes top boundary condition for vertical velocity.
! !   !! sbr calulates (h^(n+1)-h^n)/dt + Pu dot P (nabla h), this corresponds to
! !   !! continuous top boundary condition d_t h +u dot nabla h
! !   !!
! !   !! @par Revision History
! !   !! Developed  by  Peter Korn, MPI-M (2010).
! !   !!   no-mpi parallelized
! !   !!
! !   SUBROUTINE top_bound_cond_vert_veloc( patch_2D, ocean_state, top_bc_w, timestep)!, p_int )
! !     !
! !     TYPE(t_patch), TARGET, INTENT(in) :: patch_2D
! !     TYPE(t_hydro_ocean_state), TARGET :: ocean_state
! !     REAL(wp),POINTER                  :: grad_coeff(:,:,:)
! !     REAL(wp), INTENT(inout)           :: top_bc_w(nproma,patch_2D%alloc_cell_blocks)
! !     INTEGER                           :: timestep
! !     !TYPE(t_int_state),TARGET,INTENT(in), OPTIONAL :: p_int
! !     
! !     ! Local variables
! !     INTEGER :: jb, jc
! !     INTEGER :: i_startblk, i_endblk, i_startidx, i_endidx
! !     INTEGER :: rl_start, rl_end
! !     REAL(wp) :: z_grad_h(nproma,1,patch_2D%nblks_e)
! !     REAL(wp) :: z_u_times_gradh_c
! !     TYPE(t_cartesian_coordinates) :: z_grad_h_cc_vec(1:nproma,1,1:patch_2D%alloc_cell_blocks)
! !     REAL(wp) :: grad_h_u(1:nproma,1,1:patch_2D%alloc_cell_blocks)
! !     REAL(wp) :: grad_h_v(1:nproma,1,1:patch_2D%alloc_cell_blocks)
! !     ! CHARACTER(len=max_char_length), PARAMETER :: &
! !     !          & routine = ('mo_ocean_boundcond:bot_bound_cond_veloc')
! !     !-----------------------------------------------------------------------
! !     rl_start = 1
! !     rl_end = min_rlcell
! !     i_startblk = patch_2D%cells%start_blk(rl_start,1)
! !     i_endblk   = patch_2D%cells%end_blk(rl_end,1)
! !     
! !     top_bc_w(:,:) = 0.0_wp
! !  !  z_grad_h_cc_vec(nproma,1,patch_2D%alloc_cell_blocks)%x(:) = 0.0_wp
! !     
! !     DO jb = i_startblk, i_endblk
! !       CALL get_indices_c(patch_2D, jb, i_startblk, i_endblk,&
! !         & i_startidx, i_endidx, rl_start, rl_end)
! !       DO jc = i_startidx, i_endidx
! !         z_grad_h_cc_vec(nproma,1,patch_2D%alloc_cell_blocks)%x(:) = 0.0_wp
! !       END DO
! !     END DO
! !     
! !     !calculate normal derivative of new height field
! !     !CALL grad_fd_norm_oce_2d(ocean_state%p_prog(nnew(1))%h, &
! !     !  & patch_2D,                 &
! !     !  & z_grad_h(:,1,:))
! !      CALL grad_fd_norm_oce_2d_3d( ocean_state%p_prog(nnew(1))%h,&
! !                                 & patch_2D,               &
! !                                 & grad_coeff(:,1,:),     &
! !                                 & z_grad_h(:,1,:))
! ! ! CALL grad_fd_norm_oce_2d_3D( ocean_state%p_prog(nold(1))%h,     &
! ! !          &                  p_patch_horz,                  &
! ! !          &                  p_op_coeff%grad_coeff(:,1,:),  &
! ! !          &                  z_gradh_e(:,1,:))
! !     CALL sync_patch_array(SYNC_E, patch_2D, z_grad_h(:,1,:))
! !     
! !     IF(discretization_scheme==1)THEN
! ! !       CALL map_edges2cell( patch_2D,        &
! ! !         & z_grad_h,       &
! ! !         & z_grad_h_cc_vec,&
! ! !       !                         & ocean_state%p_diag%h_e,&
! ! !         & opt_slev=1,opt_elev=1 )
! !       
! ! ! !     ELSEIF(discretization_scheme==2)THEN
! ! ! !       
! ! ! !       CALL rbf_vec_interpol_cell( z_grad_h,&
! ! ! !         & patch_2D,    &
! ! ! !         & p_int,      &
! ! ! !         & grad_h_u,   &
! ! ! !         & grad_h_v,   &
! ! ! !         & opt_slev=1, opt_elev=1)
! ! ! !       
! ! ! !       DO jb = i_startblk, i_endblk
! ! ! !         CALL get_indices_c(patch_2D, jb, i_startblk, i_endblk, i_startidx, i_endidx, &
! ! ! !           & rl_start, rl_end)
! ! ! !         DO jc = i_startidx, i_endidx
! ! ! !           CALL gvec2cvec(grad_h_u(jc,1,jb),        &
! ! ! !             & grad_h_v(jc,1,jb),        &
! ! ! !             & patch_2D%cells%center(jc,jb)%lon,&
! ! ! !             & patch_2D%cells%center(jc,jb)%lat,&
! ! ! !             & z_grad_h_cc_vec(jc,1,jb)%x(1),&
! ! ! !             & z_grad_h_cc_vec(jc,1,jb)%x(2),&
! ! ! !             & z_grad_h_cc_vec(jc,1,jb)%x(3) )
! ! ! !           ! if(jb==900)then
! ! ! !           ! write(*,*)'top w',grad_h_u(jc,1,jb),grad_h_v(jc,1,jb),&
! ! ! !           ! &z_grad_h_cc_vec(jc,1,jb)%x
! ! ! !           ! endif
! ! ! !         END DO
! ! ! !       END DO
! !     ENDIF
! !     
! !     !CALL message (TRIM(routine),'ZERO bottom velocity boundary conditions chosen')
! !     IF(timestep>1)THEN
! !       DO jb = i_startblk, i_endblk
! !         CALL get_indices_c(patch_2D, jb, i_startblk, i_endblk,&
! !           & i_startidx, i_endidx, rl_start, rl_end)
! !         DO jc = i_startidx, i_endidx
! !           !calulate  Pu dot P (nabla h), this corresponds to continuous top boundary condition u dot nabla h
! !           !z_h_u(jc,1,jb)*z_u_v(jc,1,jb) + z_h_v(jc,1,jb)*z_v_v(jc,1,jb)
! !           z_u_times_gradh_c = DOT_PRODUCT(z_grad_h_cc_vec(jc,1,jb)%x,ocean_state%p_diag%p_vn(jc,1,jb)%x)
! !           
! !           top_bc_w(jc,jb) = (ocean_state%p_prog(nnew(1))%h(jc,jb) - ocean_state%p_prog(nold(1))%h(jc,jb))/dtime&
! !             & + z_u_times_gradh_c
! !           !write(*,*)'top bc W:',jc,jb,ocean_state%p_diag%p_vn(jc,1,jb)%x
! !           !ocean_state%p_prog(nnew(1))%h(jc,jb), ocean_state%p_prog(nold(1))%h(jc,jb),&
! !           !          & z_u_times_gradh_c p_diag%p_vn(jc,1,jb)%x
! !         END DO
! !       END DO
! !     ELSE
! !       DO jb = i_startblk, i_endblk
! !         CALL get_indices_c(patch_2D, jb, i_startblk, i_endblk,&
! !           & i_startidx, i_endidx, rl_start, rl_end)
! !         DO jc = i_startidx, i_endidx
! !           !calulate  Pu dot P (nabla h), this corresponds to continuous top boundary condition u dot nabla h
! !           !z_h_u(jc,1,jb)*z_u_v(jc,1,jb) + z_h_v(jc,1,jb)*z_v_v(jc,1,jb)
! !           
! !           top_bc_w(jc,jb) = DOT_PRODUCT(z_grad_h_cc_vec(jc,1,jb)%x,ocean_state%p_diag%p_vn(jc,1,jb)%x)
! !           
! !           !write(*,*)'top bc W:',jc,jb,top_bc_w(jc,jb)!ocean_state%p_diag%p_vn(jc,1,jb)%x
! !           !ocean_state%p_prog(nnew(1))%h(jc,jb), ocean_state%p_prog(nold(1))%h(jc,jb),&
! !           !          & z_u_times_gradh_c p_diag%p_vn(jc,1,jb)%x
! !         END DO
! !       END DO
! !       
! !     ENDIF
! !   END SUBROUTINE top_bound_cond_vert_veloc
! !   !-------------------------------------------------------------------------
  
  !-------------------------------------------------------------------------
  !>
  !! Computes top boundary condition for tracer specified by tracer_id.
  !! d C/dz
  !!
  !!
  !! @par Revision History
  !! Developed  by  Peter Korn, MPI-M (2010).
!<Optimize:inUse>
  SUBROUTINE top_bound_cond_tracer( patch_2D, pstate_oce, tracer_id, p_sfc_flx, top_bc_tracer)
    
    TYPE(t_patch)    , TARGET, INTENT(in) :: patch_2D             ! patch on which computation is performed
    TYPE(t_hydro_ocean_state), INTENT(in) :: pstate_oce          ! ocean state variable
    INTEGER, INTENT(in)                   :: tracer_id
    TYPE(t_sfc_flx), INTENT(in)           :: p_sfc_flx
    REAL(wp), INTENT(inout)               :: top_bc_tracer(:,:,:) !Top boundary condition at cells for all tracers
    !
    !Local variables
    INTEGER :: jc, jb
    INTEGER :: start_index, end_index

    TYPE(t_subset_range), POINTER :: all_cells
    
    ! CHARACTER(len=max_char_length), PARAMETER :: &
    !        & routine = ('mo_ocean_boundcond:top_bound_cond_tracer')
    !-----------------------------------------------------------------------
    all_cells => patch_2D%cells%all
    
    IF (tracer_id == 1) THEN
!ICON_OMP_PARALLEL_DO  PRIVATE(start_index, end_index, jc) ICON_OMP_DEFAULT_SCHEDULE
      DO jb = all_cells%start_block, all_cells%end_block
        CALL get_index_range(all_cells, jb, start_index, end_index)
        DO jc = start_index, end_index
          top_bc_tracer(jc,jb, tracer_id) = p_sfc_flx%topBoundCond_Temp_vdiff(jc,jb)
        END DO
      END DO
!ICON_OMP_END_PARALLEL_DO

     CALL dbg_print('top bound.cond.temp' ,top_bc_tracer(:,:,tracer_id), str_module, 2, in_subset=patch_2D%cells%owned)

    ELSE IF (tracer_id == 2) THEN
!ICON_OMP_PARALLEL_DO  PRIVATE(start_index, end_index, jc) ICON_OMP_DEFAULT_SCHEDULE
      DO jb = all_cells%start_block, all_cells%end_block
        CALL get_index_range(all_cells, jb, start_index, end_index)
        DO jc = start_index, end_index
          top_bc_tracer(jc,jb, tracer_id) = p_sfc_flx%topBoundCond_Salt_vdiff(jc,jb)
        END DO
      END DO
!ICON_OMP_END_PARALLEL_DO
    ELSE
      CALL finish("top_bound_cond_tracer", "unknown boundary condition for tracer_id>2")
    END IF

    !---------Debug Diagnostics-------------------------------------------
    idt_src=2  ! output print level (1-5, fix)
    CALL dbg_print('top bound.cond.tracer' ,top_bc_tracer(:,:,tracer_id), str_module, idt_src, in_subset=patch_2D%cells%owned)
    !---------------------------------------------------------------------
    
  END SUBROUTINE top_bound_cond_tracer
  !-------------------------------------------------------------------------
  
  !-------------------------------------------------------------------------
  !>
  !! Computes bottom boundary condition for tracer specified by tracer_id.
  !!
  !!
  !! @par Revision History
  !! Developed  by  Peter Korn, MPI-M (2010).
  !!  mpi parallelized LL (no sync required)
  !!
  SUBROUTINE bot_bound_cond_tracer( patch_2D, pstate_oce, tracer_id, bot_bc_tracer)
    
    TYPE(t_patch)    , TARGET, INTENT(in) :: patch_2D              ! patch on which computation is performed
    TYPE(t_hydro_ocean_state), INTENT(in) :: pstate_oce           ! ocean state variable
    INTEGER, INTENT(in)                   :: tracer_id
    REAL(wp), INTENT(inout)                 :: bot_bc_tracer(:,:,:) !Bottom boundary condition at cells for all tracers
    
    !Local variables
    INTEGER :: jc, jb
    INTEGER :: start_index, end_index
    TYPE(t_subset_range), POINTER :: all_cells
    !-----------------------------------------------------------------------
    all_cells => patch_2D%cells%all
    
    DO jb = all_cells%start_block, all_cells%end_block
      CALL get_index_range(all_cells, jb, start_index, end_index)
      DO jc = start_index, end_index
        bot_bc_tracer(jc,jb, tracer_id) = 0.0_wp
      END DO
    END DO
  END SUBROUTINE bot_bound_cond_tracer
  !-------------------------------------------------------------------------
  
END MODULE mo_ocean_boundcond<|MERGE_RESOLUTION|>--- conflicted
+++ resolved
@@ -44,13 +44,8 @@
   USE mo_math_utilities,     ONLY: t_cartesian_coordinates, gvec2cvec
   USE mo_grid_subset,        ONLY: t_subset_range, get_index_range
   USE mo_sync,               ONLY: SYNC_E, sync_patch_array
-<<<<<<< HEAD
   USE mo_master_config,      ONLY: isRestart
-  
-=======
-  USE mo_master_control,     ONLY: is_restart_run
-
->>>>>>> 99c08751
+
   IMPLICIT NONE
   
   PRIVATE
@@ -120,7 +115,7 @@
     patch_2D   => patch_3D%p_patch_2D(1)
     all_edges  => patch_2D%edges%all
     !-----------------------------------------------------------------------
-    IF (is_restart_run() .OR. i_bc_veloc_top /= 4) THEN
+    IF (isRestart() .OR. i_bc_veloc_top /= 4) THEN
       smooth_coeff = 1.0_wp
     ELSE
       smooth_coeff = MIN(REAL(current_step, wp) / REAL(forcing_smooth_steps, wp), 1.0_wp)
