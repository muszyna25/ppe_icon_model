!>
!! Contains the implementation of the initial conditions for the hydrostatic ocean model.
!!
!! Contains the implementation of the initial conditions for the hydrostatic ocean model.
!! This module controls the initial conditions as well as the initialisation of
!! test cases, the top and bottom boundary conditions, and the structure of the
!! forcing quantities.
!!
!! @author Peter Korn, MPI
!! @author Stephan Lorenz, MPI
!! @author Leonidas Linardakis, MPI
!
!! @par Revision History
!! Initial version  by Peter Korn (MPI-M)  (2006).
!! Modified by Stephan Lorenz     (MPI-M)  (2010-06).
!!
!! @par Copyright and License
!!
!! This code is subject to the DWD and MPI-M-Software-License-Agreement in
!! its most recent form.
!! Please see the file LICENSE in the root of the source tree for this code.
!! Where software is supplied by third parties, it is indicated in the
!! headers of the routines.
!!
!----------------------------
MODULE mo_ocean_initial_conditions
  !-------------------------------------------------------------------------
  USE mo_kind,               ONLY: wp
  USE mo_io_units,           ONLY: filename_max
  USE mo_mpi,                ONLY: my_process_is_stdio, work_mpi_barrier
  USE mo_grid_config,        ONLY: nroot,  grid_sphere_radius, grid_angular_velocity
  USE mo_physical_constants, ONLY: rgrav, sal_ref, sfc_press_bar, tmelt, tf, earth_angular_velocity,inverse_earth_radius! , SItodBar
  USE mo_math_constants,     ONLY: pi, pi_2, rad2deg, deg2rad
  USE mo_parallel_config,    ONLY: nproma
  USE mo_ocean_nml,          ONLY: iswm_oce, n_zlev, no_tracer, i_sea_ice,            &
    & basin_center_lat, basin_center_lon, basin_height_deg,  basin_width_deg,         &
    & initial_temperature_bottom, initial_temperature_top, initial_temperature_shift, &
    & initial_temperature_north, initial_temperature_south,                           &
    & initial_temperature_scale_depth, initial_temperature_VerticalGradient,         &
    & use_file_initialConditions,                                                     &
    & initial_salinity_top, initial_salinity_bottom, &
    & topography_type, topography_height_reference,  &
    & sea_surface_height_type, initial_temperature_type, initial_salinity_type, &
    & initial_sst_type, initial_velocity_type, initial_velocity_amplitude,      &
    & forcing_temperature_poleLat, InitialState_InputFileName,                  &
    & smooth_initial_height_weights, smooth_initial_salinity_weights,           &
    & smooth_initial_temperature_weights, &
    & initial_perturbation_waveNumber, initial_perturbation_max_ratio,         &
    & relax_width, smooth_initial_salinity_iterations, &
    & smooth_initial_height_iterations, smooth_initial_temperature_iterations,&
    & OceanReferenceDensity, LinearThermoExpansionCoefficient
  USE mo_sea_ice_nml,        ONLY: use_IceInitialization_fromTemperature

  USE mo_impl_constants,     ONLY: max_char_length, sea, sea_boundary, boundary, land,        &
    & land_boundary,                                             &
    & oce_testcase_zero, oce_testcase_init, oce_testcase_file! , MIN_DOLIC
  USE mo_dynamics_config,    ONLY: nold,nnew
  USE mo_math_utilities,     ONLY: t_cartesian_coordinates, t_geographical_coordinates, cc2gc, gvec2cvec
  USE mo_exception,          ONLY: finish, message, message_text, warning
  USE mo_util_dbg_prnt,      ONLY: dbg_print
  USE mo_model_domain,       ONLY: t_patch, t_patch_3d
  USE mo_ext_data_types,     ONLY: t_external_data
  USE mo_sea_ice_types,      ONLY: t_sfc_flx
  USE mo_ocean_types,          ONLY: t_hydro_ocean_state
  USE mo_scalar_product,     ONLY: map_cell2edges_3D
  USE mo_ocean_math_operators,ONLY: grad_fd_norm_oce_3d, smooth_onCells
  USE mo_ocean_ab_timestepping,ONLY: update_time_indices
  USE mo_ape_params,         ONLY: ape_sst
  USE mo_operator_ocean_coeff_3d, ONLY: t_operator_coeff
  USE mo_grid_subset,        ONLY: t_subset_range, get_index_range
  
  USE mo_sync,              ONLY: sync_c, sync_e, sync_patch_array
  USE mo_fortran_tools,     ONLY: assign_if_present
  
  USE mo_read_interface,    ONLY: read_2D_1Time, read_3D_1Time, on_cells, t_stream_id, &
    & read_netcdf_broadcast_method, openInputFile, closeFile
  
  IMPLICIT NONE
  PRIVATE

  PUBLIC :: apply_initial_conditions, init_ocean_bathymetry !,&
  PUBLIC :: tracer_ConstantSurface, varyTracerVerticallyExponentially
!   & SST_LinearMeridional, increaseTracerLevelsLinearly
  
  INTEGER :: idt_src       = 1               ! Level of detail for 1 line debug
  
  
  REAL(wp) :: sphere_radius, u0
  REAL(wp), PARAMETER :: aleph = 0.0_wp
  
  CHARACTER(LEN=12), PARAMETER :: module_name = 'oceInitCond'

  TYPE(t_operator_coeff), POINTER :: this_operators_coeff

  ! Should be replaced by reading a file
  REAL(wp), PARAMETER :: tprof(20)=&
    & (/ 18.13_wp, 17.80_wp, 17.15_wp, 16.09_wp, 15.04_wp, 13.24_wp, 11.82_wp,  9.902_wp, &
    & 8.484_wp, 7.341_wp, 5.727_wp, 4.589_wp, 3.807_wp, 3.062_wp, 2.481_wp, 2.194_wp, &
    & 1.789_wp, 1.266_wp, 1.070_wp, 0.9211_wp /)

    ! temperature profile for 4-20 layers for testcase 40/45 and similar
    REAL(wp), PARAMETER :: tprof_var(20)= &
      & (/ 25.0_wp, 23.0_wp, 20.0_wp, 15.0_wp, 10.0_wp, 8.0_wp, 6.0_wp, 5.0_wp, 4.0_wp, 3.0_wp,&
      & 2.0_wp,  1.0_wp,  0.0_wp,  0.0_wp,  0.0_wp, 0.0_wp, 0.0_wp, 0.0_wp, 0.0_wp, 0.0_wp/)
    !   & (/ 25.0_wp, 18.0_wp, 12.0_wp, 8.0_wp, 6.0_wp, 4.0_wp, 2.0_wp, 1.0_wp, 0.5_wp, 0.0_wp,&
    !   &     0.0_wp,  0.0_wp,  0.0_wp, 0.0_wp, 0.0_wp, 0.0_wp, 0.0_wp, 0.0_wp, 0.0_wp, 0.0_wp/)

    REAL(wp) , PARAMETER :: tprof_4layerstommel(4) = (/20.0_wp,10.0_wp,8.0_wp,6.0_wp/)

  
CONTAINS
  

  !-------------------------------------------------------------------------
!<Optimize:inUse>
  SUBROUTINE apply_initial_conditions(patch_3d, ocean_state, external_data, &
    & operators_coeff)
    TYPE(t_patch_3d ),TARGET, INTENT(inout) :: patch_3d
    TYPE(t_hydro_ocean_state), TARGET       :: ocean_state
    TYPE(t_external_data)                   :: external_data
    TYPE(t_operator_coeff), TARGET          :: operators_coeff

    TYPE(t_patch),POINTER                   :: patch_2d
!     REAL(wp), ALLOCATABLE                   :: check_temp(:,:,:), check_salinity(:,:,:)

    this_operators_coeff => operators_coeff
    patch_2d => patch_3d%p_patch_2d(1)
    sphere_radius = grid_sphere_radius
    u0 = (2.0_wp*pi*sphere_radius)/(12.0_wp*24.0_wp*3600.0_wp)
    
    ! the bathymetry initialization is called  after read_external_data and before seting up the sea-land mask
    !CALL init_ocean_bathymetry(patch_3d=patch_3d,  cells_bathymetry=external_data%oce%bathymetry_c(:,:))
    IF(iswm_oce==1)CALL init_ocean_bathymetry(patch_3d=patch_3d,  cells_bathymetry=external_data%oce%bathymetry_c(:,:))
    
    CALL init_ocean_velocity(patch_3d=patch_3d, normal_velocity=ocean_state%p_prog(nold(1))%vn)
	
	
    CALL init_ocean_surface_height(patch_3d=patch_3d, ocean_height=ocean_state%p_prog(nold(1))%h(:,:))

    IF (no_tracer > 0) &
      & CALL init_ocean_temperature(patch_3d=patch_3d, ocean_temperature=ocean_state%p_prog(nold(1))%tracer(:,:,:,1),&
      &ocean_state=ocean_state)
      
    IF (no_tracer > 1) &
      & CALL init_ocean_salinity(patch_3d=patch_3d, ocean_salinity=ocean_state%p_prog(nold(1))%tracer(:,:,:,2))

    !---------------------------------------------------------------------
    ! CALL initialize_diagnostic_fields( patch_2d, patch_3d, ocean_state, operators_coeff)
    ! CALL fill_tracer_x_height(patch_3d, ocean_state)

  END SUBROUTINE apply_initial_conditions
  !-------------------------------------------------------------------------


  !-------------------------------------------------------------------------
  SUBROUTINE init_cell_3D_variable_fromFile(patch_3d, variable, name, has_missValue, missValue)
    TYPE(t_patch_3d ),TARGET, INTENT(inout) :: patch_3d
    REAL(wp), INTENT(inout) :: variable(:,:,:)
    CHARACTER(LEN=*) :: name
    LOGICAL  :: has_missValue
    REAL(wp) :: missValue

    TYPE(t_patch),POINTER  :: patch_2d
    TYPE(t_stream_id) :: stream_id
    INTEGER :: block, idx, start_cell_index, end_cell_index, level
    TYPE(t_subset_range), POINTER :: all_cells
    CHARACTER(LEN=*), PARAMETER :: method_name = module_name//':init_cell_3D_variable_fromFile '
    !-------------------------------------------------------------------------
    patch_2d => patch_3d%p_patch_2d(1)
    all_cells => patch_2d%cells%ALL


    CALL message (TRIM(method_name), TRIM(name)//"...")
    ! read temperature
    !  - 2011-11-01, >r7005: read one data set, annual mean only
    stream_id = openInputFile(initialState_InputFileName, patch_2d, &
      &                       read_netcdf_broadcast_method)

    CALL read_3D_1Time( stream_id=stream_id, location=on_cells, &
      & variable_name=name, fill_array=variable,               &
      & has_missValue=has_missValue, missValue=missValue)


    CALL closeFile(stream_id)

    ! write(0,*) variable
!     CALL work_mpi_barrier()
    DO block = all_cells%start_block, all_cells%end_block
      CALL get_index_range(all_cells, block, start_cell_index, end_cell_index)
      DO idx = start_cell_index, end_cell_index
        DO level = patch_3d%p_patch_1d(1)%dolic_c(idx,block) + 1, n_zlev
!           IF ( variable(idx,level,block) /=  0.0_wp) THEN
!             CALL warning(method_name, "non-zero variable on land")
            variable(idx,level,block) = 0.0_wp
!           ENDIF
        ENDDO
      ENDDO
    ENDDO
    
    CALL sync_patch_array(sync_c, patch_2D, variable)
  

  END SUBROUTINE init_cell_3D_variable_fromFile
  !-------------------------------------------------------------------------
  
  !-------------------------------------------------------------------------
  SUBROUTINE init_cell_2D_variable_fromFile(patch_3d, variable, name, has_missValue, missValue)
    TYPE(t_patch_3d ),TARGET, INTENT(inout) :: patch_3d
    REAL(wp), INTENT(inout) :: variable(:,:)
    CHARACTER(LEN=*) :: name
    LOGICAL  :: has_missValue
    REAL(wp) :: missValue
    
    INTEGER :: block, idx, start_cell_index, end_cell_index, level
    TYPE(t_subset_range), POINTER :: all_cells
    TYPE(t_patch), POINTER :: patch_2d
    TYPE(t_stream_id) :: stream_id
    CHARACTER(LEN=*), PARAMETER :: method_name = module_name//':init_cell_2D_variable_fromFile '
    !-------------------------------------------------------------------------
    patch_2d => patch_3d%p_patch_2d(1)
    all_cells => patch_2d%cells%ALL

    
    CALL message (TRIM(method_name), TRIM(name)//"...")
    ! read temperature
    !  - 2011-11-01, >r7005: read one data set, annual mean only
    !  - "T": annual mean temperature
    ! ram: the input has to be POTENTIAL TEMPERATURE!
    stream_id = openInputFile(initialState_InputFileName, patch_2d, &
      &                       read_netcdf_broadcast_method)
    
    CALL read_2D_1Time( stream_id=stream_id, location=on_cells, &
      & variable_name=name, fill_array=variable,               &
      & has_missValue=has_missValue, missValue=missValue)

    CALL closeFile(stream_id)

    DO block = all_cells%start_block, all_cells%end_block
      CALL get_index_range(all_cells, block, start_cell_index, end_cell_index)
      DO idx = start_cell_index, end_cell_index
        DO level = patch_3d%p_patch_1d(1)%dolic_c(idx,block) + 1, 1
!          IF ( variable(idx,block) /=  0.0_wp) THEN
!            CALL warning(method_name, "non-zero variable on land")
            variable(idx,block) = 0.0_wp
!          ENDIF
        ENDDO
      ENDDO
    ENDDO

    CALL sync_patch_array(sync_c, patch_2D, variable)
    
  END SUBROUTINE init_cell_2D_variable_fromFile
  !-------------------------------------------------------------------------


  !-------------------------------------------------------------------------------
!<Optimize:inUse>
  SUBROUTINE init_ocean_bathymetry(patch_3d, cells_bathymetry)
    TYPE(t_patch_3d ),TARGET, INTENT(inout) :: patch_3d
    REAL(wp), TARGET  :: cells_bathymetry(:,:)

    TYPE(t_patch),POINTER   :: patch_2d
    TYPE(t_geographical_coordinates), POINTER :: cell_center(:,:)
    TYPE(t_subset_range), POINTER :: all_cells

    CHARACTER(LEN=*), PARAMETER :: method_name = module_name//':init_ocean_bathymetry'
    !-------------------------------------------------------------------------

    IF (topography_type < 200) RETURN ! not analytic bathymetry

    patch_2d => patch_3d%p_patch_2d(1)
    all_cells => patch_2d%cells%ALL
    cell_center => patch_2d%cells%center

    SELECT CASE (topography_type)
    CASE (200)
      ! constant depth given by topography_height_reference
      CALL depth_uniform(patch_3d, cells_bathymetry)

    CASE (201)
      CALL depth_mountain_orography_Williamson_test5(patch_3d, cells_bathymetry)


    CASE default
      CALL finish(method_name, "unknown topography_type")
    END SELECT

  END SUBROUTINE init_ocean_bathymetry
  !-------------------------------------------------------------------------------

  
  !-------------------------------------------------------------------------------
  SUBROUTINE init_ocean_salinity(patch_3d, ocean_salinity)
    TYPE(t_patch_3d ),TARGET, INTENT(inout) :: patch_3d
    REAL(wp), TARGET :: ocean_salinity(:,:,:)

    ! replace by file
    REAL(wp), PARAMETER :: sprof(20)=&
      & (/  34.699219_wp, 34.798244_wp, 34.904964_wp, 34.976841_wp, 35.027084_wp, &
      & 35.026825_wp, 34.960835_wp, 34.862324_wp, 34.752468_wp, 34.656761_wp, 34.596603_wp,&
      & 34.594128_wp, 34.628601_wp, 34.678772_wp, 34.717495_wp, 34.738304_wp, 34.741512_wp,&
      & 34.738205_wp, 34.729176_wp, 34.723465_wp /)

    REAL(wp), PARAMETER :: salinity_profile_20levels(20)= &
      & (/ 34.5_wp, 34.6_wp, 34.7_wp, 34.8_wp, 34.9_wp, 35.0_wp, 35.0_wp, 35.0_wp, 35.0_wp, 35.0_wp,&
      & 35.0_wp, 35.0_wp, 35.0_wp, 35.0_wp, 35.0_wp, 35.0_wp, 35.0_wp, 35.0_wp, 35.0_wp, 35.0_wp/)

    REAL(wp) , PARAMETER :: sprof_4layerstommel(4) = &
      & (/34.699219_wp, 34.798244_wp, 34.904964_wp, 34.976841_wp/)

    LOGICAL  :: has_missValue
    REAL(wp) :: missValue
    REAL(wp), ALLOCATABLE :: old_salinity(:,:,:)
    INTEGER :: i
    CHARACTER(LEN=*), PARAMETER :: method_name = module_name//':init_ocean_salinity'
    !-------------------------------------------------------------------------

    IF (no_tracer < 2) RETURN        ! no salinity

    ocean_salinity(:,:,:) = 0.0_wp
    has_missValue = .false.
    missValue     = -99999999.0_wp
!     IF (initial_salinity_type < 200) RETURN ! not analytic salinity

    SELECT CASE (initial_salinity_type)
    
    CASE (000)
      CALL message(TRIM(method_name), ' no initialization')

    CASE (001)
      CALL message(TRIM(method_name), ': init from file')
      CALL init_cell_3D_variable_fromFile(patch_3d, variable=ocean_salinity, name="S", &
        & has_missValue=has_missValue, missValue=missValue)
    
    !------------------------------
    CASE (200)
      ! uniform salinity or vertically linarly increasing
      CALL message(TRIM(method_name), ': horizontally homogenous, vertically linear')
      CALL tracer_ConstantSurface(patch_3d=patch_3d, ocean_tracer=ocean_salinity, &
        & top_value=initial_salinity_top)
      CALL increaseTracerVerticallyLinearly(patch_3d=patch_3d, ocean_tracer=ocean_salinity,&
        & bottom_value=initial_salinity_bottom)

    !------------------------------
    CASE (201)
      CALL salinity_Uniform_SpecialArea(patch_3d, ocean_salinity)

    !------------------------------
    CASE (202)
      ! simulates the salinity_profile_20levels array, but for any number of levels
      CALL salinity_AnalyticSmoothVerticalProfile(patch_3d, ocean_salinity)

    !------------------------------
    CASE (212)
      CALL tracer_smoothAPE_LinearDepth(patch_3d, ocean_salinity, &
        & top_value=initial_salinity_top, bottom_value=initial_salinity_bottom)

    !------------------------------
<<<<<<< HEAD
 
    !------------------------------
=======
    CASE (228) ! salinity dome 
      CALL salinity_GM_idealized(patch_3d,ocean_salinity) 

    CASE (229)  ! linear salinity slope
      CALL salinity_GM_idealized2(patch_3d,ocean_salinity)  

    CASE (230)  ! 2d salinity blubb
      CALL salinity_GM_idealized3(patch_3d,ocean_salinity)  


>>>>>>> dd2cc748
    CASE (300)
      CALL tracer_bubble(patch_3d, ocean_salinity ,initial_salinity_top, initial_salinity_bottom)

    CASE (301)
      CALL tracer_bubble_disturbed(patch_3d, ocean_salinity ,initial_salinity_top, initial_salinity_bottom)


    CASE (302)
      CALL tracer_double_bubble(patch_3d, ocean_salinity ,initial_salinity_top, initial_salinity_bottom)

    !------------------------------
    CASE (401)
      ! assign from adhoc array values
      IF (n_zlev==4) THEN
        CALL fill_FromVerticalArrayProfile(patch_3d, ocean_salinity, VerticalProfileValue=sprof_4layerstommel)
      ELSEIF  (n_zlev <= 20) THEN
        CALL fill_FromVerticalArrayProfile(patch_3d, ocean_salinity, VerticalProfileValue=sprof)
      ELSE
        CALL finish(TRIM(method_name), 'Number of vertical levels to small or to big: >=4 and <=20')
      ENDIF

      
    CASE (402)
      IF  (n_zlev <= 20) THEN
        CALL fill_FromVerticalArrayProfile(patch_3d, ocean_salinity, VerticalProfileValue=salinity_profile_20levels)
      ELSE
        CALL finish(TRIM(method_name), 'Number of vertical levels > 20')
      ENDIF

    !------------------------------
!    CASE (500)
!      ! uniform salinity or vertically linarly increasing on all cells
!      !   it will initialize also land cells
!      !   this is provided only for testing,
!      !   as it should give the same results as
!      !   for initial_salinity_type = 200
!      CALL message(TRIM(method_name), ': horizontally homogenous, vertically linear INCLUDING LAND')
!      CALL tracer_ConstantSurface_IncludeLand(patch_3d=patch_3d, ocean_tracer=ocean_salinity, &
!        & top_value=initial_salinity_top, bottom_value=initial_salinity_bottom)

    !------------------------------
     CASE default
      CALL finish(method_name, "unknown initial_salinity_type")

    END SELECT
    
    IF (smooth_initial_salinity_iterations > 0) THEN
      ALLOCATE(old_salinity(nproma, n_zlev, patch_3d%p_patch_2d(1)%alloc_cell_blocks))
      DO i=1,smooth_initial_salinity_iterations
        CALL message(method_name, "Smoothing initial salinity...")
        old_salinity = ocean_salinity
        CALL smooth_onCells(patch_3D=patch_3d, &
          & in_value=old_salinity, out_value=ocean_salinity, &
          & smooth_weights=smooth_initial_salinity_weights, &
          & has_missValue=has_missValue, missValue=missValue)
      ENDDO
      DEALLOCATE(old_salinity)
    ENDIF
    
    CALL fillVerticallyMissingValues(patch_3d=patch_3d, ocean_tracer=ocean_salinity,&
      & has_missValue=has_missValue, missValue=missValue)

    CALL dbg_print('init_ocean_salinity', ocean_salinity(:,:,:), &
      & module_name,  1, in_subset=patch_3d%p_patch_2d(1)%cells%owned)

  END SUBROUTINE init_ocean_salinity
  !-------------------------------------------------------------------------------

  !-------------------------------------------------------------------------------
  SUBROUTINE init_ocean_temperature(patch_3d, ocean_temperature, ocean_state)
    TYPE(t_patch_3d ),TARGET, INTENT(inout) :: patch_3d
    REAL(wp), TARGET                        :: ocean_temperature(:,:,:)
    TYPE(t_hydro_ocean_state), TARGET       :: ocean_state

    LOGICAL  :: has_missValue
    REAL(wp) :: missValue
    REAL(wp) :: temperature_profile(n_zlev)
    REAL(wp), ALLOCATABLE :: old_temperature(:,:,:)
    REAL(wp) :: lower_lat
    INTEGER ::i
    CHARACTER(LEN=*), PARAMETER :: method_name = module_name//':init_ocean_temperature'
    !-------------------------------------------------------------------------

    IF (no_tracer < 1) RETURN        ! no temperature

    has_missValue = .false.
    missValue     = -99999999.0_wp
    
    SELECT CASE (initial_temperature_type)
    !------------------------------
    CASE (000)
    
      ocean_temperature(:,:,:) = 0.0_wp
    
      CALL message(TRIM(method_name), ' zero initialization')

    CASE (001)
      CALL message(TRIM(method_name), ': init from file')
      !  - "T": annual mean temperature
      ! ram: the input has to be POTENTIAL TEMPERATURE!
      CALL init_cell_3D_variable_fromFile(patch_3d, variable=ocean_temperature, name="T", &
        & has_missValue=has_missValue, missValue=missValue)
      use_IceInitialization_fromTemperature = .true. ! this should be set in the namelist, here only for safety

    !------------------------------
    CASE (200)
      ! uniform or linearly decreasing temperature
      ! Temperature is homogeneous in each layer.
      CALL message(TRIM(method_name), ': horizontally homogenous, vertically linear')
      CALL tracer_ConstantSurface(patch_3d=patch_3d, ocean_tracer=ocean_temperature, &
        & top_value=initial_temperature_top)
        
      CALL increaseTracerVerticallyLinearly(patch_3d=patch_3d, ocean_tracer=ocean_temperature,&
        & bottom_value=initial_temperature_bottom)

    !------------------------------
    CASE (201)
      CALL temperature_CollapsingDensityFront_StuhnePeltier(patch_3d, ocean_temperature)

    !------------------------------
    CASE (202)
      CALL temperature_BasinWithVerticalWall(patch_3d, ocean_temperature)

    !------------------------------
    CASE (203)
      CALL temperature_DanilovsMunkGyre(patch_3d, ocean_temperature)

    !------------------------------
    CASE (204)
      CALL temperature_TropicsPolar(patch_3d, ocean_temperature)

    !------------------------------
    CASE (205)
      CALL temperature_CollapsingDensityFront_WeakGrad(patch_3d, ocean_temperature)

    !------------------------------
    CASE (206)
      CALL temperature_Uniform_SpecialArea(patch_3d, ocean_temperature)

    !------------------------------
    CASE (207)
      CALL temperature_APE(patch_3d, ocean_temperature)

    !------------------------------
    CASE (208)
      CALL message(TRIM(method_name), ': horizontally non-homogenous, local pertubation')

      ! first create linearly vertically decreasing temperature, uniform horizontally
      CALL tracer_ConstantSurface(patch_3d=patch_3d, ocean_tracer=ocean_temperature, &
        & top_value=initial_temperature_top)

      CALL increaseTracerVerticallyLinearly(patch_3d=patch_3d, ocean_tracer=ocean_temperature,&
        & bottom_value=initial_temperature_bottom)
        
      !Add horizontal variation
      CALL temperature_AddHorizontalVariation(patch_3d, ocean_temperature)

      !Add local perturbation
      CALL temperature_AddLocalPerturbation(patch_3d, ocean_temperature)

    !------------------------------
    CASE (209)
      CALL temperature_uniform_SeparationAtLon(patch_3d, ocean_temperature, wallLonDeg=0.0_wp)

    !------------------------------
    CASE (210)
      CALL temperature_uniform_SeparationAtLat(patch_3d, ocean_temperature, wallLatDeg=basin_center_lat)

    !------------------------------
    CASE (211)
      CALL temperature_circularLonLatPerturbation(patch_3d, ocean_temperature)

    !------------------------------
    CASE (212)
      CALL tracer_smoothAPE_LinearDepth(patch_3d, ocean_temperature, &
        & top_value=initial_temperature_top, bottom_value=initial_temperature_bottom)

    !------------------------------
    CASE (213)
      CALL temperature_smoothAPE_LinearLevels(patch_3d, ocean_temperature)

    !------------------------------
    CASE (214)
      ! not used
      CALL finish(method_name, "214 is not used any more")
!       CALL SST_LinearMeridional(patch_3d, ocean_temperature)
!       !  exponential temperature profile following Abernathey et al., 2011
!       ! CALL varyTracerVerticallyExponentially(patch_3d, ocean_temperature, initial_temperature_bottom, &
!       !   &                                    initial_temperature_scale_depth)
    CASE (215)
      ! not used
      CALL finish(method_name, "215 is not used any more")
!      CALL SST_LinearMeridional(patch_3d, ocean_temperature)
!      !  exponential temperature profile following Abernathey et al., 2011
!      CALL increaseTracerLevelsLinearly(patch_3d=patch_3d, ocean_tracer=ocean_temperature, &
!        & bottom_value=initial_temperature_bottom)
!      !CALL temperature_AddSinusoidalPerturbation(patch_3d, ocean_temperature)

     CASE (216)

      CALL temperature_front(patch_3d, ocean_temperature)
	  
    CASE (217)
      CALL SST_LinearMeridional(patch_3d, ocean_temperature)
      CALL increaseTracerLevelsLinearly(patch_3d=patch_3d, ocean_tracer=ocean_temperature, &
        & increase_gradient=initial_temperature_VerticalGradient)
      CALL perturbeTracer_LonCosinus(patch_3d=patch_3d, ocean_tracer=ocean_temperature, &
        & waveNumber=initial_perturbation_waveNumber, max_ratio=initial_perturbation_max_ratio)
      CALL perturbeTracer_LatCosinus(patch_3d=patch_3d, ocean_tracer=ocean_temperature, &
        & waveNumber=1.0_wp * initial_perturbation_waveNumber, &
        &  max_ratio=0.1_wp * initial_perturbation_max_ratio)

    CASE (218)
      CALL SST_LinearMeridional(patch_3d, ocean_temperature)
      CALL increaseTracerLevelsLinearly(patch_3d=patch_3d, ocean_tracer=ocean_temperature, &
        & bottom_value=initial_temperature_bottom)
      CALL perturbeTracer_LonCosinus(patch_3d=patch_3d, ocean_tracer=ocean_temperature, &
        & waveNumber=initial_perturbation_waveNumber, max_ratio=initial_perturbation_max_ratio)
      CALL perturbeTracer_LatCosinus(patch_3d=patch_3d, ocean_tracer=ocean_temperature, &
        & waveNumber=1.0_wp * initial_perturbation_waveNumber, &
        &  max_ratio=0.1_wp * initial_perturbation_max_ratio)

    !CASE (220)
    
<<<<<<< HEAD
      CALL tracer_Redi_test(patch_3d=patch_3d, ocean_tracer=ocean_temperature,ocean_state=ocean_state)
=======
    !  CALL tracer_Redi_test(patch_3d=patch_3d, ocean_tracer=ocean_temperature,ocean_state=ocean_state)
>>>>>>> dd2cc748

    CASE (221)
      ! Abernathey setup 01; initial SST reflects the heat fluxes
      CALL SST_Abernathey_01(patch_3d=patch_3d, ocean_temperature=ocean_temperature, &
        & BaseTemperature=initial_temperature_top * 0.5_wp, &
        & VariationAmplitude=initial_temperature_south, &
        & VariationLength = basin_height_deg * deg2rad, &
        & VariationWaveNo=2.5_wp, &
        & NorthTemperature=initial_temperature_north, &
        & NorthLat=(basin_center_lat + 0.5_wp * basin_height_deg - relax_width) * deg2rad, &
        & SouthLat=(basin_center_lat - 0.5_wp * basin_height_deg) * deg2rad)
            
      CALL varyTracerVerticallyExponentially(patch_3d, ocean_temperature, initial_temperature_bottom, &
        &                                    initial_temperature_scale_depth)

    CASE (222)
      ! Abernathey setup 02; initial SST ls linear
      CALL SST_LinearMeridional(patch_3d, ocean_temperature)

      CALL varyTracerVerticallyExponentially(patch_3d, ocean_temperature, initial_temperature_bottom, &
        &                                    initial_temperature_scale_depth)

    CASE(223)
      CALL temperature_dirac_signal(patch_3d, ocean_temperature)

    CASE(224)
      CALL tracer_Redi_test(patch_3d=patch_3d, ocean_tracer=ocean_temperature,ocean_state=ocean_state)      

    CASE(225)
      CALL tracer_GM_test(patch_3d=patch_3d, ocean_tracer=ocean_temperature,ocean_state=ocean_state)      

    CASE(226)
      CALL tracer_Redi_test2(patch_3d=patch_3d, ocean_tracer=ocean_temperature,ocean_state=ocean_state)      
<<<<<<< HEAD

=======
    CASE(227)
      CALL tracer_GMR_slope_test(patch_3d=patch_3d, ocean_tracer=ocean_temperature,ocean_state=ocean_state)
      
    CASE(228) ! temperature dome
      CALL temperature_GM_idealized(patch_3d,ocean_temperature)  

    CASE(229) ! horizontal constant 
      CALL temperature_GM_idealized2(patch_3d,ocean_temperature)  

    CASE(230) ! horizontal constant 
      CALL temperature_GM_idealized3(patch_3d,ocean_temperature)

    CASE(231) ! horizontal constant 
      CALL temperature_GM_idealized4(patch_3d,ocean_temperature)
>>>>>>> dd2cc748

    CASE(300)
     CALL message(TRIM(method_name), 'Temperature Kelvin-Helmholtz Test ')
     CALL temperature_KelvinHelmholtzTest(patch_3d, ocean_temperature,&
     &top_value=initial_temperature_top,bottom_value=initial_temperature_bottom )

    !------------------------------
    CASE (307)
      CALL tracer_bubble(patch_3d, ocean_temperature ,initial_temperature_top, initial_temperature_bottom)
    !------------------------------
    CASE (301)
      CALL tracer_bubble_disturbed(patch_3d, ocean_temperature ,initial_temperature_top, initial_temperature_bottom)

    !------------------------------
    CASE (302)
      CALL tracer_double_bubble(patch_3d, ocean_temperature ,initial_temperature_top, initial_temperature_bottom)

    CASE (303)
      CALL tracer_layer(patch_3d, ocean_temperature ,initial_temperature_top, initial_temperature_bottom)

    CASE (304) 
      CALL tracer_bubbles_side_by_side(patch_3d, ocean_temperature ,initial_temperature_top, initial_temperature_bottom)

    CASE (305) 
      CALL Roberts_tracer_bubble(patch_3d, ocean_temperature ,initial_temperature_top, initial_temperature_bottom)

    CASE (306) 
      CALL inclined_layer(patch_3d, ocean_temperature ,initial_temperature_top, initial_temperature_bottom)

    !------------------------------
    CASE (401)
      ! assign from adhoc array values
      IF(n_zlev==4)THEN
        CALL fill_FromVerticalArrayProfile(patch_3d, ocean_temperature, VerticalProfileValue=tprof_4layerstommel)
      ELSE
        CALL fill_FromVerticalArrayProfile(patch_3d, ocean_temperature, VerticalProfileValue=tprof)
      ENDIF

    !------------------------------
    CASE (402)
       CALL fill_FromVerticalArrayProfile(patch_3d, ocean_temperature, VerticalProfileValue=tprof_var)

    !------------------------------
!    CASE (500)
!      ! uniform salinity or vertically linarly increasing on all cells
!      !   it will initialize also land cells
!      !   this is provided only for testing,
!      !   as it should give the same results as
!      !   for initial_salinity_type = 200
!      CALL message(TRIM(method_name), ': horizontally homogenous, vertically linear INCLUDING LAND')
!      CALL tracer_ConstantSurface_IncludeLand(patch_3d=patch_3d, ocean_tracer=ocean_temperature, &
!        & top_value=initial_temperature_top, bottom_value=initial_temperature_bottom)

     !------------------------------
     CASE default
      CALL finish(method_name, "unknown initial_temperature_type")

    END SELECT
    
    IF (smooth_initial_temperature_iterations > 0) THEN
      ALLOCATE(old_temperature(nproma, n_zlev, patch_3d%p_patch_2d(1)%alloc_cell_blocks))
      DO i=1,smooth_initial_temperature_iterations
        CALL message(method_name, "Smoothing temperature...")
        old_temperature = ocean_temperature
        CALL smooth_onCells(patch_3D=patch_3d, &
          & in_value=old_temperature, out_value=ocean_temperature,  &
          & smooth_weights=smooth_initial_temperature_weights,      &
          & has_missValue=has_missValue, missValue=missValue)
      ENDDO
      DEALLOCATE(old_temperature)
    ENDIF

    CALL fillVerticallyMissingValues(patch_3d=patch_3d, ocean_tracer=ocean_temperature, &
      & has_missValue=has_missValue, missValue=missValue)
      
    CALL dbg_print('init_ocean_temperature', ocean_temperature(:,:,:), &
      & module_name,  1, in_subset=patch_3d%p_patch_2d(1)%cells%owned)

  END SUBROUTINE init_ocean_temperature
  !-------------------------------------------------------------------------------

  !-------------------------------------------------------------------------------
  SUBROUTINE init_ocean_velocity(patch_3d, normal_velocity)
    TYPE(t_patch_3d ),TARGET, INTENT(inout) :: patch_3d
    REAL(wp), TARGET :: normal_velocity(:,:,:)

    CHARACTER(LEN=*), PARAMETER :: method_name = module_name//':init_ocean_velocity'
    !-------------------------------------------------------------------------

    normal_velocity(:,:,:) = 0.0_wp

    IF (initial_velocity_type < 200) RETURN ! not analytic velocity

    SELECT CASE (initial_velocity_type)
    !------------------------------
    CASE (200)
      ! uniform velocity
      normal_velocity(:,:,:) = 0.0_wp
      CALL message(TRIM(method_name), ': uniform zero velocity')

    !------------------------------
    CASE (201)
      CALL velocity_LauterRotation(patch_3d, normal_velocity)

    !------------------------------
    CASE (202)
      CALL message(TRIM(method_name), 'Williamson Test 2 ')
      CALL velocity_WilliamsonTest_2_5(patch_3d, normal_velocity, velocity_amplitude=u0)

    !------------------------------
    CASE (203)
      CALL message(TRIM(method_name), 'Williamson Test 5 ')
      CALL velocity_WilliamsonTest_2_5(patch_3d, normal_velocity, velocity_amplitude=initial_velocity_amplitude)

    CASE (206)
      CALL message(TRIM(method_name), 'Williamson Test 6 ')
      CALL velocity_WilliamsonTest_2_6(patch_3d, normal_velocity, velocity_amplitude=initial_velocity_amplitude)
  
    CASE (207)
      CALL message(TRIM(method_name), 'Galewsky Test ')
      CALL velocity_GalewskyTest(patch_3d, normal_velocity, velocity_amplitude=initial_velocity_amplitude)
 

     CASE (300)
      CALL message(TRIM(method_name), 'Velocity Kelvin-Helmholtz Test ')
      CALL velocity_KelvinHelmholtzTest(patch_3d, normal_velocity, velocity_amplitude=initial_velocity_amplitude)

 
    !------------------------------
     CASE default
      CALL finish(method_name, "unknown initial_velocity_type")

    END SELECT

    CALL dbg_print('init_ocean_velocity', normal_velocity(:,:,:), &
      & module_name,  1, in_subset=patch_3d%p_patch_2d(1)%edges%owned)

  END SUBROUTINE init_ocean_velocity
  !-------------------------------------------------------------------------------

  !-------------------------------------------------------------------------------
  SUBROUTINE init_ocean_surface_height(patch_3d, ocean_height)
    TYPE(t_patch_3d ),TARGET, INTENT(inout) :: patch_3d
    REAL(wp), TARGET :: ocean_height(:,:)

    TYPE(t_patch),POINTER   :: patch_2d
    TYPE(t_subset_range), POINTER :: all_cells
    REAL(wp), ALLOCATABLE :: old_height(:,:)
    LOGICAL  :: has_missValue
    REAL(wp) :: missValue

    INTEGER :: i
    CHARACTER(LEN=*), PARAMETER :: method_name = module_name//':init_ocean_surface_height'
    !-------------------------------------------------------------------------

    ocean_height(:,:) = 0.0_wp
    has_missValue = .false.
    missValue     = -99999999.0_wp

    patch_2d => patch_3d%p_patch_2d(1)

    ! needs to be written with calls !
    SELECT CASE (sea_surface_height_type)
    !------------------------------
    CASE (000)
      CALL message(TRIM(method_name), ' no initialization')

    CASE (001)
      CALL message(TRIM(method_name), ': init from file')
      CALL init_cell_2D_variable_fromFile(patch_3d, variable=ocean_height, name="h", &
         & has_missValue=has_missValue, missValue=missValue)
     
    CASE (200)
      ! 0 height, this is the initialization value,
      ! so no need to explicilty define this case
      ! the whole grid is considered sea
      ocean_height(:,:) = 0.0_wp

    CASE (201)
      CALL height_sinLon_cosLat(patch_3d, ocean_height)

    CASE (202)
      CALL height_exponentialDistance(patch_3d, ocean_height)

    CASE (203)
      CALL height_LauterRotation(patch_3d, ocean_height)

    CASE (204)
      CALL height_WilliamsonTest2(patch_3d, ocean_height)

    CASE (205)
      CALL height_WilliamsonTest5(patch_3d, ocean_height)
      
    CASE (206)
      CALL height_WilliamsonTest6(patch_3d, ocean_height)

    CASE (207)
      CALL height_GalewskyTest(patch_3d, ocean_height)

    CASE (221)
      CALL height_quads_checkerboard(patch_3d=patch_3d, ocean_height=ocean_height, base_value=1.0_wp, variation=1.0_wp)

    CASE default
      CALL finish(method_name, "unknown sea_surface_height_type")

    END SELECT

    IF (smooth_initial_height_iterations > 0) THEN
      ALLOCATE(old_height(nproma,patch_2d%alloc_cell_blocks))
      DO i=1,smooth_initial_height_iterations
        CALL message(method_name, "Smoothing initial height...")
        old_height = ocean_height
        CALL smooth_onCells(patch_3D=patch_3d, &
          & in_value=old_height, out_value=ocean_height,  &
          & smooth_weights=smooth_initial_height_weights, &
          & has_missValue=has_missValue, missValue=missValue)
      ENDDO
      DEALLOCATE(old_height)
    ENDIF
    
    CALL dbg_print('init_ocean_surface_height', ocean_height, module_name,  1, &
        & in_subset=patch_2d%cells%owned)
  END SUBROUTINE init_ocean_surface_height
  !-------------------------------------------------------------------------------

  !-------------------------------------------------------------------------------
  SUBROUTINE height_sinLon_cosLat(patch_3d, ocean_height)
    TYPE(t_patch_3d ),TARGET, INTENT(inout) :: patch_3d
    REAL(wp), TARGET :: ocean_height(:,:)

    TYPE(t_patch),POINTER   :: patch_2d
    TYPE(t_geographical_coordinates), POINTER :: cell_center(:,:)
    TYPE(t_subset_range), POINTER :: all_cells

    INTEGER :: block, idx
    INTEGER :: start_cell_index, end_cell_index
    INTEGER :: levels
    REAL(wp):: distan, lat_deg, lon_deg, z_tmp
    REAL(wp):: perturbation_lat, perturbation_lon

    CHARACTER(LEN=*), PARAMETER :: method_name = module_name//':height_sinLon_cosLat'
    !-------------------------------------------------------------------------
    ! CASE (201)
    CALL message(TRIM(method_name), ' ')

    patch_2d => patch_3d%p_patch_2d(1)
    all_cells => patch_2d%cells%ALL
    cell_center => patch_2d%cells%center

    ! #slo#: simple elevation between 30W and 30E (pi/3.)
    DO block = all_cells%start_block, all_cells%end_block
      CALL get_index_range(all_cells, block, start_cell_index, end_cell_index)
      DO idx = start_cell_index, end_cell_index
        IF ( patch_3d%lsm_c(idx,1,block) <= sea_boundary ) THEN

          ocean_height(idx,block) = 10.0_wp * &
            & SIN(cell_center(idx, block)%lon * 6.0_wp) * COS(cell_center(idx, block)%lat * 3.0_wp)

        ENDIF
      END DO
    END DO

  END SUBROUTINE height_sinLon_cosLat
  !-------------------------------------------------------------------------------

  !-------------------------------------------------------------------------------
  SUBROUTINE height_exponentialDistance(patch_3d, ocean_height)
    TYPE(t_patch_3d ),TARGET, INTENT(inout) :: patch_3d
    REAL(wp), TARGET :: ocean_height(:,:)

    TYPE(t_patch),POINTER   :: patch_2d
    TYPE(t_geographical_coordinates), POINTER :: cell_center(:,:)
    TYPE(t_subset_range), POINTER :: all_cells

    INTEGER :: block, idx
    INTEGER :: start_cell_index, end_cell_index
    INTEGER :: levels
    REAL(wp):: distan, lat_deg, lon_deg, z_tmp
    REAL(wp):: perturbation_lat, perturbation_lon

    CHARACTER(LEN=*), PARAMETER :: method_name = module_name//':height_exponentialDistance'
    !-------------------------------------------------------------------------
    ! CASE (202)
    CALL message(TRIM(method_name), ' ')

    patch_2d => patch_3d%p_patch_2d(1)
    all_cells => patch_2d%cells%ALL
    cell_center => patch_2d%cells%center

    ! Add elevation perturbation at new values - 35N; 10W
    ! not clear yet
    perturbation_lat = basin_center_lat + 0.1_wp * basin_height_deg
    perturbation_lon = basin_center_lon + 0.1_wp * basin_width_deg
    DO block = all_cells%start_block, all_cells%end_block
      CALL get_index_range(all_cells, block, start_cell_index, end_cell_index)
      DO idx = start_cell_index, end_cell_index

        IF (patch_3d%p_patch_1d(1)%dolic_c(idx,block) > 0) THEN

          distan=SQRT((cell_center(idx, block)%lat - perturbation_lat * deg2rad)**2 + &
            & (cell_center(idx, block)%lon - perturbation_lon * deg2rad)**2)
          !IF(distan<=15.5_wp*deg2rad) cycle
          IF(distan < 10.0_wp * deg2rad) THEN
            ocean_height(idx,block) = 0.5_wp & !ocean_state%p_prog(nold(1))%h(idx,block)&
              & + 0.3_wp * EXP(-(distan/(2.2_wp*deg2rad))**2)
          ENDIF

        ENDIF

      END DO
    END DO

  END SUBROUTINE height_exponentialDistance
  !-------------------------------------------------------------------------------

  !-------------------------------------------------------------------------------
  ! Initial datum for height h, test case unsteady solid body
  ! rotation of L\"auter et al.(2007).
  SUBROUTINE height_LauterRotation(patch_3d, ocean_height)
    TYPE(t_patch_3d ),TARGET, INTENT(inout) :: patch_3d
    REAL(wp), TARGET :: ocean_height(:,:)

    TYPE(t_patch),POINTER   :: patch_2d
    TYPE(t_geographical_coordinates), POINTER :: cell_center(:,:)
    TYPE(t_subset_range), POINTER :: all_cells

    INTEGER :: block, idx
    INTEGER :: start_cell_index, end_cell_index
    INTEGER :: levels
    REAL(wp):: distan, lat_deg, lon_deg, z_tmp
    REAL(wp):: perturbation_lat, perturbation_lon

    CHARACTER(LEN=*), PARAMETER :: method_name = module_name//':height_LauterRotation'
    !-------------------------------------------------------------------------
    ! CASE (203)

    patch_2d => patch_3d%p_patch_2d(1)
    all_cells => patch_2d%cells%ALL
    cell_center => patch_2d%cells%center

    ! test_usbr_h
    DO block = all_cells%start_block, all_cells%end_block
      CALL get_index_range(all_cells, block, start_cell_index, end_cell_index)
      DO idx = start_cell_index, end_cell_index
        ocean_height(idx,block)  = test_usbr_h( cell_center(idx, block)%lon, cell_center(idx, block)%lat, 0.0_wp)
      END DO
    END DO

  END SUBROUTINE height_LauterRotation
  !-------------------------------------------------------------------------------

  !-------------------------------------------------------------------------------
  SUBROUTINE height_WilliamsonTest2(patch_3d, ocean_height)
    TYPE(t_patch_3d ),TARGET, INTENT(inout) :: patch_3d
    REAL(wp), TARGET :: ocean_height(:,:)

    TYPE(t_patch),POINTER   :: patch_2d
    TYPE(t_geographical_coordinates), POINTER :: cell_center(:,:)
    TYPE(t_subset_range), POINTER :: all_cells

    INTEGER :: block, idx
    INTEGER :: start_cell_index, end_cell_index
    INTEGER :: levels
    REAL(wp):: distan, lat_deg, lon_deg, z_tmp
    REAL(wp):: perturbation_lat, perturbation_lon

    INTEGER :: v1_idx, v1_blk, v2_idx, v2_blk, v3_idx, v3_blk
    TYPE(t_cartesian_coordinates), POINTER :: vertex_cartesian(:,:)
    TYPE(t_geographical_coordinates), POINTER :: vertex_lonlat(:,:)
    TYPE(t_cartesian_coordinates) :: barycenter_cartesian
    TYPE(t_geographical_coordinates) :: barycenter_lonlat
    REAL(wp) :: min_lat, max_lat, lat

    CHARACTER(LEN=*), PARAMETER :: method_name = module_name//':height_WilliamsonTest2'
    !-------------------------------------------------------------------------
    ! CASE (204)

    patch_2d => patch_3d%p_patch_2d(1)
    all_cells => patch_2d%cells%ALL
    cell_center => patch_2d%cells%center
    vertex_cartesian => patch_2d%verts%cartesian
    vertex_lonlat => patch_2d%verts%vertex

    ! test2_h
    CALL message(TRIM(method_name), ' h for Williamson Test 2')
    DO block = all_cells%start_block, all_cells%end_block
      CALL get_index_range(all_cells, block, start_cell_index, end_cell_index)
      DO idx = start_cell_index, end_cell_index
!         v1_idx = patch_2d%cells%vertex_idx(idx, block, 1)
!         v1_blk = patch_2d%cells%vertex_blk(idx, block, 1)
!         v2_idx = patch_2d%cells%vertex_idx(idx, block, 2)
!         v2_blk = patch_2d%cells%vertex_blk(idx, block, 2)
!         v3_idx = patch_2d%cells%vertex_idx(idx, block, 3)
!         v3_blk = patch_2d%cells%vertex_blk(idx, block, 3)
!         min_lat = MIN( vertex_lonlat(v1_idx, v1_blk)%lat, vertex_lonlat(v2_idx, v2_blk)%lat, &
!           & vertex_lonlat(v3_idx, v3_blk)%lat)
!         max_lat = MAX( vertex_lonlat(v1_idx, v1_blk)%lat, vertex_lonlat(v2_idx, v2_blk)%lat, &
!           & vertex_lonlat(v3_idx, v3_blk)%lat)
!         lat = (min_lat+max_lat) * 0.5_wp
!         ocean_height(idx,block) = test2_h( cell_center(idx, block)%lon, lat, 0.0_wp)
!         barycenter_cartesian%x = (vertex_cartesian(v1_idx, v1_blk)%x + &
!                                   vertex_cartesian(v2_idx, v2_blk)%x + &
!                                   vertex_cartesian(v3_idx, v3_blk)%x) / 3.0_wp
!         barycenter_lonlat = cc2gc(barycenter_cartesian)
!         ocean_height(idx,block) = test2_h( barycenter_lonlat%lon, barycenter_lonlat%lat, 0.0_wp)

        ! this is the correct one
        ocean_height(idx,block) = test2_h( cell_center(idx, block)%lon, cell_center(idx, block)%lat, 0.0_wp)
      END DO
    END DO

  END SUBROUTINE height_WilliamsonTest2
  !-------------------------------------------------------------------------------

  !-------------------------------------------------------------------------------
  SUBROUTINE height_WilliamsonTest5(patch_3d, ocean_height)
    TYPE(t_patch_3d ),TARGET, INTENT(inout) :: patch_3d
    REAL(wp), TARGET :: ocean_height(:,:)

    TYPE(t_patch),POINTER   :: patch_2d
    TYPE(t_geographical_coordinates), POINTER :: cell_center(:,:)
    TYPE(t_subset_range), POINTER :: all_cells

    INTEGER :: block, idx
    INTEGER :: start_cell_index, end_cell_index
    INTEGER :: levels
    REAL(wp):: distan, lat_deg, lon_deg, z_tmp
    REAL(wp):: perturbation_lat, perturbation_lon

    CHARACTER(LEN=*), PARAMETER :: method_name = module_name//':height_WilliamsonTest5'
    !-------------------------------------------------------------------------
    ! CASE (205)
    patch_2d => patch_3d%p_patch_2d(1)
    all_cells => patch_2d%cells%ALL
    cell_center => patch_2d%cells%center

    ! test5_h
    DO block = all_cells%start_block, all_cells%end_block
      CALL get_index_range(all_cells, block, start_cell_index, end_cell_index)
      DO idx = start_cell_index, end_cell_index
        ocean_height(idx,block) = test5_h( cell_center(idx, block)%lon, cell_center(idx, block)%lat, 0.0_wp)
      END DO
    END DO

  END SUBROUTINE height_WilliamsonTest5
  !-------------------------------------------------------------------------------

  !-------------------------------------------------------------------------------
  SUBROUTINE height_WilliamsonTest6(patch_3d, ocean_height)
    TYPE(t_patch_3d ),TARGET, INTENT(inout) :: patch_3d
    REAL(wp), TARGET :: ocean_height(:,:)

    TYPE(t_patch),POINTER   :: patch_2d
    TYPE(t_geographical_coordinates), POINTER :: cell_center(:,:)
    TYPE(t_subset_range), POINTER :: all_cells

    INTEGER :: block, idx
    INTEGER :: start_cell_index, end_cell_index
    INTEGER :: levels
    REAL(wp):: distan, lat_deg, lon_deg, z_tmp
    REAL(wp):: perturbation_lat, perturbation_lon

    CHARACTER(LEN=*), PARAMETER :: method_name = module_name//':height_WilliamsonTest6'
    !-------------------------------------------------------------------------
    ! CASE (205)
    patch_2d => patch_3d%p_patch_2d(1)
    all_cells => patch_2d%cells%ALL
    cell_center => patch_2d%cells%center

    ! test6_h
    DO block = all_cells%start_block, all_cells%end_block
      CALL get_index_range(all_cells, block, start_cell_index, end_cell_index)
      DO idx = start_cell_index, end_cell_index
        ocean_height(idx,block) = Williamson_test6_h( cell_center(idx, block)%lon, cell_center(idx, block)%lat, 0.0_wp)
      END DO
    END DO
write(0,*)'Williamson-Test6:h', maxval(ocean_height),minval(ocean_height)
  END SUBROUTINE height_WilliamsonTest6
  !-------------------------------------------------------------------------------

  !-------------------------------------------------------------------------------
  SUBROUTINE height_GalewskyTest(patch_3d, ocean_height)
    TYPE(t_patch_3d ),TARGET, INTENT(inout) :: patch_3d
    REAL(wp), TARGET :: ocean_height(:,:)

    TYPE(t_patch),POINTER   :: patch_2d
    TYPE(t_geographical_coordinates), POINTER :: cell_center(:,:)
    TYPE(t_subset_range), POINTER :: all_cells

    INTEGER :: block, idx
    INTEGER :: start_cell_index, end_cell_index
    INTEGER :: levels
    REAL(wp):: distan, lat_deg, lon_deg, z_tmp
    REAL(wp):: perturbation_lat, perturbation_lon
    REAL(wp) :: h_perturb, phi_2, alpha,beta

    CHARACTER(LEN=*), PARAMETER :: method_name = module_name//':height_GalewskyTest'
    !-------------------------------------------------------------------------
    ! CASE (205)
    patch_2d    => patch_3d%p_patch_2d(1)
    all_cells   => patch_2d%cells%ALL
    cell_center => patch_2d%cells%center

    ! Basic height
    DO block = all_cells%start_block, all_cells%end_block
      CALL get_index_range(all_cells, block, start_cell_index, end_cell_index)
      DO idx = start_cell_index, end_cell_index
        ocean_height(idx,block) = galewsky_h(cell_center(idx, block)%lon, cell_center(idx, block)%lat, 0.0_wp)
      END DO
    END DO
 write(0,*)'Galewsky-Test:h', maxval(ocean_height),minval(ocean_height)   
    !Add perturbation
    phi_2=0.25_wp*pi
    beta=1.0_wp/15.0_wp
    alpha=1.0_wp/3.0_wp
    DO block = all_cells%start_block, all_cells%end_block
      CALL get_index_range(all_cells, block, start_cell_index, end_cell_index)
      DO idx = start_cell_index, end_cell_index
        IF(cell_center(idx,block)%lon<= pi .and. cell_center(idx,block)%lon> -pi)THEN
        h_perturb=120.0_wp*cos(cell_center(idx, block)%lat)&
        &*exp(-(cell_center(idx,block)%lon/alpha)**2)*exp(-((phi_2-cell_center(idx, block)%lat)/beta)**2)
        ocean_height(idx,block) = ocean_height(idx,block)+h_perturb
! write(123,*)'perturb',ocean_height(idx,block)-h_perturb,ocean_height(idx,block), h_perturb,&
! &cos(cell_center(idx, block)%lat),&
! &exp(-(cell_center(idx,block)%lon/alpha)**2),exp(-((phi_2-cell_center(idx, block)%lat)/beta)**2)
        ENDIF
      
      END DO
    END DO
    
    !
write(0,*)'Galewsky-Test:h', maxval(ocean_height),minval(ocean_height)
  END SUBROUTINE height_GalewskyTest
  !-------------------------------------------------------------------------------
  
  
  !-------------------------------------------------------------------------------
  !> Initial datum for zonal velocity u, test case unsteady solid body
  ! rotation of L\"auter et al.(2007).
  !
  ! Developed by Th.Heinze, DWD, (2007-03)
  !-------------------------------------------------------------------------
  SUBROUTINE velocity_LauterRotation(patch_3d, vn)
    TYPE(t_patch_3d ),TARGET, INTENT(inout) :: patch_3d
    REAL(wp), TARGET :: vn(:,:,:)

    TYPE(t_patch),POINTER   :: patch_2d
    TYPE(t_subset_range), POINTER :: all_edges

    INTEGER :: edge_block, edge_index, level
    INTEGER :: start_edges_index, end_edges_index
    REAL(wp) :: point_lon, point_lat     ! latitude of point
    REAL(wp) :: t       ! point of time
    REAL(wp) :: uu, vv      ! zonal,  meridional velocity
    REAL(wp) :: angle1, angle2, edge_vn, COS_angle1, SIN_angle1

    CHARACTER(LEN=*), PARAMETER :: method_name = module_name//':velocity_usbr_u'
    !-------------------------------------------------------------------------

    CALL message(TRIM(method_name), ' ')

    patch_2d => patch_3d%p_patch_2d(1)
    all_edges => patch_2d%edges%ALL

    t = 0.0_wp
    angle1 = .25_wp * pi
    COS_angle1 = COS(angle1)
    SIN_angle1 = SIN(angle1)

    DO edge_block = all_edges%start_block, all_edges%end_block
      CALL get_index_range(all_edges, edge_block, start_edges_index, end_edges_index)
      DO edge_index = start_edges_index, end_edges_index
        point_lon = patch_2d%edges%center(edge_index,edge_block)%lon
        point_lat = patch_2d%edges%center(edge_index,edge_block)%lat

        angle2 = point_lon + grid_angular_velocity * t
        uu = COS(point_lat) * COS_angle1
        uu = uu + COS(angle2) * SIN(point_lat) * SIN_angle1
        uu = u0 * uu

        vv = SIN(angle2) * SIN_angle1
        vv = -1._wp * u0 * vv

        edge_vn = uu * patch_2d%edges%primal_normal(edge_index,edge_block)%v1 &
              & + vv * patch_2d%edges%primal_normal(edge_index,edge_block)%v2

        DO level = 1, patch_3d%p_patch_1d(1)%dolic_e(edge_index,edge_block)
          vn(edge_index, level, edge_block) = edge_vn
        ENDDO

      ENDDO
    ENDDO

  END SUBROUTINE  velocity_LauterRotation
  !-----------------------------------------------------------------------------------

  !-----------------------------------------------------------------------------------
  SUBROUTINE velocity_WilliamsonTest_2_5(patch_3d, vn, velocity_amplitude)
    TYPE(t_patch_3d ),TARGET, INTENT(in) :: patch_3d
    REAL(wp), TARGET :: vn(:,:,:)
    REAL(wp), INTENT(in) :: velocity_amplitude

    TYPE(t_patch),POINTER   :: patch_2d
    TYPE(t_subset_range), POINTER :: all_edges, all_cells
    TYPE(t_cartesian_coordinates), POINTER ::cellVelocity_cc(:,:,:)

    INTEGER :: edge_block, edge_index, level
    INTEGER :: start_edges_index, end_edges_index
    INTEGER :: cell_block, cell_index
    INTEGER :: start_cells_index, end_cells_index
    REAL(wp) :: point_lon, point_lat     ! latitude of point
    REAL(wp) :: x1, x2, x3
    REAL(wp) :: t       ! point of time
    REAL(wp) :: uu, vv      ! zonal,  meridional velocity
    REAL(wp) :: angle1, angle2, edge_vn, COS_angle1, SIN_angle1

    CHARACTER(LEN=*), PARAMETER :: method_name = module_name//':velocity_WilliamsonTest_2_5'
    !-------------------------------------------------------------------------

    ! CALL message(TRIM(method_name), ' ')

    patch_2d => patch_3d%p_patch_2d(1)
    all_edges => patch_2d%edges%ALL
    all_cells => patch_2d%cells%ALL

    ! fisrt calculate th velocyt at cell centers
    ALLOCATE(cellVelocity_cc(nproma,n_zlev, patch_2d%alloc_cell_blocks))
    DO cell_block = all_cells%start_block, all_cells%end_block
      CALL get_index_range(all_cells, cell_block, start_cells_index, end_cells_index)
      DO cell_index = start_cells_index, end_cells_index
        point_lon = patch_2d%cells%center(cell_index,cell_block)%lon
        point_lat = patch_2d%cells%center(cell_index,cell_block)%lat

        uu = COS(point_lat) * COS(aleph)
        uu = uu + COS(point_lon) * SIN(point_lat) * SIN(aleph)
        uu = velocity_amplitude * uu

        vv = SIN(point_lon) * SIN(aleph)
        vv = -1._wp * velocity_amplitude * vv

        CALL gvec2cvec(  uu, vv, point_lon, point_lat, x1, x2, x3)
        DO level = 1, n_zlev
          cellVelocity_cc(cell_index, level, cell_block)%x(1) = x1 
          cellVelocity_cc(cell_index, level, cell_block)%x(2) = x2
          cellVelocity_cc(cell_index, level, cell_block)%x(3) = x3
        ENDDO

      ENDDO
    ENDDO

    ! map velocity to edge centers
    CALL map_cell2edges_3D( patch_3D, cellVelocity_cc, vn, this_operators_coeff)
    CALL sync_patch_array(sync_e, patch_2D, vn)
    
    DEALLOCATE(cellVelocity_cc)


    ! calculate the velocity directly on edges
!     DO edge_block = all_edges%start_block, all_edges%end_block
!       CALL get_index_range(all_edges, edge_block, start_edges_index, end_edges_index)
!       DO edge_index = start_edges_index, end_edges_index
!         point_lon = patch_2d%edges%center(edge_index,edge_block)%lon
!         point_lat = patch_2d%edges%center(edge_index,edge_block)%lat
! 
!         uu = COS(point_lat) * COS(aleph)
!         uu = uu + COS(point_lon) * SIN(point_lat) * SIN(aleph)
!         uu = velocity_amplitude * uu
! 
!         vv = SIN(point_lon) * SIN(aleph)
!         vv = -1._wp * velocity_amplitude * vv
! 
!         edge_vn = uu * patch_2d%edges%primal_normal(edge_index,edge_block)%v1 &
!               & + vv * patch_2d%edges%primal_normal(edge_index,edge_block)%v2
! 
!         DO level = 1, patch_3d%p_patch_1d(1)%dolic_e(edge_index,edge_block)
!           vn(edge_index, level, edge_block) = edge_vn
!         ENDDO
! 
!       ENDDO
!     ENDDO

  END SUBROUTINE  velocity_WilliamsonTest_2_5
  !-----------------------------------------------------------------------------------

  !-----------------------------------------------------------------------------------
  SUBROUTINE velocity_WilliamsonTest_2_6(patch_3d, vn, velocity_amplitude)
    TYPE(t_patch_3d ),TARGET, INTENT(in) :: patch_3d
    REAL(wp), TARGET :: vn(:,:,:)
    REAL(wp), INTENT(in) :: velocity_amplitude

    TYPE(t_patch),POINTER   :: patch_2d
    TYPE(t_subset_range), POINTER :: all_edges

    INTEGER :: edge_block, edge_index, level
    INTEGER :: start_edges_index, end_edges_index
    REAL(wp) :: point_lon, point_lat     ! latitude of point
    REAL(wp) :: t       ! point of time
    REAL(wp) :: uu, vv      ! zonal,  meridional velocity
    REAL(wp) :: angle1, angle2, edge_vn, COS_angle1, SIN_angle1

    CHARACTER(LEN=*), PARAMETER :: method_name = module_name//':velocity_WilliamsonTest_2_6'
    !-------------------------------------------------------------------------

    ! CALL message(TRIM(method_name), ' ')

    patch_2d => patch_3d%p_patch_2d(1)
    all_edges => patch_2d%edges%ALL

    DO edge_block = all_edges%start_block, all_edges%end_block
      CALL get_index_range(all_edges, edge_block, start_edges_index, end_edges_index)
      DO edge_index = start_edges_index, end_edges_index
        point_lon = patch_2d%edges%center(edge_index,edge_block)%lon
        point_lat = patch_2d%edges%center(edge_index,edge_block)%lat

        uu = Williamson_test6_u(point_lon,point_lat,velocity_amplitude)

        vv = Williamson_test6_v(point_lon,point_lat,velocity_amplitude)

        edge_vn = uu * patch_2d%edges%primal_normal(edge_index,edge_block)%v1 &
              & + vv * patch_2d%edges%primal_normal(edge_index,edge_block)%v2

        DO level = 1, patch_3d%p_patch_1d(1)%dolic_e(edge_index,edge_block)
          vn(edge_index, level, edge_block) = edge_vn
        ENDDO

      ENDDO
    ENDDO
write(0,*)'Williamson-Test6:vn', maxval(vn),minval(vn)
  END SUBROUTINE  velocity_WilliamsonTest_2_6
  !-----------------------------------------------------------------------------------

    !-----------------------------------------------------------------------------------
  SUBROUTINE velocity_GalewskyTest(patch_3d, vn, velocity_amplitude)
    TYPE(t_patch_3d ),TARGET, INTENT(in) :: patch_3d
    REAL(wp), TARGET :: vn(:,:,:)
    REAL(wp), INTENT(in) :: velocity_amplitude

    TYPE(t_patch),POINTER   :: patch_2d
    TYPE(t_subset_range), POINTER :: all_edges

    INTEGER :: edge_block, edge_index, level
    INTEGER :: start_edges_index, end_edges_index
    REAL(wp) :: point_lon, point_lat     ! latitude of point
    REAL(wp) :: t       ! point of time
    REAL(wp) :: uu, vv      ! zonal,  meridional velocity
    REAL(wp) :: angle1, angle2, edge_vn, COS_angle1, SIN_angle1

    CHARACTER(LEN=*), PARAMETER :: method_name = module_name//':velocity_WilliamsonTest_2_5'
    !-------------------------------------------------------------------------

    ! CALL message(TRIM(method_name), ' ')

    patch_2d => patch_3d%p_patch_2d(1)
    all_edges => patch_2d%edges%ALL

    DO edge_block = all_edges%start_block, all_edges%end_block
      CALL get_index_range(all_edges, edge_block, start_edges_index, end_edges_index)
      DO edge_index = start_edges_index, end_edges_index
        point_lon = patch_2d%edges%center(edge_index,edge_block)%lon
        point_lat = patch_2d%edges%center(edge_index,edge_block)%lat

        uu = Galewsky_u(point_lon,point_lat,velocity_amplitude)

        vv = Galewsky_v(point_lon,point_lat,velocity_amplitude)

        edge_vn = uu * patch_2d%edges%primal_normal(edge_index,edge_block)%v1 &
              & + vv * patch_2d%edges%primal_normal(edge_index,edge_block)%v2

        DO level = 1, patch_3d%p_patch_1d(1)%dolic_e(edge_index,edge_block)
          vn(edge_index, level, edge_block) = edge_vn
        ENDDO

      ENDDO
    ENDDO
 !write(0,*)'Galewsky-Test6:vn', maxval(vn),minval(vn)
  END SUBROUTINE  velocity_GalewskyTest
  !-----------------------------------------------------------------------------------

  !-----------------------------------------------------------------------------------
  SUBROUTINE velocity_KelvinHelmholtzTest(patch_3d, vn, velocity_amplitude)
    TYPE(t_patch_3d ),TARGET, INTENT(in) :: patch_3d
    REAL(wp), TARGET :: vn(:,:,:)
    REAL(wp), INTENT(in) :: velocity_amplitude

    TYPE(t_patch),POINTER   :: patch_2d
    TYPE(t_subset_range), POINTER :: all_edges

    INTEGER :: edge_block, edge_index, level
    INTEGER :: start_edges_index, end_edges_index
    REAL(wp) :: point_lon, point_lat     ! latitude of point
    REAL(wp) :: t       ! point of time
    REAL(wp) :: uu, vv      ! zonal,  meridional velocity
    REAL(wp) :: edge_vn!, COS_angle1, SIN_angle1
    REAL(wp) :: vn_perturb, alpha,beta, phi_2
    REAL(wp) :: shear_depth, shear_center, shear_top,shear_bottom
    CHARACTER(LEN=*), PARAMETER :: method_name = module_name//':velocity_KelvinHelmholtz'
    !-------------------------------------------------------------------------

    ! CALL message(TRIM(method_name), ' ')

    patch_2d => patch_3d%p_patch_2d(1)
    all_edges => patch_2d%edges%ALL
    
    phi_2 = 0.25_wp*pi
    beta  = 1.0_wp/15.0_wp
    alpha = 1.0_wp/3.0_wp
    
    
    shear_depth  = 0.05_wp
    shear_center = INT(0.5_wp*n_zlev)
    shear_top    = shear_center-INT(0.5_wp*shear_depth)
    shear_bottom = shear_center+INT(0.5_wp*shear_depth)
    
    edge_vn = 0.1_wp

    DO edge_block = all_edges%start_block, all_edges%end_block
      CALL get_index_range(all_edges, edge_block, start_edges_index, end_edges_index)
      DO edge_index = start_edges_index, end_edges_index
      
         point_lon = patch_2d%edges%center(edge_index,edge_block)%lon* rad2deg
         point_lat = patch_2d%edges%center(edge_index,edge_block)%lat* rad2deg
!          IF(point_lat>=basin_center_lat)THEN	 
!            !uu=tanh((point_lat-0.025)*300.0_wp) 
!            uu=tanh((point_lat-shear_depth)*300.0_wp) 
!          ELSEIF(point_lat<basin_center_lat)THEN
!            !uu=tanh((0.75_wp-point_lat)*300.0_wp) 
!            uu=tanh((shear_depth-point_lat)*300.0_wp) 
!          ENDIF
          IF(point_lat>=basin_center_lat)THEN
            !uu=tanh((point_lat-0.025)*300.0_wp) 
            uu=tanh((point_lat+shear_depth)*300.0_wp) 
          ELSEIF(point_lat<basin_center_lat)THEN
            !uu=tanh((0.75_wp-point_lat)*300.0_wp) 
            uu=tanh((shear_depth-point_lat)*300.0_wp) 
          ENDIF
        vv=0.1_wp*sin(2.0_wp*pi*point_lon)
   
        edge_vn =(uu * patch_2d%edges%primal_normal(edge_index,edge_block)%v1 &
           & + vv * patch_2d%edges%primal_normal(edge_index,edge_block)%v2) 
           vn(edge_index, 1:n_zlev, edge_block) = velocity_amplitude*edge_vn

      ENDDO
    ENDDO

  END SUBROUTINE  velocity_KelvinHelmholtzTest
  !-----------------------------------------------------------------------------------
 
  
  !-------------------------------------------------------------------------------
  SUBROUTINE temperature_uniform_SeparationAtLon(patch_3d, ocean_temperature, wallLonDeg)
    TYPE(t_patch_3d ),TARGET, INTENT(in) :: patch_3d
    REAL(wp), TARGET :: ocean_temperature(:,:,:)
    REAL(wp), INTENT(in) :: wallLonDeg

    TYPE(t_patch),POINTER   :: patch_2d
    TYPE(t_subset_range), POINTER :: all_cells

    INTEGER :: block, idx, level
    INTEGER :: start_cell_index, end_cell_index
    REAL(wp):: lat_deg, lon_deg

    CHARACTER(LEN=*), PARAMETER :: method_name = module_name//':temperature_uniform_SeparationAtLon'
    !-------------------------------------------------------------------------

    CALL message(TRIM(method_name), ' ')

    patch_2d => patch_3d%p_patch_2d(1)
    all_cells => patch_2d%cells%ALL

    !Add horizontal variation
    DO block = all_cells%start_block, all_cells%end_block
      CALL get_index_range(all_cells, block, start_cell_index, end_cell_index)
      DO idx = start_cell_index, end_cell_index

        lat_deg = patch_2d%cells%center(idx,block)%lat 
        lon_deg = patch_2d%cells%center(idx,block)%lon * rad2deg

        IF((lon_deg-basin_center_lon) >= wallLonDeg) THEN
          DO level = 1, patch_3d%p_patch_1d(1)%dolic_c(idx,block)
            ocean_temperature(idx,level,block) = 10.0_wp
          ENDDO
        ELSE
          DO level = 1, patch_3d%p_patch_1d(1)%dolic_c(idx,block)
            ocean_temperature(idx,level,block) = 5.0_wp
          ENDDO
        ENDIF

      END DO
    END DO

  END SUBROUTINE temperature_uniform_SeparationAtLon
  !-------------------------------------------------------------------------------

  !-------------------------------------------------------------------------------
  SUBROUTINE temperature_uniform_SeparationAtLat(patch_3d, ocean_temperature, wallLatDeg)
    TYPE(t_patch_3d ),TARGET, INTENT(in) :: patch_3d
    REAL(wp), TARGET :: ocean_temperature(:,:,:)
    REAL(wp), INTENT(in) :: wallLatDeg

    TYPE(t_patch),POINTER   :: patch_2d
    TYPE(t_subset_range), POINTER :: all_cells

    INTEGER :: block, idx, level
    INTEGER :: start_cell_index, end_cell_index
    REAL(wp):: lat_deg, lon_deg

    CHARACTER(LEN=*), PARAMETER :: method_name = module_name//':temperature_uniform_SeparationAtLon'
    !-------------------------------------------------------------------------

    CALL message(TRIM(method_name), ' ')

    patch_2d => patch_3d%p_patch_2d(1)
    all_cells => patch_2d%cells%ALL

    !Add horizontal variation
    DO block = all_cells%start_block, all_cells%end_block
      CALL get_index_range(all_cells, block, start_cell_index, end_cell_index)
      DO idx = start_cell_index, end_cell_index
        lat_deg = patch_2d%cells%center(idx,block)%lat
        lon_deg = patch_2d%cells%center(idx,block)%lon

        IF((lon_deg-basin_center_lon) >= wallLatDeg)THEN
          DO level = 1, patch_3d%p_patch_1d(1)%dolic_c(idx,block)
            ocean_temperature(idx,level,block) = 10.0_wp
          ENDDO
        ELSE
          DO level = 1, patch_3d%p_patch_1d(1)%dolic_c(idx,block)
            ocean_temperature(idx,level,block) = 5.0_wp
          ENDDO
        ENDIF

      END DO
    END DO

  END SUBROUTINE temperature_uniform_SeparationAtLat
  !-------------------------------------------------------------------------------

  !-------------------------------------------------------------------------------
  SUBROUTINE temperature_AddLocalPerturbation(patch_3d, ocean_temperature)
    TYPE(t_patch_3d ),TARGET, INTENT(inout) :: patch_3d
    REAL(wp), TARGET :: ocean_temperature(:,:,:)

    TYPE(t_patch),POINTER   :: patch_2d
    TYPE(t_subset_range), POINTER :: all_cells

    INTEGER :: block, idx, level
    INTEGER :: start_cell_index, end_cell_index
    REAL(wp):: lat_deg, lon_deg

    CHARACTER(LEN=*), PARAMETER :: method_name = module_name//':temperature_AddLocalPerturbation'
    !-------------------------------------------------------------------------

    CALL message(TRIM(method_name), ' ')

    patch_2d => patch_3d%p_patch_2d(1)
    all_cells => patch_2d%cells%ALL

    !Add horizontal variation
    DO block = all_cells%start_block, all_cells%end_block
      CALL get_index_range(all_cells, block, start_cell_index, end_cell_index)
      DO idx = start_cell_index, end_cell_index
        lat_deg = patch_2d%cells%center(idx,block)%lat*rad2deg
        lon_deg = patch_2d%cells%center(idx,block)%lon*rad2deg

        IF(ABS(lon_deg) < 2.5_wp .AND. &
           ABS(lat_deg-basin_center_lat) < 0.25_wp*basin_height_deg) THEN

          DO level = 1, patch_3d%p_patch_1d(1)%dolic_c(idx,block)
            ocean_temperature(idx,level,block) = ocean_temperature(idx,level,block) * 0.75_wp
          END DO

        ENDIF

      END DO
    END DO
  END SUBROUTINE temperature_AddLocalPerturbation
  !-------------------------------------------------------------------------------


!   !-------------------------------------------------------------------------------
!   SUBROUTINE temperature_AddSinusoidalPerturbation(patch_3d, ocean_temperature)
!     TYPE(t_patch_3d ),TARGET, INTENT(inout) :: patch_3d
!     REAL(wp), TARGET :: ocean_temperature(:,:,:)
! 
!     TYPE(t_patch),POINTER   :: patch_2d
!     TYPE(t_subset_range), POINTER :: all_cells
! 
!     INTEGER :: block, idx, level
!     INTEGER :: start_cell_index, end_cell_index
!     REAL(wp):: lat_deg, lon_deg
! 
!     CHARACTER(LEN=*), PARAMETER :: method_name = module_name//':temperature_AddLocalPerturbation'
!     !-------------------------------------------------------------------------
! 
!     CALL message(TRIM(method_name), ' ')
! 
!     patch_2d => patch_3d%p_patch_2d(1)
!     all_cells => patch_2d%cells%ALL
! 
!     !Add horizontal variation
!     DO block = all_cells%start_block, all_cells%end_block
!       CALL get_index_range(all_cells, block, start_cell_index, end_cell_index)
!       DO idx = start_cell_index, end_cell_index
!         lat_deg = patch_2d%cells%center(idx,block)%lat*rad2deg
!         lon_deg = patch_2d%cells%center(idx,block)%lon*rad2deg
! 
! !        IF(ABS(lon_deg) < 2.5_wp .AND. &
! !          ABS(lat_deg-basin_center_lat) < 0.25_wp*basin_height_deg) THEN
! !        write(123,*)'t-perturb',ocean_temperature(idx,1,block),ocean_temperature(idx,2,block)*&
! !            &0.01_wp*sin(50.0_wp*patch_2d%cells%center(idx,block)%lon)
!           IF(  lat_deg<= basin_center_lat+ 0.5_wp*basin_height_deg)THEN    
!           DO level = 1, patch_3d%p_patch_1d(1)%dolic_c(idx,block)
!             ocean_temperature(idx,level,block) = ocean_temperature(idx,level,block) +ocean_temperature(idx,level,block)*&
!             &0.01_wp*sin(50.0_wp*patch_2d%cells%center(idx,block)%lon)
!           END DO
! 
!         ENDIF
! 
!       END DO
!     END DO
! 	
!   END SUBROUTINE temperature_AddSinusoidalPerturbation
!   !-------------------------------------------------------------------------------


  !-------------------------------------------------------------------------------
  SUBROUTINE temperature_AddSinusoidalPerturbation(patch_3d, ocean_temperature)
    TYPE(t_patch_3d ),TARGET, INTENT(inout) :: patch_3d
    REAL(wp), TARGET :: ocean_temperature(:,:,:)

    TYPE(t_patch),POINTER   :: patch_2d
    TYPE(t_subset_range), POINTER :: all_cells

    INTEGER :: block, idx, level
    INTEGER :: start_cell_index, end_cell_index
    REAL(wp):: lat_deg, lon_deg

    CHARACTER(LEN=*), PARAMETER :: method_name = module_name//':temperature_AddLocalPerturbation'
    !-------------------------------------------------------------------------

    CALL message(TRIM(method_name), ' ')

    patch_2d => patch_3d%p_patch_2d(1)
    all_cells => patch_2d%cells%ALL

    !Add horizontal variation
    DO block = all_cells%start_block, all_cells%end_block
      CALL get_index_range(all_cells, block, start_cell_index, end_cell_index)
      DO idx = start_cell_index, end_cell_index
        lat_deg = patch_2d%cells%center(idx,block)%lat*rad2deg
        lon_deg = patch_2d%cells%center(idx,block)%lon*rad2deg

!        IF(ABS(lon_deg) < 2.5_wp .AND. &
!          ABS(lat_deg-basin_center_lat) < 0.25_wp*basin_height_deg) THEN
!        write(123,*)'t-perturb',ocean_temperature(idx,1,block),ocean_temperature(idx,2,block)*&
!            &0.01_wp*sin(50.0_wp*patch_2d%cells%center(idx,block)%lon)
          IF(  lat_deg<= basin_center_lat+ 0.5_wp*basin_height_deg)THEN    
          DO level = 1, patch_3d%p_patch_1d(1)%dolic_c(idx,block)
            ocean_temperature(idx,level,block) = ocean_temperature(idx,level,block) +ocean_temperature(idx,level,block)*&
            &0.01_wp*sin(50.0_wp*patch_2d%cells%center(idx,block)%lon)
          END DO

        ENDIF

      END DO
    END DO
	
  END SUBROUTINE temperature_AddSinusoidalPerturbation
  !-------------------------------------------------------------------------------


  !-------------------------------------------------------------------------------
  SUBROUTINE temperature_AddHorizontalVariation(patch_3d, ocean_temperature)
    TYPE(t_patch_3d ),TARGET, INTENT(inout) :: patch_3d
    REAL(wp), TARGET :: ocean_temperature(:,:,:)

    TYPE(t_patch),POINTER   :: patch_2d
    TYPE(t_subset_range), POINTER :: all_cells

    INTEGER :: block, idx, level
    INTEGER :: start_cell_index, end_cell_index
    REAL(wp):: lat_deg, z_temp_max

    CHARACTER(LEN=*), PARAMETER :: method_name = module_name//':temperature_AddHorizontalVariation'
    !-------------------------------------------------------------------------

    CALL message(TRIM(method_name), ' ')

    patch_2d => patch_3d%p_patch_2d(1)
    all_cells => patch_2d%cells%ALL

    !Add horizontal variation
    DO block = all_cells%start_block, all_cells%end_block
      CALL get_index_range(all_cells, block, start_cell_index, end_cell_index)
      DO idx = start_cell_index, end_cell_index
        lat_deg = patch_2d%cells%center(idx,block)%lat
        z_temp_max=0.01_wp* (lat_deg-basin_center_lat) * (lat_deg-basin_center_lat)

        DO level = 1, patch_3d%p_patch_1d(1)%dolic_c(idx,block)

          ocean_temperature(idx,level,block) = ocean_temperature(idx,level,block) * &
            & EXP(-z_temp_max/basin_height_deg)!(1.0_wp-exp(-z_temp_max/basin_height_deg))

        END DO
      END DO
    END DO

  END SUBROUTINE temperature_AddHorizontalVariation
  !-------------------------------------------------------------------------------

  !-------------------------------------------------------------------------------
  SUBROUTINE temperature_Uniform_SpecialArea(patch_3d, ocean_temperature)
    TYPE(t_patch_3d ),TARGET, INTENT(inout) :: patch_3d
    REAL(wp), TARGET :: ocean_temperature(:,:,:)

    TYPE(t_patch),POINTER   :: patch_2d
    TYPE(t_geographical_coordinates), POINTER :: cell_center(:,:)
    TYPE(t_subset_range), POINTER :: all_cells

    INTEGER :: block, idx, level
    INTEGER :: start_cell_index, end_cell_index
    REAL(wp):: lat_deg, lon_deg
    REAL(wp):: z_lat1, z_lat2, z_lon1, z_lon2

    CHARACTER(LEN=*), PARAMETER :: method_name = module_name//':temperature_Uniform_SpecialArea'
    !-------------------------------------------------------------------------

    CALL message(TRIM(method_name), ' ')

    patch_2d => patch_3d%p_patch_2d(1)
    all_cells => patch_2d%cells%ALL
    cell_center => patch_2d%cells%center

    ! 2012-10-31: Indonesian Archipelago - connected to Atlantic? (4 cpu)
    z_lat1  =  -5.0_wp
    z_lat2  =  10.0_wp
    z_lon1  = 115.0_wp
    z_lon2  = 135.0_wp
    ! 2012-10-31: corresponding NAtl: 1N 20W, 3 levels
    z_lon1  = 145.0_wp
    z_lon2  = 160.0_wp
    ! 2012-11-08: Test homogen with one cell differ at 10N; 70E
    z_lat1  =   0.0_wp
    z_lat2  =  15.0_wp
    z_lon1  =  60.0_wp
    z_lon2  =  80.0_wp

    DO block = all_cells%start_block, all_cells%end_block
      CALL get_index_range(all_cells, block, start_cell_index, end_cell_index)
      DO idx = start_cell_index, end_cell_index

        lat_deg = cell_center(idx, block)%lat * rad2deg
        lon_deg = cell_center(idx, block)%lon * rad2deg

        DO level = 1, patch_3d%p_patch_1d(1)%dolic_c(idx,block)

          ocean_temperature(idx,level,block) = 5.0_wp

          IF ( (lat_deg >= z_lat1 .AND. lat_deg <= z_lat2) .AND. &
            & (lon_deg >= z_lon1 .AND. lon_deg <= z_lon2) .AND. &
            & ( level <= 1 ) ) THEN

            ocean_temperature(idx,level,block) =  6.0_wp

          END IF
        END DO
      END DO
    END DO

  END SUBROUTINE temperature_Uniform_SpecialArea
  !-------------------------------------------------------------------------------

  !-------------------------------------------------------------------------------
  SUBROUTINE temperature_front(patch_3d, ocean_temperature)
    TYPE(t_patch_3d ),TARGET, INTENT(inout) :: patch_3d
    REAL(wp), TARGET :: ocean_temperature(:,:,:)

    TYPE(t_patch),POINTER   :: patch_2d
    TYPE(t_geographical_coordinates), POINTER :: cell_center(:,:)
    TYPE(t_subset_range), POINTER :: all_cells

    INTEGER :: block, idx, level
    INTEGER :: start_cell_index, end_cell_index
    REAL(wp):: lat_deg, lon_deg, width

    CHARACTER(LEN=*), PARAMETER :: method_name = module_name//':temperature_front'
    !-------------------------------------------------------------------------

    CALL message(TRIM(method_name), ' ')

    patch_2d => patch_3d%p_patch_2d(1)
    all_cells => patch_2d%cells%ALL
    cell_center => patch_2d%cells%center

    width = 0.0_wp
    ocean_temperature(:,:,:)=0.0_wp

    DO block = all_cells%start_block, all_cells%end_block
      CALL get_index_range(all_cells, block, start_cell_index, end_cell_index)
      DO idx = start_cell_index, end_cell_index
  
        lat_deg = patch_2d%cells%center(idx,block)%lat*rad2deg
        lon_deg = patch_2d%cells%center(idx,block)%lon*rad2deg

         DO level = 1, patch_3d%p_patch_1d(1)%dolic_c(idx,block)
           IF( lat_deg>= basin_center_lat+ width)THEN    

            ocean_temperature(idx,level,block) =  initial_temperature_north
          !lower channel boudary
          ELSEIF( lat_deg<= basin_center_lat- width )THEN 
            ocean_temperature(idx,level,block) =  initial_temperature_south  
          ELSE!channel interior  
          ENDIF
        END DO
      END DO
    END DO

  END SUBROUTINE temperature_front
  !-------------------------------------------------------------------------------

  !-------------------------------------------------------------------------------
  SUBROUTINE salinity_Uniform_SpecialArea(patch_3d, ocean_salinity)
    TYPE(t_patch_3d ),TARGET, INTENT(inout) :: patch_3d
    REAL(wp), TARGET :: ocean_salinity(:,:,:)

    TYPE(t_patch),POINTER   :: patch_2d
    TYPE(t_geographical_coordinates), POINTER :: cell_center(:,:)
    TYPE(t_subset_range), POINTER :: all_cells

    INTEGER :: block, idx, level
    INTEGER :: start_cell_index, end_cell_index
    REAL(wp):: lat_deg, lon_deg
    REAL(wp):: z_lat1, z_lat2, z_lon1, z_lon2

    CHARACTER(LEN=*), PARAMETER :: method_name = module_name//':salinity_Uniform_SpecialArea'
    !-------------------------------------------------------------------------

    CALL message(TRIM(method_name), ' ')

    patch_2d => patch_3d%p_patch_2d(1)
    all_cells => patch_2d%cells%ALL
    cell_center => patch_2d%cells%center

    ! 2012-10-31: Indonesian Archipelago - connected to Atlantic? (4 cpu)
    z_lat1  =  -5.0_wp
    z_lat2  =  10.0_wp
    z_lon1  = 115.0_wp
    z_lon2  = 135.0_wp
    ! 2012-10-31: corresponding NAtl: 1N 20W, 3 levels
    z_lon1  = 145.0_wp
    z_lon2  = 160.0_wp
    ! 2012-11-08: Test homogen with one cell differ at 10N; 70E
    z_lat1  =   0.0_wp
    z_lat2  =  15.0_wp
    z_lon1  =  60.0_wp
    z_lon2  =  80.0_wp

    DO block = all_cells%start_block, all_cells%end_block
      CALL get_index_range(all_cells, block, start_cell_index, end_cell_index)
      DO idx = start_cell_index, end_cell_index

        lat_deg = cell_center(idx, block)%lat * rad2deg
        lon_deg = cell_center(idx, block)%lon * rad2deg

        DO level = 1, patch_3d%p_patch_1d(1)%dolic_c(idx,block)

          ocean_salinity(idx,level,block) = 35.0_wp

          IF ( (lat_deg >= z_lat1 .AND. lat_deg <= z_lat2) .AND. &
             & (lon_deg >= z_lon1 .AND. lon_deg <= z_lon2) .AND. &
             & ( level <= 1 ) ) THEN

             ocean_salinity(idx,level,block) = 34.8_wp

          END IF

        END DO
      END DO
    END DO

  END SUBROUTINE salinity_Uniform_SpecialArea
  !-------------------------------------------------------------------------------

  !-------------------------------------------------------------------------------
  SUBROUTINE temperature_APE(patch_3d, ocean_temperature)
    TYPE(t_patch_3d ),TARGET, INTENT(in) :: patch_3d
    REAL(wp), TARGET :: ocean_temperature(:,:,:)

    TYPE(t_patch),POINTER   :: patch_2d
    TYPE(t_subset_range), POINTER :: all_cells

    INTEGER :: block, idx, level
    INTEGER :: start_cell_index, end_cell_index

    CHARACTER(LEN=*), PARAMETER :: method_name = module_name//':temperature_APE'
    !-------------------------------------------------------------------------
    ! Important:
    !   use initial_temperature_top=27.0 initial_temperature_bottom=0.0
    !   to be consistent with the old setup
    CALL message(TRIM(method_name), ' using sst1')

    patch_2d => patch_3d%p_patch_2d(1)
    all_cells => patch_2d%cells%ALL

    DO block = all_cells%start_block, all_cells%end_block
      CALL get_index_range(all_cells, block, start_cell_index, end_cell_index)
      DO idx = start_cell_index, end_cell_index
         DO level=1, MIN(1, patch_3d%p_patch_1d(1)%dolic_c(idx,block))
          ocean_temperature(idx,level,block) = MIN(MAX( &
            & ape_sst(initial_sst_type, patch_2d%cells%center(idx,block)%lat) - tmelt,  & ! SST in Celsius
            & initial_temperature_bottom), initial_temperature_top)
        END DO
      END DO
    END DO

    CALL increaseTracerVerticallyLinearly(patch_3d, ocean_tracer=ocean_temperature, &
      & bottom_value=initial_temperature_bottom)

  END SUBROUTINE temperature_APE
  !-------------------------------------------------------------------------------

  !-------------------------------------------------------------------------------
  SUBROUTINE temperature_smoothAPE_LinearLevels(patch_3d, ocean_temperature)
    TYPE(t_patch_3d ),TARGET, INTENT(in) :: patch_3d
    REAL(wp), TARGET :: ocean_temperature(:,:,:)

    TYPE(t_patch),POINTER   :: patch_2d
    TYPE(t_subset_range), POINTER :: all_cells

    INTEGER :: block, idx, level
    INTEGER :: start_cell_index, end_cell_index
    REAL(wp) :: temperature_difference, poleLat, waveNo

    CHARACTER(LEN=*), PARAMETER :: method_name = module_name//':temperature_APE'
    !-------------------------------------------------------------------------
    CALL message(TRIM(method_name), ' using smoothAPE')

    patch_2d => patch_3d%p_patch_2d(1)
    all_cells => patch_2d%cells%ALL

    temperature_difference = initial_temperature_top - initial_temperature_bottom
    poleLat = ABS(forcing_temperature_poleLat * deg2rad)
    waveNo = pi_2 / poleLat
    
    DO block = all_cells%start_block, all_cells%end_block
      CALL get_index_range(all_cells, block, start_cell_index, end_cell_index)
      DO idx = start_cell_index, end_cell_index
        DO level=1, MIN(1, patch_3d%p_patch_1d(1)%dolic_c(idx,block))
          ocean_temperature(idx,level,block) = MAX(initial_temperature_bottom + &
            & (COS(waveNo * MIN(ABS(patch_2d%cells%center(idx,block)%lat), poleLat))**2) * temperature_difference, &
            & initial_temperature_bottom)
        END DO
      END DO
    END DO

    ! add meridional temperature slope over all latitudes
    
    DO block = all_cells%start_block, all_cells%end_block
      CALL get_index_range(all_cells, block, start_cell_index, end_cell_index)
      DO idx = start_cell_index, end_cell_index
        DO level=1, MIN(1, patch_3d%p_patch_1d(1)%dolic_c(idx,block))
          ocean_temperature(idx,level,block) = MAX(ocean_temperature(idx,level,block) + &
            & (patch_2d%cells%center(idx,block)%lat + poleLat) / pi_2 * initial_temperature_shift, &
            & initial_temperature_bottom)
        END DO
      END DO
    END DO

    ! decrease of temperature from top to bottom
    CALL increaseTracerLevelsLinearly(patch_3d, ocean_tracer=ocean_temperature, &
      & bottom_value=initial_temperature_bottom)

  END SUBROUTINE temperature_smoothAPE_LinearLevels
  !-------------------------------------------------------------------------------

  !-------------------------------------------------------------------------------
  SUBROUTINE tracer_smoothAPE_LinearDepth(patch_3d, ocean_tracer, top_value, bottom_value)
    TYPE(t_patch_3d ),TARGET, INTENT(in) :: patch_3d
    REAL(wp), TARGET :: ocean_tracer(:,:,:)
    REAL(wp), INTENT(in) :: top_value, bottom_value

    TYPE(t_patch),POINTER   :: patch_2d
    TYPE(t_subset_range), POINTER :: all_cells

    INTEGER :: block, idx, level
    INTEGER :: start_cell_index, end_cell_index
    REAL(wp) :: tracer_difference, poleLat, waveNo

    CHARACTER(LEN=*), PARAMETER :: method_name = module_name//':tracer_APE'
    !-------------------------------------------------------------------------
    CALL message(TRIM(method_name), ' using smoothAPE')

    patch_2d => patch_3d%p_patch_2d(1)
    all_cells => patch_2d%cells%ALL

    tracer_difference = top_value - bottom_value
    ! #slo#: Caution, there is a mixture of forcing and initialization!
    poleLat = ABS(forcing_temperature_poleLat * deg2rad)
    waveNo = pi_2 / poleLat

    DO block = all_cells%start_block, all_cells%end_block
      CALL get_index_range(all_cells, block, start_cell_index, end_cell_index)
      DO idx = start_cell_index, end_cell_index
        DO level=1, MIN(1, patch_3d%p_patch_1d(1)%dolic_c(idx,block))
          ocean_tracer(idx,level,block) = bottom_value + &
            & (COS(waveNo * MIN(ABS(patch_2d%cells%center(idx,block)%lat), poleLat))**2) * tracer_difference
        END DO
      END DO
    END DO

    ! add meridional tracer slope over all latitudes
    IF (initial_temperature_shift /= 0.0_wp) THEN
      DO block = all_cells%start_block, all_cells%end_block
        CALL get_index_range(all_cells, block, start_cell_index, end_cell_index)
        DO idx = start_cell_index, end_cell_index
          DO level=1, MIN(1, patch_3d%p_patch_1d(1)%dolic_c(idx,block))
            ocean_tracer(idx,level,block) = ocean_tracer(idx,level,block) + &
              & (patch_2d%cells%center(idx,block)%lat + poleLat) / pi_2 * initial_temperature_shift
          END DO
        END DO
      END DO
    ENDIF

    ! decrease of tracer from top to bottom
    CALL increaseTracerVerticallyLinearly(patch_3d, ocean_tracer=ocean_tracer, &
      & bottom_value=bottom_value)

  END SUBROUTINE tracer_smoothAPE_LinearDepth
  !-------------------------------------------------------------------------------

  !-------------------------------------------------------------------------------
  SUBROUTINE SST_LinearMeridional(patch_3d, ocean_temperature)
    TYPE(t_patch_3d ),TARGET, INTENT(in) :: patch_3d
    REAL(wp), TARGET :: ocean_temperature(:,:,:)

    TYPE(t_patch),POINTER   :: patch_2d
    TYPE(t_subset_range), POINTER :: all_cells

    INTEGER :: block, idx, level
    INTEGER :: start_cell_index, end_cell_index
    REAL(wp) :: temperature_difference, basin_northBoundary, basin_southBoundary, lat_diff
    REAL(wp) :: lat(nproma,patch_3d%p_patch_2d(1)%alloc_cell_blocks)

    CHARACTER(LEN=*), PARAMETER :: method_name = module_name//':SST_LinearMeridional'
    !-------------------------------------------------------------------------
    CALL message(TRIM(method_name), ' using meridional gradient over basin height')

    patch_2d => patch_3d%p_patch_2d(1)
    all_cells => patch_2d%cells%ALL

 !  CALL assign_if_present(length,length_opt)

    lat(:,:) = patch_2d%cells%center(:,:)%lat

    ocean_temperature(:,:,:) = initial_temperature_south

    temperature_difference = initial_temperature_north - initial_temperature_south
    basin_northBoundary    = (basin_center_lat + 0.5_wp*basin_height_deg) * deg2rad
    basin_southBoundary    = (basin_center_lat - 0.5_wp*basin_height_deg) * deg2rad
    lat_diff               = basin_northBoundary - basin_southBoundary  !  basin_height_deg*deg2rad
    
    level=1
    DO block = all_cells%start_block, all_cells%end_block
      CALL get_index_range(all_cells, block, start_cell_index, end_cell_index)
      DO idx = start_cell_index, end_cell_index
        ocean_temperature(idx,level,block) = &
          & initial_temperature_north - temperature_difference*((basin_northBoundary-lat(idx,block))/lat_diff)
        ocean_temperature(idx,level,block) = &
          & MERGE(ocean_temperature(idx,level,block), initial_temperature_north, lat(idx,block)<basin_northBoundary)
        ocean_temperature(idx,level,block) = &
          & MERGE(ocean_temperature(idx,level,block), initial_temperature_south, lat(idx,block)>basin_southBoundary)
      END DO
    END DO

  END SUBROUTINE SST_LinearMeridional
  !-------------------------------------------------------------------------------

  !-------------------------------------------------------------------------------
  SUBROUTINE SST_Abernathey_01(patch_3d, ocean_temperature, BaseTemperature, VariationAmplitude, VariationLength, VariationWaveNo, &
    & NorthTemperature, NorthLat, SouthLat)
    
    TYPE(t_patch_3d ),TARGET, INTENT(in) :: patch_3d
    REAL(wp), TARGET :: ocean_temperature(:,:,:)
    REAL(wp), INTENT(in) :: BaseTemperature, VariationAmplitude, VariationLength, VariationWaveNo
    REAL(wp), INTENT(in) :: NorthTemperature, NorthLat, SouthLat
    
    TYPE(t_patch),POINTER   :: patch_2d
    TYPE(t_subset_range), POINTER :: all_cells
    INTEGER :: block, idx, level
    INTEGER :: start_cell_index, end_cell_index
    REAL(wp) :: y_lat
              
    CALL SST_LinearMeridional(patch_3d, ocean_temperature)

    ! add a perturbation analogous to the forcing
    patch_2d => patch_3d%p_patch_2d(1)
    all_cells => patch_2d%cells%all

    DO block = all_cells%start_block, all_cells%end_block
      CALL get_index_range(all_cells, block, start_cell_index, end_cell_index)
      DO idx = start_cell_index, end_cell_index

        IF (patch_3D%lsm_c(idx,1,block) <= sea_boundary) THEN

          y_lat = patch_2d%cells%center(idx,block)%lat - SouthLat

          ocean_temperature(idx,1,block) = &
            & ocean_temperature(idx,1,block) - VariationAmplitude * COS(VariationWaveNo * pi * y_lat/VariationLength)

        ENDIF
      END DO
    END DO
    
!     CALL SST_constant(patch_3d=patch_3d, ocean_temperature=ocean_temperature, &
!       & constant_temperature=NorthTemperature, &
!       & LowerLat=NorthLat)
    
          
  END SUBROUTINE SST_Abernathey_01
  !-------------------------------------------------------------------------------

  !-------------------------------------------------------------------------------
  SUBROUTINE SST_constant(patch_3d, ocean_temperature, constant_temperature, LowerLat)
    TYPE(t_patch_3d ),TARGET, INTENT(in) :: patch_3d
    REAL(wp), TARGET :: ocean_temperature(:,:,:)
    REAL(wp), INTENT(in) :: constant_temperature
    REAL(wp), OPTIONAL :: LowerLat
    
    TYPE(t_patch),POINTER   :: patch_2d
    TYPE(t_subset_range), POINTER :: all_cells

    INTEGER :: block, idx, level
    INTEGER :: start_cell_index, end_cell_index
    REAL(wp) :: lower_lat

    CHARACTER(LEN=*), PARAMETER :: method_name = module_name//':SST_constant'
    !-------------------------------------------------------------------------
    CALL message(TRIM(method_name), ' using meridional gradient over basin height')

    patch_2d => patch_3d%p_patch_2d(1)
    all_cells => patch_2d%cells%ALL

    IF (PRESENT(LowerLat)) THEN
      lower_lat = LowerLat
    ELSE
      lower_lat = -100.0
    ENDIF
    
    level=1
    DO block = all_cells%start_block, all_cells%end_block
      CALL get_index_range(all_cells, block, start_cell_index, end_cell_index)
      DO idx = start_cell_index, end_cell_index
        IF (patch_2d%cells%center(idx,block)%lat >= lower_lat) THEN
          ocean_temperature(idx,level,block) = constant_temperature
        ENDIF
      END DO
    END DO

  END SUBROUTINE SST_constant
  !-------------------------------------------------------------------------------


  !-------------------------------------------------------------------------------
  SUBROUTINE temperature_dirac_signal(patch_3d, ocean_temperature)
    TYPE(t_patch_3d ),TARGET, INTENT(inout) :: patch_3d
    REAL(wp), TARGET :: ocean_temperature(:,:,:)

    TYPE(t_patch),POINTER   :: patch_2d
    TYPE(t_geographical_coordinates), POINTER :: cell_center(:,:)
    TYPE(t_subset_range), POINTER :: all_cells

    INTEGER :: block, idx, level
    INTEGER :: start_cell_index, end_cell_index
    REAL(wp):: lat_deg, lon_deg
    REAL(wp):: z_lat1, z_lat2, z_lon1, z_lon2
    LOGICAL :: set_single_triangle

    CHARACTER(LEN=*), PARAMETER :: method_name = module_name//':temperature_Uniform_SpecialArea'
    !-------------------------------------------------------------------------

    CALL message(TRIM(method_name), ' ')

    patch_2d => patch_3d%p_patch_2d(1)
    all_cells => patch_2d%cells%ALL
    cell_center => patch_2d%cells%center

    ! 2012-10-31: Indonesian Archipelago - connected to Atlantic? (4 cpu)
    z_lat1  =  -5.0_wp
    z_lat2  =  10.0_wp
    z_lon1  = 115.0_wp
    z_lon2  = 135.0_wp
    ! 2012-10-31: corresponding NAtl: 1N 20W, 3 levels
    z_lon1  = 145.0_wp
    z_lon2  = 160.0_wp
    ! 2012-11-08: Test homogen with one cell differ at 10N; 70E
    z_lat1  =   0.0_wp
    z_lat2  =  15.0_wp
    z_lon1  =  60.0_wp
    z_lon2  =  80.0_wp
    
    z_lat1=basin_center_lat
    z_lat2=basin_center_lat +1.0
    
    z_lon1=basin_center_lon
    z_lon2=basin_center_lon+1.0

    set_single_triangle=.false.
    
    ocean_temperature = 5.0_wp !-5.0_wp
    
    DO block = all_cells%start_block, all_cells%end_block
      CALL get_index_range(all_cells, block, start_cell_index, end_cell_index)
      DO idx = start_cell_index, end_cell_index

        lat_deg = cell_center(idx, block)%lat * rad2deg
        lon_deg = cell_center(idx, block)%lon * rad2deg

        DO level = 1, patch_3d%p_patch_1d(1)%dolic_c(idx,block)
       
          IF ( (lat_deg >= z_lat1 .AND. lat_deg <= z_lat2) .AND. &
            & (lon_deg >= z_lon1 .AND. lon_deg <= z_lon2) .AND. &
            & ( level <= 1 )) THEN

            IF(.NOT.set_single_triangle)THEN
              ocean_temperature(idx,1:5,block) =  6.0_wp!-4.0_wp
              !set_single_triangle=.true.
!write(1020,*)'indices',idx,block              
            ELSE
            
            ENDIF


          END IF
        END DO
      END DO
    END DO

  END SUBROUTINE temperature_dirac_signal
  !-------------------------------------------------------------------------------


  !-------------------------------------------------------------------------------
  SUBROUTINE tracer_Redi_test(patch_3d, ocean_tracer,ocean_state)
  !
  !This test is for testsuite use: it reuqires the density field to be stationary!
    TYPE(t_patch_3d ),TARGET, INTENT(inout) :: patch_3d
    REAL(wp), TARGET :: ocean_tracer(:,:,:)
   TYPE(t_hydro_ocean_state), TARGET       :: ocean_state
    TYPE(t_patch),POINTER   :: patch_2d
    TYPE(t_geographical_coordinates), POINTER :: cell_center(:,:)
    TYPE(t_subset_range), POINTER :: all_cells

    INTEGER :: block, idx, level
    INTEGER :: start_cell_index, end_cell_index
    REAL(wp):: lat_deg, lon_deg, z_tmp
    REAL(wp),POINTER :: density(:,:,:)
    REAL(wp):: slope_parameter =0.5_wp
    REAL(wp) :: x_coord, z_coord,linear_increase,linear_decrease
    REAL(wp) :: left_basin_boundary_lon, right_basin_boundary_lon
    !REAL(wp) :: upper_level, middle_level, lower_level
    REAL(wp) :: temperature_difference,basin_northBoundary,basin_southBoundary,lat_diff,bottom_value
    REAL(wp) :: lat(nproma,patch_3d%p_patch_2d(1)%alloc_cell_blocks)
    REAL(wp), POINTER :: tracer(:,:,:) 
    CHARACTER(LEN=*), PARAMETER :: method_name = module_name//':tracer_Redi_test'
    !-------------------------------------------------------------------------

    CALL message(TRIM(method_name), ' tracer_Redi_test')

    patch_2d => patch_3d%p_patch_2d(1)
    all_cells => patch_2d%cells%ALL
    cell_center => patch_2d%cells%center
    lat(:,:) = patch_2d%cells%center(:,:)%lat    
    
    tracer =>ocean_tracer(:,:,:)
    density=> ocean_state%p_diag%rho(:,:,:)
    ocean_tracer=0.0_wp
    density=0.0_wp
    slope_parameter =0.00001_wp
!    slope_parameter =0.15_wp !0.5
    temperature_difference = slope_parameter*(initial_temperature_south - initial_temperature_north)
    
    basin_northBoundary    = (basin_center_lat + 0.5_wp*basin_height_deg) * deg2rad
    basin_southBoundary    = (basin_center_lat - 0.5_wp*basin_height_deg) * deg2rad
    lat_diff               = basin_northBoundary - basin_southBoundary  !  basin_height_deg*deg2rad
!write(*,*)'surface gradient',temperature_difference
!    lat(:,:) = patch_2d%cells%center(:,:)%lat    
!    level=1
!    DO block = all_cells%start_block, all_cells%end_block
!      CALL get_index_range(all_cells, block, start_cell_index, end_cell_index)
!      DO idx = start_cell_index, end_cell_index
!        tracer(idx,level,block) = &
!          & initial_temperature_south - temperature_difference*((basin_northBoundary-lat(idx,block))/lat_diff)
!          
!      END DO
!    END DO
!    bottom_value=initial_temperature_bottom 
!
!    DO block = all_cells%start_block, all_cells%end_block
!     CALL get_index_range(all_cells, block, start_cell_index, end_cell_index)
!     DO idx = start_cell_index, end_cell_index
!        
!       IF (patch_3d%p_patch_1d(1)%zlev_m(n_zlev) - patch_3d%p_patch_1d(1)%zlev_m(1) /= 0.0_wp) THEN
!         linear_increase = (ocean_tracer(idx,1,block)- bottom_value  ) / & 
!           & (patch_3d%p_patch_1d(1)%zlev_m(n_zlev) - patch_3d%p_patch_1d(1)%zlev_m(1))
!       ELSE
!         linear_increase = 0.0_wp
!       ENDIF
!       !linear_increase=slope_parameter*linear_increase
!        
!       !First third of levels
!       DO level = 2,7!INT(n_zlev/3.0_wp)+1!patch_3d%p_patch_1d(1)%dolic_c(idx,block) !2,7
!         ocean_tracer(idx,level,block) &
!           & = ocean_tracer(idx,level-1,block) - linear_increase * &
!           &     patch_3d%p_patch_1d(1)%del_zlev_i(level)
!       END DO
!
!       !Second third of levels
!       level=8!INT(n_zlev/3.0_wp)+2
!       ocean_tracer(:,level,:)  = 16.5_WP!max(ocean_tracer(:,level-1,:),0.0_wp)! maxval(ocean_tracer(:,level-1,:))
!       DO level = 9,12!INT(n_zlev/3.0_wp)+3,2*INT(n_zlev/3.0_wp)!patch_3d%p_patch_1d(1)%dolic_c(idx,block)
!         ocean_tracer(idx,level,block) &
!           & = ocean_tracer(idx,level-1,block) -0.1_wp! linear_increase * &
!           !            &     patch_3d%p_patch_1d(1)%del_zlev_i(level)
!       END DO
!       
!       level=20!n_zlev
!        tracer(idx,level,block) = &
!          & initial_temperature_bottom + temperature_difference*((basin_northBoundary-lat(idx,block))/lat_diff)
!          
!        DO level =19,13,-1!n_zlev-1,2*INT(n_zlev/3.0_wp)+1,-1!INT(2.0_wp*n_zlev/3.0_wp)+1, n_zlev!patch_3d%p_patch_1d(1)%dolic_c(idx,block)
!          ocean_tracer(idx,level,block) &
!            & = ocean_tracer(idx,level+1,block) + linear_increase * &
!            &     patch_3d%p_patch_1d(1)%del_zlev_i(level)
!        END DO
!
!
!      END DO
!    END DO
!
!    level=1
!    DO block = all_cells%start_block, all_cells%end_block
!      CALL get_index_range(all_cells, block, start_cell_index, end_cell_index)
!      DO idx = start_cell_index, end_cell_index
!        tracer(idx,level,block) = &
!          & initial_temperature_south - temperature_difference*((basin_northBoundary-lat(idx,block))/lat_diff)
!          
!        density(idx,level,block)=OceanReferenceDensity - LinearThermoExpansionCoefficient*tracer(idx,level,block)  
!
!      END DO
!    END DO
!
!    bottom_value=initial_temperature_bottom 
!
!    DO block = all_cells%start_block, all_cells%end_block
!     CALL get_index_range(all_cells, block, start_cell_index, end_cell_index)
!     DO idx = start_cell_index, end_cell_index
!        
!       IF (patch_3d%p_patch_1d(1)%zlev_m(n_zlev) - patch_3d%p_patch_1d(1)%zlev_m(1) /= 0.0_wp) THEN
!         linear_increase = (ocean_tracer(idx,1,block)- bottom_value  ) / & 
!           & (patch_3d%p_patch_1d(1)%zlev_m(n_zlev) - patch_3d%p_patch_1d(1)%zlev_m(1))
!       ELSE
!         linear_increase = 0.0_wp
!       ENDIF
!       !linear_increase=slope_parameter*linear_increase
!        
!       DO level = 2,n_zlev!INT(n_zlev/3.0_wp)+1!patch_3d%p_patch_1d(1)%dolic_c(idx,block) !2,7
!         !ocean_tracer(idx,level,block) &
!         !  & = ocean_tracer(idx,level-1,block) - linear_increase * &
!         !  &     patch_3d%p_patch_1d(1)%del_zlev_i(level)
!
!         density(idx,level,block) &
!           & = density(idx,level-1,block) + 0.5_wp*linear_increase * &
!           &     patch_3d%p_patch_1d(1)%del_zlev_i(level)
!           
!       END DO
!
!      END DO
!    END DO
 
 
    density(:,:,:)=1023.0_wp
    ocean_tracer(:,:,:)=2.0_wp
    DO block = all_cells%start_block, all_cells%end_block
      CALL get_index_range(all_cells, block, start_cell_index, end_cell_index)
      DO idx = start_cell_index, end_cell_index
<<<<<<< HEAD

        lat_deg = patch_2d%cells%center(idx,block)%lat * rad2deg
        lon_deg = patch_2d%cells%center(idx,block)%lon * rad2deg
        
        x_coord = (lon_deg - (basin_center_lon -0.5_wp*basin_width_deg))/(basin_width_deg)
        IF(lat_deg>=basin_center_lat-0.5.AND.lat_deg<basin_center_lat+0.5)THEN

        DO level = 1,n_zlev

          z_coord =&
          & (patch_3d%p_patch_1d(1)%zlev_m(1)- patch_3d%p_patch_1d(1)%zlev_m(level))/patch_3d%p_patch_1d(1)%zlev_m(n_zlev)  

           !density(idx,level,block)=density(idx,level,block)&
           !&-tanh(slope_parameter*(z_coord+tanh(x_coord))) !-tanh(x_coord)*(1.0_wp+z_coord) !

          !density(idx,level,block)=density(idx,level,block)+tanh(z_coord)*density(idx,level,block)         
          !density(idx,level,block)=1023+density(idx,level,block)
!  write(2040,*)'dens',z_coord,level,density(idx,level,block),tanh(slope_parameter*(z_coord-tanh(x_coord))),&
!&tanh(z_coord),tanh(z_coord)*density(idx,level,block)
!           ENDIF
!          density(idx,level,block)=tanh(5.0_wp*(z_coord-0.0_wp-slope_parameter*8.0_wp*(pi**3)*(x_coord**3)&
!          &*(sin(pi*x_coord)-0.5_wp*sin(2_wp*pi*x_coord))**2)) 
!          density(idx,level,block)=tanh(5.0_wp*(x_coord-0.0_wp-slope_parameter*8.0_wp*(pi**3)*(z_coord**3)&
!          &*(sin(pi*z_coord)-0.5_wp*sin(2_wp*pi*z_coord))**2)) 
          !density(idx,level,block)=-tanh(x_coord)!(5.0_wp*(z_coord-0.25_wp-slope_parameter*8.0_wp*(pi**3)*(x_coord**3)))!&
!          &*(sin(pi*x_coord)-0.5_wp*sin(2_wp*pi*x_coord)))) 

          IF(x_coord<=0.5_wp.and.x_coord>=0.3_wp.and.-z_coord<=0.5_wp.and.-z_coord>=0.3_wp)THEN
          !ocean_tracer(idx,level,block)=0.25_wp*(cos((20_wp*z_coord-5)*pi/3.0_wp)+1.0_wp)&
          !&*(cos((20_wp*x_coord-5_wp)*pi/3.0_wp)+1.0_wp)
          
          ocean_tracer(idx,level,block)=ocean_tracer(idx,level,block)&
          !&exp(-0.01*((z_coord+0.45)**2+(x_coord-0.55)**2))
          &+0.5_wp*(cos((20_wp*(z_coord+0.4_wp))*pi/3.0_wp))&
          &*(cos((20_wp*(x_coord-0.4_wp))*pi/3.0_wp))

  !write(2040,*)'density',x_coord,z_coord,level!,density(idx,level,block),ocean_tracer(idx,level,block)         
          ENDIF
!IF(density(idx,level,block)/=1.0_wp.and. density(idx,level,block)/=-1.0_wp)THEN         
! write(2040,*)'density',x_coord,z_coord,level,density(idx,level,block),ocean_tracer(idx,level,block)  
!ENDIF                                  
        END DO
        ENDIF          
      END DO
    END DO
    DO block = all_cells%start_block, all_cells%end_block
      CALL get_index_range(all_cells, block, start_cell_index, end_cell_index)
      DO idx = start_cell_index, end_cell_index

        lat_deg = patch_2d%cells%center(idx,block)%lat * rad2deg
        lon_deg = patch_2d%cells%center(idx,block)%lon * rad2deg
        
        x_coord = (lon_deg - (basin_center_lon -0.5_wp*basin_width_deg))/(basin_width_deg)
        IF(lat_deg>=basin_center_lat-0.5.AND.lat_deg<basin_center_lat+0.5)THEN

        DO level = 1,n_zlev

          z_coord =&
          & (patch_3d%p_patch_1d(1)%zlev_m(1)- patch_3d%p_patch_1d(1)%zlev_m(level))/patch_3d%p_patch_1d(1)%zlev_m(n_zlev)  

           !density(idx,level,block)=density(idx,level,block)&
           !&-tanh(slope_parameter*(z_coord+tanh(x_coord))) !-tanh(x_coord)*(1.0_wp+z_coord) !
!To be preserved: this is used for Redi test
          IF(x_coord+z_coord>=0.25_wp.OR.x_coord+z_coord<=-0.25_wp)THEN
           density(idx,level,block)=density(idx,level,block)+0.000115_wp*density(idx,level,block)!&
          ! &-tanh(0.5*slope_parameter*(z_coord+tanh(x_coord))) !-tanh(x_coord)*(1.0_wp+z_coord) !          
          !ENDIF
          !ELSEIF(x_coord+z_coord<=-0.25_wp)THEN
          ! density(idx,level,block)=density(idx,level,block)-0.000115_wp*density(idx,level,block)!&
          ! &-tanh(0.5*slope_parameter*(z_coord+tanh(x_coord))) !-tanh(x_coord)*(1.0_wp+z_coord) !          
          ELSE
          density(idx,level,block)=1023_wp&
           !&-tanh(slope_parameter*(z_coord+tanh(x_coord))) !-tanh(x_coord)*(1.0_wp+z_coord) 
           &-tanh(slope_parameter*(z_coord+tanh(x_coord+z_coord)))!this introduces another variation in density
          
          ENDIF

        END DO
        ENDIF          
      END DO
    END DO

DO level = 1, n_zlev
!z_coord = (patch_3d%p_patch_1d(1)%zlev_m(level)- patch_3d%p_patch_1d(1)%zlev_m(1))/patch_3d%p_patch_1d(1)%zlev_m(n_zlev)  
!write(*,*)'temp',level,maxval(ocean_tracer(:,level,:)),minval(ocean_tracer(:,level,:))                
    CALL dbg_print('trac_init', ocean_tracer(:,level,:), method_name, 3, in_subset=all_cells)
!     CALL dbg_print('rho init', density(:,level,:), method_name, 3, in_subset=all_cells)
END DO
DO level = 1, n_zlev
!z_coord = (patch_3d%p_patch_1d(1)%zlev_m(level)- patch_3d%p_patch_1d(1)%zlev_m(1))/patch_3d%p_patch_1d(1)%zlev_m(n_zlev)  
!write(*,*)'temp',level,maxval(ocean_tracer(:,level,:)),minval(ocean_tracer(:,level,:))                
!    CALL dbg_print('trac_init', ocean_tracer(:,level,:), method_name, 3, in_subset=all_cells)
     CALL dbg_print('rho init', density(:,level,:), method_name, 3, in_subset=all_cells)
END DO
!write(*,*)'leave init'
!    CALL dbg_print('aft. AdvIndivTrac: trac_old', ocean_tracer(:,2,:), method_name, 3, in_subset=all_cells)

!stop
  END SUBROUTINE tracer_Redi_test
  !-------------------------------------------------------------------------------

 !-------------------------------------------------------------------------------
  SUBROUTINE tracer_Redi_test2(patch_3d, ocean_tracer,ocean_state)
  !
  !This test is for testsuite use: it reuqires the density field to be stationary!
    TYPE(t_patch_3d ),TARGET, INTENT(inout) :: patch_3d
    REAL(wp), TARGET :: ocean_tracer(:,:,:)
   TYPE(t_hydro_ocean_state), TARGET       :: ocean_state
    TYPE(t_patch),POINTER   :: patch_2d
    TYPE(t_geographical_coordinates), POINTER :: cell_center(:,:)
    TYPE(t_subset_range), POINTER :: all_cells

    INTEGER :: block, idx, level
    INTEGER :: start_cell_index, end_cell_index
    REAL(wp):: lat_deg, lon_deg, z_tmp
    REAL(wp),POINTER :: density(:,:,:)
    REAL(wp):: slope_parameter =0.5_wp
    REAL(wp) :: x_coord, z_coord,linear_increase,linear_decrease
    REAL(wp) :: left_basin_boundary_lon, right_basin_boundary_lon
    !REAL(wp) :: upper_level, middle_level, lower_level
    REAL(wp) :: temperature_difference,basin_northBoundary,basin_southBoundary,lat_diff,bottom_value
    REAL(wp) :: lat(nproma,patch_3d%p_patch_2d(1)%alloc_cell_blocks)
    REAL(wp), POINTER :: tracer(:,:,:) 
    CHARACTER(LEN=*), PARAMETER :: method_name = module_name//':tracer_Redi_test'
    !-------------------------------------------------------------------------

    CALL message(TRIM(method_name), ' tracer_Redi_test')

    patch_2d => patch_3d%p_patch_2d(1)
    all_cells => patch_2d%cells%ALL
    cell_center => patch_2d%cells%center
    lat(:,:) = patch_2d%cells%center(:,:)%lat    
    
    tracer =>ocean_tracer(:,:,:)
    density=> ocean_state%p_diag%rho(:,:,:)
    ocean_tracer=0.0_wp
    density=0.0_wp
    slope_parameter =0.00001_wp
!    slope_parameter =0.15_wp !0.5
    temperature_difference = slope_parameter*(initial_temperature_south - initial_temperature_north)
    
    basin_northBoundary    = (basin_center_lat + 0.5_wp*basin_height_deg) * deg2rad
    basin_southBoundary    = (basin_center_lat - 0.5_wp*basin_height_deg) * deg2rad
    lat_diff               = basin_northBoundary - basin_southBoundary  !  basin_height_deg*deg2rad
 
 
    density(:,:,:)=1023.0_wp
    ocean_tracer(:,:,:)=2.0_wp
    DO block = all_cells%start_block, all_cells%end_block
      CALL get_index_range(all_cells, block, start_cell_index, end_cell_index)
      DO idx = start_cell_index, end_cell_index

        lat_deg = patch_2d%cells%center(idx,block)%lat * rad2deg
        lon_deg = patch_2d%cells%center(idx,block)%lon * rad2deg
        
        x_coord = (lon_deg - (basin_center_lon -0.5_wp*basin_width_deg))/(basin_width_deg)
        IF(lat_deg>=basin_center_lat-0.5.AND.lat_deg<basin_center_lat+0.5)THEN

        DO level = 1,n_zlev

          z_coord =&
          & (patch_3d%p_patch_1d(1)%zlev_m(1)- patch_3d%p_patch_1d(1)%zlev_m(level))/patch_3d%p_patch_1d(1)%zlev_m(n_zlev)  

           !density(idx,level,block)=density(idx,level,block)&
           !&-tanh(slope_parameter*(z_coord+tanh(x_coord))) !-tanh(x_coord)*(1.0_wp+z_coord) !

          !density(idx,level,block)=density(idx,level,block)+tanh(z_coord)*density(idx,level,block)         
          !density(idx,level,block)=1023+density(idx,level,block)
!  write(2040,*)'dens',z_coord,level,density(idx,level,block),tanh(slope_parameter*(z_coord-tanh(x_coord))),&
!&tanh(z_coord),tanh(z_coord)*density(idx,level,block)
!           ENDIF
!          density(idx,level,block)=tanh(5.0_wp*(z_coord-0.0_wp-slope_parameter*8.0_wp*(pi**3)*(x_coord**3)&
!          &*(sin(pi*x_coord)-0.5_wp*sin(2_wp*pi*x_coord))**2)) 
!          density(idx,level,block)=tanh(5.0_wp*(x_coord-0.0_wp-slope_parameter*8.0_wp*(pi**3)*(z_coord**3)&
!          &*(sin(pi*z_coord)-0.5_wp*sin(2_wp*pi*z_coord))**2)) 
          !density(idx,level,block)=-tanh(x_coord)!(5.0_wp*(z_coord-0.25_wp-slope_parameter*8.0_wp*(pi**3)*(x_coord**3)))!&
!          &*(sin(pi*x_coord)-0.5_wp*sin(2_wp*pi*x_coord)))) 

          IF(x_coord<=0.5_wp.and.x_coord>=0.3_wp.and.-z_coord<=0.5_wp.and.-z_coord>=0.3_wp)THEN
          !ocean_tracer(idx,level,block)=0.25_wp*(cos((20_wp*z_coord-5)*pi/3.0_wp)+1.0_wp)&
          !&*(cos((20_wp*x_coord-5_wp)*pi/3.0_wp)+1.0_wp)
          
          ocean_tracer(idx,level,block)=ocean_tracer(idx,level,block)&
          !&exp(-0.01*((z_coord+0.45)**2+(x_coord-0.55)**2))
          &+0.5_wp*(cos((20_wp*(z_coord+0.4_wp))*pi/3.0_wp))&
          &*(cos((20_wp*(x_coord-0.4_wp))*pi/3.0_wp))

  !write(2040,*)'density',x_coord,z_coord,level!,density(idx,level,block),ocean_tracer(idx,level,block)         
          ENDIF
!IF(density(idx,level,block)/=1.0_wp.and. density(idx,level,block)/=-1.0_wp)THEN         
! write(2040,*)'density',x_coord,z_coord,level,density(idx,level,block),ocean_tracer(idx,level,block)  
!ENDIF                                  
        END DO
        ENDIF          
      END DO
    END DO
    DO block = all_cells%start_block, all_cells%end_block
      CALL get_index_range(all_cells, block, start_cell_index, end_cell_index)
      DO idx = start_cell_index, end_cell_index

        lat_deg = patch_2d%cells%center(idx,block)%lat * rad2deg
        lon_deg = patch_2d%cells%center(idx,block)%lon * rad2deg
        
        x_coord = (lon_deg - (basin_center_lon -0.5_wp*basin_width_deg))/(basin_width_deg)
write(123,*)'x-coord',x_coord        
        IF(lat_deg>=basin_center_lat-0.5.AND.lat_deg<basin_center_lat+0.5)THEN

        DO level = 1,n_zlev

          z_coord =&
          & (patch_3d%p_patch_1d(1)%zlev_m(1)- patch_3d%p_patch_1d(1)%zlev_m(level))/patch_3d%p_patch_1d(1)%zlev_m(n_zlev)
          !z_coord =-z_coord   
write(123,*)'z-coord',level,z_coord
           !density(idx,level,block)=density(idx,level,block)&
           !&-tanh(slope_parameter*(z_coord+tanh(x_coord))) !-tanh(x_coord)*(1.0_wp+z_coord) !
!To be preserved: this is used for Redi test

          IF((x_coord+z_coord>=0.25_wp.OR.x_coord+z_coord<=-0.25_wp).AND.x_coord<=0.5)THEN
          !density(idx,level,block)=4.0
           density(idx,level,block)=density(idx,level,block)+0.000115_wp*density(idx,level,block)!&
          ! &-tanh(0.5*slope_parameter*(z_coord+tanh(x_coord))) !-tanh(x_coord)*(1.0_wp+z_coord) !          
!          ENDIF
!          !ELSEIF(x_coord+z_coord<=-0.25_wp)THEN
!          ! density(idx,level,block)=density(idx,level,block)-0.000115_wp*density(idx,level,block)!&
!          ! &-tanh(0.5*slope_parameter*(z_coord+tanh(x_coord))) !-tanh(x_coord)*(1.0_wp+z_coord) ! 
          !ELSEIF(x_coord>0.5.AND.(x_coord-z_coord<0.75.OR.x_coord+z_coord<0.0))THEN
          ELSEIF(x_coord>0.5.AND.(x_coord-z_coord<0.75.OR.(1.0-x_coord+z_coord)<-0.25))THEN
          !density(idx,level,block)=4.0        
           density(idx,level,block)=density(idx,level,block)+0.000115_wp*density(idx,level,block)!&          
          ELSE
         ! density(idx,level,block)=2.0
          density(idx,level,block)=1023_wp&
           !&-tanh(slope_parameter*(z_coord+tanh(x_coord))) !-tanh(x_coord)*(1.0_wp+z_coord) 
           &-tanh(slope_parameter*(z_coord+tanh(x_coord+z_coord)))!this introduces another variation in density
          
          ENDIF

        END DO
        ENDIF          
      END DO
    END DO

DO level = 1, n_zlev
!z_coord = (patch_3d%p_patch_1d(1)%zlev_m(level)- patch_3d%p_patch_1d(1)%zlev_m(1))/patch_3d%p_patch_1d(1)%zlev_m(n_zlev)  
!write(*,*)'temp',level,maxval(ocean_tracer(:,level,:)),minval(ocean_tracer(:,level,:))                
    CALL dbg_print('trac_init', ocean_tracer(:,level,:), method_name, 3, in_subset=all_cells)
!     CALL dbg_print('rho init', density(:,level,:), method_name, 3, in_subset=all_cells)
END DO
DO level = 1, n_zlev
!z_coord = (patch_3d%p_patch_1d(1)%zlev_m(level)- patch_3d%p_patch_1d(1)%zlev_m(1))/patch_3d%p_patch_1d(1)%zlev_m(n_zlev)  
!write(*,*)'temp',level,maxval(ocean_tracer(:,level,:)),minval(ocean_tracer(:,level,:))                
!    CALL dbg_print('trac_init', ocean_tracer(:,level,:), method_name, 3, in_subset=all_cells)
     CALL dbg_print('rho init', density(:,level,:), method_name, 3, in_subset=all_cells)
END DO
!write(*,*)'leave init'
!    CALL dbg_print('aft. AdvIndivTrac: trac_old', ocean_tracer(:,2,:), method_name, 3, in_subset=all_cells)

!stop
  END SUBROUTINE tracer_Redi_test2
  !-------------------------------------------------------------------------------


  !-------------------------------------------------------------------------------
  SUBROUTINE tracer_GM_test(patch_3d, ocean_tracer,ocean_state)
    TYPE(t_patch_3d ),TARGET, INTENT(inout) :: patch_3d
    REAL(wp), TARGET :: ocean_tracer(:,:,:)
   TYPE(t_hydro_ocean_state), TARGET       :: ocean_state
    TYPE(t_patch),POINTER   :: patch_2d
    TYPE(t_geographical_coordinates), POINTER :: cell_center(:,:)
    TYPE(t_subset_range), POINTER :: all_cells

    INTEGER :: block, idx, level
    INTEGER :: start_cell_index, end_cell_index
    REAL(wp):: lat_deg, lon_deg, z_tmp
    REAL(wp),POINTER :: density(:,:,:)
    REAL(wp):: slope_parameter =0.5_wp
    REAL(wp) :: x_coord, z_coord,linear_increase,linear_decrease
    REAL(wp) :: left_basin_boundary_lon, right_basin_boundary_lon
    !REAL(wp) :: upper_level, middle_level, lower_level
    REAL(wp) :: temperature_difference,basin_northBoundary,basin_southBoundary,lat_diff,bottom_value
    REAL(wp) :: lat(nproma,patch_3d%p_patch_2d(1)%alloc_cell_blocks)
    REAL(wp), POINTER :: tracer(:,:,:) 
    CHARACTER(LEN=*), PARAMETER :: method_name = module_name//':tracer_Redi_test'
    !-------------------------------------------------------------------------

    CALL message(TRIM(method_name), ' tracer_Redi_test')

    patch_2d => patch_3d%p_patch_2d(1)
    all_cells => patch_2d%cells%ALL
    cell_center => patch_2d%cells%center
    lat(:,:) = patch_2d%cells%center(:,:)%lat    
    
    tracer =>ocean_tracer(:,:,:)
    density=> ocean_state%p_diag%rho(:,:,:)
    ocean_tracer=0.0_wp
    density=0.0_wp
!    slope_parameter =0.00001_wp
    slope_parameter =0.5
    temperature_difference = slope_parameter*(initial_temperature_south - initial_temperature_north)
    
    basin_northBoundary    = (basin_center_lat + 0.5_wp*basin_height_deg) * deg2rad
    basin_southBoundary    = (basin_center_lat - 0.5_wp*basin_height_deg) * deg2rad
    lat_diff               = basin_northBoundary - basin_southBoundary  !  basin_height_deg*deg2rad
!write(*,*)'surface gradient',temperature_difference
!    lat(:,:) = patch_2d%cells%center(:,:)%lat    
!    level=1
!    DO block = all_cells%start_block, all_cells%end_block
!      CALL get_index_range(all_cells, block, start_cell_index, end_cell_index)
!      DO idx = start_cell_index, end_cell_index
!        tracer(idx,level,block) = &
!          & initial_temperature_south - temperature_difference*((basin_northBoundary-lat(idx,block))/lat_diff)
!          
!      END DO
!    END DO
!    bottom_value=initial_temperature_bottom 
!
!    DO block = all_cells%start_block, all_cells%end_block
!     CALL get_index_range(all_cells, block, start_cell_index, end_cell_index)
!     DO idx = start_cell_index, end_cell_index
!        
!       IF (patch_3d%p_patch_1d(1)%zlev_m(n_zlev) - patch_3d%p_patch_1d(1)%zlev_m(1) /= 0.0_wp) THEN
!         linear_increase = (ocean_tracer(idx,1,block)- bottom_value  ) / & 
!           & (patch_3d%p_patch_1d(1)%zlev_m(n_zlev) - patch_3d%p_patch_1d(1)%zlev_m(1))
!       ELSE
!         linear_increase = 0.0_wp
!       ENDIF
!       !linear_increase=slope_parameter*linear_increase
!        
!       !First third of levels
!       DO level = 2,7!INT(n_zlev/3.0_wp)+1!patch_3d%p_patch_1d(1)%dolic_c(idx,block) !2,7
!         ocean_tracer(idx,level,block) &
!           & = ocean_tracer(idx,level-1,block) - linear_increase * &
!           &     patch_3d%p_patch_1d(1)%del_zlev_i(level)
!       END DO
!
!       !Second third of levels
!       level=8!INT(n_zlev/3.0_wp)+2
!       ocean_tracer(:,level,:)  = 16.5_WP!max(ocean_tracer(:,level-1,:),0.0_wp)! maxval(ocean_tracer(:,level-1,:))
!       DO level = 9,12!INT(n_zlev/3.0_wp)+3,2*INT(n_zlev/3.0_wp)!patch_3d%p_patch_1d(1)%dolic_c(idx,block)
!         ocean_tracer(idx,level,block) &
!           & = ocean_tracer(idx,level-1,block) -0.1_wp! linear_increase * &
!           !            &     patch_3d%p_patch_1d(1)%del_zlev_i(level)
!       END DO
!       level=20!n_zlev
!        tracer(idx,level,block) = &
!          & initial_temperature_bottom + temperature_difference*((basin_northBoundary-lat(idx,block))/lat_diff)
!          
!        DO level =19,13,-1!n_zlev-1,2*INT(n_zlev/3.0_wp)+1,-1!INT(2.0_wp*n_zlev/3.0_wp)+1, n_zlev!patch_3d%p_patch_1d(1)%dolic_c(idx,block)
!          ocean_tracer(idx,level,block) &
!            & = ocean_tracer(idx,level+1,block) + linear_increase * &
!            &     patch_3d%p_patch_1d(1)%del_zlev_i(level)
!        END DO
!      END DO
!    END DO
!
!    level=1
!    DO block = all_cells%start_block, all_cells%end_block
!      CALL get_index_range(all_cells, block, start_cell_index, end_cell_index)
!      DO idx = start_cell_index, end_cell_index
!        tracer(idx,level,block) = &
!          & initial_temperature_south - temperature_difference*((basin_northBoundary-lat(idx,block))/lat_diff)
!          
!        density(idx,level,block)=OceanReferenceDensity - LinearThermoExpansionCoefficient*tracer(idx,level,block)  
!
!      END DO
!    END DO
!
!    bottom_value=initial_temperature_bottom 
!
!    DO block = all_cells%start_block, all_cells%end_block
!     CALL get_index_range(all_cells, block, start_cell_index, end_cell_index)
!     DO idx = start_cell_index, end_cell_index
!        
!       IF (patch_3d%p_patch_1d(1)%zlev_m(n_zlev) - patch_3d%p_patch_1d(1)%zlev_m(1) /= 0.0_wp) THEN
!         linear_increase = (ocean_tracer(idx,1,block)- bottom_value  ) / & 
!           & (patch_3d%p_patch_1d(1)%zlev_m(n_zlev) - patch_3d%p_patch_1d(1)%zlev_m(1))
!       ELSE
!         linear_increase = 0.0_wp
!       ENDIF
!       !linear_increase=slope_parameter*linear_increase
!        
!       DO level = 2,n_zlev!INT(n_zlev/3.0_wp)+1!patch_3d%p_patch_1d(1)%dolic_c(idx,block) !2,7
!         !ocean_tracer(idx,level,block) &
!         !  & = ocean_tracer(idx,level-1,block) - linear_increase * &
!         !  &     patch_3d%p_patch_1d(1)%del_zlev_i(level)
!
!         density(idx,level,block) &
!           & = density(idx,level-1,block) + 0.5_wp*linear_increase * &
!           &     patch_3d%p_patch_1d(1)%del_zlev_i(level)
!           
!       END DO
!      END DO
!    END DO
 
 
    density(:,:,:)=OceanReferenceDensity
    ocean_tracer(:,:,:)=2.0_wp
    DO block = all_cells%start_block, all_cells%end_block
      CALL get_index_range(all_cells, block, start_cell_index, end_cell_index)
      DO idx = start_cell_index, end_cell_index

        lat_deg = patch_2d%cells%center(idx,block)%lat * rad2deg
        lon_deg = patch_2d%cells%center(idx,block)%lon * rad2deg
        
        x_coord = (lon_deg - (basin_center_lon -0.5_wp*basin_width_deg))/(basin_width_deg)
        IF(lat_deg>=basin_center_lat-0.5.AND.lat_deg<basin_center_lat+0.5)THEN

        DO level = 1,n_zlev

          z_coord =&
          & (patch_3d%p_patch_1d(1)%zlev_m(1)- patch_3d%p_patch_1d(1)%zlev_m(level))/patch_3d%p_patch_1d(1)%zlev_m(n_zlev)  

           !density(idx,level,block)=density(idx,level,block)&
           !&-tanh(slope_parameter*(z_coord+tanh(x_coord))) !-tanh(x_coord)*(1.0_wp+z_coord) !

          !density(idx,level,block)=density(idx,level,block)+tanh(z_coord)*density(idx,level,block)         
          !density(idx,level,block)=1023+density(idx,level,block)
!  write(2040,*)'dens',z_coord,level,density(idx,level,block),tanh(slope_parameter*(z_coord-tanh(x_coord))),&
!&tanh(z_coord),tanh(z_coord)*density(idx,level,block)
!           ENDIF
!          density(idx,level,block)=tanh(5.0_wp*(z_coord-0.0_wp-slope_parameter*8.0_wp*(pi**3)*(x_coord**3)&
!          &*(sin(pi*x_coord)-0.5_wp*sin(2_wp*pi*x_coord))**2)) 
!          density(idx,level,block)=tanh(5.0_wp*(x_coord-0.0_wp-slope_parameter*8.0_wp*(pi**3)*(z_coord**3)&
!          &*(sin(pi*z_coord)-0.5_wp*sin(2_wp*pi*z_coord))**2)) 
          !density(idx,level,block)=-tanh(x_coord)!(5.0_wp*(z_coord-0.25_wp-slope_parameter*8.0_wp*(pi**3)*(x_coord**3)))!&
!          &*(sin(pi*x_coord)-0.5_wp*sin(2_wp*pi*x_coord)))) 

           ocean_tracer(idx,level,block)=20.0_wp&
           &-tanh(slope_parameter*(-z_coord+tanh(x_coord))) !-tanh(x_coord)*(1.0_wp+z_coord) 
           !&-tanh(slope_parameter*(z_coord+tanh(x_coord+z_coord)))!this introduces another variation in density
 

!          IF(x_coord<=0.5_wp.and.x_coord>=0.3_wp.and.-z_coord<=0.5_wp.and.-z_coord>=0.3_wp)THEN
!          !ocean_tracer(idx,level,block)=0.25_wp*(cos((20_wp*z_coord-5)*pi/3.0_wp)+1.0_wp)&
!          !&*(cos((20_wp*x_coord-5_wp)*pi/3.0_wp)+1.0_wp)
!          
!          ocean_tracer(idx,level,block)=ocean_tracer(idx,level,block)&
!          !&exp(-0.01*((z_coord+0.45)**2+(x_coord-0.55)**2))
!          &+0.5_wp*(cos((20_wp*(z_coord+0.4_wp))*pi/3.0_wp))&
!          &*(cos((20_wp*(x_coord-0.4_wp))*pi/3.0_wp))
!          !ocean_tracer(idx,level,block)=max(ocean_tracer(idx,level,block),0.0_wp)
!  !write(2040,*)'density',x_coord,z_coord,level!,density(idx,level,block),ocean_tracer(idx,level,block)         
!          ENDIF

        END DO
        ENDIF          
      END DO
    END DO
    DO block = all_cells%start_block, all_cells%end_block
      CALL get_index_range(all_cells, block, start_cell_index, end_cell_index)
      DO idx = start_cell_index, end_cell_index

        lat_deg = patch_2d%cells%center(idx,block)%lat * rad2deg
        lon_deg = patch_2d%cells%center(idx,block)%lon * rad2deg
        
        x_coord = (lon_deg - (basin_center_lon -0.5_wp*basin_width_deg))/(basin_width_deg)
        IF(lat_deg>=basin_center_lat-0.5.AND.lat_deg<basin_center_lat+0.5)THEN

        DO level = 1,n_zlev

          z_coord =&
          & (patch_3d%p_patch_1d(1)%zlev_m(1)- patch_3d%p_patch_1d(1)%zlev_m(level))/patch_3d%p_patch_1d(1)%zlev_m(n_zlev)  

           !density(idx,level,block)=density(idx,level,block)&
           !&-tanh(slope_parameter*(z_coord+tanh(x_coord))) !-tanh(x_coord)*(1.0_wp+z_coord) !
         IF(x_coord+1.5_wp+4*z_coord>=0.5)THEN
           ocean_tracer(idx,level,block)=ocean_tracer(idx,level,block)+0.115_wp*ocean_tracer(idx,level,block)!&
!          ! &-tanh(0.5*slope_parameter*(z_coord+tanh(x_coord))) !-tanh(x_coord)*(1.0_wp+z_coord) !          
!          !ENDIF
          ELSEIF(x_coord+1.5_wp+4_wp*z_coord<=-0.5_wp)THEN
           ocean_tracer(idx,level,block)=ocean_tracer(idx,level,block)-0.115_wp*ocean_tracer(idx,level,block)!&
!          ! &-tanh(0.5*slope_parameter*(z_coord+tanh(x_coord))) !-tanh(x_coord)*(1.0_wp+z_coord) !          
!!          !ELSE
!!          !density(idx,level,block)=1023_wp&
!!          ! !&-tanh(slope_parameter*(z_coord+tanh(x_coord))) !-tanh(x_coord)*(1.0_wp+z_coord) !
!!          ! &-tanh(slope_parameter*(z_coord+tanh(x_coord+z_coord)))
          ENDIF


        END DO
        ENDIF          
      END DO
    END DO

density=OceanReferenceDensity - LinearThermoExpansionCoefficient * ocean_tracer
DO level = 1, n_zlev
!z_coord = (patch_3d%p_patch_1d(1)%zlev_m(level)- patch_3d%p_patch_1d(1)%zlev_m(1))/patch_3d%p_patch_1d(1)%zlev_m(n_zlev)  
!write(*,*)'temp',level,maxval(ocean_tracer(:,level,:)),minval(ocean_tracer(:,level,:))                
    CALL dbg_print('trac_init', ocean_tracer(:,level,:), method_name, 3, in_subset=all_cells)
!     CALL dbg_print('rho init', density(:,level,:), method_name, 3, in_subset=all_cells)
END DO
DO level = 1, n_zlev
!z_coord = (patch_3d%p_patch_1d(1)%zlev_m(level)- patch_3d%p_patch_1d(1)%zlev_m(1))/patch_3d%p_patch_1d(1)%zlev_m(n_zlev)  
!write(*,*)'temp',level,maxval(ocean_tracer(:,level,:)),minval(ocean_tracer(:,level,:))                
!    CALL dbg_print('trac_init', ocean_tracer(:,level,:), method_name, 3, in_subset=all_cells)
     CALL dbg_print('rho init', density(:,level,:), method_name, 3, in_subset=all_cells)
END DO
!write(*,*)'leave init'
!    CALL dbg_print('aft. AdvIndivTrac: trac_old', ocean_tracer(:,2,:), method_name, 3, in_subset=all_cells)

!stop
  END SUBROUTINE tracer_GM_test
  !-------------------------------------------------------------------------------


 !-------------------------------------------------------------------------------
  SUBROUTINE tracer_Redi_test_withdensity(patch_3d, ocean_tracer,ocean_state)
    TYPE(t_patch_3d ),TARGET, INTENT(inout) :: patch_3d
    REAL(wp), TARGET :: ocean_tracer(:,:,:)
   TYPE(t_hydro_ocean_state), TARGET       :: ocean_state
    TYPE(t_patch),POINTER   :: patch_2d
    TYPE(t_geographical_coordinates), POINTER :: cell_center(:,:)
    TYPE(t_subset_range), POINTER :: all_cells

    INTEGER :: block, idx, level
    INTEGER :: start_cell_index, end_cell_index
    REAL(wp):: lat_deg, lon_deg, z_tmp
    REAL(wp),POINTER :: density(:,:,:)
    REAL(wp):: slope_parameter =0.5_wp
    !REAL(wp) :: x_coord, z_coord,linear_increase,linear_decrease
    REAL(wp) :: left_basin_boundary_lon, right_basin_boundary_lon
    !REAL(wp) :: upper_level, middle_level, lower_level
    REAL(wp) :: temperature_difference,basin_northBoundary,basin_southBoundary,lat_diff,bottom_value
    REAL(wp) :: lat(nproma,patch_3d%p_patch_2d(1)%alloc_cell_blocks),linear_increase  
    REAL(wp), POINTER :: tracer(:,:,:) 
    CHARACTER(LEN=*), PARAMETER :: method_name = module_name//':tracer_Redi_test'
    !-------------------------------------------------------------------------

    CALL message(TRIM(method_name), ' tracer_Redi_test')

    patch_2d    => patch_3d%p_patch_2d(1)
    all_cells   => patch_2d%cells%ALL
    cell_center => patch_2d%cells%center
    
    tracer  => ocean_tracer(:,:,:)
    density => ocean_state%p_diag%rho(:,:,:)
    ocean_tracer=5.0_wp
    density=OceanReferenceDensity
    slope_parameter =0.5_wp
    temperature_difference = slope_parameter*(initial_temperature_south - initial_temperature_north)
    
    basin_northBoundary    = (basin_center_lat + 0.5_wp*basin_height_deg) * deg2rad
    basin_southBoundary    = (basin_center_lat - 0.5_wp*basin_height_deg) * deg2rad
    lat_diff               = basin_northBoundary - basin_southBoundary  !  basin_height_deg*deg2rad
!write(*,*)'surface gradient',temperature_difference
    lat(:,:) = patch_2d%cells%center(:,:)%lat    
    level=1
    DO block = all_cells%start_block, all_cells%end_block
      CALL get_index_range(all_cells, block, start_cell_index, end_cell_index)
      DO idx = start_cell_index, end_cell_index
        tracer(idx,level,block) = &
          & initial_temperature_south - temperature_difference*((basin_northBoundary-lat(idx,block))/lat_diff)
          
        density(idx,level,block)=OceanReferenceDensity - LinearThermoExpansionCoefficient*tracer(idx,level,block)  
!write(123,*)'density:temp', density(idx,level,block), tracer(idx,level,block)      
      END DO
    END DO
! stop       
    bottom_value=initial_temperature_bottom 

    DO block = all_cells%start_block, all_cells%end_block
     CALL get_index_range(all_cells, block, start_cell_index, end_cell_index)
     DO idx = start_cell_index, end_cell_index
        
       IF (patch_3d%p_patch_1d(1)%zlev_m(n_zlev) - patch_3d%p_patch_1d(1)%zlev_m(1) /= 0.0_wp) THEN
         linear_increase = (ocean_tracer(idx,1,block)- bottom_value  ) / & 
           & (patch_3d%p_patch_1d(1)%zlev_m(n_zlev) - patch_3d%p_patch_1d(1)%zlev_m(1))
       ELSE
         linear_increase = 0.0_wp
       ENDIF
       !linear_increase=slope_parameter*linear_increase
        
       DO level = 2,n_zlev!INT(n_zlev/3.0_wp)+1!patch_3d%p_patch_1d(1)%dolic_c(idx,block) !2,7
         !ocean_tracer(idx,level,block) &
         !  & = ocean_tracer(idx,level-1,block) - linear_increase * &
         !  &     patch_3d%p_patch_1d(1)%del_zlev_i(level)

         density(idx,level,block) &
           & = density(idx,level-1,block) + 0.5_wp*linear_increase * &
           &     patch_3d%p_patch_1d(1)%del_zlev_i(level)
           
       END DO

      END DO
    END DO
 
   ocean_tracer(:,:,:)=5.0_wp
   DO block = all_cells%start_block, all_cells%end_block
     CALL get_index_range(all_cells, block, start_cell_index, end_cell_index)
     DO idx = start_cell_index, end_cell_index
        
        
         level = 3!INT(n_zlev/2.0_wp)
         !This criterion singles out one cell: a dirac signal: 0.03 only one cell
         IF(     abs(cell_center(idx,block)%lat-basin_center_lat*deg2rad)<0.003_wp&
          & .AND.abs(cell_center(idx,block)%lon-basin_center_lon*deg2rad)<0.003_wp )THEN

         ocean_tracer(idx,level,block)= ocean_tracer(idx,level,block) + 0.5_wp
         ENDIF

!         DO level = 4,n_zlev!INT(n_zlev/3.0_wp)+1!patch_3d%p_patch_1d(1)%dolic_c(idx,block) !2,7
!         ocean_tracer(idx,level,block) &
!           & = ocean_tracer(idx,level-1,block) - linear_increase * &
!           &     patch_3d%p_patch_1d(1)%del_zlev_i(level)
!         END DO
           

      END DO
    END DO
!

 !rho(1:levels) = OceanReferenceDensity - LinearThermoExpansionCoefficient * t(1:levels)
DO level = 1, n_zlev
!z_coord = (patch_3d%p_patch_1d(1)%zlev_m(level)- patch_3d%p_patch_1d(1)%zlev_m(1))/patch_3d%p_patch_1d(1)%zlev_m(n_zlev)  
!write(*,*)'temp',level,maxval(ocean_tracer(:,level,:)),minval(ocean_tracer(:,level,:))                
    CALL dbg_print('Init trac_old', ocean_tracer(:,level,:), method_name, 3, in_subset=all_cells)
END DO
!write(*,*)'leave init'
!    CALL dbg_print('aft. AdvIndivTrac: trac_old', ocean_tracer(:,2,:), method_name, 3, in_subset=all_cells)
DO level = 1, n_zlev
!z_coord = (patch_3d%p_patch_1d(1)%zlev_m(level)- patch_3d%p_patch_1d(1)%zlev_m(1))/patch_3d%p_patch_1d(1)%zlev_m(n_zlev)  
!write(*,*)'temp',level,maxval(ocean_tracer(:,level,:)),minval(ocean_tracer(:,level,:))                
    CALL dbg_print('Init: density', density(:,level,:), method_name, 3, in_subset=all_cells)
END DO


  END SUBROUTINE tracer_Redi_test_withdensity
  !-------------------------------------------------------------------------------



  !-------------------------------------------------------------------------------
  SUBROUTINE tracer_Redi_test_withdensity0(patch_3d, ocean_tracer,ocean_state)
    TYPE(t_patch_3d ),TARGET, INTENT(inout) :: patch_3d
    REAL(wp), TARGET :: ocean_tracer(:,:,:)
   TYPE(t_hydro_ocean_state), TARGET       :: ocean_state
    TYPE(t_patch),POINTER   :: patch_2d
    TYPE(t_geographical_coordinates), POINTER :: cell_center(:,:)
    TYPE(t_subset_range), POINTER :: all_cells

    INTEGER :: block, idx, level
    INTEGER :: start_cell_index, end_cell_index
    REAL(wp):: lat_deg, lon_deg, z_tmp
    REAL(wp),POINTER :: density(:,:,:)
    REAL(wp):: slope_parameter =0.5_wp
    !REAL(wp) :: x_coord, z_coord,linear_increase,linear_decrease
    REAL(wp) :: left_basin_boundary_lon, right_basin_boundary_lon
    !REAL(wp) :: upper_level, middle_level, lower_level
    REAL(wp) :: temperature_difference,basin_westBoundary,basin_eastBoundary,lat_diff,bottom_value
    REAL(wp) :: basin_northBoundary,basin_southBoundary, linear_increase
    REAL(wp) :: lat(nproma,patch_3d%p_patch_2d(1)%alloc_cell_blocks)
    REAL(wp) :: lon(nproma,patch_3d%p_patch_2d(1)%alloc_cell_blocks)  
    REAL(wp), POINTER :: tracer(:,:,:) 
    REAL(wp) :: x_1, x_3,xi
    CHARACTER(LEN=*), PARAMETER :: method_name = module_name//':tracer_Redi_test'
    !-------------------------------------------------------------------------

    CALL message(TRIM(method_name), ' tracer_Redi_test')

    patch_2d => patch_3d%p_patch_2d(1)
    all_cells => patch_2d%cells%ALL
    cell_center => patch_2d%cells%center
    
    tracer =>ocean_tracer(:,:,:)
    density => ocean_state%p_diag%rho

    ocean_tracer=0.0_wp
    density     =0.0_wp
    xi=0.01_wp

    
    basin_eastBoundary    = (basin_center_lat + 0.5_wp*basin_width_deg) * deg2rad
    basin_westBoundary    = (basin_center_lat - 0.5_wp*basin_width_deg) * deg2rad

!write(*,*)'surface gradient',temperature_difference
    lat(:,:) = patch_2d%cells%center(:,:)%lat    
    lon(:,:) = patch_2d%cells%center(:,:)%lon  

    basin_westBoundary = minval(lon)
    basin_eastBoundary = maxval(lon)
    basin_northBoundary    = (basin_center_lat + 0.5_wp*basin_height_deg) * deg2rad
    basin_southBoundary    = (basin_center_lat - 0.5_wp*basin_height_deg) * deg2rad
        
    
    
    level=1
    DO block = all_cells%start_block, all_cells%end_block
      CALL get_index_range(all_cells, block, start_cell_index, end_cell_index)
      DO idx = start_cell_index, end_cell_index
        tracer(idx,level,block) = &
          & initial_temperature_south - temperature_difference*((basin_northBoundary-lat(idx,block))/lat_diff)
          
        density(idx,level,block)=OceanReferenceDensity - LinearThermoExpansionCoefficient*tracer(idx,level,block)  
!write(123,*)'density:temp', density(idx,level,block), tracer(idx,level,block)      
      END DO
    END DO
! stop       
    bottom_value=initial_temperature_bottom 

    DO block = all_cells%start_block, all_cells%end_block
     CALL get_index_range(all_cells, block, start_cell_index, end_cell_index)
     DO idx = start_cell_index, end_cell_index
        
       IF (patch_3d%p_patch_1d(1)%zlev_m(n_zlev) - patch_3d%p_patch_1d(1)%zlev_m(1) /= 0.0_wp) THEN
         linear_increase = (ocean_tracer(idx,1,block)- bottom_value  ) / & 
           & (patch_3d%p_patch_1d(1)%zlev_m(n_zlev) - patch_3d%p_patch_1d(1)%zlev_m(1))
       ELSE
         linear_increase = 0.0_wp
       ENDIF
       !linear_increase=slope_parameter*linear_increase
        
       DO level = 2,n_zlev!INT(n_zlev/3.0_wp)+1!patch_3d%p_patch_1d(1)%dolic_c(idx,block) !2,7
         !ocean_tracer(idx,level,block) &
         !  & = ocean_tracer(idx,level-1,block) - linear_increase * &
         !  &     patch_3d%p_patch_1d(1)%del_zlev_i(level)

         density(idx,level,block) &
           & = density(idx,level-1,block) + 1.0_wp*linear_increase * &
           &     patch_3d%p_patch_1d(1)%del_zlev_i(level)
           
       END DO

      END DO
    END DO
    
    
    
    
          
!write(0,*)'max',maxval(lon),minval(lon),basin_westBoundary,basin_eastBoundary
    DO block = all_cells%start_block, all_cells%end_block
     CALL get_index_range(all_cells, block, start_cell_index, end_cell_index)
     DO idx = start_cell_index, end_cell_index
        
        
       DO level = 1,n_zlev
       
         x_3 = 1.0_wp-(patch_3d%p_patch_1d(1)%zlev_m(level)-patch_3d%p_patch_1d(1)%zlev_m(1))/&
         &(patch_3d%p_patch_1d(1)%zlev_m(n_zlev)-patch_3d%p_patch_1d(1)%zlev_m(1))
         
!        x_1 = (lon(idx,block)-basin_westBoundary)/(basin_eastBoundary-basin_westBoundary)
         x_1 = lon(idx,block)/basin_eastBoundary   
                
         density(idx,level,block) =-tanh( 5.0_wp*(x_3-0.25_wp&
         &-xi*8.0_wp*(pi*x_1**3)*(sin(pi*x_1)-0.5_wp*sin(2.0_wp*pi*x_1))**2))
         IF(( 0.1<x_1) .and. (x_1<0.4) .and. (0.1<x_3) .and. (x_3<0.4))THEN
         tracer(idx,level,block)=0.25_wp*(cos(20.0_wp*x_3-5)*(pi/3.0_wp)+1)&
         &*(cos(20.0_wp*x_1-5)*(pi/3.0_wp)+1)
         ELSE
         tracer(idx,level,block)=0.0_wp
         ENDIF
write(12345,*)'init', level,x_1**3,x_3,&
!&patch_3d%p_patch_1d(1)%zlev_m(level),&
&(sin(pi*x_1)-0.5_wp*sin(2.0_wp*pi*x_1))**2,&
&(x_3-0.25_wp-xi*8.0_wp*(pi**3)*(x_1**3)*(sin(pi*x_1)-0.5_wp*sin(2.0_wp*pi*x_1))**2),&        
&ocean_tracer(idx,level,block),density(idx,level,block)
       END DO

       

      END DO
    END DO
    
DO level = 1, n_zlev
!z_coord = (patch_3d%p_patch_1d(1)%zlev_m(level)- patch_3d%p_patch_1d(1)%zlev_m(1))/patch_3d%p_patch_1d(1)%zlev_m(n_zlev)  
write(*,*)'temp',level,maxval(ocean_tracer(:,level,:)),minval(ocean_tracer(:,level,:))                
    CALL dbg_print('Initial: density', density(:,level,:), method_name, 3, in_subset=all_cells)
    CALL dbg_print('Initial: tracer', tracer(:,level,:), method_name, 3, in_subset=all_cells)
END DO
!write(*,*)'leave init'
!    CALL dbg_print('aft. AdvIndivTrac: trac_old', ocean_tracer(:,2,:), method_name, 3, in_subset=all_cells)

stop
  END SUBROUTINE tracer_Redi_test_withdensity0
  !-------------------------------------------------------------------------------




  !-------------------------------------------------------------------------------
!  SUBROUTINE tracer_ConstantSurface_IncludeLand(patch_3d, ocean_tracer, top_value, bottom_value)
!    TYPE(t_patch_3d ),TARGET, INTENT(in) :: patch_3d
!    REAL(wp), TARGET :: ocean_tracer(:,:,:)
!    REAL(wp), INTENT(in) :: top_value, bottom_value
!
!    TYPE(t_patch),POINTER   :: patch_2d
!    TYPE(t_subset_range), POINTER :: all_cells
!
!    INTEGER :: block, idx, level
!    INTEGER :: start_cell_index, end_cell_index
!    REAL(wp) :: linear_increase
!
!    CHARACTER(LEN=*), PARAMETER :: method_name = module_name//':tracer_ConstantSurface'
!    !-------------------------------------------------------------------------
!
!    patch_2d => patch_3d%p_patch_2d(1)
!    all_cells => patch_2d%cells%ALL
!
!    DO block = all_cells%start_block, all_cells%end_block
!      CALL get_index_range(all_cells, block, start_cell_index, end_cell_index)
!      DO idx = start_cell_index, end_cell_index
!          ocean_tracer(idx,1,block) = top_value
!      END DO
!    END DO
!
!    linear_increase = (bottom_value - top_value) / (REAL(n_zlev,wp)-1.0_wp)
!
!    ! write(0,*) n_zlev
!    ! write(0,*) bottom_value, top_value, linear_increase
!
!    DO block = all_cells%start_block, all_cells%end_block
!      CALL get_index_range(all_cells, block, start_cell_index, end_cell_index)
!      DO idx = start_cell_index, end_cell_index
!
!        DO level = 2, n_zlev
!          ocean_tracer(idx,level,block) &
!            & = ocean_tracer(idx,level-1,block) + linear_increase
!        !  write(0,*) ocean_tracer(idx,level,block), ocean_tracer(idx,level-1,block)
!        END DO
!      END DO
!    END DO
!
!    ! ocean_tracer(:,:,:) = top_value
!
!  END SUBROUTINE tracer_ConstantSurface_IncludeLand
  !-------------------------------------------------------------------------------
  SUBROUTINE tracer_quads_checkerboard(patch_3d, ocean_tracer, base_value, variation)
    TYPE(t_patch_3d ),TARGET, INTENT(in) :: patch_3d
    REAL(wp), TARGET :: ocean_tracer(:,:,:)
    REAL(wp), INTENT(in) :: base_value, variation

    TYPE(t_patch),POINTER   :: patch_2d
    TYPE(t_subset_range), POINTER :: all_cells
    INTEGER  :: block, idx, level, start_cell_index, end_cell_index
    INTEGER  :: checkerboard_top_mod
    REAL(wp) :: checkerboard_mod

    CHARACTER(LEN=*), PARAMETER :: method_name = module_name//':tracer_quads_checkerboard'

    !-------------------------------------------------------------------------
    patch_2d => patch_3d%p_patch_2d(1)
    all_cells => patch_2d%cells%ALL

    DO block = all_cells%start_block, all_cells%end_block
      CALL get_index_range(all_cells, block, start_cell_index, end_cell_index)
      DO idx = start_cell_index, end_cell_index
        checkerboard_top_mod = MODULO((block - all_cells%start_block) * nproma + idx, 2)
        DO level = 1, patch_3d%p_patch_1d(1)%dolic_c(idx,block)
          checkerboard_mod = (REAL(MODULO(checkerboard_top_mod + level, 2),wp) - 0.5_wp) * 2.0_wp ! this is -1,+1
          ocean_tracer(idx,level,block) = base_value + checkerboard_mod * variation
        ENDDO
      END DO
    END DO

  END SUBROUTINE tracer_quads_checkerboard
  !-------------------------------------------------------------------------------

  !-------------------------------------------------------------------------------
  SUBROUTINE height_quads_checkerboard(patch_3d, ocean_height, base_value, variation)
    TYPE(t_patch_3d ),TARGET, INTENT(in) :: patch_3d
    REAL(wp), TARGET :: ocean_height(:,:)
    REAL(wp), INTENT(in) :: base_value, variation

    TYPE(t_patch),POINTER   :: patch_2d
    TYPE(t_subset_range), POINTER :: all_cells
    INTEGER  :: block, idx, level, start_cell_index, end_cell_index
    INTEGER  :: checkerboard_top_mod
    REAL(wp) :: checkerboard_mod, column_sign

    CHARACTER(LEN=*), PARAMETER :: method_name = module_name//':height_quads_checkerboard'

    !-------------------------------------------------------------------------
    patch_2d => patch_3d%p_patch_2d(1)
    all_cells => patch_2d%cells%ALL

    column_sign = -1
    DO block = all_cells%start_block, all_cells%end_block
      CALL get_index_range(all_cells, block, start_cell_index, end_cell_index)
      DO idx = start_cell_index, end_cell_index
        IF (MODULO((block - all_cells%start_block) * nproma + idx - 1, 4) == 0) THEN
          column_sign = -column_sign
        ENDIF
        checkerboard_top_mod = MODULO((block - all_cells%start_block) * nproma + idx, 2)
        checkerboard_mod = column_sign * (REAL(checkerboard_top_mod,wp) - 0.5_wp) * 2.0_wp ! this is -1,+1
        
        write(0,*) block, idx, " checkerboard_mod=", checkerboard_mod
        DO level = 1, MIN(patch_3d%p_patch_1d(1)%dolic_c(idx,block),1)
          ocean_height(idx,block) = base_value + checkerboard_mod * variation
        ENDDO
      END DO
    END DO

  END SUBROUTINE height_quads_checkerboard
  !-------------------------------------------------------------------------------

  !-------------------------------------------------------------------------------
  SUBROUTINE tracer_ConstantSurface(patch_3d, ocean_tracer, top_value)
    TYPE(t_patch_3d ),TARGET, INTENT(in) :: patch_3d
    REAL(wp), TARGET :: ocean_tracer(:,:,:)
    REAL(wp), INTENT(in) :: top_value

    TYPE(t_patch),POINTER   :: patch_2d
    TYPE(t_subset_range), POINTER :: all_cells
    INTEGER :: block, idx, level, start_cell_index, end_cell_index
=======

        lat_deg = patch_2d%cells%center(idx,block)%lat * rad2deg
        lon_deg = patch_2d%cells%center(idx,block)%lon * rad2deg
        
        x_coord = (lon_deg - (basin_center_lon -0.5_wp*basin_width_deg))/(basin_width_deg)
        IF(lat_deg>=basin_center_lat-0.5.AND.lat_deg<basin_center_lat+0.5)THEN

        DO level = 1,n_zlev

          z_coord =&
          & (patch_3d%p_patch_1d(1)%zlev_m(1)- patch_3d%p_patch_1d(1)%zlev_m(level))/patch_3d%p_patch_1d(1)%zlev_m(n_zlev)  
>>>>>>> dd2cc748

           !density(idx,level,block)=density(idx,level,block)&
           !&-tanh(slope_parameter*(z_coord+tanh(x_coord))) !-tanh(x_coord)*(1.0_wp+z_coord) !

          !density(idx,level,block)=density(idx,level,block)+tanh(z_coord)*density(idx,level,block)         
          !density(idx,level,block)=1023+density(idx,level,block)
!  write(2040,*)'dens',z_coord,level,density(idx,level,block),tanh(slope_parameter*(z_coord-tanh(x_coord))),&
!&tanh(z_coord),tanh(z_coord)*density(idx,level,block)
!           ENDIF
!          density(idx,level,block)=tanh(5.0_wp*(z_coord-0.0_wp-slope_parameter*8.0_wp*(pi**3)*(x_coord**3)&
!          &*(sin(pi*x_coord)-0.5_wp*sin(2_wp*pi*x_coord))**2)) 
!          density(idx,level,block)=tanh(5.0_wp*(x_coord-0.0_wp-slope_parameter*8.0_wp*(pi**3)*(z_coord**3)&
!          &*(sin(pi*z_coord)-0.5_wp*sin(2_wp*pi*z_coord))**2)) 
          !density(idx,level,block)=-tanh(x_coord)!(5.0_wp*(z_coord-0.25_wp-slope_parameter*8.0_wp*(pi**3)*(x_coord**3)))!&
!          &*(sin(pi*x_coord)-0.5_wp*sin(2_wp*pi*x_coord)))) 

          IF(x_coord<=0.5_wp.and.x_coord>=0.3_wp.and.-z_coord<=0.5_wp.and.-z_coord>=0.3_wp)THEN
          !ocean_tracer(idx,level,block)=0.25_wp*(cos((20_wp*z_coord-5)*pi/3.0_wp)+1.0_wp)&
          !&*(cos((20_wp*x_coord-5_wp)*pi/3.0_wp)+1.0_wp)
          
          ocean_tracer(idx,level,block)=ocean_tracer(idx,level,block)&
          !&exp(-0.01*((z_coord+0.45)**2+(x_coord-0.55)**2))
          &+0.5_wp*(cos((20_wp*(z_coord+0.4_wp))*pi/3.0_wp))&
          &*(cos((20_wp*(x_coord-0.4_wp))*pi/3.0_wp))

  !write(2040,*)'density',x_coord,z_coord,level!,density(idx,level,block),ocean_tracer(idx,level,block)         
          ENDIF
!IF(density(idx,level,block)/=1.0_wp.and. density(idx,level,block)/=-1.0_wp)THEN         
! write(2040,*)'density',x_coord,z_coord,level,density(idx,level,block),ocean_tracer(idx,level,block)  
!ENDIF                                  
        END DO
        ENDIF          
      END DO
    END DO
    DO block = all_cells%start_block, all_cells%end_block
      CALL get_index_range(all_cells, block, start_cell_index, end_cell_index)
      DO idx = start_cell_index, end_cell_index

        lat_deg = patch_2d%cells%center(idx,block)%lat * rad2deg
        lon_deg = patch_2d%cells%center(idx,block)%lon * rad2deg
        
        x_coord = (lon_deg - (basin_center_lon -0.5_wp*basin_width_deg))/(basin_width_deg)
        IF(lat_deg>=basin_center_lat-0.5.AND.lat_deg<basin_center_lat+0.5)THEN

        DO level = 1,n_zlev

          z_coord =&
          & (patch_3d%p_patch_1d(1)%zlev_m(1)- patch_3d%p_patch_1d(1)%zlev_m(level))/patch_3d%p_patch_1d(1)%zlev_m(n_zlev)  

           !density(idx,level,block)=density(idx,level,block)&
           !&-tanh(slope_parameter*(z_coord+tanh(x_coord))) !-tanh(x_coord)*(1.0_wp+z_coord) !
!To be preserved: this is used for Redi test
          IF(x_coord+z_coord>=0.25_wp.OR.x_coord+z_coord<=-0.25_wp)THEN
           density(idx,level,block)=density(idx,level,block)+0.000115_wp*density(idx,level,block)!&
          ! &-tanh(0.5*slope_parameter*(z_coord+tanh(x_coord))) !-tanh(x_coord)*(1.0_wp+z_coord) !          
          !ENDIF
          !ocean_tracer(idx,level,block)=ocean_tracer(idx,level,block)-0.5_wp*ocean_tracer(idx,level,block)
          !ELSEIF(x_coord+z_coord<=-0.25_wp)THEN
          ! density(idx,level,block)=density(idx,level,block)-0.000115_wp*density(idx,level,block)!&
          ! &-tanh(0.5*slope_parameter*(z_coord+tanh(x_coord))) !-tanh(x_coord)*(1.0_wp+z_coord) !          
          ELSE
          density(idx,level,block)=1023_wp&
           !&-tanh(slope_parameter*(z_coord+tanh(x_coord))) !-tanh(x_coord)*(1.0_wp+z_coord) 
           &-tanh(slope_parameter*(z_coord+tanh(x_coord+z_coord)))!this introduces another variation in density
          
          ENDIF

        END DO
        ENDIF          
      END DO
    END DO

DO level = 1, n_zlev
!z_coord = (patch_3d%p_patch_1d(1)%zlev_m(level)- patch_3d%p_patch_1d(1)%zlev_m(1))/patch_3d%p_patch_1d(1)%zlev_m(n_zlev)  
!write(*,*)'temp',level,maxval(ocean_tracer(:,level,:)),minval(ocean_tracer(:,level,:))                
    CALL dbg_print('trac_init', ocean_tracer(:,level,:), method_name, 3, in_subset=all_cells)
!     CALL dbg_print('rho init', density(:,level,:), method_name, 3, in_subset=all_cells)
END DO
DO level = 1, n_zlev
!z_coord = (patch_3d%p_patch_1d(1)%zlev_m(level)- patch_3d%p_patch_1d(1)%zlev_m(1))/patch_3d%p_patch_1d(1)%zlev_m(n_zlev)  
!write(*,*)'temp',level,maxval(ocean_tracer(:,level,:)),minval(ocean_tracer(:,level,:))                
!    CALL dbg_print('trac_init', ocean_tracer(:,level,:), method_name, 3, in_subset=all_cells)
     CALL dbg_print('rho init', density(:,level,:), method_name, 3, in_subset=all_cells)
END DO
!write(*,*)'leave init'
!    CALL dbg_print('aft. AdvIndivTrac: trac_old', ocean_tracer(:,2,:), method_name, 3, in_subset=all_cells)

!stop
  END SUBROUTINE tracer_Redi_test
  !-------------------------------------------------------------------------------

 !-------------------------------------------------------------------------------
  SUBROUTINE tracer_Redi_test2(patch_3d, ocean_tracer,ocean_state)
  !
  !This test is for testsuite use: it reuqires the density field to be stationary!
    TYPE(t_patch_3d ),TARGET, INTENT(inout) :: patch_3d
    REAL(wp), TARGET :: ocean_tracer(:,:,:)
   TYPE(t_hydro_ocean_state), TARGET       :: ocean_state
    TYPE(t_patch),POINTER   :: patch_2d
    TYPE(t_geographical_coordinates), POINTER :: cell_center(:,:)
    TYPE(t_subset_range), POINTER :: all_cells

    INTEGER :: block, idx, level
    INTEGER :: start_cell_index, end_cell_index
    REAL(wp):: lat_deg, lon_deg, z_tmp
    REAL(wp),POINTER :: density(:,:,:)
    REAL(wp):: slope_parameter =0_wp
    REAL(wp) :: x_coord, z_coord,x_coord_prime,linear_increase,linear_decrease
    REAL(wp) :: left_basin_boundary_lon, right_basin_boundary_lon
    !REAL(wp) :: upper_level, middle_level, lower_level
    REAL(wp) :: temperature_difference,basin_northBoundary,basin_southBoundary,lat_diff,bottom_value
    REAL(wp) :: lat(nproma,patch_3d%p_patch_2d(1)%alloc_cell_blocks)
    REAL(wp) :: inv_cell_characteristic_length,cell_characteristic_length, cell_aspect_ratio
    REAL(wp), POINTER :: tracer(:,:,:) 
    CHARACTER(LEN=*), PARAMETER :: method_name = module_name//':tracer_Redi_test'
    !-------------------------------------------------------------------------

    CALL message(TRIM(method_name), ' tracer_Redi_test')

    patch_2d => patch_3d%p_patch_2d(1)
    all_cells => patch_2d%cells%ALL
    cell_center => patch_2d%cells%center
    lat(:,:) = patch_2d%cells%center(:,:)%lat    
    
    tracer =>ocean_tracer(:,:,:)
    density=> ocean_state%p_diag%rho(:,:,:)
    ocean_tracer=0.0_wp
    density=0.0_wp
!    slope_parameter =0.00001_wp
    slope_parameter =5.0_wp !1.5_wp !0.75_wp !0.15
    temperature_difference = slope_parameter*(initial_temperature_south - initial_temperature_north)
    
    basin_northBoundary    = (basin_center_lat + 0.5_wp*basin_height_deg) * deg2rad
    basin_southBoundary    = (basin_center_lat - 0.5_wp*basin_height_deg) * deg2rad
    lat_diff               = basin_northBoundary - basin_southBoundary  !  basin_height_deg*deg2rad
 
 
    density(:,:,:)=0.0_wp
    ocean_tracer(:,:,:)=0.0_wp
    DO block = all_cells%start_block, all_cells%end_block
      CALL get_index_range(all_cells, block, start_cell_index, end_cell_index)
      DO idx = start_cell_index, end_cell_index
      
        inv_cell_characteristic_length = 1.0_wp / SQRT(patch_2D%cells%area(idx,block))
        cell_characteristic_length     = SQRT(patch_2D%cells%area(idx,block))
      

        lat_deg = patch_2d%cells%center(idx,block)%lat * rad2deg
        lon_deg = patch_2d%cells%center(idx,block)%lon * rad2deg
        
        x_coord = (lat_deg +0.5*basin_height_deg)/(basin_height_deg)
        x_coord_prime=x_coord !1.0_wp-x_coord
!write(1234,*)'x-coord',x_coord, lat_deg        
        !IF(lat_deg>=basin_center_lat-0.5.AND.lat_deg<basin_center_lat+0.5)THEN

        DO level = 1,n_zlev
          cell_aspect_ratio=patch_3d%p_patch_1d(1)%prism_thick_c(idx,level,block) &
          & * inv_cell_characteristic_length
                
          z_coord =&
          &1+((patch_3d%p_patch_1d(1)%zlev_m(1)- patch_3d%p_patch_1d(1)%zlev_m(level))&
          &/patch_3d%p_patch_1d(1)%zlev_m(n_zlev))
          !z_coord =z_coord-0.5   

          density(idx,level,block)=-TANH(5.0_wp*(z_coord-0.25_wp&
          &+cell_aspect_ratio*slope_parameter*(pi**3)*(x_coord_prime**3)&
          &*(sin(pi*x_coord_prime)-0.5_wp*sin(2.0_wp*pi*x_coord_prime))**2))
          
          !IF((x_coord>=0.1_wp.AND.x_coord<=0.3_wp).AND.(z_coord>=0.1_wp.AND.z_coord<=0.3_wp))THEN
          IF((x_coord>=0.6_wp.AND.x_coord<=0.9_wp).AND.(z_coord>=0.1_wp.AND.z_coord<=0.3_wp))THEN          
            ocean_tracer(idx,level,block)=max(0.25*cos((20_wp*z_coord-5_wp)*pi/3_wp+1)*cos((20_wp*x_coord-5_wp)*pi/3_wp+1),0.0_wp)        
          ELSE
            ocean_tracer(idx,level,block)=0.0_wp
          ENDIF
          ocean_state%p_diag%rho_GM(idx,level,block)=density(idx,level,block)          
          
        END DO
        !ENDIF          
      END DO
    END DO

DO level = 1, n_zlev
    CALL dbg_print('trac_init', ocean_tracer(:,level,:), method_name, 3, in_subset=all_cells)
END DO
DO level = 1, n_zlev
     CALL dbg_print('rho init', density(:,level,:), method_name, 3, in_subset=all_cells)
END DO

!stop
  END SUBROUTINE tracer_Redi_test2
  !-------------------------------------------------------------------------------



 !-------------------------------------------------------------------------------
  SUBROUTINE tracer_GMR_slope_test(patch_3d, ocean_tracer,ocean_state)
  !
  !This test is for testsuite use: it reuqires the density field to be stationary!
    TYPE(t_patch_3d ),TARGET, INTENT(inout) :: patch_3d
    REAL(wp), TARGET :: ocean_tracer(:,:,:)
   TYPE(t_hydro_ocean_state), TARGET       :: ocean_state
    TYPE(t_patch),POINTER   :: patch_2d
    TYPE(t_geographical_coordinates), POINTER :: cell_center(:,:)
    TYPE(t_subset_range), POINTER :: all_cells

    INTEGER :: block, idx, level
    INTEGER :: start_cell_index, end_cell_index
    REAL(wp):: lat_deg, lon_deg, z_tmp
    REAL(wp),POINTER :: density(:,:,:)
    REAL(wp):: slope_parameter =0.5_wp
    REAL(wp) :: x_coord, z_coord
    REAL(wp) :: left_basin_boundary_lon, right_basin_boundary_lon,lat_diff
    !REAL(wp) :: upper_level, middle_level, lower_level
    REAL(wp) :: temperature_difference,basin_northBoundary,basin_southBoundary
    REAL(wp) :: lat(nproma,patch_3d%p_patch_2d(1)%alloc_cell_blocks)
    REAL(wp), POINTER :: tracer(:,:,:) 
    CHARACTER(LEN=*), PARAMETER :: method_name = module_name//':tracer_Redi_test'
    !-------------------------------------------------------------------------

    CALL message(TRIM(method_name), ' tracer_Redi_test')

    patch_2d => patch_3d%p_patch_2d(1)
    all_cells => patch_2d%cells%ALL
    cell_center => patch_2d%cells%center
    lat(:,:) = patch_2d%cells%center(:,:)%lat    
    
    tracer =>ocean_tracer(:,:,:)
    density=> ocean_state%p_diag%rho(:,:,:)
    ocean_tracer=0.0_wp
    density=0.0_wp

!    slope_parameter =0.00001_wp
    slope_parameter =0.5_wp !0.15

    temperature_difference = (initial_temperature_south - initial_temperature_north)
    
    basin_northBoundary    = (basin_center_lat + 0.5_wp*basin_height_deg) * deg2rad
    basin_southBoundary    = (basin_center_lat - 0.5_wp*basin_height_deg) * deg2rad
    lat_diff               = basin_height_deg*deg2rad!basin_northBoundary - basin_southBoundary  !  basin_height_deg*deg2rad
 
 
    density(:,:,:)=1023.0_wp
    ocean_tracer(:,:,:)=0.0_wp
    
    DO block = all_cells%start_block, all_cells%end_block
      CALL get_index_range(all_cells, block, start_cell_index, end_cell_index)
      DO idx = start_cell_index, end_cell_index

        lat_deg = patch_2d%cells%center(idx,block)%lat !* rad2deg
        lon_deg = patch_2d%cells%center(idx,block)%lon !* rad2deg
        slope_parameter=(lat_deg-basin_southBoundary)/lat_diff

        tracer(idx,1,block)=initial_temperature_south- slope_parameter*temperature_difference       

!write(123,*)'data',tracer(idx,1,block),initial_temperature_south, (lat_deg-basin_southBoundary)*temperature_difference/lat_diff,&
!&(lat_deg-basin_southBoundary),slope_parameter,temperature_difference/lat_diff 
        
        DO level = 2,n_zlev
          tracer(idx,level,block)=tracer(idx,level-1,block)&
          &-1.0_wp/(patch_3d%p_patch_1d(1)%zlev_m(level)-patch_3d%p_patch_1d(1)%zlev_m(level-1))
          !z_coord =&
          !& (patch_3d%p_patch_1d(1)%zlev_m(1)- patch_3d%p_patch_1d(1)%zlev_m(level))/patch_3d%p_patch_1d(1)%zlev_m(n_zlev)  

         END DO
!write(1234,*)'data',tracer(idx,:,block)
         
      END DO
    END DO
 
DO level = 1, 1!n_zlev
!z_coord = (patch_3d%p_patch_1d(1)%zlev_m(level)- patch_3d%p_patch_1d(1)%zlev_m(1))/patch_3d%p_patch_1d(1)%zlev_m(n_zlev)  
!write(*,*)'temp',level,maxval(ocean_tracer(:,level,:)),minval(ocean_tracer(:,level,:))                
    CALL dbg_print('trac_init', ocean_tracer(:,level,:), method_name, 3, in_subset=all_cells)
!     CALL dbg_print('rho init', density(:,level,:), method_name, 3, in_subset=all_cells)
END DO
!DO level = 1, n_zlev
!z_coord = (patch_3d%p_patch_1d(1)%zlev_m(level)- patch_3d%p_patch_1d(1)%zlev_m(1))/patch_3d%p_patch_1d(1)%zlev_m(n_zlev)  
!write(*,*)'temp',level,maxval(ocean_tracer(:,level,:)),minval(ocean_tracer(:,level,:))                
!    CALL dbg_print('trac_init', ocean_tracer(:,level,:), method_name, 3, in_subset=all_cells)
!     CALL dbg_print('rho init', density(:,level,:), method_name, 3, in_subset=all_cells)
!END DO
!write(*,*)'leave init'
!    CALL dbg_print('aft. AdvIndivTrac: trac_old', ocean_tracer(:,2,:), method_name, 3, in_subset=all_cells)


  END SUBROUTINE tracer_GMR_slope_test
  !-------------------------------------------------------------------------------



  !-------------------------------------------------------------------------------
  SUBROUTINE tracer_GM_test(patch_3d, ocean_tracer,ocean_state)
    TYPE(t_patch_3d ),TARGET, INTENT(inout) :: patch_3d
    REAL(wp), TARGET :: ocean_tracer(:,:,:)
   TYPE(t_hydro_ocean_state), TARGET       :: ocean_state
    TYPE(t_patch),POINTER   :: patch_2d
    TYPE(t_geographical_coordinates), POINTER :: cell_center(:,:)
    TYPE(t_subset_range), POINTER :: all_cells

    INTEGER :: block, idx, level
    INTEGER :: start_cell_index, end_cell_index
    REAL(wp):: lat_deg, lon_deg, z_tmp
    REAL(wp),POINTER :: density(:,:,:)
    REAL(wp):: slope_parameter =0.5_wp
    REAL(wp) :: x_coord, z_coord,linear_increase,linear_decrease
    REAL(wp) :: left_basin_boundary_lon, right_basin_boundary_lon
    !REAL(wp) :: upper_level, middle_level, lower_level
    REAL(wp) :: temperature_difference,basin_northBoundary,basin_southBoundary,lat_diff,bottom_value
    REAL(wp) :: lat(nproma,patch_3d%p_patch_2d(1)%alloc_cell_blocks)
    REAL(wp), POINTER :: tracer(:,:,:) 
    CHARACTER(LEN=*), PARAMETER :: method_name = module_name//':tracer_Redi_test'
    !-------------------------------------------------------------------------

    CALL message(TRIM(method_name), ' tracer_Redi_test')

    patch_2d => patch_3d%p_patch_2d(1)
    all_cells => patch_2d%cells%ALL
    cell_center => patch_2d%cells%center
    lat(:,:) = patch_2d%cells%center(:,:)%lat    
    
    tracer =>ocean_tracer(:,:,:)
    density=> ocean_state%p_diag%rho(:,:,:)
    ocean_tracer=0.0_wp
    density=0.0_wp
!    slope_parameter =0.00001_wp
    slope_parameter =0.05
    temperature_difference = slope_parameter*(initial_temperature_south - initial_temperature_north)
    
    basin_northBoundary    = (basin_center_lat + 0.5_wp*basin_height_deg) * deg2rad
    basin_southBoundary    = (basin_center_lat - 0.5_wp*basin_height_deg) * deg2rad
    lat_diff               = basin_northBoundary - basin_southBoundary  !  basin_height_deg*deg2rad
!write(*,*)'surface gradient',temperature_difference
!    lat(:,:) = patch_2d%cells%center(:,:)%lat    
!    level=1
!    DO block = all_cells%start_block, all_cells%end_block
!      CALL get_index_range(all_cells, block, start_cell_index, end_cell_index)
!      DO idx = start_cell_index, end_cell_index
!        tracer(idx,level,block) = &
!          & initial_temperature_south - temperature_difference*((basin_northBoundary-lat(idx,block))/lat_diff)
!          
!      END DO
!    END DO
!    bottom_value=initial_temperature_bottom 
!
!    DO block = all_cells%start_block, all_cells%end_block
!     CALL get_index_range(all_cells, block, start_cell_index, end_cell_index)
!     DO idx = start_cell_index, end_cell_index
!        
!       IF (patch_3d%p_patch_1d(1)%zlev_m(n_zlev) - patch_3d%p_patch_1d(1)%zlev_m(1) /= 0.0_wp) THEN
!         linear_increase = (ocean_tracer(idx,1,block)- bottom_value  ) / & 
!           & (patch_3d%p_patch_1d(1)%zlev_m(n_zlev) - patch_3d%p_patch_1d(1)%zlev_m(1))
!       ELSE
!         linear_increase = 0.0_wp
!       ENDIF
!       !linear_increase=slope_parameter*linear_increase
!        
!       !First third of levels
!       DO level = 2,7!INT(n_zlev/3.0_wp)+1!patch_3d%p_patch_1d(1)%dolic_c(idx,block) !2,7
!         ocean_tracer(idx,level,block) &
!           & = ocean_tracer(idx,level-1,block) - linear_increase * &
!           &     patch_3d%p_patch_1d(1)%del_zlev_i(level)
!       END DO
!
!       !Second third of levels
!       level=8!INT(n_zlev/3.0_wp)+2
!       ocean_tracer(:,level,:)  = 16.5_WP!max(ocean_tracer(:,level-1,:),0.0_wp)! maxval(ocean_tracer(:,level-1,:))
!       DO level = 9,12!INT(n_zlev/3.0_wp)+3,2*INT(n_zlev/3.0_wp)!patch_3d%p_patch_1d(1)%dolic_c(idx,block)
!         ocean_tracer(idx,level,block) &
!           & = ocean_tracer(idx,level-1,block) -0.1_wp! linear_increase * &
!           !            &     patch_3d%p_patch_1d(1)%del_zlev_i(level)
!       END DO
!       level=20!n_zlev
!        tracer(idx,level,block) = &
!          & initial_temperature_bottom + temperature_difference*((basin_northBoundary-lat(idx,block))/lat_diff)
!          
!        DO level =19,13,-1!n_zlev-1,2*INT(n_zlev/3.0_wp)+1,-1!INT(2.0_wp*n_zlev/3.0_wp)+1, n_zlev!patch_3d%p_patch_1d(1)%dolic_c(idx,block)
!          ocean_tracer(idx,level,block) &
!            & = ocean_tracer(idx,level+1,block) + linear_increase * &
!            &     patch_3d%p_patch_1d(1)%del_zlev_i(level)
!        END DO
!      END DO
!    END DO
!
!    level=1
!    DO block = all_cells%start_block, all_cells%end_block
!      CALL get_index_range(all_cells, block, start_cell_index, end_cell_index)
!      DO idx = start_cell_index, end_cell_index
!        tracer(idx,level,block) = &
!          & initial_temperature_south - temperature_difference*((basin_northBoundary-lat(idx,block))/lat_diff)
!          
!        density(idx,level,block)=OceanReferenceDensity - LinearThermoExpansionCoefficient*tracer(idx,level,block)  
!
!      END DO
!    END DO
!
!    bottom_value=initial_temperature_bottom 
!
!    DO block = all_cells%start_block, all_cells%end_block
!     CALL get_index_range(all_cells, block, start_cell_index, end_cell_index)
!     DO idx = start_cell_index, end_cell_index
!        
!       IF (patch_3d%p_patch_1d(1)%zlev_m(n_zlev) - patch_3d%p_patch_1d(1)%zlev_m(1) /= 0.0_wp) THEN
!         linear_increase = (ocean_tracer(idx,1,block)- bottom_value  ) / & 
!           & (patch_3d%p_patch_1d(1)%zlev_m(n_zlev) - patch_3d%p_patch_1d(1)%zlev_m(1))
!       ELSE
!         linear_increase = 0.0_wp
!       ENDIF
!       !linear_increase=slope_parameter*linear_increase
!        
!       DO level = 2,n_zlev!INT(n_zlev/3.0_wp)+1!patch_3d%p_patch_1d(1)%dolic_c(idx,block) !2,7
!         !ocean_tracer(idx,level,block) &
!         !  & = ocean_tracer(idx,level-1,block) - linear_increase * &
!         !  &     patch_3d%p_patch_1d(1)%del_zlev_i(level)
!
!         density(idx,level,block) &
!           & = density(idx,level-1,block) + 0.5_wp*linear_increase * &
!           &     patch_3d%p_patch_1d(1)%del_zlev_i(level)
!           
!       END DO
!      END DO
!    END DO
 
 
    density(:,:,:)=OceanReferenceDensity
    ocean_tracer(:,:,:)=2.0_wp
    DO block = all_cells%start_block, all_cells%end_block
      CALL get_index_range(all_cells, block, start_cell_index, end_cell_index)
      DO idx = start_cell_index, end_cell_index

        lat_deg = patch_2d%cells%center(idx,block)%lat * rad2deg
        lon_deg = patch_2d%cells%center(idx,block)%lon * rad2deg
        
        x_coord = (lon_deg - (basin_center_lon -0.5_wp*basin_width_deg))/(basin_width_deg)
        IF(lat_deg>=basin_center_lat-0.5.AND.lat_deg<basin_center_lat+0.5)THEN

        DO level = 1,n_zlev

          z_coord =&
          & (patch_3d%p_patch_1d(1)%zlev_m(1)- patch_3d%p_patch_1d(1)%zlev_m(level))/patch_3d%p_patch_1d(1)%zlev_m(n_zlev)  

           !density(idx,level,block)=density(idx,level,block)&
           !&-tanh(slope_parameter*(z_coord+tanh(x_coord))) !-tanh(x_coord)*(1.0_wp+z_coord) !

          !density(idx,level,block)=density(idx,level,block)+tanh(z_coord)*density(idx,level,block)         
          !density(idx,level,block)=1023+density(idx,level,block)
!  write(2040,*)'dens',z_coord,level,density(idx,level,block),tanh(slope_parameter*(z_coord-tanh(x_coord))),&
!&tanh(z_coord),tanh(z_coord)*density(idx,level,block)
!           ENDIF
!          density(idx,level,block)=tanh(5.0_wp*(z_coord-0.0_wp-slope_parameter*8.0_wp*(pi**3)*(x_coord**3)&
!          &*(sin(pi*x_coord)-0.5_wp*sin(2_wp*pi*x_coord))**2)) 
!          density(idx,level,block)=tanh(5.0_wp*(x_coord-0.0_wp-slope_parameter*8.0_wp*(pi**3)*(z_coord**3)&
!          &*(sin(pi*z_coord)-0.5_wp*sin(2_wp*pi*z_coord))**2)) 
          !density(idx,level,block)=-tanh(x_coord)!(5.0_wp*(z_coord-0.25_wp-slope_parameter*8.0_wp*(pi**3)*(x_coord**3)))!&
!          &*(sin(pi*x_coord)-0.5_wp*sin(2_wp*pi*x_coord)))) 

           ocean_tracer(idx,level,block)=20.0_wp&
           &-tanh(slope_parameter*(-z_coord+tanh(x_coord))) !-tanh(x_coord)*(1.0_wp+z_coord) 
           !&-tanh(slope_parameter*(z_coord+tanh(x_coord+z_coord)))!this introduces another variation in density
 

!          IF(x_coord<=0.5_wp.and.x_coord>=0.3_wp.and.-z_coord<=0.5_wp.and.-z_coord>=0.3_wp)THEN
!          !ocean_tracer(idx,level,block)=0.25_wp*(cos((20_wp*z_coord-5)*pi/3.0_wp)+1.0_wp)&
!          !&*(cos((20_wp*x_coord-5_wp)*pi/3.0_wp)+1.0_wp)
!          
!          ocean_tracer(idx,level,block)=ocean_tracer(idx,level,block)&
!          !&exp(-0.01*((z_coord+0.45)**2+(x_coord-0.55)**2))
!          &+0.5_wp*(cos((20_wp*(z_coord+0.4_wp))*pi/3.0_wp))&
!          &*(cos((20_wp*(x_coord-0.4_wp))*pi/3.0_wp))
!          !ocean_tracer(idx,level,block)=max(ocean_tracer(idx,level,block),0.0_wp)
!  !write(2040,*)'density',x_coord,z_coord,level!,density(idx,level,block),ocean_tracer(idx,level,block)         
!          ENDIF

        END DO
        ENDIF          
      END DO
    END DO
    DO block = all_cells%start_block, all_cells%end_block
      CALL get_index_range(all_cells, block, start_cell_index, end_cell_index)
      DO idx = start_cell_index, end_cell_index

        lat_deg = patch_2d%cells%center(idx,block)%lat * rad2deg
        lon_deg = patch_2d%cells%center(idx,block)%lon * rad2deg
        
        x_coord = (lon_deg - (basin_center_lon -0.5_wp*basin_width_deg))/(basin_width_deg)
        IF(lat_deg>=basin_center_lat-0.5.AND.lat_deg<basin_center_lat+0.5)THEN

        DO level = 1,n_zlev

          z_coord =&
          & (patch_3d%p_patch_1d(1)%zlev_m(1)- patch_3d%p_patch_1d(1)%zlev_m(level))/patch_3d%p_patch_1d(1)%zlev_m(n_zlev)  

           !density(idx,level,block)=density(idx,level,block)&
           !&-tanh(slope_parameter*(z_coord+tanh(x_coord))) !-tanh(x_coord)*(1.0_wp+z_coord) !
         IF(x_coord+1.5_wp+4*z_coord>=0.5)THEN
           ocean_tracer(idx,level,block)=ocean_tracer(idx,level,block)+0.115_wp*ocean_tracer(idx,level,block)!&
!          ! &-tanh(0.5*slope_parameter*(z_coord+tanh(x_coord))) !-tanh(x_coord)*(1.0_wp+z_coord) !          
!          !ENDIF
          ELSEIF(x_coord+1.5_wp+4_wp*z_coord<=-0.5_wp)THEN
           ocean_tracer(idx,level,block)=ocean_tracer(idx,level,block)-0.115_wp*ocean_tracer(idx,level,block)!&
!          ! &-tanh(0.5*slope_parameter*(z_coord+tanh(x_coord))) !-tanh(x_coord)*(1.0_wp+z_coord) !          
!!          !ELSE
!!          !density(idx,level,block)=1023_wp&
!!          ! !&-tanh(slope_parameter*(z_coord+tanh(x_coord))) !-tanh(x_coord)*(1.0_wp+z_coord) !
!!          ! &-tanh(slope_parameter*(z_coord+tanh(x_coord+z_coord)))
          ENDIF


        END DO
        ENDIF          
      END DO
    END DO

density=OceanReferenceDensity - LinearThermoExpansionCoefficient * ocean_tracer
DO level = 1, n_zlev
!z_coord = (patch_3d%p_patch_1d(1)%zlev_m(level)- patch_3d%p_patch_1d(1)%zlev_m(1))/patch_3d%p_patch_1d(1)%zlev_m(n_zlev)  
!write(*,*)'temp',level,maxval(ocean_tracer(:,level,:)),minval(ocean_tracer(:,level,:))                
    CALL dbg_print('trac_init', ocean_tracer(:,level,:), method_name, 3, in_subset=all_cells)
!     CALL dbg_print('rho init', density(:,level,:), method_name, 3, in_subset=all_cells)
END DO
DO level = 1, n_zlev
!z_coord = (patch_3d%p_patch_1d(1)%zlev_m(level)- patch_3d%p_patch_1d(1)%zlev_m(1))/patch_3d%p_patch_1d(1)%zlev_m(n_zlev)  
!write(*,*)'temp',level,maxval(ocean_tracer(:,level,:)),minval(ocean_tracer(:,level,:))                
!    CALL dbg_print('trac_init', ocean_tracer(:,level,:), method_name, 3, in_subset=all_cells)
     CALL dbg_print('rho init', density(:,level,:), method_name, 3, in_subset=all_cells)
END DO
!write(*,*)'leave init'
!    CALL dbg_print('aft. AdvIndivTrac: trac_old', ocean_tracer(:,2,:), method_name, 3, in_subset=all_cells)

!stop
  END SUBROUTINE tracer_GM_test
  !-------------------------------------------------------------------------------


 !-------------------------------------------------------------------------------
  SUBROUTINE tracer_Redi_test_withdensity(patch_3d, ocean_tracer,ocean_state)
    TYPE(t_patch_3d ),TARGET, INTENT(inout) :: patch_3d
    REAL(wp), TARGET :: ocean_tracer(:,:,:)
   TYPE(t_hydro_ocean_state), TARGET       :: ocean_state
    TYPE(t_patch),POINTER   :: patch_2d
    TYPE(t_geographical_coordinates), POINTER :: cell_center(:,:)
    TYPE(t_subset_range), POINTER :: all_cells

    INTEGER :: block, idx, level
    INTEGER :: start_cell_index, end_cell_index
    REAL(wp):: lat_deg, lon_deg, z_tmp
    REAL(wp),POINTER :: density(:,:,:)
    REAL(wp):: slope_parameter =0.5_wp
    !REAL(wp) :: x_coord, z_coord,linear_increase,linear_decrease
    REAL(wp) :: left_basin_boundary_lon, right_basin_boundary_lon
    !REAL(wp) :: upper_level, middle_level, lower_level
    REAL(wp) :: temperature_difference,basin_northBoundary,basin_southBoundary,lat_diff,bottom_value
    REAL(wp) :: lat(nproma,patch_3d%p_patch_2d(1)%alloc_cell_blocks),linear_increase  
    REAL(wp), POINTER :: tracer(:,:,:) 
    CHARACTER(LEN=*), PARAMETER :: method_name = module_name//':tracer_Redi_test'
    !-------------------------------------------------------------------------

    CALL message(TRIM(method_name), ' tracer_Redi_test')

    patch_2d    => patch_3d%p_patch_2d(1)
    all_cells   => patch_2d%cells%ALL
    cell_center => patch_2d%cells%center
    
    tracer  => ocean_tracer(:,:,:)
    density => ocean_state%p_diag%rho(:,:,:)
    ocean_tracer=5.0_wp
    density=OceanReferenceDensity
    slope_parameter =0.5_wp
    temperature_difference = slope_parameter*(initial_temperature_south - initial_temperature_north)
    
    basin_northBoundary    = (basin_center_lat + 0.5_wp*basin_height_deg) * deg2rad
    basin_southBoundary    = (basin_center_lat - 0.5_wp*basin_height_deg) * deg2rad
    lat_diff               = basin_northBoundary - basin_southBoundary  !  basin_height_deg*deg2rad
!write(*,*)'surface gradient',temperature_difference
    lat(:,:) = patch_2d%cells%center(:,:)%lat    
    level=1
    DO block = all_cells%start_block, all_cells%end_block
      CALL get_index_range(all_cells, block, start_cell_index, end_cell_index)
      DO idx = start_cell_index, end_cell_index
        tracer(idx,level,block) = &
          & initial_temperature_south - temperature_difference*((basin_northBoundary-lat(idx,block))/lat_diff)
          
        density(idx,level,block)=OceanReferenceDensity - LinearThermoExpansionCoefficient*tracer(idx,level,block)  
!write(123,*)'density:temp', density(idx,level,block), tracer(idx,level,block)      
      END DO
    END DO
! stop       
    bottom_value=initial_temperature_bottom 

    DO block = all_cells%start_block, all_cells%end_block
     CALL get_index_range(all_cells, block, start_cell_index, end_cell_index)
     DO idx = start_cell_index, end_cell_index
        
       IF (patch_3d%p_patch_1d(1)%zlev_m(n_zlev) - patch_3d%p_patch_1d(1)%zlev_m(1) /= 0.0_wp) THEN
         linear_increase = (ocean_tracer(idx,1,block)- bottom_value  ) / & 
           & (patch_3d%p_patch_1d(1)%zlev_m(n_zlev) - patch_3d%p_patch_1d(1)%zlev_m(1))
       ELSE
         linear_increase = 0.0_wp
       ENDIF
       !linear_increase=slope_parameter*linear_increase
        
       DO level = 2,n_zlev!INT(n_zlev/3.0_wp)+1!patch_3d%p_patch_1d(1)%dolic_c(idx,block) !2,7
         !ocean_tracer(idx,level,block) &
         !  & = ocean_tracer(idx,level-1,block) - linear_increase * &
         !  &     patch_3d%p_patch_1d(1)%del_zlev_i(level)

         density(idx,level,block) &
           & = density(idx,level-1,block) + 0.5_wp*linear_increase * &
           &     patch_3d%p_patch_1d(1)%del_zlev_i(level)
           
       END DO

      END DO
    END DO
 
   ocean_tracer(:,:,:)=5.0_wp
   DO block = all_cells%start_block, all_cells%end_block
     CALL get_index_range(all_cells, block, start_cell_index, end_cell_index)
     DO idx = start_cell_index, end_cell_index
        
        
         level = 3!INT(n_zlev/2.0_wp)
         !This criterion singles out one cell: a dirac signal: 0.03 only one cell
         IF(     abs(cell_center(idx,block)%lat-basin_center_lat*deg2rad)<0.003_wp&
          & .AND.abs(cell_center(idx,block)%lon-basin_center_lon*deg2rad)<0.003_wp )THEN

         ocean_tracer(idx,level,block)= ocean_tracer(idx,level,block) + 0.5_wp
         ENDIF

!         DO level = 4,n_zlev!INT(n_zlev/3.0_wp)+1!patch_3d%p_patch_1d(1)%dolic_c(idx,block) !2,7
!         ocean_tracer(idx,level,block) &
!           & = ocean_tracer(idx,level-1,block) - linear_increase * &
!           &     patch_3d%p_patch_1d(1)%del_zlev_i(level)
!         END DO
           

      END DO
    END DO
!

 !rho(1:levels) = OceanReferenceDensity - LinearThermoExpansionCoefficient * t(1:levels)
DO level = 1, n_zlev
!z_coord = (patch_3d%p_patch_1d(1)%zlev_m(level)- patch_3d%p_patch_1d(1)%zlev_m(1))/patch_3d%p_patch_1d(1)%zlev_m(n_zlev)  
!write(*,*)'temp',level,maxval(ocean_tracer(:,level,:)),minval(ocean_tracer(:,level,:))                
    CALL dbg_print('Init trac_old', ocean_tracer(:,level,:), method_name, 3, in_subset=all_cells)
END DO
!write(*,*)'leave init'
!    CALL dbg_print('aft. AdvIndivTrac: trac_old', ocean_tracer(:,2,:), method_name, 3, in_subset=all_cells)
DO level = 1, n_zlev
!z_coord = (patch_3d%p_patch_1d(1)%zlev_m(level)- patch_3d%p_patch_1d(1)%zlev_m(1))/patch_3d%p_patch_1d(1)%zlev_m(n_zlev)  
!write(*,*)'temp',level,maxval(ocean_tracer(:,level,:)),minval(ocean_tracer(:,level,:))                
    CALL dbg_print('Init: density', density(:,level,:), method_name, 3, in_subset=all_cells)
END DO


  END SUBROUTINE tracer_Redi_test_withdensity
  !-------------------------------------------------------------------------------



  !-------------------------------------------------------------------------------
  SUBROUTINE tracer_Redi_test_withdensity0(patch_3d, ocean_tracer,ocean_state)
    TYPE(t_patch_3d ),TARGET, INTENT(inout) :: patch_3d
    REAL(wp), TARGET :: ocean_tracer(:,:,:)
   TYPE(t_hydro_ocean_state), TARGET       :: ocean_state
    TYPE(t_patch),POINTER   :: patch_2d
    TYPE(t_geographical_coordinates), POINTER :: cell_center(:,:)
    TYPE(t_subset_range), POINTER :: all_cells

    INTEGER :: block, idx, level
    INTEGER :: start_cell_index, end_cell_index
    REAL(wp):: lat_deg, lon_deg, z_tmp
    REAL(wp),POINTER :: density(:,:,:)
    REAL(wp):: slope_parameter =0.5_wp
    !REAL(wp) :: x_coord, z_coord,linear_increase,linear_decrease
    REAL(wp) :: left_basin_boundary_lon, right_basin_boundary_lon
    !REAL(wp) :: upper_level, middle_level, lower_level
    REAL(wp) :: temperature_difference,basin_westBoundary,basin_eastBoundary,lat_diff,bottom_value
    REAL(wp) :: basin_northBoundary,basin_southBoundary, linear_increase
    REAL(wp) :: lat(nproma,patch_3d%p_patch_2d(1)%alloc_cell_blocks)
    REAL(wp) :: lon(nproma,patch_3d%p_patch_2d(1)%alloc_cell_blocks)  
    REAL(wp), POINTER :: tracer(:,:,:) 
    REAL(wp) :: x_1, x_3,xi
    CHARACTER(LEN=*), PARAMETER :: method_name = module_name//':tracer_Redi_test'
    !-------------------------------------------------------------------------

    CALL message(TRIM(method_name), ' tracer_Redi_test')

    patch_2d => patch_3d%p_patch_2d(1)
    all_cells => patch_2d%cells%ALL
    cell_center => patch_2d%cells%center
    
    tracer =>ocean_tracer(:,:,:)
    density => ocean_state%p_diag%rho

    ocean_tracer=0.0_wp
    density     =0.0_wp
    xi=0.01_wp

    
    basin_eastBoundary    = (basin_center_lat + 0.5_wp*basin_width_deg) * deg2rad
    basin_westBoundary    = (basin_center_lat - 0.5_wp*basin_width_deg) * deg2rad

!write(*,*)'surface gradient',temperature_difference
    lat(:,:) = patch_2d%cells%center(:,:)%lat    
    lon(:,:) = patch_2d%cells%center(:,:)%lon  

    basin_westBoundary = minval(lon)
    basin_eastBoundary = maxval(lon)
    basin_northBoundary    = (basin_center_lat + 0.5_wp*basin_height_deg) * deg2rad
    basin_southBoundary    = (basin_center_lat - 0.5_wp*basin_height_deg) * deg2rad
        
    
    
    level=1
    DO block = all_cells%start_block, all_cells%end_block
      CALL get_index_range(all_cells, block, start_cell_index, end_cell_index)
      DO idx = start_cell_index, end_cell_index
        tracer(idx,level,block) = &
          & initial_temperature_south - temperature_difference*((basin_northBoundary-lat(idx,block))/lat_diff)
          
        density(idx,level,block)=OceanReferenceDensity - LinearThermoExpansionCoefficient*tracer(idx,level,block)  
!write(123,*)'density:temp', density(idx,level,block), tracer(idx,level,block)      
      END DO
    END DO
! stop       
    bottom_value=initial_temperature_bottom 

    DO block = all_cells%start_block, all_cells%end_block
     CALL get_index_range(all_cells, block, start_cell_index, end_cell_index)
     DO idx = start_cell_index, end_cell_index
        
       IF (patch_3d%p_patch_1d(1)%zlev_m(n_zlev) - patch_3d%p_patch_1d(1)%zlev_m(1) /= 0.0_wp) THEN
         linear_increase = (ocean_tracer(idx,1,block)- bottom_value  ) / & 
           & (patch_3d%p_patch_1d(1)%zlev_m(n_zlev) - patch_3d%p_patch_1d(1)%zlev_m(1))
       ELSE
         linear_increase = 0.0_wp
       ENDIF
       !linear_increase=slope_parameter*linear_increase
        
       DO level = 2,n_zlev!INT(n_zlev/3.0_wp)+1!patch_3d%p_patch_1d(1)%dolic_c(idx,block) !2,7
         !ocean_tracer(idx,level,block) &
         !  & = ocean_tracer(idx,level-1,block) - linear_increase * &
         !  &     patch_3d%p_patch_1d(1)%del_zlev_i(level)

         density(idx,level,block) &
           & = density(idx,level-1,block) + 1.0_wp*linear_increase * &
           &     patch_3d%p_patch_1d(1)%del_zlev_i(level)
           
       END DO

      END DO
    END DO
    
    
    
    
          
!write(0,*)'max',maxval(lon),minval(lon),basin_westBoundary,basin_eastBoundary
    DO block = all_cells%start_block, all_cells%end_block
     CALL get_index_range(all_cells, block, start_cell_index, end_cell_index)
     DO idx = start_cell_index, end_cell_index
        
        
       DO level = 1,n_zlev
       
         x_3 = 1.0_wp-(patch_3d%p_patch_1d(1)%zlev_m(level)-patch_3d%p_patch_1d(1)%zlev_m(1))/&
         &(patch_3d%p_patch_1d(1)%zlev_m(n_zlev)-patch_3d%p_patch_1d(1)%zlev_m(1))
         
!        x_1 = (lon(idx,block)-basin_westBoundary)/(basin_eastBoundary-basin_westBoundary)
         x_1 = lon(idx,block)/basin_eastBoundary   
                
         density(idx,level,block) =-tanh( 5.0_wp*(x_3-0.25_wp&
         &-xi*8.0_wp*(pi*x_1**3)*(sin(pi*x_1)-0.5_wp*sin(2.0_wp*pi*x_1))**2))
         IF(( 0.1<x_1) .and. (x_1<0.4) .and. (0.1<x_3) .and. (x_3<0.4))THEN
         tracer(idx,level,block)=0.25_wp*(cos(20.0_wp*x_3-5)*(pi/3.0_wp)+1)&
         &*(cos(20.0_wp*x_1-5)*(pi/3.0_wp)+1)
         ELSE
         tracer(idx,level,block)=0.0_wp
         ENDIF
write(12345,*)'init', level,x_1**3,x_3,&
!&patch_3d%p_patch_1d(1)%zlev_m(level),&
&(sin(pi*x_1)-0.5_wp*sin(2.0_wp*pi*x_1))**2,&
&(x_3-0.25_wp-xi*8.0_wp*(pi**3)*(x_1**3)*(sin(pi*x_1)-0.5_wp*sin(2.0_wp*pi*x_1))**2),&        
&ocean_tracer(idx,level,block),density(idx,level,block)
       END DO

       

      END DO
    END DO
    
DO level = 1, n_zlev
!z_coord = (patch_3d%p_patch_1d(1)%zlev_m(level)- patch_3d%p_patch_1d(1)%zlev_m(1))/patch_3d%p_patch_1d(1)%zlev_m(n_zlev)  
write(*,*)'temp',level,maxval(ocean_tracer(:,level,:)),minval(ocean_tracer(:,level,:))                
    CALL dbg_print('Initial: density', density(:,level,:), method_name, 3, in_subset=all_cells)
    CALL dbg_print('Initial: tracer', tracer(:,level,:), method_name, 3, in_subset=all_cells)
END DO
!write(*,*)'leave init'
!    CALL dbg_print('aft. AdvIndivTrac: trac_old', ocean_tracer(:,2,:), method_name, 3, in_subset=all_cells)

stop
  END SUBROUTINE tracer_Redi_test_withdensity0
  !-------------------------------------------------------------------------------




  !-------------------------------------------------------------------------------
!  SUBROUTINE tracer_ConstantSurface_IncludeLand(patch_3d, ocean_tracer, top_value, bottom_value)
!    TYPE(t_patch_3d ),TARGET, INTENT(in) :: patch_3d
!    REAL(wp), TARGET :: ocean_tracer(:,:,:)
!    REAL(wp), INTENT(in) :: top_value, bottom_value
!
!    TYPE(t_patch),POINTER   :: patch_2d
!    TYPE(t_subset_range), POINTER :: all_cells
!
!    INTEGER :: block, idx, level
!    INTEGER :: start_cell_index, end_cell_index
!    REAL(wp) :: linear_increase
!
!    CHARACTER(LEN=*), PARAMETER :: method_name = module_name//':tracer_ConstantSurface'
!    !-------------------------------------------------------------------------
!
!    patch_2d => patch_3d%p_patch_2d(1)
!    all_cells => patch_2d%cells%ALL
!
!    DO block = all_cells%start_block, all_cells%end_block
!      CALL get_index_range(all_cells, block, start_cell_index, end_cell_index)
!      DO idx = start_cell_index, end_cell_index
!          ocean_tracer(idx,1,block) = top_value
!      END DO
!    END DO
!
!    linear_increase = (bottom_value - top_value) / (REAL(n_zlev,wp)-1.0_wp)
!
!    ! write(0,*) n_zlev
!    ! write(0,*) bottom_value, top_value, linear_increase
!
!    DO block = all_cells%start_block, all_cells%end_block
!      CALL get_index_range(all_cells, block, start_cell_index, end_cell_index)
!      DO idx = start_cell_index, end_cell_index
!
!        DO level = 2, n_zlev
!          ocean_tracer(idx,level,block) &
!            & = ocean_tracer(idx,level-1,block) + linear_increase
!        !  write(0,*) ocean_tracer(idx,level,block), ocean_tracer(idx,level-1,block)
!        END DO
!      END DO
!    END DO
!
!    ! ocean_tracer(:,:,:) = top_value
!
!  END SUBROUTINE tracer_ConstantSurface_IncludeLand
  !-------------------------------------------------------------------------------
  SUBROUTINE tracer_quads_checkerboard(patch_3d, ocean_tracer, base_value, variation)
    TYPE(t_patch_3d ),TARGET, INTENT(in) :: patch_3d
    REAL(wp), TARGET :: ocean_tracer(:,:,:)
    REAL(wp), INTENT(in) :: base_value, variation

    TYPE(t_patch),POINTER   :: patch_2d
    TYPE(t_subset_range), POINTER :: all_cells
    INTEGER  :: block, idx, level, start_cell_index, end_cell_index
    INTEGER  :: checkerboard_top_mod
    REAL(wp) :: checkerboard_mod

    CHARACTER(LEN=*), PARAMETER :: method_name = module_name//':tracer_quads_checkerboard'

    !-------------------------------------------------------------------------
    patch_2d => patch_3d%p_patch_2d(1)
    all_cells => patch_2d%cells%ALL

    DO block = all_cells%start_block, all_cells%end_block
      CALL get_index_range(all_cells, block, start_cell_index, end_cell_index)
      DO idx = start_cell_index, end_cell_index
        checkerboard_top_mod = MODULO((block - all_cells%start_block) * nproma + idx, 2)
        DO level = 1, patch_3d%p_patch_1d(1)%dolic_c(idx,block)
          checkerboard_mod = (REAL(MODULO(checkerboard_top_mod + level, 2),wp) - 0.5_wp) * 2.0_wp ! this is -1,+1
          ocean_tracer(idx,level,block) = base_value + checkerboard_mod * variation
        ENDDO
      END DO
    END DO

  END SUBROUTINE tracer_quads_checkerboard
  !-------------------------------------------------------------------------------

  !-------------------------------------------------------------------------------
  SUBROUTINE height_quads_checkerboard(patch_3d, ocean_height, base_value, variation)
    TYPE(t_patch_3d ),TARGET, INTENT(in) :: patch_3d
    REAL(wp), TARGET :: ocean_height(:,:)
    REAL(wp), INTENT(in) :: base_value, variation

    TYPE(t_patch),POINTER   :: patch_2d
    TYPE(t_subset_range), POINTER :: all_cells
    INTEGER  :: block, idx, level, start_cell_index, end_cell_index
    INTEGER  :: checkerboard_top_mod
    REAL(wp) :: checkerboard_mod, column_sign

    CHARACTER(LEN=*), PARAMETER :: method_name = module_name//':height_quads_checkerboard'

    !-------------------------------------------------------------------------
    patch_2d => patch_3d%p_patch_2d(1)
    all_cells => patch_2d%cells%ALL

    column_sign = -1
    DO block = all_cells%start_block, all_cells%end_block
      CALL get_index_range(all_cells, block, start_cell_index, end_cell_index)
      DO idx = start_cell_index, end_cell_index
        IF (MODULO((block - all_cells%start_block) * nproma + idx - 1, 4) == 0) THEN
          column_sign = -column_sign
        ENDIF
        checkerboard_top_mod = MODULO((block - all_cells%start_block) * nproma + idx, 2)
        checkerboard_mod = column_sign * (REAL(checkerboard_top_mod,wp) - 0.5_wp) * 2.0_wp ! this is -1,+1
        
        write(0,*) block, idx, " checkerboard_mod=", checkerboard_mod
        DO level = 1, MIN(patch_3d%p_patch_1d(1)%dolic_c(idx,block),1)
          ocean_height(idx,block) = base_value + checkerboard_mod * variation
        ENDDO
      END DO
    END DO

  END SUBROUTINE height_quads_checkerboard
  !-------------------------------------------------------------------------------

  !-------------------------------------------------------------------------------
  SUBROUTINE tracer_ConstantSurface(patch_3d, ocean_tracer, top_value)
    TYPE(t_patch_3d ),TARGET, INTENT(in) :: patch_3d
    REAL(wp), TARGET :: ocean_tracer(:,:,:)
    REAL(wp), INTENT(in) :: top_value

    TYPE(t_patch),POINTER   :: patch_2d
    TYPE(t_subset_range), POINTER :: all_cells
    INTEGER :: block, idx, level, start_cell_index, end_cell_index

    CHARACTER(LEN=*), PARAMETER :: method_name = module_name//':tracer_ConstantSurface'
    !-------------------------------------------------------------------------

    patch_2d => patch_3d%p_patch_2d(1)
    all_cells => patch_2d%cells%ALL

    DO block = all_cells%start_block, all_cells%end_block
      CALL get_index_range(all_cells, block, start_cell_index, end_cell_index)
      DO idx = start_cell_index, end_cell_index
        DO level = 1, MIN(1,patch_3d%p_patch_1d(1)%dolic_c(idx,block))
          ocean_tracer(idx,level,block) = top_value
        ENDDO
      END DO
    END DO

  END SUBROUTINE tracer_ConstantSurface
  !-------------------------------------------------------------------------------
  
  !-------------------------------------------------------------------------------
  SUBROUTINE fillVerticallyMissingValues(patch_3d, ocean_tracer, has_missValue, missValue)
    TYPE(t_patch_3d ),TARGET, INTENT(in) :: patch_3d
    REAL(wp), TARGET :: ocean_tracer(:,:,:)
    LOGICAL :: has_missValue
    REAL(wp) :: missValue
      
    TYPE(t_patch),POINTER   :: patch_2d
    TYPE(t_subset_range), POINTER :: all_cells

    INTEGER :: block, idx, level
    INTEGER :: start_cell_index, end_cell_index
    INTEGER    :: top_level
    INTEGER    :: bottom_level
    !-------------------------------------------------------------------------
    IF (.NOT. has_missValue) RETURN
    
    patch_2d => patch_3d%p_patch_2d(1)
    all_cells => patch_2d%cells%ALL
    
    DO block = all_cells%start_block, all_cells%end_block
      CALL get_index_range(all_cells, block, start_cell_index, end_cell_index)
      DO idx = start_cell_index, end_cell_index        
        DO level = 2, patch_3d%p_patch_1d(1)%dolic_c(idx,block)
        
          IF (ocean_tracer(idx,level,block) == missValue) &
            & ocean_tracer(idx,level,block) = ocean_tracer(idx,level-1,block)
        
        END DO
      END DO
    END DO

  END SUBROUTINE fillVerticallyMissingValues
  !-------------------------------------------------------------------------------
  
  !-------------------------------------------------------------------------------
  ! decrease tvertically linerarly the given tracer based on the top level value
  ! of the tracer and using a decres of (top_value - bottom_value) / (n_zlev - 1)
  SUBROUTINE increaseTracerVerticallyLinearly(patch_3d, ocean_tracer, bottom_value, start_level,end_level)
    TYPE(t_patch_3d ),TARGET, INTENT(in) :: patch_3d
    REAL(wp), TARGET :: ocean_tracer(:,:,:)
    REAL(wp), INTENT(in), OPTIONAL :: bottom_value
    INTEGER, OPTIONAL    :: start_level
    INTEGER, OPTIONAL    :: end_level

    TYPE(t_patch),POINTER   :: patch_2d
    TYPE(t_subset_range), POINTER :: all_cells

    INTEGER :: block, idx, level
    INTEGER :: start_cell_index, end_cell_index
    REAL(wp) :: linear_increase
    INTEGER    :: top_level
    INTEGER    :: bottom_level
    !-------------------------------------------------------------------------
    patch_2d => patch_3d%p_patch_2d(1)
    all_cells => patch_2d%cells%ALL

   IF(PRESENT(start_level))THEN
      top_level=start_level
    ELSE
      top_level=2
    ENDIF
    IF(PRESENT(end_level))THEN
      bottom_level=end_level
    ELSE
      bottom_level=n_zlev
    ENDIF

    DO block = all_cells%start_block, all_cells%end_block
      CALL get_index_range(all_cells, block, start_cell_index, end_cell_index)
      DO idx = start_cell_index, end_cell_index
        
        IF (patch_3d%p_patch_1d(1)%zlev_m(n_zlev) - patch_3d%p_patch_1d(1)%zlev_m(1) /= 0.0_wp) THEN
          linear_increase = (bottom_value - ocean_tracer(idx,1,block) ) / & 
            & (patch_3d%p_patch_1d(1)%zlev_m(n_zlev) - patch_3d%p_patch_1d(1)%zlev_m(1))
        ELSE
          linear_increase = 0.0_wp
        ENDIF

        DO level = top_level, bottom_level!patch_3d%p_patch_1d(1)%dolic_c(idx,block)
          ocean_tracer(idx,level,block) &
            & = ocean_tracer(idx,level-1,block) + linear_increase * &
            &     patch_3d%p_patch_1d(1)%del_zlev_i(level)
        END DO

      END DO
    END DO

  END SUBROUTINE increaseTracerVerticallyLinearly
  !-------------------------------------------------------------------------------
  !-------------------------------------------------------------------------------
  ! decrease tvertically linerarly the given tracer based on the top level value
  ! of the tracer and using a decres of (top_value - bottom_value) / (n_zlev - 1)
  SUBROUTINE de_increaseTracerVertically(patch_3d, ocean_tracer,&
  & decrease_start_level,decrease_end_level, increase_start_level,increase_end_level)
    TYPE(t_patch_3d ),TARGET, INTENT(in) :: patch_3d
    REAL(wp), TARGET :: ocean_tracer(:,:,:)
    INTEGER  :: decrease_start_level
    INTEGER :: decrease_end_level
    INTEGER :: increase_start_level
    INTEGER :: increase_end_level

    TYPE(t_patch),POINTER   :: patch_2d
    TYPE(t_subset_range), POINTER :: all_cells

    INTEGER :: block, idx, level
    INTEGER :: start_cell_index, end_cell_index
    REAL(wp) :: linear_increase, old_max

    !-------------------------------------------------------------------------
    patch_2d => patch_3d%p_patch_2d(1)
    all_cells => patch_2d%cells%ALL


    !decrease
    DO block = all_cells%start_block, all_cells%end_block
      CALL get_index_range(all_cells, block, start_cell_index, end_cell_index)
      DO idx = start_cell_index, end_cell_index

        linear_increase = 0.001_wp!(ocean_tracer(idx,decrease_start_level,block) - 0.1_wp*ocean_tracer(idx,decrease_end_level,block) ) / & 
          !& (patch_3d%p_patch_1d(1)%zlev_m(n_zlev) - patch_3d%p_patch_1d(1)%zlev_m(1))

        DO level = decrease_start_level, decrease_end_level !n_zlev!patch_3d%p_patch_1d(1)%dolic_c(idx,block)
          ocean_tracer(idx,level,block) &
            & = ocean_tracer(idx,level,block) - linear_increase *ocean_tracer(idx,level,block)
        END DO
        
        DO level = decrease_end_level,increase_start_level !n_zlev!patch_3d%p_patch_1d(1)%dolic_c(idx,block)
          ocean_tracer(idx,level,block) &
            & = ocean_tracer(idx,level,block) 
        END DO
        
        !linear_increase = 0.5_wp*(ocean_tracer(idx,decrease_start_level,block) - 0.1_wp*ocean_tracer(idx,decrease_end_level,block) ) / & 
        !  & (patch_3d%p_patch_1d(1)%zlev_m(n_zlev) - patch_3d%p_patch_1d(1)%zlev_m(1))
       
        DO level = increase_end_level, increase_start_level, -1 !n_zlev!patch_3d%p_patch_1d(1)%dolic_c(idx,block)
          ocean_tracer(idx,level,block) &
            & = ocean_tracer(idx,level,block) + linear_increase*ocean_tracer(idx,level,block) 
        END DO
        
        
      END DO
    END DO

    DO level = 1, n_zlev !n_zlev!patch_3d%p_patch_1d(1)%dolic_c(idx,block)
     write(0,*)'in',level,maxval( ocean_tracer(:,level,:)),minval( ocean_tracer(:,level,:))
      END DO

stop

  END SUBROUTINE de_increaseTracerVertically
  !-------------------------------------------------------------------------------


  !-------------------------------------------------------------------------------
  ! pertrube the tracer according to the cos(lon)
  SUBROUTINE perturbeTracer_LonCosinus(patch_3d, ocean_tracer, waveNumber, max_ratio)
    TYPE(t_patch_3d ),TARGET, INTENT(in) :: patch_3d
    REAL(wp), TARGET :: ocean_tracer(:,:,:)
    REAL(wp), INTENT(in), OPTIONAL :: waveNumber, max_ratio

    TYPE(t_patch),POINTER   :: patch_2d
    TYPE(t_subset_range), POINTER :: all_cells

    INTEGER :: block, idx, level
    INTEGER :: start_cell_index, end_cell_index
    REAL(wp) :: linear_increase

    !-------------------------------------------------------------------------
    patch_2d => patch_3d%p_patch_2d(1)
    all_cells => patch_2d%cells%ALL
    linear_increase = 0.0_wp
    

    DO block = all_cells%start_block, all_cells%end_block
      CALL get_index_range(all_cells, block, start_cell_index, end_cell_index)
      DO idx = start_cell_index, end_cell_index      
        DO level = 1, patch_3d%p_patch_1d(1)%dolic_c(idx,block)
        
          ocean_tracer(idx,level,block) = ocean_tracer(idx,level,block) * &
            & (1.0_wp + max_ratio * COS(waveNumber * patch_2d%cells%center(idx,block)%lon))
          
        END DO
      END DO
    END DO

  END SUBROUTINE perturbeTracer_LonCosinus
  !-------------------------------------------------------------------------------

  !-------------------------------------------------------------------------------
  ! pertrube the tracer according to the cos(lon)
  SUBROUTINE perturbeTracer_LatCosinus(patch_3d, ocean_tracer, waveNumber, max_ratio)
    TYPE(t_patch_3d ),TARGET, INTENT(in) :: patch_3d
    REAL(wp), TARGET :: ocean_tracer(:,:,:)
    REAL(wp), INTENT(in), OPTIONAL :: waveNumber, max_ratio

    TYPE(t_patch),POINTER   :: patch_2d
    TYPE(t_subset_range), POINTER :: all_cells

    INTEGER :: block, idx, level
    INTEGER :: start_cell_index, end_cell_index
    REAL(wp) :: linear_increase

    !-------------------------------------------------------------------------
    patch_2d => patch_3d%p_patch_2d(1)
    all_cells => patch_2d%cells%ALL
    linear_increase = 0.0_wp


    DO block = all_cells%start_block, all_cells%end_block
      CALL get_index_range(all_cells, block, start_cell_index, end_cell_index)
      DO idx = start_cell_index, end_cell_index
        DO level = 1, patch_3d%p_patch_1d(1)%dolic_c(idx,block)

          ocean_tracer(idx,level,block) = ocean_tracer(idx,level,block) * &
            & (1.0_wp + max_ratio * COS(waveNumber * patch_2d%cells%center(idx,block)%lat))

        END DO
      END DO
    END DO

  END SUBROUTINE perturbeTracer_LatCosinus
  !-------------------------------------------------------------------------------


  !-------------------------------------------------------------------------------
  ! decrease tvertically linerarly the given tracer based on the top level value
  ! of the tracer and using a decres of (top_value - bottom_value) / (n_zlev - 1)
  SUBROUTINE increaseTracerLevelsLinearly(patch_3d, ocean_tracer, bottom_value, increase_gradient)
    TYPE(t_patch_3d ),TARGET, INTENT(in) :: patch_3d
    REAL(wp), TARGET :: ocean_tracer(:,:,:)
    REAL(wp), INTENT(in), OPTIONAL :: bottom_value, increase_gradient

    TYPE(t_patch),POINTER   :: patch_2d
    TYPE(t_subset_range), POINTER :: all_cells

    INTEGER :: block, idx, level
    INTEGER :: start_cell_index, end_cell_index
    REAL(wp) :: linear_increase

    !-------------------------------------------------------------------------
    patch_2d => patch_3d%p_patch_2d(1)
    all_cells => patch_2d%cells%ALL
    linear_increase = 0.0_wp
    

    DO block = all_cells%start_block, all_cells%end_block
      CALL get_index_range(all_cells, block, start_cell_index, end_cell_index)
      DO idx = start_cell_index, end_cell_index

        IF (PRESENT(bottom_value)) &
          & linear_increase = (bottom_value - ocean_tracer(idx,1,block) ) / (REAL(n_zlev,wp)-1.0_wp)
      
        DO level = 2, patch_3d%p_patch_1d(1)%dolic_c(idx,block)
          IF (PRESENT(increase_gradient)) &
            & linear_increase = increase_gradient * patch_3d%p_patch_1D(1)%prism_center_dist_c(idx,level,block)
         
          ocean_tracer(idx,level,block) = ocean_tracer(idx,level-1,block) + linear_increase
        END DO

      END DO
    END DO

  END SUBROUTINE increaseTracerLevelsLinearly
  !-------------------------------------------------------------------------------

  !-------------------------------------------------------------------------------
  !!  exponential temperature profile following Abernathey et al., 2011
  SUBROUTINE varyTracerVerticallyExponentially(patch_3d, ocean_tracer, bottom_value, scale_depth)
    TYPE(t_patch_3d ),TARGET, INTENT(in) :: patch_3d
    REAL(wp), TARGET :: ocean_tracer(:,:,:)
    REAL(wp), INTENT(in) :: bottom_value
    REAL(wp), INTENT(in) :: scale_depth

    TYPE(t_patch),POINTER   :: patch_2d
    TYPE(t_subset_range), POINTER :: all_cells

    INTEGER :: block, idx, level
    INTEGER :: start_cell_index, end_cell_index
    REAL(wp):: bottom_depth, temperature_difference, exp_neghoverH, exp_negzoverH

    !-------------------------------------------------------------------------
    patch_2d => patch_3d%p_patch_2d(1)
    all_cells => patch_2d%cells%ALL

    bottom_depth = patch_3d%p_patch_1d(1)%zlev_m(n_zlev)      !  below H is T=T_bot
    exp_neghoverH = exp((-1.0_wp)*bottom_depth/scale_depth)   !  constant: 1-e**(-H/h)

    DO block = all_cells%start_block, all_cells%end_block
      CALL get_index_range(all_cells, block, start_cell_index, end_cell_index)
      DO idx = start_cell_index, end_cell_index

        temperature_difference = ocean_tracer(idx,1,block) - bottom_value

        DO level = 2, patch_3d%p_patch_1d(1)%dolic_c(idx,block)

          exp_negzoverH = exp((-1.0_wp)*patch_3d%p_patch_1d(1)%zlev_m(level)/scale_depth)
          ocean_tracer(idx,level,block) = bottom_value + &
            &  temperature_difference*(exp_negzoverH - exp_neghoverH) / (1.0_wp - exp_neghoverH)
     !      &   EXP((-1.0_wp)*bottom_depth/scale_depth) /                          &
     !      &   (1.0_wp - exp((-1.0_wp)*bottom_depth/scale_depth)))
     !      &  (EXP((-1.0_wp)*patch_3d%p_patch_1d(1)%del_zlev_i(level)/scale_depth) - &
     !      &   EXP((-1.0_wp)*bottom_depth/scale_depth) /                          &
     !      &   (1.0_wp - exp((-1.0_wp)*bottom_depth/scale_depth)))
        END DO

      END DO
    END DO

  END SUBROUTINE varyTracerVerticallyExponentially
  !-------------------------------------------------------------------------------

  !-------------------------------------------------------------------------------
  SUBROUTINE temperature_CollapsingDensityFront_WeakGrad(patch_3d, ocean_temperature)
    TYPE(t_patch_3d ),TARGET, INTENT(inout) :: patch_3d
    REAL(wp), TARGET :: ocean_temperature(:,:,:)

    TYPE(t_patch),POINTER   :: patch_2d
    TYPE(t_geographical_coordinates), POINTER :: cell_center(:,:)
    TYPE(t_subset_range), POINTER :: all_cells

    INTEGER :: block, idx, level
    INTEGER :: start_cell_index, end_cell_index
    REAL(wp):: lat_deg, lon_deg, z_tmp
    REAL(wp):: z_ldiff, z_ltrop, z_lpol
    REAL(wp):: z_ttrop, z_tpol, z_tdeep, z_tdiff, z_tpols

    CHARACTER(LEN=*), PARAMETER :: method_name = module_name//':temperature_CollapsingDensityFront_WeakGrad'
    !-------------------------------------------------------------------------

    CALL message(TRIM(method_name), ' Collapsing density front with weaker gradient')

    patch_2d => patch_3d%p_patch_2d(1)
    all_cells => patch_2d%cells%ALL
    cell_center => patch_2d%cells%center

    ! Temperature profile in first layer depends on latitude only
    ! Construct temperature profile
    !   ttrop for lat<ltrop; tpol for lat>lpol; cos for transition zone
    z_ttrop = 10.0_wp      ! tropical temperature
    z_tpol  =  5.0_wp      ! polar temperature
    z_ttrop =  5.0_wp      ! 2011-09-02: instable stratification
    z_tpol  = 10.0_wp      ! 2011-09-02: instable stratification
    z_lpol  = 70.0_wp      ! polar boundary latitude of transition zone

    z_ttrop = 25.0_wp      ! 2011-09-05: stable stratification
    z_tpol  = 10.0_wp      ! 2011-09-05: stable stratification
    z_tdeep =  5.0_wp      ! 2011-09-05: stable stratification
    z_ltrop = 15.0_wp      ! tropical boundary latitude of transition zone
    z_lpol  = 60.0_wp      ! polar boundary latitude of transition zone
    z_tdiff = z_ttrop - z_tpol
    z_ldiff = z_lpol  - z_ltrop

    DO block = all_cells%start_block, all_cells%end_block
      CALL get_index_range(all_cells, block, start_cell_index, end_cell_index)
      DO idx = start_cell_index, end_cell_index

        lat_deg = patch_2d%cells%center(idx,block)%lat * rad2deg

        DO level = 1, patch_3d%p_patch_1d(1)%dolic_c(idx,block)

              IF(ABS(lat_deg)>=z_lpol)THEN

                ocean_temperature(idx,level,block) =  z_tpol

                ! ocean_state%p_diag%temp_insitu(idx,level,block) = z_tpol
                !            ocean_state%p_prog(nold(1))%tracer(idx,level,block,1)&
                !             &= 30.0_wp!convert_insitu2pot_temp_func(ocean_state%p_diag%temp_insitu(idx,level,block),&
                !                     &ocean_state%p_prog(nold(1))%tracer(idx,level,block,2),&
                !                     &sfc_press_bar)
                !SItodBar*OceanReferenceDensity*v_base%zlev_m(level))!1013.0_wp)SItodBar*101300.0_wp)!

              ELSEIF (ABS(lat_deg)<=z_ltrop) THEN

                ! ocean_state%p_diag%temp_insitu(idx,level,block) = z_ttrop
                ocean_temperature(idx,level,block) = z_ttrop


              ELSE ! IF(ABS(lat_deg)<z_lpol .AND. ABS(lat_deg)>z_ltrop)THEN
                !   z_tmp = pi*((abs(lat_deg) - z_lpol)/z_ldiff)
                !   ocean_state%p_diag%temp_insitu(idx,level,block) = z_tpol + 0.5_wp*z_tdiff*(1.0_wp+cos(z_tmp))
                z_tmp = 0.5_wp*pi*((ABS(lat_deg) - z_ltrop)/z_ldiff)
                ! ocean_state%p_diag%temp_insitu(idx,level,block) = z_ttrop - z_tdiff*SIN(z_tmp)
                ocean_temperature(idx,level,block) = z_ttrop - z_tdiff*SIN(z_tmp)
                !      if (level==1) write(*,*) 'zlat,ztmp(deg),temp', &
                !   &  block,idx,lat_deg,(abs(lat_deg)-z_lpol)/z_ldiff,ocean_state%p_diag%temp_insitu(idx,level,block)
              ENDIF
!            ELSE
!              ! ocean_state%p_diag%temp_insitu(idx,level,block) = z_tdeep
!              ocean_temperature(idx,level,block) = z_tdeep
!            ENDIF  ! level=1
        END DO
      END DO
    END DO

  END SUBROUTINE temperature_CollapsingDensityFront_WeakGrad
  !-------------------------------------------------------------------------------



  !-------------------------------------------------------------------------------
  ! Temperature profile depends on latitude and depth
  ! Construct temperature profile
  !   ttrop for lat<ltrop; tpol for lat>lpol; cos for transition zone
  !   for maximum tropical temperature see tprof
  SUBROUTINE temperature_KelvinHelmholtzTest(patch_3d, ocean_temperature, top_value, bottom_value)
    TYPE(t_patch_3d ),TARGET, INTENT(inout) :: patch_3d
    REAL(wp), TARGET :: ocean_temperature(:,:,:)
    REAL(wp) :: top_value, bottom_value

    TYPE(t_patch),POINTER   :: patch_2d
    TYPE(t_geographical_coordinates), POINTER :: cell_center(:,:)
    TYPE(t_subset_range), POINTER :: all_cells

    INTEGER :: block, idx, level
    INTEGER :: start_cell_index, end_cell_index
    REAL(wp) :: shear_depth, shear_center, shear_top,shear_bottom 
    CHARACTER(LEN=*), PARAMETER :: method_name = module_name//':temperature_KelvinHelmholtzTest'
    !-------------------------------------------------------------------------

    patch_2d    => patch_3d%p_patch_2d(1)
    all_cells   => patch_2d%cells%ALL
    cell_center => patch_2d%cells%center

    
    shear_depth  = 4.0_wp
    shear_center = INT(0.5_wp*n_zlev)
    shear_top    = shear_center-INT(0.5_wp*shear_depth)
    shear_bottom = shear_center+INT(0.5_wp*shear_depth)
    
    top_value    = 10.0_wp
    bottom_value = 5.0_wp
    
!         linear_increase = (bottom_value - top_value ) / & 
!           & (patch_3d%p_patch_1d(1)%zlev_m(n_zlev) - patch_3d%p_patch_1d(1)%zlev_m(1))


    DO block = all_cells%start_block, all_cells%end_block
      CALL get_index_range(all_cells, block, start_cell_index, end_cell_index)
      DO idx = start_cell_index, end_cell_index
      
      
        !Above shear layer
        DO level = 1, INT(shear_top)
          ocean_temperature(idx,level,block) = top_value
        ENDDO
        
        !Shear layer
        DO level = INT(shear_top+1),INT(shear_bottom-1)
          ocean_temperature(idx,level,block) = ocean_temperature(idx,level-1,block)-(top_value-bottom_value)/shear_depth

        ENDDO
        
        !Below shear layer
        DO level = INT(shear_bottom),n_zlev
          ocean_temperature(idx,level,block) = bottom_value
        ENDDO
      END DO
    END DO
!      DO level = 1, n_zlev
!       write(*,*)'ocean_temperature', level, maxval(ocean_temperature(:, level,:))   
!      ENDDO

  END SUBROUTINE temperature_KelvinHelmholtzTest
  !-------------------------------------------------------------------------------


  !-------------------------------------------------------------------------------
  ! Temperature profile depends on latitude and depth
  ! Construct temperature profile
  !   ttrop for lat<ltrop; tpol for lat>lpol; cos for transition zone
  !   for maximum tropical temperature see tprof
  SUBROUTINE temperature_TropicsPolar(patch_3d, ocean_temperature)
    TYPE(t_patch_3d ),TARGET, INTENT(inout) :: patch_3d
    REAL(wp), TARGET :: ocean_temperature(:,:,:)

    TYPE(t_patch),POINTER   :: patch_2d
    TYPE(t_geographical_coordinates), POINTER :: cell_center(:,:)
    TYPE(t_subset_range), POINTER :: all_cells

    INTEGER :: block, idx, level
    INTEGER :: start_cell_index, end_cell_index
    REAL(wp):: lat_deg, lon_deg, z_tmp
    REAL(wp):: z_ldiff, z_ltrop, z_lpol
    REAL(wp):: z_ttrop, z_tpol, z_tdeep, z_tdiff, z_tpols

    CHARACTER(LEN=*), PARAMETER :: method_name = module_name//':temperature_TropicsPolar'
    !-------------------------------------------------------------------------

    patch_2d => patch_3d%p_patch_2d(1)
    all_cells => patch_2d%cells%ALL
    cell_center => patch_2d%cells%center

    ! Temperature profile depends on latitude and depth
    ! Construct temperature profile
    !   ttrop for lat<ltrop; tpol for lat>lpol; cos for transition zone
    !   for maximum tropical temperature see values above
    CALL message(TRIM(method_name), ': simple tropics-pol/vertical temperature profile')

    IF (i_sea_ice == 0) THEN
      z_tpol  =  5.0_wp      ! polar temperature
    ELSE
      z_tpol = tf
    ENDIF
    z_ltrop = 15.0_wp      ! tropical latitude for temperature gradient
    z_lpol  = 60.0_wp      ! polar latitude for temperature gradient
    z_ldiff = z_lpol  - z_ltrop

    DO block = all_cells%start_block, all_cells%end_block
      CALL get_index_range(all_cells, block, start_cell_index, end_cell_index)
      DO idx = start_cell_index, end_cell_index

        lat_deg = patch_2d%cells%center(idx,block)%lat * rad2deg

        ! bugfix: z_tpol was 0 for 10 levels since level was inner loop
        !         does not effect 4 levels
        z_tpols = z_tpol
        DO level = 1, patch_3d%p_patch_1d(1)%dolic_c(idx,block)

          z_ttrop = tprof(level)
          z_tpols = MIN(z_tpols,tprof(level))

          IF(ABS(lat_deg)>=z_lpol)THEN

             ocean_temperature(idx,level,block) = z_tpols

          ELSEIF(ABS(lat_deg)<=z_ltrop)THEN

            ocean_temperature(idx,level,block) = z_ttrop

          ELSE ! IF(ABS(lat_deg)<z_lpol .AND. ABS(lat_deg)>z_ltrop)THEN

            z_tdiff = z_ttrop - z_tpols
            z_tmp = 0.5_wp*pi*((ABS(lat_deg) - z_ltrop)/z_ldiff)
            ocean_temperature(idx,level,block) = z_ttrop - z_tdiff * SIN(z_tmp)

          ENDIF

        END DO
      END DO
    END DO

  END SUBROUTINE temperature_TropicsPolar
  !-------------------------------------------------------------------------------

  !-------------------------------------------------------------------------------
  SUBROUTINE temperature_circularLonLatPerturbation(patch_3d, ocean_temperature)
    TYPE(t_patch_3d ),TARGET, INTENT(inout) :: patch_3d
    REAL(wp), TARGET :: ocean_temperature(:,:,:)

    TYPE(t_patch),POINTER   :: patch_2d
    TYPE(t_geographical_coordinates), POINTER :: cell_center(:,:)
    TYPE(t_subset_range), POINTER :: all_cells

    INTEGER :: block, idx, level
    INTEGER :: start_cell_index, end_cell_index
    INTEGER :: levels
    REAL(wp):: distan, lat_deg, lon_deg
    REAL(wp):: perturbation_lat, perturbation_lon,  max_perturbation, perturbation_width
    REAL(wp):: temperature

    CHARACTER(LEN=*), PARAMETER :: method_name = module_name//':temperature_circularLonLatPerturbation'
    !-------------------------------------------------------------------------

    CALL message(TRIM(method_name), ':')

    patch_2d => patch_3d%p_patch_2d(1)
    all_cells => patch_2d%cells%ALL
    cell_center => patch_2d%cells%center


    perturbation_lat= pi / 6._wp*rad2deg
    perturbation_lon=-pi_2*rad2deg
    !perturbation_lat = basin_center_lat! + 0.1_wp*basin_height_deg!             !45.5_wp
    !perturbation_lon =  0.0_wp!0.1_wp*basin_width_deg                           !4.5_wp
    !max_perturbation  = 20.0_wp            !20.1_wp
    perturbation_width  =  7.0_wp*pi/64.0_wp !10.0_wp!5.0_wp!1.5_wp

    DO block = all_cells%start_block, all_cells%end_block
      CALL get_index_range(all_cells, block, start_cell_index, end_cell_index)
      DO idx = start_cell_index, end_cell_index

        distan=SQRT((cell_center(idx,block)%lat - perturbation_lat * deg2rad)**2 + &
          & (cell_center(idx,block)%lon - perturbation_lon*deg2rad)**2)

        !Local hot perturbation
        IF(distan<=perturbation_width)THEN
          temperature = (1.0_wp+COS(pi*distan/perturbation_width)) * 0.5_wp +2.0_wp
        ELSE
          temperature = 0.0_wp
        ENDIF

        DO level = 1, patch_3d%p_patch_1d(1)%dolic_c(idx,block)
          ocean_temperature(idx, level, block) = temperature
        END DO

      END DO
    END DO
    
  END SUBROUTINE temperature_circularLonLatPerturbation
  !-------------------------------------------------------------------------------

  !-------------------------------------------------------------------------------
  SUBROUTINE temperature_DanilovsMunkGyre(patch_3d, ocean_temperature)
    TYPE(t_patch_3d ),TARGET, INTENT(inout) :: patch_3d
    REAL(wp), TARGET :: ocean_temperature(:,:,:)

    TYPE(t_patch),POINTER   :: patch_2d
    TYPE(t_geographical_coordinates), POINTER :: cell_center(:,:)
    TYPE(t_subset_range), POINTER :: all_cells

    INTEGER :: block, idx, level
    INTEGER :: start_cell_index, end_cell_index
    INTEGER :: levels
    REAL(wp):: distan
    REAL(wp):: perturbation_lat, perturbation_lon,  max_perturbation, perturbation_width
    ! REAL(wp):: z_tpol, z_tdeep, z_tdiff, z_tpols

    CHARACTER(LEN=*), PARAMETER :: method_name = module_name//':temperature_DanilovsMunkGyre'
    !-------------------------------------------------------------------------

    patch_2d => patch_3d%p_patch_2d(1)
    all_cells => patch_2d%cells%ALL
    cell_center => patch_2d%cells%center

    !------------------------------
    CALL message(TRIM(method_name), ': Danilovs Munk gyre flow')

    perturbation_lat = basin_center_lat !- 0.1_wp * basin_height_deg
    perturbation_lon = basin_center_lon !- 0.1_wp * basin_width_deg
    max_perturbation  = 1.0!0.1_wp!20.1_wp
    perturbation_width  = 2.0_wp!1.5_wp

    ! Next update 2011-05-24: due to Danilov the perturbation should be -1 Kelvin, width 3.0
    ! 05-25: max and width larger: -2.0 and 5.0
    DO block = all_cells%start_block, all_cells%end_block
      CALL get_index_range(all_cells, block, start_cell_index, end_cell_index)
      DO idx = start_cell_index, end_cell_index

        levels = patch_3d%p_patch_1d(1)%dolic_c(idx,block)

        IF (levels > 0) THEN
          ! level=1:  250m  T= 20 - 0.9375 = 19.0625
          ! level=2:  750m  T= 20 - 2.8125 = 17.1875
          ! level=3: 1250m  T= 20 - 4.6875 = 15.3125
          ! level=4: 1750m  T= 20 - 6.5625 = 13.4375
          ocean_temperature(idx,1:levels,block) = 20.0_wp
		  !stratification
          DO level = 1, levels
            ocean_temperature(idx,level,block) =          &
              & ocean_temperature(idx,level,block)-0.5_wp*level          
          END DO
		  
		  
          distan = SQRT((cell_center(idx,block)%lat - perturbation_lat * deg2rad)**2 + &
            & (cell_center(idx,block)%lon - perturbation_lon * deg2rad)**2)

  !Commented out PK 4/2015        !Local cold perturbation
          IF(distan<=5.0_wp)THEN
            DO level = 1, 1!levels
              ocean_temperature(idx,level,block) =          &
                & ocean_temperature(idx,level,block)        &
                & - max_perturbation*EXP(-(distan/(perturbation_width*deg2rad))**2) !&
             !                &   * sin(pi*v_base%zlev_m(level)/4000.0_wp)!&
             !   & * SIN(pi*patch_3d%p_patch_1d(1)%zlev_m(level) / patch_3d%p_patch_1d(1)%zlev_i(levels+1))
!write(123,*)'perturb',max_perturbation*EXP(-(distan/(perturbation_width*deg2rad))**2)			 
            END DO
          ENDIF !Local hot perturbation

        END IF !(levels > 0)
      END DO
    END DO
  END SUBROUTINE temperature_DanilovsMunkGyre
  !-------------------------------------------------------------------------------

  !-------------------------------------------------------------------------------
  SUBROUTINE temperature_BasinWithVerticalWall(patch_3d, ocean_temperature)
    TYPE(t_patch_3d ),TARGET, INTENT(inout) :: patch_3d
    REAL(wp), TARGET :: ocean_temperature(:,:,:)

    TYPE(t_patch),POINTER   :: patch_2d
    TYPE(t_geographical_coordinates), POINTER :: cell_center(:,:)
    TYPE(t_subset_range), POINTER :: all_cells

    INTEGER :: block, idx, level
    INTEGER :: start_cell_index, end_cell_index

    CHARACTER(LEN=*), PARAMETER :: method_name = module_name//':temperature_BasinWithVerticalWall'
    !-------------------------------------------------------------------------

    patch_2d => patch_3d%p_patch_2d(1)
    all_cells => patch_2d%cells%ALL
    cell_center => patch_2d%cells%center

    ! Adjusting density front in a basin: vertical wall at basin_center_lon
    CALL message(TRIM(method_name),' Adjusting density front in a basin with vertical wall')

    !Impose temperature profile. Profile
    !depends on latitude only and is uniform across
    !all vertical layers
    DO block = all_cells%start_block, all_cells%end_block
      CALL get_index_range(all_cells, block, start_cell_index, end_cell_index)
      DO idx = start_cell_index, end_cell_index
        IF (cell_center(idx,block)%lon >= basin_center_lon) THEN
          DO level = 1, patch_3d%p_patch_1d(1)%dolic_c(idx,block)
            ocean_temperature(idx,1:n_zlev,block) = 30.0_wp
          ENDDO
        ELSE
          DO level = 1, patch_3d%p_patch_1d(1)%dolic_c(idx,block)
            ocean_temperature(idx,1:n_zlev,block) = 25.0_wp
          ENDDO
        ENDIF
      END DO
    END DO

  END SUBROUTINE temperature_BasinWithVerticalWall
  !-------------------------------------------------------------------------------

  !-------------------------------------------------------------------------------
  SUBROUTINE temperature_CollapsingDensityFront_StuhnePeltier(patch_3d, ocean_temperature)
    TYPE(t_patch_3d ),TARGET, INTENT(inout) :: patch_3d
    REAL(wp), TARGET :: ocean_temperature(:,:,:)

    TYPE(t_patch),POINTER   :: patch_2d
    TYPE(t_geographical_coordinates), POINTER :: cell_center(:,:)
    TYPE(t_subset_range), POINTER :: all_cells

    INTEGER :: block, idx, level
    INTEGER :: start_cell_index, end_cell_index
    INTEGER :: levels
    REAL(wp):: lat_deg, lon_deg, z_tmp
    ! REAL(wp):: perturbation_lat, perturbation_lon,  z_ltrop, z_lpol
    ! REAL(wp):: z_ttrop, z_tpol, z_tdeep, z_tdiff, z_tpols

    CHARACTER(LEN=*), PARAMETER :: method_name = module_name//':temperature_CollapsingDensityFront_StuhnePeltier'
    !-------------------------------------------------------------------------

    patch_2d => patch_3d%p_patch_2d(1)
    all_cells => patch_2d%cells%ALL
    cell_center => patch_2d%cells%center

    CALL message(TRIM(method_name), ': Collapsing density front, Stuhne-Peltier')

    DO block = all_cells%start_block, all_cells%end_block
      CALL get_index_range(all_cells, block, start_cell_index, end_cell_index)
      DO idx = start_cell_index, end_cell_index

        !transer to latitude in degrees
        lat_deg = cell_center(idx,block)%lat * rad2deg
        !Impose emperature profile. Profile
        !depends on latitude only and is uniform across
        !all vertical layers
        DO level = 1, patch_3d%p_patch_1d(1)%dolic_c(idx,block)

          IF (ABS(lat_deg) >= 40.0_wp) THEN

            ocean_temperature(idx,level,block) = 5.0_wp

          ELSEIF (ABS(lat_deg) <= 20.0_wp) THEN

            ocean_temperature(idx,level,block) =  30.0_wp

          ELSE ! IF (ABS(lat_deg) < 40.0_wp .AND. ABS(lat_deg) > 20.0_wp)THEN

            z_tmp = pi*((ABS(lat_deg) -20.0_wp)/20.0_wp)

            ocean_temperature(idx,level,block) = &
              & 5.0_wp + 0.5_wp * 25.0_wp * (1.0_wp + COS(z_tmp))

          ENDIF

        END DO
      END DO
    END DO

   END SUBROUTINE temperature_CollapsingDensityFront_StuhnePeltier
  !-------------------------------------------------------------------------------



  !-------------------------------------------------------------------------------
  SUBROUTINE temperature_GM_idealized(patch_3d, ocean_temperature)
    TYPE(t_patch_3d ),TARGET, INTENT(inout) :: patch_3d
    REAL(wp), TARGET :: ocean_temperature(:,:,:)

    TYPE(t_patch),POINTER   :: patch_2d
    TYPE(t_geographical_coordinates), POINTER :: cell_center(:,:)
    TYPE(t_subset_range), POINTER :: all_cells

    INTEGER :: BLOCK, idx, level, ll
    INTEGER :: start_cell_index, end_cell_index
    INTEGER :: levels
    REAL(wp):: lat_deg!, lon_deg, z_tmp
    ! REAL(wp):: perturbation_lat, perturbation_lon,  z_ltrop, z_lpol
    ! REAL(wp):: z_ttrop, z_tpol, z_tdeep, z_tdiff, z_tpols

    CHARACTER(LEN=*), PARAMETER :: method_name = module_name//':temperature_GM_idealized'
    !-------------------------------------------------------------------------
    REAL(wp) :: scal, delta_t_back, tano
    
    ! initialisation with stable background stratification and a latitude dependend t and/or s  anomaly
    ! amplitude of the anomaly is decreasing with depth

    delta_t_back=1.0_wp ! increase per level
    tano=0.0_wp


    patch_2d => patch_3d%p_patch_2d(1)
    all_cells => patch_2d%cells%ALL
    cell_center => patch_2d%cells%center

    CALL message(TRIM(method_name), ': Collapsing density front, Stuhne-Peltier')

    DO block = all_cells%start_block, all_cells%end_block
      CALL get_index_range(all_cells, block, start_cell_index, end_cell_index)
      DO idx = start_cell_index, end_cell_index

        !transer to latitude in degrees
        lat_deg = cell_center(idx,block)%lat * rad2deg
        !Impose emperature profile. Profile
        !depends on latitude only and is uniform across
        !all vertical layers
        DO level = 1, n_zlev

          ll=n_zlev+1-level

          ocean_temperature(idx,level,BLOCK)=0.0_wp
          IF (ABS(lat_deg) <= 45.0_wp) THEN

           scal=(COS(lat_deg/45.0_wp * pi) +1.0_wp) *0.5_wp
           ocean_temperature(idx,level,BLOCK) =0.0  + delta_t_back*ll + scal*ll*tano

          ELSE

           ocean_temperature(idx,level,BLOCK) =0.0  + delta_t_back*ll
 
          ENDIF

        END DO
      END DO
    END DO

   END SUBROUTINE temperature_GM_idealized
  !-------------------------------------------------------------------------------


  !-------------------------------------------------------------------------------
  SUBROUTINE salinity_GM_idealized(patch_3d, ocean_salinity)
    TYPE(t_patch_3d ),TARGET, INTENT(inout) :: patch_3d
    REAL(wp), TARGET :: ocean_salinity(:,:,:)

    TYPE(t_patch),POINTER   :: patch_2d
    TYPE(t_geographical_coordinates), POINTER :: cell_center(:,:)
    TYPE(t_subset_range), POINTER :: all_cells

    INTEGER :: BLOCK, idx, level, ll
    INTEGER :: start_cell_index, end_cell_index
    INTEGER :: levels
    REAL(wp):: lat_deg!, lon_deg, z_tmp
    ! REAL(wp):: perturbation_lat, perturbation_lon,  z_ltrop, z_lpol
    ! REAL(wp):: z_ttrop, z_tpol, z_tdeep, z_tdiff, z_tpols

    CHARACTER(LEN=*), PARAMETER :: method_name = module_name//':salinity_GM_idealized'
    !-------------------------------------------------------------------------
     REAL(wp) :: scal, delta_s_back, sano
    
    ! initialisation with stable background stratification and a latitude dependend t and/or s  anomaly
    ! amplitude of the anomaly is decreasing with depth

    delta_s_back=0.1_wp ! increase per level
    sano=0.01_wp


    patch_2d => patch_3d%p_patch_2d(1)
    all_cells => patch_2d%cells%ALL
    cell_center => patch_2d%cells%center

    CALL message(TRIM(method_name), ': Collapsing density front, Stuhne-Peltier')

    DO block = all_cells%start_block, all_cells%end_block
      CALL get_index_range(all_cells, block, start_cell_index, end_cell_index)
      DO idx = start_cell_index, end_cell_index

        !transer to latitude in degrees
        lat_deg = cell_center(idx,block)%lat * rad2deg
        !Impose emperature profile. Profile
        !depends on latitude only and is uniform across
        !all vertical layers
        DO level = 1, n_zlev

          ll=n_zlev+1-level

          ocean_salinity(idx,level,BLOCK)=0.0_wp
          IF (ABS(lat_deg) <= 45.0_wp) THEN

           scal=(COS(lat_deg/45.0_wp *pi) +1.0_wp) *0.5_wp
           !scal=(COS((lat_deg*deg2rad)/5.0_wp ) +1.0_wp) *0.5_wp
           ocean_salinity(idx,level,BLOCK) =35.0  + delta_s_back*ll + scal*ll*sano

          ELSE

           ocean_salinity(idx,level,BLOCK) =35.0  + delta_s_back*ll
 
          ENDIF

        END DO
      END DO
    END DO

   END SUBROUTINE salinity_GM_idealized
  !-------------------------------------------------------------------------------

  !-------------------------------------------------------------------------------
  SUBROUTINE temperature_GM_idealized2(patch_3d, ocean_temperature)
    TYPE(t_patch_3d ),TARGET, INTENT(inout) :: patch_3d
    REAL(wp), TARGET :: ocean_temperature(:,:,:)

    TYPE(t_patch),POINTER   :: patch_2d
    TYPE(t_geographical_coordinates), POINTER :: cell_center(:,:)
    TYPE(t_subset_range), POINTER :: all_cells

    INTEGER :: BLOCK, idx, level, ll
    INTEGER :: start_cell_index, end_cell_index
    INTEGER :: levels
    REAL(wp):: lat_deg!, lon_deg, z_tmp
    ! REAL(wp):: perturbation_lat, perturbation_lon,  z_ltrop, z_lpol
    ! REAL(wp):: z_ttrop, z_tpol, z_tdeep, z_tdiff, z_tpols

    CHARACTER(LEN=*), PARAMETER :: method_name = module_name//':temperature_GM_idealized'
    !-------------------------------------------------------------------------
    REAL(wp) :: delta_t_back, north, south

    ! initialisation with stable background stratification and a latitude dependend t and/or s  anomaly

    delta_t_back=1.0_wp ! increase per level

    north=45.0_wp
    south=-45.0_wp

    patch_2d => patch_3d%p_patch_2d(1)
    all_cells => patch_2d%cells%ALL
    cell_center => patch_2d%cells%center

    CALL message(TRIM(method_name), ': Collapsing density front, Stuhne-Peltier')

    DO block = all_cells%start_block, all_cells%end_block
      CALL get_index_range(all_cells, block, start_cell_index, end_cell_index)
      DO idx = start_cell_index, end_cell_index

        !transer to latitude in degrees
        lat_deg = cell_center(idx,block)%lat * rad2deg
        !Impose emperature profile. Profile
        !depends on latitude only and is uniform across
        !all vertical layers
        DO level = 1, n_zlev

          ll=n_zlev+1-level

          ocean_temperature(idx,level,BLOCK)=0.0_wp
          IF (lat_deg < south) THEN

            ocean_temperature(idx,level,BLOCK) =0.0  + delta_t_back*ll

          ELSEIF(lat_deg > north) THEN

            ocean_temperature(idx,level,BLOCK) =0.0  + delta_t_back*ll

          ELSEIF(lat_deg <= north .AND. lat_deg >= south) THEN

            ocean_temperature(idx,level,BLOCK) =0.0  + delta_t_back*ll

          ENDIF

        END DO
      END DO
    END DO

   END SUBROUTINE temperature_GM_idealized2
  !-------------------------------------------------------------------------------

  SUBROUTINE salinity_GM_idealized2(patch_3d, ocean_salinity)
    TYPE(t_patch_3d ),TARGET, INTENT(inout) :: patch_3d
    REAL(wp), TARGET :: ocean_salinity(:,:,:)

    TYPE(t_patch),POINTER   :: patch_2d
    TYPE(t_geographical_coordinates), POINTER :: cell_center(:,:)
    TYPE(t_subset_range), POINTER :: all_cells

    INTEGER :: BLOCK, idx, level, ll
    INTEGER :: start_cell_index, end_cell_index
    INTEGER :: levels
    REAL(wp):: lat_deg!, lon_deg, z_tmp
    ! REAL(wp):: perturbation_lat, perturbation_lon,  z_ltrop, z_lpol
    ! REAL(wp):: z_ttrop, z_tpol, z_tdeep, z_tdiff, z_tpols

    CHARACTER(LEN=*), PARAMETER :: method_name = module_name//':salinity_GM_idealized'
    !-------------------------------------------------------------------------
    REAL(wp) :: north, south, sano, scal

    ! initialisation with stable background stratification and a latitude dependend t and/or s  anomaly

    sano=0.1
    north=45.0_wp
    south=-45.0_wp

    patch_2d => patch_3d%p_patch_2d(1)
    all_cells => patch_2d%cells%ALL
    cell_center => patch_2d%cells%center

    CALL message(TRIM(method_name), ': Collapsing density front, Stuhne-Peltier')

    DO block = all_cells%start_block, all_cells%end_block
      CALL get_index_range(all_cells, block, start_cell_index, end_cell_index)
      DO idx = start_cell_index, end_cell_index

        !transer to latitude in degrees
        lat_deg = cell_center(idx,block)%lat * rad2deg
        !Impose emperature profile. Profile
        !depends on latitude only and is uniform across
        !all vertical layers
        DO level = 1, n_zlev

          ll=n_zlev+1-level

          ocean_salinity(idx,level,BLOCK)=0.0_wp
          IF (lat_deg < south) THEN

            ocean_salinity(idx,level,BLOCK) =35.0_wp

          ELSEIF(lat_deg > north) THEN

            ocean_salinity(idx,level,BLOCK) =35.0_wp + sano

          ELSEIF(lat_deg <= north .AND. lat_deg >= south) THEN

            scal=(north - lat_deg) / (north - south)
            ocean_salinity(idx,level,BLOCK) =  35.0_wp + sano - scal*sano

          ENDIF

        END DO
      END DO
    END DO

   END SUBROUTINE salinity_GM_idealized2
  !-------------------------------------------------------------------------------

  SUBROUTINE salinity_GM_idealized3(patch_3d, ocean_salinity)



    TYPE(t_patch_3d ),TARGET, INTENT(inout) :: patch_3d
    REAL(wp), TARGET :: ocean_salinity(:,:,:)

    TYPE(t_patch),POINTER   :: patch_2d
    TYPE(t_geographical_coordinates), POINTER :: cell_center(:,:)
    TYPE(t_subset_range), POINTER :: all_cells

    INTEGER :: BLOCK, idx, level, ll
    INTEGER :: start_cell_index, end_cell_index
    INTEGER :: levels
    REAL(wp):: lat_deg, lon_deg, distan !, z_tmp
    ! REAL(wp):: perturbation_lat, perturbation_lon,  z_ltrop, z_lpol
    ! REAL(wp):: z_ttrop, z_tpol, z_tdeep, z_tdiff, z_tpols

    CHARACTER(LEN=*), PARAMETER :: method_name = module_name//':salinity_GM_idealized'
    !-------------------------------------------------------------------------
    REAL(wp) :: a,b,c,xlon,alon_0,alat_0,height,sssu

    ! initialisation with stable background stratification and a latitude dependend t and/or s  anomaly

    patch_2d => patch_3d%p_patch_2d(1)
    all_cells => patch_2d%cells%ALL
    cell_center => patch_2d%cells%center

    CALL message(TRIM(method_name), ': Collapsing density front, Stuhne-Peltier')

    DO block = all_cells%start_block, all_cells%end_block
      CALL get_index_range(all_cells, block, start_cell_index, end_cell_index)
      DO idx = start_cell_index, end_cell_index

        !transer to latitude in degrees
        lat_deg = cell_center(idx,block)%lat * rad2deg
        lon_deg = cell_center(idx,block)%lon * rad2deg
        !Impose emperature profile. Profile
        !depends on latitude only and is uniform across

        alat_0=-30.0_wp
        !alat_0=45.0_wp        
        alon_0=250_wp
        !alon_0=60_wp

<<<<<<< HEAD
  !Commented out PK 4/2015        !Local cold perturbation
          IF(distan<=5.0_wp)THEN
            DO level = 1, 1!levels
              ocean_temperature(idx,level,block) =          &
                & ocean_temperature(idx,level,block)        &
                & - max_perturbation*EXP(-(distan/(perturbation_width*deg2rad))**2) !&
             !                &   * sin(pi*v_base%zlev_m(level)/4000.0_wp)!&
             !   & * SIN(pi*patch_3d%p_patch_1d(1)%zlev_m(level) / patch_3d%p_patch_1d(1)%zlev_i(levels+1))
write(123,*)'perturb',max_perturbation*EXP(-(distan/(perturbation_width*deg2rad))**2)
            END DO
          ENDIF !Local hot perturbation
=======
        !all vertical layers
        DO level = 1, n_zlev
>>>>>>> dd2cc748

          ll=n_zlev+1-level

          ocean_salinity(idx,level,BLOCK)=0.0_wp

          a=(lat_deg-alat_0)**2
          xlon=MERGE(lon_deg,lon_deg+360,lon_deg.GE.0)

          b= (xlon-alon_0)**2
          !b= (lon_deg-alon_0)**2          
          c= 10_wp**2

          height=0.0_wp
          sssu=0.8_wp*EXP(- ( a + b ) / c)

          IF (patch_3d%p_patch_1d(1)%zlev_m(level) .LE. height) THEN

            ocean_salinity(idx,level,BLOCK) =34.0_wp

          ELSEIF(patch_3d%p_patch_1d(1)%zlev_m(level) .ge. 1400.0_wp) THEN

            ocean_salinity(idx,level,BLOCK) =35.0_wp

          ELSE


!         distan=SQRT((cell_center(idx, block)%lat*rad2deg + 5.0_wp)**2 + &
!            & (xlon - 180_wp)**2)
 !write(1020,*)'dist', distan,lat_deg,lon_deg,10.0_wp * deg2rad          
          !IF(distan < 10_wp) THEN
 

            ocean_salinity(idx,level,BLOCK) =  34.1_wp + sssu*patch_3d%p_patch_1d(1)%zlev_m(level)/1400.0_wp
          ! ENDIF 
          ENDIF

        END DO
      END DO
    END DO
!stop
   END SUBROUTINE salinity_GM_idealized3
  !-------------------------------------------------------------------------------

  SUBROUTINE temperature_GM_idealized3(patch_3d, ocean_temperature)



    TYPE(t_patch_3d ),TARGET, INTENT(inout) :: patch_3d
    REAL(wp), TARGET :: ocean_temperature(:,:,:)

    TYPE(t_patch),POINTER   :: patch_2d
    TYPE(t_geographical_coordinates), POINTER :: cell_center(:,:)
    TYPE(t_subset_range), POINTER :: all_cells

    INTEGER :: BLOCK, idx, level, ll
    INTEGER :: start_cell_index, end_cell_index
    INTEGER :: levels
    REAL(wp):: lat_deg, lon_deg !, z_tmp
    ! REAL(wp):: perturbation_lat, perturbation_lon,  z_ltrop, z_lpol
    ! REAL(wp):: z_ttrop, z_tpol, z_tdeep, z_tdiff, z_tpols

    CHARACTER(LEN=*), PARAMETER :: method_name = module_name//':temperature_GM_idealized'
    !-------------------------------------------------------------------------
    REAL(wp) :: a,b,c,xlon,alon_0,alat_0,height,sssu,delta_t_back,tano

    ! initialisation with stable background stratification and a latitude dependend t and/or s  anomaly

    patch_2d => patch_3d%p_patch_2d(1)
    all_cells => patch_2d%cells%ALL
    cell_center => patch_2d%cells%center

    delta_t_back=0.2_wp ! increase per level
    tano=0.0_wp


    CALL message(TRIM(method_name), ': Collapsing density front, Stuhne-Peltier')

    DO block = all_cells%start_block, all_cells%end_block
      CALL get_index_range(all_cells, block, start_cell_index, end_cell_index)
      DO idx = start_cell_index, end_cell_index

        !transer to latitude in degrees
        lat_deg = cell_center(idx,block)%lat * rad2deg
        lon_deg = cell_center(idx,block)%lon * rad2deg
        !Impose emperature profile. Profile
        !depends on latitude only and is uniform across



        alat_0=-30.0_wp
        alon_0=250.0_wp


        !all vertical layers
        DO level = 1, n_zlev

          ll=n_zlev+1-level

          ocean_temperature(idx,level,BLOCK)=0.0_wp

          a=(lat_deg-alat_0)**2
          xlon=MERGE(lon_deg,lon_deg+360,lon_deg.GE.0)
          b= (xlon-alon_0)**2
          c= 10_wp**2

          !height=0.0_wp
          sssu=0.8_wp*EXP(- ( a + b ) / c)

          ocean_temperature(idx,level,BLOCK) =8.0_wp  + delta_t_back*ll+tano*sssu

        END DO
      END DO
    END DO

   END SUBROUTINE temperature_GM_idealized3
  !-------------------------------------------------------------------------------
  
 !-------------------------------------------------------------------------------
  SUBROUTINE temperature_GM_idealized4(patch_3d, ocean_temperature)


    TYPE(t_patch_3d ),TARGET, INTENT(inout) :: patch_3d
    REAL(wp), TARGET :: ocean_temperature(:,:,:)

    TYPE(t_patch),POINTER   :: patch_2d
    TYPE(t_geographical_coordinates), POINTER :: cell_center(:,:)
    TYPE(t_subset_range), POINTER :: all_cells

    INTEGER :: BLOCK, idx, level, ll
    INTEGER :: start_cell_index, end_cell_index
    INTEGER :: levels
    REAL(wp):: lat_deg, lon_deg !, z_tmp
    ! REAL(wp):: perturbation_lat, perturbation_lon,  z_ltrop, z_lpol
    ! REAL(wp):: z_ttrop, z_tpol, z_tdeep, z_tdiff, z_tpols

    CHARACTER(LEN=*), PARAMETER :: method_name = module_name//':temperature_GM_idealized'
    !-------------------------------------------------------------------------
    REAL(wp) :: a,b,c,xlon,alon_0,alat_0,height,sssu,delta_t_back,tano

    ! initialisation with stable background stratification and a latitude dependend t and/or s  anomaly

    patch_2d => patch_3d%p_patch_2d(1)
    all_cells => patch_2d%cells%ALL
    cell_center => patch_2d%cells%center

    delta_t_back=2.0_wp * 10.0/real(n_zlev) ! increase per level
    tano=0.0_wp


    CALL message(TRIM(method_name), ': Collapsing density front, Stuhne-Peltier')

    DO block = all_cells%start_block, all_cells%end_block
      CALL get_index_range(all_cells, block, start_cell_index, end_cell_index)
      DO idx = start_cell_index, end_cell_index

        !transer to latitude in degrees
        lat_deg = cell_center(idx,block)%lat * rad2deg
        lon_deg = cell_center(idx,block)%lon * rad2deg
        !Impose emperature profile. Profile
        !depends on latitude only and is uniform across



        alat_0=-30.0_wp
        !alat_0=45.0_wp
        alon_0=250.0_wp
        !alon_0=60_wp

        !all vertical layers
        DO level = 1, n_zlev

          ll=n_zlev+1-level

          ocean_temperature(idx,level,BLOCK)=0.0_wp

          a=(lat_deg-alat_0)**2
          xlon=MERGE(lon_deg,lon_deg+360,lon_deg.GE.0)
          b= (xlon-alon_0)**2
          c=  10_wp**2

          !height=0.0_wp
          sssu=0.8_wp*EXP(- ( a + b ) / c)

          ocean_temperature(idx,level,BLOCK) =0.0_wp  + delta_t_back*ll+tano*sssu


        END DO
      END DO
    END DO

  END SUBROUTINE temperature_GM_idealized4
  !-------------------------------------------------------------------------------


  !-------------------------------------------------------------------------------
  SUBROUTINE salinity_AnalyticSmoothVerticalProfile(patch_3d, ocean_salinity)
    TYPE(t_patch_3d ),TARGET, INTENT(inout) :: patch_3d
    REAL(wp), TARGET :: ocean_salinity(:,:,:)

    REAL(wp) :: salinity_profile(n_zlev)
    INTEGER :: level

    CHARACTER(LEN=*), PARAMETER :: method_name = module_name//':salinity_AnalyticSmoothVerticalProfile'
    !-------------------------------------------------------------------------

    CALL message(TRIM(method_name),' Creating analytic profile:')

    DO level=1,n_zlev

      salinity_profile(level) = &
        & MIN(34.1_wp + LOG(1.3_wp + SQRT(patch_3d%p_patch_1d(1)%zlev_m(level)) * 0.05), 35.0_wp)

      ! write(0,*) level, patch_3D%p_patch_1D(1)%zlev_m(level), " salinity:", salinity_profile(level)
      WRITE(message_text,*) level, patch_3d%p_patch_1d(1)%zlev_m(level), " salinity:", salinity_profile(level)
      CALL message(TRIM(method_name),TRIM(message_text))
    ENDDO

    CALL fill_FromVerticalArrayProfile(patch_3d=patch_3d, ocean_tracer=ocean_salinity, VerticalProfileValue=salinity_profile)

  END SUBROUTINE salinity_AnalyticSmoothVerticalProfile
  !-------------------------------------------------------------------------------

  !-------------------------------------------------------------------------------
  SUBROUTINE fill_FromVerticalArrayProfile(patch_3d, ocean_tracer, VerticalProfileValue)
    TYPE(t_patch_3d ),TARGET, INTENT(inout) :: patch_3d
    REAL(wp), TARGET :: ocean_tracer(:,:,:)
    REAL(wp), TARGET :: VerticalProfileValue(:)

    TYPE(t_patch),POINTER   :: patch_2d
    TYPE(t_subset_range), POINTER :: all_cells

    INTEGER :: block, idx, level
    INTEGER :: start_cell_index, end_cell_index

    !-------------------------------------------------------------------------

    patch_2d => patch_3d%p_patch_2d(1)
    all_cells => patch_2d%cells%ALL

    !------------------------------
    ! assign from adhoc array values
    DO block = all_cells%start_block, all_cells%end_block
      CALL get_index_range(all_cells, block, start_cell_index, end_cell_index)
      DO idx = start_cell_index, end_cell_index
        DO level = 1, patch_3d%p_patch_1d(1)%dolic_c(idx,block)
          ocean_tracer(idx,level,block) = VerticalProfileValue(level)
        END DO
      END DO
    END DO

  END SUBROUTINE fill_FromVerticalArrayProfile
  !-------------------------------------------------------------------------------


  !-------------------------------------------------------------------------
  ! Initial datum for height, test case 2 of Williamson et al.(1992).
  !
  ! !REVISION HISTORY:
  ! Developed  by L.Bonaventura  (2002-5).
  ! Revised to programming guide by Th.Heinze, DWD, (2006-12)
  !
  FUNCTION test2_h( point_lon, point_lat, p_t) result(p_hh)
    REAL(wp), PARAMETER :: h0 = 2.94e4_wp * rgrav  ! maximum height
    
    ! !INPUT PARAMETERS:
    REAL(wp), INTENT(in) :: point_lon     ! longitude of point
    REAL(wp), INTENT(in) :: point_lat     ! latitude of point
    REAL(wp), INTENT(in) :: p_t       ! point of time
    
    ! !RETURN VALUE:
    REAL(wp)             :: p_hh      ! height
    
    ! !LOCAL VARIABLES:
    REAL(wp)             :: z_fact1   ! 1st factor
    REAL(wp)             :: z_fact2   ! 2nd factor
    
    ! 1st factor
    
    z_fact1 = sphere_radius * grid_angular_velocity
    z_fact1 = z_fact1 + 0.5_wp * u0
    z_fact1 = z_fact1 * u0 * rgrav
    
    ! 2nd factor
    
    z_fact2 = SIN(point_lat) * COS(aleph)
    z_fact2 = z_fact2 - COS(point_lon) * COS(point_lat) * SIN(aleph)
    z_fact2 = z_fact2 * z_fact2
    
    ! height
    
    p_hh = h0 - z_fact1 * z_fact2
    
  END FUNCTION test2_h
  !-------------------------------------------------------------------------
  
  
  !-------------------------------------------------------------------------
  ! Initial datum for height, test case 5 of Williamson et al.(1992).
  !
  ! !REVISION HISTORY:
  ! Developed  by L.Bonaventura  (2002-5).
  ! Revised to programming guide by Th.Heinze, DWD, (2007-01)
  FUNCTION test5_h( point_lon, point_lat, p_t) result(p_hh)
    REAL(wp), PARAMETER :: h0    = 5960._wp  ! maximum height
    REAL(wp), PARAMETER :: uzero = 20._wp    ! maximum velocity
    
    ! !INPUT PARAMETERS:
    REAL(wp), INTENT(in) :: point_lon     ! longitude of point
    REAL(wp), INTENT(in) :: point_lat     ! latitude of point
    REAL(wp), INTENT(in) :: p_t       ! point of time
    
    ! !RETURN VALUE:
    REAL(wp)             :: p_hh      ! height
    
    ! !LOCAL VARIABLES:
    REAL(wp)             :: z_fact1   ! 1st factor
    REAL(wp)             :: z_fact2   ! 2nd factor
    

    ! 1st factor
    
    z_fact1 = sphere_radius * grid_angular_velocity
    z_fact1 = z_fact1 + 0.5_wp * uzero
    z_fact1 = z_fact1 * uzero * rgrav
    
    ! 2nd factor
    
    z_fact2 = SIN(point_lat)
    z_fact2 = z_fact2 * z_fact2
    
    ! height
    
    p_hh = h0 - z_fact1 * z_fact2
    
  END FUNCTION test5_h
  !-------------------------------------------------------------------------
  

  !-----------------------------------------------------------------------------------
  !
  ! Initial datum for orography, test case 5 of Williamson et al.(1992).
  !
  ! !REVISION HISTORY:
  ! Developed  by L.Bonaventura  (2002-5).
  ! Revised to programming guide by Th.Heinze, DWD, (2007-02)
  !
  SUBROUTINE depth_mountain_orography_Williamson_test5(patch_3d, cells_bathymetry)
    TYPE(t_patch_3d ),TARGET, INTENT(inout) :: patch_3d
    REAL(wp), TARGET, INTENT(inout)  :: cells_bathymetry(:,:)

    REAL(wp), PARAMETER :: h_s0  = 2000._wp  ! maximum height of mountain

    REAL(wp) :: point_lon     ! longitude of point
    REAL(wp) :: point_lat     ! latitude of point
    REAL(wp) :: p_t           ! point of time

    REAL(wp)             :: point_height      ! orography

    REAL(wp)             :: z_lon_mc  ! Mountain center, longitude ...
    REAL(wp)             :: z_lat_mc  !          ... and latitude
    REAL(wp)             :: z_rad_mt  ! radius of mountain
    REAL(wp)             :: z_dist_mc ! distance from mountain center
    REAL(wp)             :: z_diff    ! difference of coordinates
    REAL(wp)             :: z_min_dist_sq ! min of square of distances

    TYPE(t_patch),POINTER   :: patch_2d
    TYPE(t_subset_range), POINTER :: all_cells

    ! Local Variables
    INTEGER :: block, idx
    INTEGER :: start_cell_index, end_cell_index

    CHARACTER(LEN=*), PARAMETER :: method_name = module_name//':depth_mountain_orography_Williamson_test5'
    !-------------------------------------------------------------------------

    patch_2d => patch_3d%p_patch_2d(1)
    all_cells => patch_2d%cells%ALL

    ! center and radius of mountain
    z_lon_mc = -pi_2
    z_lat_mc = pi / 6._wp
    z_rad_mt = pi / 9._wp

 !   patch_3d%lsm_c(:,:,:) = sea
 !   patch_3d%lsm_e(:,:,:) = sea

    DO block = all_cells%start_block, all_cells%end_block
      CALL get_index_range(all_cells, block, start_cell_index, end_cell_index)
      DO idx = start_cell_index, end_cell_index

        point_lon = patch_2d%cells%center(idx, block)%lon
        point_lat = patch_2d%cells%center(idx, block)%lat
        p_t       = 0.0_wp

        ! square of distance (in geographical coordinate sense) of point
        ! from mountain center

        z_diff = point_lon - z_lon_mc
        z_diff = z_diff * z_diff
        z_dist_mc = z_diff

        z_diff = point_lat - z_lat_mc
        z_diff = z_diff * z_diff
        z_dist_mc = z_dist_mc + z_diff

        ! if point inside mountain range take its distance, else take mountain radius

        z_diff = z_rad_mt * z_rad_mt
        z_min_dist_sq = MIN ( z_diff, z_dist_mc)
        z_dist_mc = SQRT( z_min_dist_sq)

        ! conical shape of mountain, depending on distance from mountain center

        point_height = z_dist_mc / z_rad_mt
        point_height = 1._wp - point_height

        cells_bathymetry(idx, block) = h_s0 * point_height

      ENDDO
    ENDDO

  END SUBROUTINE depth_mountain_orography_Williamson_test5
  !-----------------------------------------------------------------------------------

  !-----------------------------------------------------------------------------------
  SUBROUTINE depth_uniform(patch_3d, cells_bathymetry)
    TYPE(t_patch_3d ),TARGET, INTENT(inout) :: patch_3d
    REAL(wp), TARGET, INTENT(inout)  :: cells_bathymetry(:,:)


    TYPE(t_patch),POINTER   :: patch_2d
    TYPE(t_subset_range), POINTER :: all_cells

    INTEGER :: block, idx
    INTEGER :: start_cell_index, end_cell_index

    CHARACTER(LEN=*), PARAMETER :: method_name = module_name//':depth_uniform'
    !-------------------------------------------------------------------------

    patch_2d => patch_3d%p_patch_2d(1)
    all_cells => patch_2d%cells%ALL

    DO block = all_cells%start_block, all_cells%end_block
      CALL get_index_range(all_cells, block, start_cell_index, end_cell_index)
      DO idx = start_cell_index, end_cell_index

        cells_bathymetry(idx, block) = topography_height_reference

      ENDDO
    ENDDO
    
  END SUBROUTINE depth_uniform
  !-----------------------------------------------------------------------------------
  

  !-----------------------------------------------------------------------------------
  FUNCTION test_usbr_h( point_lon, point_lat, p_t) result(p_hh)
    !
    ! !DESCRIPTION:
    ! Initial datum for height h, test case unsteady solid body
    ! rotation of L\"auter et al.(2007).
    
    ! !REVISION HISTORY:
    ! Developed by Th.Heinze, DWD, (2007-03)
    !
    ! !DEFINED PARAMETERS:
    REAL(wp), PARAMETER :: d0    = 133681.0_wp  ! additive constant
    
    ! !INPUT PARAMETERS:
    REAL(wp), INTENT(in) :: point_lon     ! longitude of point
    REAL(wp), INTENT(in) :: point_lat     ! latitude of point
    REAL(wp), INTENT(in) :: p_t       ! point of time
    
    ! !RETURN VALUE:
    REAL(wp)             :: p_hh      ! height
    
    ! !LOCAL VARIABLES:
    REAL(wp)             :: z_phi_t_k ! 1st summand
    REAL(wp)             :: z_summand ! 2nd summand
    REAL(wp)             :: z_fact    ! factor
    REAL(wp)             :: z_angle1  ! 1st angle
    REAL(wp)             :: z_angle2  ! 2nd angle
    !-----------------------------------------------------------------------
    
    z_angle1 = .25_wp * pi
    z_angle2 = point_lon + grid_angular_velocity * p_t
    
    ! 1st summand: \phi_t(\vec c) \cdot \vec k
    
    z_phi_t_k = SIN(point_lat) * COS(z_angle1)
    z_phi_t_k = z_phi_t_k - COS(z_angle2) * COS(point_lat) * SIN(z_angle1)
    z_phi_t_k = u0 * z_phi_t_k
    
    ! 2nd summand: r_e \grid_angular_velocity \sin \varphi
    
    z_summand = sphere_radius * grid_angular_velocity * SIN(point_lat)
    
    ! one factor
    
    z_fact    = .5_wp *  z_phi_t_k + z_summand
    
    ! height
    
    p_hh      = d0 - z_phi_t_k *  z_fact
    p_hh      = p_hh * rgrav
    !write(*,*)'param:', u0, pi, rgrav,sphere_radius, grid_angular_velocity
    !stop
  END FUNCTION test_usbr_h
  !-------------------------------------------------------------------------
    

!   !-------------------------------------------------------------------------
!   !
!   ! Performs  numerical integration between -$\frac{\pi}{2}$ and $\frac{\pi}{2}$
!   ! to compute geostrophically balanced initial state used
!   ! in test 3.
!   !
!   ! !REVISION HISTORY:
!   ! Developed  by L.Bonaventura  (2002-5).
!   ! Modified by Th.Heinze, DWD, (2006-11-22):
!   ! - introduced INTERFACE uu (got an error message with g95 compiler,
!   !   scanned the code, this seems to be the correct way, but might be wrong)
!   ! Modified by Th.Heinze, DWD, (2006-12-12):
!   ! - renamed it to geostrophic_balance
!   FUNCTION geostrophic_balance( point_lat, func)  result(p_hh)
!     
!     INTERFACE                        ! selected function
!       
!       FUNCTION func(p_t) result(p_vv)
!         
!         USE mo_kind, ONLY: wp
!         
!         REAL(wp), INTENT(in) :: p_t
!         REAL(wp)             :: p_vv
!         
!       END FUNCTION func
!       
!     END INTERFACE
!     
!     ! !INPUT PARAMETERS:
!     REAL(wp), INTENT(in) :: point_lat           ! rotated latitude
!     
!     ! !RETURN VALUE:
!     REAL(wp)             :: p_hh            ! balanced height
!     
!     ! !LOCAL VARIABLES:
!     INTEGER :: j               ! loop index
!     
!     REAL(wp)             :: z_a             ! left bound
!     REAL(wp)             :: z_b             ! right bound
!     REAL(wp)             :: cell_lat           ! latitude in loop
!     REAL(wp)             :: z_step          ! step
!     REAL(wp)             :: z_val, z_val2   ! intermediate values
!     !-----------------------------------------------------------------------
!     
!     z_a = -1._wp * pi_2
!     z_b = point_lat
!     
!     z_step = 0.02_wp * ( z_b - z_a)
!     
!     p_hh = 0._wp
!     
!     cell_lat = z_a - 0.5_wp * z_step
!     
!     DO j = 1, 50
!       cell_lat = cell_lat + z_step
!       
!       z_val = func(cell_lat)
!       
!       z_val2 = 2._wp * grid_angular_velocity * SIN(cell_lat)
!       z_val2 = z_val2 + z_val * TAN(cell_lat)* sphere_radius
!       z_val2 = z_val * z_val2
!       
!       p_hh = p_hh + z_val2 * z_step
!       
!     ENDDO
!     
!   END FUNCTION geostrophic_balance
!   !-------------------------------------------------------------------------
!     
!   
!   !-----------------------------------------------------------------------------------
!   ! Performs  numerical integration between -$\frac{\pi}{2}$ and $\frac{\pi}{2}$
!   ! to compute geostrophically balanced initial state used
!   ! in test 3.
!   !
!   ! !REVISION HISTORY:
!   ! Developed  by L.Bonaventura  (2002-5).
!   ! Modified by Th.Heinze, DWD, (2006-11-22):
!   ! - introduced INTERFACE uu (got an error message with g95 compiler,
!   !   scanned the code, this seems to be the correct way, but might be wrong)
!   ! Modified by F. Rauser, MPI (2009,10) for testcase 11 galewsky
!   !
!   FUNCTION geostrophic_balance_11( phi, func)  result(p_hh)
!     
!     INTERFACE                        ! selected function
!       
!       FUNCTION func(p_t) result(p_vv)
!         
!         USE mo_kind, ONLY: wp
!         
!         REAL(wp), INTENT(in) :: p_t
!         REAL(wp)             :: p_vv
!         
!       END FUNCTION func
!       
!     END INTERFACE
!     
!     ! !INPUT PARAMETERS:
!     REAL(wp), INTENT(in) :: phi           ! rotated latitude
!     ! !RETURN VALUE:
!     REAL(wp)             :: p_hh            ! balanced height
!     ! !LOCAL VARIABLES:
!     INTEGER :: j               ! loop index
!     REAL(wp)             :: phi_a             ! left bound
!     REAL(wp)             :: phi_b             ! right bound
!     REAL(wp)             :: phidash           ! latitude in loop
!     REAL(wp)             :: dphi          ! step
!     REAL(wp)             :: u, temp   ! intermediate values
! 
!     !-----------------------------------------------------------------------
! 
!     phi_a = -0.5_wp * pi
!     phi_b = phi
!     
!     dphi = 0.01_wp * ( phi_b - phi_a)
!     
!     p_hh = 0._wp
!     
!     phidash = phi_a - 0.5_wp * dphi
!     
!     DO j = 1, 100
!       phidash = phidash + dphi
!       
!       u = func(phidash)
!       
!       temp = 2._wp * grid_angular_velocity * SIN(phidash)
!       temp = temp + ( u * TAN(phidash)* sphere_radius)
!       temp = sphere_radius *rgrav * u * temp
!       
!       p_hh = p_hh + temp * dphi
!       
!     ENDDO
!     
!     p_hh = 10000._wp - p_hh
!     !     print*, "phh", INT(360*phi/pi), INT(p_hh)
!     
!   END FUNCTION geostrophic_balance_11
!   !-----------------------------------------------------------------------------------
!   
!   !-----------------------------------------------------------------------------------
! !   SUBROUTINE fill_tracer_x_height(patch_3d, ocean_state)
! !     TYPE(t_patch_3d ),TARGET, INTENT(inout) :: patch_3d
! !     TYPE(t_hydro_ocean_state), TARGET :: ocean_state
! !     
! !     TYPE(t_subset_range), POINTER :: all_cells
! !     INTEGER :: tracer_idx, level, block, idx, start_cell_idx, end_cell_idx
! !     
! !     IF (.NOT. use_tracer_x_height) RETURN
! !     
! !     all_cells => patch_3d%p_patch_2d(1)%cells%ALL
! !     
! !     DO tracer_idx = 1, no_tracer
! !       ocean_state%p_prog(nold(1))%ocean_tracers(tracer_idx)%concentration_x_height(:, :, :) = 0.0_wp
! !       DO block = all_cells%start_block, all_cells%end_block
! !         CALL get_index_range(all_cells, block, start_cell_idx, end_cell_idx)
! !         DO idx = start_cell_idx, end_cell_idx
! !           DO level = 1, patch_3d%p_patch_1d(1)%dolic_c(idx,block)
! !             
! !             ocean_state%p_prog(nold(1))%ocean_tracers(tracer_idx)%concentration_x_height(idx, level, block) = &
! !               & ocean_state%p_prog(nold(1))%ocean_tracers(tracer_idx)%concentration(idx,level,block)   *      &
! !               & patch_3d%p_patch_1d(1)%prism_thick_flat_sfc_c(idx, level, block)
! !             
! !           ENDDO
! !         ENDDO
! !       ENDDO
! !     ENDDO
! !     
! !   END SUBROUTINE fill_tracer_x_height
!   !-----------------------------------------------------------------------------------
!   
!-------------------------------------------------------------------------  
!BOP
!
! !IROUTINE:  Williamson_test6_h
!  
! !FUNCTION INTERFACE: 
  FUNCTION Williamson_test6_h(p_lon, p_lat, p_t) RESULT(p_hh)
!
! !DESCRIPTION:
!
! Initial datum for geopotential h, test case 6 of Williamson et al.(1992).
!
! !REVISION HISTORY:  
! Developed  by L.Bonaventura  (2002-5).
! Modified by Th.Heinze, DWD, (2006-11-02)

! !DEFINED PARAMETERS:  
!    REAL (wp), PARAMETER  :: h0 = 8000._wp, re_omg_kk = 50._wp
    REAL (wp), PARAMETER  :: h0 = 8000._wp, omg_kk = 7.848e-6_wp !(re * omg_kk is not 50.)
                                                                 ! pripodas 
    INTEGER,   PARAMETER  :: r = 4

! !INPUT PARAMETERS:  
    REAL(wp) , INTENT(in) :: p_lon, p_lat, p_t
 
! !RETURN VALUE:  
    REAL(wp)              :: p_hh

! !LOCAL VARIABLES:  
   ! REAL(wp)              :: z_omg, z_phia, z_phib, z_phic, z_r_earth_angular_velocity 
    REAL(wp)              :: z_phia, z_phib, z_phic, z_r_omega , z_re_omg_kk 
    REAL(wp)              :: z_cosfi, z_cosfi2, z_cosfir, z_cosfir2, z_cosfir2m2
    REAL(wp)              :: z_cosdl, z_cosd2l, z_dlon, z_rr1r2
    REAL(wp)              :: z_val

    !INTEGER               :: i_r1, i_r1r1, i_r1r2, i_r2, j
    INTEGER               :: j
    REAL(wp)              :: z_r, z_r1, z_r1r1, z_r1r2, z_r2   !pripodas, better transform to real values

!EOP  
!-----------------------------------------------------------------------  
!BOC

    z_r_omega  = sphere_radius * earth_angular_velocity
    !z_omg     = re_omg_kk / re
    z_re_omg_kk= sphere_radius * omg_kk  !pripodas, the initial parameter is omg_kk and not re_omg_kk
   
    z_r       = REAL(r,wp)
    z_r1      = z_r + 1._wp
    z_r2      = z_r + 2._wp
    z_r1r1    = z_r1 * z_r1
    z_r1r2    = z_r1 * z_r2
    z_rr1r2   = 1._wp / z_r1r2

    z_dlon    = omg_kk * z_r * (3._wp+z_r) - 2.0_wp * earth_angular_velocity
    z_dlon    = z_dlon * z_rr1r2 * p_t
    z_dlon    = (p_lon - z_dlon) * z_r
    z_cosdl   = COS(z_dlon)  
    z_cosd2l  = COS(2._wp * z_dlon)  

    z_cosfi   = COS(p_lat)
    z_cosfi2  = z_cosfi  * z_cosfi    ! cos^2(lat)

    z_cosfir  = z_cosfi
    DO j= 2, r-1
      z_cosfir = z_cosfir * z_cosfi   ! cos^{j}(lat)
    ENDDO
    z_cosfir2m2 = z_cosfir 
    z_cosfir2m2 = z_cosfir2m2 * z_cosfir2m2   ! cos^{2*r1-2}(lat)

    z_cosfir  = z_cosfir * z_cosfi    ! cos^{r1}(lat)
    z_cosfir2 = z_cosfir * z_cosfir   ! cos^{2*r1}(lat)

    z_val  = -.25_wp + z_r
    z_val  = 2._wp * z_val * z_val - 2.125_wp   ! 2r^2 - r -2

    z_phia = z_val * z_cosfi2
    
    z_val  = 2._wp * r * z_r

    z_phia = z_phia - z_val 
    z_val  = z_cosfi2 * z_cosfi2 * z_r1
    z_phia = z_phia + z_val 

    z_phia = .25_wp * z_re_omg_kk * z_re_omg_kk * z_cosfir2m2 * z_phia 
    z_val  = .5_wp * z_re_omg_kk * (2._wp * z_r_omega + z_re_omg_kk) * z_cosfi2
    z_phia = z_val + z_phia 
    
    z_phib = -1._wp * z_cosfi2 * z_r1r1 + z_r1r1 + 1._wp 
    z_phib = z_re_omg_kk * (z_r_omega + z_re_omg_kk) * z_cosfir * z_phib
    z_phib = 2._wp * z_rr1r2 * z_phib
 
    z_phic = z_r1 * z_cosfi2 - 1._wp * z_r2
    z_phic = .25_wp * z_re_omg_kk * z_re_omg_kk * z_cosfir2 * z_phic

    p_hh   = (z_phia + z_phib * z_cosdl + z_phic * z_cosd2l) * rgrav
    p_hh   = h0 + p_hh

  END FUNCTION Williamson_test6_h

!EOC  
!-------------------------------------------------------------------------  
!BOP
!
! !IROUTINE:  Williamson_test6_u
!  
! !FUNCTION INTERFACE: 
  FUNCTION Williamson_test6_u( p_lon, p_lat, p_t) RESULT(p_uu)
!
! !DESCRIPTION:
!
! Initial datum for zonal velocity u, test case 6 of Williamson et al.(1992) .
!
! !REVISION HISTORY:  
! Developed  by L.Bonaventura  (2002-5).    
! Modified by Th.Heinze, DWD, (2006-11-02)

! !DEFINED PARAMETERS:  
   ! REAL (wp), PARAMETER  :: re_omg_kk = 50._wp
    REAL (wp), PARAMETER  ::  omg_kk = 7.848e-6_wp !(re * omg_kk is not 50.)
                                                                 ! pripodas 
    INTEGER,   PARAMETER  :: r = 4

! !INPUT PARAMETERS:  
    REAL(wp) , INTENT(in) :: p_lon, p_lat, p_t
 
! !RETURN VALUE:  
    REAL(wp)              :: p_uu

! !LOCAL VARIABLES:  
    !REAL(wp)              :: z_omg, z_r_omega 
    REAL(wp)              :: z_r_omega, z_re_omg_kk
    REAL(wp)              :: z_cosfi, z_cosfi2, z_sinfi, z_sinfi2
    REAL(wp)              :: z_cosfir, z_cosfirm1
    REAL(wp)              :: z_cosdl, z_dlon, z_rr1r2
    REAL(wp)              :: z_val

!    INTEGER               :: i_r1, i_r1r2, i_r2, j
    INTEGER               :: j
    REAL(wp)              :: z_r, z_r1, z_r1r2, z_r2    !pripodas, better transform to real values

!EOP  
!-----------------------------------------------------------------------  
!BOC

    z_r_omega  = sphere_radius * earth_angular_velocity
    !z_omg     = re_omg_kk / re
    z_re_omg_kk= sphere_radius * omg_kk  !pripodas, the initial parameter is omg_kk and not re_omg_kk
    
    z_r       = REAL(r, wp)
    z_r1      = z_r + 1._wp
    z_r2      = z_r + 2._wp
    z_r1r2    = z_r1 * z_r2
    z_rr1r2   = 1._wp / z_r1r2

    z_dlon    = z_r * (3._wp+z_r) * omg_kk - 2.0_wp * earth_angular_velocity
    z_dlon    = z_dlon * z_rr1r2 * p_t
    z_dlon    = (p_lon - z_dlon) * z_r
    z_cosdl   = COS(z_dlon)  

    z_sinfi   = SIN(p_lat)
    z_sinfi2  = z_sinfi * z_sinfi

    z_cosfi   = COS(p_lat)
    z_cosfi2  = z_cosfi * z_cosfi

    z_cosfir  = z_cosfi
    DO j= 2, r-1
      z_cosfir = z_cosfir * z_cosfi   ! cos^{j}(lat)
    ENDDO
    z_cosfirm1 = z_cosfir 

    z_val      = z_r * z_sinfi2 - z_cosfi2
    z_val      = z_cosfirm1 * z_val * z_cosdl
    z_val      = z_cosfi + z_val
    p_uu       = z_re_omg_kk * z_val 

  END FUNCTION Williamson_test6_u

!EOC  
!-------------------------------------------------------------------------  
!BOP
!
! !IROUTINE:  Williamson_test6_v
!  
! !FUNCTION INTERFACE: 
  FUNCTION Williamson_test6_v( p_lon, p_lat, p_t) RESULT(p_vv)
!
! !DESCRIPTION:
!
! Initial datum for meridional velocity v, test case 6 of Williamson 
! et al.(1992).
!
! !REVISION HISTORY:  
! Developed  by L.Bonaventura  (2002-5).    
! Modified by Th.Heinze, DWD, (2006-11-02)

! !DEFINED PARAMETERS:  
   ! REAL (wp), PARAMETER  :: re_omg_kk = 50._wp
    REAL (wp), PARAMETER  ::  omg_kk = 7.848e-6_wp !(re * omg_kk is not 50.)
                                                                 ! pripodas 
    INTEGER,   PARAMETER  :: r = 4

! !INPUT PARAMETERS:  
    REAL(wp) , INTENT(in) :: p_lon, p_lat, p_t
 
! !RETURN VALUE:  
    REAL(wp)              :: p_vv

! !LOCAL VARIABLES:  
    !REAL(wp)              :: z_omg, z_r_omega   !pripodas, we use omg_kk and not re_omg_kk
    REAL(wp)              :: z_r_omega, z_re_omg_kk
    REAL(wp)              :: z_cosfi, z_sinfi
    REAL(wp)              :: z_cosfir, z_cosfirm1
    REAL(wp)              :: z_sindl, z_dlon, z_rr1r2
    REAL(wp)              :: z_val

!    INTEGER               :: i_r1, i_r1r2, i_r2, j
    INTEGER               :: j
    REAL(wp)              :: z_r, z_r1, z_r1r2, z_r2    !pripodas, better transform to real values

!EOP  
!-----------------------------------------------------------------------  
!BOC

    z_r_omega = sphere_radius * earth_angular_velocity
    !z_omg     = re_omg_kk / re
    z_re_omg_kk= sphere_radius * omg_kk  !pripodas, the initial parameter is omg_kk and not re_omg_kk
    
    z_r       = REAL(r,wp)
    z_r1      = z_r + 1._wp
    z_r2      = z_r + 2._wp
    z_r1r2    = z_r1 * z_r2
    z_rr1r2   = 1._wp / z_r1r2 

    z_dlon    = z_r * (3._wp+z_r) * omg_kk - 2.0_wp * earth_angular_velocity
    z_dlon    = z_dlon * z_rr1r2 * p_t
    z_dlon    = (p_lon - z_dlon) * z_r
    z_sindl   = SIN(z_dlon)  

    z_sinfi   = SIN(p_lat)

    z_cosfi   = COS(p_lat)

    z_cosfir  = z_cosfi
    DO j= 2, r-1
      z_cosfir = z_cosfir * z_cosfi   ! cos^{j}(lat)
    ENDDO
    z_cosfirm1 = z_cosfir 

    z_val      = z_cosfirm1 * z_sinfi * z_sindl
    p_vv       = -1._wp * z_re_omg_kk * z_r * z_val 

  END FUNCTION Williamson_test6_v

!EOC  
!-------------------------------------------------------------------------  
!BOP
!
! !IROUTINE:  Williamson_test6_vort
!  
! !FUNCTION INTERFACE: 
   FUNCTION Williamson_test6_vort( p_lon, p_lat, p_t) RESULT(p_vt)
!
! !DESCRIPTION:
!
! Initial datum for relative vorticity, test case 6 of Williamson et al.(1992).
!
! !REVISION HISTORY:  
! Developed  by L.Bonaventura  (2002-5).    
! Modified by Th.Heinze, DWD, (2006-11-02):
! - corrected vorticity

! !DEFINED PARAMETERS:  
   ! REAL (wp), PARAMETER  :: re_omg_kk = 50._wp
    REAL (wp), PARAMETER  ::  omg_kk = 7.848e-6_wp !(re * omg_kk is not 50.)
                                                                 ! pripodas 
    INTEGER,   PARAMETER  :: r = 4

! !INPUT PARAMETERS:  
    REAL(wp) , INTENT(in) :: p_lon, p_lat, p_t
 
! !RETURN VALUE:  
    REAL(wp)              :: p_vt

! !LOCAL VARIABLES:  
    !REAL(wp)              :: z_omg, z_r_omega   !pripodas, we use omg_kk and not re_omg_kk
    REAL(wp)              :: z_r_omega, z_re_omg_kk
    REAL(wp)              :: z_cosfi, z_sinfi
    REAL(wp)              :: z_cosfir
    REAL(wp)              :: z_cosdl, z_dlon, z_rr1r2
    REAL(wp)              :: z_val

    !INTEGER               :: i_r1, i_r1r2, i_r2, j
    INTEGER               :: j
    REAL(wp)              :: z_r, z_r1, z_r1r2, z_r2   !pripodas, better transform to real values

!EOP  
!-----------------------------------------------------------------------  
!BOC

    z_r_omega = sphere_radius * earth_angular_velocity
    !z_omg     = re_omg_kk / re
    z_re_omg_kk= sphere_radius * omg_kk  !pripodas, the initial parameter is omg_kk and not re_omg_kk
    
    z_r       = REAL(r,wp)
    z_r1      = z_r + 1._wp
    z_r2      = z_r + 2._wp
    z_r1r2    = z_r1 * z_r2
    z_rr1r2   = 1._wp / z_r1r2

    z_dlon    = z_r * (3._wp+z_r) * omg_kk - 2.0_wp * earth_angular_velocity
    z_dlon    = z_dlon * z_rr1r2 * p_t
    z_dlon    = (p_lon - z_dlon) * z_r
    z_cosdl   = COS(z_dlon)  

    z_sinfi   = SIN(p_lat)

    z_cosfi   = COS(p_lat)

    z_cosfir  = z_cosfi
    DO j= 2, r
      z_cosfir = z_cosfir * z_cosfi   ! cos^{j}(lat)
    ENDDO

    z_val     = z_cosfir * z_r1 * z_r2 * z_cosdl
    z_val     = 2._wp - z_val
    p_vt      = omg_kk * z_sinfi * z_val

  END FUNCTION Williamson_test6_vort

!EOC  
  FUNCTION sphere_h( p_lon, p_lat, p_t) RESULT(h_site)

    !This test case situates a cone on the sphere, which declines with time.
    
    REAL(wp), INTENT(in) :: p_lon     ! longitude of point
    REAL(wp), INTENT(in) :: p_lat     ! latitude of point
    REAL(wp), INTENT(in) :: p_t       ! point of time

    ! !RETURN VALUE:  
    REAL(wp) :: h_site, radius  

    REAL(wp) :: x2, y2, r, d


    d = 20000.0           !Height of the cone
    radius = 0.5_wp        !Radius of the cone
!   radius = 1.5*L_x        !Radius of the cone on the plane

    h_site=2000.0_wp !2000.0       !Depth of the ocean
    
    !  The cone can be situated at (0,0):
    x2=(p_lon)*(p_lon)
    y2=(p_lat)*(p_lat)

    r=sqrt(x2+y2)          !Distance of the specific point to the center of the cone.

    if(r.lt.(radius))then
       h_site=h_site-d/(radius*radius*radius)*(r*r*r)+3.0*d/(radius*radius)*(r*r) &
            & -3.0*d/(radius)*(r)+d
    end if

   
  END FUNCTION sphere_h


  FUNCTION sphere_u( p_lon, p_lat, p_t) RESULT(u_site)

    REAL(wp), INTENT(in) :: p_lon     ! longitude of point
    REAL(wp), INTENT(in) :: p_lat     ! latitude of point
    REAL(wp), INTENT(in) :: p_t       ! point of time

! !RETURN VALUE:  
    REAL(wp)             :: u_site      ! meridional velocity

    u_site = 0.0_wp

  END FUNCTION sphere_u



  FUNCTION sphere_v( p_lon, p_lat, p_t) RESULT(v_site)

    REAL(wp), INTENT(in) :: p_lon     ! longitude of point
    REAL(wp), INTENT(in) :: p_lat     ! latitude of point
    REAL(wp), INTENT(in) :: p_t       ! point of time

! !RETURN VALUE:  
    REAL(wp)             :: v_site      ! meridional velocity


    v_site = 0.0_wp

  END FUNCTION sphere_v


  FUNCTION sphere_oro(p_lon, p_lat, p_t) RESULT(p_or)

! !INPUT PARAMETERS:  
    REAL(wp), INTENT(in) :: p_lon     ! longitude of point
    REAL(wp), INTENT(in) :: p_lat     ! latitude of point
    REAL(wp), INTENT(in) :: p_t       ! point of time

! !RETURN VALUE:  
    REAL(wp)             :: p_or      ! orography

!EOP  
!-----------------------------------------------------------------------  
!BOC

    p_or = 0.0


  END FUNCTION sphere_oro


  FUNCTION sphere_wind(p_lon, p_lat, p_t, direction) RESULT(wd)

! !INPUT PARAMETERS:  
    REAL(wp), INTENT(in) :: p_lon     ! longitude of point
    REAL(wp), INTENT(in) :: p_lat     ! latitude of point
    REAL(wp), INTENT(in) :: p_t       ! point of time
    INTEGER, INTENT(in) :: direction

! !RETURN VALUE:  
    REAL(wp)             :: wd        ! wind

!EOP  
!-----------------------------------------------------------------------  
!BOC

    IF(direction==1)THEN
       wd = -0.1_wp*cos(9.0_wp*p_lat/4.0_wp)
    ELSE IF(direction==2)THEN
       wd = 0.0_wp
    ELSE
       write(*,*) 'Wrong wind direction in mo_sw_testcases, stommel_wind'
       STOP
    END IF

  END FUNCTION sphere_wind




  FUNCTION vortex_h( p_lon, p_lat, p_t) RESULT(h_site)

    REAL(wp), INTENT(in) :: p_lon     ! longitude of point
    REAL(wp), INTENT(in) :: p_lat     ! latitude of point
    REAL(wp), INTENT(in) :: p_t       ! point of time


    ! !RETURN VALUE:  
    REAL(wp) :: h_site 

!    REAL(wp) :: x2, y2, r, d, radius 



!!$    d = 2000.0           !Height of the cone
!!$    radius = 0.25*L_x        !Radius of the cone
!!$!   radius = 1.5*L_x        !Radius of the cone
!!$
!!$    h_site=10200.0_wp+1.0/4000.0*L_x       !Height of the normal water columns
!!$    
!!$    x2=(p_lon-0.5*L_x)*(p_lon-0.5*L_x)
!!$    y2=(p_lat-0.5*L_y)*(p_lat-0.5*L_y)
!!$    r=sqrt(x2+y2)          !Distance of the specific point to the center of the cone.
!!$    
!!$    if(r.lt.(radius))then
!!$       h_site=h_site-d/(radius*radius*radius)*(r*r*r)+3.0*d/(radius*radius)*(r*r) &
!!$            & -3.0*d/(radius)*(r)+d
!!$    end if


    h_site=5.0_wp 
   
  END FUNCTION vortex_h


  FUNCTION vortex_u( p_lon, p_lat, p_t) RESULT(u_site)

    REAL(wp), INTENT(in) :: p_lon     ! longitude of point
    REAL(wp), INTENT(in) :: p_lat     ! latitude of point
    REAL(wp), INTENT(in) :: p_t       ! point of time

! !RETURN VALUE:  
    REAL(wp)             :: u_site      ! meridional velocity

    REAL(wp) :: d,radius 
    REAL(wp) :: L_x = 5000000.0
    REAL(wp) :: L_y = 4330000.0


    d = 150.0           !Height of the cone
    radius = 0.25*L_x        !Radius of the cone
!   radius = 1.5*L_x        !Radius of the cone

!!$    u_site=0.0_wp
!!$    
!!$    x2=(p_lon-0.5*L_x)*(p_lon-0.5*L_x)
!!$    y2=(p_lat-0.5*L_y)*(p_lat-0.5*L_y)
!!$    r=sqrt(x2+y2)          !Distance of the specific point to the center of the cone.
!!$    
!!$    if(r.lt.(radius))then
!!$       u_site=-d/(radius*radius*radius)*(r*r*r)+3.0*d/(radius*radius)*(r*r) &
!!$            & -3.0*d/(radius)*(r)+d
!!$    end if



!!$    abs = sqrt((p_lon-0.2_wp*L_x)**2.0_wp+&
!!$           & (p_lat-0.5_wp*L_y)**2.0_wp)
!!$      
!!$    IF(abs.lt.0.2_wp*L_y)THEN
!!$       u_site = 1.0_wp
!!$    ELSE
    u_site = 0.0_wp!1.57_wp
!    END IF
    

  END FUNCTION vortex_u



  FUNCTION vortex_v( p_lon, p_lat, p_t) RESULT(v_site)

    REAL(wp), INTENT(in) :: p_lon     ! longitude of point
    REAL(wp), INTENT(in) :: p_lat     ! latitude of point
    REAL(wp), INTENT(in) :: p_t       ! point of time

! !RETURN VALUE:  
    REAL(wp)             :: v_site      ! meridional velocity


    v_site = 0.0_wp
  END FUNCTION vortex_v



  FUNCTION vortex_vort( p_lon, p_lat, p_t) RESULT(vort_site)

    REAL(wp), INTENT(in) :: p_lon     ! longitude of point
    REAL(wp), INTENT(in) :: p_lat     ! latitude of point
    REAL(wp), INTENT(in) :: p_t       ! point of time

! !RETURN VALUE:  
    REAL(wp)             :: vort_site      ! meridional velocity
    

    vort_site = 1.0_wp
  END FUNCTION vortex_vort


  FUNCTION vortex_wind(p_lon, p_lat, p_t, direction) RESULT(wd)
 
! !INPUT PARAMETERS:  
    REAL(wp), INTENT(in) :: p_lon     ! longitude of point
    REAL(wp), INTENT(in) :: p_lat     ! latitude of point
    REAL(wp), INTENT(in) :: p_t       ! point of time
    INTEGER, INTENT(in) :: direction

! !RETURN VALUE:  
    REAL(wp)             :: wd        ! wind

!EOP  
!-----------------------------------------------------------------------  
!BOC

    IF(direction==1)THEN
       wd = 1.1_wp
    ELSE IF(direction==2)THEN
       wd = 0.0_wp
    ELSE
       write(*,*) 'Wrong wind direction in mo_sw_testcases, stommel_wind'
       STOP
    END IF

  END FUNCTION vortex_wind




  FUNCTION vortex_oro(p_lon, p_lat, p_t) RESULT(p_or)

! !INPUT PARAMETERS:  
    REAL(wp), INTENT(in) :: p_lon     ! longitude of point
    REAL(wp), INTENT(in) :: p_lat     ! latitude of point
    REAL(wp), INTENT(in) :: p_t       ! point of time

! !RETURN VALUE:  
    REAL(wp)             :: p_or      ! orography

    REAL(wp) :: x2, d
    REAL(wp) :: L_x = 5000000.0
    REAL(wp) :: L_y = 4330000.0

!EOP  
!-----------------------------------------------------------------------  
!BOC



!!$    d = 0.3           !Height of the cone
!!$  
!!$    x2=(p_lon-0.5*L_x)
!!$    y2=(p_lat-0.5*L_y)
!!$    
!!$    p_or=d/(1.0_wp+x2*x2+y2*y2)**(3.0_wp/2.0_wp)
!!$
!!$
    d = 0.3           !Height of the cone
  
    x2=(p_lon-0.5*L_x)
!    y2=(p_lat-0.5*L_y)
    
    p_or=d/(1.0_wp+x2*x2)**(3.0_wp/2.0_wp)

!!$    IF(p_lon.ge.0.3_wp*L_x.and.p_lon.lt.0.4_wp*L_x)THEN
!!$       p_or=0.5_wp*(p_lon-0.3_wp*L_x)/(0.1_wp*L_x)
!!$    ELSE IF(p_lon.ge.0.4_wp*L_x.and.p_lon.lt.0.6_wp*L_x)THEN
!!$       p_or=0.5_wp
!!$    ELSE IF(p_lon.ge.0.6_wp*L_x.and.p_lon.lt.0.7_wp*L_x)THEN
!!$       p_or=0.5_wp*(1.0_wp-(p_lon-0.6_wp*L_x)/(0.1_wp*L_x))
!!$    END IF
    
    p_or=0.0_wp

  END FUNCTION vortex_oro



  FUNCTION vortex_sphere_h( p_lon, p_lat, p_t) RESULT(h_site)

    REAL(wp), INTENT(in) :: p_lon     ! longitude of point
    REAL(wp), INTENT(in) :: p_lat     ! latitude of point
    REAL(wp), INTENT(in) :: p_t       ! point of time


    ! !RETURN VALUE:  
    REAL(wp) :: h_site 

    h_site=10000.0_wp 
   
  END FUNCTION vortex_sphere_h


  FUNCTION vortex_sphere_u( p_lon, p_lat, p_t) RESULT(u_site)

    REAL(wp), INTENT(in) :: p_lon     ! longitude of point
    REAL(wp), INTENT(in) :: p_lat     ! latitude of point
    REAL(wp), INTENT(in) :: p_t       ! point of time

! !RETURN VALUE:  
    REAL(wp)             :: u_site      ! meridional velocity
 

    u_site = 0.0_wp    

  END FUNCTION vortex_sphere_u



  FUNCTION vortex_sphere_v( p_lon, p_lat, p_t) RESULT(v_site)

    REAL(wp), INTENT(in) :: p_lon     ! longitude of point
    REAL(wp), INTENT(in) :: p_lat     ! latitude of point
    REAL(wp), INTENT(in) :: p_t       ! point of time

! !RETURN VALUE:  
    REAL(wp)             :: v_site      ! meridional velocity

    v_site = 0.0_wp
  END FUNCTION vortex_sphere_v

  FUNCTION vortex_wind_sphere(p_lon, p_lat, p_t, direction) RESULT(wd)
 
! !INPUT PARAMETERS:  
    REAL(wp), INTENT(in) :: p_lon     ! longitude of point
    REAL(wp), INTENT(in) :: p_lat     ! latitude of point
    REAL(wp), INTENT(in) :: p_t       ! point of time
    INTEGER, INTENT(in) :: direction

! !RETURN VALUE:  
    REAL(wp)             :: wd        ! wind

    wd = 0.0_wp

  END FUNCTION vortex_wind_sphere



  FUNCTION galewsky_h( p_lon, p_lat, p_t) RESULT(h_site)

   IMPLICIT NONE
   REAL(wp) , INTENT(in):: p_lon,p_lat,p_t
   REAL(wp) :: h_site

   h_site = 10166.0_wp-geostr_balance11(p_lat, galewsky_uu)
   
  END FUNCTION galewsky_h


  FUNCTION galewsky_u(p_lon, p_lat, p_t) RESULT(u_site)

   IMPLICIT NONE
   REAL(wp) , INTENT(in):: p_lat
   REAL(wp) , INTENT(in):: p_lon,p_t
   REAL(wp) ::  u_site, d
   REAL(wp) ::  phi0, phi1, umax, en

   phi0=pi/7._wp
   phi1=pi/2._wp - phi0
   en=exp(-4._wp/(phi0-phi1)**2)
   umax=80._wp

   d=.1_wp

   if ((p_lat.gt.phi0).and.(p_lat.lt.phi1))then
        u_site=umax/en*exp(1._wp/(p_lat-phi0)/(p_lat-phi1))
        if (u_site.lt. 0.001) then
              u_site  = 0.0d0
        end if
   else 
        u_site=0._wp
   endif

  END FUNCTION galewsky_u

  FUNCTION galewsky_uu(p_lat) RESULT(u_site)

   IMPLICIT NONE
   REAL(wp) , INTENT(in):: p_lat
   REAL(wp) ::  u_site, d
   REAL(wp) ::  phi0, phi1, umax, en

   phi0=pi/7._wp
   phi1=pi/2._wp - phi0
   en=exp(-4._wp/(phi0-phi1)**2)
   umax=80._wp

   d=.1_wp

   if ((p_lat.gt.phi0).and.(p_lat.lt.phi1))then
        u_site=umax/en*exp(1._wp/(p_lat-phi0)/(p_lat-phi1))
        if (u_site.lt. 0.001) then
              u_site  = 0.0d0
        end if
   else 
        u_site=0._wp
   endif

  END FUNCTION galewsky_uu


  FUNCTION galewsky_v( p_lon, p_lat, p_t) RESULT(v_site)

    REAL(wp), INTENT(in) :: p_lon     ! longitude of point
    REAL(wp), INTENT(in) :: p_lat     ! latitude of point
    REAL(wp), INTENT(in) :: p_t       ! point of time

! !RETURN VALUE:  
    REAL(wp)             :: v_site      ! meridional velocity


    v_site = 0.0_wp
    

  END FUNCTION galewsky_v

  FUNCTION galewsky_oro(p_lon, p_lat, p_t) RESULT(p_or)

! !INPUT PARAMETERS:  
    REAL(wp), INTENT(in) :: p_lon     ! longitude of point
    REAL(wp), INTENT(in) :: p_lat     ! latitude of point
    REAL(wp), INTENT(in) :: p_t       ! point of time

! !RETURN VALUE:  
    REAL(wp)             :: p_or      ! orography

!EOP  
!-----------------------------------------------------------------------  
!BOC

!    p_or = 10166.0_wp
  p_or = 0.0_wp

  END FUNCTION galewsky_oro

  FUNCTION geostr_balance11( phi, func)  RESULT(p_hh)
!
! !DESCRIPTION:
! Performs  numerical integration between -$\frac{\pi}{2}$ and $\frac{\pi}{2}$
! to compute geostrophically balanced initial state used
! in test 3.
!
! !REVISION HISTORY:  
! Developed  by L.Bonaventura  (2002-5).
! Modified by Th.Heinze, DWD, (2006-11-22): 
! - introduced INTERFACE uu (got an error message with g95 compiler,
!   scanned the code, this seems to be the correct way, but might be wrong)
! Modified by Th.Heinze, DWD, (2006-12-12): 
! - renamed it to geostr_balance
! Modified by F. Rauser, MPI (2009,10) for testcase 11 galewsky
! Composite Simpson rule added by P. Dueben, MPI (2010,06)
!
! !REMARKS:
! was htmp2 in previous code

! !INTERFACE:
    INTERFACE                        ! selected function

      FUNCTION func(p_lat) RESULT(p_vv)  

        USE mo_kind, ONLY: wp
	       
        REAL(wp), INTENT(in) :: p_lat
        REAL(wp)             :: p_vv

      END FUNCTION func
       
    END INTERFACE
   
! !INPUT PARAMETERS:  
    REAL(wp), INTENT(in) :: phi           ! rotated latitude

! !RETURN VALUE:  
    REAL(wp)             :: p_hh            ! balanced height

! !LOCAL VARIABLES:  
    INTEGER              :: j,nint               ! loop index

    REAL(wp)             :: phi_a             ! left bound
    REAL(wp)             :: phi_b             ! right bound
    REAL(wp)             :: phidash           ! latitude in loop
    REAL(wp)             :: dphi          ! step
    REAL(wp)             :: temp   ! intermediate values


!EOP  
!-----------------------------------------------------------------------  
!BOC

!!$    !Midpoint rule:
!!$
!!$    phi_a = -0.5_wp * pi
!!$    phi_b = phi
!!$
!!$    nint = 1000
!!$
!!$    dphi = 1.0_wp/real(nint) * ( phi_b - phi_a)
!!$
!!$    p_hh = 0._wp
!!$
!!$    phidash = phi_a - 0.5_wp * dphi
!!$
!!$    DO j = 1, nint
!!$       phidash = phidash + dphi
!!$       
!!$       u = func(phidash)
!!$      
!!$       temp = 2._wp * omega * SIN(phidash)
!!$       temp = temp + ( u * TAN(phidash)* rre)
!!$       temp = re *rgrav * u * temp
!!$
!!$       p_hh = p_hh + temp * dphi
!!$
!!$    ENDDO



    !Composite Simpson rule (following wikipedia)
    phi_a = -0.5_wp * pi
    phi_b = phi

    nint = 10000    !2*nint is the number of intervals

    dphi = 1.0_wp/(2.0_wp*real(nint)) * ( phi_b - phi_a)

    p_hh = 0._wp

    !First value:
    phidash = phi_a

    temp = h_value(phidash)
    p_hh = p_hh + temp * dphi/3.0_wp

    !and last value:

    phidash = phi_b

    temp = h_value(phidash)
    p_hh = p_hh + temp * dphi/3.0_wp

    !First sum:

    phidash = phi_a
    


    DO j = 1, (nint-1)
       phidash = phidash + 2.0_wp*dphi

       temp = h_value(phidash)
       p_hh = p_hh + 2.0_wp*temp * dphi/3.0_wp

    ENDDO

    !Last sum:
     phidash = phi_a - dphi
    
    DO j = 1, nint
       phidash = phidash + 2.0_wp*dphi
       
       temp = h_value(phidash)
       p_hh = p_hh + 4.0_wp*temp * dphi/3.0_wp


    ENDDO


    CONTAINS
    
      FUNCTION h_value(phi)  RESULT(temp)  
        REAL(wp) :: phi
        REAL(wp) :: temp
        REAL(wp) :: u

        u = func(phi)
       
        temp = 2._wp * earth_angular_velocity * SIN(phi)
        temp = temp + ( u * TAN(phi)* inverse_earth_radius)
        temp = sphere_radius *rgrav * u * temp
        
      END FUNCTION h_value

  END FUNCTION geostr_balance11

   SUBROUTINE tracer_bubble(patch_3d, tracer,bubble_inside, bubble_outside, lat_bubble_opt, lon_bubble_opt,&
  & radius_bubble_opt, layers_above_bubble_opt, layers_bubble_opt)
! This subroutine places an ellipsoid of defined salinity or temperature, which has its maximum/minimum 
! value at the midpoint and approaches the value of its environment linearly with radius
    TYPE(t_patch_3d ),TARGET, INTENT(inout) :: patch_3d 
    REAL(wp), TARGET :: tracer(:,:,:)
    REAL(wp),intent(in):: bubble_inside, bubble_outside
    REAL(wp),intent(in),optional:: lat_bubble_opt, lon_bubble_opt, radius_bubble_opt
    INTEGER,intent(in),optional::layers_above_bubble_opt, layers_bubble_opt

    TYPE(t_patch),POINTER   :: patch_2d
    TYPE(t_geographical_coordinates), POINTER :: cell_center(:,:)
    TYPE(t_subset_range), POINTER :: all_cells

    INTEGER :: block, idx, level
    INTEGER :: start_cell_index, end_cell_index
    INTEGER ::layers_above_bubble, layers_bubble
    REAL(wp):: lat_deg, lon_deg, z_tmp, test
    REAL(wp):: dist, dist_layer
    REAL(wp):: lat_bubble, lon_bubble, radius_bubble

    CHARACTER(LEN=*), PARAMETER :: method_name = module_name//':tracer_bubble'
    !-------------------------------------------------------------------------

    patch_2d => patch_3d%p_patch_2d(1)
    all_cells => patch_2d%cells%ALL
    cell_center => patch_2d%cells%center

    ! Coordinates midpoint of bubble in South Pacific:
    lat_bubble= 20.0_wp
    lon_bubble  = -40.0_wp
    radius_bubble = 2.5_wp  !5.0_wp
    layers_above_bubble = 78 !31
    layers_bubble = 2 !46 
    dist_layer=layers_bubble/2.0_wp !radius in z direction
    CALL assign_if_present(lat_bubble,lat_bubble_opt)
    CALL assign_if_present(lon_bubble,lon_bubble_opt)
    CALL assign_if_present(radius_bubble,radius_bubble_opt)
    CALL assign_if_present(layers_above_bubble,layers_above_bubble_opt)
    CALL assign_if_present(layers_bubble,layers_above_bubble_opt)


    DO block = all_cells%start_block, all_cells%end_block
      CALL get_index_range(all_cells, block, start_cell_index, end_cell_index)
      DO idx = start_cell_index, end_cell_index

        !transfer to latitude in degrees
        lat_deg = cell_center(idx,block)% lat * rad2deg
        lon_deg = cell_center(idx,block)% lon * rad2deg

        !to determine the closest point on grid to given midpoint of the bubble
        dist = SQRT( (lat_bubble-lat_deg)**2.0_wp + (lon_bubble-lon_deg)**2.0_wp )

        DO level = 1, patch_3d%p_patch_1d(1)%dolic_c(idx,block)

            IF (      (dist <= radius_bubble) &
              & .AND. (level <= layers_above_bubble + layers_bubble) &
              & .AND. (level >= layers_above_bubble)) THEN
              
              test = (ABS(level - (layers_above_bubble + dist_layer)) / dist_layer)
              z_tmp = (dist/radius_bubble) + test

              IF (z_tmp <= 1) THEN

                tracer(idx,level,block) = bubble_inside !&
                   !& bubble_outside + (bubble_inside-bubble_outside) * (1.0_wp - z_tmp) * (1.0_wp - test)

              ELSE

                tracer(idx,level,block) = bubble_outside

              END IF

            ELSE

                tracer(idx,level,block) = bubble_outside

            END IF

        END DO 
      END DO
    END DO


   END SUBROUTINE tracer_bubble


 SUBROUTINE tracer_bubble_disturbed(patch_3d, tracer,bubble_inside, bubble_outside, lat_bubble_opt,&
  & lon_bubble_opt, radius_bubble_opt, layers_above_bubble_opt, layers_bubble_opt)
! This subroutine places an ellipsoid of defined salinity or temperature, which has its maximum/minimum 
! value at the midpoint and approaches the value of its environment linearly with radius. There is a
! disturbance at the upper side of the bubble if it's lighter than the environment and vise versa.
    TYPE(t_patch_3d ),TARGET, INTENT(inout) :: patch_3d 
    REAL(wp), TARGET :: tracer(:,:,:)
    REAL(wp),intent(in):: bubble_inside, bubble_outside
    REAL(wp),intent(in),optional:: lat_bubble_opt, lon_bubble_opt, radius_bubble_opt
    INTEGER,intent(in),optional::layers_above_bubble_opt, layers_bubble_opt

    TYPE(t_patch),POINTER   :: patch_2d
    TYPE(t_geographical_coordinates), POINTER :: cell_center(:,:)
    TYPE(t_subset_range), POINTER :: all_cells

    INTEGER :: block, idx, level
    INTEGER :: start_cell_index, end_cell_index
    INTEGER ::layers_above_bubble, layers_bubble, layers_perturbation
    REAL(wp):: lat_deg, lon_deg, z_tmp, test, amplitude_perturbation
    REAL(wp):: dist, dist_layer, position_perturbation
    REAL(wp):: lat_bubble, lon_bubble, radius_bubble

    CHARACTER(LEN=*), PARAMETER :: method_name = module_name//':tracer_bubble_disturbed'
    !-------------------------------------------------------------------------

    patch_2d => patch_3d%p_patch_2d(1)
    all_cells => patch_2d%cells%ALL
    cell_center => patch_2d%cells%center

    ! Coordinates midpoint of bubble (in South Pacific):
    lat_bubble= 20.0_wp
    lon_bubble  = -40.0_wp
    radius_bubble = 15.0_wp
    layers_above_bubble = 35 !15 !35
    layers_bubble = 40 !20 !40 
    dist_layer=layers_bubble/2.0_wp  !radius in z direction
    layers_perturbation = 1
    amplitude_perturbation = 0.10_wp
    CALL assign_if_present(lat_bubble,lat_bubble_opt)
    CALL assign_if_present(lon_bubble,lon_bubble_opt)
    CALL assign_if_present(radius_bubble,radius_bubble_opt)
    CALL assign_if_present(layers_above_bubble,layers_above_bubble_opt)
    CALL assign_if_present(layers_bubble,layers_above_bubble_opt)

    DO block = all_cells%start_block, all_cells%end_block
      CALL get_index_range(all_cells, block, start_cell_index, end_cell_index)
      DO idx = start_cell_index, end_cell_index

        !transfer to latitude in degrees
        lat_deg = cell_center(idx,block)% lat * rad2deg
        lon_deg = cell_center(idx,block)% lon * rad2deg

        !to determine the closest point on grid to given midpoint of the bubble
        dist = SQRT( (lat_bubble-lat_deg)**2.0_wp + (lon_bubble-lon_deg)**2.0_wp )

        DO level = 1, patch_3d%p_patch_1d(1)%dolic_c(idx,block)

            IF (      (dist <= radius_bubble) &
              & .AND. (level <= layers_above_bubble + layers_bubble) &
              & .AND. (level >= layers_above_bubble)) THEN
              
              test = (ABS(level - (layers_above_bubble + dist_layer)) / dist_layer)
              z_tmp = (dist/radius_bubble) + test

               IF (z_tmp <= 1) THEN
 
                 tracer(idx,level,block) = &
                    & bubble_outside + (bubble_inside-bubble_outside) * (1.0_wp - z_tmp) * (1.0_wp - test)
 
                      IF( bubble_inside < bubble_outside .AND. & 
                          & level >= layers_above_bubble + layers_bubble - layers_perturbation ) THEN
    
                         tracer(idx,level,block) = bubble_outside + (bubble_inside-bubble_outside) *&
                                            & ( 1.0_wp - z_tmp ) * ( 1.0_wp - test )- &
                                            & amplitude_perturbation + &
                                            & SIN( 2.0_wp * pi * dist / radius_bubble ) * & 
                                            !& COS( pi * dist / ( 2.0_wp * radius_bubble ) ) * & 
                                            & amplitude_perturbation
      
                      END IF
 
                     IF( bubble_inside > bubble_outside .AND. &
                         & level <= layers_above_bubble + layers_perturbation ) THEN
    
                        tracer(idx,level,block) = bubble_outside + (bubble_inside-bubble_outside) *&
                                           & ( 1.0_wp - z_tmp ) * ( 1.0_wp - test ) + &
                                           & amplitude_perturbation - &
                                           & SIN( 2.0_wp * pi * dist / radius_bubble ) * & 
                                           & amplitude_perturbation
     
                     END IF

              ELSE

                tracer(idx,level,block) = bubble_outside

              END IF

            ELSE

                tracer(idx,level,block) = bubble_outside

            END IF

        END DO 
      END DO
    END DO


   END SUBROUTINE tracer_bubble_disturbed

 SUBROUTINE tracer_double_bubble(patch_3d, tracer,bubble_inside, bubble_outside, lat_bubble_opt,&
  & lon_bubble_opt, radius_bubble_opt, layers_above_bubble_opt, layers_bubble_opt)
! This subroutine places an ellipsoid of defined salinity or temperature, which has its minimum/maximum 
! value at the midpoint and approaches the value of its environment linearly with radius. Below the
! bubble is another smaller bubble with opposite density.
    TYPE(t_patch_3d ),TARGET, INTENT(inout) :: patch_3d 
    REAL(wp), TARGET :: tracer(:,:,:)
    REAL(wp),intent(in):: bubble_inside, bubble_outside
    REAL(wp),intent(in),optional:: lat_bubble_opt, lon_bubble_opt, radius_bubble_opt
    INTEGER,intent(in),optional::layers_above_bubble_opt, layers_bubble_opt

    TYPE(t_patch),POINTER   :: patch_2d
    TYPE(t_geographical_coordinates), POINTER :: cell_center(:,:)
    TYPE(t_subset_range), POINTER :: all_cells

    INTEGER :: block, idx, level
    INTEGER :: start_cell_index, end_cell_index
    INTEGER ::layers_above_bubble, layers_bubble
    REAL(wp):: lat_deg, lon_deg, z_tmp, test
    REAL(wp):: dist, dist_layer, lat_small_bubble, dist_small
    REAL(wp):: lat_bubble, lon_bubble, radius_bubble, small_bubble_inside

    CHARACTER(LEN=*), PARAMETER :: method_name = module_name//':tracer_double_bubble'
    !-------------------------------------------------------------------------

    patch_2d => patch_3d%p_patch_2d(1)
    all_cells => patch_2d%cells%ALL
    cell_center => patch_2d%cells%center

    ! Coordinates midpoint of bubble in South Pacific:
    lat_bubble= 20.0_wp
    lon_bubble  = -40.0_wp
    radius_bubble = 15.0_wp
    layers_above_bubble = 5
    layers_bubble = 35 
    lat_small_bubble= 20.0_wp

    dist_layer=layers_bubble/2.0_wp  !radius in z direction
    small_bubble_inside = 2.0_wp * ( bubble_outside - bubble_inside ) + bubble_inside
    CALL assign_if_present(lat_bubble,lat_bubble_opt)
    CALL assign_if_present(lon_bubble,lon_bubble_opt)
    CALL assign_if_present(radius_bubble,radius_bubble_opt)
    CALL assign_if_present(layers_above_bubble,layers_above_bubble_opt)
    CALL assign_if_present(layers_bubble,layers_above_bubble_opt)


    DO block = all_cells%start_block, all_cells%end_block
      CALL get_index_range(all_cells, block, start_cell_index, end_cell_index)
      DO idx = start_cell_index, end_cell_index

        !transfer to latitude in degrees
        lat_deg = cell_center(idx,block)% lat * rad2deg
        lon_deg = cell_center(idx,block)% lon * rad2deg

        !to determine the closest point on grid to given midpoint of the bubble
        dist = SQRT( (lat_bubble-lat_deg)**2.0_wp + (lon_bubble-lon_deg)**2.0_wp )
        dist_small = SQRT( (lat_small_bubble-lat_deg)**2.0_wp + (lon_bubble-lon_deg)**2.0_wp )

        DO level = 1, patch_3d%p_patch_1d(1)%dolic_c(idx,block)

            IF (      (dist <= radius_bubble) &
              & .AND. (level <= layers_above_bubble + layers_bubble) &
              & .AND. (level >= layers_above_bubble)) THEN
              
              test = (ABS(level - (layers_above_bubble + dist_layer)) / dist_layer)
              z_tmp = (dist/radius_bubble) + test

              IF (z_tmp <= 1) THEN

                tracer(idx,level,block) = &
                   & bubble_outside + (bubble_inside-bubble_outside) * (1.0_wp - z_tmp) * (1.0_wp - test)

              ELSE

                tracer(idx,level,block) = bubble_outside

              END IF

            ! small bubble beneath the bigger one 
            ELSEIF (  ( dist_small <= radius_bubble / 3.0_wp ) &
              & .AND. ( level <= layers_above_bubble + layers_bubble + 5 +  layers_bubble - 10 ) &
              & .AND. ( level >= layers_above_bubble + layers_bubble + 5 ) ) THEN

              test = (ABS(level - (layers_above_bubble  + layers_bubble + 5 + dist_layer - 5)) / dist_layer)
              z_tmp = ( 4.0_wp * dist_small / radius_bubble ) + test

              IF (z_tmp <= 1) THEN

                tracer(idx,level,block) = &
                   & bubble_outside + ( small_bubble_inside - bubble_outside ) * &
                   & ( 1.0_wp - z_tmp ) * ( 1.0_wp - test )

              ELSE

                tracer(idx,level,block) = bubble_outside

              END IF

            ELSE

                tracer(idx,level,block) = bubble_outside

            END IF

        END DO 
      END DO
    END DO


   END SUBROUTINE tracer_double_bubble


  SUBROUTINE tracer_layer(patch_3d, tracer,tracer_top_opt, tracer_bottom_opt)
! This subroutine places an layer of defined salinity or temperature above an 
! layer of another salinity or temperature. At a given latitude and longitude
! there is a disturbance.
     TYPE(t_patch_3d ),TARGET, INTENT(inout) :: patch_3d 
     REAL(wp), TARGET :: tracer(:,:,:)
     REAL(wp),intent(in):: tracer_top_opt, tracer_bottom_opt
 
     TYPE(t_patch),POINTER   :: patch_2d
     TYPE(t_geographical_coordinates), POINTER :: cell_center(:,:)
     TYPE(t_subset_range), POINTER :: all_cells
 
     INTEGER :: block, idx, level
     INTEGER :: start_cell_index, end_cell_index
     REAL(wp) :: lat_deg, lon_deg, amplitude_perturbation, dist
     REAL(wp) :: lat_disturbance, lon_disturbance, z_tmp, layers_top
     REAL(wp) :: tracer_top, tracer_bottom, test, radius_bubble
 
     CHARACTER(LEN=*), PARAMETER :: method_name = module_name//':tracer_layer'
     !-------------------------------------------------------------------------
 
 
     patch_2d => patch_3d%p_patch_2d(1)
     all_cells => patch_2d%cells%ALL
     cell_center => patch_2d%cells%center

     amplitude_perturbation = 3.0
     lat_disturbance = 20.0_wp
     lon_disturbance = -40.0_wp
     layers_top = 10
 
     CALL assign_if_present(tracer_top,tracer_top_opt)
     CALL assign_if_present(tracer_bottom,tracer_bottom_opt)
 
     DO block = all_cells%start_block, all_cells%end_block
       CALL get_index_range(all_cells, block, start_cell_index, end_cell_index)
       DO idx = start_cell_index, end_cell_index
 
         !transfer to latitude in degrees
         lat_deg = cell_center(idx,block)% lat * rad2deg
         lon_deg = cell_center(idx,block)% lon * rad2deg
         dist = SQRT( (lat_disturbance-lat_deg)**2.0_wp + (lon_disturbance-lon_deg)**2.0_wp )
         layers_top = 10.0 + 2 * ( SIN( ( 2.0 * pi * lon_deg / 180) ) + SIN( (2.0 * pi * lat_deg) / 360 ) )

         DO level = 1, patch_3d%p_patch_1d(1)%dolic_c(idx,block)
 
            IF ( level <= layers_top ) THEN

                tracer(idx,level,block) = tracer_top
 
            ELSE
 
                tracer(idx,level,block) = tracer_bottom
 
            END IF


            IF (      (dist <= radius_bubble) &
              & .AND. (level <= layers_top + amplitude_perturbation) &
              & .AND. (level >= layers_top)) THEN
              
              test = (ABS(level - (layers_top + amplitude_perturbation)) / amplitude_perturbation)
              z_tmp = (dist/radius_bubble) + test

              IF (z_tmp <= 1) THEN

                tracer(idx,level,block) = tracer_top

              END IF
! 
! !            IF ( ( level == layers_top + 1 ) .AND. dist <= 10 ) THEN
!              IF ( dist <= 10 .AND. level <= layers_top + COS( pi * (level -layers_top) / 2.0_wp ) &
!                 & * amplitude_perturbation) THEN
!                 
!                    tracer(idx,level,block) = tracer_top !+ amplitude_perturbation - &
! !                                    & COS( pi * dist / 20.0_wp ) * &
! !                                    & amplitude_perturbation 
 
            END IF 

         END DO 
       END DO
     END DO
 
 
    END SUBROUTINE tracer_layer



 SUBROUTINE tracer_bubbles_side_by_side(patch_3d, tracer,bubble_inside, bubble_outside, lat_bubble_opt, lon_bubble_opt,&
  & radius_bubble_opt, layers_above_bubble_opt, layers_bubble_opt)
! This subroutine places two ellipsoid of defined salinity or temperature next to each other, which has its maximum/minimum 
! value at the midpoint and approaches the value of its environment linearly with radius
    TYPE(t_patch_3d ),TARGET, INTENT(inout) :: patch_3d 
    REAL(wp), TARGET :: tracer(:,:,:)
    REAL(wp),intent(in):: bubble_inside, bubble_outside
    REAL(wp),intent(in),optional:: lat_bubble_opt, lon_bubble_opt, radius_bubble_opt
    INTEGER,intent(in),optional::layers_above_bubble_opt, layers_bubble_opt

    TYPE(t_patch),POINTER   :: patch_2d
    TYPE(t_geographical_coordinates), POINTER :: cell_center(:,:)
    TYPE(t_subset_range), POINTER :: all_cells

    INTEGER :: block, idx, level
    INTEGER :: start_cell_index, end_cell_index
    INTEGER ::layers_above_bubble, layers_bubble
    REAL(wp):: lat_deg, lon_deg, z_tmp, test
    REAL(wp):: dist, dist_layer,dist2, bubble_inside2
    REAL(wp):: lat_bubble, lon_bubble, radius_bubble

    CHARACTER(LEN=*), PARAMETER :: method_name = module_name//':tracer_bubbles_side_by_side'
    !-------------------------------------------------------------------------

    patch_2d => patch_3d%p_patch_2d(1)
    all_cells => patch_2d%cells%ALL
    cell_center => patch_2d%cells%center

    ! Coordinates midpoint of bubble in South Pacific:
    lat_bubble= 20.0_wp
    lon_bubble  = -40.0_wp
    radius_bubble = 15.0_wp
    layers_above_bubble = 35
    layers_bubble = 40 
    dist_layer = layers_bubble/2.0_wp !radius in z direction
    bubble_inside2 = bubble_outside + bubble_inside
    CALL assign_if_present(lat_bubble,lat_bubble_opt)
    CALL assign_if_present(lon_bubble,lon_bubble_opt)
    CALL assign_if_present(radius_bubble,radius_bubble_opt)
    CALL assign_if_present(layers_above_bubble,layers_above_bubble_opt)
    CALL assign_if_present(layers_bubble,layers_above_bubble_opt)


    DO block = all_cells%start_block, all_cells%end_block
      CALL get_index_range(all_cells, block, start_cell_index, end_cell_index)
      DO idx = start_cell_index, end_cell_index

        !transfer to latitude in degrees
        lat_deg = cell_center(idx,block)% lat * rad2deg
        lon_deg = cell_center(idx,block)% lon * rad2deg

        !to determine the closest point on grid to given midpoint of the bubble
        dist = SQRT( (lat_bubble-lat_deg)**2.0_wp + (lon_bubble-lon_deg)**2.0_wp )
        dist2 = SQRT( (lat_bubble+radius_bubble-lat_deg)**2.0_wp + (lon_bubble-lon_deg)**2.0_wp )

        DO level = 1, patch_3d%p_patch_1d(1)%dolic_c(idx,block)

            IF (      (dist <= radius_bubble) &
              & .AND. (level <= layers_above_bubble + layers_bubble) &
              & .AND. (level >= layers_above_bubble)) THEN
              
              test = (ABS(level - (layers_above_bubble + dist_layer)) / dist_layer)
              z_tmp = (dist/radius_bubble) + test

              IF (z_tmp <= 1) THEN

                tracer(idx,level,block) = &
                   & bubble_outside + (bubble_inside-bubble_outside) * (1.0_wp - z_tmp) * (1.0_wp - test)

              ELSE

                tracer(idx,level,block) = bubble_outside

              END IF

            ELSEIF (  (dist2 <= radius_bubble) &
              & .AND. (level <= layers_above_bubble + layers_bubble) &
              & .AND. (level >= layers_above_bubble)) THEN
              
              test = (ABS(level - (layers_above_bubble + dist_layer)) / dist_layer)
              z_tmp = (dist2/radius_bubble) + test

              IF (z_tmp <= 1) THEN

                tracer(idx,level,block) = &
                   & bubble_outside + (bubble_inside2-bubble_outside) * (1.0_wp - z_tmp) * (1.0_wp - test)

              ELSE

                tracer(idx,level,block) = bubble_outside

              END IF

            ELSE

                tracer(idx,level,block) = bubble_outside

            END IF

        END DO 
      END DO
    END DO

  END SUBROUTINE tracer_bubbles_side_by_side


  SUBROUTINE Roberts_tracer_bubble(patch_3d, tracer,bubble_inside, bubble_outside, lat_bubble_opt, lon_bubble_opt,&
    & radius_bubble_opt, layers_above_bubble_opt, layers_bubble_opt)
! The difference to the upper bubble cases is that the radius is given in meter and  the temperature decreases exponential
    TYPE(t_patch_3d ),TARGET, INTENT(inout) :: patch_3d 
    REAL(wp), TARGET :: tracer(:,:,:)
    REAL(wp),intent(in):: bubble_inside, bubble_outside
    REAL(wp),intent(in),optional:: lat_bubble_opt, lon_bubble_opt, radius_bubble_opt
    INTEGER,intent(in),optional::layers_above_bubble_opt, layers_bubble_opt

    TYPE(t_patch),POINTER   :: patch_2d
    TYPE(t_geographical_coordinates), POINTER :: cell_center(:,:)
    TYPE(t_subset_range), POINTER :: all_cells

    INTEGER :: block, idx, level
    INTEGER :: start_cell_index, end_cell_index
    INTEGER ::layers_above_bubble, layers_bubble
    REAL(wp):: lat_deg, lon_deg
    REAL(wp):: dist_xy, dist_z, dist_layer
    REAL(wp):: lat_bubble, lon_bubble, radius_bubble
    REAL(wp):: layerthickness, a, s, r, b,c, dLat, dLon

    CHARACTER(LEN=*), PARAMETER :: method_name = module_name//':Roberts_tracer_bubble'
    !-------------------------------------------------------------------------

    patch_2d => patch_3d%p_patch_2d(1)
    all_cells => patch_2d%cells%ALL
    cell_center => patch_2d%cells%center

    ! Coordinates midpoint of bubble in South Pacific:
    layerthickness = 30000.0 !m
    lat_bubble= 20.0_wp
    lon_bubble  = -40.0_wp
    radius_bubble = 15.0_wp
    layers_above_bubble =47  !45
    layers_bubble = 20 
    dist_layer=layers_bubble/2.0_wp !radius in z directions
    a = 250000.0_wp  ! inner radius in meter
    s = 250000.0_wp  ! outer radius in meter
  

    CALL assign_if_present(lat_bubble,lat_bubble_opt)
    CALL assign_if_present(lon_bubble,lon_bubble_opt)
    CALL assign_if_present(radius_bubble,radius_bubble_opt)
    CALL assign_if_present(layers_above_bubble,layers_above_bubble_opt)
    CALL assign_if_present(layers_bubble,layers_above_bubble_opt)


    DO block = all_cells%start_block, all_cells%end_block
      CALL get_index_range(all_cells, block, start_cell_index, end_cell_index)
      DO idx = start_cell_index, end_cell_index

        !transfer to latitude in degrees
        lat_deg = cell_center(idx,block)% lat * rad2deg
        lon_deg = cell_center(idx,block)% lon * rad2deg


        ! transform latitude to distance to midpoint in meters
        dLat = (lat_bubble-lat_deg) * deg2rad
        dLon = (lon_bubble-lon_deg) * deg2rad
        b = sin( dLat / 2.0_wp ) * sin( dLat / 2.0_wp ) &
          & + cos( lat_deg * deg2rad ) *  cos( lat_bubble * deg2rad ) &
          & * sin( dLon / 2.0_wp ) * sin( dLon / 2.0_wp )
        c = 2.0_wp * atan2( sqrt( b ) , sqrt( 1.0_wp - b ) )
        dist_xy = 6378.137_wp * c * 1000.0_wp !1609.00_wp

        DO level = 1, patch_3d%p_patch_1d(1)%dolic_c(idx,block)

             ! transform number of layers to distance to midpoint in meters
             dist_z = abs(level - (layers_above_bubble + dist_layer)) &
                    & * layerthickness 

              r = sqrt( dist_xy**2.0_wp + dist_z**2.0_wp )


              IF ( r <= a ) THEN

                tracer(idx,level,block) = bubble_inside

              ELSEIF ( r > a ) THEN

                tracer(idx,level,block) = &
                   & bubble_outside + (bubble_inside-bubble_outside) &
                   & * exp( - ( r - a )**2.0_wp / s**2.0_wp )

              END IF

        END DO 
      END DO
    END DO

  END SUBROUTINE Roberts_tracer_bubble


  SUBROUTINE inclined_layer(patch_3d, tracer,tracer_top_opt, tracer_bottom_opt)

     TYPE(t_patch_3d ),TARGET, INTENT(inout) :: patch_3d 
     REAL(wp), TARGET :: tracer(:,:,:)
     REAL(wp),intent(in):: tracer_top_opt, tracer_bottom_opt
 
     TYPE(t_patch),POINTER   :: patch_2d
     TYPE(t_geographical_coordinates), POINTER :: cell_center(:,:)
     TYPE(t_subset_range), POINTER :: all_cells
 
     INTEGER :: block, idx, level
     INTEGER :: start_cell_index, end_cell_index
     REAL(wp) :: lat_deg, lon_deg
     REAL(wp) :: h, depth, lat_neu
     REAL(wp) :: tracer_top, tracer_bottom, test, radius_bubble
 
     CHARACTER(LEN=*), PARAMETER :: method_name = module_name//':inclined_layer'
     !-------------------------------------------------------------------------
 
     depth = 80.0_wp
 
     patch_2d => patch_3d%p_patch_2d(1)
     all_cells => patch_2d%cells%ALL
     cell_center => patch_2d%cells%center

     CALL assign_if_present(tracer_top,tracer_top_opt)
     CALL assign_if_present(tracer_bottom,tracer_bottom_opt)
 
     DO block = all_cells%start_block, all_cells%end_block
       CALL get_index_range(all_cells, block, start_cell_index, end_cell_index)
       DO idx = start_cell_index, end_cell_index
 
         !transfer to latitude in degrees
         lat_deg = cell_center(idx,block)% lat * rad2deg
         lon_deg = cell_center(idx,block)% lon * rad2deg

         IF ( abs( lat_deg ) < 65.0_wp ) THEN
  
          lat_neu = lat_deg + 65.0_wp
          h = lat_neu / 130.0_wp * depth

          DO level = 1, patch_3d%p_patch_1d(1)%dolic_c(idx,block)

             IF ( level > h  ) THEN

                 tracer(idx,level,block) = tracer_bottom
 
             ELSE
 
                 tracer(idx,level,block) = tracer_top
 
             END IF

         END DO 

         ELSEIF ( lat_deg > 65.0_wp ) THEN
          
          tracer(idx,level,block) = tracer_bottom
        
         ELSE

          tracer(idx,level,block) = tracer_top
         
         END IF

       END DO
     END DO
 
 
    END SUBROUTINE inclined_layer




  !-----------------------------------------------------------------------------------
!   SUBROUTINE fill_tracer_x_height(patch_3d, ocean_state)
!     TYPE(t_patch_3d ),TARGET, INTENT(inout) :: patch_3d
!     TYPE(t_hydro_ocean_state), TARGET :: ocean_state
!     
!     TYPE(t_subset_range), POINTER :: all_cells
!     INTEGER :: tracer_idx, level, block, idx, start_cell_idx, end_cell_idx
!     
!     IF (.NOT. use_tracer_x_height) RETURN
!     
!     all_cells => patch_3d%p_patch_2d(1)%cells%ALL
!     
!     DO tracer_idx = 1, no_tracer
!       ocean_state%p_prog(nold(1))%ocean_tracers(tracer_idx)%concentration_x_height(:, :, :) = 0.0_wp
!       DO block = all_cells%start_block, all_cells%end_block
!         CALL get_index_range(all_cells, block, start_cell_idx, end_cell_idx)
!         DO idx = start_cell_idx, end_cell_idx
!           DO level = 1, patch_3d%p_patch_1d(1)%dolic_c(idx,block)
!             
!             ocean_state%p_prog(nold(1))%ocean_tracers(tracer_idx)%concentration_x_height(idx, level, block) = &
!               & ocean_state%p_prog(nold(1))%ocean_tracers(tracer_idx)%concentration(idx,level,block)   *      &
!               & patch_3d%p_patch_1d(1)%prism_thick_flat_sfc_c(idx, level, block)
!             
!           ENDDO
!         ENDDO
!       ENDDO
!     ENDDO
!     
!   END SUBROUTINE fill_tracer_x_height
  !-----------------------------------------------------------------------------------
  
END MODULE mo_ocean_initial_conditions<|MERGE_RESOLUTION|>--- conflicted
+++ resolved
@@ -356,10 +356,6 @@
         & top_value=initial_salinity_top, bottom_value=initial_salinity_bottom)
 
     !------------------------------
-<<<<<<< HEAD
- 
-    !------------------------------
-=======
     CASE (228) ! salinity dome 
       CALL salinity_GM_idealized(patch_3d,ocean_salinity) 
 
@@ -370,7 +366,6 @@
       CALL salinity_GM_idealized3(patch_3d,ocean_salinity)  
 
 
->>>>>>> dd2cc748
     CASE (300)
       CALL tracer_bubble(patch_3d, ocean_salinity ,initial_salinity_top, initial_salinity_bottom)
 
@@ -595,11 +590,7 @@
 
     !CASE (220)
     
-<<<<<<< HEAD
-      CALL tracer_Redi_test(patch_3d=patch_3d, ocean_tracer=ocean_temperature,ocean_state=ocean_state)
-=======
     !  CALL tracer_Redi_test(patch_3d=patch_3d, ocean_tracer=ocean_temperature,ocean_state=ocean_state)
->>>>>>> dd2cc748
 
     CASE (221)
       ! Abernathey setup 01; initial SST reflects the heat fluxes
@@ -633,9 +624,6 @@
 
     CASE(226)
       CALL tracer_Redi_test2(patch_3d=patch_3d, ocean_tracer=ocean_temperature,ocean_state=ocean_state)      
-<<<<<<< HEAD
-
-=======
     CASE(227)
       CALL tracer_GMR_slope_test(patch_3d=patch_3d, ocean_tracer=ocean_temperature,ocean_state=ocean_state)
       
@@ -650,7 +638,6 @@
 
     CASE(231) ! horizontal constant 
       CALL temperature_GM_idealized4(patch_3d,ocean_temperature)
->>>>>>> dd2cc748
 
     CASE(300)
      CALL message(TRIM(method_name), 'Temperature Kelvin-Helmholtz Test ')
@@ -2436,7 +2423,6 @@
     DO block = all_cells%start_block, all_cells%end_block
       CALL get_index_range(all_cells, block, start_cell_index, end_cell_index)
       DO idx = start_cell_index, end_cell_index
-<<<<<<< HEAD
 
         lat_deg = patch_2d%cells%center(idx,block)%lat * rad2deg
         lon_deg = patch_2d%cells%center(idx,block)%lon * rad2deg
@@ -2504,6 +2490,7 @@
            density(idx,level,block)=density(idx,level,block)+0.000115_wp*density(idx,level,block)!&
           ! &-tanh(0.5*slope_parameter*(z_coord+tanh(x_coord))) !-tanh(x_coord)*(1.0_wp+z_coord) !          
           !ENDIF
+          !ocean_tracer(idx,level,block)=ocean_tracer(idx,level,block)-0.5_wp*ocean_tracer(idx,level,block)
           !ELSEIF(x_coord+z_coord<=-0.25_wp)THEN
           ! density(idx,level,block)=density(idx,level,block)-0.000115_wp*density(idx,level,block)!&
           ! &-tanh(0.5*slope_parameter*(z_coord+tanh(x_coord))) !-tanh(x_coord)*(1.0_wp+z_coord) !          
@@ -2553,12 +2540,13 @@
     INTEGER :: start_cell_index, end_cell_index
     REAL(wp):: lat_deg, lon_deg, z_tmp
     REAL(wp),POINTER :: density(:,:,:)
-    REAL(wp):: slope_parameter =0.5_wp
-    REAL(wp) :: x_coord, z_coord,linear_increase,linear_decrease
+    REAL(wp):: slope_parameter =0_wp
+    REAL(wp) :: x_coord, z_coord,x_coord_prime,linear_increase,linear_decrease
     REAL(wp) :: left_basin_boundary_lon, right_basin_boundary_lon
     !REAL(wp) :: upper_level, middle_level, lower_level
     REAL(wp) :: temperature_difference,basin_northBoundary,basin_southBoundary,lat_diff,bottom_value
     REAL(wp) :: lat(nproma,patch_3d%p_patch_2d(1)%alloc_cell_blocks)
+    REAL(wp) :: inv_cell_characteristic_length,cell_characteristic_length, cell_aspect_ratio
     REAL(wp), POINTER :: tracer(:,:,:) 
     CHARACTER(LEN=*), PARAMETER :: method_name = module_name//':tracer_Redi_test'
     !-------------------------------------------------------------------------
@@ -2574,8 +2562,8 @@
     density=> ocean_state%p_diag%rho(:,:,:)
     ocean_tracer=0.0_wp
     density=0.0_wp
-    slope_parameter =0.00001_wp
-!    slope_parameter =0.15_wp !0.5
+!    slope_parameter =0.00001_wp
+    slope_parameter =5.0_wp !1.5_wp !0.75_wp !0.15
     temperature_difference = slope_parameter*(initial_temperature_south - initial_temperature_north)
     
     basin_northBoundary    = (basin_center_lat + 0.5_wp*basin_height_deg) * deg2rad
@@ -2583,120 +2571,157 @@
     lat_diff               = basin_northBoundary - basin_southBoundary  !  basin_height_deg*deg2rad
  
  
-    density(:,:,:)=1023.0_wp
-    ocean_tracer(:,:,:)=2.0_wp
+    density(:,:,:)=0.0_wp
+    ocean_tracer(:,:,:)=0.0_wp
     DO block = all_cells%start_block, all_cells%end_block
       CALL get_index_range(all_cells, block, start_cell_index, end_cell_index)
       DO idx = start_cell_index, end_cell_index
+      
+        inv_cell_characteristic_length = 1.0_wp / SQRT(patch_2D%cells%area(idx,block))
+        cell_characteristic_length     = SQRT(patch_2D%cells%area(idx,block))
+      
 
         lat_deg = patch_2d%cells%center(idx,block)%lat * rad2deg
         lon_deg = patch_2d%cells%center(idx,block)%lon * rad2deg
         
-        x_coord = (lon_deg - (basin_center_lon -0.5_wp*basin_width_deg))/(basin_width_deg)
-        IF(lat_deg>=basin_center_lat-0.5.AND.lat_deg<basin_center_lat+0.5)THEN
+        x_coord = (lat_deg +0.5*basin_height_deg)/(basin_height_deg)
+        x_coord_prime=x_coord !1.0_wp-x_coord
+!write(1234,*)'x-coord',x_coord, lat_deg        
+        !IF(lat_deg>=basin_center_lat-0.5.AND.lat_deg<basin_center_lat+0.5)THEN
 
         DO level = 1,n_zlev
-
+          cell_aspect_ratio=patch_3d%p_patch_1d(1)%prism_thick_c(idx,level,block) &
+          & * inv_cell_characteristic_length
+                
           z_coord =&
-          & (patch_3d%p_patch_1d(1)%zlev_m(1)- patch_3d%p_patch_1d(1)%zlev_m(level))/patch_3d%p_patch_1d(1)%zlev_m(n_zlev)  
-
-           !density(idx,level,block)=density(idx,level,block)&
-           !&-tanh(slope_parameter*(z_coord+tanh(x_coord))) !-tanh(x_coord)*(1.0_wp+z_coord) !
-
-          !density(idx,level,block)=density(idx,level,block)+tanh(z_coord)*density(idx,level,block)         
-          !density(idx,level,block)=1023+density(idx,level,block)
-!  write(2040,*)'dens',z_coord,level,density(idx,level,block),tanh(slope_parameter*(z_coord-tanh(x_coord))),&
-!&tanh(z_coord),tanh(z_coord)*density(idx,level,block)
-!           ENDIF
-!          density(idx,level,block)=tanh(5.0_wp*(z_coord-0.0_wp-slope_parameter*8.0_wp*(pi**3)*(x_coord**3)&
-!          &*(sin(pi*x_coord)-0.5_wp*sin(2_wp*pi*x_coord))**2)) 
-!          density(idx,level,block)=tanh(5.0_wp*(x_coord-0.0_wp-slope_parameter*8.0_wp*(pi**3)*(z_coord**3)&
-!          &*(sin(pi*z_coord)-0.5_wp*sin(2_wp*pi*z_coord))**2)) 
-          !density(idx,level,block)=-tanh(x_coord)!(5.0_wp*(z_coord-0.25_wp-slope_parameter*8.0_wp*(pi**3)*(x_coord**3)))!&
-!          &*(sin(pi*x_coord)-0.5_wp*sin(2_wp*pi*x_coord)))) 
-
-          IF(x_coord<=0.5_wp.and.x_coord>=0.3_wp.and.-z_coord<=0.5_wp.and.-z_coord>=0.3_wp)THEN
-          !ocean_tracer(idx,level,block)=0.25_wp*(cos((20_wp*z_coord-5)*pi/3.0_wp)+1.0_wp)&
-          !&*(cos((20_wp*x_coord-5_wp)*pi/3.0_wp)+1.0_wp)
+          &1+((patch_3d%p_patch_1d(1)%zlev_m(1)- patch_3d%p_patch_1d(1)%zlev_m(level))&
+          &/patch_3d%p_patch_1d(1)%zlev_m(n_zlev))
+          !z_coord =z_coord-0.5   
+
+          density(idx,level,block)=-TANH(5.0_wp*(z_coord-0.25_wp&
+          &+cell_aspect_ratio*slope_parameter*(pi**3)*(x_coord_prime**3)&
+          &*(sin(pi*x_coord_prime)-0.5_wp*sin(2.0_wp*pi*x_coord_prime))**2))
           
-          ocean_tracer(idx,level,block)=ocean_tracer(idx,level,block)&
-          !&exp(-0.01*((z_coord+0.45)**2+(x_coord-0.55)**2))
-          &+0.5_wp*(cos((20_wp*(z_coord+0.4_wp))*pi/3.0_wp))&
-          &*(cos((20_wp*(x_coord-0.4_wp))*pi/3.0_wp))
-
-  !write(2040,*)'density',x_coord,z_coord,level!,density(idx,level,block),ocean_tracer(idx,level,block)         
+          !IF((x_coord>=0.1_wp.AND.x_coord<=0.3_wp).AND.(z_coord>=0.1_wp.AND.z_coord<=0.3_wp))THEN
+          IF((x_coord>=0.6_wp.AND.x_coord<=0.9_wp).AND.(z_coord>=0.1_wp.AND.z_coord<=0.3_wp))THEN          
+            ocean_tracer(idx,level,block)=max(0.25*cos((20_wp*z_coord-5_wp)*pi/3_wp+1)*cos((20_wp*x_coord-5_wp)*pi/3_wp+1),0.0_wp)        
+          ELSE
+            ocean_tracer(idx,level,block)=0.0_wp
           ENDIF
-!IF(density(idx,level,block)/=1.0_wp.and. density(idx,level,block)/=-1.0_wp)THEN         
-! write(2040,*)'density',x_coord,z_coord,level,density(idx,level,block),ocean_tracer(idx,level,block)  
-!ENDIF                                  
+          ocean_state%p_diag%rho_GM(idx,level,block)=density(idx,level,block)          
+          
         END DO
-        ENDIF          
+        !ENDIF          
       END DO
     END DO
+
+DO level = 1, n_zlev
+    CALL dbg_print('trac_init', ocean_tracer(:,level,:), method_name, 3, in_subset=all_cells)
+END DO
+DO level = 1, n_zlev
+     CALL dbg_print('rho init', density(:,level,:), method_name, 3, in_subset=all_cells)
+END DO
+
+!stop
+  END SUBROUTINE tracer_Redi_test2
+  !-------------------------------------------------------------------------------
+
+
+
+ !-------------------------------------------------------------------------------
+  SUBROUTINE tracer_GMR_slope_test(patch_3d, ocean_tracer,ocean_state)
+  !
+  !This test is for testsuite use: it reuqires the density field to be stationary!
+    TYPE(t_patch_3d ),TARGET, INTENT(inout) :: patch_3d
+    REAL(wp), TARGET :: ocean_tracer(:,:,:)
+   TYPE(t_hydro_ocean_state), TARGET       :: ocean_state
+    TYPE(t_patch),POINTER   :: patch_2d
+    TYPE(t_geographical_coordinates), POINTER :: cell_center(:,:)
+    TYPE(t_subset_range), POINTER :: all_cells
+
+    INTEGER :: block, idx, level
+    INTEGER :: start_cell_index, end_cell_index
+    REAL(wp):: lat_deg, lon_deg, z_tmp
+    REAL(wp),POINTER :: density(:,:,:)
+    REAL(wp):: slope_parameter =0.5_wp
+    REAL(wp) :: x_coord, z_coord
+    REAL(wp) :: left_basin_boundary_lon, right_basin_boundary_lon,lat_diff
+    !REAL(wp) :: upper_level, middle_level, lower_level
+    REAL(wp) :: temperature_difference,basin_northBoundary,basin_southBoundary
+    REAL(wp) :: lat(nproma,patch_3d%p_patch_2d(1)%alloc_cell_blocks)
+    REAL(wp), POINTER :: tracer(:,:,:) 
+    CHARACTER(LEN=*), PARAMETER :: method_name = module_name//':tracer_Redi_test'
+    !-------------------------------------------------------------------------
+
+    CALL message(TRIM(method_name), ' tracer_Redi_test')
+
+    patch_2d => patch_3d%p_patch_2d(1)
+    all_cells => patch_2d%cells%ALL
+    cell_center => patch_2d%cells%center
+    lat(:,:) = patch_2d%cells%center(:,:)%lat    
+    
+    tracer =>ocean_tracer(:,:,:)
+    density=> ocean_state%p_diag%rho(:,:,:)
+    ocean_tracer=0.0_wp
+    density=0.0_wp
+
+!    slope_parameter =0.00001_wp
+    slope_parameter =0.5_wp !0.15
+
+    temperature_difference = (initial_temperature_south - initial_temperature_north)
+    
+    basin_northBoundary    = (basin_center_lat + 0.5_wp*basin_height_deg) * deg2rad
+    basin_southBoundary    = (basin_center_lat - 0.5_wp*basin_height_deg) * deg2rad
+    lat_diff               = basin_height_deg*deg2rad!basin_northBoundary - basin_southBoundary  !  basin_height_deg*deg2rad
+ 
+ 
+    density(:,:,:)=1023.0_wp
+    ocean_tracer(:,:,:)=0.0_wp
+    
     DO block = all_cells%start_block, all_cells%end_block
       CALL get_index_range(all_cells, block, start_cell_index, end_cell_index)
       DO idx = start_cell_index, end_cell_index
 
-        lat_deg = patch_2d%cells%center(idx,block)%lat * rad2deg
-        lon_deg = patch_2d%cells%center(idx,block)%lon * rad2deg
+        lat_deg = patch_2d%cells%center(idx,block)%lat !* rad2deg
+        lon_deg = patch_2d%cells%center(idx,block)%lon !* rad2deg
+        slope_parameter=(lat_deg-basin_southBoundary)/lat_diff
+
+        tracer(idx,1,block)=initial_temperature_south- slope_parameter*temperature_difference       
+
+!write(123,*)'data',tracer(idx,1,block),initial_temperature_south, (lat_deg-basin_southBoundary)*temperature_difference/lat_diff,&
+!&(lat_deg-basin_southBoundary),slope_parameter,temperature_difference/lat_diff 
         
-        x_coord = (lon_deg - (basin_center_lon -0.5_wp*basin_width_deg))/(basin_width_deg)
-write(123,*)'x-coord',x_coord        
-        IF(lat_deg>=basin_center_lat-0.5.AND.lat_deg<basin_center_lat+0.5)THEN
-
-        DO level = 1,n_zlev
-
-          z_coord =&
-          & (patch_3d%p_patch_1d(1)%zlev_m(1)- patch_3d%p_patch_1d(1)%zlev_m(level))/patch_3d%p_patch_1d(1)%zlev_m(n_zlev)
-          !z_coord =-z_coord   
-write(123,*)'z-coord',level,z_coord
-           !density(idx,level,block)=density(idx,level,block)&
-           !&-tanh(slope_parameter*(z_coord+tanh(x_coord))) !-tanh(x_coord)*(1.0_wp+z_coord) !
-!To be preserved: this is used for Redi test
-
-          IF((x_coord+z_coord>=0.25_wp.OR.x_coord+z_coord<=-0.25_wp).AND.x_coord<=0.5)THEN
-          !density(idx,level,block)=4.0
-           density(idx,level,block)=density(idx,level,block)+0.000115_wp*density(idx,level,block)!&
-          ! &-tanh(0.5*slope_parameter*(z_coord+tanh(x_coord))) !-tanh(x_coord)*(1.0_wp+z_coord) !          
-!          ENDIF
-!          !ELSEIF(x_coord+z_coord<=-0.25_wp)THEN
-!          ! density(idx,level,block)=density(idx,level,block)-0.000115_wp*density(idx,level,block)!&
-!          ! &-tanh(0.5*slope_parameter*(z_coord+tanh(x_coord))) !-tanh(x_coord)*(1.0_wp+z_coord) ! 
-          !ELSEIF(x_coord>0.5.AND.(x_coord-z_coord<0.75.OR.x_coord+z_coord<0.0))THEN
-          ELSEIF(x_coord>0.5.AND.(x_coord-z_coord<0.75.OR.(1.0-x_coord+z_coord)<-0.25))THEN
-          !density(idx,level,block)=4.0        
-           density(idx,level,block)=density(idx,level,block)+0.000115_wp*density(idx,level,block)!&          
-          ELSE
-         ! density(idx,level,block)=2.0
-          density(idx,level,block)=1023_wp&
-           !&-tanh(slope_parameter*(z_coord+tanh(x_coord))) !-tanh(x_coord)*(1.0_wp+z_coord) 
-           &-tanh(slope_parameter*(z_coord+tanh(x_coord+z_coord)))!this introduces another variation in density
-          
-          ENDIF
-
-        END DO
-        ENDIF          
+        DO level = 2,n_zlev
+          tracer(idx,level,block)=tracer(idx,level-1,block)&
+          &-1.0_wp/(patch_3d%p_patch_1d(1)%zlev_m(level)-patch_3d%p_patch_1d(1)%zlev_m(level-1))
+          !z_coord =&
+          !& (patch_3d%p_patch_1d(1)%zlev_m(1)- patch_3d%p_patch_1d(1)%zlev_m(level))/patch_3d%p_patch_1d(1)%zlev_m(n_zlev)  
+
+         END DO
+!write(1234,*)'data',tracer(idx,:,block)
+         
       END DO
     END DO
-
-DO level = 1, n_zlev
+ 
+DO level = 1, 1!n_zlev
 !z_coord = (patch_3d%p_patch_1d(1)%zlev_m(level)- patch_3d%p_patch_1d(1)%zlev_m(1))/patch_3d%p_patch_1d(1)%zlev_m(n_zlev)  
 !write(*,*)'temp',level,maxval(ocean_tracer(:,level,:)),minval(ocean_tracer(:,level,:))                
     CALL dbg_print('trac_init', ocean_tracer(:,level,:), method_name, 3, in_subset=all_cells)
 !     CALL dbg_print('rho init', density(:,level,:), method_name, 3, in_subset=all_cells)
 END DO
-DO level = 1, n_zlev
+!DO level = 1, n_zlev
 !z_coord = (patch_3d%p_patch_1d(1)%zlev_m(level)- patch_3d%p_patch_1d(1)%zlev_m(1))/patch_3d%p_patch_1d(1)%zlev_m(n_zlev)  
 !write(*,*)'temp',level,maxval(ocean_tracer(:,level,:)),minval(ocean_tracer(:,level,:))                
 !    CALL dbg_print('trac_init', ocean_tracer(:,level,:), method_name, 3, in_subset=all_cells)
-     CALL dbg_print('rho init', density(:,level,:), method_name, 3, in_subset=all_cells)
-END DO
+!     CALL dbg_print('rho init', density(:,level,:), method_name, 3, in_subset=all_cells)
+!END DO
 !write(*,*)'leave init'
 !    CALL dbg_print('aft. AdvIndivTrac: trac_old', ocean_tracer(:,2,:), method_name, 3, in_subset=all_cells)
 
-!stop
-  END SUBROUTINE tracer_Redi_test2
-  !-------------------------------------------------------------------------------
+
+  END SUBROUTINE tracer_GMR_slope_test
+  !-------------------------------------------------------------------------------
+
 
 
   !-------------------------------------------------------------------------------
@@ -2734,7 +2759,7 @@
     ocean_tracer=0.0_wp
     density=0.0_wp
 !    slope_parameter =0.00001_wp
-    slope_parameter =0.5
+    slope_parameter =0.05
     temperature_difference = slope_parameter*(initial_temperature_south - initial_temperature_north)
     
     basin_northBoundary    = (basin_center_lat + 0.5_wp*basin_height_deg) * deg2rad
@@ -3341,951 +3366,6 @@
     TYPE(t_patch),POINTER   :: patch_2d
     TYPE(t_subset_range), POINTER :: all_cells
     INTEGER :: block, idx, level, start_cell_index, end_cell_index
-=======
-
-        lat_deg = patch_2d%cells%center(idx,block)%lat * rad2deg
-        lon_deg = patch_2d%cells%center(idx,block)%lon * rad2deg
-        
-        x_coord = (lon_deg - (basin_center_lon -0.5_wp*basin_width_deg))/(basin_width_deg)
-        IF(lat_deg>=basin_center_lat-0.5.AND.lat_deg<basin_center_lat+0.5)THEN
-
-        DO level = 1,n_zlev
-
-          z_coord =&
-          & (patch_3d%p_patch_1d(1)%zlev_m(1)- patch_3d%p_patch_1d(1)%zlev_m(level))/patch_3d%p_patch_1d(1)%zlev_m(n_zlev)  
->>>>>>> dd2cc748
-
-           !density(idx,level,block)=density(idx,level,block)&
-           !&-tanh(slope_parameter*(z_coord+tanh(x_coord))) !-tanh(x_coord)*(1.0_wp+z_coord) !
-
-          !density(idx,level,block)=density(idx,level,block)+tanh(z_coord)*density(idx,level,block)         
-          !density(idx,level,block)=1023+density(idx,level,block)
-!  write(2040,*)'dens',z_coord,level,density(idx,level,block),tanh(slope_parameter*(z_coord-tanh(x_coord))),&
-!&tanh(z_coord),tanh(z_coord)*density(idx,level,block)
-!           ENDIF
-!          density(idx,level,block)=tanh(5.0_wp*(z_coord-0.0_wp-slope_parameter*8.0_wp*(pi**3)*(x_coord**3)&
-!          &*(sin(pi*x_coord)-0.5_wp*sin(2_wp*pi*x_coord))**2)) 
-!          density(idx,level,block)=tanh(5.0_wp*(x_coord-0.0_wp-slope_parameter*8.0_wp*(pi**3)*(z_coord**3)&
-!          &*(sin(pi*z_coord)-0.5_wp*sin(2_wp*pi*z_coord))**2)) 
-          !density(idx,level,block)=-tanh(x_coord)!(5.0_wp*(z_coord-0.25_wp-slope_parameter*8.0_wp*(pi**3)*(x_coord**3)))!&
-!          &*(sin(pi*x_coord)-0.5_wp*sin(2_wp*pi*x_coord)))) 
-
-          IF(x_coord<=0.5_wp.and.x_coord>=0.3_wp.and.-z_coord<=0.5_wp.and.-z_coord>=0.3_wp)THEN
-          !ocean_tracer(idx,level,block)=0.25_wp*(cos((20_wp*z_coord-5)*pi/3.0_wp)+1.0_wp)&
-          !&*(cos((20_wp*x_coord-5_wp)*pi/3.0_wp)+1.0_wp)
-          
-          ocean_tracer(idx,level,block)=ocean_tracer(idx,level,block)&
-          !&exp(-0.01*((z_coord+0.45)**2+(x_coord-0.55)**2))
-          &+0.5_wp*(cos((20_wp*(z_coord+0.4_wp))*pi/3.0_wp))&
-          &*(cos((20_wp*(x_coord-0.4_wp))*pi/3.0_wp))
-
-  !write(2040,*)'density',x_coord,z_coord,level!,density(idx,level,block),ocean_tracer(idx,level,block)         
-          ENDIF
-!IF(density(idx,level,block)/=1.0_wp.and. density(idx,level,block)/=-1.0_wp)THEN         
-! write(2040,*)'density',x_coord,z_coord,level,density(idx,level,block),ocean_tracer(idx,level,block)  
-!ENDIF                                  
-        END DO
-        ENDIF          
-      END DO
-    END DO
-    DO block = all_cells%start_block, all_cells%end_block
-      CALL get_index_range(all_cells, block, start_cell_index, end_cell_index)
-      DO idx = start_cell_index, end_cell_index
-
-        lat_deg = patch_2d%cells%center(idx,block)%lat * rad2deg
-        lon_deg = patch_2d%cells%center(idx,block)%lon * rad2deg
-        
-        x_coord = (lon_deg - (basin_center_lon -0.5_wp*basin_width_deg))/(basin_width_deg)
-        IF(lat_deg>=basin_center_lat-0.5.AND.lat_deg<basin_center_lat+0.5)THEN
-
-        DO level = 1,n_zlev
-
-          z_coord =&
-          & (patch_3d%p_patch_1d(1)%zlev_m(1)- patch_3d%p_patch_1d(1)%zlev_m(level))/patch_3d%p_patch_1d(1)%zlev_m(n_zlev)  
-
-           !density(idx,level,block)=density(idx,level,block)&
-           !&-tanh(slope_parameter*(z_coord+tanh(x_coord))) !-tanh(x_coord)*(1.0_wp+z_coord) !
-!To be preserved: this is used for Redi test
-          IF(x_coord+z_coord>=0.25_wp.OR.x_coord+z_coord<=-0.25_wp)THEN
-           density(idx,level,block)=density(idx,level,block)+0.000115_wp*density(idx,level,block)!&
-          ! &-tanh(0.5*slope_parameter*(z_coord+tanh(x_coord))) !-tanh(x_coord)*(1.0_wp+z_coord) !          
-          !ENDIF
-          !ocean_tracer(idx,level,block)=ocean_tracer(idx,level,block)-0.5_wp*ocean_tracer(idx,level,block)
-          !ELSEIF(x_coord+z_coord<=-0.25_wp)THEN
-          ! density(idx,level,block)=density(idx,level,block)-0.000115_wp*density(idx,level,block)!&
-          ! &-tanh(0.5*slope_parameter*(z_coord+tanh(x_coord))) !-tanh(x_coord)*(1.0_wp+z_coord) !          
-          ELSE
-          density(idx,level,block)=1023_wp&
-           !&-tanh(slope_parameter*(z_coord+tanh(x_coord))) !-tanh(x_coord)*(1.0_wp+z_coord) 
-           &-tanh(slope_parameter*(z_coord+tanh(x_coord+z_coord)))!this introduces another variation in density
-          
-          ENDIF
-
-        END DO
-        ENDIF          
-      END DO
-    END DO
-
-DO level = 1, n_zlev
-!z_coord = (patch_3d%p_patch_1d(1)%zlev_m(level)- patch_3d%p_patch_1d(1)%zlev_m(1))/patch_3d%p_patch_1d(1)%zlev_m(n_zlev)  
-!write(*,*)'temp',level,maxval(ocean_tracer(:,level,:)),minval(ocean_tracer(:,level,:))                
-    CALL dbg_print('trac_init', ocean_tracer(:,level,:), method_name, 3, in_subset=all_cells)
-!     CALL dbg_print('rho init', density(:,level,:), method_name, 3, in_subset=all_cells)
-END DO
-DO level = 1, n_zlev
-!z_coord = (patch_3d%p_patch_1d(1)%zlev_m(level)- patch_3d%p_patch_1d(1)%zlev_m(1))/patch_3d%p_patch_1d(1)%zlev_m(n_zlev)  
-!write(*,*)'temp',level,maxval(ocean_tracer(:,level,:)),minval(ocean_tracer(:,level,:))                
-!    CALL dbg_print('trac_init', ocean_tracer(:,level,:), method_name, 3, in_subset=all_cells)
-     CALL dbg_print('rho init', density(:,level,:), method_name, 3, in_subset=all_cells)
-END DO
-!write(*,*)'leave init'
-!    CALL dbg_print('aft. AdvIndivTrac: trac_old', ocean_tracer(:,2,:), method_name, 3, in_subset=all_cells)
-
-!stop
-  END SUBROUTINE tracer_Redi_test
-  !-------------------------------------------------------------------------------
-
- !-------------------------------------------------------------------------------
-  SUBROUTINE tracer_Redi_test2(patch_3d, ocean_tracer,ocean_state)
-  !
-  !This test is for testsuite use: it reuqires the density field to be stationary!
-    TYPE(t_patch_3d ),TARGET, INTENT(inout) :: patch_3d
-    REAL(wp), TARGET :: ocean_tracer(:,:,:)
-   TYPE(t_hydro_ocean_state), TARGET       :: ocean_state
-    TYPE(t_patch),POINTER   :: patch_2d
-    TYPE(t_geographical_coordinates), POINTER :: cell_center(:,:)
-    TYPE(t_subset_range), POINTER :: all_cells
-
-    INTEGER :: block, idx, level
-    INTEGER :: start_cell_index, end_cell_index
-    REAL(wp):: lat_deg, lon_deg, z_tmp
-    REAL(wp),POINTER :: density(:,:,:)
-    REAL(wp):: slope_parameter =0_wp
-    REAL(wp) :: x_coord, z_coord,x_coord_prime,linear_increase,linear_decrease
-    REAL(wp) :: left_basin_boundary_lon, right_basin_boundary_lon
-    !REAL(wp) :: upper_level, middle_level, lower_level
-    REAL(wp) :: temperature_difference,basin_northBoundary,basin_southBoundary,lat_diff,bottom_value
-    REAL(wp) :: lat(nproma,patch_3d%p_patch_2d(1)%alloc_cell_blocks)
-    REAL(wp) :: inv_cell_characteristic_length,cell_characteristic_length, cell_aspect_ratio
-    REAL(wp), POINTER :: tracer(:,:,:) 
-    CHARACTER(LEN=*), PARAMETER :: method_name = module_name//':tracer_Redi_test'
-    !-------------------------------------------------------------------------
-
-    CALL message(TRIM(method_name), ' tracer_Redi_test')
-
-    patch_2d => patch_3d%p_patch_2d(1)
-    all_cells => patch_2d%cells%ALL
-    cell_center => patch_2d%cells%center
-    lat(:,:) = patch_2d%cells%center(:,:)%lat    
-    
-    tracer =>ocean_tracer(:,:,:)
-    density=> ocean_state%p_diag%rho(:,:,:)
-    ocean_tracer=0.0_wp
-    density=0.0_wp
-!    slope_parameter =0.00001_wp
-    slope_parameter =5.0_wp !1.5_wp !0.75_wp !0.15
-    temperature_difference = slope_parameter*(initial_temperature_south - initial_temperature_north)
-    
-    basin_northBoundary    = (basin_center_lat + 0.5_wp*basin_height_deg) * deg2rad
-    basin_southBoundary    = (basin_center_lat - 0.5_wp*basin_height_deg) * deg2rad
-    lat_diff               = basin_northBoundary - basin_southBoundary  !  basin_height_deg*deg2rad
- 
- 
-    density(:,:,:)=0.0_wp
-    ocean_tracer(:,:,:)=0.0_wp
-    DO block = all_cells%start_block, all_cells%end_block
-      CALL get_index_range(all_cells, block, start_cell_index, end_cell_index)
-      DO idx = start_cell_index, end_cell_index
-      
-        inv_cell_characteristic_length = 1.0_wp / SQRT(patch_2D%cells%area(idx,block))
-        cell_characteristic_length     = SQRT(patch_2D%cells%area(idx,block))
-      
-
-        lat_deg = patch_2d%cells%center(idx,block)%lat * rad2deg
-        lon_deg = patch_2d%cells%center(idx,block)%lon * rad2deg
-        
-        x_coord = (lat_deg +0.5*basin_height_deg)/(basin_height_deg)
-        x_coord_prime=x_coord !1.0_wp-x_coord
-!write(1234,*)'x-coord',x_coord, lat_deg        
-        !IF(lat_deg>=basin_center_lat-0.5.AND.lat_deg<basin_center_lat+0.5)THEN
-
-        DO level = 1,n_zlev
-          cell_aspect_ratio=patch_3d%p_patch_1d(1)%prism_thick_c(idx,level,block) &
-          & * inv_cell_characteristic_length
-                
-          z_coord =&
-          &1+((patch_3d%p_patch_1d(1)%zlev_m(1)- patch_3d%p_patch_1d(1)%zlev_m(level))&
-          &/patch_3d%p_patch_1d(1)%zlev_m(n_zlev))
-          !z_coord =z_coord-0.5   
-
-          density(idx,level,block)=-TANH(5.0_wp*(z_coord-0.25_wp&
-          &+cell_aspect_ratio*slope_parameter*(pi**3)*(x_coord_prime**3)&
-          &*(sin(pi*x_coord_prime)-0.5_wp*sin(2.0_wp*pi*x_coord_prime))**2))
-          
-          !IF((x_coord>=0.1_wp.AND.x_coord<=0.3_wp).AND.(z_coord>=0.1_wp.AND.z_coord<=0.3_wp))THEN
-          IF((x_coord>=0.6_wp.AND.x_coord<=0.9_wp).AND.(z_coord>=0.1_wp.AND.z_coord<=0.3_wp))THEN          
-            ocean_tracer(idx,level,block)=max(0.25*cos((20_wp*z_coord-5_wp)*pi/3_wp+1)*cos((20_wp*x_coord-5_wp)*pi/3_wp+1),0.0_wp)        
-          ELSE
-            ocean_tracer(idx,level,block)=0.0_wp
-          ENDIF
-          ocean_state%p_diag%rho_GM(idx,level,block)=density(idx,level,block)          
-          
-        END DO
-        !ENDIF          
-      END DO
-    END DO
-
-DO level = 1, n_zlev
-    CALL dbg_print('trac_init', ocean_tracer(:,level,:), method_name, 3, in_subset=all_cells)
-END DO
-DO level = 1, n_zlev
-     CALL dbg_print('rho init', density(:,level,:), method_name, 3, in_subset=all_cells)
-END DO
-
-!stop
-  END SUBROUTINE tracer_Redi_test2
-  !-------------------------------------------------------------------------------
-
-
-
- !-------------------------------------------------------------------------------
-  SUBROUTINE tracer_GMR_slope_test(patch_3d, ocean_tracer,ocean_state)
-  !
-  !This test is for testsuite use: it reuqires the density field to be stationary!
-    TYPE(t_patch_3d ),TARGET, INTENT(inout) :: patch_3d
-    REAL(wp), TARGET :: ocean_tracer(:,:,:)
-   TYPE(t_hydro_ocean_state), TARGET       :: ocean_state
-    TYPE(t_patch),POINTER   :: patch_2d
-    TYPE(t_geographical_coordinates), POINTER :: cell_center(:,:)
-    TYPE(t_subset_range), POINTER :: all_cells
-
-    INTEGER :: block, idx, level
-    INTEGER :: start_cell_index, end_cell_index
-    REAL(wp):: lat_deg, lon_deg, z_tmp
-    REAL(wp),POINTER :: density(:,:,:)
-    REAL(wp):: slope_parameter =0.5_wp
-    REAL(wp) :: x_coord, z_coord
-    REAL(wp) :: left_basin_boundary_lon, right_basin_boundary_lon,lat_diff
-    !REAL(wp) :: upper_level, middle_level, lower_level
-    REAL(wp) :: temperature_difference,basin_northBoundary,basin_southBoundary
-    REAL(wp) :: lat(nproma,patch_3d%p_patch_2d(1)%alloc_cell_blocks)
-    REAL(wp), POINTER :: tracer(:,:,:) 
-    CHARACTER(LEN=*), PARAMETER :: method_name = module_name//':tracer_Redi_test'
-    !-------------------------------------------------------------------------
-
-    CALL message(TRIM(method_name), ' tracer_Redi_test')
-
-    patch_2d => patch_3d%p_patch_2d(1)
-    all_cells => patch_2d%cells%ALL
-    cell_center => patch_2d%cells%center
-    lat(:,:) = patch_2d%cells%center(:,:)%lat    
-    
-    tracer =>ocean_tracer(:,:,:)
-    density=> ocean_state%p_diag%rho(:,:,:)
-    ocean_tracer=0.0_wp
-    density=0.0_wp
-
-!    slope_parameter =0.00001_wp
-    slope_parameter =0.5_wp !0.15
-
-    temperature_difference = (initial_temperature_south - initial_temperature_north)
-    
-    basin_northBoundary    = (basin_center_lat + 0.5_wp*basin_height_deg) * deg2rad
-    basin_southBoundary    = (basin_center_lat - 0.5_wp*basin_height_deg) * deg2rad
-    lat_diff               = basin_height_deg*deg2rad!basin_northBoundary - basin_southBoundary  !  basin_height_deg*deg2rad
- 
- 
-    density(:,:,:)=1023.0_wp
-    ocean_tracer(:,:,:)=0.0_wp
-    
-    DO block = all_cells%start_block, all_cells%end_block
-      CALL get_index_range(all_cells, block, start_cell_index, end_cell_index)
-      DO idx = start_cell_index, end_cell_index
-
-        lat_deg = patch_2d%cells%center(idx,block)%lat !* rad2deg
-        lon_deg = patch_2d%cells%center(idx,block)%lon !* rad2deg
-        slope_parameter=(lat_deg-basin_southBoundary)/lat_diff
-
-        tracer(idx,1,block)=initial_temperature_south- slope_parameter*temperature_difference       
-
-!write(123,*)'data',tracer(idx,1,block),initial_temperature_south, (lat_deg-basin_southBoundary)*temperature_difference/lat_diff,&
-!&(lat_deg-basin_southBoundary),slope_parameter,temperature_difference/lat_diff 
-        
-        DO level = 2,n_zlev
-          tracer(idx,level,block)=tracer(idx,level-1,block)&
-          &-1.0_wp/(patch_3d%p_patch_1d(1)%zlev_m(level)-patch_3d%p_patch_1d(1)%zlev_m(level-1))
-          !z_coord =&
-          !& (patch_3d%p_patch_1d(1)%zlev_m(1)- patch_3d%p_patch_1d(1)%zlev_m(level))/patch_3d%p_patch_1d(1)%zlev_m(n_zlev)  
-
-         END DO
-!write(1234,*)'data',tracer(idx,:,block)
-         
-      END DO
-    END DO
- 
-DO level = 1, 1!n_zlev
-!z_coord = (patch_3d%p_patch_1d(1)%zlev_m(level)- patch_3d%p_patch_1d(1)%zlev_m(1))/patch_3d%p_patch_1d(1)%zlev_m(n_zlev)  
-!write(*,*)'temp',level,maxval(ocean_tracer(:,level,:)),minval(ocean_tracer(:,level,:))                
-    CALL dbg_print('trac_init', ocean_tracer(:,level,:), method_name, 3, in_subset=all_cells)
-!     CALL dbg_print('rho init', density(:,level,:), method_name, 3, in_subset=all_cells)
-END DO
-!DO level = 1, n_zlev
-!z_coord = (patch_3d%p_patch_1d(1)%zlev_m(level)- patch_3d%p_patch_1d(1)%zlev_m(1))/patch_3d%p_patch_1d(1)%zlev_m(n_zlev)  
-!write(*,*)'temp',level,maxval(ocean_tracer(:,level,:)),minval(ocean_tracer(:,level,:))                
-!    CALL dbg_print('trac_init', ocean_tracer(:,level,:), method_name, 3, in_subset=all_cells)
-!     CALL dbg_print('rho init', density(:,level,:), method_name, 3, in_subset=all_cells)
-!END DO
-!write(*,*)'leave init'
-!    CALL dbg_print('aft. AdvIndivTrac: trac_old', ocean_tracer(:,2,:), method_name, 3, in_subset=all_cells)
-
-
-  END SUBROUTINE tracer_GMR_slope_test
-  !-------------------------------------------------------------------------------
-
-
-
-  !-------------------------------------------------------------------------------
-  SUBROUTINE tracer_GM_test(patch_3d, ocean_tracer,ocean_state)
-    TYPE(t_patch_3d ),TARGET, INTENT(inout) :: patch_3d
-    REAL(wp), TARGET :: ocean_tracer(:,:,:)
-   TYPE(t_hydro_ocean_state), TARGET       :: ocean_state
-    TYPE(t_patch),POINTER   :: patch_2d
-    TYPE(t_geographical_coordinates), POINTER :: cell_center(:,:)
-    TYPE(t_subset_range), POINTER :: all_cells
-
-    INTEGER :: block, idx, level
-    INTEGER :: start_cell_index, end_cell_index
-    REAL(wp):: lat_deg, lon_deg, z_tmp
-    REAL(wp),POINTER :: density(:,:,:)
-    REAL(wp):: slope_parameter =0.5_wp
-    REAL(wp) :: x_coord, z_coord,linear_increase,linear_decrease
-    REAL(wp) :: left_basin_boundary_lon, right_basin_boundary_lon
-    !REAL(wp) :: upper_level, middle_level, lower_level
-    REAL(wp) :: temperature_difference,basin_northBoundary,basin_southBoundary,lat_diff,bottom_value
-    REAL(wp) :: lat(nproma,patch_3d%p_patch_2d(1)%alloc_cell_blocks)
-    REAL(wp), POINTER :: tracer(:,:,:) 
-    CHARACTER(LEN=*), PARAMETER :: method_name = module_name//':tracer_Redi_test'
-    !-------------------------------------------------------------------------
-
-    CALL message(TRIM(method_name), ' tracer_Redi_test')
-
-    patch_2d => patch_3d%p_patch_2d(1)
-    all_cells => patch_2d%cells%ALL
-    cell_center => patch_2d%cells%center
-    lat(:,:) = patch_2d%cells%center(:,:)%lat    
-    
-    tracer =>ocean_tracer(:,:,:)
-    density=> ocean_state%p_diag%rho(:,:,:)
-    ocean_tracer=0.0_wp
-    density=0.0_wp
-!    slope_parameter =0.00001_wp
-    slope_parameter =0.05
-    temperature_difference = slope_parameter*(initial_temperature_south - initial_temperature_north)
-    
-    basin_northBoundary    = (basin_center_lat + 0.5_wp*basin_height_deg) * deg2rad
-    basin_southBoundary    = (basin_center_lat - 0.5_wp*basin_height_deg) * deg2rad
-    lat_diff               = basin_northBoundary - basin_southBoundary  !  basin_height_deg*deg2rad
-!write(*,*)'surface gradient',temperature_difference
-!    lat(:,:) = patch_2d%cells%center(:,:)%lat    
-!    level=1
-!    DO block = all_cells%start_block, all_cells%end_block
-!      CALL get_index_range(all_cells, block, start_cell_index, end_cell_index)
-!      DO idx = start_cell_index, end_cell_index
-!        tracer(idx,level,block) = &
-!          & initial_temperature_south - temperature_difference*((basin_northBoundary-lat(idx,block))/lat_diff)
-!          
-!      END DO
-!    END DO
-!    bottom_value=initial_temperature_bottom 
-!
-!    DO block = all_cells%start_block, all_cells%end_block
-!     CALL get_index_range(all_cells, block, start_cell_index, end_cell_index)
-!     DO idx = start_cell_index, end_cell_index
-!        
-!       IF (patch_3d%p_patch_1d(1)%zlev_m(n_zlev) - patch_3d%p_patch_1d(1)%zlev_m(1) /= 0.0_wp) THEN
-!         linear_increase = (ocean_tracer(idx,1,block)- bottom_value  ) / & 
-!           & (patch_3d%p_patch_1d(1)%zlev_m(n_zlev) - patch_3d%p_patch_1d(1)%zlev_m(1))
-!       ELSE
-!         linear_increase = 0.0_wp
-!       ENDIF
-!       !linear_increase=slope_parameter*linear_increase
-!        
-!       !First third of levels
-!       DO level = 2,7!INT(n_zlev/3.0_wp)+1!patch_3d%p_patch_1d(1)%dolic_c(idx,block) !2,7
-!         ocean_tracer(idx,level,block) &
-!           & = ocean_tracer(idx,level-1,block) - linear_increase * &
-!           &     patch_3d%p_patch_1d(1)%del_zlev_i(level)
-!       END DO
-!
-!       !Second third of levels
-!       level=8!INT(n_zlev/3.0_wp)+2
-!       ocean_tracer(:,level,:)  = 16.5_WP!max(ocean_tracer(:,level-1,:),0.0_wp)! maxval(ocean_tracer(:,level-1,:))
-!       DO level = 9,12!INT(n_zlev/3.0_wp)+3,2*INT(n_zlev/3.0_wp)!patch_3d%p_patch_1d(1)%dolic_c(idx,block)
-!         ocean_tracer(idx,level,block) &
-!           & = ocean_tracer(idx,level-1,block) -0.1_wp! linear_increase * &
-!           !            &     patch_3d%p_patch_1d(1)%del_zlev_i(level)
-!       END DO
-!       level=20!n_zlev
-!        tracer(idx,level,block) = &
-!          & initial_temperature_bottom + temperature_difference*((basin_northBoundary-lat(idx,block))/lat_diff)
-!          
-!        DO level =19,13,-1!n_zlev-1,2*INT(n_zlev/3.0_wp)+1,-1!INT(2.0_wp*n_zlev/3.0_wp)+1, n_zlev!patch_3d%p_patch_1d(1)%dolic_c(idx,block)
-!          ocean_tracer(idx,level,block) &
-!            & = ocean_tracer(idx,level+1,block) + linear_increase * &
-!            &     patch_3d%p_patch_1d(1)%del_zlev_i(level)
-!        END DO
-!      END DO
-!    END DO
-!
-!    level=1
-!    DO block = all_cells%start_block, all_cells%end_block
-!      CALL get_index_range(all_cells, block, start_cell_index, end_cell_index)
-!      DO idx = start_cell_index, end_cell_index
-!        tracer(idx,level,block) = &
-!          & initial_temperature_south - temperature_difference*((basin_northBoundary-lat(idx,block))/lat_diff)
-!          
-!        density(idx,level,block)=OceanReferenceDensity - LinearThermoExpansionCoefficient*tracer(idx,level,block)  
-!
-!      END DO
-!    END DO
-!
-!    bottom_value=initial_temperature_bottom 
-!
-!    DO block = all_cells%start_block, all_cells%end_block
-!     CALL get_index_range(all_cells, block, start_cell_index, end_cell_index)
-!     DO idx = start_cell_index, end_cell_index
-!        
-!       IF (patch_3d%p_patch_1d(1)%zlev_m(n_zlev) - patch_3d%p_patch_1d(1)%zlev_m(1) /= 0.0_wp) THEN
-!         linear_increase = (ocean_tracer(idx,1,block)- bottom_value  ) / & 
-!           & (patch_3d%p_patch_1d(1)%zlev_m(n_zlev) - patch_3d%p_patch_1d(1)%zlev_m(1))
-!       ELSE
-!         linear_increase = 0.0_wp
-!       ENDIF
-!       !linear_increase=slope_parameter*linear_increase
-!        
-!       DO level = 2,n_zlev!INT(n_zlev/3.0_wp)+1!patch_3d%p_patch_1d(1)%dolic_c(idx,block) !2,7
-!         !ocean_tracer(idx,level,block) &
-!         !  & = ocean_tracer(idx,level-1,block) - linear_increase * &
-!         !  &     patch_3d%p_patch_1d(1)%del_zlev_i(level)
-!
-!         density(idx,level,block) &
-!           & = density(idx,level-1,block) + 0.5_wp*linear_increase * &
-!           &     patch_3d%p_patch_1d(1)%del_zlev_i(level)
-!           
-!       END DO
-!      END DO
-!    END DO
- 
- 
-    density(:,:,:)=OceanReferenceDensity
-    ocean_tracer(:,:,:)=2.0_wp
-    DO block = all_cells%start_block, all_cells%end_block
-      CALL get_index_range(all_cells, block, start_cell_index, end_cell_index)
-      DO idx = start_cell_index, end_cell_index
-
-        lat_deg = patch_2d%cells%center(idx,block)%lat * rad2deg
-        lon_deg = patch_2d%cells%center(idx,block)%lon * rad2deg
-        
-        x_coord = (lon_deg - (basin_center_lon -0.5_wp*basin_width_deg))/(basin_width_deg)
-        IF(lat_deg>=basin_center_lat-0.5.AND.lat_deg<basin_center_lat+0.5)THEN
-
-        DO level = 1,n_zlev
-
-          z_coord =&
-          & (patch_3d%p_patch_1d(1)%zlev_m(1)- patch_3d%p_patch_1d(1)%zlev_m(level))/patch_3d%p_patch_1d(1)%zlev_m(n_zlev)  
-
-           !density(idx,level,block)=density(idx,level,block)&
-           !&-tanh(slope_parameter*(z_coord+tanh(x_coord))) !-tanh(x_coord)*(1.0_wp+z_coord) !
-
-          !density(idx,level,block)=density(idx,level,block)+tanh(z_coord)*density(idx,level,block)         
-          !density(idx,level,block)=1023+density(idx,level,block)
-!  write(2040,*)'dens',z_coord,level,density(idx,level,block),tanh(slope_parameter*(z_coord-tanh(x_coord))),&
-!&tanh(z_coord),tanh(z_coord)*density(idx,level,block)
-!           ENDIF
-!          density(idx,level,block)=tanh(5.0_wp*(z_coord-0.0_wp-slope_parameter*8.0_wp*(pi**3)*(x_coord**3)&
-!          &*(sin(pi*x_coord)-0.5_wp*sin(2_wp*pi*x_coord))**2)) 
-!          density(idx,level,block)=tanh(5.0_wp*(x_coord-0.0_wp-slope_parameter*8.0_wp*(pi**3)*(z_coord**3)&
-!          &*(sin(pi*z_coord)-0.5_wp*sin(2_wp*pi*z_coord))**2)) 
-          !density(idx,level,block)=-tanh(x_coord)!(5.0_wp*(z_coord-0.25_wp-slope_parameter*8.0_wp*(pi**3)*(x_coord**3)))!&
-!          &*(sin(pi*x_coord)-0.5_wp*sin(2_wp*pi*x_coord)))) 
-
-           ocean_tracer(idx,level,block)=20.0_wp&
-           &-tanh(slope_parameter*(-z_coord+tanh(x_coord))) !-tanh(x_coord)*(1.0_wp+z_coord) 
-           !&-tanh(slope_parameter*(z_coord+tanh(x_coord+z_coord)))!this introduces another variation in density
- 
-
-!          IF(x_coord<=0.5_wp.and.x_coord>=0.3_wp.and.-z_coord<=0.5_wp.and.-z_coord>=0.3_wp)THEN
-!          !ocean_tracer(idx,level,block)=0.25_wp*(cos((20_wp*z_coord-5)*pi/3.0_wp)+1.0_wp)&
-!          !&*(cos((20_wp*x_coord-5_wp)*pi/3.0_wp)+1.0_wp)
-!          
-!          ocean_tracer(idx,level,block)=ocean_tracer(idx,level,block)&
-!          !&exp(-0.01*((z_coord+0.45)**2+(x_coord-0.55)**2))
-!          &+0.5_wp*(cos((20_wp*(z_coord+0.4_wp))*pi/3.0_wp))&
-!          &*(cos((20_wp*(x_coord-0.4_wp))*pi/3.0_wp))
-!          !ocean_tracer(idx,level,block)=max(ocean_tracer(idx,level,block),0.0_wp)
-!  !write(2040,*)'density',x_coord,z_coord,level!,density(idx,level,block),ocean_tracer(idx,level,block)         
-!          ENDIF
-
-        END DO
-        ENDIF          
-      END DO
-    END DO
-    DO block = all_cells%start_block, all_cells%end_block
-      CALL get_index_range(all_cells, block, start_cell_index, end_cell_index)
-      DO idx = start_cell_index, end_cell_index
-
-        lat_deg = patch_2d%cells%center(idx,block)%lat * rad2deg
-        lon_deg = patch_2d%cells%center(idx,block)%lon * rad2deg
-        
-        x_coord = (lon_deg - (basin_center_lon -0.5_wp*basin_width_deg))/(basin_width_deg)
-        IF(lat_deg>=basin_center_lat-0.5.AND.lat_deg<basin_center_lat+0.5)THEN
-
-        DO level = 1,n_zlev
-
-          z_coord =&
-          & (patch_3d%p_patch_1d(1)%zlev_m(1)- patch_3d%p_patch_1d(1)%zlev_m(level))/patch_3d%p_patch_1d(1)%zlev_m(n_zlev)  
-
-           !density(idx,level,block)=density(idx,level,block)&
-           !&-tanh(slope_parameter*(z_coord+tanh(x_coord))) !-tanh(x_coord)*(1.0_wp+z_coord) !
-         IF(x_coord+1.5_wp+4*z_coord>=0.5)THEN
-           ocean_tracer(idx,level,block)=ocean_tracer(idx,level,block)+0.115_wp*ocean_tracer(idx,level,block)!&
-!          ! &-tanh(0.5*slope_parameter*(z_coord+tanh(x_coord))) !-tanh(x_coord)*(1.0_wp+z_coord) !          
-!          !ENDIF
-          ELSEIF(x_coord+1.5_wp+4_wp*z_coord<=-0.5_wp)THEN
-           ocean_tracer(idx,level,block)=ocean_tracer(idx,level,block)-0.115_wp*ocean_tracer(idx,level,block)!&
-!          ! &-tanh(0.5*slope_parameter*(z_coord+tanh(x_coord))) !-tanh(x_coord)*(1.0_wp+z_coord) !          
-!!          !ELSE
-!!          !density(idx,level,block)=1023_wp&
-!!          ! !&-tanh(slope_parameter*(z_coord+tanh(x_coord))) !-tanh(x_coord)*(1.0_wp+z_coord) !
-!!          ! &-tanh(slope_parameter*(z_coord+tanh(x_coord+z_coord)))
-          ENDIF
-
-
-        END DO
-        ENDIF          
-      END DO
-    END DO
-
-density=OceanReferenceDensity - LinearThermoExpansionCoefficient * ocean_tracer
-DO level = 1, n_zlev
-!z_coord = (patch_3d%p_patch_1d(1)%zlev_m(level)- patch_3d%p_patch_1d(1)%zlev_m(1))/patch_3d%p_patch_1d(1)%zlev_m(n_zlev)  
-!write(*,*)'temp',level,maxval(ocean_tracer(:,level,:)),minval(ocean_tracer(:,level,:))                
-    CALL dbg_print('trac_init', ocean_tracer(:,level,:), method_name, 3, in_subset=all_cells)
-!     CALL dbg_print('rho init', density(:,level,:), method_name, 3, in_subset=all_cells)
-END DO
-DO level = 1, n_zlev
-!z_coord = (patch_3d%p_patch_1d(1)%zlev_m(level)- patch_3d%p_patch_1d(1)%zlev_m(1))/patch_3d%p_patch_1d(1)%zlev_m(n_zlev)  
-!write(*,*)'temp',level,maxval(ocean_tracer(:,level,:)),minval(ocean_tracer(:,level,:))                
-!    CALL dbg_print('trac_init', ocean_tracer(:,level,:), method_name, 3, in_subset=all_cells)
-     CALL dbg_print('rho init', density(:,level,:), method_name, 3, in_subset=all_cells)
-END DO
-!write(*,*)'leave init'
-!    CALL dbg_print('aft. AdvIndivTrac: trac_old', ocean_tracer(:,2,:), method_name, 3, in_subset=all_cells)
-
-!stop
-  END SUBROUTINE tracer_GM_test
-  !-------------------------------------------------------------------------------
-
-
- !-------------------------------------------------------------------------------
-  SUBROUTINE tracer_Redi_test_withdensity(patch_3d, ocean_tracer,ocean_state)
-    TYPE(t_patch_3d ),TARGET, INTENT(inout) :: patch_3d
-    REAL(wp), TARGET :: ocean_tracer(:,:,:)
-   TYPE(t_hydro_ocean_state), TARGET       :: ocean_state
-    TYPE(t_patch),POINTER   :: patch_2d
-    TYPE(t_geographical_coordinates), POINTER :: cell_center(:,:)
-    TYPE(t_subset_range), POINTER :: all_cells
-
-    INTEGER :: block, idx, level
-    INTEGER :: start_cell_index, end_cell_index
-    REAL(wp):: lat_deg, lon_deg, z_tmp
-    REAL(wp),POINTER :: density(:,:,:)
-    REAL(wp):: slope_parameter =0.5_wp
-    !REAL(wp) :: x_coord, z_coord,linear_increase,linear_decrease
-    REAL(wp) :: left_basin_boundary_lon, right_basin_boundary_lon
-    !REAL(wp) :: upper_level, middle_level, lower_level
-    REAL(wp) :: temperature_difference,basin_northBoundary,basin_southBoundary,lat_diff,bottom_value
-    REAL(wp) :: lat(nproma,patch_3d%p_patch_2d(1)%alloc_cell_blocks),linear_increase  
-    REAL(wp), POINTER :: tracer(:,:,:) 
-    CHARACTER(LEN=*), PARAMETER :: method_name = module_name//':tracer_Redi_test'
-    !-------------------------------------------------------------------------
-
-    CALL message(TRIM(method_name), ' tracer_Redi_test')
-
-    patch_2d    => patch_3d%p_patch_2d(1)
-    all_cells   => patch_2d%cells%ALL
-    cell_center => patch_2d%cells%center
-    
-    tracer  => ocean_tracer(:,:,:)
-    density => ocean_state%p_diag%rho(:,:,:)
-    ocean_tracer=5.0_wp
-    density=OceanReferenceDensity
-    slope_parameter =0.5_wp
-    temperature_difference = slope_parameter*(initial_temperature_south - initial_temperature_north)
-    
-    basin_northBoundary    = (basin_center_lat + 0.5_wp*basin_height_deg) * deg2rad
-    basin_southBoundary    = (basin_center_lat - 0.5_wp*basin_height_deg) * deg2rad
-    lat_diff               = basin_northBoundary - basin_southBoundary  !  basin_height_deg*deg2rad
-!write(*,*)'surface gradient',temperature_difference
-    lat(:,:) = patch_2d%cells%center(:,:)%lat    
-    level=1
-    DO block = all_cells%start_block, all_cells%end_block
-      CALL get_index_range(all_cells, block, start_cell_index, end_cell_index)
-      DO idx = start_cell_index, end_cell_index
-        tracer(idx,level,block) = &
-          & initial_temperature_south - temperature_difference*((basin_northBoundary-lat(idx,block))/lat_diff)
-          
-        density(idx,level,block)=OceanReferenceDensity - LinearThermoExpansionCoefficient*tracer(idx,level,block)  
-!write(123,*)'density:temp', density(idx,level,block), tracer(idx,level,block)      
-      END DO
-    END DO
-! stop       
-    bottom_value=initial_temperature_bottom 
-
-    DO block = all_cells%start_block, all_cells%end_block
-     CALL get_index_range(all_cells, block, start_cell_index, end_cell_index)
-     DO idx = start_cell_index, end_cell_index
-        
-       IF (patch_3d%p_patch_1d(1)%zlev_m(n_zlev) - patch_3d%p_patch_1d(1)%zlev_m(1) /= 0.0_wp) THEN
-         linear_increase = (ocean_tracer(idx,1,block)- bottom_value  ) / & 
-           & (patch_3d%p_patch_1d(1)%zlev_m(n_zlev) - patch_3d%p_patch_1d(1)%zlev_m(1))
-       ELSE
-         linear_increase = 0.0_wp
-       ENDIF
-       !linear_increase=slope_parameter*linear_increase
-        
-       DO level = 2,n_zlev!INT(n_zlev/3.0_wp)+1!patch_3d%p_patch_1d(1)%dolic_c(idx,block) !2,7
-         !ocean_tracer(idx,level,block) &
-         !  & = ocean_tracer(idx,level-1,block) - linear_increase * &
-         !  &     patch_3d%p_patch_1d(1)%del_zlev_i(level)
-
-         density(idx,level,block) &
-           & = density(idx,level-1,block) + 0.5_wp*linear_increase * &
-           &     patch_3d%p_patch_1d(1)%del_zlev_i(level)
-           
-       END DO
-
-      END DO
-    END DO
- 
-   ocean_tracer(:,:,:)=5.0_wp
-   DO block = all_cells%start_block, all_cells%end_block
-     CALL get_index_range(all_cells, block, start_cell_index, end_cell_index)
-     DO idx = start_cell_index, end_cell_index
-        
-        
-         level = 3!INT(n_zlev/2.0_wp)
-         !This criterion singles out one cell: a dirac signal: 0.03 only one cell
-         IF(     abs(cell_center(idx,block)%lat-basin_center_lat*deg2rad)<0.003_wp&
-          & .AND.abs(cell_center(idx,block)%lon-basin_center_lon*deg2rad)<0.003_wp )THEN
-
-         ocean_tracer(idx,level,block)= ocean_tracer(idx,level,block) + 0.5_wp
-         ENDIF
-
-!         DO level = 4,n_zlev!INT(n_zlev/3.0_wp)+1!patch_3d%p_patch_1d(1)%dolic_c(idx,block) !2,7
-!         ocean_tracer(idx,level,block) &
-!           & = ocean_tracer(idx,level-1,block) - linear_increase * &
-!           &     patch_3d%p_patch_1d(1)%del_zlev_i(level)
-!         END DO
-           
-
-      END DO
-    END DO
-!
-
- !rho(1:levels) = OceanReferenceDensity - LinearThermoExpansionCoefficient * t(1:levels)
-DO level = 1, n_zlev
-!z_coord = (patch_3d%p_patch_1d(1)%zlev_m(level)- patch_3d%p_patch_1d(1)%zlev_m(1))/patch_3d%p_patch_1d(1)%zlev_m(n_zlev)  
-!write(*,*)'temp',level,maxval(ocean_tracer(:,level,:)),minval(ocean_tracer(:,level,:))                
-    CALL dbg_print('Init trac_old', ocean_tracer(:,level,:), method_name, 3, in_subset=all_cells)
-END DO
-!write(*,*)'leave init'
-!    CALL dbg_print('aft. AdvIndivTrac: trac_old', ocean_tracer(:,2,:), method_name, 3, in_subset=all_cells)
-DO level = 1, n_zlev
-!z_coord = (patch_3d%p_patch_1d(1)%zlev_m(level)- patch_3d%p_patch_1d(1)%zlev_m(1))/patch_3d%p_patch_1d(1)%zlev_m(n_zlev)  
-!write(*,*)'temp',level,maxval(ocean_tracer(:,level,:)),minval(ocean_tracer(:,level,:))                
-    CALL dbg_print('Init: density', density(:,level,:), method_name, 3, in_subset=all_cells)
-END DO
-
-
-  END SUBROUTINE tracer_Redi_test_withdensity
-  !-------------------------------------------------------------------------------
-
-
-
-  !-------------------------------------------------------------------------------
-  SUBROUTINE tracer_Redi_test_withdensity0(patch_3d, ocean_tracer,ocean_state)
-    TYPE(t_patch_3d ),TARGET, INTENT(inout) :: patch_3d
-    REAL(wp), TARGET :: ocean_tracer(:,:,:)
-   TYPE(t_hydro_ocean_state), TARGET       :: ocean_state
-    TYPE(t_patch),POINTER   :: patch_2d
-    TYPE(t_geographical_coordinates), POINTER :: cell_center(:,:)
-    TYPE(t_subset_range), POINTER :: all_cells
-
-    INTEGER :: block, idx, level
-    INTEGER :: start_cell_index, end_cell_index
-    REAL(wp):: lat_deg, lon_deg, z_tmp
-    REAL(wp),POINTER :: density(:,:,:)
-    REAL(wp):: slope_parameter =0.5_wp
-    !REAL(wp) :: x_coord, z_coord,linear_increase,linear_decrease
-    REAL(wp) :: left_basin_boundary_lon, right_basin_boundary_lon
-    !REAL(wp) :: upper_level, middle_level, lower_level
-    REAL(wp) :: temperature_difference,basin_westBoundary,basin_eastBoundary,lat_diff,bottom_value
-    REAL(wp) :: basin_northBoundary,basin_southBoundary, linear_increase
-    REAL(wp) :: lat(nproma,patch_3d%p_patch_2d(1)%alloc_cell_blocks)
-    REAL(wp) :: lon(nproma,patch_3d%p_patch_2d(1)%alloc_cell_blocks)  
-    REAL(wp), POINTER :: tracer(:,:,:) 
-    REAL(wp) :: x_1, x_3,xi
-    CHARACTER(LEN=*), PARAMETER :: method_name = module_name//':tracer_Redi_test'
-    !-------------------------------------------------------------------------
-
-    CALL message(TRIM(method_name), ' tracer_Redi_test')
-
-    patch_2d => patch_3d%p_patch_2d(1)
-    all_cells => patch_2d%cells%ALL
-    cell_center => patch_2d%cells%center
-    
-    tracer =>ocean_tracer(:,:,:)
-    density => ocean_state%p_diag%rho
-
-    ocean_tracer=0.0_wp
-    density     =0.0_wp
-    xi=0.01_wp
-
-    
-    basin_eastBoundary    = (basin_center_lat + 0.5_wp*basin_width_deg) * deg2rad
-    basin_westBoundary    = (basin_center_lat - 0.5_wp*basin_width_deg) * deg2rad
-
-!write(*,*)'surface gradient',temperature_difference
-    lat(:,:) = patch_2d%cells%center(:,:)%lat    
-    lon(:,:) = patch_2d%cells%center(:,:)%lon  
-
-    basin_westBoundary = minval(lon)
-    basin_eastBoundary = maxval(lon)
-    basin_northBoundary    = (basin_center_lat + 0.5_wp*basin_height_deg) * deg2rad
-    basin_southBoundary    = (basin_center_lat - 0.5_wp*basin_height_deg) * deg2rad
-        
-    
-    
-    level=1
-    DO block = all_cells%start_block, all_cells%end_block
-      CALL get_index_range(all_cells, block, start_cell_index, end_cell_index)
-      DO idx = start_cell_index, end_cell_index
-        tracer(idx,level,block) = &
-          & initial_temperature_south - temperature_difference*((basin_northBoundary-lat(idx,block))/lat_diff)
-          
-        density(idx,level,block)=OceanReferenceDensity - LinearThermoExpansionCoefficient*tracer(idx,level,block)  
-!write(123,*)'density:temp', density(idx,level,block), tracer(idx,level,block)      
-      END DO
-    END DO
-! stop       
-    bottom_value=initial_temperature_bottom 
-
-    DO block = all_cells%start_block, all_cells%end_block
-     CALL get_index_range(all_cells, block, start_cell_index, end_cell_index)
-     DO idx = start_cell_index, end_cell_index
-        
-       IF (patch_3d%p_patch_1d(1)%zlev_m(n_zlev) - patch_3d%p_patch_1d(1)%zlev_m(1) /= 0.0_wp) THEN
-         linear_increase = (ocean_tracer(idx,1,block)- bottom_value  ) / & 
-           & (patch_3d%p_patch_1d(1)%zlev_m(n_zlev) - patch_3d%p_patch_1d(1)%zlev_m(1))
-       ELSE
-         linear_increase = 0.0_wp
-       ENDIF
-       !linear_increase=slope_parameter*linear_increase
-        
-       DO level = 2,n_zlev!INT(n_zlev/3.0_wp)+1!patch_3d%p_patch_1d(1)%dolic_c(idx,block) !2,7
-         !ocean_tracer(idx,level,block) &
-         !  & = ocean_tracer(idx,level-1,block) - linear_increase * &
-         !  &     patch_3d%p_patch_1d(1)%del_zlev_i(level)
-
-         density(idx,level,block) &
-           & = density(idx,level-1,block) + 1.0_wp*linear_increase * &
-           &     patch_3d%p_patch_1d(1)%del_zlev_i(level)
-           
-       END DO
-
-      END DO
-    END DO
-    
-    
-    
-    
-          
-!write(0,*)'max',maxval(lon),minval(lon),basin_westBoundary,basin_eastBoundary
-    DO block = all_cells%start_block, all_cells%end_block
-     CALL get_index_range(all_cells, block, start_cell_index, end_cell_index)
-     DO idx = start_cell_index, end_cell_index
-        
-        
-       DO level = 1,n_zlev
-       
-         x_3 = 1.0_wp-(patch_3d%p_patch_1d(1)%zlev_m(level)-patch_3d%p_patch_1d(1)%zlev_m(1))/&
-         &(patch_3d%p_patch_1d(1)%zlev_m(n_zlev)-patch_3d%p_patch_1d(1)%zlev_m(1))
-         
-!        x_1 = (lon(idx,block)-basin_westBoundary)/(basin_eastBoundary-basin_westBoundary)
-         x_1 = lon(idx,block)/basin_eastBoundary   
-                
-         density(idx,level,block) =-tanh( 5.0_wp*(x_3-0.25_wp&
-         &-xi*8.0_wp*(pi*x_1**3)*(sin(pi*x_1)-0.5_wp*sin(2.0_wp*pi*x_1))**2))
-         IF(( 0.1<x_1) .and. (x_1<0.4) .and. (0.1<x_3) .and. (x_3<0.4))THEN
-         tracer(idx,level,block)=0.25_wp*(cos(20.0_wp*x_3-5)*(pi/3.0_wp)+1)&
-         &*(cos(20.0_wp*x_1-5)*(pi/3.0_wp)+1)
-         ELSE
-         tracer(idx,level,block)=0.0_wp
-         ENDIF
-write(12345,*)'init', level,x_1**3,x_3,&
-!&patch_3d%p_patch_1d(1)%zlev_m(level),&
-&(sin(pi*x_1)-0.5_wp*sin(2.0_wp*pi*x_1))**2,&
-&(x_3-0.25_wp-xi*8.0_wp*(pi**3)*(x_1**3)*(sin(pi*x_1)-0.5_wp*sin(2.0_wp*pi*x_1))**2),&        
-&ocean_tracer(idx,level,block),density(idx,level,block)
-       END DO
-
-       
-
-      END DO
-    END DO
-    
-DO level = 1, n_zlev
-!z_coord = (patch_3d%p_patch_1d(1)%zlev_m(level)- patch_3d%p_patch_1d(1)%zlev_m(1))/patch_3d%p_patch_1d(1)%zlev_m(n_zlev)  
-write(*,*)'temp',level,maxval(ocean_tracer(:,level,:)),minval(ocean_tracer(:,level,:))                
-    CALL dbg_print('Initial: density', density(:,level,:), method_name, 3, in_subset=all_cells)
-    CALL dbg_print('Initial: tracer', tracer(:,level,:), method_name, 3, in_subset=all_cells)
-END DO
-!write(*,*)'leave init'
-!    CALL dbg_print('aft. AdvIndivTrac: trac_old', ocean_tracer(:,2,:), method_name, 3, in_subset=all_cells)
-
-stop
-  END SUBROUTINE tracer_Redi_test_withdensity0
-  !-------------------------------------------------------------------------------
-
-
-
-
-  !-------------------------------------------------------------------------------
-!  SUBROUTINE tracer_ConstantSurface_IncludeLand(patch_3d, ocean_tracer, top_value, bottom_value)
-!    TYPE(t_patch_3d ),TARGET, INTENT(in) :: patch_3d
-!    REAL(wp), TARGET :: ocean_tracer(:,:,:)
-!    REAL(wp), INTENT(in) :: top_value, bottom_value
-!
-!    TYPE(t_patch),POINTER   :: patch_2d
-!    TYPE(t_subset_range), POINTER :: all_cells
-!
-!    INTEGER :: block, idx, level
-!    INTEGER :: start_cell_index, end_cell_index
-!    REAL(wp) :: linear_increase
-!
-!    CHARACTER(LEN=*), PARAMETER :: method_name = module_name//':tracer_ConstantSurface'
-!    !-------------------------------------------------------------------------
-!
-!    patch_2d => patch_3d%p_patch_2d(1)
-!    all_cells => patch_2d%cells%ALL
-!
-!    DO block = all_cells%start_block, all_cells%end_block
-!      CALL get_index_range(all_cells, block, start_cell_index, end_cell_index)
-!      DO idx = start_cell_index, end_cell_index
-!          ocean_tracer(idx,1,block) = top_value
-!      END DO
-!    END DO
-!
-!    linear_increase = (bottom_value - top_value) / (REAL(n_zlev,wp)-1.0_wp)
-!
-!    ! write(0,*) n_zlev
-!    ! write(0,*) bottom_value, top_value, linear_increase
-!
-!    DO block = all_cells%start_block, all_cells%end_block
-!      CALL get_index_range(all_cells, block, start_cell_index, end_cell_index)
-!      DO idx = start_cell_index, end_cell_index
-!
-!        DO level = 2, n_zlev
-!          ocean_tracer(idx,level,block) &
-!            & = ocean_tracer(idx,level-1,block) + linear_increase
-!        !  write(0,*) ocean_tracer(idx,level,block), ocean_tracer(idx,level-1,block)
-!        END DO
-!      END DO
-!    END DO
-!
-!    ! ocean_tracer(:,:,:) = top_value
-!
-!  END SUBROUTINE tracer_ConstantSurface_IncludeLand
-  !-------------------------------------------------------------------------------
-  SUBROUTINE tracer_quads_checkerboard(patch_3d, ocean_tracer, base_value, variation)
-    TYPE(t_patch_3d ),TARGET, INTENT(in) :: patch_3d
-    REAL(wp), TARGET :: ocean_tracer(:,:,:)
-    REAL(wp), INTENT(in) :: base_value, variation
-
-    TYPE(t_patch),POINTER   :: patch_2d
-    TYPE(t_subset_range), POINTER :: all_cells
-    INTEGER  :: block, idx, level, start_cell_index, end_cell_index
-    INTEGER  :: checkerboard_top_mod
-    REAL(wp) :: checkerboard_mod
-
-    CHARACTER(LEN=*), PARAMETER :: method_name = module_name//':tracer_quads_checkerboard'
-
-    !-------------------------------------------------------------------------
-    patch_2d => patch_3d%p_patch_2d(1)
-    all_cells => patch_2d%cells%ALL
-
-    DO block = all_cells%start_block, all_cells%end_block
-      CALL get_index_range(all_cells, block, start_cell_index, end_cell_index)
-      DO idx = start_cell_index, end_cell_index
-        checkerboard_top_mod = MODULO((block - all_cells%start_block) * nproma + idx, 2)
-        DO level = 1, patch_3d%p_patch_1d(1)%dolic_c(idx,block)
-          checkerboard_mod = (REAL(MODULO(checkerboard_top_mod + level, 2),wp) - 0.5_wp) * 2.0_wp ! this is -1,+1
-          ocean_tracer(idx,level,block) = base_value + checkerboard_mod * variation
-        ENDDO
-      END DO
-    END DO
-
-  END SUBROUTINE tracer_quads_checkerboard
-  !-------------------------------------------------------------------------------
-
-  !-------------------------------------------------------------------------------
-  SUBROUTINE height_quads_checkerboard(patch_3d, ocean_height, base_value, variation)
-    TYPE(t_patch_3d ),TARGET, INTENT(in) :: patch_3d
-    REAL(wp), TARGET :: ocean_height(:,:)
-    REAL(wp), INTENT(in) :: base_value, variation
-
-    TYPE(t_patch),POINTER   :: patch_2d
-    TYPE(t_subset_range), POINTER :: all_cells
-    INTEGER  :: block, idx, level, start_cell_index, end_cell_index
-    INTEGER  :: checkerboard_top_mod
-    REAL(wp) :: checkerboard_mod, column_sign
-
-    CHARACTER(LEN=*), PARAMETER :: method_name = module_name//':height_quads_checkerboard'
-
-    !-------------------------------------------------------------------------
-    patch_2d => patch_3d%p_patch_2d(1)
-    all_cells => patch_2d%cells%ALL
-
-    column_sign = -1
-    DO block = all_cells%start_block, all_cells%end_block
-      CALL get_index_range(all_cells, block, start_cell_index, end_cell_index)
-      DO idx = start_cell_index, end_cell_index
-        IF (MODULO((block - all_cells%start_block) * nproma + idx - 1, 4) == 0) THEN
-          column_sign = -column_sign
-        ENDIF
-        checkerboard_top_mod = MODULO((block - all_cells%start_block) * nproma + idx, 2)
-        checkerboard_mod = column_sign * (REAL(checkerboard_top_mod,wp) - 0.5_wp) * 2.0_wp ! this is -1,+1
-        
-        write(0,*) block, idx, " checkerboard_mod=", checkerboard_mod
-        DO level = 1, MIN(patch_3d%p_patch_1d(1)%dolic_c(idx,block),1)
-          ocean_height(idx,block) = base_value + checkerboard_mod * variation
-        ENDDO
-      END DO
-    END DO
-
-  END SUBROUTINE height_quads_checkerboard
-  !-------------------------------------------------------------------------------
-
-  !-------------------------------------------------------------------------------
-  SUBROUTINE tracer_ConstantSurface(patch_3d, ocean_tracer, top_value)
-    TYPE(t_patch_3d ),TARGET, INTENT(in) :: patch_3d
-    REAL(wp), TARGET :: ocean_tracer(:,:,:)
-    REAL(wp), INTENT(in) :: top_value
-
-    TYPE(t_patch),POINTER   :: patch_2d
-    TYPE(t_subset_range), POINTER :: all_cells
-    INTEGER :: block, idx, level, start_cell_index, end_cell_index
 
     CHARACTER(LEN=*), PARAMETER :: method_name = module_name//':tracer_ConstantSurface'
     !-------------------------------------------------------------------------
@@ -5397,22 +4477,8 @@
         alon_0=250_wp
         !alon_0=60_wp
 
-<<<<<<< HEAD
-  !Commented out PK 4/2015        !Local cold perturbation
-          IF(distan<=5.0_wp)THEN
-            DO level = 1, 1!levels
-              ocean_temperature(idx,level,block) =          &
-                & ocean_temperature(idx,level,block)        &
-                & - max_perturbation*EXP(-(distan/(perturbation_width*deg2rad))**2) !&
-             !                &   * sin(pi*v_base%zlev_m(level)/4000.0_wp)!&
-             !   & * SIN(pi*patch_3d%p_patch_1d(1)%zlev_m(level) / patch_3d%p_patch_1d(1)%zlev_i(levels+1))
-write(123,*)'perturb',max_perturbation*EXP(-(distan/(perturbation_width*deg2rad))**2)
-            END DO
-          ENDIF !Local hot perturbation
-=======
         !all vertical layers
         DO level = 1, n_zlev
->>>>>>> dd2cc748
 
           ll=n_zlev+1-level
 
