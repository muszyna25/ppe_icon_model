--- conflicted
+++ resolved
@@ -4102,7 +4102,6 @@
 
 
     CONTAINS
-<<<<<<< HEAD
     
       FUNCTION h_value(phi)  RESULT(temp)  
         REAL(wp) :: phi
@@ -4290,195 +4289,6 @@
                      IF( bubble_inside > bubble_outside .AND. &
                          & jk <= layers_above_bubble + layers_perturbation ) THEN
     
-=======
-    
-      FUNCTION h_value(phi)  RESULT(temp)  
-        REAL(wp) :: phi
-        REAL(wp) :: temp
-        REAL(wp) :: u
-
-        u = func(phi)
-       
-        temp = 2._wp * earth_angular_velocity * SIN(phi)
-        temp = temp + ( u * TAN(phi)* inverse_earth_radius)
-        temp = sphere_radius *rgrav * u * temp
-        
-      END FUNCTION h_value
-
-  END FUNCTION geostr_balance11
-
-   SUBROUTINE tracer_bubble(patch_3d, tracer,bubble_inside, bubble_outside, lat_bubble_opt, lon_bubble_opt,&
-  & radius_bubble_opt, layers_above_bubble_opt, layers_bubble_opt)
-! This subroutine places an ellipsoid of defined salinity or temperature, which has its maximum/minimum 
-! value at the midpoint and approaches the value of its environment linearly with radius
-    TYPE(t_patch_3d ),TARGET, INTENT(inout) :: patch_3d 
-    REAL(wp), TARGET :: tracer(:,:,:)
-    REAL(wp),intent(in):: bubble_inside, bubble_outside
-    REAL(wp),intent(in),optional:: lat_bubble_opt, lon_bubble_opt, radius_bubble_opt
-    INTEGER,intent(in),optional::layers_above_bubble_opt, layers_bubble_opt
-
-    TYPE(t_patch),POINTER   :: patch_2d
-    TYPE(t_geographical_coordinates), POINTER :: cell_center(:,:)
-    TYPE(t_subset_range), POINTER :: all_cells
-
-    INTEGER :: jb, jc, jk
-    INTEGER :: start_cell_index, end_cell_index
-    INTEGER ::layers_above_bubble, layers_bubble
-    REAL(wp):: lat_deg, lon_deg, z_tmp, test
-    REAL(wp):: dist, dist_layer
-    REAL(wp):: lat_bubble, lon_bubble, radius_bubble
-
-    CHARACTER(LEN=*), PARAMETER :: method_name = module_name//':tracer_bubble'
-    !-------------------------------------------------------------------------
-
-    patch_2d => patch_3d%p_patch_2d(1)
-    all_cells => patch_2d%cells%ALL
-    cell_center => patch_2d%cells%center
-
-    ! Coordinates midpoint of bubble in South Pacific:
-    lat_bubble= 20.0_wp
-    lon_bubble  = -40.0_wp
-    radius_bubble = 2.5_wp  !5.0_wp
-    layers_above_bubble = 78 !31
-    layers_bubble = 2 !46 
-    dist_layer=layers_bubble/2.0_wp	!"radius" in z direction
-    CALL assign_if_present(lat_bubble,lat_bubble_opt)
-    CALL assign_if_present(lon_bubble,lon_bubble_opt)
-    CALL assign_if_present(radius_bubble,radius_bubble_opt)
-    CALL assign_if_present(layers_above_bubble,layers_above_bubble_opt)
-    CALL assign_if_present(layers_bubble,layers_above_bubble_opt)
-
-
-    DO jb = all_cells%start_block, all_cells%end_block
-      CALL get_index_range(all_cells, jb, start_cell_index, end_cell_index)
-      DO jc = start_cell_index, end_cell_index
-
-        !transfer to latitude in degrees
-        lat_deg = cell_center(jc,jb)% lat * rad2deg
-        lon_deg = cell_center(jc,jb)% lon * rad2deg
-
-        !to determine the closest point on grid to given midpoint of the bubble
-        dist = SQRT( (lat_bubble-lat_deg)**2.0_wp + (lon_bubble-lon_deg)**2.0_wp )
-
-        DO jk = 1, patch_3d%p_patch_1d(1)%dolic_c(jc,jb)
-
-            IF (      (dist <= radius_bubble) &
-              & .AND. (jk <= layers_above_bubble + layers_bubble) &
-              & .AND. (jk >= layers_above_bubble)) THEN
-              
-              test = (ABS(jk - (layers_above_bubble + dist_layer)) / dist_layer)
-              z_tmp = (dist/radius_bubble) + test
-
-              IF (z_tmp <= 1) THEN
-
-                tracer(jc,jk,jb) = bubble_inside !&
-                   !& bubble_outside + (bubble_inside-bubble_outside) * (1.0_wp - z_tmp) * (1.0_wp - test)
-
-              ELSE
-
-                tracer(jc,jk,jb) = bubble_outside
-
-              END IF
-
-            ELSE
-
-                tracer(jc,jk,jb) = bubble_outside
-
-            END IF
-
-        END DO 
-      END DO
-    END DO
-
-
-   END SUBROUTINE tracer_bubble
-
-
- SUBROUTINE tracer_bubble_disturbed(patch_3d, tracer,bubble_inside, bubble_outside, lat_bubble_opt,&
-  & lon_bubble_opt, radius_bubble_opt, layers_above_bubble_opt, layers_bubble_opt)
-! This subroutine places an ellipsoid of defined salinity or temperature, which has its maximum/minimum 
-! value at the midpoint and approaches the value of its environment linearly with radius. There is a
-! disturbance at the upper side of the bubble if it's lighter than the environment and vise versa.
-    TYPE(t_patch_3d ),TARGET, INTENT(inout) :: patch_3d 
-    REAL(wp), TARGET :: tracer(:,:,:)
-    REAL(wp),intent(in):: bubble_inside, bubble_outside
-    REAL(wp),intent(in),optional:: lat_bubble_opt, lon_bubble_opt, radius_bubble_opt
-    INTEGER,intent(in),optional::layers_above_bubble_opt, layers_bubble_opt
-
-    TYPE(t_patch),POINTER   :: patch_2d
-    TYPE(t_geographical_coordinates), POINTER :: cell_center(:,:)
-    TYPE(t_subset_range), POINTER :: all_cells
-
-    INTEGER :: jb, jc, jk
-    INTEGER :: start_cell_index, end_cell_index
-    INTEGER ::layers_above_bubble, layers_bubble, layers_perturbation
-    REAL(wp):: lat_deg, lon_deg, z_tmp, test, amplitude_perturbation
-    REAL(wp):: dist, dist_layer, position_perturbation
-    REAL(wp):: lat_bubble, lon_bubble, radius_bubble
-
-    CHARACTER(LEN=*), PARAMETER :: method_name = module_name//':tracer_bubble_disturbed'
-    !-------------------------------------------------------------------------
-
-    patch_2d => patch_3d%p_patch_2d(1)
-    all_cells => patch_2d%cells%ALL
-    cell_center => patch_2d%cells%center
-
-    ! Coordinates midpoint of bubble (in South Pacific):
-    lat_bubble= 20.0_wp
-    lon_bubble  = -40.0_wp
-    radius_bubble = 15.0_wp
-    layers_above_bubble = 35 !15 !35
-    layers_bubble = 40 !20 !40 
-    dist_layer=layers_bubble/2.0_wp	!"radius" in z direction
-    layers_perturbation = 1
-    amplitude_perturbation = 0.10_wp
-    CALL assign_if_present(lat_bubble,lat_bubble_opt)
-    CALL assign_if_present(lon_bubble,lon_bubble_opt)
-    CALL assign_if_present(radius_bubble,radius_bubble_opt)
-    CALL assign_if_present(layers_above_bubble,layers_above_bubble_opt)
-    CALL assign_if_present(layers_bubble,layers_above_bubble_opt)
-
-    DO jb = all_cells%start_block, all_cells%end_block
-      CALL get_index_range(all_cells, jb, start_cell_index, end_cell_index)
-      DO jc = start_cell_index, end_cell_index
-
-        !transfer to latitude in degrees
-        lat_deg = cell_center(jc,jb)% lat * rad2deg
-        lon_deg = cell_center(jc,jb)% lon * rad2deg
-
-        !to determine the closest point on grid to given midpoint of the bubble
-        dist = SQRT( (lat_bubble-lat_deg)**2.0_wp + (lon_bubble-lon_deg)**2.0_wp )
-
-        DO jk = 1, patch_3d%p_patch_1d(1)%dolic_c(jc,jb)
-
-            IF (      (dist <= radius_bubble) &
-              & .AND. (jk <= layers_above_bubble + layers_bubble) &
-              & .AND. (jk >= layers_above_bubble)) THEN
-              
-              test = (ABS(jk - (layers_above_bubble + dist_layer)) / dist_layer)
-              z_tmp = (dist/radius_bubble) + test
-
-               IF (z_tmp <= 1) THEN
- 
-                 tracer(jc,jk,jb) = &
-                    & bubble_outside + (bubble_inside-bubble_outside) * (1.0_wp - z_tmp) * (1.0_wp - test)
- 
-                      IF( bubble_inside < bubble_outside .AND. & 
-                          & jk >= layers_above_bubble + layers_bubble - layers_perturbation ) THEN
-    
-                         tracer(jc,jk,jb) = bubble_outside + (bubble_inside-bubble_outside) *&
-                                            & ( 1.0_wp - z_tmp ) * ( 1.0_wp - test )- &
-                                            & amplitude_perturbation + &
-                                            & SIN( 2.0_wp * pi * dist / radius_bubble ) * & 
-                                            !& COS( pi * dist / ( 2.0_wp * radius_bubble ) ) * & 
-                                            & amplitude_perturbation
-      
-                      END IF
- 
-                     IF( bubble_inside > bubble_outside .AND. &
-                         & jk <= layers_above_bubble + layers_perturbation ) THEN
-    
->>>>>>> 1470fbfe
                         tracer(jc,jk,jb) = bubble_outside + (bubble_inside-bubble_outside) *&
                                            & ( 1.0_wp - z_tmp ) * ( 1.0_wp - test ) + &
                                            & amplitude_perturbation - &
