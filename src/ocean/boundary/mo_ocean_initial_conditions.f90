!>
!! Contains the implementation of the initial conditions for the hydrostatic ocean model.
!!
!! Contains the implementation of the initial conditions for the hydrostatic ocean model.
!! This module controls the initial conditions as well as the initialisation of
!! test cases, the top and bottom boundary conditions, and the structure of the
!! forcing quantities.
!!
!! @author Peter Korn, MPI
!! @author Stephan Lorenz, MPI
!! @author Leonidas Linardakis, MPI
!
!! @par Revision History
!! Initial version  by Peter Korn (MPI-M)  (2006).
!! Modified by Stephan Lorenz     (MPI-M)  (2010-06).
!!
!! @par Copyright and License
!!
!! This code is subject to the DWD and MPI-M-Software-License-Agreement in
!! its most recent form.
!! Please see the file LICENSE in the root of the source tree for this code.
!! Where software is supplied by third parties, it is indicated in the
!! headers of the routines.
!!
!----------------------------
MODULE mo_ocean_initial_conditions
  !-------------------------------------------------------------------------
  USE mo_kind,               ONLY: wp
  USE mo_io_units,           ONLY: filename_max
  USE mo_mpi,                ONLY: my_process_is_stdio, work_mpi_barrier
  USE mo_grid_config,        ONLY: nroot,  grid_sphere_radius, grid_angular_velocity
  USE mo_physical_constants, ONLY: rgrav, sal_ref, sfc_press_bar, tmelt, tf! , SItodBar, rho_ref
  USE mo_math_constants,     ONLY: pi, pi_2, rad2deg, deg2rad
  USE mo_parallel_config,    ONLY: nproma
  USE mo_ocean_nml,          ONLY: iswm_oce, n_zlev, no_tracer, i_sea_ice,            &
    & basin_center_lat, basin_center_lon, basin_height_deg,  basin_width_deg,         &
    & initial_temperature_bottom, initial_temperature_top, initial_temperature_shift, &
    & initial_temperature_north, initial_temperature_south,                           &
    & initial_temperature_scale_depth,                                                &
    & discretization_scheme, use_file_initialConditions,                              &
    & initial_salinity_top, initial_salinity_bottom, &
    & topography_type, topography_height_reference, &
    & sea_surface_height_type, initial_temperature_type, initial_salinity_type, &
    & initial_sst_type, initial_velocity_type, initial_velocity_amplitude,      &
    & forcing_temperature_poleLat, InitialState_InputFileName,                  &
<<<<<<< HEAD
    & smooth_initial_height_parameter
=======
    & smooth_initial_height_weights, smooth_initial_salinity_weights,           &
    & smooth_initial_temperature_weights

  USE mo_sea_ice_nml,        ONLY: use_IceInitialization_fromTemperature
>>>>>>> f7d68ca8

  USE mo_impl_constants,     ONLY: max_char_length, sea, sea_boundary, boundary, land,        &
    & land_boundary,                                             &
    & oce_testcase_zero, oce_testcase_init, oce_testcase_file! , MIN_DOLIC
  USE mo_dynamics_config,    ONLY: nold,nnew
  USE mo_math_utilities,     ONLY: t_cartesian_coordinates, t_geographical_coordinates
  USE mo_exception,          ONLY: finish, message, message_text, warning
  USE mo_util_dbg_prnt,      ONLY: dbg_print
  USE mo_model_domain,       ONLY: t_patch, t_patch_3d
  USE mo_ext_data_types,     ONLY: t_external_data
  USE mo_netcdf_read,        ONLY: read_netcdf_data
  USE mo_sea_ice_types,      ONLY: t_sfc_flx
  USE mo_oce_types,          ONLY: t_hydro_ocean_state
  USE mo_scalar_product,     ONLY: calc_scalar_product_veloc_3d
  USE mo_oce_math_operators, ONLY: grad_fd_norm_oce_3d, smooth_onCells
  USE mo_oce_ab_timestepping,ONLY: update_time_indices
  USE mo_master_control,     ONLY: is_restart_run
  USE mo_ape_params,         ONLY: ape_sst
  USE mo_operator_ocean_coeff_3d, ONLY: t_operator_coeff
  USE mo_grid_subset,        ONLY: t_subset_range, get_index_range
  USE mo_netcdf_read,        ONLY: nf
  
  USE mo_read_interface
  USE mo_sync,              ONLY: sync_c, sync_patch_array

  
  IMPLICIT NONE
  PRIVATE
  INCLUDE 'netcdf.inc'

  PUBLIC :: apply_initial_conditions, init_ocean_bathymetry
  
  INTEGER :: idt_src       = 1               ! Level of detail for 1 line debug
  
  
  REAL(wp) :: sphere_radius, u0
  REAL(wp), PARAMETER :: aleph = 0.0_wp
  
  CHARACTER(LEN=12), PARAMETER :: module_name = 'oceInitCond'

  ! Should be replaced by reading a file
  REAL(wp), PARAMETER :: tprof(20)=&
    & (/ 18.13_wp, 17.80_wp, 17.15_wp, 16.09_wp, 15.04_wp, 13.24_wp, 11.82_wp,  9.902_wp, &
    & 8.484_wp, 7.341_wp, 5.727_wp, 4.589_wp, 3.807_wp, 3.062_wp, 2.481_wp, 2.194_wp, &
    & 1.789_wp, 1.266_wp, 1.070_wp, 0.9211_wp /)

    ! temperature profile for 4-20 layers for testcase 40/45 and similar
    REAL(wp), PARAMETER :: tprof_var(20)= &
      & (/ 25.0_wp, 23.0_wp, 20.0_wp, 15.0_wp, 10.0_wp, 8.0_wp, 6.0_wp, 5.0_wp, 4.0_wp, 3.0_wp,&
      & 2.0_wp,  1.0_wp,  0.0_wp,  0.0_wp,  0.0_wp, 0.0_wp, 0.0_wp, 0.0_wp, 0.0_wp, 0.0_wp/)
    !   & (/ 25.0_wp, 18.0_wp, 12.0_wp, 8.0_wp, 6.0_wp, 4.0_wp, 2.0_wp, 1.0_wp, 0.5_wp, 0.0_wp,&
    !   &     0.0_wp,  0.0_wp,  0.0_wp, 0.0_wp, 0.0_wp, 0.0_wp, 0.0_wp, 0.0_wp, 0.0_wp, 0.0_wp/)

    REAL(wp) , PARAMETER :: tprof_4layerstommel(4) = (/20.0_wp,10.0_wp,8.0_wp,6.0_wp/)

  
CONTAINS
  

  !-------------------------------------------------------------------------
!<Optimize:inUse>
  SUBROUTINE apply_initial_conditions(patch_3d, ocean_state, external_data, &
    & operators_coeff)
    TYPE(t_patch_3d ),TARGET, INTENT(inout) :: patch_3d
    TYPE(t_hydro_ocean_state), TARGET       :: ocean_state
    TYPE(t_external_data)                   :: external_data
    TYPE(t_operator_coeff)                  :: operators_coeff

    TYPE(t_patch),POINTER                   :: patch_2d
!     REAL(wp), ALLOCATABLE                   :: check_temp(:,:,:), check_salinity(:,:,:)

    patch_2d => patch_3d%p_patch_2d(1)
    sphere_radius = grid_sphere_radius
    u0 = (2.0_wp*pi*sphere_radius)/(12.0_wp*24.0_wp*3600.0_wp)

    IF (use_file_initialConditions) THEN
      CALL init_ocean_fromFile(patch_2d, patch_3d, ocean_state)
!       ! store initial salinity and temperature for checking
!       ALLOCATE(check_temp(nproma,n_zlev, patch_2d%alloc_cell_blocks), &
!                check_salinity(nproma,n_zlev, patch_2d%alloc_cell_blocks))
!       check_temp     = ocean_state%p_prog(nold(1))%tracer(:,:,:,1)
!       check_salinity = ocean_state%p_prog(nold(1))%tracer(:,:,:,2)
      use_IceInitialization_fromTemperature = .true.
      
    ELSE
    
      ! the bathymetry initialization is called  after read_external_data and before seting up the sea-land mask
      !CALL init_ocean_bathymetry(patch_3d=patch_3d,  cells_bathymetry=external_data%oce%bathymetry_c(:,:))
      CALL init_ocean_surface_height(patch_3d=patch_3d, ocean_height=ocean_state%p_prog(nold(1))%h(:,:))
      CALL init_ocean_velocity(patch_3d=patch_3d, normal_velocity=ocean_state%p_prog(nold(1))%vn)

      IF (no_tracer > 0) &
        & CALL init_ocean_temperature(patch_3d=patch_3d, ocean_temperature=ocean_state%p_prog(nold(1))%tracer(:,:,:,1))
      IF (no_tracer > 1) &
        & CALL init_ocean_salinity(patch_3d=patch_3d, ocean_salinity=ocean_state%p_prog(nold(1))%tracer(:,:,:,2))

    ENDIF

    ! this is just to check against the init_ocean_fromFile
!     IF (use_file_initialConditions) THEN
!       IF (MAXVAL(ABS(check_temp - ocean_state%p_prog(nold(1))%tracer(:,:,:,1))) /= 0.0_wp) &
!         & CALL finish("apply_initial_conditions", "mismatch in temperature file init")
!       IF (MAXVAL(ABS(check_salinity - ocean_state%p_prog(nold(1))%tracer(:,:,:,2))) /= 0.0_wp) &
!         & CALL finish("apply_initial_conditions", "mismatch in salinity file init")
!     ENDIF

    !---------Debug Diagnostics-------------------------------------------
!    idt_src=0  ! output print level - 0: print in any case
!    z_c(:,:,:) = ocean_state%p_prog(nold(1))%tracer(:,:,:,1)
!    CALL dbg_print  ('applyInitCond: progn - T'       ,z_c ,module_name,idt_src, in_subset=patch_2d%cells%owned)
!    IF (no_tracer > 1) THEN
!      z_c(:,:,:) = ocean_state%p_prog(nold(1))%tracer(:,:,:,2)
!      CALL dbg_print('applyInitCond: progn - S'       ,z_c ,module_name,idt_src, in_subset=patch_2d%cells%owned)
!    END IF
    !---------------------------------------------------------------------

    CALL initialize_diagnostic_fields( patch_2d, patch_3d, ocean_state, operators_coeff)
    ! CALL fill_tracer_x_height(patch_3d, ocean_state)

  END SUBROUTINE apply_initial_conditions
  !-------------------------------------------------------------------------


  !-------------------------------------------------------------------------
  !>
  !! Initialization of prognostic variables for the hydrostatic ocean model.
  !! Temperature and salinity are read from external data
  !! Finally the prognostic state should be initialized from some restart file.
  !
  !! @par Revision History
  !! Initial release by Stephan Lorenz, MPI-M, 2011-09
  !-------------------------------------------------------------------------
  SUBROUTINE init_ocean_fromFile(patch_2d, patch_3d, ocean_state)
    TYPE(t_patch),TARGET, INTENT(in)  :: patch_2d
    TYPE(t_patch_3d ),TARGET, INTENT(inout) :: patch_3d
    TYPE(t_hydro_ocean_state), TARGET :: ocean_state
    
    ! Local Variables
    CHARACTER(filename_max) :: prog_init_file   !< file name for reading in
    
    LOGICAL :: l_exist
    INTEGER :: no_cells, no_levels, jk, jb, jc
    INTEGER :: ncid, dimid
    !INTEGER :: i_startblk_c, i_endblk_c, start_cell_index, end_cell_index, rl_start, rl_end_c
    INTEGER :: start_cell_index, end_cell_index
    
    REAL(wp):: z_prog(nproma,n_zlev,patch_3d%p_patch_2d(1)%alloc_cell_blocks)
    TYPE(t_subset_range), POINTER :: all_cells

    CHARACTER(LEN=*), PARAMETER :: method_name = module_name//':init_ocean_fromFile'
    !-------------------------------------------------------------------------
    
    CALL warning (TRIM(method_name), 'is obsolete. Use initial_salinity_type=1, initial_tmperature_type=1')
    CALL message (TRIM(method_name), 'start')
    
    all_cells => patch_2d%cells%ALL
    
    IF(my_process_is_stdio()) THEN
      !
      ! Prognostic variables are read from prog_init_file
      ! i_lev = patch_2d%level
      ! WRITE (prog_init_file,'(a,i0,a,i2.2,a)') 'iconR',nroot,'B',i_lev, '-prog.nc'
      prog_init_file = InitialState_InputFileName
      !prog_init_file="/scratch/local1/m212053/ICON/trunk/icon-dev/grids/&
      !&ts_phc_annual-iconR2B04-L10_50-1000m.nc"
      
      INQUIRE (FILE=prog_init_file, EXIST=l_exist)
      IF (.NOT.l_exist) THEN
        WRITE(message_text,'(3a)') 'netcdf file named ', TRIM(prog_init_file), ' not found!'
        CALL message(TRIM(method_name),TRIM(message_text))
        CALL finish(TRIM(method_name),'File for reading ocean prognostic input not found - ABORT')
      ENDIF
      
      WRITE(message_text,'(3a)') 'netcdf file named ', TRIM(prog_init_file), ' opened for reading'
      CALL message(TRIM(method_name),TRIM(message_text))
      
      ! open file
      CALL nf(nf_open(TRIM(prog_init_file), nf_nowrite, ncid), method_name)
      
      ! get number of cells
      CALL nf(nf_inq_dimid(ncid, 'ncells', dimid), method_name)
      CALL nf(nf_inq_dimlen(ncid, dimid, no_cells), method_name)
      
      ! check the number of cells
      WRITE(message_text,'(a,i6)') 'No of cells =', no_cells
      CALL message(TRIM(method_name),TRIM(message_text))
      IF(patch_2d%n_patch_cells_g /= no_cells) THEN
        CALL finish(TRIM(method_name),&
          & 'Number of patch cells and cells in ocean prognostic input file do not match - ABORT')
      ENDIF

      ! get number of levels
      CALL nf(nf_inq_dimid(ncid, 'level', dimid), method_name)
      CALL nf(nf_inq_dimlen(ncid, dimid, no_levels), method_name)
      
      ! check the number of levels
      WRITE(message_text,'(a,i6)') 'No of vertical levels =', no_levels
      CALL message(TRIM(method_name),TRIM(message_text))
      IF(n_zlev /= no_levels) THEN
        CALL finish(TRIM(method_name),&
          & 'Number of vertical levels and &
          & levels in ocean prognostic input file do not match - ABORT')
      ENDIF
      
    ENDIF

    !-------------------------------------------------------
    !
    ! Read ocean init data at cells
    !
    !-------------------------------------------------------
    ! triangle center and edges
    
    ! read temperature
    !  - 2011-11-01, >r7005: read one data set, annual mean only
    !  - "T": annual mean temperature
    ! ram: the input has to be POTENTIAL TEMPERATURE!
    CALL read_netcdf_data (ncid, 'T', patch_2d%n_patch_cells_g, patch_2d%n_patch_cells, &
      & patch_2d%cells%decomp_info%glb_index, n_zlev, z_prog)
    
    IF (no_tracer>=1) THEN
      ocean_state%p_prog(nold(1))%tracer(:,1:n_zlev,:,1) = z_prog(:,1:n_zlev,:)
    ELSE
      CALL message( TRIM(method_name),'WARNING: no tracer used, but init temperature attempted')
    END IF

    ! read salinity
    !  - "S": annual mean salinity
    IF (no_tracer > 1) THEN
      CALL read_netcdf_data (ncid, 'S', patch_2d%n_patch_cells_g, patch_2d%n_patch_cells, &
        & patch_2d%cells%decomp_info%glb_index, n_zlev, z_prog)
      ocean_state%p_prog(nold(1))%tracer(:,1:n_zlev,:,2) = z_prog(:,1:n_zlev,:)
    END IF
    
    ! close file
    IF(my_process_is_stdio()) CALL nf(nf_close(ncid), method_name)
    !---------------------------------------------------
    
    DO jk=1, n_zlev
      DO jb = all_cells%start_block, all_cells%end_block
        CALL get_index_range(all_cells, jb, start_cell_index, end_cell_index)
        DO jc = start_cell_index, end_cell_index
          
          ! set values on land to zero/reference
          IF ( patch_3d%lsm_c(jc,jk,jb) > sea_boundary ) THEN
            IF ( ocean_state%p_prog(nold(1))%tracer(jc,jk,jb,1) /=  0.0_wp) &
              & CALL warning(method_name, "non-zero temperature on land")
            ocean_state%p_prog(nold(1))%tracer(jc,jk,jb,1) = 0.0_wp
            IF (no_tracer>=2) THEN
              IF ( ocean_state%p_prog(nold(1))%tracer(jc,jk,jb,2) /=  0.0_wp) &
                & CALL warning(method_name, "non-zero salinity on land")
              ocean_state%p_prog(nold(1))%tracer(jc,jk,jb,2) = 0.0_wp !sal_ref
            ENDIF
          ENDIF
          
        END DO
      END DO
    END DO
    
    CALL message( TRIM(method_name),'Ocean prognostic initialization data read' )
    
  END SUBROUTINE init_ocean_fromFile
  !-------------------------------------------------------------------------

  !-------------------------------------------------------------------------
<<<<<<< HEAD
  SUBROUTINE init_3D_variable_fromFile(patch_2d, variable, name)
    TYPE(t_patch),TARGET, INTENT(in)  :: patch_2d
    REAL(wp), INTENT(inout) :: variable(:,:,:)
    CHARACTER(LEN=*) :: name

    TYPE(t_stream_id) :: stream_id
    CHARACTER(LEN=*), PARAMETER :: method_name = module_name//':init_fromFile '
    !-------------------------------------------------------------------------
=======
  SUBROUTINE init_3D_variable_fromFile(patch_3d, variable, name)
    TYPE(t_patch_3d ),TARGET, INTENT(inout) :: patch_3d
    REAL(wp), INTENT(inout) :: variable(:,:,:)
    CHARACTER(LEN=*) :: name

    TYPE(t_patch),POINTER  :: patch_2d
    TYPE(t_stream_id) :: stream_id
    INTEGER :: jb, jc, start_cell_index, end_cell_index, level
    TYPE(t_subset_range), POINTER :: all_cells
    CHARACTER(LEN=*), PARAMETER :: method_name = module_name//':init_3D_variable_fromFile '
    !-------------------------------------------------------------------------
    patch_2d => patch_3d%p_patch_2d(1)
    all_cells => patch_2d%cells%ALL
>>>>>>> f7d68ca8


    CALL message (TRIM(method_name), TRIM(name)//"...")
    ! read temperature
    !  - 2011-11-01, >r7005: read one data set, annual mean only
    !  - "T": annual mean temperature
    ! ram: the input has to be POTENTIAL TEMPERATURE!
    stream_id = openInputFile(initialState_InputFileName, patch_2d, &
      &                       read_netcdf_broadcast_method)

    CALL read_3D_oneTime( stream_id=stream_id, location=onCells, &
      &                variable_name=name, fill_array=variable )


    CALL closeFile(stream_id)

    ! write(0,*) variable
!     CALL work_mpi_barrier()
<<<<<<< HEAD
    
    CALL sync_patch_array(sync_c, patch_2D, variable)
=======
    DO jb = all_cells%start_block, all_cells%end_block
      CALL get_index_range(all_cells, jb, start_cell_index, end_cell_index)
      DO jc = start_cell_index, end_cell_index
        DO level = patch_3d%p_patch_1d(1)%dolic_c(jc,jb) + 1, n_zlev
!           IF ( variable(jc,level,jb) /=  0.0_wp) THEN
!             CALL warning(method_name, "non-zero variable on land")
            variable(jc,level,jb) = 0.0_wp
!           ENDIF
        ENDDO
      ENDDO
    ENDDO
    
    CALL sync_patch_array(sync_c, patch_2D, variable)
  

  END SUBROUTINE init_3D_variable_fromFile
  !-------------------------------------------------------------------------
>>>>>>> f7d68ca8
  

  END SUBROUTINE init_3D_variable_fromFile
  !-------------------------------------------------------------------------
  
  !-------------------------------------------------------------------------
  SUBROUTINE init_2D_variable_fromFile(patch_2d, variable, name)
    TYPE(t_patch),TARGET, INTENT(in)  :: patch_2d
    REAL(wp), INTENT(inout) :: variable(:,:)
    CHARACTER(LEN=*) :: name
    
    TYPE(t_stream_id) :: stream_id
    CHARACTER(LEN=*), PARAMETER :: method_name = module_name//':init_fromFile '
    !-------------------------------------------------------------------------

    
    CALL message (TRIM(method_name), TRIM(name)//"...")
    ! read temperature
    !  - 2011-11-01, >r7005: read one data set, annual mean only
    !  - "T": annual mean temperature
    ! ram: the input has to be POTENTIAL TEMPERATURE!
    stream_id = openInputFile(initialState_InputFileName, patch_2d, &
      &                       read_netcdf_broadcast_method)
    
    CALL read_2D_oneTime( stream_id=stream_id, location=onCells, &
      &                variable_name=name, fill_array=variable )


    CALL closeFile(stream_id)

    CALL sync_patch_array(sync_c, patch_2D, variable)
    
  END SUBROUTINE init_2D_variable_fromFile
  !-------------------------------------------------------------------------
<<<<<<< HEAD
=======
  SUBROUTINE init_2D_variable_fromFile(patch_3d, variable, name)
    TYPE(t_patch_3d ),TARGET, INTENT(inout) :: patch_3d
    REAL(wp), INTENT(inout) :: variable(:,:)
    CHARACTER(LEN=*) :: name
    
    INTEGER :: jb, jc, start_cell_index, end_cell_index, level
    TYPE(t_subset_range), POINTER :: all_cells
    TYPE(t_patch), POINTER :: patch_2d
    TYPE(t_stream_id) :: stream_id
    CHARACTER(LEN=*), PARAMETER :: method_name = module_name//':init_2D_variable_fromFile '
    !-------------------------------------------------------------------------
    patch_2d => patch_3d%p_patch_2d(1)
    all_cells => patch_2d%cells%ALL

    
    CALL message (TRIM(method_name), TRIM(name)//"...")
    ! read temperature
    !  - 2011-11-01, >r7005: read one data set, annual mean only
    !  - "T": annual mean temperature
    ! ram: the input has to be POTENTIAL TEMPERATURE!
    stream_id = openInputFile(initialState_InputFileName, patch_2d, &
      &                       read_netcdf_broadcast_method)
    
    CALL read_2D_oneTime( stream_id=stream_id, location=onCells, &
      &                variable_name=name, fill_array=variable )


    CALL closeFile(stream_id)

    DO jb = all_cells%start_block, all_cells%end_block
      CALL get_index_range(all_cells, jb, start_cell_index, end_cell_index)
      DO jc = start_cell_index, end_cell_index
        DO level = patch_3d%p_patch_1d(1)%dolic_c(jc,jb) + 1, 1
!          IF ( variable(jc,jb) /=  0.0_wp) THEN
!            CALL warning(method_name, "non-zero variable on land")
            variable(jc,jb) = 0.0_wp
!          ENDIF
        ENDDO
      ENDDO
    ENDDO

    CALL sync_patch_array(sync_c, patch_2D, variable)
    
  END SUBROUTINE init_2D_variable_fromFile
  !-------------------------------------------------------------------------
>>>>>>> f7d68ca8

 !-------------------------------------------------------------------------
!<Optimize:inUse>
  SUBROUTINE initialize_diagnostic_fields( patch_2d,patch_3d, ocean_state, operators_coeff)
    TYPE(t_patch), TARGET, INTENT(in)             :: patch_2d
    TYPE(t_patch_3d ),TARGET, INTENT(inout)   :: patch_3d
    TYPE(t_hydro_ocean_state), TARGET :: ocean_state
    TYPE(t_operator_coeff)                        :: operators_coeff

    IF(discretization_scheme == 1)THEN

      IF (is_restart_run()) CALL update_time_indices(1)

      CALL calc_scalar_product_veloc_3d( patch_3d,&
        & ocean_state%p_prog(nold(1))%vn,&
        & ocean_state%p_prog(nold(1))%vn,&
        & ocean_state%p_diag,            &
        & operators_coeff)
      
      IF (is_restart_run()) CALL update_time_indices(1)

    ENDIF
    
    !---------Debug Diagnostics-------------------------------------------
    idt_src=1  ! output print level (1-5, fix)
    CALL dbg_print('recon_fields: p_vn%x(1)'        ,ocean_state%p_diag%p_vn%x(1),module_name,idt_src, &
      & in_subset=patch_3d%p_patch_2d(1)%cells%owned)
    !---------------------------------------------------------------------
    
    !    IF (.NOT. is_restart_run()) CALL calc_vert_velocity( patch_2D, ocean_state, operators_coeff)
    
  END SUBROUTINE initialize_diagnostic_fields
  !-------------------------------------------------------------------------


  !-------------------------------------------------------------------------------
!<Optimize:inUse>
  SUBROUTINE init_ocean_bathymetry(patch_3d, cells_bathymetry)
    TYPE(t_patch_3d ),TARGET, INTENT(inout) :: patch_3d
    REAL(wp), TARGET  :: cells_bathymetry(:,:)

    TYPE(t_patch),POINTER   :: patch_2d
    TYPE(t_geographical_coordinates), POINTER :: cell_center(:,:)
    TYPE(t_subset_range), POINTER :: all_cells

    CHARACTER(LEN=*), PARAMETER :: method_name = module_name//':init_ocean_bathymetry'
    !-------------------------------------------------------------------------

    IF (topography_type < 200) RETURN ! not analytic bathymetry

    patch_2d => patch_3d%p_patch_2d(1)
    all_cells => patch_2d%cells%ALL
    cell_center => patch_2d%cells%center

    SELECT CASE (topography_type)
    CASE (200)
      ! constant depth given by topography_height_reference
      CALL depth_uniform(patch_3d, cells_bathymetry)

    CASE (201)
      CALL depth_mountain_orography_Williamson_test5(patch_3d, cells_bathymetry)

    CASE default
      CALL finish(method_name, "unknown topography_type")
    END SELECT

  END SUBROUTINE init_ocean_bathymetry
  !-------------------------------------------------------------------------------

  
  !-------------------------------------------------------------------------------
!<Optimize:inUse>
  SUBROUTINE init_ocean_salinity(patch_3d, ocean_salinity)
    TYPE(t_patch_3d ),TARGET, INTENT(inout) :: patch_3d
    REAL(wp), TARGET :: ocean_salinity(:,:,:)

    ! replace by file
    REAL(wp), PARAMETER :: sprof(20)=&
      & (/  34.699219_wp, 34.798244_wp, 34.904964_wp, 34.976841_wp, 35.027084_wp, &
      & 35.026825_wp, 34.960835_wp, 34.862324_wp, 34.752468_wp, 34.656761_wp, 34.596603_wp,&
      & 34.594128_wp, 34.628601_wp, 34.678772_wp, 34.717495_wp, 34.738304_wp, 34.741512_wp,&
      & 34.738205_wp, 34.729176_wp, 34.723465_wp /)

    REAL(wp), PARAMETER :: salinity_profile_20levels(20)= &
      & (/ 34.5_wp, 34.6_wp, 34.7_wp, 34.8_wp, 34.9_wp, 35.0_wp, 35.0_wp, 35.0_wp, 35.0_wp, 35.0_wp,&
      & 35.0_wp, 35.0_wp, 35.0_wp, 35.0_wp, 35.0_wp, 35.0_wp, 35.0_wp, 35.0_wp, 35.0_wp, 35.0_wp/)

    REAL(wp) , PARAMETER :: sprof_4layerstommel(4) = &
      & (/34.699219_wp, 34.798244_wp, 34.904964_wp, 34.976841_wp/)

    REAL(wp), ALLOCATABLE :: new_salinity(:,:,:)
    CHARACTER(LEN=*), PARAMETER :: method_name = module_name//':init_ocean_salinity'
    !-------------------------------------------------------------------------

    IF (no_tracer < 2) RETURN        ! no salinity

    ocean_salinity(:,:,:) = 0.0_wp

!     IF (initial_salinity_type < 200) RETURN ! not analytic salinity

    SELECT CASE (initial_salinity_type)
    
    CASE (001)
      CALL message(TRIM(method_name), ': init from file')
<<<<<<< HEAD
      CALL init_3D_variable_fromFile(patch_3d%p_patch_2d(1), variable=ocean_salinity, name="S")
=======
      CALL init_3D_variable_fromFile(patch_3d, variable=ocean_salinity, name="S")
>>>>>>> f7d68ca8
    
    !------------------------------
    CASE (200)
      ! uniform salinity or vertically linarly increasing
      CALL message(TRIM(method_name), ': horizontally homogenous, vertically linear')
      CALL tracer_VerticallyLinearly(patch_3d=patch_3d, ocean_tracer=ocean_salinity, &
        & top_value=initial_salinity_top, bottom_value=initial_salinity_bottom)

    !------------------------------
    CASE (201)
      CALL salinity_Uniform_SpecialArea(patch_3d, ocean_salinity)

    !------------------------------
    CASE (202)
      ! simulates the salinity_profile_20levels array, but for any number of levels
      CALL salinity_AnalyticSmoothVerticalProfile(patch_3d, ocean_salinity)

    !------------------------------
    CASE (212)
      CALL tracer_smoothAPE_LinearDepth(patch_3d, ocean_salinity, &
        & top_value=initial_salinity_top, bottom_value=initial_salinity_bottom)

    !------------------------------
    CASE (401)
      ! assign from adhoc array values
      IF (n_zlev==4) THEN
        CALL fill_FromVerticalArrayProfile(patch_3d, ocean_salinity, VerticalProfileValue=sprof_4layerstommel)
      ELSEIF  (n_zlev <= 20) THEN
        CALL fill_FromVerticalArrayProfile(patch_3d, ocean_salinity, VerticalProfileValue=sprof)
      ELSE
        CALL finish(TRIM(method_name), 'Number of vertical levels to small or to big: >=4 and <=20')
      ENDIF

      
    CASE (402)
      IF  (n_zlev <= 20) THEN
        CALL fill_FromVerticalArrayProfile(patch_3d, ocean_salinity, VerticalProfileValue=salinity_profile_20levels)
      ELSE
        CALL finish(TRIM(method_name), 'Number of vertical levels > 20')
      ENDIF

    !------------------------------
!    CASE (500)
!      ! uniform salinity or vertically linarly increasing on all cells
!      !   it will initialize also land cells
!      !   this is provided only for testing,
!      !   as it should give the same results as
!      !   for initial_salinity_type = 200
!      CALL message(TRIM(method_name), ': horizontally homogenous, vertically linear INCLUDING LAND')
!      CALL tracer_VerticallyLinearly_IncludeLand(patch_3d=patch_3d, ocean_tracer=ocean_salinity, &
!        & top_value=initial_salinity_top, bottom_value=initial_salinity_bottom)

    !------------------------------
     CASE default
      CALL finish(method_name, "unknown initial_salinity_type")

    END SELECT
    
    IF (smooth_initial_salinity_weights(1) > 0.0_wp) THEN
      CALL message(method_name, "Use smoothing...")
      ALLOCATE(new_salinity(nproma, n_zlev, patch_3d%p_patch_2d(1)%alloc_cell_blocks))
      CALL smooth_onCells(patch_3D=patch_3d, &
        & in_value=ocean_salinity, out_value=new_salinity, smooth_weights=smooth_initial_salinity_weights)
      ocean_salinity = new_salinity
      DEALLOCATE(new_salinity)
      CALL sync_patch_array(sync_c, patch_3d%p_patch_2d(1), ocean_salinity)
    ENDIF


    CALL dbg_print('init_ocean_salinity', ocean_salinity(:,:,:), &
      & module_name,  1, in_subset=patch_3d%p_patch_2d(1)%cells%owned)

  END SUBROUTINE init_ocean_salinity
  !-------------------------------------------------------------------------------

  !-------------------------------------------------------------------------------
!<Optimize:inUse>
  SUBROUTINE init_ocean_temperature(patch_3d, ocean_temperature)
    TYPE(t_patch_3d ),TARGET, INTENT(inout) :: patch_3d
    REAL(wp), TARGET :: ocean_temperature(:,:,:)

    REAL(wp) :: temperature_profile(n_zlev)
    REAL(wp), ALLOCATABLE :: new_temperature(:,:,:)

    CHARACTER(LEN=*), PARAMETER :: method_name = module_name//':init_ocean_temperature'
    !-------------------------------------------------------------------------

    IF (no_tracer < 1) RETURN        ! no temperature

    ocean_temperature(:,:,:) = 0.0_wp

!     IF (initial_temperature_type < 200) RETURN ! not analytic temperature

    SELECT CASE (initial_temperature_type)

    !------------------------------
    CASE (001)
      CALL message(TRIM(method_name), ': init from file')
<<<<<<< HEAD
      CALL init_3D_variable_fromFile(patch_3d%p_patch_2d(1), variable=ocean_temperature, name="T")
=======
      CALL init_3D_variable_fromFile(patch_3d, variable=ocean_temperature, name="T")
      use_IceInitialization_fromTemperature = .true. ! this should be set in the namelist, here only for safety
>>>>>>> f7d68ca8

    !------------------------------
    CASE (200)
      ! uniform or linearly decreasing temperature
      ! Temperature is homogeneous in each layer.
      CALL message(TRIM(method_name), ': horizontally homogenous, vertically linear')
      CALL tracer_VerticallyLinearly(patch_3d=patch_3d, ocean_tracer=ocean_temperature, &
        & top_value=initial_temperature_top, bottom_value=initial_temperature_bottom)

    !------------------------------
    CASE (201)
      CALL temperature_CollapsingDensityFront_StuhnePeltier(patch_3d, ocean_temperature)

    !------------------------------
    CASE (202)
      CALL temperature_BasinWithVerticalWall(patch_3d, ocean_temperature)

    !------------------------------
    CASE (203)
      CALL temperature_DanilovsMunkGyre(patch_3d, ocean_temperature)

    !------------------------------
    CASE (204)
      CALL temperature_TropicsPolar(patch_3d, ocean_temperature)

    !------------------------------
    CASE (205)
      CALL temperature_CollapsingDensityFront_WeakGrad(patch_3d, ocean_temperature)

    !------------------------------
    CASE (206)
      CALL temperature_Uniform_SpecialArea(patch_3d, ocean_temperature)

    !------------------------------
    CASE (207)
      CALL temperature_APE(patch_3d, ocean_temperature)

    !------------------------------
    CASE (208)
      CALL message(TRIM(method_name), ': horizontally non-homogenous, local pertubation')

      ! first create linearly vertically decreasing temperature, uniform horizontally
      CALL tracer_VerticallyLinearly(patch_3d=patch_3d, ocean_tracer=ocean_temperature, &
        & top_value=initial_temperature_top, bottom_value=initial_temperature_bottom)

      !Add horizontal variation
      CALL temperature_AddHorizontalVariation(patch_3d, ocean_temperature)

      !Add local perturbation
      CALL temperature_AddLocalPerturbation(patch_3d, ocean_temperature)

    !------------------------------
    CASE (209)
      CALL temperature_uniform_SeparationAtLon(patch_3d, ocean_temperature, wallLonDeg=0.0_wp)

    !------------------------------
    CASE (210)
      CALL temperature_uniform_SeparationAtLat(patch_3d, ocean_temperature, wallLatDeg=basin_center_lat)

    !------------------------------
    CASE (211)
      CALL temperature_circularLonLatPerturbation(patch_3d, ocean_temperature)

    !------------------------------
    CASE (212)
      CALL tracer_smoothAPE_LinearDepth(patch_3d, ocean_temperature, &
        & top_value=initial_temperature_top, bottom_value=initial_temperature_bottom)

    !------------------------------
    CASE (213)
      CALL temperature_smoothAPE_LinearLevels(patch_3d, ocean_temperature)

    !------------------------------
    CASE (214)
      CALL SST_LinearMeridional(patch_3d, ocean_temperature)
      !  exponential temperature profile following Abernathey et al., 2011
      CALL varyTracerVerticallyExponentially(patch_3d, ocean_temperature, initial_temperature_bottom, &
        &                                    initial_temperature_scale_depth)

    !------------------------------
    CASE (401)
      ! assign from adhoc array values
      IF(n_zlev==4)THEN
        CALL fill_FromVerticalArrayProfile(patch_3d, ocean_temperature, VerticalProfileValue=tprof_4layerstommel)
      ELSE
        CALL fill_FromVerticalArrayProfile(patch_3d, ocean_temperature, VerticalProfileValue=tprof)
      ENDIF

    !------------------------------
    CASE (402)
       CALL fill_FromVerticalArrayProfile(patch_3d, ocean_temperature, VerticalProfileValue=tprof_var)

    !------------------------------
!    CASE (500)
!      ! uniform salinity or vertically linarly increasing on all cells
!      !   it will initialize also land cells
!      !   this is provided only for testing,
!      !   as it should give the same results as
!      !   for initial_salinity_type = 200
!      CALL message(TRIM(method_name), ': horizontally homogenous, vertically linear INCLUDING LAND')
!      CALL tracer_VerticallyLinearly_IncludeLand(patch_3d=patch_3d, ocean_tracer=ocean_temperature, &
!        & top_value=initial_temperature_top, bottom_value=initial_temperature_bottom)

     !------------------------------
     CASE default
      CALL finish(method_name, "unknown initial_temperature_type")

    END SELECT
    
    IF (smooth_initial_temperature_weights(1) > 0.0_wp) THEN
      CALL message(method_name, "Use smoothing...")
      ALLOCATE(new_temperature(nproma, n_zlev, patch_3d%p_patch_2d(1)%alloc_cell_blocks))
      CALL smooth_onCells(patch_3D=patch_3d, &
        & in_value=ocean_temperature, out_value=new_temperature, smooth_weights=smooth_initial_temperature_weights)
      ocean_temperature = new_temperature
      DEALLOCATE(new_temperature)
      CALL sync_patch_array(sync_c, patch_3d%p_patch_2d(1), ocean_temperature)
    ENDIF

    CALL dbg_print('init_ocean_temperature', ocean_temperature(:,:,:), &
      & module_name,  1, in_subset=patch_3d%p_patch_2d(1)%cells%owned)

  END SUBROUTINE init_ocean_temperature
  !-------------------------------------------------------------------------------

  !-------------------------------------------------------------------------------
!<Optimize:inUse>
  SUBROUTINE init_ocean_velocity(patch_3d, normal_velocity)
    TYPE(t_patch_3d ),TARGET, INTENT(inout) :: patch_3d
    REAL(wp), TARGET :: normal_velocity(:,:,:)

    CHARACTER(LEN=*), PARAMETER :: method_name = module_name//':init_ocean_velocity'
    !-------------------------------------------------------------------------

    normal_velocity(:,:,:) = 0.0_wp

    IF (initial_velocity_type < 200) RETURN ! not analytic velocity

    SELECT CASE (initial_velocity_type)
    !------------------------------
    CASE (200)
      ! uniform velocity
      CALL message(TRIM(method_name), ': uniform velocity')

    !------------------------------
    CASE (201)
      CALL velocity_LauterRotation(patch_3d, normal_velocity)

    !------------------------------
    CASE (202)
      CALL message(TRIM(method_name), 'Williamson Test 2 ')
      CALL velocity_WilliamsonTest_2_5(patch_3d, normal_velocity, velocity_amplitude=u0)

    !------------------------------
    CASE (203)
      CALL message(TRIM(method_name), 'Williamson Test 5 ')
      CALL velocity_WilliamsonTest_2_5(patch_3d, normal_velocity, velocity_amplitude=initial_velocity_amplitude)

    !------------------------------
     CASE default
      CALL finish(method_name, "unknown initial_velocity_type")

    END SELECT

    CALL dbg_print('init_ocean_velocity', normal_velocity(:,:,:), &
      & module_name,  1, in_subset=patch_3d%p_patch_2d(1)%edges%owned)

  END SUBROUTINE init_ocean_velocity
  !-------------------------------------------------------------------------------

  !-------------------------------------------------------------------------------
!<Optimize:inUse>
  SUBROUTINE init_ocean_surface_height(patch_3d, ocean_height)
    TYPE(t_patch_3d ),TARGET, INTENT(inout) :: patch_3d
    REAL(wp), TARGET :: ocean_height(:,:)

    TYPE(t_patch),POINTER   :: patch_2d
    TYPE(t_subset_range), POINTER :: all_cells
    REAL(wp), ALLOCATABLE :: new_height(:,:)

    CHARACTER(LEN=*), PARAMETER :: method_name = module_name//':init_ocean_surface_height'
    !-------------------------------------------------------------------------

    ocean_height(:,:) = 0.0_wp

    patch_2d => patch_3d%p_patch_2d(1)

    ! needs to be written with calls !
    SELECT CASE (sea_surface_height_type)
    !------------------------------
    CASE (001)
      CALL message(TRIM(method_name), ': init from file')
<<<<<<< HEAD
      CALL init_2D_variable_fromFile(patch_3d%p_patch_2d(1), variable=ocean_height, name="h")
=======
      CALL init_2D_variable_fromFile(patch_3d, variable=ocean_height, name="h")
>>>>>>> f7d68ca8
      
    CASE (200)
      ! 0 height, this is the initialization value,
      ! so no need to explicilty define this case
      ! the whole grid is considered sea
      ocean_height(:,:) = 0.0_wp

    CASE (201)
      CALL height_sinLon_cosLat(patch_3d, ocean_height)

    CASE (202)
      CALL height_exponentialDistance(patch_3d, ocean_height)

    CASE (203)
      CALL height_LauterRotation(patch_3d, ocean_height)

    CASE (204)
      CALL height_WilliamsonTest2(patch_3d, ocean_height)

    CASE (205)
      CALL height_WilliamsonTest5(patch_3d, ocean_height)

    CASE default
      CALL finish(method_name, "unknown sea_surface_height_type")

    END SELECT

<<<<<<< HEAD
    IF (smooth_initial_height_parameter > 0) THEN
      ocean_height = ocean_height * smooth_initial_height_parameter
=======
    IF (smooth_initial_height_weights(1) > 0.0_wp) THEN
      CALL message(method_name, "Use smoothing...")
      ALLOCATE(new_height(nproma,patch_2d%alloc_cell_blocks))
      CALL smooth_onCells(patch_3D=patch_3d, &
        & in_value=ocean_height, out_value=new_height, smooth_weights=smooth_initial_height_weights)
      ocean_height = new_height
      DEALLOCATE(new_height)
      CALL sync_patch_array(sync_c, patch_2D, ocean_height)
>>>>>>> f7d68ca8
    ENDIF
    
    CALL dbg_print('init_ocean_surface_height', ocean_height, module_name,  1, &
        & in_subset=patch_2d%cells%owned)

  END SUBROUTINE init_ocean_surface_height
  !-------------------------------------------------------------------------------

  !-------------------------------------------------------------------------------
  SUBROUTINE height_sinLon_cosLat(patch_3d, ocean_height)
    TYPE(t_patch_3d ),TARGET, INTENT(inout) :: patch_3d
    REAL(wp), TARGET :: ocean_height(:,:)

    TYPE(t_patch),POINTER   :: patch_2d
    TYPE(t_geographical_coordinates), POINTER :: cell_center(:,:)
    TYPE(t_subset_range), POINTER :: all_cells

    INTEGER :: jb, jc, jk
    INTEGER :: start_cell_index, end_cell_index
    INTEGER :: levels
    REAL(wp):: distan, lat_deg, lon_deg, z_tmp
    REAL(wp):: perturbation_lat, perturbation_lon

    CHARACTER(LEN=*), PARAMETER :: method_name = module_name//':height_sinLon_cosLat'
    !-------------------------------------------------------------------------
    ! CASE (201)
    CALL message(TRIM(method_name), ' ')

    patch_2d => patch_3d%p_patch_2d(1)
    all_cells => patch_2d%cells%ALL
    cell_center => patch_2d%cells%center

    ! #slo#: simple elevation between 30W and 30E (pi/3.)
    DO jb = all_cells%start_block, all_cells%end_block
      CALL get_index_range(all_cells, jb, start_cell_index, end_cell_index)
      DO jc = start_cell_index, end_cell_index
        IF ( patch_3d%lsm_c(jc,1,jb) <= sea_boundary ) THEN

          ocean_height(jc,jb) = 10.0_wp * &
            & SIN(cell_center(jc, jb)%lon * 6.0_wp) * COS(cell_center(jc, jb)%lat * 3.0_wp)

        ENDIF
      END DO
    END DO

  END SUBROUTINE height_sinLon_cosLat
  !-------------------------------------------------------------------------------

  !-------------------------------------------------------------------------------
  SUBROUTINE height_exponentialDistance(patch_3d, ocean_height)
    TYPE(t_patch_3d ),TARGET, INTENT(inout) :: patch_3d
    REAL(wp), TARGET :: ocean_height(:,:)

    TYPE(t_patch),POINTER   :: patch_2d
    TYPE(t_geographical_coordinates), POINTER :: cell_center(:,:)
    TYPE(t_subset_range), POINTER :: all_cells

    INTEGER :: jb, jc, jk
    INTEGER :: start_cell_index, end_cell_index
    INTEGER :: levels
    REAL(wp):: distan, lat_deg, lon_deg, z_tmp
    REAL(wp):: perturbation_lat, perturbation_lon

    CHARACTER(LEN=*), PARAMETER :: method_name = module_name//':height_exponentialDistance'
    !-------------------------------------------------------------------------
    ! CASE (202)
    CALL message(TRIM(method_name), ' ')

    patch_2d => patch_3d%p_patch_2d(1)
    all_cells => patch_2d%cells%ALL
    cell_center => patch_2d%cells%center

    ! Add elevation perturbation at new values - 35N; 10W
    ! not clear yet
    perturbation_lat = basin_center_lat + 0.1_wp * basin_height_deg
    perturbation_lon = basin_center_lon + 0.1_wp * basin_width_deg
    DO jb = all_cells%start_block, all_cells%end_block
      CALL get_index_range(all_cells, jb, start_cell_index, end_cell_index)
      DO jc = start_cell_index, end_cell_index

        IF (patch_3d%p_patch_1d(1)%dolic_c(jc,jb) > 0) THEN

          distan=SQRT((cell_center(jc, jb)%lat - perturbation_lat * deg2rad)**2 + &
            & (cell_center(jc, jb)%lon - perturbation_lon * deg2rad)**2)
          !IF(distan<=15.5_wp*deg2rad) cycle
          IF(distan < 10.0_wp * deg2rad) THEN
            ocean_height(jc,jb) = 0.5_wp & !ocean_state%p_prog(nold(1))%h(jc,jb)&
              & + 0.3_wp * EXP(-(distan/(2.2_wp*deg2rad))**2)
          ENDIF

        ENDIF

      END DO
    END DO

  END SUBROUTINE height_exponentialDistance
  !-------------------------------------------------------------------------------

  !-------------------------------------------------------------------------------
  ! Initial datum for height h, test case unsteady solid body
  ! rotation of L\"auter et al.(2007).
  SUBROUTINE height_LauterRotation(patch_3d, ocean_height)
    TYPE(t_patch_3d ),TARGET, INTENT(inout) :: patch_3d
    REAL(wp), TARGET :: ocean_height(:,:)

    TYPE(t_patch),POINTER   :: patch_2d
    TYPE(t_geographical_coordinates), POINTER :: cell_center(:,:)
    TYPE(t_subset_range), POINTER :: all_cells

    INTEGER :: jb, jc, jk
    INTEGER :: start_cell_index, end_cell_index
    INTEGER :: levels
    REAL(wp):: distan, lat_deg, lon_deg, z_tmp
    REAL(wp):: perturbation_lat, perturbation_lon

    CHARACTER(LEN=*), PARAMETER :: method_name = module_name//':height_LauterRotation'
    !-------------------------------------------------------------------------
    ! CASE (203)

    patch_2d => patch_3d%p_patch_2d(1)
    all_cells => patch_2d%cells%ALL
    cell_center => patch_2d%cells%center

    ! test_usbr_h
    DO jb = all_cells%start_block, all_cells%end_block
      CALL get_index_range(all_cells, jb, start_cell_index, end_cell_index)
      DO jc = start_cell_index, end_cell_index
        ocean_height(jc,jb)  = test_usbr_h( cell_center(jc, jb)%lon, cell_center(jc, jb)%lat, 0.0_wp)
      END DO
    END DO

  END SUBROUTINE height_LauterRotation
  !-------------------------------------------------------------------------------

  !-------------------------------------------------------------------------------
  SUBROUTINE height_WilliamsonTest2(patch_3d, ocean_height)
    TYPE(t_patch_3d ),TARGET, INTENT(inout) :: patch_3d
    REAL(wp), TARGET :: ocean_height(:,:)

    TYPE(t_patch),POINTER   :: patch_2d
    TYPE(t_geographical_coordinates), POINTER :: cell_center(:,:)
    TYPE(t_subset_range), POINTER :: all_cells

    INTEGER :: jb, jc, jk
    INTEGER :: start_cell_index, end_cell_index
    INTEGER :: levels
    REAL(wp):: distan, lat_deg, lon_deg, z_tmp
    REAL(wp):: perturbation_lat, perturbation_lon

    CHARACTER(LEN=*), PARAMETER :: method_name = module_name//':height_WilliamsonTest2'
    !-------------------------------------------------------------------------
    ! CASE (204)

    patch_2d => patch_3d%p_patch_2d(1)
    all_cells => patch_2d%cells%ALL
    cell_center => patch_2d%cells%center

    ! test2_h
    CALL message(TRIM(method_name), ' h for Williamson Test 2')
    DO jb = all_cells%start_block, all_cells%end_block
      CALL get_index_range(all_cells, jb, start_cell_index, end_cell_index)
      DO jc = start_cell_index, end_cell_index
        ocean_height(jc,jb) = test2_h( cell_center(jc, jb)%lon, cell_center(jc, jb)%lat, 0.0_wp)
      END DO
    END DO

  END SUBROUTINE height_WilliamsonTest2
  !-------------------------------------------------------------------------------

  !-------------------------------------------------------------------------------
  SUBROUTINE height_WilliamsonTest5(patch_3d, ocean_height)
    TYPE(t_patch_3d ),TARGET, INTENT(inout) :: patch_3d
    REAL(wp), TARGET :: ocean_height(:,:)

    TYPE(t_patch),POINTER   :: patch_2d
    TYPE(t_geographical_coordinates), POINTER :: cell_center(:,:)
    TYPE(t_subset_range), POINTER :: all_cells

    INTEGER :: jb, jc, jk
    INTEGER :: start_cell_index, end_cell_index
    INTEGER :: levels
    REAL(wp):: distan, lat_deg, lon_deg, z_tmp
    REAL(wp):: perturbation_lat, perturbation_lon

    CHARACTER(LEN=*), PARAMETER :: method_name = module_name//':height_WilliamsonTest5'
    !-------------------------------------------------------------------------
    ! CASE (205)
    patch_2d => patch_3d%p_patch_2d(1)
    all_cells => patch_2d%cells%ALL
    cell_center => patch_2d%cells%center

    ! test5_h
    DO jb = all_cells%start_block, all_cells%end_block
      CALL get_index_range(all_cells, jb, start_cell_index, end_cell_index)
      DO jc = start_cell_index, end_cell_index
        ocean_height(jc,jb) = test5_h( cell_center(jc, jb)%lon, cell_center(jc, jb)%lat, 0.0_wp)
      END DO
    END DO

  END SUBROUTINE height_WilliamsonTest5
  !-------------------------------------------------------------------------------


  !-------------------------------------------------------------------------------
  !> Initial datum for zonal velocity u, test case unsteady solid body
  ! rotation of L\"auter et al.(2007).
  !
  ! Developed by Th.Heinze, DWD, (2007-03)
  !-------------------------------------------------------------------------
  SUBROUTINE velocity_LauterRotation(patch_3d, vn)
    TYPE(t_patch_3d ),TARGET, INTENT(inout) :: patch_3d
    REAL(wp), TARGET :: vn(:,:,:)

    TYPE(t_patch),POINTER   :: patch_2d
    TYPE(t_subset_range), POINTER :: all_edges

    INTEGER :: edge_block, edge_index, level
    INTEGER :: start_edges_index, end_edges_index
    REAL(wp) :: point_lon, point_lat     ! latitude of point
    REAL(wp) :: t       ! point of time
    REAL(wp) :: uu, vv      ! zonal,  meridional velocity
    REAL(wp) :: angle1, angle2, edge_vn, COS_angle1, SIN_angle1

    CHARACTER(LEN=*), PARAMETER :: method_name = module_name//':velocity_usbr_u'
    !-------------------------------------------------------------------------

    CALL message(TRIM(method_name), ' ')

    patch_2d => patch_3d%p_patch_2d(1)
    all_edges => patch_2d%edges%ALL

    t = 0.0_wp
    angle1 = .25_wp * pi
    COS_angle1 = COS(angle1)
    SIN_angle1 = SIN(angle1)

    DO edge_block = all_edges%start_block, all_edges%end_block
      CALL get_index_range(all_edges, edge_block, start_edges_index, end_edges_index)
      DO edge_index = start_edges_index, end_edges_index
        point_lon = patch_2d%edges%center(edge_index,edge_block)%lon
        point_lat = patch_2d%edges%center(edge_index,edge_block)%lat

        angle2 = point_lon + grid_angular_velocity * t
        uu = COS(point_lat) * COS_angle1
        uu = uu + COS(angle2) * SIN(point_lat) * SIN_angle1
        uu = u0 * uu

        vv = SIN(angle2) * SIN_angle1
        vv = -1._wp * u0 * vv

        edge_vn = uu * patch_2d%edges%primal_normal(edge_index,edge_block)%v1 &
              & + vv * patch_2d%edges%primal_normal(edge_index,edge_block)%v2

        DO level = 1, patch_3d%p_patch_1d(1)%dolic_e(edge_index,edge_block)
          vn(edge_index, level, edge_block) = edge_vn
        ENDDO

      ENDDO
    ENDDO

  END SUBROUTINE  velocity_LauterRotation
  !-----------------------------------------------------------------------------------

  !-----------------------------------------------------------------------------------
  SUBROUTINE velocity_WilliamsonTest_2_5(patch_3d, vn, velocity_amplitude)
    TYPE(t_patch_3d ),TARGET, INTENT(in) :: patch_3d
    REAL(wp), TARGET :: vn(:,:,:)
    REAL(wp), INTENT(in) :: velocity_amplitude

    TYPE(t_patch),POINTER   :: patch_2d
    TYPE(t_subset_range), POINTER :: all_edges

    INTEGER :: edge_block, edge_index, level
    INTEGER :: start_edges_index, end_edges_index
    REAL(wp) :: point_lon, point_lat     ! latitude of point
    REAL(wp) :: t       ! point of time
    REAL(wp) :: uu, vv      ! zonal,  meridional velocity
    REAL(wp) :: angle1, angle2, edge_vn, COS_angle1, SIN_angle1

    CHARACTER(LEN=*), PARAMETER :: method_name = module_name//':velocity_WilliamsonTest_2_5'
    !-------------------------------------------------------------------------

    ! CALL message(TRIM(method_name), ' ')

    patch_2d => patch_3d%p_patch_2d(1)
    all_edges => patch_2d%edges%ALL

    DO edge_block = all_edges%start_block, all_edges%end_block
      CALL get_index_range(all_edges, edge_block, start_edges_index, end_edges_index)
      DO edge_index = start_edges_index, end_edges_index
        point_lon = patch_2d%edges%center(edge_index,edge_block)%lon
        point_lat = patch_2d%edges%center(edge_index,edge_block)%lat

        uu = COS(point_lat) * COS(aleph)
        uu = uu + COS(point_lon) * SIN(point_lat) * SIN(aleph)
        uu = velocity_amplitude * uu

        vv = SIN(point_lon) * SIN(aleph)
        vv = -1._wp * velocity_amplitude * vv

        edge_vn = uu * patch_2d%edges%primal_normal(edge_index,edge_block)%v1 &
              & + vv * patch_2d%edges%primal_normal(edge_index,edge_block)%v2

        DO level = 1, patch_3d%p_patch_1d(1)%dolic_e(edge_index,edge_block)
          vn(edge_index, level, edge_block) = edge_vn
        ENDDO

      ENDDO
    ENDDO

  END SUBROUTINE  velocity_WilliamsonTest_2_5
  !-----------------------------------------------------------------------------------


  !-------------------------------------------------------------------------------
  SUBROUTINE temperature_uniform_SeparationAtLon(patch_3d, ocean_temperature, wallLonDeg)
    TYPE(t_patch_3d ),TARGET, INTENT(in) :: patch_3d
    REAL(wp), TARGET :: ocean_temperature(:,:,:)
    REAL(wp), INTENT(in) :: wallLonDeg

    TYPE(t_patch),POINTER   :: patch_2d
    TYPE(t_subset_range), POINTER :: all_cells

    INTEGER :: jb, jc, jk
    INTEGER :: start_cell_index, end_cell_index
    REAL(wp):: lat_deg, lon_deg

    CHARACTER(LEN=*), PARAMETER :: method_name = module_name//':temperature_uniform_SeparationAtLon'
    !-------------------------------------------------------------------------

    CALL message(TRIM(method_name), ' ')

    patch_2d => patch_3d%p_patch_2d(1)
    all_cells => patch_2d%cells%ALL

    !Add horizontal variation
    DO jb = all_cells%start_block, all_cells%end_block
      CALL get_index_range(all_cells, jb, start_cell_index, end_cell_index)
      DO jc = start_cell_index, end_cell_index

        lat_deg = patch_2d%cells%center(jc,jb)%lat * rad2deg
        lon_deg = patch_2d%cells%center(jc,jb)%lon * rad2deg

        IF((lon_deg-basin_center_lon) >= wallLonDeg) THEN
          DO jk = 1, patch_3d%p_patch_1d(1)%dolic_c(jc,jb)
            ocean_temperature(jc,jk,jb) = 10.0_wp
          ENDDO
        ELSE
          DO jk = 1, patch_3d%p_patch_1d(1)%dolic_c(jc,jb)
            ocean_temperature(jc,jk,jb) = 5.0_wp
          ENDDO
        ENDIF

      END DO
    END DO

  END SUBROUTINE temperature_uniform_SeparationAtLon
  !-------------------------------------------------------------------------------


  !-------------------------------------------------------------------------------
  SUBROUTINE temperature_uniform_SeparationAtLat(patch_3d, ocean_temperature, wallLatDeg)
    TYPE(t_patch_3d ),TARGET, INTENT(in) :: patch_3d
    REAL(wp), TARGET :: ocean_temperature(:,:,:)
    REAL(wp), INTENT(in) :: wallLatDeg

    TYPE(t_patch),POINTER   :: patch_2d
    TYPE(t_subset_range), POINTER :: all_cells

    INTEGER :: jb, jc, jk
    INTEGER :: start_cell_index, end_cell_index
    REAL(wp):: lat_deg, lon_deg

    CHARACTER(LEN=*), PARAMETER :: method_name = module_name//':temperature_uniform_SeparationAtLon'
    !-------------------------------------------------------------------------

    CALL message(TRIM(method_name), ' ')

    patch_2d => patch_3d%p_patch_2d(1)
    all_cells => patch_2d%cells%ALL

    !Add horizontal variation
    DO jb = all_cells%start_block, all_cells%end_block
      CALL get_index_range(all_cells, jb, start_cell_index, end_cell_index)
      DO jc = start_cell_index, end_cell_index
        lat_deg = patch_2d%cells%center(jc,jb)%lat
        lon_deg = patch_2d%cells%center(jc,jb)%lon

        IF((lon_deg-basin_center_lon) >= wallLatDeg)THEN
          DO jk = 1, patch_3d%p_patch_1d(1)%dolic_c(jc,jb)
            ocean_temperature(jc,jk,jb) = 10.0_wp
          ENDDO
        ELSE
          DO jk = 1, patch_3d%p_patch_1d(1)%dolic_c(jc,jb)
            ocean_temperature(jc,jk,jb) = 5.0_wp
          ENDDO
        ENDIF

      END DO
    END DO

  END SUBROUTINE temperature_uniform_SeparationAtLat
  !-------------------------------------------------------------------------------


  !-------------------------------------------------------------------------------
  SUBROUTINE temperature_AddLocalPerturbation(patch_3d, ocean_temperature)
    TYPE(t_patch_3d ),TARGET, INTENT(inout) :: patch_3d
    REAL(wp), TARGET :: ocean_temperature(:,:,:)

    TYPE(t_patch),POINTER   :: patch_2d
    TYPE(t_subset_range), POINTER :: all_cells

    INTEGER :: jb, jc, jk
    INTEGER :: start_cell_index, end_cell_index
    REAL(wp):: lat_deg, lon_deg

    CHARACTER(LEN=*), PARAMETER :: method_name = module_name//':temperature_AddLocalPerturbation'
    !-------------------------------------------------------------------------

    CALL message(TRIM(method_name), ' ')

    patch_2d => patch_3d%p_patch_2d(1)
    all_cells => patch_2d%cells%ALL

    !Add horizontal variation
    DO jb = all_cells%start_block, all_cells%end_block
      CALL get_index_range(all_cells, jb, start_cell_index, end_cell_index)
      DO jc = start_cell_index, end_cell_index
        lat_deg = patch_2d%cells%center(jc,jb)%lat
        lon_deg = patch_2d%cells%center(jc,jb)%lon

        IF(ABS(lon_deg) < 2.5_wp .AND. &
           ABS(lat_deg-basin_center_lat) < 0.25_wp*basin_height_deg) THEN

          DO jk = 1, patch_3d%p_patch_1d(1)%dolic_c(jc,jb)
            ocean_temperature(jc,jk,jb) = ocean_temperature(jc,jk,jb) * 1.1_wp
          END DO

        ENDIF

      END DO
    END DO
  END SUBROUTINE temperature_AddLocalPerturbation
  !-------------------------------------------------------------------------------

  !-------------------------------------------------------------------------------
  SUBROUTINE temperature_AddHorizontalVariation(patch_3d, ocean_temperature)
    TYPE(t_patch_3d ),TARGET, INTENT(inout) :: patch_3d
    REAL(wp), TARGET :: ocean_temperature(:,:,:)

    TYPE(t_patch),POINTER   :: patch_2d
    TYPE(t_subset_range), POINTER :: all_cells

    INTEGER :: jb, jc, jk
    INTEGER :: start_cell_index, end_cell_index
    REAL(wp):: lat_deg, z_temp_max

    CHARACTER(LEN=*), PARAMETER :: method_name = module_name//':temperature_AddHorizontalVariation'
    !-------------------------------------------------------------------------

    CALL message(TRIM(method_name), ' ')

    patch_2d => patch_3d%p_patch_2d(1)
    all_cells => patch_2d%cells%ALL

    !Add horizontal variation
    DO jb = all_cells%start_block, all_cells%end_block
      CALL get_index_range(all_cells, jb, start_cell_index, end_cell_index)
      DO jc = start_cell_index, end_cell_index
        lat_deg = patch_2d%cells%center(jc,jb)%lat
        z_temp_max=0.01_wp* (lat_deg-basin_center_lat) * (lat_deg-basin_center_lat)

        DO jk = 1, patch_3d%p_patch_1d(1)%dolic_c(jc,jb)

          ocean_temperature(jc,jk,jb) = ocean_temperature(jc,jk,jb) * &
            & EXP(-z_temp_max/basin_height_deg)!(1.0_wp-exp(-z_temp_max/basin_height_deg))

        END DO
      END DO
    END DO

  END SUBROUTINE temperature_AddHorizontalVariation
  !-------------------------------------------------------------------------------

  !-------------------------------------------------------------------------------
  SUBROUTINE temperature_Uniform_SpecialArea(patch_3d, ocean_temperature)
    TYPE(t_patch_3d ),TARGET, INTENT(inout) :: patch_3d
    REAL(wp), TARGET :: ocean_temperature(:,:,:)

    TYPE(t_patch),POINTER   :: patch_2d
    TYPE(t_geographical_coordinates), POINTER :: cell_center(:,:)
    TYPE(t_subset_range), POINTER :: all_cells

    INTEGER :: jb, jc, jk
    INTEGER :: start_cell_index, end_cell_index
    REAL(wp):: lat_deg, lon_deg
    REAL(wp):: z_lat1, z_lat2, z_lon1, z_lon2

    CHARACTER(LEN=*), PARAMETER :: method_name = module_name//':temperature_Uniform_SpecialArea'
    !-------------------------------------------------------------------------

    CALL message(TRIM(method_name), ' ')

    patch_2d => patch_3d%p_patch_2d(1)
    all_cells => patch_2d%cells%ALL
    cell_center => patch_2d%cells%center

    ! 2012-10-31: Indonesian Archipelago - connected to Atlantic? (4 cpu)
    z_lat1  =  -5.0_wp
    z_lat2  =  10.0_wp
    z_lon1  = 115.0_wp
    z_lon2  = 135.0_wp
    ! 2012-10-31: corresponding NAtl: 1N 20W, 3 levels
    z_lon1  = 145.0_wp
    z_lon2  = 160.0_wp
    ! 2012-11-08: Test homogen with one cell differ at 10N; 70E
    z_lat1  =   0.0_wp
    z_lat2  =  15.0_wp
    z_lon1  =  60.0_wp
    z_lon2  =  80.0_wp

    DO jb = all_cells%start_block, all_cells%end_block
      CALL get_index_range(all_cells, jb, start_cell_index, end_cell_index)
      DO jc = start_cell_index, end_cell_index

        lat_deg = cell_center(jc, jb)%lat * rad2deg
        lon_deg = cell_center(jc, jb)%lon * rad2deg

        DO jk = 1, patch_3d%p_patch_1d(1)%dolic_c(jc,jb)

          ocean_temperature(jc,jk,jb) = 5.0_wp

          IF ( (lat_deg >= z_lat1 .AND. lat_deg <= z_lat2) .AND. &
            & (lon_deg >= z_lon1 .AND. lon_deg <= z_lon2) .AND. &
            & ( jk <= 1 ) ) THEN

            ocean_temperature(jc,jk,jb) =  6.0_wp

          END IF
        END DO
      END DO
    END DO

  END SUBROUTINE temperature_Uniform_SpecialArea
  !-------------------------------------------------------------------------------

  !-------------------------------------------------------------------------------
  SUBROUTINE salinity_Uniform_SpecialArea(patch_3d, ocean_salinity)
    TYPE(t_patch_3d ),TARGET, INTENT(inout) :: patch_3d
    REAL(wp), TARGET :: ocean_salinity(:,:,:)

    TYPE(t_patch),POINTER   :: patch_2d
    TYPE(t_geographical_coordinates), POINTER :: cell_center(:,:)
    TYPE(t_subset_range), POINTER :: all_cells

    INTEGER :: jb, jc, jk
    INTEGER :: start_cell_index, end_cell_index
    REAL(wp):: lat_deg, lon_deg
    REAL(wp):: z_lat1, z_lat2, z_lon1, z_lon2

    CHARACTER(LEN=*), PARAMETER :: method_name = module_name//':salinity_Uniform_SpecialArea'
    !-------------------------------------------------------------------------

    CALL message(TRIM(method_name), ' ')

    patch_2d => patch_3d%p_patch_2d(1)
    all_cells => patch_2d%cells%ALL
    cell_center => patch_2d%cells%center

    ! 2012-10-31: Indonesian Archipelago - connected to Atlantic? (4 cpu)
    z_lat1  =  -5.0_wp
    z_lat2  =  10.0_wp
    z_lon1  = 115.0_wp
    z_lon2  = 135.0_wp
    ! 2012-10-31: corresponding NAtl: 1N 20W, 3 levels
    z_lon1  = 145.0_wp
    z_lon2  = 160.0_wp
    ! 2012-11-08: Test homogen with one cell differ at 10N; 70E
    z_lat1  =   0.0_wp
    z_lat2  =  15.0_wp
    z_lon1  =  60.0_wp
    z_lon2  =  80.0_wp

    DO jb = all_cells%start_block, all_cells%end_block
      CALL get_index_range(all_cells, jb, start_cell_index, end_cell_index)
      DO jc = start_cell_index, end_cell_index

        lat_deg = cell_center(jc, jb)%lat * rad2deg
        lon_deg = cell_center(jc, jb)%lon * rad2deg

        DO jk = 1, patch_3d%p_patch_1d(1)%dolic_c(jc,jb)

          ocean_salinity(jc,jk,jb) = 35.0_wp

          IF ( (lat_deg >= z_lat1 .AND. lat_deg <= z_lat2) .AND. &
             & (lon_deg >= z_lon1 .AND. lon_deg <= z_lon2) .AND. &
             & ( jk <= 1 ) ) THEN

             ocean_salinity(jc,jk,jb) = 34.8_wp

          END IF

        END DO
      END DO
    END DO

  END SUBROUTINE salinity_Uniform_SpecialArea
  !-------------------------------------------------------------------------------

  !-------------------------------------------------------------------------------
  SUBROUTINE temperature_APE(patch_3d, ocean_temperature)
    TYPE(t_patch_3d ),TARGET, INTENT(in) :: patch_3d
    REAL(wp), TARGET :: ocean_temperature(:,:,:)

    TYPE(t_patch),POINTER   :: patch_2d
    TYPE(t_subset_range), POINTER :: all_cells

    INTEGER :: jb, jc, jk
    INTEGER :: start_cell_index, end_cell_index

    CHARACTER(LEN=*), PARAMETER :: method_name = module_name//':temperature_APE'
    !-------------------------------------------------------------------------
    ! Important:
    !   use initial_temperature_top=27.0 initial_temperature_bottom=0.0
    !   to be consistent with the old setup
    CALL message(TRIM(method_name), ' using sst1')

    patch_2d => patch_3d%p_patch_2d(1)
    all_cells => patch_2d%cells%ALL

    DO jb = all_cells%start_block, all_cells%end_block
      CALL get_index_range(all_cells, jb, start_cell_index, end_cell_index)
      DO jc = start_cell_index, end_cell_index
         DO jk=1, MIN(1, patch_3d%p_patch_1d(1)%dolic_c(jc,jb))
          ocean_temperature(jc,jk,jb) = MIN(MAX( &
            & ape_sst(initial_sst_type, patch_2d%cells%center(jc,jb)%lat) - tmelt,  & ! SST in Celsius
            & initial_temperature_bottom), initial_temperature_top)
        END DO
      END DO
    END DO

    CALL increaseTracerVerticallyLinearly(patch_3d, ocean_tracer=ocean_temperature, &
      & bottom_value=initial_temperature_bottom)

  END SUBROUTINE temperature_APE
  !-------------------------------------------------------------------------------

  !-------------------------------------------------------------------------------
!<Optimize:inUse>
  SUBROUTINE temperature_smoothAPE_LinearLevels(patch_3d, ocean_temperature)
    TYPE(t_patch_3d ),TARGET, INTENT(in) :: patch_3d
    REAL(wp), TARGET :: ocean_temperature(:,:,:)

    TYPE(t_patch),POINTER   :: patch_2d
    TYPE(t_subset_range), POINTER :: all_cells

    INTEGER :: jb, jc, jk
    INTEGER :: start_cell_index, end_cell_index
    REAL(wp) :: temperature_difference, poleLat, waveNo

    CHARACTER(LEN=*), PARAMETER :: method_name = module_name//':temperature_APE'
    !-------------------------------------------------------------------------
    CALL message(TRIM(method_name), ' using smoothAPE')

    patch_2d => patch_3d%p_patch_2d(1)
    all_cells => patch_2d%cells%ALL

    temperature_difference = initial_temperature_top - initial_temperature_bottom
    poleLat = ABS(forcing_temperature_poleLat * deg2rad)
    waveNo = pi_2 / poleLat
    
    DO jb = all_cells%start_block, all_cells%end_block
      CALL get_index_range(all_cells, jb, start_cell_index, end_cell_index)
      DO jc = start_cell_index, end_cell_index
        DO jk=1, MIN(1, patch_3d%p_patch_1d(1)%dolic_c(jc,jb))
          ocean_temperature(jc,jk,jb) = MAX(initial_temperature_bottom + &
            & (COS(waveNo * MIN(ABS(patch_2d%cells%center(jc,jb)%lat), poleLat))**2) * temperature_difference, &
            & initial_temperature_bottom)
        END DO
      END DO
    END DO

    ! add meridional temperature slope over all latitudes
    
    DO jb = all_cells%start_block, all_cells%end_block
      CALL get_index_range(all_cells, jb, start_cell_index, end_cell_index)
      DO jc = start_cell_index, end_cell_index
        DO jk=1, MIN(1, patch_3d%p_patch_1d(1)%dolic_c(jc,jb))
          ocean_temperature(jc,jk,jb) = MAX(ocean_temperature(jc,jk,jb) + &
            & (patch_2d%cells%center(jc,jb)%lat + poleLat) / pi_2 * initial_temperature_shift, &
            & initial_temperature_bottom)
        END DO
      END DO
    END DO

    ! decrease of temperature from top to bottom
    CALL increaseTracerLevelsLinearly(patch_3d, ocean_tracer=ocean_temperature, &
      & bottom_value=initial_temperature_bottom)

  END SUBROUTINE temperature_smoothAPE_LinearLevels
  !-------------------------------------------------------------------------------

  !-------------------------------------------------------------------------------
  !<Optimize:inUse>
  SUBROUTINE tracer_smoothAPE_LinearDepth(patch_3d, ocean_tracer, top_value, bottom_value)
    TYPE(t_patch_3d ),TARGET, INTENT(in) :: patch_3d
    REAL(wp), TARGET :: ocean_tracer(:,:,:)
    REAL(wp), INTENT(in) :: top_value, bottom_value

    TYPE(t_patch),POINTER   :: patch_2d
    TYPE(t_subset_range), POINTER :: all_cells

    INTEGER :: jb, jc, jk
    INTEGER :: start_cell_index, end_cell_index
    REAL(wp) :: tracer_difference, poleLat, waveNo

    CHARACTER(LEN=*), PARAMETER :: method_name = module_name//':tracer_APE'
    !-------------------------------------------------------------------------
    CALL message(TRIM(method_name), ' using smoothAPE')

    patch_2d => patch_3d%p_patch_2d(1)
    all_cells => patch_2d%cells%ALL

    tracer_difference = top_value - bottom_value
    ! #slo#: Caution, there is a mixture of forcing and initialization!
    poleLat = ABS(forcing_temperature_poleLat * deg2rad)
    waveNo = pi_2 / poleLat

    DO jb = all_cells%start_block, all_cells%end_block
      CALL get_index_range(all_cells, jb, start_cell_index, end_cell_index)
      DO jc = start_cell_index, end_cell_index
        DO jk=1, MIN(1, patch_3d%p_patch_1d(1)%dolic_c(jc,jb))
          ocean_tracer(jc,jk,jb) = bottom_value + &
            & (COS(waveNo * MIN(ABS(patch_2d%cells%center(jc,jb)%lat), poleLat))**2) * tracer_difference
        END DO
      END DO
    END DO

    ! add meridional tracer slope over all latitudes
    IF (initial_temperature_shift /= 0.0_wp) THEN
      DO jb = all_cells%start_block, all_cells%end_block
        CALL get_index_range(all_cells, jb, start_cell_index, end_cell_index)
        DO jc = start_cell_index, end_cell_index
          DO jk=1, MIN(1, patch_3d%p_patch_1d(1)%dolic_c(jc,jb))
            ocean_tracer(jc,jk,jb) = ocean_tracer(jc,jk,jb) + &
              & (patch_2d%cells%center(jc,jb)%lat + poleLat) / pi_2 * initial_temperature_shift
          END DO
        END DO
      END DO
    ENDIF

    ! decrease of tracer from top to bottom
    CALL increaseTracerVerticallyLinearly(patch_3d, ocean_tracer=ocean_tracer, &
      & bottom_value=bottom_value)

  END SUBROUTINE tracer_smoothAPE_LinearDepth
  !-------------------------------------------------------------------------------

  !-------------------------------------------------------------------------------
!<Optimize:inUse>
  SUBROUTINE SST_LinearMeridional(patch_3d, ocean_temperature)
    TYPE(t_patch_3d ),TARGET, INTENT(in) :: patch_3d
    REAL(wp), TARGET :: ocean_temperature(:,:,:)

    TYPE(t_patch),POINTER   :: patch_2d
    TYPE(t_subset_range), POINTER :: all_cells

    INTEGER :: jb, jc, jk
    INTEGER :: start_cell_index, end_cell_index
    REAL(wp) :: temperature_difference, basin_northBoundary, basin_southBoundary, lat_diff
    REAL(wp) :: lat(nproma,patch_3d%p_patch_2d(1)%alloc_cell_blocks)

    CHARACTER(LEN=*), PARAMETER :: method_name = module_name//':SST_LinearMeridional'
    !-------------------------------------------------------------------------
    CALL message(TRIM(method_name), ' using meridional gradient over basin height')

    patch_2d => patch_3d%p_patch_2d(1)
    all_cells => patch_2d%cells%ALL

 !  CALL assign_if_present(length,length_opt)

    lat(:,:) = patch_2d%cells%center(:,:)%lat

    ocean_temperature(:,:,:) = initial_temperature_south

    temperature_difference = initial_temperature_north - initial_temperature_south
    basin_northBoundary    = (basin_center_lat + 0.5_wp*basin_height_deg) * deg2rad
    basin_southBoundary    = (basin_center_lat - 0.5_wp*basin_height_deg) * deg2rad
    lat_diff               = basin_northBoundary - basin_southBoundary  !  basin_height_deg*deg2rad

    DO jb = all_cells%start_block, all_cells%end_block
      CALL get_index_range(all_cells, jb, start_cell_index, end_cell_index)
      DO jc = start_cell_index, end_cell_index
        jk=1
        ocean_temperature(jc,jk,jb) = initial_temperature_north - temperature_difference*((basin_northBoundary-lat(jc,jb))/lat_diff)
        ocean_temperature(jc,jk,jb) = MERGE(ocean_temperature(jc,jk,jb), initial_temperature_north, lat(jc,jb)<basin_northBoundary)
        ocean_temperature(jc,jk,jb) = MERGE(ocean_temperature(jc,jk,jb), initial_temperature_south, lat(jc,jb)>basin_southBoundary)
      END DO
    END DO

  END SUBROUTINE SST_LinearMeridional

  !-------------------------------------------------------------------------------
!  SUBROUTINE tracer_VerticallyLinearly_IncludeLand(patch_3d, ocean_tracer, top_value, bottom_value)
!    TYPE(t_patch_3d ),TARGET, INTENT(in) :: patch_3d
!    REAL(wp), TARGET :: ocean_tracer(:,:,:)
!    REAL(wp), INTENT(in) :: top_value, bottom_value
!
!    TYPE(t_patch),POINTER   :: patch_2d
!    TYPE(t_subset_range), POINTER :: all_cells
!
!    INTEGER :: jb, jc, jk
!    INTEGER :: start_cell_index, end_cell_index
!    REAL(wp) :: linear_increase
!
!    CHARACTER(LEN=*), PARAMETER :: method_name = module_name//':tracer_VerticallyLinearly'
!    !-------------------------------------------------------------------------
!
!    patch_2d => patch_3d%p_patch_2d(1)
!    all_cells => patch_2d%cells%ALL
!
!    DO jb = all_cells%start_block, all_cells%end_block
!      CALL get_index_range(all_cells, jb, start_cell_index, end_cell_index)
!      DO jc = start_cell_index, end_cell_index
!          ocean_tracer(jc,1,jb) = top_value
!      END DO
!    END DO
!
!    linear_increase = (bottom_value - top_value) / (REAL(n_zlev,wp)-1.0_wp)
!
!    ! write(0,*) n_zlev
!    ! write(0,*) bottom_value, top_value, linear_increase
!
!    DO jb = all_cells%start_block, all_cells%end_block
!      CALL get_index_range(all_cells, jb, start_cell_index, end_cell_index)
!      DO jc = start_cell_index, end_cell_index
!
!        DO jk = 2, n_zlev
!          ocean_tracer(jc,jk,jb) &
!            & = ocean_tracer(jc,jk-1,jb) + linear_increase
!        !  write(0,*) ocean_tracer(jc,jk,jb), ocean_tracer(jc,jk-1,jb)
!        END DO
!      END DO
!    END DO
!
!    ! ocean_tracer(:,:,:) = top_value
!
!  END SUBROUTINE tracer_VerticallyLinearly_IncludeLand
  !-------------------------------------------------------------------------------

  !-------------------------------------------------------------------------------
!<Optimize:inUse>
  SUBROUTINE tracer_VerticallyLinearly(patch_3d, ocean_tracer, top_value, bottom_value)
    TYPE(t_patch_3d ),TARGET, INTENT(in) :: patch_3d
    REAL(wp), TARGET :: ocean_tracer(:,:,:)
    REAL(wp), INTENT(in) :: top_value, bottom_value

    TYPE(t_patch),POINTER   :: patch_2d
    TYPE(t_subset_range), POINTER :: all_cells

    INTEGER :: jb, jc, jk
    INTEGER :: start_cell_index, end_cell_index

    CHARACTER(LEN=*), PARAMETER :: method_name = module_name//':tracer_VerticallyLinearly'
    !-------------------------------------------------------------------------

    patch_2d => patch_3d%p_patch_2d(1)
    all_cells => patch_2d%cells%ALL

    DO jb = all_cells%start_block, all_cells%end_block
      CALL get_index_range(all_cells, jb, start_cell_index, end_cell_index)
      DO jc = start_cell_index, end_cell_index
        DO jk = 1, MIN(1,patch_3d%p_patch_1d(1)%dolic_c(jc,jb))
          ocean_tracer(jc,jk,jb) = top_value
        ENDDO
      END DO
    END DO

    CALL increaseTracerVerticallyLinearly(patch_3d, ocean_tracer, bottom_value)

  END SUBROUTINE tracer_VerticallyLinearly
  !-------------------------------------------------------------------------------

  !-------------------------------------------------------------------------------
  ! decrease tvertically linerarly the given tracer based on the top level value
  ! of the tracer and using a decres of (top_value - bottom_value) / (n_zlev - 1)
!<Optimize:inUse>
  SUBROUTINE increaseTracerVerticallyLinearly(patch_3d, ocean_tracer, bottom_value)
    TYPE(t_patch_3d ),TARGET, INTENT(in) :: patch_3d
    REAL(wp), TARGET :: ocean_tracer(:,:,:)
    REAL(wp), INTENT(in) :: bottom_value

    TYPE(t_patch),POINTER   :: patch_2d
    TYPE(t_subset_range), POINTER :: all_cells

    INTEGER :: jb, jc, jk
    INTEGER :: start_cell_index, end_cell_index
    REAL(wp) :: linear_increase

    !-------------------------------------------------------------------------
    patch_2d => patch_3d%p_patch_2d(1)
    all_cells => patch_2d%cells%ALL

    DO jb = all_cells%start_block, all_cells%end_block
      CALL get_index_range(all_cells, jb, start_cell_index, end_cell_index)
      DO jc = start_cell_index, end_cell_index

        linear_increase = (bottom_value - ocean_tracer(jc,1,jb) ) / & 
          & (patch_3d%p_patch_1d(1)%zlev_m(n_zlev) - patch_3d%p_patch_1d(1)%zlev_m(1))

        DO jk = 2, patch_3d%p_patch_1d(1)%dolic_c(jc,jb)
          ocean_tracer(jc,jk,jb) &
            & = ocean_tracer(jc,jk-1,jb) + linear_increase * &
            &     patch_3d%p_patch_1d(1)%del_zlev_i(jk)
        END DO

      END DO
    END DO

  END SUBROUTINE increaseTracerVerticallyLinearly
  !-------------------------------------------------------------------------------


  !-------------------------------------------------------------------------------
  ! decrease tvertically linerarly the given tracer based on the top level value
  ! of the tracer and using a decres of (top_value - bottom_value) / (n_zlev - 1)
!<Optimize:inUse>
  SUBROUTINE increaseTracerLevelsLinearly(patch_3d, ocean_tracer, bottom_value)
    TYPE(t_patch_3d ),TARGET, INTENT(in) :: patch_3d
    REAL(wp), TARGET :: ocean_tracer(:,:,:)
    REAL(wp), INTENT(in) :: bottom_value

    TYPE(t_patch),POINTER   :: patch_2d
    TYPE(t_subset_range), POINTER :: all_cells

    INTEGER :: jb, jc, jk
    INTEGER :: start_cell_index, end_cell_index
    REAL(wp) :: linear_increase

    !-------------------------------------------------------------------------
    patch_2d => patch_3d%p_patch_2d(1)
    all_cells => patch_2d%cells%ALL

    DO jb = all_cells%start_block, all_cells%end_block
      CALL get_index_range(all_cells, jb, start_cell_index, end_cell_index)
      DO jc = start_cell_index, end_cell_index

        linear_increase = (bottom_value - ocean_tracer(jc,1,jb) ) / (REAL(n_zlev,wp)-1.0_wp)

        DO jk = 2, patch_3d%p_patch_1d(1)%dolic_c(jc,jb)
          ocean_tracer(jc,jk,jb) = ocean_tracer(jc,jk-1,jb) + linear_increase
        END DO

      END DO
    END DO

  END SUBROUTINE increaseTracerLevelsLinearly
  !-------------------------------------------------------------------------------

  !-------------------------------------------------------------------------------
  !!  exponential temperature profile following Abernathey et al., 2011
!<Optimize:inUse>
  SUBROUTINE varyTracerVerticallyExponentially(patch_3d, ocean_tracer, bottom_value, scale_depth)
    TYPE(t_patch_3d ),TARGET, INTENT(in) :: patch_3d
    REAL(wp), TARGET :: ocean_tracer(:,:,:)
    REAL(wp), INTENT(in) :: bottom_value
    REAL(wp), INTENT(in) :: scale_depth

    TYPE(t_patch),POINTER   :: patch_2d
    TYPE(t_subset_range), POINTER :: all_cells

    INTEGER :: jb, jc, jk
    INTEGER :: start_cell_index, end_cell_index
    REAL(wp):: bottom_depth, temperature_difference, exp_neghoverH, exp_negzoverH

    !-------------------------------------------------------------------------
    patch_2d => patch_3d%p_patch_2d(1)
    all_cells => patch_2d%cells%ALL

    bottom_depth = patch_3d%p_patch_1d(1)%zlev_m(n_zlev)      !  below H is T=T_bot
    exp_neghoverH = exp((-1.0_wp)*bottom_depth/scale_depth)   !  constant: 1-e**(-H/h)

    DO jb = all_cells%start_block, all_cells%end_block
      CALL get_index_range(all_cells, jb, start_cell_index, end_cell_index)
      DO jc = start_cell_index, end_cell_index

        temperature_difference = ocean_tracer(jc,1,jb) - bottom_value

        DO jk = 2, patch_3d%p_patch_1d(1)%dolic_c(jc,jb)

          exp_negzoverH = exp((-1.0_wp)*patch_3d%p_patch_1d(1)%zlev_m(jk)/scale_depth)
          ocean_tracer(jc,jk,jb) = bottom_value + &
            &  temperature_difference*(exp_negzoverH - exp_neghoverH) / (1.0_wp - exp_neghoverH)
     !      &   EXP((-1.0_wp)*bottom_depth/scale_depth) /                          &
     !      &   (1.0_wp - exp((-1.0_wp)*bottom_depth/scale_depth)))
     !      &  (EXP((-1.0_wp)*patch_3d%p_patch_1d(1)%del_zlev_i(jk)/scale_depth) - &
     !      &   EXP((-1.0_wp)*bottom_depth/scale_depth) /                          &
     !      &   (1.0_wp - exp((-1.0_wp)*bottom_depth/scale_depth)))
        END DO

      END DO
    END DO

  END SUBROUTINE varyTracerVerticallyExponentially
  !-------------------------------------------------------------------------------

  !-------------------------------------------------------------------------------
  SUBROUTINE temperature_CollapsingDensityFront_WeakGrad(patch_3d, ocean_temperature)
    TYPE(t_patch_3d ),TARGET, INTENT(inout) :: patch_3d
    REAL(wp), TARGET :: ocean_temperature(:,:,:)

    TYPE(t_patch),POINTER   :: patch_2d
    TYPE(t_geographical_coordinates), POINTER :: cell_center(:,:)
    TYPE(t_subset_range), POINTER :: all_cells

    INTEGER :: jb, jc, jk
    INTEGER :: start_cell_index, end_cell_index
    REAL(wp):: lat_deg, lon_deg, z_tmp
    REAL(wp):: z_ldiff, z_ltrop, z_lpol
    REAL(wp):: z_ttrop, z_tpol, z_tdeep, z_tdiff, z_tpols

    CHARACTER(LEN=*), PARAMETER :: method_name = module_name//':temperature_CollapsingDensityFront_WeakGrad'
    !-------------------------------------------------------------------------

    CALL message(TRIM(method_name), ' Collapsing density front with weaker gradient')

    patch_2d => patch_3d%p_patch_2d(1)
    all_cells => patch_2d%cells%ALL
    cell_center => patch_2d%cells%center

    ! Temperature profile in first layer depends on latitude only
    ! Construct temperature profile
    !   ttrop for lat<ltrop; tpol for lat>lpol; cos for transition zone
    z_ttrop = 10.0_wp      ! tropical temperature
    z_tpol  =  5.0_wp      ! polar temperature
    z_ttrop =  5.0_wp      ! 2011-09-02: instable stratification
    z_tpol  = 10.0_wp      ! 2011-09-02: instable stratification
    z_lpol  = 70.0_wp      ! polar boundary latitude of transition zone

    z_ttrop = 25.0_wp      ! 2011-09-05: stable stratification
    z_tpol  = 10.0_wp      ! 2011-09-05: stable stratification
    z_tdeep =  5.0_wp      ! 2011-09-05: stable stratification
    z_ltrop = 15.0_wp      ! tropical boundary latitude of transition zone
    z_lpol  = 60.0_wp      ! polar boundary latitude of transition zone
    z_tdiff = z_ttrop - z_tpol
    z_ldiff = z_lpol  - z_ltrop

    DO jb = all_cells%start_block, all_cells%end_block
      CALL get_index_range(all_cells, jb, start_cell_index, end_cell_index)
      DO jc = start_cell_index, end_cell_index

        lat_deg = patch_2d%cells%center(jc,jb)%lat * rad2deg

        DO jk = 1, patch_3d%p_patch_1d(1)%dolic_c(jc,jb)

              IF(ABS(lat_deg)>=z_lpol)THEN

                ocean_temperature(jc,jk,jb) =  z_tpol

                ! ocean_state%p_diag%temp_insitu(jc,jk,jb) = z_tpol
                !            ocean_state%p_prog(nold(1))%tracer(jc,jk,jb,1)&
                !             &= 30.0_wp!convert_insitu2pot_temp_func(ocean_state%p_diag%temp_insitu(jc,jk,jb),&
                !                     &ocean_state%p_prog(nold(1))%tracer(jc,jk,jb,2),&
                !                     &sfc_press_bar)
                !SItodBar*rho_ref*v_base%zlev_m(jk))!1013.0_wp)SItodBar*101300.0_wp)!

              ELSEIF (ABS(lat_deg)<=z_ltrop) THEN

                ! ocean_state%p_diag%temp_insitu(jc,jk,jb) = z_ttrop
                ocean_temperature(jc,jk,jb) = z_ttrop


              ELSE ! IF(ABS(lat_deg)<z_lpol .AND. ABS(lat_deg)>z_ltrop)THEN
                !   z_tmp = pi*((abs(lat_deg) - z_lpol)/z_ldiff)
                !   ocean_state%p_diag%temp_insitu(jc,jk,jb) = z_tpol + 0.5_wp*z_tdiff*(1.0_wp+cos(z_tmp))
                z_tmp = 0.5_wp*pi*((ABS(lat_deg) - z_ltrop)/z_ldiff)
                ! ocean_state%p_diag%temp_insitu(jc,jk,jb) = z_ttrop - z_tdiff*SIN(z_tmp)
                ocean_temperature(jc,jk,jb) = z_ttrop - z_tdiff*SIN(z_tmp)
                !      if (jk==1) write(*,*) 'zlat,ztmp(deg),temp', &
                !   &  jb,jc,lat_deg,(abs(lat_deg)-z_lpol)/z_ldiff,ocean_state%p_diag%temp_insitu(jc,jk,jb)
              ENDIF
!            ELSE
!              ! ocean_state%p_diag%temp_insitu(jc,jk,jb) = z_tdeep
!              ocean_temperature(jc,jk,jb) = z_tdeep
!            ENDIF  ! jk=1
        END DO
      END DO
    END DO

  END SUBROUTINE temperature_CollapsingDensityFront_WeakGrad
  !-------------------------------------------------------------------------------


  !-------------------------------------------------------------------------------
  ! Temperature profile depends on latitude and depth
  ! Construct temperature profile
  !   ttrop for lat<ltrop; tpol for lat>lpol; cos for transition zone
  !   for maximum tropical temperature see tprof
  SUBROUTINE temperature_TropicsPolar(patch_3d, ocean_temperature)
    TYPE(t_patch_3d ),TARGET, INTENT(inout) :: patch_3d
    REAL(wp), TARGET :: ocean_temperature(:,:,:)

    TYPE(t_patch),POINTER   :: patch_2d
    TYPE(t_geographical_coordinates), POINTER :: cell_center(:,:)
    TYPE(t_subset_range), POINTER :: all_cells

    INTEGER :: jb, jc, jk
    INTEGER :: start_cell_index, end_cell_index
    REAL(wp):: lat_deg, lon_deg, z_tmp
    REAL(wp):: z_ldiff, z_ltrop, z_lpol
    REAL(wp):: z_ttrop, z_tpol, z_tdeep, z_tdiff, z_tpols

    CHARACTER(LEN=*), PARAMETER :: method_name = module_name//':temperature_TropicsPolar'
    !-------------------------------------------------------------------------

    patch_2d => patch_3d%p_patch_2d(1)
    all_cells => patch_2d%cells%ALL
    cell_center => patch_2d%cells%center

    ! Temperature profile depends on latitude and depth
    ! Construct temperature profile
    !   ttrop for lat<ltrop; tpol for lat>lpol; cos for transition zone
    !   for maximum tropical temperature see values above
    CALL message(TRIM(method_name), ': simple tropics-pol/vertical temperature profile')

    IF (i_sea_ice == 0) THEN
      z_tpol  =  5.0_wp      ! polar temperature
    ELSE
      z_tpol = tf
    ENDIF
    z_ltrop = 15.0_wp      ! tropical latitude for temperature gradient
    z_lpol  = 60.0_wp      ! polar latitude for temperature gradient
    z_ldiff = z_lpol  - z_ltrop

    DO jb = all_cells%start_block, all_cells%end_block
      CALL get_index_range(all_cells, jb, start_cell_index, end_cell_index)
      DO jc = start_cell_index, end_cell_index

        lat_deg = patch_2d%cells%center(jc,jb)%lat * rad2deg

        ! bugfix: z_tpol was 0 for 10 levels since jk was inner loop
        !         does not effect 4 levels
        z_tpols = z_tpol
        DO jk = 1, patch_3d%p_patch_1d(1)%dolic_c(jc,jb)

          z_ttrop = tprof(jk)
          z_tpols = MIN(z_tpols,tprof(jk))

          IF(ABS(lat_deg)>=z_lpol)THEN

             ocean_temperature(jc,jk,jb) = z_tpols

          ELSEIF(ABS(lat_deg)<=z_ltrop)THEN

            ocean_temperature(jc,jk,jb) = z_ttrop

          ELSE ! IF(ABS(lat_deg)<z_lpol .AND. ABS(lat_deg)>z_ltrop)THEN

            z_tdiff = z_ttrop - z_tpols
            z_tmp = 0.5_wp*pi*((ABS(lat_deg) - z_ltrop)/z_ldiff)
            ocean_temperature(jc,jk,jb) = z_ttrop - z_tdiff * SIN(z_tmp)

          ENDIF

        END DO
      END DO
    END DO

  END SUBROUTINE temperature_TropicsPolar
  !-------------------------------------------------------------------------------

  !-------------------------------------------------------------------------------
  SUBROUTINE temperature_circularLonLatPerturbation(patch_3d, ocean_temperature)
    TYPE(t_patch_3d ),TARGET, INTENT(inout) :: patch_3d
    REAL(wp), TARGET :: ocean_temperature(:,:,:)

    TYPE(t_patch),POINTER   :: patch_2d
    TYPE(t_geographical_coordinates), POINTER :: cell_center(:,:)
    TYPE(t_subset_range), POINTER :: all_cells

    INTEGER :: jb, jc, jk
    INTEGER :: start_cell_index, end_cell_index
    INTEGER :: levels
    REAL(wp):: distan, lat_deg, lon_deg
    REAL(wp):: perturbation_lat, perturbation_lon,  max_perturbation, perturbation_width
    REAL(wp):: temperature

    CHARACTER(LEN=*), PARAMETER :: method_name = module_name//':temperature_circularLonLatPerturbation'
    !-------------------------------------------------------------------------

    CALL message(TRIM(method_name), ':')

    patch_2d => patch_3d%p_patch_2d(1)
    all_cells => patch_2d%cells%ALL
    cell_center => patch_2d%cells%center

    perturbation_lat = basin_center_lat! + 0.1_wp*basin_height_deg!             !45.5_wp
    perturbation_lon =  0.0_wp!0.1_wp*basin_width_deg                           !4.5_wp
    !max_perturbation  = 20.0_wp            !20.1_wp
    perturbation_width  =  7.0_wp*pi/64.0_wp !10.0_wp!5.0_wp!1.5_wp

    DO jb = all_cells%start_block, all_cells%end_block
      CALL get_index_range(all_cells, jb, start_cell_index, end_cell_index)
      DO jc = start_cell_index, end_cell_index

        distan=SQRT((cell_center(jc,jb)%lat - perturbation_lat * deg2rad)**2 + &
          & (cell_center(jc,jb)%lon - perturbation_lon*deg2rad)**2)

        !Local hot perturbation
        IF(distan<=perturbation_width)THEN
          temperature = (1.0_wp+COS(pi*distan/perturbation_width))/2.0_wp +2.0_wp
        ELSE
          temperature = 0.0_wp
        ENDIF

        DO jk = 1, patch_3d%p_patch_1d(1)%dolic_c(jc,jb)
          ocean_temperature(jc, jk, jb) = temperature
        END DO

      END DO
    END DO
  END SUBROUTINE temperature_circularLonLatPerturbation
  !-------------------------------------------------------------------------------

  !-------------------------------------------------------------------------------
  SUBROUTINE temperature_DanilovsMunkGyre(patch_3d, ocean_temperature)
    TYPE(t_patch_3d ),TARGET, INTENT(inout) :: patch_3d
    REAL(wp), TARGET :: ocean_temperature(:,:,:)

    TYPE(t_patch),POINTER   :: patch_2d
    TYPE(t_geographical_coordinates), POINTER :: cell_center(:,:)
    TYPE(t_subset_range), POINTER :: all_cells

    INTEGER :: jb, jc, jk
    INTEGER :: start_cell_index, end_cell_index
    INTEGER :: levels
    REAL(wp):: distan
    REAL(wp):: perturbation_lat, perturbation_lon,  max_perturbation, perturbation_width
    ! REAL(wp):: z_tpol, z_tdeep, z_tdiff, z_tpols

    CHARACTER(LEN=*), PARAMETER :: method_name = module_name//':temperature_DanilovsMunkGyre'
    !-------------------------------------------------------------------------

    patch_2d => patch_3d%p_patch_2d(1)
    all_cells => patch_2d%cells%ALL
    cell_center => patch_2d%cells%center

    !------------------------------
    CALL message(TRIM(method_name), ': Danilovs Munk gyre flow')

    perturbation_lat = basin_center_lat + 0.1_wp * basin_height_deg
    perturbation_lon = basin_center_lon + 0.1_wp * basin_width_deg
    max_perturbation  = 0.1_wp!20.1_wp
    perturbation_width  = 10.0_wp!1.5_wp

    ! Next update 2011-05-24: due to Danilov the perturbation should be -1 Kelvin, width 3.0
    ! 05-25: max and width larger: -2.0 and 5.0
    DO jb = all_cells%start_block, all_cells%end_block
      CALL get_index_range(all_cells, jb, start_cell_index, end_cell_index)
      DO jc = start_cell_index, end_cell_index

        levels = patch_3d%p_patch_1d(1)%dolic_c(jc,jb)

        IF (levels > 0) THEN
          ! jk=1:  250m  T= 20 - 0.9375 = 19.0625
          ! jk=2:  750m  T= 20 - 2.8125 = 17.1875
          ! jk=3: 1250m  T= 20 - 4.6875 = 15.3125
          ! jk=4: 1750m  T= 20 - 6.5625 = 13.4375
          ocean_temperature(jc,1:levels,jb) = 20.0_wp
          distan = SQRT((cell_center(jc,jb)%lat - perturbation_lat * deg2rad)**2 + &
            & (cell_center(jc,jb)%lon - perturbation_lon * deg2rad)**2)

          !Local hot perturbation
          IF(distan<=5.0_wp*deg2rad)THEN
            DO jk = 1, levels
              ocean_temperature(jc,jk,jb) =          &
                & ocean_temperature(jc,jk,jb)          &
                & + max_perturbation*EXP(-(distan/(perturbation_width*deg2rad))**2) &
              !                &   * sin(pi*v_base%zlev_m(jk)/4000.0_wp)!&
                & * SIN(pi*patch_3d%p_patch_1d(1)%zlev_m(jk) / patch_3d%p_patch_1d(1)%zlev_i(levels+1))
            END DO
          ENDIF !Local hot perturbation

        END IF !(levels > 0)
      END DO
    END DO

  END SUBROUTINE temperature_DanilovsMunkGyre
  !-------------------------------------------------------------------------------

  !-------------------------------------------------------------------------------
  SUBROUTINE temperature_BasinWithVerticalWall(patch_3d, ocean_temperature)
    TYPE(t_patch_3d ),TARGET, INTENT(inout) :: patch_3d
    REAL(wp), TARGET :: ocean_temperature(:,:,:)

    TYPE(t_patch),POINTER   :: patch_2d
    TYPE(t_geographical_coordinates), POINTER :: cell_center(:,:)
    TYPE(t_subset_range), POINTER :: all_cells

    INTEGER :: jb, jc, jk
    INTEGER :: start_cell_index, end_cell_index

    CHARACTER(LEN=*), PARAMETER :: method_name = module_name//':temperature_BasinWithVerticalWall'
    !-------------------------------------------------------------------------

    patch_2d => patch_3d%p_patch_2d(1)
    all_cells => patch_2d%cells%ALL
    cell_center => patch_2d%cells%center

    ! Adjusting density front in a basin: vertical wall at basin_center_lon
    CALL message(TRIM(method_name),' Adjusting density front in a basin with vertical wall')

    !Impose temperature profile. Profile
    !depends on latitude only and is uniform across
    !all vertical layers
    DO jb = all_cells%start_block, all_cells%end_block
      CALL get_index_range(all_cells, jb, start_cell_index, end_cell_index)
      DO jc = start_cell_index, end_cell_index
        IF (cell_center(jc,jb)%lon >= basin_center_lon) THEN
          DO jk = 1, patch_3d%p_patch_1d(1)%dolic_c(jc,jb)
            ocean_temperature(jc,1:n_zlev,jb) = 30.0_wp
          ENDDO
        ELSE
          DO jk = 1, patch_3d%p_patch_1d(1)%dolic_c(jc,jb)
            ocean_temperature(jc,1:n_zlev,jb) = 25.0_wp
          ENDDO
        ENDIF
      END DO
    END DO

  END SUBROUTINE temperature_BasinWithVerticalWall
  !-------------------------------------------------------------------------------

  !-------------------------------------------------------------------------------
  SUBROUTINE temperature_CollapsingDensityFront_StuhnePeltier(patch_3d, ocean_temperature)
    TYPE(t_patch_3d ),TARGET, INTENT(inout) :: patch_3d
    REAL(wp), TARGET :: ocean_temperature(:,:,:)

    TYPE(t_patch),POINTER   :: patch_2d
    TYPE(t_geographical_coordinates), POINTER :: cell_center(:,:)
    TYPE(t_subset_range), POINTER :: all_cells

    INTEGER :: jb, jc, jk
    INTEGER :: start_cell_index, end_cell_index
    INTEGER :: levels
    REAL(wp):: lat_deg, lon_deg, z_tmp
    ! REAL(wp):: perturbation_lat, perturbation_lon,  z_ltrop, z_lpol
    ! REAL(wp):: z_ttrop, z_tpol, z_tdeep, z_tdiff, z_tpols

    CHARACTER(LEN=*), PARAMETER :: method_name = module_name//':temperature_CollapsingDensityFront_StuhnePeltier'
    !-------------------------------------------------------------------------

    patch_2d => patch_3d%p_patch_2d(1)
    all_cells => patch_2d%cells%ALL
    cell_center => patch_2d%cells%center

    CALL message(TRIM(method_name), ': Collapsing density front, Stuhne-Peltier')

    DO jb = all_cells%start_block, all_cells%end_block
      CALL get_index_range(all_cells, jb, start_cell_index, end_cell_index)
      DO jc = start_cell_index, end_cell_index

        !transer to latitude in degrees
        lat_deg = cell_center(jc,jb)%lat * rad2deg
        !Impose emperature profile. Profile
        !depends on latitude only and is uniform across
        !all vertical layers
        DO jk = 1, patch_3d%p_patch_1d(1)%dolic_c(jc,jb)

          IF (ABS(lat_deg) >= 40.0_wp) THEN

            ocean_temperature(jc,jk,jb) = 5.0_wp

          ELSEIF (ABS(lat_deg) <= 20.0_wp) THEN

            ocean_temperature(jc,jk,jb) =  30.0_wp

          ELSE ! IF (ABS(lat_deg) < 40.0_wp .AND. ABS(lat_deg) > 20.0_wp)THEN

            z_tmp = pi*((ABS(lat_deg) -20.0_wp)/20.0_wp)

            ocean_temperature(jc,jk,jb) = &
              & 5.0_wp + 0.5_wp * 25.0_wp * (1.0_wp + COS(z_tmp))

          ENDIF

        END DO
      END DO
    END DO

   END SUBROUTINE temperature_CollapsingDensityFront_StuhnePeltier
  !-------------------------------------------------------------------------------


  !-------------------------------------------------------------------------------
  SUBROUTINE salinity_AnalyticSmoothVerticalProfile(patch_3d, ocean_salinity)
    TYPE(t_patch_3d ),TARGET, INTENT(inout) :: patch_3d
    REAL(wp), TARGET :: ocean_salinity(:,:,:)

    REAL(wp) :: salinity_profile(n_zlev)
    INTEGER :: jk

    CHARACTER(LEN=*), PARAMETER :: method_name = module_name//':salinity_AnalyticSmoothVerticalProfile'
    !-------------------------------------------------------------------------

    CALL message(TRIM(method_name),' Creating analytic profile:')

    DO jk=1,n_zlev

      salinity_profile(jk) = &
        & MIN(34.1_wp + LOG(1.3_wp + SQRT(patch_3d%p_patch_1d(1)%zlev_m(jk)) * 0.05), 35.0_wp)

      ! write(0,*) jk, patch_3D%p_patch_1D(1)%zlev_m(jk), " salinity:", salinity_profile(jk)
      WRITE(message_text,*) jk, patch_3d%p_patch_1d(1)%zlev_m(jk), " salinity:", salinity_profile(jk)
      CALL message(TRIM(method_name),TRIM(message_text))
    ENDDO

    CALL fill_FromVerticalArrayProfile(patch_3d=patch_3d, ocean_tracer=ocean_salinity, VerticalProfileValue=salinity_profile)

  END SUBROUTINE salinity_AnalyticSmoothVerticalProfile
  !-------------------------------------------------------------------------------

  !-------------------------------------------------------------------------------
  SUBROUTINE fill_FromVerticalArrayProfile(patch_3d, ocean_tracer, VerticalProfileValue)
    TYPE(t_patch_3d ),TARGET, INTENT(inout) :: patch_3d
    REAL(wp), TARGET :: ocean_tracer(:,:,:)
    REAL(wp), TARGET :: VerticalProfileValue(:)

    TYPE(t_patch),POINTER   :: patch_2d
    TYPE(t_subset_range), POINTER :: all_cells

    INTEGER :: jb, jc, jk
    INTEGER :: start_cell_index, end_cell_index

    !-------------------------------------------------------------------------

    patch_2d => patch_3d%p_patch_2d(1)
    all_cells => patch_2d%cells%ALL

    !------------------------------
    ! assign from adhoc array values
    DO jb = all_cells%start_block, all_cells%end_block
      CALL get_index_range(all_cells, jb, start_cell_index, end_cell_index)
      DO jc = start_cell_index, end_cell_index
        DO jk = 1, patch_3d%p_patch_1d(1)%dolic_c(jc,jb)
          ocean_tracer(jc,jk,jb) = VerticalProfileValue(jk)
        END DO
      END DO
    END DO

  END SUBROUTINE fill_FromVerticalArrayProfile
  !-------------------------------------------------------------------------------


  !-------------------------------------------------------------------------
  ! Initial datum for height, test case 2 of Williamson et al.(1992).
  !
  ! !REVISION HISTORY:
  ! Developed  by L.Bonaventura  (2002-5).
  ! Revised to programming guide by Th.Heinze, DWD, (2006-12)
  !
  FUNCTION test2_h( point_lon, point_lat, p_t) result(p_hh)
    REAL(wp), PARAMETER :: h0 = 2.94e4_wp * rgrav  ! maximum height
    
    ! !INPUT PARAMETERS:
    REAL(wp), INTENT(in) :: point_lon     ! longitude of point
    REAL(wp), INTENT(in) :: point_lat     ! latitude of point
    REAL(wp), INTENT(in) :: p_t       ! point of time
    
    ! !RETURN VALUE:
    REAL(wp)             :: p_hh      ! height
    
    ! !LOCAL VARIABLES:
    REAL(wp)             :: z_fact1   ! 1st factor
    REAL(wp)             :: z_fact2   ! 2nd factor
    
    ! 1st factor
    
    z_fact1 = sphere_radius * grid_angular_velocity
    z_fact1 = z_fact1 + 0.5_wp * u0
    z_fact1 = z_fact1 * u0 * rgrav
    
    ! 2nd factor
    
    z_fact2 = SIN(point_lat) * COS(aleph)
    z_fact2 = z_fact2 - COS(point_lon) * COS(point_lat) * SIN(aleph)
    z_fact2 = z_fact2 * z_fact2
    
    ! height
    
    p_hh = h0 - z_fact1 * z_fact2
    
  END FUNCTION test2_h
  !-------------------------------------------------------------------------
  
  
  !-------------------------------------------------------------------------
  ! Initial datum for height, test case 5 of Williamson et al.(1992).
  !
  ! !REVISION HISTORY:
  ! Developed  by L.Bonaventura  (2002-5).
  ! Revised to programming guide by Th.Heinze, DWD, (2007-01)
  FUNCTION test5_h( point_lon, point_lat, p_t) result(p_hh)
    REAL(wp), PARAMETER :: h0    = 5960._wp  ! maximum height
    REAL(wp), PARAMETER :: uzero = 20._wp    ! maximum velocity
    
    ! !INPUT PARAMETERS:
    REAL(wp), INTENT(in) :: point_lon     ! longitude of point
    REAL(wp), INTENT(in) :: point_lat     ! latitude of point
    REAL(wp), INTENT(in) :: p_t       ! point of time
    
    ! !RETURN VALUE:
    REAL(wp)             :: p_hh      ! height
    
    ! !LOCAL VARIABLES:
    REAL(wp)             :: z_fact1   ! 1st factor
    REAL(wp)             :: z_fact2   ! 2nd factor
    

    ! 1st factor
    
    z_fact1 = sphere_radius * grid_angular_velocity
    z_fact1 = z_fact1 + 0.5_wp * uzero
    z_fact1 = z_fact1 * uzero * rgrav
    
    ! 2nd factor
    
    z_fact2 = SIN(point_lat)
    z_fact2 = z_fact2 * z_fact2
    
    ! height
    
    p_hh = h0 - z_fact1 * z_fact2
    
  END FUNCTION test5_h
  !-------------------------------------------------------------------------
  

  !-----------------------------------------------------------------------------------
  !
  ! Initial datum for orography, test case 5 of Williamson et al.(1992).
  !
  ! !REVISION HISTORY:
  ! Developed  by L.Bonaventura  (2002-5).
  ! Revised to programming guide by Th.Heinze, DWD, (2007-02)
  !
  SUBROUTINE depth_mountain_orography_Williamson_test5(patch_3d, cells_bathymetry)
    TYPE(t_patch_3d ),TARGET, INTENT(inout) :: patch_3d
    REAL(wp), TARGET, INTENT(inout)  :: cells_bathymetry(:,:)

    REAL(wp), PARAMETER :: h_s0  = 2000._wp  ! maximum height of mountain

    REAL(wp) :: point_lon     ! longitude of point
    REAL(wp) :: point_lat     ! latitude of point
    REAL(wp) :: p_t           ! point of time

    REAL(wp)             :: point_height      ! orography

    REAL(wp)             :: z_lon_mc  ! Mountain center, longitude ...
    REAL(wp)             :: z_lat_mc  !          ... and latitude
    REAL(wp)             :: z_rad_mt  ! radius of mountain
    REAL(wp)             :: z_dist_mc ! distance from mountain center
    REAL(wp)             :: z_diff    ! difference of coordinates
    REAL(wp)             :: z_min_dist_sq ! min of square of distances

    TYPE(t_patch),POINTER   :: patch_2d
    TYPE(t_subset_range), POINTER :: all_cells

    ! Local Variables
    INTEGER :: jb, jc
    INTEGER :: start_cell_index, end_cell_index

    CHARACTER(LEN=*), PARAMETER :: method_name = module_name//':depth_mountain_orography_Williamson_test5'
    !-------------------------------------------------------------------------

    patch_2d => patch_3d%p_patch_2d(1)
    all_cells => patch_2d%cells%ALL

    ! center and radius of mountain
    z_lon_mc = -pi_2
    z_lat_mc = pi / 6._wp
    z_rad_mt = pi / 9._wp

 !   patch_3d%lsm_c(:,:,:) = sea
 !   patch_3d%lsm_e(:,:,:) = sea

    DO jb = all_cells%start_block, all_cells%end_block
      CALL get_index_range(all_cells, jb, start_cell_index, end_cell_index)
      DO jc = start_cell_index, end_cell_index

        point_lon = patch_2d%cells%center(jc, jb)%lon
        point_lat = patch_2d%cells%center(jc, jb)%lat
        p_t       = 0.0_wp

        ! square of distance (in geographical coordinate sense) of point
        ! from mountain center

        z_diff = point_lon - z_lon_mc
        z_diff = z_diff * z_diff
        z_dist_mc = z_diff

        z_diff = point_lat - z_lat_mc
        z_diff = z_diff * z_diff
        z_dist_mc = z_dist_mc + z_diff

        ! if point inside mountain range take its distance, else take mountain radius

        z_diff = z_rad_mt * z_rad_mt
        z_min_dist_sq = MIN ( z_diff, z_dist_mc)
        z_dist_mc = SQRT( z_min_dist_sq)

        ! conical shape of mountain, depending on distance from mountain center

        point_height = z_dist_mc / z_rad_mt
        point_height = 1._wp - point_height

        cells_bathymetry(jc, jb) = h_s0 * point_height

      ENDDO
    ENDDO

  END SUBROUTINE depth_mountain_orography_Williamson_test5
  !-----------------------------------------------------------------------------------

  !-----------------------------------------------------------------------------------
  SUBROUTINE depth_uniform(patch_3d, cells_bathymetry)
    TYPE(t_patch_3d ),TARGET, INTENT(inout) :: patch_3d
    REAL(wp), TARGET, INTENT(inout)  :: cells_bathymetry(:,:)


    TYPE(t_patch),POINTER   :: patch_2d
    TYPE(t_subset_range), POINTER :: all_cells

    INTEGER :: jb, jc
    INTEGER :: start_cell_index, end_cell_index

    CHARACTER(LEN=*), PARAMETER :: method_name = module_name//':depth_uniform'
    !-------------------------------------------------------------------------

    patch_2d => patch_3d%p_patch_2d(1)
    all_cells => patch_2d%cells%ALL

    DO jb = all_cells%start_block, all_cells%end_block
      CALL get_index_range(all_cells, jb, start_cell_index, end_cell_index)
      DO jc = start_cell_index, end_cell_index

        cells_bathymetry(jc, jb) = topography_height_reference

      ENDDO
    ENDDO
    
  END SUBROUTINE depth_uniform
  !-----------------------------------------------------------------------------------
  

  !-----------------------------------------------------------------------------------
  FUNCTION test_usbr_h( point_lon, point_lat, p_t) result(p_hh)
    !
    ! !DESCRIPTION:
    ! Initial datum for height h, test case unsteady solid body
    ! rotation of L\"auter et al.(2007).
    
    ! !REVISION HISTORY:
    ! Developed by Th.Heinze, DWD, (2007-03)
    !
    ! !DEFINED PARAMETERS:
    REAL(wp), PARAMETER :: d0    = 133681.0_wp  ! additive constant
    
    ! !INPUT PARAMETERS:
    REAL(wp), INTENT(in) :: point_lon     ! longitude of point
    REAL(wp), INTENT(in) :: point_lat     ! latitude of point
    REAL(wp), INTENT(in) :: p_t       ! point of time
    
    ! !RETURN VALUE:
    REAL(wp)             :: p_hh      ! height
    
    ! !LOCAL VARIABLES:
    REAL(wp)             :: z_phi_t_k ! 1st summand
    REAL(wp)             :: z_summand ! 2nd summand
    REAL(wp)             :: z_fact    ! factor
    REAL(wp)             :: z_angle1  ! 1st angle
    REAL(wp)             :: z_angle2  ! 2nd angle
    !-----------------------------------------------------------------------
    
    z_angle1 = .25_wp * pi
    z_angle2 = point_lon + grid_angular_velocity * p_t
    
    ! 1st summand: \phi_t(\vec c) \cdot \vec k
    
    z_phi_t_k = SIN(point_lat) * COS(z_angle1)
    z_phi_t_k = z_phi_t_k - COS(z_angle2) * COS(point_lat) * SIN(z_angle1)
    z_phi_t_k = u0 * z_phi_t_k
    
    ! 2nd summand: r_e \grid_angular_velocity \sin \varphi
    
    z_summand = sphere_radius * grid_angular_velocity * SIN(point_lat)
    
    ! one factor
    
    z_fact    = .5_wp *  z_phi_t_k + z_summand
    
    ! height
    
    p_hh      = d0 - z_phi_t_k *  z_fact
    p_hh      = p_hh * rgrav
    !write(*,*)'param:', u0, pi, rgrav,sphere_radius, grid_angular_velocity
    !stop
  END FUNCTION test_usbr_h
  !-------------------------------------------------------------------------
    

  !-------------------------------------------------------------------------
  !
  ! Performs  numerical integration between -$\frac{\pi}{2}$ and $\frac{\pi}{2}$
  ! to compute geostrophically balanced initial state used
  ! in test 3.
  !
  ! !REVISION HISTORY:
  ! Developed  by L.Bonaventura  (2002-5).
  ! Modified by Th.Heinze, DWD, (2006-11-22):
  ! - introduced INTERFACE uu (got an error message with g95 compiler,
  !   scanned the code, this seems to be the correct way, but might be wrong)
  ! Modified by Th.Heinze, DWD, (2006-12-12):
  ! - renamed it to geostrophic_balance
  FUNCTION geostrophic_balance( point_lat, func)  result(p_hh)
    
    INTERFACE                        ! selected function
      
      FUNCTION func(p_t) result(p_vv)
        
        USE mo_kind, ONLY: wp
        
        REAL(wp), INTENT(in) :: p_t
        REAL(wp)             :: p_vv
        
      END FUNCTION func
      
    END INTERFACE
    
    ! !INPUT PARAMETERS:
    REAL(wp), INTENT(in) :: point_lat           ! rotated latitude
    
    ! !RETURN VALUE:
    REAL(wp)             :: p_hh            ! balanced height
    
    ! !LOCAL VARIABLES:
    INTEGER :: j               ! loop index
    
    REAL(wp)             :: z_a             ! left bound
    REAL(wp)             :: z_b             ! right bound
    REAL(wp)             :: cell_lat           ! latitude in loop
    REAL(wp)             :: z_step          ! step
    REAL(wp)             :: z_val, z_val2   ! intermediate values
    !-----------------------------------------------------------------------
    
    z_a = -1._wp * pi_2
    z_b = point_lat
    
    z_step = 0.02_wp * ( z_b - z_a)
    
    p_hh = 0._wp
    
    cell_lat = z_a - 0.5_wp * z_step
    
    DO j = 1, 50
      cell_lat = cell_lat + z_step
      
      z_val = func(cell_lat)
      
      z_val2 = 2._wp * grid_angular_velocity * SIN(cell_lat)
      z_val2 = z_val2 + z_val * TAN(cell_lat)* sphere_radius
      z_val2 = z_val * z_val2
      
      p_hh = p_hh + z_val2 * z_step
      
    ENDDO
    
  END FUNCTION geostrophic_balance
  !-------------------------------------------------------------------------
    
  
  !-----------------------------------------------------------------------------------
  ! Performs  numerical integration between -$\frac{\pi}{2}$ and $\frac{\pi}{2}$
  ! to compute geostrophically balanced initial state used
  ! in test 3.
  !
  ! !REVISION HISTORY:
  ! Developed  by L.Bonaventura  (2002-5).
  ! Modified by Th.Heinze, DWD, (2006-11-22):
  ! - introduced INTERFACE uu (got an error message with g95 compiler,
  !   scanned the code, this seems to be the correct way, but might be wrong)
  ! Modified by F. Rauser, MPI (2009,10) for testcase 11 galewsky
  !
  FUNCTION geostrophic_balance_11( phi, func)  result(p_hh)
    
    INTERFACE                        ! selected function
      
      FUNCTION func(p_t) result(p_vv)
        
        USE mo_kind, ONLY: wp
        
        REAL(wp), INTENT(in) :: p_t
        REAL(wp)             :: p_vv
        
      END FUNCTION func
      
    END INTERFACE
    
    ! !INPUT PARAMETERS:
    REAL(wp), INTENT(in) :: phi           ! rotated latitude
    ! !RETURN VALUE:
    REAL(wp)             :: p_hh            ! balanced height
    ! !LOCAL VARIABLES:
    INTEGER :: j               ! loop index
    REAL(wp)             :: phi_a             ! left bound
    REAL(wp)             :: phi_b             ! right bound
    REAL(wp)             :: phidash           ! latitude in loop
    REAL(wp)             :: dphi          ! step
    REAL(wp)             :: u, temp   ! intermediate values

    !-----------------------------------------------------------------------

    phi_a = -0.5_wp * pi
    phi_b = phi
    
    dphi = 0.01_wp * ( phi_b - phi_a)
    
    p_hh = 0._wp
    
    phidash = phi_a - 0.5_wp * dphi
    
    DO j = 1, 100
      phidash = phidash + dphi
      
      u = func(phidash)
      
      temp = 2._wp * grid_angular_velocity * SIN(phidash)
      temp = temp + ( u * TAN(phidash)* sphere_radius)
      temp = sphere_radius *rgrav * u * temp
      
      p_hh = p_hh + temp * dphi
      
    ENDDO
    
    p_hh = 10000._wp - p_hh
    !     print*, "phh", INT(360*phi/pi), INT(p_hh)
    
  END FUNCTION geostrophic_balance_11
  !-----------------------------------------------------------------------------------
  
  !-----------------------------------------------------------------------------------
!<Optimize:inUse>
!   SUBROUTINE fill_tracer_x_height(patch_3d, ocean_state)
!     TYPE(t_patch_3d ),TARGET, INTENT(inout) :: patch_3d
!     TYPE(t_hydro_ocean_state), TARGET :: ocean_state
!     
!     TYPE(t_subset_range), POINTER :: all_cells
!     INTEGER :: tracer_idx, jk, jb, jc, start_cell_idx, end_cell_idx
!     
!     IF (.NOT. use_tracer_x_height) RETURN
!     
!     all_cells => patch_3d%p_patch_2d(1)%cells%ALL
!     
!     DO tracer_idx = 1, no_tracer
!       ocean_state%p_prog(nold(1))%ocean_tracers(tracer_idx)%concentration_x_height(:, :, :) = 0.0_wp
!       DO jb = all_cells%start_block, all_cells%end_block
!         CALL get_index_range(all_cells, jb, start_cell_idx, end_cell_idx)
!         DO jc = start_cell_idx, end_cell_idx
!           DO jk = 1, patch_3d%p_patch_1d(1)%dolic_c(jc,jb)
!             
!             ocean_state%p_prog(nold(1))%ocean_tracers(tracer_idx)%concentration_x_height(jc, jk, jb) = &
!               & ocean_state%p_prog(nold(1))%ocean_tracers(tracer_idx)%concentration(jc,jk,jb)   *      &
!               & patch_3d%p_patch_1d(1)%prism_thick_flat_sfc_c(jc, jk, jb)
!             
!           ENDDO
!         ENDDO
!       ENDDO
!     ENDDO
!     
!   END SUBROUTINE fill_tracer_x_height
  !-----------------------------------------------------------------------------------
  
END MODULE mo_ocean_initial_conditions<|MERGE_RESOLUTION|>--- conflicted
+++ resolved
@@ -43,14 +43,10 @@
     & sea_surface_height_type, initial_temperature_type, initial_salinity_type, &
     & initial_sst_type, initial_velocity_type, initial_velocity_amplitude,      &
     & forcing_temperature_poleLat, InitialState_InputFileName,                  &
-<<<<<<< HEAD
-    & smooth_initial_height_parameter
-=======
     & smooth_initial_height_weights, smooth_initial_salinity_weights,           &
     & smooth_initial_temperature_weights
 
   USE mo_sea_ice_nml,        ONLY: use_IceInitialization_fromTemperature
->>>>>>> f7d68ca8
 
   USE mo_impl_constants,     ONLY: max_char_length, sea, sea_boundary, boundary, land,        &
     & land_boundary,                                             &
@@ -316,16 +312,6 @@
   !-------------------------------------------------------------------------
 
   !-------------------------------------------------------------------------
-<<<<<<< HEAD
-  SUBROUTINE init_3D_variable_fromFile(patch_2d, variable, name)
-    TYPE(t_patch),TARGET, INTENT(in)  :: patch_2d
-    REAL(wp), INTENT(inout) :: variable(:,:,:)
-    CHARACTER(LEN=*) :: name
-
-    TYPE(t_stream_id) :: stream_id
-    CHARACTER(LEN=*), PARAMETER :: method_name = module_name//':init_fromFile '
-    !-------------------------------------------------------------------------
-=======
   SUBROUTINE init_3D_variable_fromFile(patch_3d, variable, name)
     TYPE(t_patch_3d ),TARGET, INTENT(inout) :: patch_3d
     REAL(wp), INTENT(inout) :: variable(:,:,:)
@@ -339,7 +325,6 @@
     !-------------------------------------------------------------------------
     patch_2d => patch_3d%p_patch_2d(1)
     all_cells => patch_2d%cells%ALL
->>>>>>> f7d68ca8
 
 
     CALL message (TRIM(method_name), TRIM(name)//"...")
@@ -358,10 +343,6 @@
 
     ! write(0,*) variable
 !     CALL work_mpi_barrier()
-<<<<<<< HEAD
-    
-    CALL sync_patch_array(sync_c, patch_2D, variable)
-=======
     DO jb = all_cells%start_block, all_cells%end_block
       CALL get_index_range(all_cells, jb, start_cell_index, end_cell_index)
       DO jc = start_cell_index, end_cell_index
@@ -379,43 +360,8 @@
 
   END SUBROUTINE init_3D_variable_fromFile
   !-------------------------------------------------------------------------
->>>>>>> f7d68ca8
-  
-
-  END SUBROUTINE init_3D_variable_fromFile
-  !-------------------------------------------------------------------------
   
   !-------------------------------------------------------------------------
-  SUBROUTINE init_2D_variable_fromFile(patch_2d, variable, name)
-    TYPE(t_patch),TARGET, INTENT(in)  :: patch_2d
-    REAL(wp), INTENT(inout) :: variable(:,:)
-    CHARACTER(LEN=*) :: name
-    
-    TYPE(t_stream_id) :: stream_id
-    CHARACTER(LEN=*), PARAMETER :: method_name = module_name//':init_fromFile '
-    !-------------------------------------------------------------------------
-
-    
-    CALL message (TRIM(method_name), TRIM(name)//"...")
-    ! read temperature
-    !  - 2011-11-01, >r7005: read one data set, annual mean only
-    !  - "T": annual mean temperature
-    ! ram: the input has to be POTENTIAL TEMPERATURE!
-    stream_id = openInputFile(initialState_InputFileName, patch_2d, &
-      &                       read_netcdf_broadcast_method)
-    
-    CALL read_2D_oneTime( stream_id=stream_id, location=onCells, &
-      &                variable_name=name, fill_array=variable )
-
-
-    CALL closeFile(stream_id)
-
-    CALL sync_patch_array(sync_c, patch_2D, variable)
-    
-  END SUBROUTINE init_2D_variable_fromFile
-  !-------------------------------------------------------------------------
-<<<<<<< HEAD
-=======
   SUBROUTINE init_2D_variable_fromFile(patch_3d, variable, name)
     TYPE(t_patch_3d ),TARGET, INTENT(inout) :: patch_3d
     REAL(wp), INTENT(inout) :: variable(:,:)
@@ -461,7 +407,6 @@
     
   END SUBROUTINE init_2D_variable_fromFile
   !-------------------------------------------------------------------------
->>>>>>> f7d68ca8
 
  !-------------------------------------------------------------------------
 !<Optimize:inUse>
@@ -566,11 +511,7 @@
     
     CASE (001)
       CALL message(TRIM(method_name), ': init from file')
-<<<<<<< HEAD
-      CALL init_3D_variable_fromFile(patch_3d%p_patch_2d(1), variable=ocean_salinity, name="S")
-=======
       CALL init_3D_variable_fromFile(patch_3d, variable=ocean_salinity, name="S")
->>>>>>> f7d68ca8
     
     !------------------------------
     CASE (200)
@@ -669,12 +610,8 @@
     !------------------------------
     CASE (001)
       CALL message(TRIM(method_name), ': init from file')
-<<<<<<< HEAD
-      CALL init_3D_variable_fromFile(patch_3d%p_patch_2d(1), variable=ocean_temperature, name="T")
-=======
       CALL init_3D_variable_fromFile(patch_3d, variable=ocean_temperature, name="T")
       use_IceInitialization_fromTemperature = .true. ! this should be set in the namelist, here only for safety
->>>>>>> f7d68ca8
 
     !------------------------------
     CASE (200)
@@ -867,11 +804,7 @@
     !------------------------------
     CASE (001)
       CALL message(TRIM(method_name), ': init from file')
-<<<<<<< HEAD
-      CALL init_2D_variable_fromFile(patch_3d%p_patch_2d(1), variable=ocean_height, name="h")
-=======
       CALL init_2D_variable_fromFile(patch_3d, variable=ocean_height, name="h")
->>>>>>> f7d68ca8
       
     CASE (200)
       ! 0 height, this is the initialization value,
@@ -899,10 +832,6 @@
 
     END SELECT
 
-<<<<<<< HEAD
-    IF (smooth_initial_height_parameter > 0) THEN
-      ocean_height = ocean_height * smooth_initial_height_parameter
-=======
     IF (smooth_initial_height_weights(1) > 0.0_wp) THEN
       CALL message(method_name, "Use smoothing...")
       ALLOCATE(new_height(nproma,patch_2d%alloc_cell_blocks))
@@ -911,7 +840,6 @@
       ocean_height = new_height
       DEALLOCATE(new_height)
       CALL sync_patch_array(sync_c, patch_2D, ocean_height)
->>>>>>> f7d68ca8
     ENDIF
     
     CALL dbg_print('init_ocean_surface_height', ocean_height, module_name,  1, &
