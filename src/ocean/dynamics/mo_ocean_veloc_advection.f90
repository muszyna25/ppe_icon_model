!>
!! Contains the implementation of velocity advection in vector invariant form
!! that is used in the ocean model.
!!
!!
!! @par Revision History
!!  Developed  by Peter Korn,       MPI-M (2010)
!!  Modified by Stephan Lorenz,     MPI-M (2010-11)
!!   - implementation of new PtP reconstruction
!!   mpi parallelized LL
!!
!! @par Copyright and License
!!
!! This code is subject to the DWD and MPI-M-Software-License-Agreement in
!! its most recent form.
!! Please see the file LICENSE in the root of the source tree for this code.
!! Where software is supplied by third parties, it is indicated in the
!! headers of the routines.
!!
!!
!----------------------------
#include "omp_definitions.inc"
!----------------------------
MODULE mo_ocean_veloc_advection
  !-------------------------------------------------------------------------
  !
  USE mo_kind,                ONLY: wp
  USE mo_parallel_config,     ONLY: nproma
  USE mo_sync,                ONLY: sync_e, sync_c, sync_v, sync_patch_array
  USE mo_model_domain,        ONLY: t_patch, t_patch_3D
  USE mo_impl_constants,      ONLY: boundary, min_dolic
  USE mo_ocean_nml,           ONLY: n_zlev,NONLINEAR_CORIOLIS,&
    &                               NONLINEAR_CORIOLIS_PRIMAL_GRID,NONLINEAR_CORIOLIS_DUAL_GRID !, iswm_oce, l_inverse_flip_flop, ab_beta, ab_gam
  USE mo_util_dbg_prnt,       ONLY: dbg_print
  USE mo_ocean_types,         ONLY: t_hydro_ocean_diag
  USE mo_ocean_math_operators,ONLY: grad_fd_norm_oce_3d_onBlock, &
    &                               rot_vertex_ocean_3d,         &
    &                               verticalDeriv_vec_midlevel_on_block
  USE mo_math_utilities,      ONLY: t_cartesian_coordinates, vector_product
  USE mo_scalar_product,      ONLY: map_cell2edges_3D, nonlinear_coriolis_3D,map_vec_prismtop2center_on_block
  USE mo_operator_ocean_coeff_3d, ONLY: t_operator_coeff
  USE mo_grid_subset,         ONLY: t_subset_range, get_index_range

  IMPLICIT NONE

  PRIVATE
  PUBLIC  :: veloc_adv_horz_mimetic
  PUBLIC  :: veloc_adv_vert_mimetic

  CHARACTER(len=12)  :: str_module = 'oceVelocAdv '  ! Output of module for 1 line debug
  INTEGER            :: idt_src    = 1               ! Level of detail for 1 line debug
! CHARACTER(len=12)  :: str_module = '__FILE__'


  INTEGER, PARAMETER, PRIVATE :: rotational_form = 0
  INTEGER, PARAMETER, PRIVATE :: divergence_form = 1
  INTEGER, PARAMETER, PRIVATE :: velocity_advection_form=0

CONTAINS

  !-------------------------------------------------------------------------
  !>
  !! Computes horizontal advection of a (edge based) vector field.
  !! either by using rotational/vector-invariant form of velocity advection
  !! or the divergence form
  !! @par Revision History
  !! Developed  by  Peter Korn, MPI-M (2011).
  !!
  !!   mpi parallelized LL
!<Optimize:inUse>
  SUBROUTINE veloc_adv_horz_mimetic( patch_3D,        &
    & vn_old,          &
    & vn_new,          &
    & p_diag,          &
    & veloc_adv_horz_e,&
    & p_op_coeff)
    !
    !
    TYPE(t_patch_3D ),TARGET, INTENT(IN) :: patch_3D
    REAL(wp), POINTER, INTENT(inout)     :: vn_old(:,:,:)
    REAL(wp), POINTER, INTENT(inout)     :: vn_new(:,:,:)
    TYPE(t_hydro_ocean_diag)             :: p_diag
    REAL(wp), POINTER, INTENT(inout)     :: veloc_adv_horz_e(:,:,:) ! out
    TYPE(t_operator_coeff), INTENT(in)   :: p_op_coeff
    !-----------------------------------------------------------------------

    IF (velocity_advection_form == rotational_form) THEN


      IF(NONLINEAR_CORIOLIS==NONLINEAR_CORIOLIS_DUAL_GRID)THEN
        ! inUse
        CALL veloc_adv_horz_mimetic_rot( patch_3D,        &
          & vn_old,          &
          & p_diag,          &
          & veloc_adv_horz_e,&
          & p_op_coeff)

      ELSEIF(NONLINEAR_CORIOLIS==NONLINEAR_CORIOLIS_PRIMAL_GRID)THEN

        CALL veloc_adv_horz_mimetic_classicCgrid( patch_3D, &
          & vn_old,          &
          & p_diag,          &
          & veloc_adv_horz_e,&
          & p_op_coeff)
      ENDIF


    ELSEIF (velocity_advection_form == divergence_form) THEN
      ! notInUse
      CALL veloc_adv_horz_mimetic_div( patch_3D,      &
        & vn_old,        &
        & p_diag,        &
        & p_op_coeff,    &
        & veloc_adv_horz_e)
    ENDIF

  END SUBROUTINE veloc_adv_horz_mimetic
  !-------------------------------------------------------------------------

  !-------------------------------------------------------------------------
  !>
  !! Computes vertical advection of a (edge based) vector field.
  !! either by using rotational/vector-invariant form of velocity advection
  !! or the divergence form
  !! @par Revision History
  !! Developed  by  Peter Korn, MPI-M (2011).
  !!
!<Optimize:inUse>
  SUBROUTINE veloc_adv_vert_mimetic( patch_3D, p_diag,p_op_coeff, veloc_adv_vert_e)
    !
    TYPE(t_patch_3D ),TARGET, INTENT(IN)   :: patch_3D
    TYPE(t_hydro_ocean_diag)          :: p_diag
    TYPE(t_operator_coeff), INTENT(in):: p_op_coeff
    REAL(wp), INTENT(inout)           :: veloc_adv_vert_e(1:nproma,1:n_zlev,1:patch_3D%p_patch_2D(1)%nblks_e)
    !-----------------------------------------------------------------------

    IF (velocity_advection_form == rotational_form) THEN

      CALL veloc_adv_vert_mimetic_rot( patch_3D, p_diag,p_op_coeff, veloc_adv_vert_e)

    ELSEIF (velocity_advection_form == divergence_form) THEN

      CALL veloc_adv_vert_mimetic_div( patch_3D, p_diag,p_op_coeff, veloc_adv_vert_e)

    ENDIF

  END SUBROUTINE veloc_adv_vert_mimetic
  !-------------------------------------------------------------------------

  !-------------------------------------------------------------------------
  !>
  !! Computes horizontal advection of a (edge based) vector field.
  !!
  !! Computes rotational term of a vector field given by its components in
  !! the directions normal to triangle edges and the gradient of the kinetic energy
  !! which is calculated using the reconstructed velocity at cell centers. Both
  !! terms are combined and constitute the horizontal velocity advection.
  !!
  !!IMPORTANT: It is assumed that the reconstruction of the tangential velocity
  !!           has been done before.
  !1
  !! input:  lives on edges (velocity points)
  !! output: lives on edges (velocity points)
  !!
  !! @par Revision History
  !! Developed  by  Peter Korn, MPI-M (2010).
  !!
  !! veloc_adv_horz_e is on edges%in_domain
  !! p_diag%vort is on all vertices
!<Optimize:inUse>
  SUBROUTINE veloc_adv_horz_mimetic_rot( patch_3D,     &
    & vn,              &
    & p_diag,          &
    & veloc_adv_horz_e,&
    & p_op_coeff)
    
    TYPE(t_patch_3D ),TARGET, INTENT(IN)   :: patch_3D
    REAL(wp), POINTER, INTENT(inout)  :: vn(:,:,:)
    TYPE(t_hydro_ocean_diag) :: p_diag
    REAL(wp), POINTER, INTENT(inout)  :: veloc_adv_horz_e(:,:,:) ! out
    
    TYPE(t_operator_coeff), INTENT(in):: p_op_coeff
    INTEGER :: jk, blockNo, je,cell_index,start_cell_index, end_cell_index, level,startLevel
    INTEGER :: start_edge_index, end_edge_index
    INTEGER, DIMENSION(:,:,:), POINTER :: edge_of_cell_idx, edge_of_cell_blk
    !REAL(wp) :: z_vort_flx(nproma,n_zlev,patch_3D%p_patch_2D(1)%nblks_e)
    TYPE(t_subset_range), POINTER :: edges_in_domain, all_cells
    TYPE(t_patch), POINTER         :: patch_2D
    !-----------------------------------------------------------------------
    patch_2D        => patch_3D%p_patch_2D(1)
    edges_in_domain => patch_2D%edges%in_domain
    all_cells       => patch_2D%cells%all

    edge_of_cell_idx  => patch_2d%cells%edge_idx
    edge_of_cell_blk  => patch_2d%cells%edge_blk
    startLevel      =1
    !-----------------------------------------------------------------------

    !calculate vorticity flux across dual edge
    ! p_diag%p_vn_dual and vn_old must have been synced
    CALL nonlinear_coriolis_3d( patch_3D, &
      & vn,              &
      & p_diag%p_vn_dual,&
      & p_diag%vort,     &
      & p_op_coeff,      &
      & veloc_adv_horz_e)

<<<<<<< HEAD
    p_diag%potential_vort_e=veloc_adv_horz_e

    !Diagnostic potential vorticity at cells: !This work currently only for triangles
    DO blockNo = all_cells%start_block, all_cells%end_block
      CALL get_index_range(all_cells, blockNo, start_cell_index, end_cell_index)

      DO cell_index =  start_cell_index, end_cell_index
        DO level = startLevel, patch_3d%p_patch_1d(1)%dolic_c(cell_index,blockNo)

        p_diag%potential_vort_c(cell_index, level, blockNo)&
        &=(p_diag%potential_vort_e(edge_of_cell_idx(cell_index,blockNo,1),level,edge_of_cell_blk(cell_index,blockNo,1))&
        &+p_diag%potential_vort_e(edge_of_cell_idx(cell_index,blockNo,2),level,edge_of_cell_blk(cell_index,blockNo,2))&
        &+p_diag%potential_vort_e(edge_of_cell_idx(cell_index,blockNo,3),level,edge_of_cell_blk(cell_index,blockNo,3)))/3.0_wp

        END DO
      END DO
    END DO
    !-------------------------------------------------------------------------------
=======
      ! this is calculated in mo_diagnostics, only used for output
!     p_diag%potential_vort_e=veloc_adv_horz_e
!     !Diagnostic potential vorticity at cells: !This work currently only for triangles
!     DO blockNo = all_cells%start_block, all_cells%end_block
!       CALL get_index_range(all_cells, blockNo, start_cell_index, end_cell_index)
! 
!       DO cell_index =  start_cell_index, end_cell_index
!         DO level = startLevel, patch_3d%p_patch_1d(1)%dolic_c(cell_index,blockNo)
! 
!         p_diag%potential_vort_c(cell_index, level, blockNo)&
!         &=(p_diag%potential_vort_e(edge_of_cell_idx(cell_index,blockNo,1),level,edge_of_cell_blk(cell_index,blockNo,1))&
!         &+p_diag%potential_vort_e(edge_of_cell_idx(cell_index,blockNo,2),level,edge_of_cell_blk(cell_index,blockNo,2))&
!         &+p_diag%potential_vort_e(edge_of_cell_idx(cell_index,blockNo,3),level,edge_of_cell_blk(cell_index,blockNo,3)))/3.0_wp
! 
!         END DO
!       END DO
!     END DO
     !-------------------------------------------------------------------------------
>>>>>>> 140e17a9
    ! IF(L_ENSTROPHY_DISSIPATION)THEN
    !  DO jk = start_level, elev
    !   write(*,*)'max/min vort flux: ',MAXVAL(z_vort_flx(:,jk,:)),&
    !                                         &MINVAL(z_vort_flx(:,jk,:))
    !   END DO
    ! z_vort_flx=laplacian4vortex_flux(patch_2D,z_vort_flx)
    ! ENDIF
    !-------------------------------------------------------------------------------

!ICON_OMP_PARALLEL_DO PRIVATE(start_edge_index,end_edge_index, je, jk) ICON_OMP_DEFAULT_SCHEDULE
    DO blockNo = edges_in_domain%start_block, edges_in_domain%end_block
      CALL get_index_range(edges_in_domain, blockNo, start_edge_index, end_edge_index)

      !calculate gradient of kinetic energy
      CALL grad_fd_norm_oce_3d_onBlock ( &
        & p_diag%kin,                    &
        & patch_3D,                    &
        & p_op_coeff%grad_coeff(:,:,blockNo), &
        & p_diag%grad(:,:,blockNo),           &
        & start_edge_index, end_edge_index, blockNo)
      ! the result is on edges_in_domain

<<<<<<< HEAD
      !Add relative vorticity and gradient of kinetic energy to obtain complete horizontal advection
      !DO je = start_edge_index, end_edge_index
      !  DO jk = 1, patch_3d%p_patch_1d(1)%dolic_e(je,blockNo)
      !    veloc_adv_horz_e(je,jk,blockNo) = (z_vort_flx(je,jk,blockNo))! + p_diag%grad(je,jk,blockNo))
      !  END DO
      !END DO

=======
      
>>>>>>> 140e17a9
    END DO ! blocks
!ICON_OMP_END_PARALLEL_DO

    !---------Debug Diagnostics-------------------------------------------
    idt_src=3  ! output print level (1-5, fix)
    CALL dbg_print('HorzMimRot: kin energy'        ,p_diag%kin              ,str_module,idt_src, &
          patch_2D%cells%owned )
    CALL dbg_print('HorzMimRot: vorticity'         ,p_diag%vort             ,str_module,idt_src, &
          patch_2D%verts%owned )
    CALL dbg_print('HorzMimRot: grad kin en'       ,p_diag%grad             ,str_module,idt_src, &
          patch_2D%edges%owned )
    !---------------------------------------------------------------------
    !idt_src=2  ! output print level (1-5, fix)
    !CALL dbg_print('HorzMimRot: final Vel.Adv.'    ,veloc_adv_horz_e        ,str_module,idt_src, &
    !      patch_2D%edges%owned )
    !---------------------------------------------------------------------

  END SUBROUTINE veloc_adv_horz_mimetic_rot
  !-------------------------------------------------------------------------



  !-------------------------------------------------------------------------
  !>
  !! Computes horizontal advection of a (edge based) vector field.
  !!
  !! Computes rotational term of a vector field given by its components in
  !! the directions normal to triangle edges and the gradient of the kinetic energy
  !! which is calculated using the reconstructed velocity at cell centers. Both
  !! terms are combined and constitute the horizontal velocity advection.
  !!
  !!IMPORTANT: It is assumed that the reconstruction of the tangential velocity
  !!           has been done before.
  !1
  !! input:  lives on edges (velocity points)
  !! output: lives on edges (velocity points)
  !!
  !! @par Revision History
  !! Developed  by  Peter Korn, MPI-M (2010).
  !!
  !! veloc_adv_horz_e is on edges%in_domain
  !! p_diag%vort is on all vertices
!<Optimize:inUse>
  SUBROUTINE veloc_adv_horz_mimetic_classicCgrid( patch_3D,     &
    & vn,              &
    & p_diag,          &
    & veloc_adv_horz_e,&
    & p_op_coeff)
    !
    !
    !  patch on which computation is performed
    TYPE(t_patch_3D ),TARGET, INTENT(IN)   :: patch_3D
    REAL(wp), INTENT(inout)  :: vn(1:nproma,1:n_zlev,1:patch_3D%p_patch_2D(1)%nblks_e)
    !REAL(wp), INTENT(inout) :: vn_new(1:nproma,1:n_zlev,1:patch_3D%p_patch_2D(1)%nblks_e)
    TYPE(t_hydro_ocean_diag) :: p_diag
    REAL(wp), INTENT(inout)  :: veloc_adv_horz_e(1:nproma,1:n_zlev,1:patch_3D%p_patch_2D(1)%nblks_e) ! out
    !
    TYPE(t_operator_coeff), INTENT(in):: p_op_coeff
    INTEGER :: jk, blockNo, je, jc
    INTEGER :: start_edge_index, end_edge_index
    INTEGER :: start_cell_index, end_cell_index
    INTEGER :: il_c1, ib_c1, il_c2, ib_c2
    INTEGER :: il_v1, ib_v1, il_v2, ib_v2
    REAL(wp) :: veloc_tangential
    !REAL(wp) :: z_vort_flx(nproma,n_zlev,patch_3D%p_patch_2D(1)%nblks_e)
    TYPE(t_subset_range), POINTER :: edges_in_domain, all_edges, all_cells
    TYPE(t_patch), POINTER         :: patch_2D
    !-----------------------------------------------------------------------
    patch_2D   => patch_3D%p_patch_2D(1)
    edges_in_domain => patch_2D%edges%in_domain
    all_cells => patch_2D%cells%all
    !-----------------------------------------------------------------------
     CALL rot_vertex_ocean_3d( patch_3d, vn, p_diag%p_vn_dual, p_op_coeff, p_diag%vort)
    !--------------------------------------------------------------
    !calculate nonlinear coriolis term by
    !1) projection cell reconstructed velocity vector in tangential direction
    !2) averaging the result from 1) from two adjecent cells to an edge
    !3) multiplying the result by the averaged vorticity
    DO blockNo = edges_in_domain%start_block, edges_in_domain%end_block
      CALL get_index_range(edges_in_domain, blockNo, start_edge_index, end_edge_index)
      DO jk = 1, n_zlev
        DO je = start_edge_index, end_edge_index

          IF(patch_3D%lsm_e(je,jk,blockNo)< boundary)THEN
            !Neighbouring cells
            il_c1 = patch_2D%edges%cell_idx(je,blockNo,1)
            ib_c1 = patch_2D%edges%cell_blk(je,blockNo,1)
            il_c2 = patch_2D%edges%cell_idx(je,blockNo,2)
            ib_c2 = patch_2D%edges%cell_blk(je,blockNo,2)
            !Neighbouring verts
            il_v1 = patch_2D%edges%vertex_idx(je,blockNo,1)
            ib_v1 = patch_2D%edges%vertex_blk(je,blockNo,1)
            il_v2 = patch_2D%edges%vertex_idx(je,blockNo,2)
            ib_v2 = patch_2D%edges%vertex_blk(je,blockNo,2)

            !calculation of tangential velocity
            veloc_tangential=0.5_wp*&
            dot_product(p_diag%p_vn(il_c1,jk,ib_c1)%x+p_diag%p_vn(il_c2,jk,ib_c2)%x,patch_2D%edges%dual_cart_normal(je,blockNo)%x)

!           !This is an upwind version of the nonlinear coriolis.
!           !Not recommended just for testing purposes
!           IF(patch_2D%edges%system_orientation(je,blockNo)==1.0_wp)THEN
!           !dual normal vector points from vertex 1 to vertex 2
!             IF(veloc_tangential>0.0_wp)THEN
!              veloc_adv_horz_e(je,jk,blockNo)=veloc_tangential&
!              &*(patch_2d%edges%f_e(je,blockNo)+p_diag%vort(il_v1,jk,ib_v1))
!             ELSE
!               veloc_adv_horz_e(je,jk,blockNo)=veloc_tangential&
!               &*(patch_2d%edges%f_e(je,blockNo)+p_diag%vort(il_v2,jk,ib_v2))
!             ENDIF

!           ELSEIF(patch_2D%edges%system_orientation(je,blockNo)==-1.0_wp)THEN
            !!dual normal vector points from vertex 2 to vertex 1
!             IF(veloc_tangential>0.0)THEN
!               veloc_adv_horz_e(je,jk,blockNo)=veloc_tangential&
!               &*(patch_2d%edges%f_e(je,blockNo)+p_diag%vort(il_v2,jk,ib_v2))
!             ELSE
!               veloc_adv_horz_e(je,jk,blockNo)=veloc_tangential&
!               &*(patch_2d%edges%f_e(je,blockNo)+p_diag%vort(il_v1,jk,ib_v1))
!             ENDIF
!           ENDIF

            !calculation of nonlinear Coriolis
            veloc_adv_horz_e(je,jk,blockNo)=veloc_tangential&
            &*(patch_2d%edges%f_e(je,blockNo)&
            &+0.5_wp*(p_diag%vort(il_v1,jk,ib_v1)+p_diag%vort(il_v2,jk,ib_v2)))

          ENDIF
        END DO
      END DO
    END DO


 !   DO blockNo = all_cells%start_block, all_cells%end_block
 !     CALL get_index_range(all_cells, blockNo, start_cell_index, end_cell_index)
 !     DO jk = 1, n_zlev
 !       DO jc = start_cell_index, end_cell_index
 !         p_diag%kin(jc,jk,blockNo)= 0.5_wp*(&
 !         & p_diag%u(jc,jk,blockNo)*p_diag%u(jc,jk,blockNo)&
 !          &+p_diag%v(jc,jk,blockNo)*p_diag%v(jc,jk,blockNo))
 !       END DO
 !     END DO
 !   END DO
 !  CALL sync_patch_array(SYNC_C, patch_2D, p_diag%kin)



!ICON_OMP_PARALLEL_DO PRIVATE(start_edge_index,end_edge_index, je, jk) ICON_OMP_DEFAULT_SCHEDULE
    DO blockNo = edges_in_domain%start_block, edges_in_domain%end_block
      CALL get_index_range(edges_in_domain, blockNo, start_edge_index, end_edge_index)

      !calculate gradient of kinetic energy
      CALL grad_fd_norm_oce_3d_onBlock ( &
        & p_diag%kin,                    &
        & patch_3D,                    &
        & p_op_coeff%grad_coeff(:,:,blockNo), &
        & p_diag%grad(:,:,blockNo),           &
        & start_edge_index, end_edge_index, blockNo)
    ! the result is on edges_in_domain

    END DO ! blocks
!ICON_OMP_END_PARALLEL_DO

    !---------Debug Diagnostics-------------------------------------------
    idt_src=3  ! output print level (1-5, fix)
    CALL dbg_print('HorzMimRot: kin energy'        ,p_diag%kin              ,str_module,idt_src, &
          patch_2D%cells%owned )
    CALL dbg_print('HorzMimRot: vorticity'         ,p_diag%vort             ,str_module,idt_src, &
          patch_2D%verts%owned )
    CALL dbg_print('HorzMimRot: grad kin en'       ,p_diag%grad             ,str_module,idt_src, &
          patch_2D%edges%owned )
    !---------------------------------------------------------------------
    !idt_src=2  ! output print level (1-5, fix)
    !CALL dbg_print('HorzMimRot: final Vel.Adv.'    ,veloc_adv_horz_e        ,str_module,idt_src, &
    !      patch_2D%edges%owned )
    !---------------------------------------------------------------------

  END SUBROUTINE veloc_adv_horz_mimetic_classicCgrid
  !-------------------------------------------------------------------------






  !-------------------------------------------------------------------------
  SUBROUTINE veloc_adv_horz_mimetic_div( patch_3D,   &
    & vn,             &
    & p_diag,         &
    & p_op_coeff,     &
    & veloc_adv_horz_e)
    !

    TYPE(t_patch_3D ),TARGET, INTENT(IN)   :: patch_3D
    REAL(wp), INTENT(inout)          :: vn(1:nproma,1:n_zlev,1:patch_3D%p_patch_2D(1)%nblks_e) ! dim: (nproma,n_zlev,nblks_e)
    TYPE(t_hydro_ocean_diag)         :: p_diag
    TYPE(t_operator_coeff),INTENT(in):: p_op_coeff
    REAL(wp), INTENT(inout)          :: veloc_adv_horz_e(1:nproma,1:n_zlev,1:patch_3D%p_patch_2D(1)%nblks_e) ! out
    !
    !Local variables
    !
    INTEGER :: start_level, elev     ! vertical start and end level
    INTEGER :: jk, blockNo, je, jc
    INTEGER :: start_edge_index, end_edge_index
    INTEGER :: start_index_c, end_index_c
    INTEGER :: il_c1, ib_c1, il_c2, ib_c2
    INTEGER :: il_e1, ib_e1, il_e2, ib_e2, il_e3, ib_e3

    REAL(wp)                      :: z_e(nproma,n_zlev,patch_3D%p_patch_2D(1)%nblks_e)
    REAL(wp)                      :: veloc_tangential(nproma,n_zlev,patch_3D%p_patch_2D(1)%nblks_e)
    REAL(wp)                      :: div_veloc(nproma,n_zlev,patch_3D%p_patch_2D(1)%alloc_cell_blocks)
    TYPE(t_cartesian_coordinates) :: u_v_cc_v(nproma,n_zlev,patch_3D%p_patch_2D(1)%nblks_v)
    TYPE(t_cartesian_coordinates) :: u_v_cc_e(nproma,n_zlev,patch_3D%p_patch_2D(1)%nblks_e)
    TYPE(t_cartesian_coordinates) :: u_v_cc_c(nproma,n_zlev,patch_3D%p_patch_2D(1)%alloc_cell_blocks)
    TYPE(t_cartesian_coordinates) :: z_div_vec_c(nproma,n_zlev,patch_3D%p_patch_2D(1)%alloc_cell_blocks)
    TYPE(t_subset_range), POINTER :: all_edges
    TYPE(t_subset_range), POINTER :: all_cells
    TYPE(t_patch), POINTER         :: patch_2D
    !-----------------------------------------------------------------------
    patch_2D   => patch_3D%p_patch_2D(1)

    ! #slo# set local variable to zero due to nag -nan compiler-option
    all_edges => patch_2D%edges%all
    all_cells => patch_2D%cells%all

    veloc_tangential(1:nproma,1:n_zlev,1:patch_2D%nblks_e) = 0.0_wp
    veloc_adv_horz_e(1:nproma,1:n_zlev,1:patch_2D%nblks_e) = 0.0_wp

        div_veloc(1:nproma,1:n_zlev,1:patch_3D%p_patch_2D(1)%alloc_cell_blocks)=0.0_wp

    start_level = 1
    elev = n_zlev

    DO blockNo = all_edges%start_block, all_edges%end_block
      CALL get_index_range(all_edges, blockNo, start_edge_index, end_edge_index)
      DO jk = start_level, elev
        DO je = start_edge_index, end_edge_index

          IF(patch_3D%lsm_e(je,jk,blockNo)< boundary)THEN
            !Neighbouring cells

            il_c1 = patch_2D%edges%cell_idx(je,blockNo,1)
            ib_c1 = patch_2D%edges%cell_blk(je,blockNo,1)
            il_c2 = patch_2D%edges%cell_idx(je,blockNo,2)
            ib_c2 = patch_2D%edges%cell_blk(je,blockNo,2)

                        !u_v_cc_e(je,jk,blockNo)%x= 0.5_wp*(p_diag%p_vn(il_c1,jk,ib_c1)%x + p_diag%p_vn(il_c2,jk,ib_c2)%x)
            u_v_cc_e(je,jk,blockNo)%x=&
                        &(  patch_2D%edges%edge_cell_length(je,blockNo,1)*p_diag%p_vn(il_c1,jk,ib_c1)%x&
                        & + patch_2D%edges%edge_cell_length(je,blockNo,2)*p_diag%p_vn(il_c2,jk,ib_c2)%x)&
                        &/(patch_2D%edges%dual_edge_length(je,blockNo))

                        z_e(je,jk,blockNo)=p_diag%vn_time_weighted(je,jk,blockNo)&
                        &*dot_product(u_v_cc_e(je,jk,blockNo)%x,patch_2D%edges%primal_cart_normal(je,blockNo)%x)

            veloc_tangential(je,jk,blockNo)=patch_2d%edges%f_e(je,blockNo)*&
            dot_product(u_v_cc_e(je,jk,blockNo)%x,patch_2D%edges%dual_cart_normal(je,blockNo)%x)

          ENDIF
        END DO
      END DO
    END DO

    DO blockNo = all_cells%start_block, all_cells%end_block
      CALL get_index_range(all_cells, blockNo, start_index_c, end_index_c)
      DO jk = start_level, elev
        DO jc = start_index_c, end_index_c

         il_e1 = patch_2D%cells%edge_idx(jc,blockNo,1)
         ib_e1 = patch_2D%cells%edge_blk(jc,blockNo,1)

         il_e2 = patch_2D%cells%edge_idx(jc,blockNo,2)
         ib_e2 = patch_2D%cells%edge_blk(jc,blockNo,2)

         il_e3 = patch_2D%cells%edge_idx(jc,blockNo,3)
         ib_e3 = patch_2D%cells%edge_blk(jc,blockNo,3)

         div_veloc(jc,jk,blockNo)=  &
              & (z_e(il_e1,jk,ib_e1)* p_op_coeff%div_coeff(jc,jk,blockNo,1)&
                          &*patch_3D%p_patch_1d(1)%prism_thick_e(il_e1,jk,ib_e1) + &
              & z_e(il_e2,jk,ib_e2) * p_op_coeff%div_coeff(jc,jk,blockNo,2)&
                          &*patch_3D%p_patch_1d(1)%prism_thick_e(il_e2,jk,ib_e2) + &
              & z_e(il_e3,jk,ib_e3) * p_op_coeff%div_coeff(jc,jk,blockNo,3)&
                          &*patch_3D%p_patch_1d(1)%prism_thick_e(il_e3,jk,ib_e3))&
                          &/patch_3D%p_patch_1d(1)%prism_thick_c(jc,jk,blockNo)


 !         z_div_vec_c(jc,jk,blockNo)%x =  &
!               & (u_v_cc_e(il_e1,jk,ib_e1)%x* p_op_coeff%div_coeff(jc,jk,blockNo,1)&
!                         &*patch_3D%p_patch_1d(1)%prism_thick_e(il_e1,jk,ib_e1) + &
!               & u_v_cc_e(il_e2,jk,ib_e2)%x * p_op_coeff%div_coeff(jc,jk,blockNo,2)&
!                         &*patch_3D%p_patch_1d(1)%prism_thick_e(il_e2,jk,ib_e2) + &
!               & u_v_cc_e(il_e3,jk,ib_e3)%x * p_op_coeff%div_coeff(jc,jk,blockNo,3)&
!                         &*patch_3D%p_patch_1d(1)%prism_thick_e(il_e3,jk,ib_e3))&
!                         & / patch_3D%p_patch_1d(1)%prism_thick_c(jc,jk,blockNo)

        END DO
      END DO
    END DO




!     CALL map_cell2edges( patch_2D, z_div_vec_c, veloc_adv_horz_e, &
!       & opt_start_level=start_level, opt_elev=elev )
!    CALL map_cell2edges_3D( patch_3D, z_div_vec_c, veloc_adv_horz_e,p_op_coeff)



DO blockNo = all_edges%start_block, all_edges%end_block
  CALL get_index_range(all_edges, blockNo, start_edge_index, end_edge_index)
  DO jk = start_level, elev
    DO je = start_edge_index, end_edge_index

      IF(patch_3D%lsm_e(je,jk,blockNo)<= boundary)THEN
        !Neighbouring cells
        il_c1 = patch_2D%edges%cell_idx(je,blockNo,1)
        ib_c1 = patch_2D%edges%cell_blk(je,blockNo,1)
        il_c2 = patch_2D%edges%cell_idx(je,blockNo,2)
        ib_c2 = patch_2D%edges%cell_blk(je,blockNo,2)

!               veloc_adv_horz_e(je,jk,blockNo)=veloc_adv_horz_e(je,jk,blockNo)+veloc_tangential(je,jk,blockNo)
                veloc_adv_horz_e(je,jk,blockNo)=&
                &(  patch_2D%edges%edge_cell_length(je,blockNo,1)*div_veloc(il_c1,jk,ib_c1) &
                & + patch_2D%edges%edge_cell_length(je,blockNo,2)*div_veloc(il_c2,jk,ib_c2))&
                &/patch_2D%edges%dual_edge_length(je,blockNo)&
                !&/(patch_2D%edges%edge_cell_length(je,blockNo,1)+patch_2D%edges%edge_cell_length(je,blockNo,2))&
                &+veloc_tangential(je,jk,blockNo)
!               write(123,*)'dist', patch_2D%edges%edge_cell_length(je,blockNo,1), patch_2D%edges%edge_cell_length(je,blockNo,2),&
!               &patch_2D%edges%dual_edge_length(je,blockNo),&
!               &patch_2D%edges%edge_cell_length(je,blockNo,1)/patch_2D%edges%dual_edge_length(je,blockNo),&
!               &patch_2D%edges%edge_cell_length(je,blockNo,2)/patch_2D%edges%dual_edge_length(je,blockNo)
      ENDIF
    END DO
  END DO
END DO

DO jk=1,n_zlev
write(*,*)'ADV',jk,maxval(veloc_adv_horz_e(:,jk,:)),minval(veloc_adv_horz_e(:,jk,:)),&
&maxval(veloc_tangential(:,jk,:)),minval(veloc_tangential(:,jk,:))
ENDDO


    !calculates the curl. This is needed in Laplace-beltrami operator (velocity diffusion).
    !It is not needed for velocity advection.
    CALL rot_vertex_ocean_3D( patch_3D,              &
                              & p_diag%vn_time_weighted,&!vn,                  &
                              & p_diag%p_vn_dual,    &
                              & p_op_coeff,          &
                              & p_diag%vort)
    CALL sync_patch_array(SYNC_V, patch_2D, p_diag%vort)

    !---------Debug Diagnostics-------------------------------------------
    idt_src=2  ! output print level (1-5, fix)
    CALL dbg_print('HorzMimDiv: final Vel.Adv.'    ,veloc_adv_horz_e        ,str_module,idt_src, &
          patch_2D%edges%owned )
    idt_src=3  ! output print level (1-5, fix)
    CALL dbg_print('HorzMimDiv: vorticity'         ,p_diag%vort             ,str_module,idt_src, &
          patch_2D%verts%owned )
    !---------------------------------------------------------------------

  END SUBROUTINE veloc_adv_horz_mimetic_div
  !-------------------------------------------------------------------------

  !-------------------------------------------------------------------------
  !>
  !! Computes vertical advection of a (edge based) horizontal vector field that
  !! suits to rotational form of velocity equation.
  !! The vertical derivative of the velocity vector at circumcenters that
  !! is reconstructed from edge data is calculated and then multiplied by
  !! the vertical velocity. The product is mapped from top of the computational
  !! prism to the middle (still at centers) via the transposed of vertical differentiation
  !! and then transformed to edges.
  !!
  !! IMPORTANT: It is assumed that the velocity vector reconstruction from
  !! edges to cells has been done before.
  !!
  !! input:  lives on cells (velocity points)
  !! output: lives on edges (velocity points)
  !!
  !! @par Revision History
  !! Developed  by  Peter Korn, MPI-M (2010).
  !!
!<Optimize:inUse>
  SUBROUTINE veloc_adv_vert_mimetic_rot( patch_3D, p_diag,p_op_coeff, veloc_adv_vert_e)

    TYPE(t_patch_3D ),TARGET, INTENT(IN)   :: patch_3D
    TYPE(t_hydro_ocean_diag)          :: p_diag
    TYPE(t_operator_coeff),INTENT(in) :: p_op_coeff
    REAL(wp), INTENT(inout)           :: veloc_adv_vert_e(1:nproma,1:n_zlev,1:patch_3D%p_patch_2D(1)%nblks_e)

    !local variables
    INTEGER :: start_level     ! vertical start and end level
    INTEGER :: jc, jk, blockNo
    INTEGER :: start_index, end_index
    INTEGER :: fin_level
    REAL(wp), POINTER :: inv_prism_center_distance(:,:)! ,prism_thick(:,:)
    TYPE(t_cartesian_coordinates) :: z_adv_u_i(nproma,n_zlev+1)
    TYPE(t_cartesian_coordinates) :: z_adv_u_m(nproma,n_zlev,patch_3D%p_patch_2D(1)%alloc_cell_blocks)
!     TYPE(t_cartesian_coordinates) :: vertDeriv_vec(nproma, n_zlev)
    TYPE(t_subset_range), POINTER :: all_cells
    TYPE(t_patch), POINTER        :: patch_2D
    REAL(wp), POINTER             :: vertical_velocity(:,:,:)
    !-----------------------------------------------------------------------
    patch_2D   => patch_3D%p_patch_2D(1)
    all_cells => patch_2D%cells%all
   !-----------------------------------------------------------------------
    start_level = 1

    z_adv_u_m(1:nproma,1:n_zlev,1:patch_2D%alloc_cell_blocks)%x(1) = 0.0_wp
    z_adv_u_m(1:nproma,1:n_zlev,1:patch_2D%alloc_cell_blocks)%x(2) = 0.0_wp
    z_adv_u_m(1:nproma,1:n_zlev,1:patch_2D%alloc_cell_blocks)%x(3) = 0.0_wp

    vertical_velocity => p_diag%w
<<<<<<< HEAD

!     z_adv_u_i(1:nproma,1:n_zlev)%x(1) = 0.0_wp
!     z_adv_u_i(1:nproma,1:n_zlev)%x(2) = 0.0_wp
!     z_adv_u_i(1:nproma,1:n_zlev)%x(3) = 0.0_wp

=======
>>>>>>> 140e17a9

!ICON_OMP_PARALLEL_DO PRIVATE(start_index,end_index,jc, jk, fin_level,inv_prism_center_distance, &
!ICON_OMP z_adv_u_i) ICON_OMP_DEFAULT_SCHEDULE
    DO blockNo = all_cells%start_block, all_cells%end_block
      CALL get_index_range(all_cells, blockNo, start_index, end_index)

<<<<<<< HEAD
      ! this includes the height
!       inv_prism_center_distance => patch_3D%p_patch_1D(1)%inv_prism_center_dist_c(:,:,blockNo)
      ! this does not include the height
      ! prism_thick           => patch_3D%p_patch_1D(1)%prism_thick_flat_sfc_c(:,:,blockNo)

      !vertical derivative at ocean interior Surface is handled below
!       vertDeriv_vec(1:nproma,1:n_zlev)%x(1) = 0.0_wp
!       vertDeriv_vec(1:nproma,1:n_zlev)%x(2) = 0.0_wp
!       vertDeriv_vec(1:nproma,1:n_zlev)%x(3) = 0.0_wp
=======
      !vertical derivative at ocean interior Surface is handled below
      ! this does not include h
>>>>>>> 140e17a9
      CALL verticalDeriv_vec_midlevel_on_block( patch_3d, &
                                              & p_diag%p_vn(:,:,blockNo),  &
                                              & z_adv_u_i(:,:),&
                                              & start_level+1,             &
                                              & blockNo, start_index, end_index)

      !Step 1: multiply vertical velocity with vertical derivative of horizontal velocity
      DO jc = start_index, end_index
        fin_level = patch_3D%p_patch_1D(1)%dolic_c(jc,blockNo)

        IF(fin_level >= min_dolic) THEN

          !1a) ocean surface: vertical derivative times vertical velocity.
          !This form is consistent with energy conservation
!           z_adv_u_i(jc,start_level)%x =               &
!             & p_diag%w(jc,start_level,blockNo)*&  !/v_base%del_zlev_i(slev)
!             & (p_diag%p_vn(jc,start_level,blockNo)%x - p_diag%p_vn(jc,start_level+1,blockNo)%x)&!/del_zlev_i(slev)
!             & * inv_prism_center_distance(jc,start_level)
           z_adv_u_i(jc,start_level)%x =               &
<<<<<<< HEAD
             & -vertical_velocity(jc,start_level,blockNo) * p_diag%p_vn(jc,start_level+1,blockNo)%x &
              & * patch_3D%p_patch_1D(1)%constantPrismCenters_invZdistance(jc,start_level,blockNo)

=======
             & -vertical_velocity(jc,start_level,blockNo) * p_diag%p_vn(jc,start_level,blockNo)%x &
             & * patch_3D%p_patch_1D(1)%constantPrismCenters_invZdistance(jc,start_level,blockNo)
            
>>>>>>> 140e17a9
          ! 1b) ocean interior
          DO jk = start_level+1, fin_level-1
            z_adv_u_i(jc,jk)%x =  vertical_velocity(jc,jk,blockNo) * z_adv_u_i(jc,jk)%x
          END DO

          z_adv_u_i(jc,fin_level)%x = 0.0_wp

        ENDIF
      END DO

      ! Step 2: Map product of vertical velocity & vertical derivative from top of prism to mid position.
      CALL map_vec_prismtop2center_on_block(patch_3d, z_adv_u_i, p_op_coeff, z_adv_u_m, &
        & blockNo, start_index, end_index)

    END DO
!ICON_OMP_END_PARALLEL_DO

<<<<<<< HEAD
    ! clalculation on all_cells, no sync required
!     CALL sync_patch_array(SYNC_C, patch_2D, z_adv_u_m(:,:,:)%x(1))
!     CALL sync_patch_array(SYNC_C, patch_2D, z_adv_u_m(:,:,:)%x(2))
!     CALL sync_patch_array(SYNC_C, patch_2D, z_adv_u_m(:,:,:)%x(3))

    ! ! Step 3: Map result of previous calculations from cell centers to edges (for all vertical layers)
    CALL map_cell2edges_3D( patch_3D, z_adv_u_m, veloc_adv_vert_e,p_op_coeff)
=======
    ! Step 3: Map result of previous calculations from cell centers to edges (for all vertical layers)
    CALL map_cell2edges_3D( patch_3D, z_adv_u_m, veloc_adv_vert_e,p_op_coeff)    
>>>>>>> 140e17a9

    !---------Debug Diagnostics-------------------------------------------
    idt_src=3  ! output print level (1-5, fix)
    CALL dbg_print('VertMimRot: V.Adv. Final'    ,veloc_adv_vert_e         ,str_module,idt_src, &
          patch_2D%edges%owned )
    !---------------------------------------------------------------------

  END SUBROUTINE veloc_adv_vert_mimetic_rot
  !-------------------------------------------------------------------------

  !-------------------------------------------------------------------------
  !>
  !! Computes vertical advection of a (edge based) horizontal vector field that
  !! suits to rotational form of velocity equation.
  !! The vertical derivative of the velocity vector at circumcenters that
  !! is reconstructed from edge data is calculated and then multiplied by
  !! the vertical velocity. The product is mapped from top of the computational
  !! prism to the middle (still at centers) via the transposed of vertical differentiation
  !! and then transformed to edges.
  !!
  !! IMPORTANT: It is assumed that the velocity vector reconstruction from
  !! edges to cells has been done before.
  !!
  !! input:  lives on cells (velocity points)
  !! output: lives on edges (velocity points)
  !!
  !! @par Revision History
  !! Developed  by  Peter Korn, MPI-M (2010).
  !!
<<<<<<< HEAD
  SUBROUTINE veloc_adv_vert_mimetic_rot_old( patch_3D, p_diag,p_op_coeff, veloc_adv_vert_e)

    TYPE(t_patch_3D ),TARGET, INTENT(IN)   :: patch_3D
    TYPE(t_hydro_ocean_diag)          :: p_diag
    TYPE(t_operator_coeff),INTENT(in) :: p_op_coeff
    REAL(wp), INTENT(inout)           :: veloc_adv_vert_e(1:nproma,1:n_zlev,1:patch_3D%p_patch_2D(1)%nblks_e)

    !local variables
    INTEGER :: start_level     ! vertical start and end level
    INTEGER :: jc, jk, blockNo
    INTEGER :: start_index, end_index
    INTEGER :: fin_level
    REAL(wp), POINTER :: prism_center_distance(:,:),prism_thick(:,:)
    TYPE(t_cartesian_coordinates) :: z_adv_u_i(nproma,n_zlev+1)
    TYPE(t_cartesian_coordinates) :: z_adv_u_m(nproma,n_zlev,patch_3D%p_patch_2D(1)%alloc_cell_blocks)
    TYPE(t_subset_range), POINTER :: all_cells
    TYPE(t_patch), POINTER        :: patch_2D
    REAL(wp), POINTER             :: vert_veloc(:,:,:)
    !-----------------------------------------------------------------------
    patch_2D   => patch_3D%p_patch_2D(1)
    all_cells => patch_2D%cells%all
   !-----------------------------------------------------------------------
    start_level = 1

    z_adv_u_m(1:nproma,1:n_zlev,1:patch_2D%alloc_cell_blocks)%x(1) = 0.0_wp
    z_adv_u_m(1:nproma,1:n_zlev,1:patch_2D%alloc_cell_blocks)%x(2) = 0.0_wp
    z_adv_u_m(1:nproma,1:n_zlev,1:patch_2D%alloc_cell_blocks)%x(3) = 0.0_wp

    z_adv_u_i(1:nproma,1:n_zlev)%x(1) = 0.0_wp
    z_adv_u_i(1:nproma,1:n_zlev)%x(2) = 0.0_wp
    z_adv_u_i(1:nproma,1:n_zlev)%x(3) = 0.0_wp

    vert_veloc =>p_diag%w


!ICON_OMP_PARALLEL_DO PRIVATE(start_index,end_index,jc, jk, fin_level,prism_center_distance, &
!ICON_OMP z_adv_u_i) ICON_OMP_DEFAULT_SCHEDULE
    DO blockNo = all_cells%start_block, all_cells%end_block
      CALL get_index_range(all_cells, blockNo, start_index, end_index)

      prism_center_distance => patch_3D%p_patch_1D(1)%prism_center_dist_c(:,:,blockNo)
      prism_thick           => patch_3D%p_patch_1D(1)%prism_thick_flat_sfc_c(:,:,blockNo)


      !Step 1: multiply vertical velocity with vertical derivative of horizontal velocity
      DO jc = start_index, end_index
        fin_level = patch_3D%p_patch_1D(1)%dolic_c(jc,blockNo)

        IF(fin_level >= min_dolic) THEN

          !1a) ocean surface: vertical derivative times vertical velocity.
          !This form is consistent with energy conservation

          z_adv_u_i(jc,start_level)%x =               &
            & -vert_veloc(jc,start_level,blockNo)*p_diag%p_vn(jc,start_level+1,blockNo)%x &
            & / prism_center_distance(jc,start_level)

          ! 1b) ocean interior
          DO jk = start_level+1, fin_level-1
            z_adv_u_i(jc,jk)%x                  &
             & = vert_veloc(jc,jk,blockNo)* &
             &   (p_diag%p_vn(jc,jk-1,blockNo)%x - p_diag%p_vn(jc,jk,blockNo)%x) &
             &    / prism_center_distance(jc,jk)
          END DO
          z_adv_u_i(jc,fin_level)%x = 0.0_wp

        ENDIF
      END DO
      !----------------------------------------------------------------------------------

      ! Step 2: Map product of vertical velocity & vertical derivative from top of prism to mid position.
       DO jc = start_index, end_index
        fin_level = patch_3D%p_patch_1D(1)%dolic_c(jc,blockNo)
        DO jk = start_level,fin_level-1
          z_adv_u_m(jc,jk,blockNo)%x &
          & = (prism_center_distance(jc,jk)   * z_adv_u_i(jc,jk)%x    &
          & +  prism_center_distance(jc,jk+1) * z_adv_u_i(jc,jk+1)%x) &
          & / (2.0_wp*prism_thick(jc,jk))!(prism_center_distance(jc,jk+1) + prism_center_distance(jc,jk))
        END DO
      END DO

    END DO
!ICON_OMP_END_PARALLEL_DO
    ! ! Step 3: Map result of previous calculations from cell centers to edges (for all vertical layers)
    CALL map_cell2edges_3D( patch_3D, z_adv_u_m, veloc_adv_vert_e,p_op_coeff)

    !---------Debug Diagnostics-------------------------------------------
    idt_src=3  ! output print level (1-5, fix)
    CALL dbg_print('VertMimRot: V.Adv. Final'    ,veloc_adv_vert_e         ,str_module,idt_src, &
          patch_2D%edges%owned )
    !---------------------------------------------------------------------

  END SUBROUTINE veloc_adv_vert_mimetic_rot_old
=======
!   SUBROUTINE veloc_adv_vert_mimetic_rot_old( patch_3D, p_diag,p_op_coeff, veloc_adv_vert_e)
! 
!     TYPE(t_patch_3D ),TARGET, INTENT(IN)   :: patch_3D
!     TYPE(t_hydro_ocean_diag)          :: p_diag    
!     TYPE(t_operator_coeff),INTENT(in) :: p_op_coeff
!     REAL(wp), INTENT(inout)           :: veloc_adv_vert_e(1:nproma,1:n_zlev,1:patch_3D%p_patch_2D(1)%nblks_e)
! 
!     !local variables
!     INTEGER :: start_level     ! vertical start and end level
!     INTEGER :: jc, jk, blockNo
!     INTEGER :: start_index, end_index
!     INTEGER :: end_level
!     REAL(wp), POINTER :: prism_center_distance(:,:),prism_thick(:,:)
!     TYPE(t_cartesian_coordinates) :: z_adv_u_i(nproma,n_zlev+1)
!     TYPE(t_cartesian_coordinates) :: z_adv_u_m(nproma,n_zlev,patch_3D%p_patch_2D(1)%alloc_cell_blocks)
!     TYPE(t_subset_range), POINTER :: all_cells
!     TYPE(t_patch), POINTER        :: patch_2D
!     REAL(wp), POINTER             :: vert_veloc(:,:,:)
!     !-----------------------------------------------------------------------
!     patch_2D   => patch_3D%p_patch_2D(1)
!     all_cells => patch_2D%cells%all
!    !-----------------------------------------------------------------------
!     start_level = 1
! 
!     z_adv_u_m(1:nproma,1:n_zlev,1:patch_2D%alloc_cell_blocks)%x(1) = 0.0_wp
!     z_adv_u_m(1:nproma,1:n_zlev,1:patch_2D%alloc_cell_blocks)%x(2) = 0.0_wp
!     z_adv_u_m(1:nproma,1:n_zlev,1:patch_2D%alloc_cell_blocks)%x(3) = 0.0_wp
!     
!     z_adv_u_i(1:nproma,1:n_zlev)%x(1) = 0.0_wp
!     z_adv_u_i(1:nproma,1:n_zlev)%x(2) = 0.0_wp
!     z_adv_u_i(1:nproma,1:n_zlev)%x(3) = 0.0_wp
!     
!     vert_veloc =>p_diag%w
! 
! 
! !ICON_OMP_PARALLEL_DO PRIVATE(start_index,end_index,jc, jk, end_level,prism_center_distance, &
! !ICON_OMP z_adv_u_i) ICON_OMP_DEFAULT_SCHEDULE
!     DO blockNo = all_cells%start_block, all_cells%end_block
!       CALL get_index_range(all_cells, blockNo, start_index, end_index)
!       
!       prism_center_distance => patch_3D%p_patch_1D(1)%prism_center_dist_c(:,:,blockNo)
!       prism_thick           => patch_3D%p_patch_1D(1)%prism_thick_flat_sfc_c(:,:,blockNo)
! 
!       
!       !Step 1: multiply vertical velocity with vertical derivative of horizontal velocity
!       DO jc = start_index, end_index
!         end_level = patch_3D%p_patch_1D(1)%dolic_c(jc,blockNo)
! 
!         IF(end_level >= min_dolic) THEN
!         
!           !1a) ocean surface: vertical derivative times vertical velocity.
!           !This form is consistent with energy conservation
!           
!           z_adv_u_i(jc,start_level)%x =               &
!             & -vert_veloc(jc,start_level,blockNo)*p_diag%p_vn(jc,start_level+1,blockNo)%x &
!             & / prism_center_distance(jc,start_level)
! 
!           ! 1b) ocean interior
!           DO jk = start_level+1, end_level-1
!             z_adv_u_i(jc,jk)%x                  &
!              & = vert_veloc(jc,jk,blockNo)* & 
!              &   (p_diag%p_vn(jc,jk-1,blockNo)%x - p_diag%p_vn(jc,jk,blockNo)%x) &
!              &    / prism_center_distance(jc,jk)
!           END DO
!           z_adv_u_i(jc,end_level)%x = 0.0_wp
!           
!         ENDIF
!       END DO      
!       !----------------------------------------------------------------------------------
! 
!       ! Step 2: Map product of vertical velocity & vertical derivative from top of prism to mid position.
!        DO jc = start_index, end_index
!         end_level = patch_3D%p_patch_1D(1)%dolic_c(jc,blockNo)
!         DO jk = start_level,end_level-1
!           z_adv_u_m(jc,jk,blockNo)%x &
!           & = (prism_center_distance(jc,jk)   * z_adv_u_i(jc,jk)%x    &
!           & +  prism_center_distance(jc,jk+1) * z_adv_u_i(jc,jk+1)%x) &
!           & / (2.0_wp*prism_thick(jc,jk))!(prism_center_distance(jc,jk+1) + prism_center_distance(jc,jk))
!         END DO
!       END DO
!       
!     END DO
! !ICON_OMP_END_PARALLEL_DO
!     ! ! Step 3: Map result of previous calculations from cell centers to edges (for all vertical layers)
!     CALL map_cell2edges_3D( patch_3D, z_adv_u_m, veloc_adv_vert_e,p_op_coeff)    
! 
!     !---------Debug Diagnostics-------------------------------------------
!     idt_src=3  ! output print level (1-5, fix)
!     CALL dbg_print('VertMimRot: V.Adv. Final'    ,veloc_adv_vert_e         ,str_module,idt_src, &
!           patch_2D%edges%owned )
!     !---------------------------------------------------------------------
! 
!   END SUBROUTINE veloc_adv_vert_mimetic_rot_old
>>>>>>> 140e17a9
  !-------------------------------------------------------------------------

  !-------------------------------------------------------------------------
  !>
  !! Computes vertical advection of a (edge based) horizontal vector field that
  !! suits to rotational form of velocity equation. The rotational form excludes
  !! the flux form of the vertical advection, instead it implies the use of
  !! $w \partial_z Pv$. In this subroutine the vertical advection is discretized
  !! by transforming into flux-form minus a correction term,
  !! All calculations are carried out at cell centers and are
  !! mapped to edges at the end.
  !! The vertical derivative of the velocity vector at circumcenters that
  !! is reconstructed from edge data is calculated and then multiplied by
  !! the vertical velocity. The product is mapped from top of the computational
  !! prism to the middle (still at centers) via the transposed of vertical differentiation
  !! and then transformed to edges.
  !!
  !! IMPORTANT: It is assumed that the velocity vector reconstruction from
  !! edges to cells has been done before.
  !!
  !! input:  lives on cells (velocity points)
  !! output: lives on edges (velocity points)
  !!
  !! @par Revision History
  !! Developed  by  Peter Korn, MPI-M (2010).
  !!
  SUBROUTINE veloc_adv_vert_mim_rot_flux2( patch_3D, p_diag,p_op_coeff, veloc_adv_vert_e)

    TYPE(t_patch_3D ),TARGET, INTENT(IN)   :: patch_3D
    TYPE(t_hydro_ocean_diag)          :: p_diag
    TYPE(t_operator_coeff),INTENT(in) :: p_op_coeff
    REAL(wp), INTENT(inout)           :: veloc_adv_vert_e(1:nproma,1:n_zlev,patch_3D%p_patch_2D(1)%nblks_e)

    !local variables
    INTEGER :: start_level, elev     ! vertical start and end level
    INTEGER :: jc, jk, blockNo
    INTEGER :: start_index, end_index
    INTEGER :: fin_level
    REAL(wp), POINTER :: prism_center_distance(:)
    REAL(wp), POINTER :: del_zlev_m(:)
    REAL(wp)                      :: z_w_ave  (nproma,n_zlev,  patch_3D%p_patch_2D(1)%alloc_cell_blocks)
    REAL(wp)                      :: z_w_diff (nproma,n_zlev-1,patch_3D%p_patch_2D(1)%alloc_cell_blocks)
    TYPE(t_cartesian_coordinates) :: z_adv_u_i(nproma,n_zlev+1,patch_3D%p_patch_2D(1)%alloc_cell_blocks)
    TYPE(t_cartesian_coordinates) :: z_adv_u_m(nproma,n_zlev,  patch_3D%p_patch_2D(1)%alloc_cell_blocks)
    TYPE(t_subset_range), POINTER :: all_cells
    TYPE(t_patch), POINTER        :: patch_2D
    !-----------------------------------------------------------------------
    patch_2D   => patch_3D%p_patch_2D(1)
    all_cells => patch_2D%cells%all
    !-----------------------------------------------------------------------

    start_level = 1
    elev = n_zlev

    z_adv_u_i(1:nproma,1:n_zlev+1,1:patch_2D%alloc_cell_blocks)%x(1) = 0.0_wp
    z_adv_u_i(1:nproma,1:n_zlev+1,1:patch_2D%alloc_cell_blocks)%x(2) = 0.0_wp
    z_adv_u_i(1:nproma,1:n_zlev+1,1:patch_2D%alloc_cell_blocks)%x(3) = 0.0_wp

    z_adv_u_m(1:nproma,1:n_zlev,1:patch_2D%alloc_cell_blocks)%x(1) = 0.0_wp
    z_adv_u_m(1:nproma,1:n_zlev,1:patch_2D%alloc_cell_blocks)%x(2) = 0.0_wp
    z_adv_u_m(1:nproma,1:n_zlev,1:patch_2D%alloc_cell_blocks)%x(3) = 0.0_wp

    z_w_ave (1:nproma,1:n_zlev,  1:patch_2D%alloc_cell_blocks) = 0.0_wp
    z_w_diff(1:nproma,1:n_zlev-1,1:patch_2D%alloc_cell_blocks) = 0.0_wp


    !Step 1: multiply vertical velocity with vertical derivative of horizontal velocity
    !This requires appropriate boundary conditions
    DO blockNo = all_cells%start_block, all_cells%end_block
      CALL get_index_range(all_cells, blockNo, start_index, end_index)
      DO jc = start_index, end_index
        fin_level = patch_3D%p_patch_1D(1)%dolic_c(jc,blockNo)!v_base%dolic_c(jc,blockNo)

        IF(fin_level>=min_dolic)THEN
          !del_zlev_m=>p_diag%inv_prism_thick_c(jc,:,blockNo)
          del_zlev_m => patch_3D%p_patch_1D(1)%inv_prism_thick_c(jc,:,blockNo)
          DO jk = start_level, fin_level-1
            z_w_ave(jc,jk,blockNo) = 0.5_wp*       (p_diag%w(jc,jk,blockNo)+p_diag%w(jc,jk+1,blockNo))
            z_w_diff(jc,jk,blockNo)=del_zlev_m(jk)*(p_diag%w(jc,jk,blockNo)-p_diag%w(jc,jk+1,blockNo))
             !&p_diag%inv_prism_thick_c(jc,jk,blockNo)!/v_base%del_zlev_m(jk)
          END DO
          z_w_ave(jc,fin_level,blockNo)= p_diag%w(jc,fin_level,blockNo)
        !ELSE
        !  z_w_ave(jc,:,blockNo)=0.0_wp
        ENDIF
      END DO
    END DO

    DO blockNo = all_cells%start_block, all_cells%end_block
      CALL get_index_range(all_cells, blockNo, start_index, end_index)
      DO jc = start_index, end_index
        fin_level = patch_3D%p_patch_1D(1)%dolic_c(jc,blockNo)!v_base%dolic_c(jc,blockNo)
        IF(fin_level>=min_dolic)THEN
          !prism_center_distance=>p_diag%inv_prism_center_dist_c(jc,:,blockNo)
<<<<<<< HEAD
          prism_center_distance => patch_3D%p_patch_1D(1)%inv_prism_center_dist_c(jc,:,blockNo)
          DO jk = start_level,fin_level-1
=======
          ! prism_center_distance => patch_3D%p_patch_1D(1)%inv_prism_center_dist_c(jc,:,blockNo)
          prism_center_distance => patch_3D%p_patch_1D(1)%constantPrismCenters_invZdistance(jc,:,blockNo)
          DO jk = start_level,end_level-1
>>>>>>> 140e17a9
            !The last term is the correction term to the constructed flux form.
            !The result of this calculation lives on prism top or bottom.
            z_adv_u_i(jc,jk,blockNo)%x =                            &
              & (z_w_ave(jc,jk,blockNo)  *p_diag%p_vn(jc,jk,blockNo)%x   &
              & -z_w_ave(jc,jk+1,blockNo)*p_diag%p_vn(jc,jk+1,blockNo)%x)&
              &*prism_center_distance(jk)                                 &!!/v_base%prism_center_distance(jk)&
              & -z_w_diff(jc,jk,blockNo) * p_diag%p_vn(jc,jk,blockNo)%x
        END DO
        ENDIF
      END DO
    END DO
! write(*,*)'vert 2: A max/min vert adv:',jk,&
! & maxval(z_adv_u_i(:,jk,:)%x(1)), minval(z_adv_u_m(:,jk,:)%x(1)),&
! & maxval(z_adv_u_i(:,jk,:)%x(2)), minval(z_adv_u_m(:,jk,:)%x(2)),&
! & maxval(z_adv_u_i(:,jk,:)%x(3)), minval(z_adv_u_m(:,jk,:)%x(3))

    DO blockNo = all_cells%start_block, all_cells%end_block
      CALL get_index_range(all_cells, blockNo, start_index, end_index)
      DO jc = start_index, end_index
        fin_level = patch_3D%p_patch_1D(1)%dolic_c(jc,blockNo)!v_base%dolic_c(jc,blockNo)
        IF(fin_level>=min_dolic)THEN
          !prism_center_distance=>p_diag%prism_center_dist_c(jc,:,blockNo)
          ! prism_center_distance=>patch_3D%p_patch_1D(1)%prism_center_dist_c(jc,:,blockNo)
          prism_center_distance=>patch_3D%p_patch_1D(1)%constantPrismCenters_Zdistance(jc,:,blockNo)

          DO jk = start_level,fin_level-1!DO jk = start_level+1,fin_level-1
            !This seems to work well
            !z_adv_u_m(jc,jk,blockNo)%x &
            !& = 0.5_wp*(z_adv_u_i(jc,jk,blockNo)%x+z_adv_u_i(jc,jk+1,blockNo)%x)
            !Map back from cell top to cell center and weight according to thickness
            !  z_adv_u_m(jc,jk,blockNo)%x &
            !    & = (v_base%prism_center_distance(jk)  *z_adv_u_i(jc,jk,blockNo)%x&
            !    & +  v_base%prism_center_distance(jk+1)*z_adv_u_i(jc,jk+1,blockNo)%x) &
            !    & / (v_base%prism_center_distance(jk+1)+v_base%prism_center_distance(jk))
            z_adv_u_m(jc,jk,blockNo)%x &
              & = (prism_center_distance(jk)  *z_adv_u_i(jc,jk,blockNo)%x&
              & +  prism_center_distance(jk+1)*z_adv_u_i(jc,jk+1,blockNo)%x) &
              & / (prism_center_distance(jk+1)+prism_center_distance(jk))
          END DO
          ! 2c) ocean bottom
          !z_adv_u_m(jc,fin_level,blockNo)%x =0.0_wp!=  z_adv_u_i(jc,fin_level,blockNo)%x
        ENDIF
      END DO
    END DO

    ! ! Step 3: Map result of previous calculations from cell centers to edges (for all vertical layers)
    CALL map_cell2edges_3D( patch_3D, z_adv_u_m, veloc_adv_vert_e,p_op_coeff)


    CALL sync_patch_array(SYNC_E, patch_2D, veloc_adv_vert_e)

    !---------Debug Diagnostics-------------------------------------------
    idt_src=3  ! output print level (1-5, fix)
    !CALL dbg_print('VertMimRot2: z_adv_u_m%x(1)' ,z_adv_u_m%x(1)           ,str_module,idt_src)
    CALL dbg_print('VertMimRot2: VelAdv Final'   ,veloc_adv_vert_e         ,str_module,idt_src, &
          patch_2D%edges%owned )
    !---------------------------------------------------------------------

  END SUBROUTINE veloc_adv_vert_mim_rot_flux2
  !-------------------------------------------------------------------------

  !-------------------------------------------------------------------------
  !>
  !! Computes vertical advection of a (edge based) horizontal vector field that
  !! suits to rotational form of velocity equation. The rotational form excludes
  !! the flux form of the vertical advection, instead it implies the use of
  !! $w \partial_z Pv$. In this subroutine the vertical advection is discretized
  !! by transforming into flux-form minus a correction term,
  !! All calculations are carried out at cell centers and are
  !! mapped to edges at the end.
  !! The vertical derivative of the velocity vector at circumcenters that
  !! is reconstructed from edge data is calculated and then multiplied by
  !! the vertical velocity. The product is mapped from top of the computational
  !! prism to the middle (still at centers) via the transposed of vertical differentiation
  !! and then transformed to edges.
  !!
  !! IMPORTANT: It is assumed that the velocity vector reconstruction from
  !! edges to cells has been done before.
  !!
  !! input:  lives on cells (velocity points)
  !! output: lives on edges (velocity points)
  !!
  !! @par Revision History
  !! Developed  by  Peter Korn, MPI-M (2010).
  !!
  SUBROUTINE veloc_adv_vert_mimetic_rot_flux( patch_3D, p_diag,p_op_coeff, veloc_adv_vert_e)

    TYPE(t_patch_3D ),TARGET, INTENT(IN)   :: patch_3D
    TYPE(t_hydro_ocean_diag)          :: p_diag
    TYPE(t_operator_coeff),INTENT(in) :: p_op_coeff
    REAL(wp), INTENT(inout)           :: veloc_adv_vert_e(1:nproma,1:n_zlev,patch_3D%p_patch_2D(1)%nblks_e)

    !local variables
    INTEGER :: start_level, elev     ! vertical start and end level
    INTEGER :: jc, jk, blockNo
    INTEGER :: start_index, end_index
    INTEGER :: fin_level
    REAL(wp), POINTER :: del_zlev_m(:)
    REAL(wp)                      :: z_w_diff (nproma,n_zlev-1,patch_3D%p_patch_2D(1)%alloc_cell_blocks)
    TYPE(t_cartesian_coordinates) :: z_adv_u_i(nproma,n_zlev+1,patch_3D%p_patch_2D(1)%alloc_cell_blocks)
    TYPE(t_subset_range), POINTER :: all_cells
    TYPE(t_patch), POINTER        :: patch_2D
    !-----------------------------------------------------------------------
    patch_2D   => patch_3D%p_patch_2D(1)
    all_cells => patch_2D%cells%all
    !-----------------------------------------------------------------------
    start_level = 1
    elev = n_zlev

    z_adv_u_i(1:nproma,1:n_zlev+1,1:patch_2D%alloc_cell_blocks)%x(1) = 0.0_wp
    z_adv_u_i(1:nproma,1:n_zlev+1,1:patch_2D%alloc_cell_blocks)%x(2) = 0.0_wp
    z_adv_u_i(1:nproma,1:n_zlev+1,1:patch_2D%alloc_cell_blocks)%x(3) = 0.0_wp

    z_w_diff(1:nproma,1:n_zlev-1,1:patch_2D%alloc_cell_blocks) = 0.0_wp

    DO blockNo = all_cells%start_block, all_cells%end_block
      CALL get_index_range(all_cells, blockNo, start_index, end_index)
      DO jc = start_index, end_index
        fin_level = patch_3D%p_patch_1D(1)%dolic_c(jc,blockNo)!v_base%dolic_c(jc,blockNo)
        IF(fin_level>=min_dolic)THEN
          !del_zlev_m=>p_diag%inv_prism_thick_c(jc,:,blockNo)
          del_zlev_m=>patch_3D%p_patch_1D(1)%inv_prism_thick_c(jc,:,blockNo)

          DO jk = start_level, fin_level-1
            z_w_diff(jc,jk,blockNo)=del_zlev_m(jk)*(p_diag%w(jc,jk,blockNo)-p_diag%w(jc,jk+1,blockNo))
             !/v_base%del_zlev_m(jk)
          END DO

          !jk=start_level
          !z_adv_u_i(jc,jk,blockNo)%x = del_zlev_m(jk)*0.5_wp*&
          !& (p_diag%w(jc,jk,blockNo)  *(p_diag%p_vn(jc,jk,blockNo)%x + p_diag%p_vn(jc,jk,blockNo)%x) &
          !& -p_diag%w(jc,jk+1,blockNo)*(p_diag%p_vn(jc,jk,blockNo)%x + p_diag%p_vn(jc,jk+1,blockNo)%x)) &
          !& -z_w_diff(jc,jk,blockNo) * p_diag%p_vn(jc,jk,blockNo)%x

          DO jk = start_level+1,fin_level-1
            !The last term is the correction term to the constructed flux form.
            !The result of this calculation lives on prism top or bottom.
            z_adv_u_i(jc,jk,blockNo)%x = del_zlev_m(jk)*0.5_wp*&
              & (p_diag%w(jc,jk,blockNo)  *(p_diag%p_vn(jc,jk-1,blockNo)%x + p_diag%p_vn(jc,jk,blockNo)%x)    &
              & -p_diag%w(jc,jk+1,blockNo)*(p_diag%p_vn(jc,jk,blockNo)%x   + p_diag%p_vn(jc,jk+1,blockNo)%x)) &
              & -z_w_diff(jc,jk,blockNo) * p_diag%p_vn(jc,jk,blockNo)%x
          END DO
        ENDIF
      END DO
    END DO
    ! ! Step 3: Map result of previous calculations from cell centers to edges (for all vertical layers)
    CALL map_cell2edges_3D( patch_3D, z_adv_u_i, veloc_adv_vert_e, p_op_coeff)

    CALL sync_patch_array(SYNC_E, patch_2D, veloc_adv_vert_e)

    !---------Debug Diagnostics-------------------------------------------
    idt_src=1  ! output print level (1-5, fix)
    !CALL dbg_print('VertMimRot2: z_adv_u_m%x(1)' ,z_adv_u_m%x(1)           ,str_module,idt_src)
    CALL dbg_print('VertMimRot: VelAdv Final'   ,veloc_adv_vert_e(:,:,:)         ,str_module,idt_src, &
          patch_2D%edges%owned )
    !---------------------------------------------------------------------
  END SUBROUTINE veloc_adv_vert_mimetic_rot_flux
  !-------------------------------------------------------------------------

  !-------------------------------------------------------------------------
  !>
  !! Computes vertical advection of a (edge based) horizontal vector field that
  !! suits to rotational form of velocity equation. The rotational form excludes
  !! the flux form of the vertical advection, instead it implies the use of
  !! $w \partial_z Pv$. In this subroutine the vertical advection is discretized
  !! by transforming into flux-form minus a correction term,
  !! All calculations are carried out at cell centers and are
  !! mapped to edges at the end.
  !! The vertical derivative of the velocity vector at circumcenters that
  !! is reconstructed from edge data is calculated and then multiplied by
  !! the vertical velocity. The product is mapped from top of the computational
  !! prism to the middle (still at centers) via the transposed of vertical differentiation
  !! and then transformed to edges.
  !!
  !! IMPORTANT: It is assumed that the velocity vector reconstruction from
  !! edges to cells has been done before.
  !!
  !! input:  lives on cells (velocity points)
  !! output: lives on edges (velocity points)
  !!
  !! @par Revision History
  !! Developed  by  Peter Korn, MPI-M (2010).
  !!
  SUBROUTINE veloc_adv_vert_mimetic_div( patch_3D, p_diag,p_op_coeff, veloc_adv_vert_e)

    TYPE(t_patch_3D ),TARGET, INTENT(IN)   :: patch_3D
    TYPE(t_hydro_ocean_diag)          :: p_diag
    TYPE(t_operator_coeff),INTENT(in) :: p_op_coeff
    REAL(wp), INTENT(inout)           :: veloc_adv_vert_e(1:nproma,1:n_zlev,patch_3D%p_patch_2D(1)%nblks_e)

    !local variables
    INTEGER :: start_level, elev     ! vertical start and end level
    INTEGER :: jc, jk, blockNo
    INTEGER :: start_index, end_index
    INTEGER :: fin_level
    REAL(wp), POINTER :: del_zlev_m(:)
    REAL(wp)                      :: z_w_diff (nproma,n_zlev-1,patch_3D%p_patch_2D(1)%alloc_cell_blocks)
    TYPE(t_cartesian_coordinates) :: z_adv_u_i(nproma,n_zlev+1,patch_3D%p_patch_2D(1)%alloc_cell_blocks)
    TYPE(t_subset_range), POINTER :: all_cells
    TYPE(t_patch), POINTER        :: patch_2D
    !-----------------------------------------------------------------------
    patch_2D   => patch_3D%p_patch_2D(1)
    all_cells => patch_2D%cells%all
    !-----------------------------------------------------------------------
    start_level = 1
    elev = n_zlev

    z_adv_u_i(1:nproma,1:n_zlev+1,1:patch_2D%alloc_cell_blocks)%x(1) = 0.0_wp
    z_adv_u_i(1:nproma,1:n_zlev+1,1:patch_2D%alloc_cell_blocks)%x(2) = 0.0_wp
    z_adv_u_i(1:nproma,1:n_zlev+1,1:patch_2D%alloc_cell_blocks)%x(3) = 0.0_wp

    z_w_diff(1:nproma,1:n_zlev-1,1:patch_2D%alloc_cell_blocks) = 0.0_wp

    DO blockNo = all_cells%start_block, all_cells%end_block
      CALL get_index_range(all_cells, blockNo, start_index, end_index)
      DO jc = start_index, end_index
        fin_level = patch_3D%p_patch_1D(1)%dolic_c(jc,blockNo)!v_base%dolic_c(jc,blockNo)
        IF(fin_level>=min_dolic)THEN
          !del_zlev_m=>p_diag%inv_prism_thick_c(jc,:,blockNo)
          del_zlev_m=>patch_3D%p_patch_1D(1)%inv_prism_thick_c(jc,:,blockNo)

          DO jk = start_level, fin_level-1
            z_w_diff(jc,jk,blockNo)=del_zlev_m(jk)*(p_diag%w(jc,jk,blockNo)-p_diag%w(jc,jk+1,blockNo))
             !/v_base%del_zlev_m(jk)
          END DO

          jk=start_level
          z_adv_u_i(jc,jk,blockNo)%x = del_zlev_m(jk)*0.5_wp*&
          & (p_diag%w(jc,jk,blockNo)*(p_diag%p_vn(jc,jk,blockNo)%x + p_diag%p_vn(jc,jk,blockNo)%x) &
          & -p_diag%w(jc,jk+1,blockNo)*(p_diag%p_vn(jc,jk,blockNo)%x + p_diag%p_vn(jc,jk+1,blockNo)%x))

          DO jk = start_level+1,fin_level-1
            !The last term is the correction term to the constructed flux form.
            !The result of this calculation lives on prism top or bottom.
            z_adv_u_i(jc,jk,blockNo)%x = del_zlev_m(jk)*0.5_wp*&
              & (p_diag%w(jc,jk,blockNo)*(p_diag%p_vn(jc,jk-1,blockNo)%x + p_diag%p_vn(jc,jk,blockNo)%x)    &
              & -p_diag%w(jc,jk+1,blockNo)*(p_diag%p_vn(jc,jk,blockNo)%x + p_diag%p_vn(jc,jk+1,blockNo)%x))
          END DO
        ENDIF
      END DO
    END DO
    ! ! Step 3: Map result of previous calculations from cell centers to edges (for all vertical layers)
    CALL map_cell2edges_3D( patch_3D, z_adv_u_i, veloc_adv_vert_e, p_op_coeff)

    CALL sync_patch_array(SYNC_E, patch_2D, veloc_adv_vert_e)

    !---------Debug Diagnostics-------------------------------------------
    idt_src=3  ! output print level (1-5, fix)
    !CALL dbg_print('VertMimRot2: z_adv_u_m%x(1)' ,z_adv_u_m%x(1)           ,str_module,idt_src)
    CALL dbg_print('VertMimDiv: VelAdv Final'   ,veloc_adv_vert_e         ,str_module,idt_src, &
          patch_2D%edges%owned )
    !---------------------------------------------------------------------

  END SUBROUTINE veloc_adv_vert_mimetic_div
  !-------------------------------------------------------------------------

!   !-------------------------------------------------------------------------
!   !>
!   !! Computes vertical advection of a (edge based) horizontal vector field that
!   !! suits to divergence form of velocity equation.
!   !! The vertical derivative of the velocity vector at circumcenters that
!   !! is reconstructed from edge data is calculated and then multiplied by
!   !! the vertical velocity. The product is mapped from top of the computational
!   !! prism to the middle (still at centers) via the transposed of vertical differentiation
!   !! and then transformed to edges.
!   !!
!   !! IMPORTANT: It is assumed that the velocity vector reconstruction from
!   !! edges to cells has been done before.
!   !!
!   !! input:  lives on cells (velocity points)
!   !! output: lives on edges (velocity points)
!   !!
!   !! @par Revision History
!   !! Developed  by  Peter Korn, MPI-M (2010).
!   !!  mpi parallelized LL
!   !!
!   SUBROUTINE veloc_adv_vert_mimetic_div( patch_2D, p_diag,p_op_coeff, veloc_adv_vert_e)
!
!     TYPE(t_patch), TARGET, INTENT(in) :: patch_2D
!     TYPE(t_hydro_ocean_diag)          :: p_diag
!     TYPE(t_operator_coeff),INTENT(in) :: p_op_coeff
!     REAL(wp), INTENT(inout)           :: veloc_adv_vert_e(1:nproma,1:n_zlev,patch_2D%nblks_e)
!
!     !local variables
!     INTEGER :: start_level, elev     ! vertical start and end level
!     INTEGER :: jc, jk, blockNo
!     INTEGER :: start_index, end_index
!     INTEGER :: fin_level
!     TYPE(t_cartesian_coordinates) :: z_adv_u_i(nproma,n_zlev+1,patch_2D%alloc_cell_blocks)
!     TYPE(t_cartesian_coordinates) :: z_adv_u_m(nproma,n_zlev,patch_2D%alloc_cell_blocks)
!     TYPE(t_subset_range), POINTER :: all_cells
!     !-----------------------------------------------------------------------
!     all_cells => patch_2D%cells%all
!     !-----------------------------------------------------------------------
!     start_level = 1
!     elev = n_zlev
!
!     z_adv_u_i(1:nproma,1:n_zlev+1,1:patch_2D%alloc_cell_blocks)%x(1) = 0.0_wp
!     z_adv_u_i(1:nproma,1:n_zlev+1,1:patch_2D%alloc_cell_blocks)%x(2) = 0.0_wp
!     z_adv_u_i(1:nproma,1:n_zlev+1,1:patch_2D%alloc_cell_blocks)%x(3) = 0.0_wp
!
!     z_adv_u_m(1:nproma,1:n_zlev,1:patch_2D%alloc_cell_blocks)%x(1) = 0.0_wp
!     z_adv_u_m(1:nproma,1:n_zlev,1:patch_2D%alloc_cell_blocks)%x(2) = 0.0_wp
!     z_adv_u_m(1:nproma,1:n_zlev,1:patch_2D%alloc_cell_blocks)%x(3) = 0.0_wp
!
!
!     DO blockNo = all_cells%start_block, all_cells%end_block
!       CALL get_index_range(all_cells, blockNo, start_index, end_index)
!       DO jc = start_index, end_index
!         fin_level = v_base%dolic_c(jc,blockNo)
!
!         IF(fin_level>=min_dolic)THEN
!           ! 1a) ocean surface  !Code below explodes: Use upper boundary condition for d_z u ?
!           z_adv_u_i(jc,start_level,blockNo)%x = p_diag%w(jc,start_level,blockNo)*p_diag%p_vn(jc,start_level,blockNo)%x
!
!           ! 1b) ocean interior
!           DO jk = start_level+1, fin_level-1
!             z_adv_u_i(jc,jk,blockNo)%x&
!               & = 0.5_wp*p_diag%w(jc,jk,blockNo)*(p_diag%p_vn(jc,jk-1,blockNo)%x + p_diag%p_vn(jc,jk,blockNo)%x)
!           END DO
!         ENDIF
!       END DO
!     END DO
!
!     DO blockNo = all_cells%start_block, all_cells%end_block
!       CALL get_index_range(all_cells, blockNo, start_index, end_index)
!       DO jc = start_index, end_index
!         fin_level = v_base%dolic_c(jc,blockNo)
!         IF(fin_level>=min_dolic)THEN
!           DO jk = start_level,fin_level-1
!             z_adv_u_m(jc,jk,blockNo)%x &
!               & = (z_adv_u_i(jc,jk,blockNo)%x+z_adv_u_i(jc,jk+1,blockNo)%x)/v_base%del_zlev_m(jk)
!           END DO
!         ENDIF
!       END DO
!       ! write(*,*)'B max/min vert adv:',jk, maxval(z_adv_u_m(:,jk,:)), minval(z_adv_u_m(:,jk,:)),&
!       ! & maxval(z_adv_v_m(:,jk,:)), minval(z_adv_v_m(:,jk,:))
!     END DO
!
!     ! ! Step 3: Map result of previous calculations from cell centers to edges (for all vertical layers)
!     CALL map_cell2edges_3D( patch_2D, z_adv_u_m, veloc_adv_vert_e,p_op_coeff)
!
!     CALL sync_patch_array(SYNC_E, patch_2D, veloc_adv_vert_e)
!
!     !---------Debug Diagnostics-------------------------------------------
!     idt_src=3  ! output print level (1-5, fix)
!     CALL dbg_print('VertMimDiv: z_adv_u_m%x(1)'  ,z_adv_u_m%x(1)           ,str_module,idt_src)
!     CALL dbg_print('VertMimDiv: VelAdv Final'    ,veloc_adv_vert_e         ,str_module,idt_src)
!     !---------------------------------------------------------------------
!
!   END SUBROUTINE veloc_adv_vert_mimetic_div
!   !-------------------------------------------------------------------------

!   !-------------------------------------------------------------------------
!   !>
!   !! Computes horizontal advection of a (edge based) vector field.
!   !!
!   !! Computes rotational term of a vector field given by its components in
!   !! the directions normal to triangle edges and the gradient of the kinetic energy
!   !! which is calculated using the reconstructed velocity at cell centers. Both
!   !! terms are combined and constitute the horizontal velocity advection.
!   !!
!   !!IMPORTANT: It is assumed that the reconstruction of the tangential velocity
!   !!           has been done before.
!   !1
!   !! input:  lives on edges (velocity points)
!   !! output: lives on edges (velocity points)
!   !!
!   !! @par Revision History
!   !! Developed  by  Peter Korn, MPI-M (2010).
!   !!  mpi parallelized LL
!   !!
!   SUBROUTINE veloc_adv_horz_rbf( patch_2D, vn, p_diag, grad_coeff, veloc_adv_horz_e, p_int)
!     !
!     !
!     !  patch on which computation is performed
!     !
!     TYPE(t_patch), TARGET, INTENT(in) :: patch_2D
!
!     !
!     ! normal and tangential velocity  of which advection is computed
!     !
!     REAL(wp), INTENT(inout) :: vn(:,:,:) ! dim: (nproma,n_zlev,nblks_e)
!     !
!     !diagnostic ocean state stores horizontally advected velocity
!     !
!     TYPE(t_hydro_ocean_diag) :: p_diag
!
!     REAL(wp), INTENT(in)    :: grad_coeff(:,:,:)
!     !
!     ! variable in which horizontally advected velocity is stored
!     !
!     REAL(wp), INTENT(inout) :: veloc_adv_horz_e(:,:,:)
!     !
!     !Interpolation necessary just for testing
!     TYPE(t_int_state),TARGET,INTENT(in)  :: p_int
!
!
!     INTEGER :: start_level, elev     ! vertical start and end level
!     INTEGER :: jk, blockNo, je, jc
!     INTEGER :: start_edge_index, end_edge_index
!     INTEGER :: start_index_c, end_index_c
!     INTEGER :: i_v1_idx, i_v1_blk, i_v2_idx, i_v2_blk
!     INTEGER :: jev, ile,ibe, i_v1_ctr, i_v2_ctr
!     REAL(wp) :: z_e  (nproma,n_zlev,patch_2D%nblks_e)
!     REAL(wp) :: z_vort_glb(nproma,n_zlev,patch_2D%nblks_v)
!     REAL(wp) :: z_grad_ekin_rbf(nproma,n_zlev,patch_2D%nblks_e)
!     REAL(wp) :: z_kin_rbf_e(nproma,n_zlev,patch_2D%nblks_e)
!     INTEGER :: ile1, ibe1, ile2, ibe2, ile3, ibe3
!     REAL(wp) :: z_vort_e(nproma,n_zlev,patch_2D%nblks_e)
!     REAL(wp) :: z_vort_flx_rbf(nproma,n_zlev,patch_2D%nblks_e)
!     REAL(wp) :: z_kin_e_rbf(nproma,n_zlev,patch_2D%nblks_e)
!     REAL(wp) :: z_weight_e1,z_weight_e2, z_weight_e3!, z_weight
!     TYPE(t_subset_range), POINTER :: all_edges, owned_edges, all_cells
!     !-----------------------------------------------------------------------
!     all_edges   => patch_2D%edges%all
!     owned_edges => patch_2D%edges%owned
!     all_cells   => patch_2D%cells%all
!
!     ! #slo# set local variable to zero due to nag -nan compiler-option
!     z_e             (:,:,:) = 0.0_wp
!     z_vort_glb      (:,:,:) = 0.0_wp
!     !z_vort_flx      (:,:,:) = 0.0_wp
!     veloc_adv_horz_e(:,:,:) = 0.0_wp
!     z_vort_e        (:,:,:) = 0.0_wp
!     z_vort_flx_rbf  (:,:,:) = 0.0_wp
!     z_kin_e_rbf     (:,:,:) = 0.0_wp
!     z_grad_ekin_rbf (:,:,:) = 0.0_wp
!
!     start_level = 1
!     elev = n_zlev
!
!     CALL rbf_vec_interpol_edge( vn,       &
!       & patch_2D,  &
!       & p_int,    &
!       & p_diag%vt,&
!       & opt_start_level=start_level,opt_elev=elev)
!
!     CALL sync_patch_array(SYNC_E, patch_2D, p_diag%v)
!
!
!     DO blockNo = all_edges%start_block, all_edges%end_block
!       CALL get_index_range(all_edges, blockNo, start_edge_index, end_edge_index)
!       DO jk = start_level, elev
!         DO je=start_edge_index, end_edge_index
!           IF ( v_base%lsm_e(je,jk,blockNo) == boundary ) THEN
!             p_diag%vt(je,jk,blockNo) = 0.0_wp
!             vn(je,jk,blockNo) = 0.0_wp
!           ENDIF
!         END DO
!       END DO
!     END DO
!
!     CALL rot_vertex_ocean_rbf(patch_2D,vn, p_diag%vt, p_diag%vort)
!     ! CALL verts2edges_scalar( p_diag%vort, patch_2D, p_int%v_1o2_e, &
!     !                          z_vort_e, opt_start_level=start_level,opt_elev=elev, opt_rlstart=3)
!     CALL sync_patch_array(SYNC_V, patch_2D, p_diag%vort)
!
!
!     DO blockNo = owned_edges%start_block, owned_edges%end_block
!       CALL get_index_range(owned_edges, blockNo, start_edge_index, end_edge_index)
!       DO jk = start_level, start_level
!         DO je=start_edge_index, end_edge_index
!           i_v1_idx = patch_2D%edges%vertex_idx(je,blockNo,1)
!           i_v1_blk = patch_2D%edges%vertex_blk(je,blockNo,1)
!           i_v2_idx = patch_2D%edges%vertex_idx(je,blockNo,2)
!           i_v2_blk = patch_2D%edges%vertex_blk(je,blockNo,2)
!           !count wet edges in vertex 1
!           i_v1_ctr = 0
!           DO jev = 1, patch_2D%verts%num_edges(i_v1_idx,i_v1_blk)
!             ile = patch_2D%verts%edge_idx(i_v1_idx,i_v1_blk,jev)
!             ibe = patch_2D%verts%edge_blk(i_v1_idx,i_v1_blk,jev)
!             IF ( v_base%lsm_e(ile,jk,ibe) == sea ) THEN
!               i_v1_ctr = i_v1_ctr +1
!             ENDIF
!           END DO
!           !count wet edges in vertex 2
!           i_v2_ctr = 0
!           DO jev = 1, patch_2D%verts%num_edges(i_v2_idx,i_v2_blk)
!             ile = patch_2D%verts%edge_idx(i_v2_idx,i_v2_blk,jev)
!             ibe = patch_2D%verts%edge_blk(i_v2_idx,i_v2_blk,jev)
!             IF ( v_base%lsm_e(ile,jk,ibe) == sea ) THEN
!               i_v2_ctr = i_v2_ctr +1
!             ENDIF
!           END DO
!           IF(   i_v1_ctr==patch_2D%verts%num_edges(i_v1_idx,i_v1_blk)&
!             & .AND.i_v2_ctr==patch_2D%verts%num_edges(i_v2_idx,i_v2_blk))THEN
!
!             z_vort_e(je,jk,blockNo) =&
!               & 0.5_wp*(p_diag%vort(i_v1_idx,jk,i_v1_blk)&
!               & +        p_diag%vort(i_v2_idx,jk,i_v2_blk))
!
!           ELSEIF(   i_v1_ctr==patch_2D%verts%num_edges(i_v1_idx,i_v1_blk)&
!             & .AND.i_v2_ctr <patch_2D%verts%num_edges(i_v2_idx,i_v2_blk))THEN
!
!             z_vort_e(je,jk,blockNo) = (REAL(i_v1_ctr,wp)*p_diag%vort(i_v1_idx,jk,i_v1_blk)&
!               & + REAL(i_v2_ctr,wp)*p_diag%vort(i_v2_idx,jk,i_v2_blk))/REAL(i_v1_ctr+i_v2_ctr,wp)
!
!           ELSEIF(   i_v1_ctr<patch_2D%verts%num_edges(i_v1_idx,i_v1_blk)&
!             & .AND.i_v2_ctr==patch_2D%verts%num_edges(i_v2_idx,i_v2_blk))THEN
!
!             z_vort_e(je,jk,blockNo) = (REAL(i_v1_ctr,wp)*p_diag%vort(i_v1_idx,jk,i_v1_blk)&
!               & + REAL(i_v2_ctr,wp)*p_diag%vort(i_v2_idx,jk,i_v2_blk))/REAL(i_v1_ctr+i_v2_ctr,wp)
!
!           ELSEIF(   i_v1_ctr<patch_2D%verts%num_edges(i_v1_idx,i_v1_blk)&
!             & .AND.i_v2_ctr<patch_2D%verts%num_edges(i_v2_idx,i_v2_blk))THEN
!
!             z_vort_e(je,jk,blockNo) = (REAL(i_v1_ctr,wp)*p_diag%vort(i_v1_idx,jk,i_v1_blk)&
!               & + REAL(i_v2_ctr,wp)*p_diag%vort(i_v2_idx,jk,i_v2_blk))/REAL(i_v1_ctr+i_v2_ctr,wp)
!           ELSE
!             z_vort_e(je,jk,blockNo) = 0.0_wp
!           ENDIF
!           !  IF(jk==1)THEN
!           !  IF(v_base%lsm_e(je,jk,blockNo)/=2)THEN
!           ! ! IF(v_base%lsm_e(je,jk,blockNo)==0)THEN
!           ! IF(i_v1_ctr==6.and.i_v2_ctr==6.and.v_base%lsm_e(je,jk,blockNo)==sea)THEN
!           ! ELSE
!           !  write(101,*)'vert ctr', jk,je,blockNo, i_v1_ctr, i_v2_ctr, v_base%lsm_e(je,jk,blockNo)!,&
!           ! ENDIF
!           ! ! ENDIF
!           !  ENDIF
!           !  ENDIF
!         END DO
!       END DO
!     ENDDO
!     CALL sync_patch_array(SYNC_E, patch_2D, z_vort_e)
!
!
!     DO blockNo = all_edges%start_block, all_edges%end_block
!       CALL get_index_range(all_edges, blockNo, start_edge_index, end_edge_index)
!       DO jk = start_level, elev
!         DO je=start_edge_index, end_edge_index
!           IF ( v_base%lsm_e(je,jk,blockNo) == sea ) THEN
!             z_vort_flx_rbf(je,jk,blockNo) =&
!               & p_diag%vt(je,jk,blockNo)*(patch_2D%edges%f_e(je,blockNo)+z_vort_e(je,jk,blockNo))
!             !          & p_diag%vt(je,jk,blockNo)*patch_2D%edges%f_e(je,blockNo)
!           ELSE
!             z_vort_flx_rbf(je,jk,blockNo) = 0.0_wp
!           ENDIF
!         END DO
!       END DO
!     ENDDO
!
!     CALL rbf_vec_interpol_cell( vn, patch_2D, p_int, p_diag%u,  &
!       & p_diag%v, opt_start_level=start_level, opt_elev=elev)
!     CALL sync_patch_array(SYNC_C, patch_2D, p_diag%v)
!
!     !write(*,*)'max/min vort flux:', MAXVAL(z_vort_flx_RBF(:,1,:)),MINVAL(z_vort_flx_RBF(:,1,:))
!     DO blockNo = all_edges%start_block, all_edges%end_block
!       CALL get_index_range(all_edges, blockNo, start_edge_index, end_edge_index)
!       DO jk = start_level, elev
!         DO je = start_edge_index, end_edge_index
!           ! calculate kinetic energy at edges from normal and tangential comp.
!           z_kin_rbf_e(je,jk,blockNo) =0.5_wp*(p_diag%vt(je,jk,blockNo)*p_diag%vt(je,jk,blockNo)&
!             & +    vn(je,jk,blockNo)*vn(je,jk,blockNo) )
!         ENDDO
!       ENDDO
!     ENDDO
!
!     !!$OMP END DO
!     !!$OMP END PARALLEL
!     ! Bilinear interpolation of kinetic energy from the edges to the cells
!     !    CALL edges2cells_scalar( z_kin_RBF_e,     &
!     !                           & patch_2D,         &
!     !                           & p_int%e_bln_c_s, &
!     !                           & p_diag%kin,      &
!     !                           & opt_start_level=start_level,opt_elev=elev)
!     DO blockNo = all_cells%start_block, all_cells%end_block
!       CALL get_index_range(all_cells, blockNo, start_index_c, end_index_c)
!       DO jk = start_level, elev
!         DO jc = start_index_c, end_index_c
!           IF ( v_base%lsm_c(jc,jk,blockNo) > sea_boundary ) THEN
!             p_diag%kin(jc,jk,blockNo) = 0.0_wp
!           ELSE
!
!             ile1 = patch_2D%cells%edge_idx(jc,blockNo,1)
!             ibe1 = patch_2D%cells%edge_blk(jc,blockNo,1)
!             ile2 = patch_2D%cells%edge_idx(jc,blockNo,2)
!             ibe2 = patch_2D%cells%edge_blk(jc,blockNo,2)
!             ile3 = patch_2D%cells%edge_idx(jc,blockNo,3)
!             ibe3 = patch_2D%cells%edge_blk(jc,blockNo,3)
!             z_weight_e1 = 0.0_wp
!             z_weight_e2 = 0.0_wp
!             z_weight_e3 = 0.0_wp
!             IF(v_base%lsm_e(ile1,jk,ibe1)<= boundary)THEN
!               z_weight_e1 = patch_2D%edges%area_edge(ile1,ibe1)
!             ENDIF
!             IF(v_base%lsm_e(ile2,jk,ibe2)<= boundary)THEN
!               z_weight_e2 = patch_2D%edges%area_edge(ile2,ibe2)
!             ENDIF
!             IF(v_base%lsm_e(ile3,jk,ibe3)<= boundary)THEN
!               z_weight_e3 = patch_2D%edges%area_edge(ile3,ibe3)
!             ENDIF
!
!             !write(*,*)'weights',jc,jk,blockNo,z_weight_e1,z_weight_e2,z_weight_e3
!             p_diag%kin(jc,jk,blockNo) = (z_kin_rbf_e(ile1,jk,ibe1)*z_weight_e1&
!               & + z_kin_rbf_e(ile2,jk,ibe2)*z_weight_e2&
!               & + z_kin_rbf_e(ile3,jk,ibe3)*z_weight_e3)&
!               & /(z_weight_e1+z_weight_e2+z_weight_e3)
!             !       p_diag%kin(jc,jk,blockNo) = 0.5_wp*(p_diag%u(jc,jk,blockNo)*p_diag%u(jc,jk,blockNo)&
!             !                                     &+p_diag%v(jc,jk,blockNo)*p_diag%v(jc,jk,blockNo))
!           ENDIF
!         END DO
!       END DO
!     END DO
!
!    CALL grad_fd_norm_oce_3d( p_diag%kin, &
!       & patch_2D,    &
!       & grad_coeff, &
!       & z_grad_ekin_rbf)
!
! !     CALL grad_fd_norm_oce( p_diag%kin, &
! !       & patch_2D,    &
! !       & z_grad_ekin_rbf, opt_start_level=start_level,opt_elev=elev)
! !     CALL sync_patch_array(SYNC_C, patch_2D, z_grad_ekin_rbf)
!
!
!     !Add relative vorticity and gradient of kinetic energy to obtain complete horizontal advection
!     DO blockNo = all_edges%start_block, all_edges%end_block
!       CALL get_index_range(all_edges, blockNo, start_edge_index, end_edge_index)
!       DO jk = start_level, elev
!         DO je = start_edge_index, end_edge_index
!           IF ( v_base%lsm_e(je,jk,blockNo) <= sea_boundary ) THEN
!             veloc_adv_horz_e(je,jk,blockNo) =&
!               & z_vort_flx_rbf(je,jk,blockNo) + z_grad_ekin_rbf(je,jk,blockNo)
!           ELSE
!             veloc_adv_horz_e(je,jk,blockNo) = 0.0_wp
!           ENDIF
!         END DO
!       END DO
!     END DO
!
!     !---------Debug Diagnostics-------------------------------------------
!     idt_src=2  ! output print level (1-5, fix)
!     CALL dbg_print('HorzRBF: vorticity adv.'     ,veloc_adv_horz_e         ,str_module,idt_src)
!     idt_src=3  ! output print level (1-5, fix)
!     CALL dbg_print('HorzRBF: kin. energy'        ,p_diag%kin               ,str_module,idt_src)
!     CALL dbg_print('HorzRBF: vorticity'          ,p_diag%vort              ,str_module,idt_src)
!     idt_src=4  ! output print level (1-5, fix)
!     CALL dbg_print('HorzRBF: grad. kin. en.'     ,z_grad_ekin_rbf          ,str_module,idt_src)
!     CALL dbg_print('HorzRBF: vorticity_e'        ,z_vort_e                 ,str_module,idt_src)
!     CALL dbg_print('HorzRBF: vorticity flux'     ,z_vort_flx_rbf           ,str_module,idt_src)
!     !---------------------------------------------------------------------
!
!   END SUBROUTINE veloc_adv_horz_rbf
!   !-------------------------------------------------------------------------

!   !-------------------------------------------------------------------------
!   !>
!   !! Computes vertical advection of a (edge based) horizontal vector field.
!   !! The vertical derivative of the velocity vector at circumcenters that
!   !! is reconstructed from edge data is calculated and then multiplied by
!   !! the vertical velocity. The product is mapped from top of the computational
!   !! prism to the middle (still at centers) via the transposed of vertical differentiation
!   !! and then transformed to edges.
!   !!
!   !! IMPORTANT: It is assumed that the velocity vector reconstruction from
!   !! edges to cells has been done before.
!   !!
!   !! input:  lives on cells (velocity points)
!   !! output: lives on edges (velocity points)
!   !!
!   !! @par Revision History
!   !! Developed  by  Peter Korn, MPI-M (2010).
!   !!  mpi parallelized LL
!    !!
!   SUBROUTINE veloc_adv_vert_rbf( patch_2D, u_c, v_c, w_c, &
!     & top_bc_u_c, top_bc_v_c, &
!     & bot_bc_u_c,  bot_bc_v_c,&
!     & top_bc_w_c,  bot_bc_w_c,&
!     & veloc_adv_vert_e)
!     !
!     !  patch on which computation is performed
!     !
!     TYPE(t_patch), TARGET, INTENT(in) :: patch_2D
!
!     !
!     ! Components of cell based variable which is vertically advected
!     REAL(wp), INTENT(in) :: u_c(:,:,:) ! dim: (nproma,n_zlev,alloc_cell_blocks)
!     REAL(wp), INTENT(in) :: v_c(:,:,:) ! dim: (nproma,n_zlev,alloc_cell_blocks)
!     REAL(wp), INTENT(in) :: w_c(:,:,:) ! dim: (nproma,n_zlev,alloc_cell_blocks)
!     !
!     ! Top boundary condition for cell based variables
!     REAL(wp), INTENT(in) :: top_bc_u_c(:,:) ! dim: (nproma,n_zlev,alloc_cell_blocks)
!     REAL(wp), INTENT(in) :: top_bc_v_c(:,:) ! dim: (nproma,n_zlev,alloc_cell_blocks)
!     !
!     ! Bottom boundary condition for cell based variables
!     REAL(wp), INTENT(in) :: bot_bc_u_c(:,:) ! dim: (nproma,n_zlev,alloc_cell_blocks)
!     REAL(wp), INTENT(in) :: bot_bc_v_c(:,:) ! dim: (nproma,n_zlev,alloc_cell_blocks)
!     !
!     REAL(wp), INTENT(in) :: top_bc_w_c(:,:) ! dim: (nproma,n_zlev,alloc_cell_blocks)
!     REAL(wp), INTENT(in) :: bot_bc_w_c(:,:) ! dim: (nproma,n_zlev,alloc_cell_blocks)
!
!     ! variable in which horizontally advected velocity is stored
!     REAL(wp), INTENT(inout) :: veloc_adv_vert_e(:,:,:)
!
!     INTEGER :: start_level, elev     ! vertical start and end level
!     INTEGER :: jc, jk, blockNo, i_dolic
!     INTEGER :: start_index, end_index
!
!     TYPE(t_subset_range), POINTER :: all_cells
!
!     REAL(wp) :: z_adv_u_i(nproma,n_zlev+1,patch_2D%alloc_cell_blocks),  &
!       & z_adv_v_i(nproma,n_zlev+1,patch_2D%alloc_cell_blocks),  &
!       & z_adv_u_m(nproma,n_zlev,patch_2D%alloc_cell_blocks),  &
!       & z_adv_v_m(nproma,n_zlev,patch_2D%alloc_cell_blocks)
!     !-----------------------------------------------------------------------
!     all_cells => patch_2D%cells%all
!
!     ! #slo# set local variable to zero due to nag -nan compiler-option
!     z_adv_u_i(:,:,:) = 0.0_wp
!     z_adv_v_i(:,:,:) = 0.0_wp
!     z_adv_u_m(:,:,:) = 0.0_wp
!     z_adv_v_m(:,:,:) = 0.0_wp
!
!     start_level = 1
!     elev = n_zlev
!
!     !Step 1: multiply vertical velocity with vertical derivative of horizontal velocity
!     !This requires appropriate boundary conditions
!     DO blockNo = all_cells%start_block, all_cells%end_block
!       CALL get_index_range(all_cells, blockNo, start_index, end_index)
!       DO jk = start_level, elev
!         DO jc = start_index, end_index
!           !check if we have at least two layers of water
!           !  #slo# - 2011-04-01 - Is this really intended here
!           !  maybe this condition should be fulfilled everywhere
!           !  then it must be calculated in fill_vertical_domain
!           !  this condition could then be omitted here
!           IF (v_base%dolic_c(jc,blockNo) >= 2) THEN
!             !1b) ocean bottom
!             IF ( jk == v_base%dolic_c(jc,blockNo) ) THEN
!               ! u,v-component
!               z_adv_u_i(jc,jk+1,blockNo) = bot_bc_w_c(jc,blockNo)*bot_bc_u_c(jc,blockNo)
!               z_adv_v_i(jc,jk+1,blockNo) = bot_bc_w_c(jc,blockNo)*bot_bc_v_c(jc,blockNo)
!
!               !1c) ocean interior
!             ELSEIF( jk>start_level .AND.  jk < v_base%dolic_c(jc,blockNo))THEN
!               ! u,v-component
!               z_adv_u_i(jc,jk,blockNo)&
!                 & = w_c(jc,jk,blockNo) *( u_c(jc,jk-1,blockNo) - u_c(jc,jk,blockNo) )&
!                 & / v_base%prism_center_distance(jk)
!
!               z_adv_v_i(jc,jk,blockNo)&
!                 & = w_c(jc,jk,blockNo) *( v_c(jc,jk-1,blockNo) - v_c(jc,jk,blockNo) )&
!                 & / v_base%prism_center_distance(jk) !&
!               ! write(*,*)'vert adv:v: ',jk, jc,blockNo,w_c(jc,jk,blockNo) *( v_c(jc,jk,blockNo) - v_c(jc,jk-1,blockNo) ),&
!               ! &  v_c(jc,jk,blockNo), v_c(jc,jk-1,blockNo),v_base%prism_center_distance(jk-1)
!               ! write(*,*)'vert adv:u: ',jk, jc,blockNo,w_c(jc,jk,blockNo) *( u_c(jc,jk,blockNo) - u_c(jc,jk-1,blockNo) ),&
!               ! &  u_c(jc,jk,blockNo), u_c(jc,jk-1,blockNo)
!
!             ENDIF  ! jk-condition
!           ENDIF    ! at least 2 vertical layers
!         END DO
!       END DO
!       !  write(*,*)'A max/min vert adv:',jk, maxval(z_adv_u_i(:,jk,:)), minval(z_adv_u_i(:,jk,:)),&
!       !  & maxval(z_adv_v_i(:,jk,:)), minval(z_adv_v_i(:,jk,:))
!     END DO
!
!     ! Step 2: Map product of vertical velocity & vertical derivative from top of prism to mid position.
!     ! This mapping is the transposed of the vertical differencing.
!
!     !1) From surface down to one layer before bottom
!     DO blockNo = all_cells%start_block, all_cells%end_block
!       CALL get_index_range(all_cells, blockNo, start_index, end_index)
!       DO jk = start_level, elev-1
!         DO jc = start_index, end_index
!           !check if we are on land: To be replaced by 3D lsm
!           ! #slo# 2011-05-11 - replace by consistent formulation: vertical loop down to dolic
!           IF ( v_base%lsm_c(jc,jk,blockNo) <= sea_boundary ) THEN
!
!             z_adv_u_m(jc,jk,blockNo) &
!               & = (v_base%prism_center_distance(jk+1)*z_adv_u_i(jc,jk+1,blockNo)&
!               & +  v_base%prism_center_distance(jk)*z_adv_u_i(jc,jk,blockNo)) &
!               & / (v_base%prism_center_distance(jk+1)+v_base%prism_center_distance(jk))
!
!             z_adv_v_m(jc,jk,blockNo)&
!               & = (v_base%prism_center_distance(jk+1)*z_adv_v_i(jc,jk+1,blockNo)&
!               & +  v_base%prism_center_distance(jk)*z_adv_v_i(jc,jk,blockNo))&
!               & / (v_base%prism_center_distance(jk+1)+v_base%prism_center_distance(jk))
!           ENDIF
!         END DO
!       END DO
!       ! write(*,*)'B max/min vert adv:',jk, maxval(z_adv_u_m(:,jk,:)), minval(z_adv_u_m(:,jk,:)),&
!       ! & maxval(z_adv_v_m(:,jk,:)), minval(z_adv_v_m(:,jk,:))
!     END DO
!     !Bottom layer
!     !The value of v_base%prism_center_distance at the botom is 0.5*v_base%del_zlev_m
!     !The dimensioning of the firs arrays requires to seperate the vertical loop.
!     DO blockNo = all_cells%start_block, all_cells%end_block
!       CALL get_index_range(all_cells, blockNo, start_index, end_index)
!       DO jc = start_index, end_index
!         IF ( v_base%dolic_c(jc,blockNo)>0 ) THEN  ! wet points only
!           i_dolic = v_base%dolic_c(jc,blockNo)
!           z_adv_u_m(jc,i_dolic,blockNo) =0.0_wp!&
!           !& = (0.5_wp*v_base%del_zlev_m(elev)*z_adv_u_i(jc,elev+1,blockNo)&
!           !& +        v_base%prism_center_distance(elev)*z_adv_u_i(jc,elev,blockNo)) &
!           !& / (2.0_wp*v_base%del_zlev_m(elev))
!
!           z_adv_v_m(jc,i_dolic,blockNo)=0.0_wp!&
!           !& = (0.5_wp*v_base%del_zlev_m(elev)*z_adv_v_i(jc,elev+1,blockNo)&
!           !&   +        v_base%prism_center_distance(elev)*z_adv_v_i(jc,elev,blockNo))&
!           !& / (2.0_wp*v_base%del_zlev_m(elev))
!
!         END IF
!       END DO
!     END DO
!
!     ! Step 3: Map result of previous calculations from cell centers to edges (for all vertical layers)
! !     CALL primal_map_c2e( patch_2D,&
! !       & z_adv_u_m, z_adv_v_m,&
! !       & veloc_adv_vert_e )
!     ! result is synced in the called funtion
!
!   ! !---------Debug Diagnostics-------------------------------------------
!   !  NOT YET
!   ! idt_src=3  ! output print level (1-5, fix)
!   ! CALL dbg_print('VertRBF: kin. energy'        ,p_diag%kin               ,str_module,idt_src)
!   ! CALL dbg_print('VertRBF: vorticity'          ,p_diag%vort              ,str_module,idt_src)
!   ! idt_src=4  ! output print level (1-5, fix)
!   ! CALL dbg_print('VertRBF: grad. kin. en.'     ,z_grad_ekin_rbf          ,str_module,idt_src)
!   ! CALL dbg_print('VertRBF: vorticity_e'        ,z_vort_e                 ,str_module,idt_src)
!   ! CALL dbg_print('VertRBF: vorticity flux'     ,z_vort_flx_rbf           ,str_module,idt_src)
!   ! CALL dbg_print('VertRBF: vorticity adv.'     ,veloc_adv_horz_e         ,str_module,idt_src)
!   ! !---------------------------------------------------------------------
!
!   END SUBROUTINE veloc_adv_vert_rbf
!   !-------------------------------------------------------------------------

  !-------------------------------------------------------------------------
  ! ! FUNCTION laplacian4vortex_flux(patch_2D, vort_flux_in) RESULT(vort_flux_out)
  ! ! TYPE(t_patch),TARGET, INTENT(in) :: patch_2D
  ! ! REAL(wp), INTENT(inout) :: vort_flux_in(:,:,:)
  ! ! REAL(wp) ::vort_flux_out(SIZE(vort_flux_in,1), SIZE(vort_flux_in,2), SIZE(vort_flux_in,3))
  ! !
  ! ! !
  ! ! !Local Variables
  ! ! !
  ! ! INTEGER :: start_level, elev
  ! ! INTEGER :: jk, blockNo, jc, je
  ! ! INTEGER :: i_startblk_c, i_endblk_c, start_index_c, end_index_c
  ! ! INTEGER :: i_startblk_e, i_endblk_e, start_edge_index, end_edge_index
  ! ! INTEGER :: rl_start_e, rl_end_e,rl_start_c, rl_end_c
  ! ! REAL(wp) :: z_tmp(nproma,n_zlev,patch_2D%nblks_e)
  ! ! TYPE(t_cartesian_coordinates)    :: z_pv_cc(nproma,n_zlev,patch_2D%alloc_cell_blocks)
  ! ! INTEGER :: il_c1, ib_c1, il_c2, ib_c2
  ! ! INTEGER,  DIMENSION(:,:,:),   POINTER :: iidx, iblk
  ! ! TYPE(t_cartesian_coordinates) :: z_grad_u(nproma,n_zlev,patch_2D%nblks_e)
  ! ! TYPE(t_cartesian_coordinates) :: z_div_grad_u(nproma,n_zlev,patch_2D%alloc_cell_blocks)
  ! ! !-----------------------------------------------------------------------
  ! ! rl_start_e = 1
  ! ! rl_end_e   = min_rledge
  ! ! rl_start_c = 1
  ! ! rl_end_c   = min_rlcell
  ! !
  ! ! i_startblk_c = patch_2D%cells%start_blk(rl_start_c,1)
  ! ! i_endblk_c   = patch_2D%cells%end_blk(rl_end_c,1)
  ! ! i_startblk_e = patch_2D%edges%start_blk(rl_start_e,1)
  ! ! i_endblk_e   = patch_2D%edges%end_blk(rl_end_e,1)
  ! !
  ! ! start_level = 1
  ! ! elev = n_zlev
  ! !
  ! ! z_tmp = vort_flux_in
  ! !
  ! ! CALL map_edges2cell( patch_2D, z_tmp, z_pv_cc)
  ! ! DO blockNo = i_startblk_c, i_endblk_c
  ! !
  ! !   CALL get_indices_c(patch_2D, blockNo, i_startblk_c, i_endblk_c, &
  ! !                      start_index_c, end_index_c, rl_start_c, rl_end_c)
  ! !     DO jk = start_level, elev
  ! !       DO jc = start_index_c, end_index_c
  ! !           z_div_grad_u(jc,jk,blockNo)%x =  0.0_wp
  ! !       END DO
  ! !     END DO
  ! !   END DO
  ! ! DO blockNo = i_startblk_e, i_endblk_e
  ! !
  ! !   CALL get_indices_e( patch_2D, blockNo, i_startblk_e, i_endblk_e,&
  ! !                    &  start_edge_index, end_edge_index,&
  ! !                    &  rl_start_e, rl_end_e)
  ! !   DO jk = start_level, elev
  ! !     DO je = start_edge_index, end_edge_index
  ! !       z_grad_u(je,jk,blockNo)%x = 0.0_wp
  ! !     ENDDO
  ! !   END DO
  ! ! END DO
  ! !
  ! ! !Step 1: Calculate gradient of cell velocity vector.
  ! ! !Result is a gradient vector, located at edges
  ! ! !Step 2: Multiply each component of gradient vector with mixing coefficients
  ! ! DO blockNo = i_startblk_e, i_endblk_e
  ! !
  ! !   CALL get_indices_e( patch_2D, blockNo, i_startblk_e, i_endblk_e,&
  ! !                    &  start_edge_index, end_edge_index,&
  ! !                    &  rl_start_e, rl_end_e)
  ! !   DO jk = start_level, elev
  ! !     DO je = start_edge_index, end_edge_index
  ! !
  ! !       !Get indices of two adjacent triangles
  ! !       il_c1 = patch_2D%edges%cell_idx(je,blockNo,1)
  ! !       ib_c1 = patch_2D%edges%cell_blk(je,blockNo,1)
  ! !       il_c2 = patch_2D%edges%cell_idx(je,blockNo,2)
  ! !       ib_c2 = patch_2D%edges%cell_blk(je,blockNo,2)
  ! !
  ! !     IF ( v_base%lsm_e(je,jk,blockNo) <= sea_boundary ) THEN
  ! !       z_grad_u(je,jk,blockNo)%x = &
  ! !         &                  (z_pv_cc(il_c2,jk,ib_c2)%x &
  ! !         &                  - z_pv_cc(il_c1,jk,ib_c1)%x)              &
  ! !         &                  / patch_2D%edges%dual_edge_length(je,blockNo)
  ! !     ELSE
  ! !       z_grad_u(je,jk,blockNo)%x = 0.0_wp
  ! !     ENDIF
  ! !     ENDDO
  ! !   END DO
  ! ! END DO
  ! !
  ! ! !Step 2: Apply divergence to each component of mixing times gradient vector
  ! ! iidx => patch_2D%cells%edge_idx
  ! ! iblk => patch_2D%cells%edge_blk
  ! !
  ! ! DO blockNo = i_startblk_c, i_endblk_c
  ! !
  ! !   CALL get_indices_c(patch_2D, blockNo, i_startblk_c, i_endblk_c, &
  ! !                      start_index_c, end_index_c, rl_start_c, rl_end_c)
  ! !     DO jk = start_level, elev
  ! !       DO jc = start_index_c, end_index_c
  ! !
  ! !          IF ( v_base%lsm_c(jc,jk,blockNo) >= boundary ) THEN
  ! !            z_div_grad_u(jc,jk,blockNo)%x = 0.0_wp
  ! !          ELSE
  ! !           z_div_grad_u(jc,jk,blockNo)%x =  &
  ! !             z_grad_u(iidx(jc,blockNo,1),jk,iblk(jc,blockNo,1))%x * p_int_state(1)%geofac_div(jc,1,blockNo) + &
  ! !             z_grad_u(iidx(jc,blockNo,2),jk,iblk(jc,blockNo,2))%x * p_int_state(1)%geofac_div(jc,2,blockNo) + &
  ! !             z_grad_u(iidx(jc,blockNo,3),jk,iblk(jc,blockNo,3))%x * p_int_state(1)%geofac_div(jc,3,blockNo)
  ! !         ENDIF
  ! !       END DO
  ! !     END DO
  ! !   END DO
  ! !
  ! ! !Step 3: Map divergence back to edges
  ! ! CALL map_cell2edges( patch_2D, z_div_grad_u, z_tmp)
  ! ! vort_flux_out = vort_flux_in + 1000000.0_wp*z_tmp
  ! !
  ! !
  ! ! END FUNCTION laplacian4vortex_flux
  !-------------------------------------------------------------------------

END MODULE mo_ocean_veloc_advection<|MERGE_RESOLUTION|>--- conflicted
+++ resolved
@@ -205,26 +205,6 @@
       & p_op_coeff,      &
       & veloc_adv_horz_e)
 
-<<<<<<< HEAD
-    p_diag%potential_vort_e=veloc_adv_horz_e
-
-    !Diagnostic potential vorticity at cells: !This work currently only for triangles
-    DO blockNo = all_cells%start_block, all_cells%end_block
-      CALL get_index_range(all_cells, blockNo, start_cell_index, end_cell_index)
-
-      DO cell_index =  start_cell_index, end_cell_index
-        DO level = startLevel, patch_3d%p_patch_1d(1)%dolic_c(cell_index,blockNo)
-
-        p_diag%potential_vort_c(cell_index, level, blockNo)&
-        &=(p_diag%potential_vort_e(edge_of_cell_idx(cell_index,blockNo,1),level,edge_of_cell_blk(cell_index,blockNo,1))&
-        &+p_diag%potential_vort_e(edge_of_cell_idx(cell_index,blockNo,2),level,edge_of_cell_blk(cell_index,blockNo,2))&
-        &+p_diag%potential_vort_e(edge_of_cell_idx(cell_index,blockNo,3),level,edge_of_cell_blk(cell_index,blockNo,3)))/3.0_wp
-
-        END DO
-      END DO
-    END DO
-    !-------------------------------------------------------------------------------
-=======
       ! this is calculated in mo_diagnostics, only used for output
 !     p_diag%potential_vort_e=veloc_adv_horz_e
 !     !Diagnostic potential vorticity at cells: !This work currently only for triangles
@@ -242,8 +222,7 @@
 !         END DO
 !       END DO
 !     END DO
-     !-------------------------------------------------------------------------------
->>>>>>> 140e17a9
+    !-------------------------------------------------------------------------------
     ! IF(L_ENSTROPHY_DISSIPATION)THEN
     !  DO jk = start_level, elev
     !   write(*,*)'max/min vort flux: ',MAXVAL(z_vort_flx(:,jk,:)),&
@@ -266,17 +245,7 @@
         & start_edge_index, end_edge_index, blockNo)
       ! the result is on edges_in_domain
 
-<<<<<<< HEAD
-      !Add relative vorticity and gradient of kinetic energy to obtain complete horizontal advection
-      !DO je = start_edge_index, end_edge_index
-      !  DO jk = 1, patch_3d%p_patch_1d(1)%dolic_e(je,blockNo)
-      !    veloc_adv_horz_e(je,jk,blockNo) = (z_vort_flx(je,jk,blockNo))! + p_diag%grad(je,jk,blockNo))
-      !  END DO
-      !END DO
-
-=======
-      
->>>>>>> 140e17a9
+
     END DO ! blocks
 !ICON_OMP_END_PARALLEL_DO
 
@@ -691,34 +660,14 @@
     z_adv_u_m(1:nproma,1:n_zlev,1:patch_2D%alloc_cell_blocks)%x(3) = 0.0_wp
 
     vertical_velocity => p_diag%w
-<<<<<<< HEAD
-
-!     z_adv_u_i(1:nproma,1:n_zlev)%x(1) = 0.0_wp
-!     z_adv_u_i(1:nproma,1:n_zlev)%x(2) = 0.0_wp
-!     z_adv_u_i(1:nproma,1:n_zlev)%x(3) = 0.0_wp
-
-=======
->>>>>>> 140e17a9
 
 !ICON_OMP_PARALLEL_DO PRIVATE(start_index,end_index,jc, jk, fin_level,inv_prism_center_distance, &
 !ICON_OMP z_adv_u_i) ICON_OMP_DEFAULT_SCHEDULE
     DO blockNo = all_cells%start_block, all_cells%end_block
       CALL get_index_range(all_cells, blockNo, start_index, end_index)
 
-<<<<<<< HEAD
-      ! this includes the height
-!       inv_prism_center_distance => patch_3D%p_patch_1D(1)%inv_prism_center_dist_c(:,:,blockNo)
-      ! this does not include the height
-      ! prism_thick           => patch_3D%p_patch_1D(1)%prism_thick_flat_sfc_c(:,:,blockNo)
-
-      !vertical derivative at ocean interior Surface is handled below
-!       vertDeriv_vec(1:nproma,1:n_zlev)%x(1) = 0.0_wp
-!       vertDeriv_vec(1:nproma,1:n_zlev)%x(2) = 0.0_wp
-!       vertDeriv_vec(1:nproma,1:n_zlev)%x(3) = 0.0_wp
-=======
       !vertical derivative at ocean interior Surface is handled below
       ! this does not include h
->>>>>>> 140e17a9
       CALL verticalDeriv_vec_midlevel_on_block( patch_3d, &
                                               & p_diag%p_vn(:,:,blockNo),  &
                                               & z_adv_u_i(:,:),&
@@ -738,15 +687,9 @@
 !             & (p_diag%p_vn(jc,start_level,blockNo)%x - p_diag%p_vn(jc,start_level+1,blockNo)%x)&!/del_zlev_i(slev)
 !             & * inv_prism_center_distance(jc,start_level)
            z_adv_u_i(jc,start_level)%x =               &
-<<<<<<< HEAD
-             & -vertical_velocity(jc,start_level,blockNo) * p_diag%p_vn(jc,start_level+1,blockNo)%x &
-              & * patch_3D%p_patch_1D(1)%constantPrismCenters_invZdistance(jc,start_level,blockNo)
-
-=======
              & -vertical_velocity(jc,start_level,blockNo) * p_diag%p_vn(jc,start_level,blockNo)%x &
              & * patch_3D%p_patch_1D(1)%constantPrismCenters_invZdistance(jc,start_level,blockNo)
-            
->>>>>>> 140e17a9
+
           ! 1b) ocean interior
           DO jk = start_level+1, fin_level-1
             z_adv_u_i(jc,jk)%x =  vertical_velocity(jc,jk,blockNo) * z_adv_u_i(jc,jk)%x
@@ -764,18 +707,8 @@
     END DO
 !ICON_OMP_END_PARALLEL_DO
 
-<<<<<<< HEAD
-    ! clalculation on all_cells, no sync required
-!     CALL sync_patch_array(SYNC_C, patch_2D, z_adv_u_m(:,:,:)%x(1))
-!     CALL sync_patch_array(SYNC_C, patch_2D, z_adv_u_m(:,:,:)%x(2))
-!     CALL sync_patch_array(SYNC_C, patch_2D, z_adv_u_m(:,:,:)%x(3))
-
-    ! ! Step 3: Map result of previous calculations from cell centers to edges (for all vertical layers)
+    ! Step 3: Map result of previous calculations from cell centers to edges (for all vertical layers)
     CALL map_cell2edges_3D( patch_3D, z_adv_u_m, veloc_adv_vert_e,p_op_coeff)
-=======
-    ! Step 3: Map result of previous calculations from cell centers to edges (for all vertical layers)
-    CALL map_cell2edges_3D( patch_3D, z_adv_u_m, veloc_adv_vert_e,p_op_coeff)    
->>>>>>> 140e17a9
 
     !---------Debug Diagnostics-------------------------------------------
     idt_src=3  ! output print level (1-5, fix)
@@ -805,101 +738,6 @@
   !! @par Revision History
   !! Developed  by  Peter Korn, MPI-M (2010).
   !!
-<<<<<<< HEAD
-  SUBROUTINE veloc_adv_vert_mimetic_rot_old( patch_3D, p_diag,p_op_coeff, veloc_adv_vert_e)
-
-    TYPE(t_patch_3D ),TARGET, INTENT(IN)   :: patch_3D
-    TYPE(t_hydro_ocean_diag)          :: p_diag
-    TYPE(t_operator_coeff),INTENT(in) :: p_op_coeff
-    REAL(wp), INTENT(inout)           :: veloc_adv_vert_e(1:nproma,1:n_zlev,1:patch_3D%p_patch_2D(1)%nblks_e)
-
-    !local variables
-    INTEGER :: start_level     ! vertical start and end level
-    INTEGER :: jc, jk, blockNo
-    INTEGER :: start_index, end_index
-    INTEGER :: fin_level
-    REAL(wp), POINTER :: prism_center_distance(:,:),prism_thick(:,:)
-    TYPE(t_cartesian_coordinates) :: z_adv_u_i(nproma,n_zlev+1)
-    TYPE(t_cartesian_coordinates) :: z_adv_u_m(nproma,n_zlev,patch_3D%p_patch_2D(1)%alloc_cell_blocks)
-    TYPE(t_subset_range), POINTER :: all_cells
-    TYPE(t_patch), POINTER        :: patch_2D
-    REAL(wp), POINTER             :: vert_veloc(:,:,:)
-    !-----------------------------------------------------------------------
-    patch_2D   => patch_3D%p_patch_2D(1)
-    all_cells => patch_2D%cells%all
-   !-----------------------------------------------------------------------
-    start_level = 1
-
-    z_adv_u_m(1:nproma,1:n_zlev,1:patch_2D%alloc_cell_blocks)%x(1) = 0.0_wp
-    z_adv_u_m(1:nproma,1:n_zlev,1:patch_2D%alloc_cell_blocks)%x(2) = 0.0_wp
-    z_adv_u_m(1:nproma,1:n_zlev,1:patch_2D%alloc_cell_blocks)%x(3) = 0.0_wp
-
-    z_adv_u_i(1:nproma,1:n_zlev)%x(1) = 0.0_wp
-    z_adv_u_i(1:nproma,1:n_zlev)%x(2) = 0.0_wp
-    z_adv_u_i(1:nproma,1:n_zlev)%x(3) = 0.0_wp
-
-    vert_veloc =>p_diag%w
-
-
-!ICON_OMP_PARALLEL_DO PRIVATE(start_index,end_index,jc, jk, fin_level,prism_center_distance, &
-!ICON_OMP z_adv_u_i) ICON_OMP_DEFAULT_SCHEDULE
-    DO blockNo = all_cells%start_block, all_cells%end_block
-      CALL get_index_range(all_cells, blockNo, start_index, end_index)
-
-      prism_center_distance => patch_3D%p_patch_1D(1)%prism_center_dist_c(:,:,blockNo)
-      prism_thick           => patch_3D%p_patch_1D(1)%prism_thick_flat_sfc_c(:,:,blockNo)
-
-
-      !Step 1: multiply vertical velocity with vertical derivative of horizontal velocity
-      DO jc = start_index, end_index
-        fin_level = patch_3D%p_patch_1D(1)%dolic_c(jc,blockNo)
-
-        IF(fin_level >= min_dolic) THEN
-
-          !1a) ocean surface: vertical derivative times vertical velocity.
-          !This form is consistent with energy conservation
-
-          z_adv_u_i(jc,start_level)%x =               &
-            & -vert_veloc(jc,start_level,blockNo)*p_diag%p_vn(jc,start_level+1,blockNo)%x &
-            & / prism_center_distance(jc,start_level)
-
-          ! 1b) ocean interior
-          DO jk = start_level+1, fin_level-1
-            z_adv_u_i(jc,jk)%x                  &
-             & = vert_veloc(jc,jk,blockNo)* &
-             &   (p_diag%p_vn(jc,jk-1,blockNo)%x - p_diag%p_vn(jc,jk,blockNo)%x) &
-             &    / prism_center_distance(jc,jk)
-          END DO
-          z_adv_u_i(jc,fin_level)%x = 0.0_wp
-
-        ENDIF
-      END DO
-      !----------------------------------------------------------------------------------
-
-      ! Step 2: Map product of vertical velocity & vertical derivative from top of prism to mid position.
-       DO jc = start_index, end_index
-        fin_level = patch_3D%p_patch_1D(1)%dolic_c(jc,blockNo)
-        DO jk = start_level,fin_level-1
-          z_adv_u_m(jc,jk,blockNo)%x &
-          & = (prism_center_distance(jc,jk)   * z_adv_u_i(jc,jk)%x    &
-          & +  prism_center_distance(jc,jk+1) * z_adv_u_i(jc,jk+1)%x) &
-          & / (2.0_wp*prism_thick(jc,jk))!(prism_center_distance(jc,jk+1) + prism_center_distance(jc,jk))
-        END DO
-      END DO
-
-    END DO
-!ICON_OMP_END_PARALLEL_DO
-    ! ! Step 3: Map result of previous calculations from cell centers to edges (for all vertical layers)
-    CALL map_cell2edges_3D( patch_3D, z_adv_u_m, veloc_adv_vert_e,p_op_coeff)
-
-    !---------Debug Diagnostics-------------------------------------------
-    idt_src=3  ! output print level (1-5, fix)
-    CALL dbg_print('VertMimRot: V.Adv. Final'    ,veloc_adv_vert_e         ,str_module,idt_src, &
-          patch_2D%edges%owned )
-    !---------------------------------------------------------------------
-
-  END SUBROUTINE veloc_adv_vert_mimetic_rot_old
-=======
 !   SUBROUTINE veloc_adv_vert_mimetic_rot_old( patch_3D, p_diag,p_op_coeff, veloc_adv_vert_e)
 ! 
 !     TYPE(t_patch_3D ),TARGET, INTENT(IN)   :: patch_3D
@@ -993,7 +831,6 @@
 !     !---------------------------------------------------------------------
 ! 
 !   END SUBROUTINE veloc_adv_vert_mimetic_rot_old
->>>>>>> 140e17a9
   !-------------------------------------------------------------------------
 
   !-------------------------------------------------------------------------
@@ -1088,14 +925,9 @@
         fin_level = patch_3D%p_patch_1D(1)%dolic_c(jc,blockNo)!v_base%dolic_c(jc,blockNo)
         IF(fin_level>=min_dolic)THEN
           !prism_center_distance=>p_diag%inv_prism_center_dist_c(jc,:,blockNo)
-<<<<<<< HEAD
-          prism_center_distance => patch_3D%p_patch_1D(1)%inv_prism_center_dist_c(jc,:,blockNo)
-          DO jk = start_level,fin_level-1
-=======
           ! prism_center_distance => patch_3D%p_patch_1D(1)%inv_prism_center_dist_c(jc,:,blockNo)
           prism_center_distance => patch_3D%p_patch_1D(1)%constantPrismCenters_invZdistance(jc,:,blockNo)
-          DO jk = start_level,end_level-1
->>>>>>> 140e17a9
+          DO jk = start_level,fin_level-1
             !The last term is the correction term to the constructed flux form.
             !The result of this calculation lives on prism top or bottom.
             z_adv_u_i(jc,jk,blockNo)%x =                            &
