!>
!! Contains the implementation of velocity and tracer diffusion for the ICON ocean model.
!!
!!
!! @par Revision History
!! @par Revision History
!!  Developed  by Peter Korn,       MPI-M (2011/01)
!!
!! @par Copyright and License
!!
!! This code is subject to the DWD and MPI-M-Software-License-Agreement in
!! its most recent form.
!! Please see the file LICENSE in the root of the source tree for this code.
!! Where software is supplied by third parties, it is indicated in the
!! headers of the routines.
!!
!----------------------------
#include "omp_definitions.inc"
!----------------------------
MODULE mo_ocean_diffusion
  
  USE mo_kind,                ONLY: wp
  USE mo_math_utilities,      ONLY: t_cartesian_coordinates
  USE mo_impl_constants,      ONLY: boundary, sea_boundary, min_dolic ! ,max_char_length
  USE mo_parallel_config,     ONLY: nproma
  USE mo_ocean_nml,           ONLY: n_zlev, iswm_oce, VelocityDiffusion_order, laplacian_form
  USE mo_run_config,          ONLY: dtime
  USE mo_util_dbg_prnt,       ONLY: dbg_print
  USE mo_ocean_types,         ONLY: t_hydro_ocean_state, t_hydro_ocean_diag, t_ocean_tracer, t_hydro_ocean_aux
  USE mo_model_domain,        ONLY: t_patch, t_patch_3d
  USE mo_ocean_physics_types, ONLY: t_ho_params
  USE mo_scalar_product,      ONLY: map_cell2edges_3d, map_edges2edges_viacell_3d_const_z
  USE mo_ocean_math_operators,ONLY: div_oce_3d, rot_vertex_ocean_3d,&
<<<<<<< HEAD
    & map_edges2vert_3d, grad_fd_norm_oce_3D
=======
    & map_edges2vert_3d, grad_fd_norm_oce_3D, grad_vector, div_vector_onTriangle
>>>>>>> 5e57132b
  USE mo_operator_ocean_coeff_3d, ONLY: t_operator_coeff
  USE mo_grid_subset,         ONLY: t_subset_range, get_index_range
  USE mo_sync,                ONLY: sync_c, sync_e, sync_v, sync_patch_array, sync_patch_array_mult
  USE mo_exception,           ONLY: finish !, message_text, message
  
  IMPLICIT NONE
  
  PRIVATE
  
  ! !VERSION CONTROL:
  CHARACTER(LEN=*), PARAMETER :: version = '$Id$'
  CHARACTER(LEN=12)           :: str_module    = 'oceDiffusion'  ! Output of module for 1 line debug
  INTEGER :: idt_src       = 1               ! Level of detail for 1 line debug
  
  !
  ! PUBLIC INTERFACE
  !
  INTEGER, PARAMETER :: top=1
  PUBLIC :: velocity_diffusion
  PUBLIC :: velocity_diffusion_vertical_implicit
  PUBLIC :: velocity_diffusion_vertical_implicit_onBlock
  PUBLIC :: tracer_diffusion_horz
  PUBLIC :: tracer_diffusion_vert_explicit
  PUBLIC :: tracer_diffusion_vertical_implicit
  PUBLIC :: veloc_diff_harmonic_div_grad
  
CONTAINS
  
  !-------------------------------------------------------------------------
  !>
  !! !  SUBROUTINE calculates horizontal diffusion of edge velocity via laplacian diffusion
  !!    implemented as P^T div( K_H grad P v).
  !!
  !! @par Revision History
  !! Developed  by  Peter Korn, MPI-M (2010).
  !!
!<Optimize:inUse>
  SUBROUTINE velocity_diffusion( patch_3D, vn_in, physics_parameters, p_diag,operators_coeff, laplacian_vn_out)
    
    TYPE(t_patch_3d ),TARGET :: patch_3D ! INTENT(in)
    REAL(wp)                 :: vn_in(:,:,:)! INTENT(in)
    TYPE(t_ho_params)        :: physics_parameters !mixing parameters INTENT(in)
    TYPE(t_hydro_ocean_diag) :: p_diag! INTENT(in)
    TYPE(t_operator_coeff)   :: operators_coeff! INTENT(in)
    REAL(wp)                 :: laplacian_vn_out(:,:,:)! INTENT(out)
    
    !Local variables
    REAL(wp) :: z_lapl(nproma,n_zlev,patch_3D%p_patch_2d(1)%nblks_e)
    !INTEGER  :: level
    CHARACTER(*), PARAMETER :: method_name = "velocity_diffusion"
    !-------------------------------------------------------------------------------
    !CALL message (TRIM(routine), 'start')
    
    IF(VelocityDiffusion_order==1)THEN
      
      !divgrad laplacian is chosen
      IF(laplacian_form==2)THEN
        CALL finish(method_name, "form of harmonic Laplacian not recommended")
        CALL veloc_diff_harmonic_div_grad( patch_3D,      &
          & physics_parameters%HarmonicViscosity_coeff,   &
          & p_diag,    &
          & operators_coeff,&
          & laplacian_vn_out)
        
      ELSEIF(laplacian_form==1)THEN
        ! inUse
        CALL veloc_diff_harmonic_curl_curl(     &
          & patch_3D=patch_3D,                  &
          & u_vec_e=vn_in,                      &
          & vort=p_diag%vort,                   &
          & div_coeff=operators_coeff%div_coeff,&
          & HarmonicDiffusion=laplacian_vn_out, &
          & k_h=physics_parameters%HarmonicViscosity_coeff)
       
      CALL dbg_print('laplacian_vn_out:', laplacian_vn_out,str_module,4, &
        & in_subset=patch_3D%p_patch_2D(1)%edges%owned)
  
      ENDIF
      
    ELSEIF(VelocityDiffusion_order==2 .or. VelocityDiffusion_order==21)THEN
      
      IF(laplacian_form==2)THEN
        !CALL finish("mo_ocean_diffusion:velocity_diffusion", "form of biharmonic Laplacian not recommended")
        CALL veloc_diff_biharmonic_div_grad( patch_3D,   &
          & physics_parameters,      &
          & p_diag,       &
          & operators_coeff,   &
          & laplacian_vn_out)
          
          
      ELSEIF(laplacian_form==1)THEN
        
        CALL veloc_diff_biharmonic_curl_curl( &
          & patch_3D,            &
          & physics_parameters,  &
          & vn_in,               &
          & p_diag%vort,         &
          & operators_coeff,     &
          & laplacian_vn_out)
      ENDIF
    ELSEIF(VelocityDiffusion_order==0)THEN
      laplacian_vn_out = 0.0_wp
    ELSE
      CALL finish(method_name, "unknown VelocityDiffusion_order")
    ENDIF
    
    ! CALL sync_patch_array(sync_e, patch_3D%p_patch_2d(1), laplacian_vn_out)
    
  END SUBROUTINE velocity_diffusion
  !-------------------------------------------------------------------------

  !-------------------------------------------------------------------------
  !>
  !! !  SUBROUTINE calculates horizontal diffusion of edge velocity via laplacian diffusion
  !!    implemented as P^T div( K_H grad P v).
  !!
  !! @par Revision History
  !! Developed  by  Peter Korn, MPI-M (2010).
  !!
  SUBROUTINE veloc_diff_harmonic_div_grad( patch_3D, grad_coeff, p_diag,&
    & operators_coeff, laplacian_vn_out)
    
    TYPE(t_patch_3d ),TARGET, INTENT(in)   :: patch_3D
    REAL(wp)                               :: grad_coeff(:,:,:) ! grad_coeff contains the mixing parameters INTENT(in)
    TYPE(t_hydro_ocean_diag)          :: p_diag
    TYPE(t_operator_coeff),INTENT(in) :: operators_coeff
    REAL(wp), INTENT(inout)           :: laplacian_vn_out(nproma,n_zlev,patch_3D%p_patch_2d(1)%nblks_e)
    
    !Local variables
    INTEGER :: start_level, end_level
    INTEGER :: level, blockNo, edge_index,cell_index
    INTEGER :: il_c1, ib_c1, il_c2, ib_c2
    INTEGER :: start_index, end_index
    INTEGER :: start_edge_index, end_edge_index
    INTEGER :: idx_cartesian
    INTEGER,  DIMENSION(:,:,:),   POINTER :: iidx, iblk
    TYPE(t_cartesian_coordinates) :: z_grad_u    (nproma,n_zlev,patch_3D%p_patch_2d(1)%nblks_e)
    TYPE(t_cartesian_coordinates) :: z_div_grad_u(nproma,n_zlev,patch_3D%p_patch_2d(1)%alloc_cell_blocks)
    TYPE(t_subset_range), POINTER :: all_cells, all_edges, edges_in_domain
    TYPE(t_patch), POINTER :: patch_2D
    !-------------------------------------------------------------------------------
    patch_2D         => patch_3D%p_patch_2d(1)
    all_cells       => patch_2D%cells%ALL
    all_edges       => patch_2D%edges%ALL
    edges_in_domain => patch_2D%edges%in_domain
    !-------------------------------------------------------------------------------
    start_level = 1
    end_level = n_zlev
    
<<<<<<< HEAD
    laplacian_vn_out(1:nproma,1:n_zlev,1:patch_3D%p_patch_2d(1)%nblks_e) = 0.0_wp
    
    ! loop over cells in local domain + halo
    DO blockNo = all_cells%start_block, all_cells%end_block
      CALL get_index_range(all_cells, blockNo, start_index, end_index)
      DO level = start_level, end_level
        DO cell_index = start_index, end_index
          z_div_grad_u(cell_index,level,blockNo)%x =  0.0_wp
        END DO
      END DO
    END DO
    
    ! loop over edges in local domain + halo
    DO blockNo = all_edges%start_block, all_edges%end_block
      CALL get_index_range(all_edges, blockNo, start_edge_index, end_edge_index)
      DO level = start_level, end_level
        DO edge_index = start_edge_index, end_edge_index
          z_grad_u(edge_index,level,blockNo)%x = 0.0_wp
        ENDDO
      END DO
    END DO
    
    !-------------------------------------------------------------------------------------------------------
    !Step 1: Calculate gradient of cell velocity vector.
    !Result is a gradient vector, located at edges
    !Step 2: Multiply each component of gradient vector with mixing coefficients
    DO blockNo = edges_in_domain%start_block, edges_in_domain%end_block
      CALL get_index_range(edges_in_domain, blockNo, start_edge_index, end_edge_index)
      
      DO level = start_level, end_level
        DO edge_index = start_edge_index, end_edge_index
          !IF ( v_base%lsm_e(edge_index,level,blockNo) <= sea_boundary ) THEN
          IF (patch_3D%lsm_e(edge_index,level,blockNo) <= sea_boundary) THEN
            !Get indices of two adjacent triangles
            il_c1 = patch_2D%edges%cell_idx(edge_index,blockNo,1)
            ib_c1 = patch_2D%edges%cell_blk(edge_index,blockNo,1)
            il_c2 = patch_2D%edges%cell_idx(edge_index,blockNo,2)
            ib_c2 = patch_2D%edges%cell_blk(edge_index,blockNo,2)
            
            z_grad_u(edge_index,level,blockNo)%x = p_param%k_veloc_h(edge_index,level,blockNo)*  &
              & ( p_diag%p_vn(il_c2,level,ib_c2)%x &
              & - p_diag%p_vn(il_c1,level,ib_c1)%x)&
              & / patch_2D%edges%dual_edge_length(edge_index,blockNo)
            
          ENDIF
        ENDDO
      END DO
    END DO
    DO idx_cartesian = 1,3
      CALL sync_patch_array(sync_e, patch_2D,z_grad_u(:,:,:)%x(idx_cartesian) )
    END DO
    
    !Step 2: Apply divergence to each component of mixing times gradient vector
    iidx => patch_2D%cells%edge_idx
    iblk => patch_2D%cells%edge_blk
    
    DO blockNo = all_cells%start_block, all_cells%end_block
      CALL get_index_range(all_cells, blockNo, start_index, end_index)
      
      DO level = start_level, end_level
        DO cell_index = start_index, end_index
          
          IF (patch_3D%lsm_c(cell_index,level,blockNo) >= boundary) THEN
            z_div_grad_u(cell_index,level,blockNo)%x = 0.0_wp
          ELSE
            z_div_grad_u(cell_index,level,blockNo)%x =  &
              & z_grad_u(iidx(cell_index,blockNo,1),level,iblk(cell_index,blockNo,1))%x&
              & * p_op_coeff%div_coeff(cell_index,level,blockNo,1)+&
              & z_grad_u(iidx(cell_index,blockNo,2),level,iblk(cell_index,blockNo,2))%x&
              & * p_op_coeff%div_coeff(cell_index,level,blockNo,2)+&
              & z_grad_u(iidx(cell_index,blockNo,3),level,iblk(cell_index,blockNo,3))%x&
              & * p_op_coeff%div_coeff(cell_index,level,blockNo,3)
            
          ENDIF
        END DO
      END DO
    END DO
    DO idx_cartesian = 1,3
      CALL sync_patch_array(sync_c, patch_2D,z_div_grad_u(:,:,:)%x(idx_cartesian) )
    END DO
=======

    !-------------------------------------------------------------------------------
    ! Note that HarmonicViscosity_coef is divided by dual_edge_length
    CALL grad_vector(cellVector=p_diag%p_vn, patch_3D=patch_3d, &
      grad_coeff=grad_coeff, gradVector=z_grad_u)

    CALL div_vector_onTriangle(patch_3d=patch_3D, edgeVector=z_grad_u, &
      & divVector=z_div_grad_u, div_coeff=operators_coeff%div_coeff)


!     laplacian_vn_out(1:nproma,1:n_zlev,1:patch_3D%p_patch_2d(1)%nblks_e) = 0.0_wp
!     
!     ! loop over cells in local domain + halo
!     DO blockNo = all_cells%start_block, all_cells%end_block
!       CALL get_index_range(all_cells, blockNo, start_index, end_index)
!       DO level = start_level, end_level
!         DO cell_index = start_index, end_index
!           z_div_grad_u(cell_index,level,blockNo)%x =  0.0_wp
!         END DO
!       END DO
!     END DO
!     
!     ! loop over edges in local domain + halo
!     DO blockNo = all_edges%start_block, all_edges%end_block
!       CALL get_index_range(all_edges, blockNo, start_edge_index, end_edge_index)
!       DO level = start_level, end_level
!         DO edge_index = start_edge_index, end_edge_index
!           z_grad_u(edge_index,level,blockNo)%x = 0.0_wp
!         ENDDO
!       END DO
!     END DO
!     
!     !-------------------------------------------------------------------------------------------------------
!     !Step 1: Calculate gradient of cell velocity vector.
!     !Result is a gradient vector, located at edges
!     !Step 2: Multiply each component of gradient vector with mixing coefficients
!     DO blockNo = edges_in_domain%start_block, edges_in_domain%end_block
!       CALL get_index_range(edges_in_domain, blockNo, start_edge_index, end_edge_index)
!       
!       DO level = start_level, end_level
!         DO edge_index = start_edge_index, end_edge_index
!           !IF ( v_base%lsm_e(edge_index,level,blockNo) <= sea_boundary ) THEN
!           IF (patch_3D%lsm_e(edge_index,level,blockNo) <= sea_boundary) THEN
!             !Get indices of two adjacent triangles
!             il_c1 = patch_2D%edges%cell_idx(edge_index,blockNo,1)
!             ib_c1 = patch_2D%edges%cell_blk(edge_index,blockNo,1)
!             il_c2 = patch_2D%edges%cell_idx(edge_index,blockNo,2)
!             ib_c2 = patch_2D%edges%cell_blk(edge_index,blockNo,2)
!             
!             z_grad_u(edge_index,level,blockNo)%x = &
!               & physics_parameters%HarmonicViscosity_coeff(edge_index,level,blockNo)*  &
!               & ( p_diag%p_vn(il_c2,level,ib_c2)%x &
!               & - p_diag%p_vn(il_c1,level,ib_c1)%x)&
!               & / patch_2D%edges%dual_edge_length(edge_index,blockNo)
!             
!           ENDIF
!         ENDDO
!       END DO
!     END DO
!     DO idx_cartesian = 1,3
!       CALL sync_patch_array(sync_e, patch_2D,z_grad_u(:,:,:)%x(idx_cartesian) )
!     END DO
!     
!     !Step 2: Apply divergence to each component of mixing times gradient vector
!     iidx => patch_2D%cells%edge_idx
!     iblk => patch_2D%cells%edge_blk
!     
!     DO blockNo = all_cells%start_block, all_cells%end_block
!       CALL get_index_range(all_cells, blockNo, start_index, end_index)
!       
! #ifdef __SX__
! !CDIR UNROLL=6
! #endif
!       DO level = start_level, end_level
!         DO cell_index = start_index, end_index
!           
!           IF (patch_3D%lsm_c(cell_index,level,blockNo) >= boundary) THEN
!             z_div_grad_u(cell_index,level,blockNo)%x = 0.0_wp
!           ELSE
!             z_div_grad_u(cell_index,level,blockNo)%x =  &
!               & z_grad_u(iidx(cell_index,blockNo,1),level,iblk(cell_index,blockNo,1))%x&
!               & * operators_coeff%div_coeff(cell_index,level,blockNo,1)+&
!               & z_grad_u(iidx(cell_index,blockNo,2),level,iblk(cell_index,blockNo,2))%x&
!               & * operators_coeff%div_coeff(cell_index,level,blockNo,2)+&
!               & z_grad_u(iidx(cell_index,blockNo,3),level,iblk(cell_index,blockNo,3))%x&
!               & * operators_coeff%div_coeff(cell_index,level,blockNo,3)
!             
!           ENDIF
!         END DO
!       END DO
!     END DO
!     DO idx_cartesian = 1,3
!       CALL sync_patch_array(sync_c, patch_2D,z_div_grad_u(:,:,:)%x(idx_cartesian) )
!     END DO
    CALL sync_patch_array_mult(sync_c, patch_2D, 3, &
      z_div_grad_u(:,:,:)%x(1), z_div_grad_u(:,:,:)%x(2),z_div_grad_u(:,:,:)%x(3))
>>>>>>> 5e57132b
    
    !Step 3: Map divergence back to edges
    CALL map_cell2edges_3d( patch_3D, z_div_grad_u, laplacian_vn_out, operators_coeff)
    
  END SUBROUTINE veloc_diff_harmonic_div_grad
  !-------------------------------------------------------------------------

  !-------------------------------------------------------------------------
  !>
  !! !  SUBROUTINE calculates horizontal diffusion of edge velocity via bilaplacian diffusion
  !!    implemented as P^T (div K grad(divgrad P v)). Due to the position of the mixing matrix
  !!    which is following MPI-OM, the operator can not be written as simple iteration of
  !!    the laplacian in divgrad form.
  !!
  !! @par Revision History
  !! Developed  by  Peter Korn, MPI-M (2010).
  !!
  SUBROUTINE veloc_diff_biharmonic_div_grad0( patch_3D, physics_parameters, p_diag,&
    & operators_coeff, laplacian_vn_out)
    
    TYPE(t_patch_3d ),TARGET, INTENT(in)   :: patch_3D
    !REAL(wp), INTENT(in)              :: vn_in(nproma,n_zlev,p_patch_3D%p_patch_2D(1)%nblks_e)
    TYPE(t_ho_params), INTENT(in)     :: physics_parameters !mixing parameters
    TYPE(t_hydro_ocean_diag)          :: p_diag
    TYPE(t_operator_coeff),INTENT(in) :: operators_coeff
    REAL(wp), INTENT(inout)           :: laplacian_vn_out(nproma,n_zlev,patch_3D%p_patch_2d(1)%nblks_e)
    
    !Local variables
    INTEGER :: start_level, end_level
    INTEGER :: level, blockNo, edge_index,cell_index
    INTEGER :: il_c1, ib_c1, il_c2, ib_c2
    INTEGER :: start_index, end_index
    INTEGER :: start_edge_index, end_edge_index
    INTEGER :: idx_cartesian
    INTEGER,  DIMENSION(:,:,:),   POINTER :: iidx, iblk
    TYPE(t_cartesian_coordinates) :: z_grad_u          (nproma,n_zlev,patch_3D%p_patch_2d(1)%nblks_e)
    TYPE(t_cartesian_coordinates) :: z_div_grad_u      (nproma,n_zlev,patch_3D%p_patch_2d(1)%alloc_cell_blocks)
    TYPE(t_subset_range), POINTER :: all_cells, cells_in_domain, cells_oneEdgeInDomain
    TYPE(t_subset_range), POINTER :: all_edges, edges_in_domain, edges_gradIsCalculable
    TYPE(t_patch), POINTER :: patch_2D
    ! CHARACTER(len=max_char_length), PARAMETER :: &
    !        & routine = ('mo_ocean_diffusion:velocity_diffusion_horz')
    !-------------------------------------------------------------------------------
    patch_2D               => patch_3D%p_patch_2d(1)
    all_cells              => patch_2D%cells%ALL
    cells_in_domain        => patch_2D%cells%in_domain
    cells_oneEdgeInDomain  => patch_2D%cells%one_edge_in_domain
    all_edges              => patch_2D%edges%ALL
    edges_in_domain        => patch_2D%edges%in_domain
    edges_gradIsCalculable => patch_2D%edges%gradIsCalculable
    !-------------------------------------------------------------------------------
    start_level = 1
    end_level = n_zlev
    
#ifdef NAGFOR
     z_div_grad_u(:,:,:)%x(1) = 0.0_wp
     z_div_grad_u(:,:,:)%x(2) = 0.0_wp
     z_div_grad_u(:,:,:)%x(3) = 0.0_wp
#endif
!     laplacian_vn_out  (1:nproma,1:n_zlev,1:patch_3D%p_patch_2d(1)%nblks_e) = 0.0_wp
    
    ! loop over cells in local domain + halo
!     DO blockNo = all_cells%start_block, all_cells%end_block
!       CALL get_index_range(all_cells, blockNo, start_index, end_index)
!       DO level = start_level, end_level
!         DO cell_index = start_index, end_index
!           z_div_grad_u(cell_index,level,blockNo)%x =  0.0_wp
!         END DO
!       END DO
!     END DO
    
!ICON_OMP_PARALLEL PRIVATE(iidx, iblk )
    !-------------------------------------------------------------------------------------------------------
    !Step 1: Calculate gradient of cell velocity vector.
    !Result is a gradient vector, located at edges
!ICON_OMP_DO PRIVATE(start_edge_index, end_edge_index, edge_index, level, &
!ICON_OMP il_c1, ib_c1, il_c2, ib_c2 ) ICON_OMP_DEFAULT_SCHEDULE
    ! DO blockNo = edges_gradIsCalculable%start_block, edges_gradIsCalculable%end_block
    DO blockNo = all_edges%start_block, all_edges%end_block
      CALL get_index_range(all_edges, blockNo, start_edge_index, end_edge_index)

      DO edge_index = start_edge_index, end_edge_index
        DO level = start_level, patch_3D%p_patch_1d(1)%dolic_e(edge_index,blockNo)

          !Get indices of two adjacent triangles
          il_c1 = patch_2D%edges%cell_idx(edge_index,blockNo,1)
          ib_c1 = patch_2D%edges%cell_blk(edge_index,blockNo,1)
          il_c2 = patch_2D%edges%cell_idx(edge_index,blockNo,2)
          ib_c2 = patch_2D%edges%cell_blk(edge_index,blockNo,2)

          z_grad_u(edge_index,level,blockNo)%x = & 
            & (p_diag%p_vn(il_c2,level,ib_c2)%x - p_diag%p_vn(il_c1,level,ib_c1)%x)&
            & * patch_2D%edges%inv_dual_edge_length(edge_index,blockNo)
        ENDDO
        ! zero the land levels
        DO level = patch_3D%p_patch_1d(1)%dolic_e(edge_index,blockNo)+1, end_level
          z_grad_u(edge_index,level,blockNo)%x = 0.0_wp
        ENDDO
      END DO
    END DO
!ICON_OMP_END_DO
    
!     DO idx_cartesian = 1,3
!       CALL sync_patch_array(sync_e, patch_2D,z_grad_u(:,:,:)%x(idx_cartesian) )
!     END DO
    
    !Step 2: Apply divergence to each component of gradient vector
    iidx => patch_2D%cells%edge_idx
    iblk => patch_2D%cells%edge_blk
    
!ICON_OMP_DO PRIVATE(start_index, end_index, cell_index, level) ICON_OMP_DEFAULT_SCHEDULE
    DO blockNo = cells_oneEdgeInDomain%start_block, cells_oneEdgeInDomain%end_block
    ! DO blockNo = all_cells%start_block, all_cells%end_block
      CALL get_index_range(cells_oneEdgeInDomain, blockNo, start_index, end_index)
      DO cell_index = start_index, end_index
        DO level = start_level, patch_3D%p_patch_1d(1)%dolic_c(cell_index, blockNo)
        
          z_div_grad_u(cell_index,level,blockNo)%x =  &
            & z_grad_u(iidx(cell_index,blockNo,1),level,iblk(cell_index,blockNo,1))%x &
            & * operators_coeff%div_coeff(cell_index,level,blockNo,1) + &
            & z_grad_u(iidx(cell_index,blockNo,2),level,iblk(cell_index,blockNo,2))%x &
            & * operators_coeff%div_coeff(cell_index,level,blockNo,2) + &
            & z_grad_u(iidx(cell_index,blockNo,3),level,iblk(cell_index,blockNo,3))%x &
            & * operators_coeff%div_coeff(cell_index,level,blockNo,3)
            
        END DO

        ! this is only needed for the sync below, when running in parallel test mode !
        DO level = patch_3D%p_patch_1d(1)%dolic_c(cell_index, blockNo)+1, end_level
          z_div_grad_u(cell_index,level,blockNo)%x = 0.0_wp
        ENDDO
        
      END DO
    END DO
!ICON_OMP_END_DO
    
!     DO idx_cartesian = 1,3
!       CALL sync_patch_array(sync_c, patch_2D,z_div_grad_u(:,:,:)%x(idx_cartesian) )
!     END DO
    
    !Step 4: Repeat the application of div and grad and take the mixing coefficients into account
    !First the grad of previous result
    !now times the mixiing/friction coefficient
!ICON_OMP_DO PRIVATE(start_edge_index, end_edge_index, edge_index, level, &
!ICON_OMP il_c1, ib_c1, il_c2, ib_c2 ) ICON_OMP_DEFAULT_SCHEDULE
    DO blockNo = edges_in_domain%start_block, edges_in_domain%end_block
      CALL get_index_range(edges_in_domain, blockNo, start_edge_index, end_edge_index)
      DO edge_index = start_edge_index, end_edge_index
        DO level = start_level, patch_3D%p_patch_1d(1)%dolic_e(edge_index,blockNo)
          
            !Get indices of two adjacent triangles
            il_c1 = patch_2D%edges%cell_idx(edge_index,blockNo,1)
            ib_c1 = patch_2D%edges%cell_blk(edge_index,blockNo,1)
            il_c2 = patch_2D%edges%cell_idx(edge_index,blockNo,2)
            ib_c2 = patch_2D%edges%cell_blk(edge_index,blockNo,2)
            
            z_grad_u(edge_index,level,blockNo)%x =  &
              & ( z_div_grad_u(il_c2,level,ib_c2)%x      &
              &   - z_div_grad_u(il_c1,level,ib_c1)%x)   &
              & * patch_2D%edges%inv_dual_edge_length(edge_index,blockNo)
              
        ENDDO
      END DO
    END DO
!ICON_OMP_END_DO
!     DO idx_cartesian = 1,3
!       CALL sync_patch_array(sync_e, patch_2D,z_grad_u(:,:,:)%x(idx_cartesian) )
!     END DO
    
    !Step 5: Apply divergence to each component of gradient vector
    iidx => patch_2D%cells%edge_idx
    iblk => patch_2D%cells%edge_blk
    
!ICON_OMP_DO PRIVATE(start_index, end_index, cell_index, level) ICON_OMP_DEFAULT_SCHEDULE
    DO blockNo = cells_in_domain%start_block, cells_in_domain%end_block
      CALL get_index_range(cells_in_domain, blockNo, start_index, end_index)
      DO cell_index = start_index, end_index
        DO level = start_level, patch_3D%p_patch_1d(1)%dolic_c(cell_index, blockNo)
          
          z_div_grad_u(cell_index,level,blockNo)%x =  &
            & -physics_parameters%BiharmonicViscosity_coeff(edge_index,level,blockNo) *( & ! take the negative div in order to avoid the negation of the laplacian
            & z_grad_u(iidx(cell_index,blockNo,1),level,iblk(cell_index,blockNo,1))%x &
            & * operators_coeff%div_coeff(cell_index,level,blockNo,1)+ &
            & z_grad_u(iidx(cell_index,blockNo,2),level,iblk(cell_index,blockNo,2))%x &
            & * operators_coeff%div_coeff(cell_index,level,blockNo,2)+ &
            & z_grad_u(iidx(cell_index,blockNo,3),level,iblk(cell_index,blockNo,3))%x &
            & * operators_coeff%div_coeff(cell_index,level,blockNo,3))
              
        END DO
      END DO
    END DO
!ICON_OMP_END_DO NOWAIT
!ICON_OMP_END_PARALLEL


    CALL sync_patch_array_mult(sync_c, patch_2D, 3,  &
     & z_div_grad_u(:,:,:)%x(1),  &
     & z_div_grad_u(:,:,:)%x(2),  &
     & z_div_grad_u(:,:,:)%x(3)   )
    
    
    !Step 6: Map divergence back to edges
    CALL map_cell2edges_3d( patch_3D, z_div_grad_u,laplacian_vn_out,operators_coeff)! requires cells_oneEdgeInDomain

!     ! this is not needed since we take the negative div
!     DO blockNo = edges_in_domain%start_block, edges_in_domain%end_block
!       CALL get_index_range(edges_in_domain, blockNo, start_edge_index, end_edge_index)
!       DO level = start_level, end_level
!         DO edge_index = start_edge_index, end_edge_index
!           
!           laplacian_vn_out(edge_index,level,blockNo)&
!           &=physics_parameters%k_veloc_h(edge_index,level,blockNo)*laplacian_vn_out(edge_index,level,blockNo)
!  
!         ENDDO
!       END DO
!     END DO
    
    
!        DO level=1,n_zlev
!         write(*,*)'Biharmonic divgrad',level,maxval(laplacian_vn_out(:,level,:)),&
!         &minval(laplacian_vn_out(:,level,:))
!        END DO
     CALL sync_patch_array(SYNC_E, patch_2D, laplacian_vn_out)
  END SUBROUTINE veloc_diff_biharmonic_div_grad0
  !-------------------------------------------------------------------------

   !-------------------------------------------------------------------------
  !>
  !! !  SUBROUTINE calculates horizontal diffusion of edge velocity via bilaplacian diffusion
  !!    implemented as P^T (div K grad(divgrad P v)). Due to the position of the mixing matrix
  !!    which is following MPI-OM, the operator can not be written as simple iteration of
  !!    the laplacian in divgrad form.
  !!
  !! @par Revision History
  !! Developed  by  Peter Korn, MPI-M (2010).
  !!
  SUBROUTINE veloc_diff_biharmonic_div_grad( patch_3D, physics_parameters, p_diag,&
    & operators_coeff, laplacian_vn_out)
    
    TYPE(t_patch_3d ),TARGET, INTENT(in)   :: patch_3D
    !REAL(wp), INTENT(in)              :: vn_in(nproma,n_zlev,p_patch_3D%p_patch_2D(1)%nblks_e)
    TYPE(t_ho_params), INTENT(in)     :: physics_parameters !mixing parameters
    TYPE(t_hydro_ocean_diag)          :: p_diag
    TYPE(t_operator_coeff),INTENT(in) :: operators_coeff
    REAL(wp), INTENT(inout)           :: laplacian_vn_out(nproma,n_zlev,patch_3D%p_patch_2d(1)%nblks_e)
    
    !Local variables
    INTEGER :: start_level, end_level
    INTEGER :: level, blockNo, edge_index,cell_index
    INTEGER :: il_c1, ib_c1, il_c2, ib_c2
    INTEGER :: start_index, end_index
    INTEGER :: start_edge_index, end_edge_index
    INTEGER :: idx_cartesian
    INTEGER,  DIMENSION(:,:,:),   POINTER :: iidx, iblk
    REAL(wp):: z_grad_u_normal(nproma,n_zlev,patch_3D%p_patch_2d(1)%nblks_e)
    REAL(wp):: z_grad_u_normal_ptp(nproma,n_zlev,patch_3D%p_patch_2d(1)%nblks_e)   
    REAL(wp):: grad_div_e(nproma,n_zlev,patch_3D%p_patch_2d(1)%nblks_e) 
    REAL(wp):: div_c(nproma,n_zlev,patch_3D%p_patch_2d(1)%alloc_cell_blocks)        
    TYPE(t_cartesian_coordinates) :: z_grad_u          (nproma,n_zlev,patch_3D%p_patch_2d(1)%nblks_e)
    !TYPE(t_cartesian_coordinates) :: z_div_grad_u      (nproma,n_zlev,patch_3D%p_patch_2d(1)%alloc_cell_blocks)
    TYPE(t_subset_range), POINTER :: all_cells, cells_in_domain, cells_oneEdgeInDomain
    TYPE(t_subset_range), POINTER :: all_edges, edges_in_domain, edges_gradIsCalculable
    TYPE(t_patch), POINTER :: patch_2D
    ! CHARACTER(len=max_char_length), PARAMETER :: &
    !        & routine = ('mo_ocean_diffusion:velocity_diffusion_horz')
    !-------------------------------------------------------------------------------
    patch_2D               => patch_3D%p_patch_2d(1)
    all_cells              => patch_2D%cells%ALL
    cells_in_domain        => patch_2D%cells%in_domain
    cells_oneEdgeInDomain  => patch_2D%cells%one_edge_in_domain
    all_edges              => patch_2D%edges%ALL
    edges_in_domain        => patch_2D%edges%in_domain
    edges_gradIsCalculable => patch_2D%edges%gradIsCalculable
    !-------------------------------------------------------------------------------
    start_level = 1
    end_level = n_zlev
    
    z_grad_u_normal    (1:nproma,1:n_zlev,1:patch_3D%p_patch_2d(1)%nblks_e)          =0.0_wp
    z_grad_u_normal_ptp(1:nproma,1:n_zlev,1:patch_3D%p_patch_2d(1)%nblks_e)          =0.0_wp    
    grad_div_e         (1:nproma,1:n_zlev,1:patch_3D%p_patch_2d(1)%nblks_e)          =0.0_wp
    div_c              (1:nproma,1:n_zlev,1:patch_3D%p_patch_2d(1)%alloc_cell_blocks)=0.0_wp 
    
!#ifdef NAGFOR
!     z_div_grad_u(:,:,:)%x(1) = 0.0_wp
!     z_div_grad_u(:,:,:)%x(2) = 0.0_wp
!     z_div_grad_u(:,:,:)%x(3) = 0.0_wp
!#endif
!     laplacian_vn_out  (1:nproma,1:n_zlev,1:patch_3D%p_patch_2d(1)%nblks_e) = 0.0_wp
    
    
    !-------------------------------------------------------------------------------------------------------
    !Step 1: Calculate gradient of cell velocity vector.
    !Result is a gradient vector, located at edges
!ICON_OMP_DO PRIVATE(start_edge_index,end_edge_index,edge_index,level,il_c1,ib_c1,il_c2,ib_c2 ) ICON_OMP_DEFAULT_SCHEDULE
    ! DO blockNo = edges_gradIsCalculable%start_block, edges_gradIsCalculable%end_block
    DO blockNo = all_edges%start_block, all_edges%end_block
      CALL get_index_range(all_edges, blockNo, start_edge_index, end_edge_index)

      DO edge_index = start_edge_index, end_edge_index
        DO level = start_level, patch_3D%p_patch_1d(1)%dolic_e(edge_index,blockNo)

          !Get indices of two adjacent triangles
          il_c1 = patch_2D%edges%cell_idx(edge_index,blockNo,1)
          ib_c1 = patch_2D%edges%cell_blk(edge_index,blockNo,1)
          il_c2 = patch_2D%edges%cell_idx(edge_index,blockNo,2)
          ib_c2 = patch_2D%edges%cell_blk(edge_index,blockNo,2)

          z_grad_u(edge_index,level,blockNo)%x = & !physics_parameters%k_veloc_h(edge_index,level,blockNo)*&
            & (p_diag%p_vn(il_c2,level,ib_c2)%x - p_diag%p_vn(il_c1,level,ib_c1)%x)&
            & * patch_2D%edges%inv_dual_edge_length(edge_index,blockNo)
            
            
            z_grad_u_normal(edge_index,level,blockNo)&
            &=DOT_PRODUCT(z_grad_u(edge_index,level,blockNo)%x, patch_2D%edges%primal_cart_normal(edge_index,blockNo)%x)
            
        ENDDO
        ! zero the land levels
        !DO level = patch_3D%p_patch_1d(1)%dolic_e(edge_index,blockNo)+1, end_level
        !  z_grad_u(edge_index,level,blockNo)%x = 0.0_wp
        !ENDDO
      END DO
    END DO
!ICON_OMP_END_DO
    CALL sync_patch_array(SYNC_E, patch_2D, z_grad_u_normal)
    
    !CALL map_edges2edges_viacell_3d_const_z( patch_3d, z_grad_u_normal, operators_coeff, &
    !    & z_grad_u_normal_ptp)   
    !CALL div_oce_3D( z_grad_u_normal_ptp, patch_3D, operators_coeff%div_coeff, div_c)
    CALL div_oce_3D( z_grad_u_normal, patch_3D, operators_coeff%div_coeff, div_c)
    CALL grad_fd_norm_oce_3D( div_c, patch_3D, operators_coeff%grad_coeff, grad_div_e)

! !     !Step 4: Repeat the application of div and grad and take the mixing coefficients into account
! !     !First the grad of previous result
! !     !now times the mixiing/friction coefficient
! ! !ICON_OMP_DO PRIVATE(start_edge_index, end_edge_index, edge_index, level, &
! ! !ICON_OMP il_c1, ib_c1, il_c2, ib_c2 ) ICON_OMP_DEFAULT_SCHEDULE
! !     DO blockNo = edges_in_domain%start_block, edges_in_domain%end_block
! !       CALL get_index_range(edges_in_domain, blockNo, start_edge_index, end_edge_index)
! !       DO edge_index = start_edge_index, end_edge_index
! !         DO level = start_level, patch_3D%p_patch_1d(1)%dolic_e(edge_index,blockNo)
! !           
! !             grad_div_e(edge_index,level,blockNo) &
! !             &= sqrt(physics_parameters%k_veloc_h(edge_index,level,blockNo)) * &
! !             & grad_div_e(edge_index,level,blockNo)
! !               
! !         ENDDO
! !       END DO
! !     END DO
! ! !ICON_OMP_END_DO
   CALL sync_patch_array(SYNC_E, patch_2D, grad_div_e)

    CALL div_oce_3D( grad_div_e, patch_3D, operators_coeff%div_coeff, div_c)

!ICON_OMP_DO PRIVATE(start_edge_index, end_edge_index, edge_index, level, il_c1, ib_c1, il_c2, ib_c2 ) ICON_OMP_DEFAULT_SCHEDULE
    DO blockNo = edges_in_domain%start_block, edges_in_domain%end_block
      CALL get_index_range(edges_in_domain, blockNo, start_edge_index, end_edge_index)
      DO edge_index = start_edge_index, end_edge_index
        DO level = start_level, patch_3D%p_patch_1d(1)%dolic_e(edge_index,blockNo)
          
          il_c1 = patch_2D%edges%cell_idx(edge_index,blockNo,1)
          ib_c1 = patch_2D%edges%cell_blk(edge_index,blockNo,1)
          il_c2 = patch_2D%edges%cell_idx(edge_index,blockNo,2)
          ib_c2 = patch_2D%edges%cell_blk(edge_index,blockNo,2)
          
          laplacian_vn_out(edge_index,level,blockNo) &
            &= -0.5_wp*physics_parameters%BiharmonicViscosity_coeff(edge_index,level,blockNo) &
            & * (div_c(il_c1,level,ib_c1)+div_c(il_c2,level,ib_c2))
              
        END DO
      END DO
    END DO
!ICON_OMP_END_DO
    !!Step 6: Map divergence back to edges
    !CALL map_cell2edges_3d( patch_3D, div_c,laplacian_vn_out,operators_coeff)! requires cells_oneEdgeInDomain
    
        DO level=1,n_zlev
         write(*,*)'Biharmonic divgrad',level,maxval(laplacian_vn_out(:,level,:)),&
         &minval(laplacian_vn_out(:,level,:))
        END DO
     CALL sync_patch_array(SYNC_E, patch_2D, laplacian_vn_out)
  END SUBROUTINE veloc_diff_biharmonic_div_grad
  !-------------------------------------------------------------------------
   
  
  !-------------------------------------------------------------------------
  !>
  !!  Computes  laplacian of a vector field in curl curl form.
  !!
  !! input:  lives on edges (velocity points)
  !! output: lives on edges
  !!
  !! @par Revision History
  !!  mpi note: the result is not synced. Should be done in the calling method if required
  !!
  SUBROUTINE veloc_diff_harmonic_curl_curl( patch_3D, u_vec_e, vort, div_coeff, &
    & nabla2_vec_e, HarmonicDiffusion, k_h )
    !
    TYPE(t_patch_3d ),TARGET      :: patch_3D  ! INTENT(in)
    REAL(wp)                      :: u_vec_e(:,:,:)  ! INTENT(in)
    REAL(wp)                      :: vort   (:,:,:) ! INTENT(in)
    REAL(wp)                      :: div_coeff(:,:,:,:) ! INTENT(in)
!     TYPE(t_cartesian_coordinates), INTENT(in) :: p_vn_dual    (nproma,n_zlev,patch_3D%p_patch_2d(1)%nblks_v)
    REAL(wp),OPTIONAL             :: nabla2_vec_e(:,:,:) !  ! INTENT(out)
    REAL(wp),OPTIONAL             :: HarmonicDiffusion(:,:,:) !  ! INTENT(out)
    REAL(wp),OPTIONAL             :: k_h(:,:,:) ! INTENT(in)
    !
    !Local variables
    INTEGER :: start_level, end_level     ! vertical start and end level
    INTEGER :: edge_index, level, blockNo
    INTEGER :: start_index, end_index
    REAL(wp) :: z_div_c(nproma,n_zlev,patch_3D%p_patch_2d(1)%alloc_cell_blocks)!, &
    REAL(wp) :: nabla2(nproma,n_zlev)
    !REAL(wp) ::  z_vn_e(nproma,n_zlev,p_patch_3D%p_patch_2D(1)%nblks_e)
    !REAL(wp) ::  z_rot_v(nproma,n_zlev,p_patch_3D%p_patch_2D(1)%nblks_v)
    INTEGER,  DIMENSION(:,:,:),   POINTER :: icidx, icblk, ividx, ivblk
    TYPE(t_subset_range), POINTER :: edges_in_domain
    TYPE(t_patch), POINTER :: patch_2D
    !-----------------------------------------------------------------------
    ! note that this will go through the lateral boundaries
    patch_2D        => patch_3D%p_patch_2d(1)
    edges_in_domain => patch_2D%edges%in_domain
    !-----------------------------------------------------------------------
    IF (present(HarmonicDiffusion) .and. .not. present(k_h)) THEN
      CALL finish('veloc_diff_harmonic_curl_curl','present(HarmonicDiffusion) .and. .not. present(k_h)')
    ENDIF
    IF (.not. present(HarmonicDiffusion) .and. present(k_h)) THEN
      CALL finish('veloc_diff_harmonic_curl_curl','.not. present(HarmonicDiffusion) .and. present(k_h)')
    ENDIF
    !-----------------------------------------------------------------------

    start_level = 1    
    icidx => patch_2D%edges%cell_idx
    icblk => patch_2D%edges%cell_blk
    ividx => patch_2D%edges%vertex_idx
    ivblk => patch_2D%edges%vertex_blk
    
    ! compute divergence of vector field
    ! z_div_c(:,:,patch_2D%alloc_cell_blocks) = 0.0_wp
    
#ifdef NAGFOR
    z_div_c = 0.0_wp
#endif

    ! vn is synced on all edges
    CALL div_oce_3d( u_vec_e, patch_3D, div_coeff, z_div_c, subset_range=patch_2D%cells%all)
!     CALL sync_patch_array(sync_c,patch_2D,z_div_c)
    
    ! compute rotation of vector field for the ocean
    !CALL rot_vertex_ocean_3D( patch_2D, u_vec_e, p_vn_dual, operators_coeff, z_rot_v)!
    !CALL sync_patch_array(SYNC_V,patch_2D,z_rot_v)
    !z_rot_v=vort
    
<<<<<<< HEAD
    IF(PRESENT(k_h))THEN
    
!ICON_OMP_PARALLEL_DO PRIVATE(start_index,end_index, edge_index, level) ICON_OMP_DEFAULT_SCHEDULE
      DO blockNo = edges_in_domain%start_block, edges_in_domain%end_block
        CALL get_index_range(edges_in_domain, blockNo, start_index, end_index)
        nabla2_vec_e(:,:,blockNo) = 0.0_wp
        DO edge_index = start_index, end_index
          DO level = start_level, patch_3D%p_patch_1d(1)%dolic_e(edge_index,blockNo)
            
            !              write(0, *) "==============================="
            !              write(0, *) "0",  edge_index,level,blockNo
            !              write(0, *) "1",  p_patch_3D%wet_e(edge_index,level,blockNo)
            !              write(0,*)  "2",  k_h(edge_index,level,blockNo)
            !              write(0,*)  "3",  patch_2D%edges%tangent_orientation(edge_index,blockNo)
            !              write(0,*)  "4",  vort(ividx(edge_index,blockNo,2),level,ivblk(edge_index,blockNo,2))
            !              write(0,*)  "5",  vort(ividx(edge_index,blockNo,1),level,ivblk(edge_index,blockNo,1))
            !              write(0,*)  "6",  patch_2D%edges%inv_primal_edge_length(edge_index,blockNo)
            !              write(0,*)  "7",  z_div_c(icidx(edge_index,blockNo,2),level,icblk(edge_index,blockNo,2))
            !              write(0,*)  "8",  z_div_c(icidx(edge_index,blockNo,1),level,icblk(edge_index,blockNo,1))
            !              write(0,*)  "9",  patch_2D%edges%inv_dual_edge_length(edge_index,blockNo)
            !IF(v_base%lsm_e(edge_index,level,blockNo) < land_boundary)THEN

            nabla2_vec_e(edge_index,level,blockNo) = &   ! patch_3D%wet_e(edge_index,level,blockNo)* &
              & k_h(edge_index,level,blockNo) * (                                             &
              & patch_2D%edges%tangent_orientation(edge_index,blockNo) *                      &
              & ( vort(ividx(edge_index,blockNo,2),level,ivblk(edge_index,blockNo,2))         &
              & - vort(ividx(edge_index,blockNo,1),level,ivblk(edge_index,blockNo,1)) )       &
              & * patch_2D%edges%inv_primal_edge_length(edge_index,blockNo)    &
              & +                                                &
              & ( z_div_c(icidx(edge_index,blockNo,2),level,icblk(edge_index,blockNo,2))      &
              & - z_div_c(icidx(edge_index,blockNo,1),level,icblk(edge_index,blockNo,1)) )    &
              & * patch_2D%edges%inv_dual_edge_length(edge_index,blockNo))
            
          END DO
        END DO
      END DO
!ICON_OMP_END_PARALLEL_DO
=======
!ICON_OMP_PARALLEL_DO PRIVATE(start_index,end_index, edge_index, level, nabla2) ICON_OMP_DEFAULT_SCHEDULE
    DO blockNo = edges_in_domain%start_block, edges_in_domain%end_block
      CALL get_index_range(edges_in_domain, blockNo, start_index, end_index)
      nabla2(:,:) = 0.0_wp
      DO edge_index = start_index, end_index
        DO level = start_level, patch_3D%p_patch_1d(1)%dolic_e(edge_index,blockNo)

          !              write(0, *) "==============================="
          !              write(0, *) "0",  edge_index,level,blockNo
          !              write(0, *) "1",  p_patch_3D%wet_e(edge_index,level,blockNo)
          !              write(0,*)  "2",  k_h(edge_index,level,blockNo)
          !              write(0,*)  "3",  patch_2D%edges%tangent_orientation(edge_index,blockNo)
          !              write(0,*)  "4",  vort(ividx(edge_index,blockNo,2),level,ivblk(edge_index,blockNo,2))
          !              write(0,*)  "5",  vort(ividx(edge_index,blockNo,1),level,ivblk(edge_index,blockNo,1))
          !              write(0,*)  "6",  patch_2D%edges%inv_primal_edge_length(edge_index,blockNo)
          !              write(0,*)  "7",  z_div_c(icidx(edge_index,blockNo,2),level,icblk(edge_index,blockNo,2))
          !              write(0,*)  "8",  z_div_c(icidx(edge_index,blockNo,1),level,icblk(edge_index,blockNo,1))
          !              write(0,*)  "9",  patch_2D%edges%inv_dual_edge_length(edge_index,blockNo)
          !IF(v_base%lsm_e(edge_index,level,blockNo) < land_boundary)THEN

          nabla2(edge_index,level) = &   ! patch_3D%wet_e(edge_index,level,blockNo)* &
            & patch_2D%edges%tangent_orientation(edge_index,blockNo) *                      &
            & ( vort(ividx(edge_index,blockNo,2),level,ivblk(edge_index,blockNo,2))         &
            & - vort(ividx(edge_index,blockNo,1),level,ivblk(edge_index,blockNo,1)) )       &
            & * patch_2D%edges%inv_primal_edge_length(edge_index,blockNo)    &
            & +                                                &
            & ( z_div_c(icidx(edge_index,blockNo,2),level,icblk(edge_index,blockNo,2))      &
            & - z_div_c(icidx(edge_index,blockNo,1),level,icblk(edge_index,blockNo,1)) )    &
            & * patch_2D%edges%inv_dual_edge_length(edge_index,blockNo)

>>>>>>> 5e57132b

        END DO
      END DO
      IF (present(nabla2_vec_e)) &
        nabla2_vec_e(:,:,blockNo) = nabla2(:,:)
      IF (present(HarmonicDiffusion)) &
        HarmonicDiffusion(:,:,blockNo) = nabla2(:,:) * k_h(:,:,blockNo)
    END DO
!ICON_OMP_END_PARALLEL_DO
   
  END SUBROUTINE veloc_diff_harmonic_curl_curl
  !-------------------------------------------------------------------------

  !-------------------------------------------------------------------------
  !>
  !!  Computes  Bilaplacian of a vector field.The placement of the mixing tensor
  !! follows the practice in NEMO. There is no corresponding operator in MPI-OM
  !!
  !! input:  lives on edges (velocity points)
  !! output: lives on edges
  !!
  !! @par Revision History
  !! Developed by P. Korn, MPI-M(2012)
  !!  mpi note: the result is not synced. Should be done in the calling method if required
  !!
  SUBROUTINE veloc_diff_biharmonic_curl_curl( patch_3D,physics_parameters,u_vec_e,vort, operators_coeff,&
    & nabla4_vec_e)

    TYPE(t_patch_3d ),TARGET      :: patch_3D ! INTENT(in)
    TYPE(t_ho_params)             :: physics_parameters !mixing parameters  INTENT(in)
    REAL(wp)                      :: u_vec_e(:,:,:) ! INTENT(in)
    REAL(wp)                      :: vort   (:,:,:) ! INTENT(in)
    TYPE(t_operator_coeff)        :: operators_coeff ! INTENT(in)
    REAL(wp)                      :: nabla4_vec_e(:,:,:) ! INTENT(out)
    
    !Local variables
    REAL(wp), POINTER                      :: k_h(:,:,:)
    INTEGER :: start_level, end_level     ! vertical start and end level
    INTEGER :: edge_index, level, blockNo
    INTEGER :: start_index, end_index
    REAL(wp) ::  z_div_c   (nproma,n_zlev,patch_3D%p_patch_2d(1)%alloc_cell_blocks)
    REAL(wp) ::  z_rot_v   (nproma,n_zlev,patch_3D%p_patch_2d(1)%nblks_v)
    REAL(wp) ::  z_nabla2_e(nproma,n_zlev,patch_3D%p_patch_2d(1)%nblks_e)
!     REAL(wp) ::  HarmonicDiffusion(nproma,n_zlev,patch_3D%p_patch_2d(1)%nblks_e)
    REAL(wp) :: h_e        (nproma,patch_3D%p_patch_2d(1)%nblks_e)
    TYPE(t_cartesian_coordinates)  :: p_nabla2_dual(nproma,n_zlev,patch_3D%p_patch_2d(1)%nblks_v)
    INTEGER,  DIMENSION(:,:,:), POINTER :: icidx, icblk, ividx, ivblk
    TYPE(t_subset_range), POINTER :: edges_in_domain
    TYPE(t_patch), POINTER :: patch_2D
    !-----------------------------------------------------------------------
    ! note that this will go through the lateral boundaries
    patch_2D         => patch_3D%p_patch_2d(1)
    edges_in_domain => patch_2D%edges%in_domain
    k_h => physics_parameters%BiharmonicViscosity_coeff
    !-----------------------------------------------------------------------
    
    start_level = 1
    end_level = n_zlev
    
    icidx => patch_2D%edges%cell_idx
    icblk => patch_2D%edges%cell_blk
    ividx => patch_2D%edges%vertex_idx
    ivblk => patch_2D%edges%vertex_blk
    
#ifdef NAGFOR
    ! this is only for sync with nag
    z_nabla2_e(:,:,:) = 0.0_wp
    z_div_c(1:nproma,1:n_zlev,1:patch_3D%p_patch_2d(1)%alloc_cell_blocks) =0.0_wp
    p_nabla2_dual(1:nproma,1:n_zlev,1:patch_3D%p_patch_2d(1)%nblks_v)%x(1)=0.0_wp
    p_nabla2_dual(1:nproma,1:n_zlev,1:patch_3D%p_patch_2d(1)%nblks_v)%x(2)=0.0_wp
    p_nabla2_dual(1:nproma,1:n_zlev,1:patch_3D%p_patch_2d(1)%nblks_v)%x(3)=0.0_wp
#endif
!     z_rot_v(1:nproma,1:n_zlev,1:patch_3D%p_patch_2d(1)%nblks_v) =0.0_wp

!     IF (VelocityDiffusion_order==21) THEN
!       CALL veloc_diff_harmonic_curl_curl(     &
!         & patch_3D=patch_3D,                  &
!         & u_vec_e=u_vec_e,                    &
!         & vort=vort,                          &
!         & div_coeff=operators_coeff%div_coeff,&
!         & HarmonicDiffusion=HarmonicDiffusion,&
!         & nabla2_vec_e=z_nabla2_e,            &
!         & k_h=physics_parameters%HarmonicViscosity_coeff)
!     ELSE
      CALL veloc_diff_harmonic_curl_curl(     &
        & patch_3D=patch_3D,                  &
        & u_vec_e=u_vec_e,                    &
        & vort=vort,                          &
        & div_coeff=operators_coeff%div_coeff,&
        & nabla2_vec_e=z_nabla2_e)
!     ENDIF
  
    CALL sync_patch_array(sync_e,patch_2D,z_nabla2_e)
      
    ! compute divergence of vector field
    !     CALL div_oce_3d( u_vec_e, patch_2D, operators_coeff%div_coeff, z_div_c)
    !     ! DO level = start_level, end_level
    !     ! write(*,*)'vort1:',level,maxval(vort(:,level,:)),minval(vort(:,level,:))
    !     ! END DO
    !     ! compute rotation of vector field for the ocean
    !     !CALL rot_vertex_ocean_3D( patch_2D, u_vec_e, p_vn_dual, operators_coeff, z_rot_v)!
    !     !z_rot_v=vort
    !     !
    !     !  loop through all patch edges (and blocks)
    !     DO blockNo = edges_in_domain%start_block, edges_in_domain%end_block
    !       CALL get_index_range(edges_in_domain, blockNo, start_index, end_index)
    !       DO edge_index = start_index, end_index
    !         DO level = start_level, end_level
    !           !DO edge_index = start_index, end_index
    !           !IF(v_base%lsm_e(edge_index,level,blockNo) < land_boundary)THEN
    !           z_nabla2_e(edge_index,level,blockNo) =  &
    !             & v_base%wet_e(edge_index,level,blockNo)*     &
    !             & (patch_2D%edges%tangent_orientation(edge_index,blockNo) *  &
    !             & ( vort(ividx(edge_index,blockNo,2),level,ivblk(edge_index,blockNo,2))  &
    !             & - vort(ividx(edge_index,blockNo,1),level,ivblk(edge_index,blockNo,1)) )  &
    !             & * patch_2D%edges%inv_primal_edge_length(edge_index,blockNo))  &
    !             & +v_base%wet_e(edge_index,level,blockNo)*&
    !             & (( z_div_c(icidx(edge_index,blockNo,2),level,icblk(edge_index,blockNo,2))    &
    !             & - z_div_c(icidx(edge_index,blockNo,1),level,icblk(edge_index,blockNo,1)) )  &
    !             & * patch_2D%edges%inv_dual_edge_length(edge_index,blockNo))
    !            z_nabla2_e(edge_index,level,blockNo)=sqrt(k_h(edge_index,level,blockNo))*z_nabla2_e(edge_index,level,blockNo)
    !         END DO
    !       END DO
    !     END DO
    
    ! compute divergence of vector field
    CALL div_oce_3d( z_nabla2_e, patch_3D, operators_coeff%div_coeff, z_div_c, subset_range=patch_2D%cells%all)
!     CALL sync_patch_array(sync_c,patch_2D,z_div_c)
    
    ! compute rotation of vector field for the ocean
    CALL map_edges2vert_3d( patch_2D, &
      & z_nabla2_e,&
      & operators_coeff%edge2vert_coeff_cc,&
      & p_nabla2_dual)      
    CALL sync_patch_array_mult(sync_v, patch_2D, 3, &
      & p_nabla2_dual(:,:,:)%x(1), p_nabla2_dual(:,:,:)%x(2), p_nabla2_dual(:,:,:)%x(3))
    
    CALL rot_vertex_ocean_3d( patch_3D, z_nabla2_e, p_nabla2_dual, operators_coeff, z_rot_v)
    
    !combine divergence and vorticity
!ICON_OMP_PARALLEL
!ICON_OMP_DO PRIVATE(start_index,end_index, edge_index, level) ICON_OMP_DEFAULT_SCHEDULE
    DO blockNo = edges_in_domain%start_block, edges_in_domain%end_block
      CALL get_index_range(edges_in_domain, blockNo, start_index, end_index)
      DO edge_index = start_index, end_index
        DO level = start_level, patch_3D%p_patch_1d(1)%dolic_e(edge_index,blockNo)
          
          nabla4_vec_e(edge_index,level,blockNo) =  &    ! patch_3D%wet_e(edge_index,level,blockNo) *&
            &  - k_h(edge_index,level,blockNo) * ( &
            & (patch_2D%edges%tangent_orientation(edge_index,blockNo) *  &
            & ( z_rot_v(ividx(edge_index,blockNo,2),level,ivblk(edge_index,blockNo,2))  &
            & - z_rot_v(ividx(edge_index,blockNo,1),level,ivblk(edge_index,blockNo,1)) )  &
            & * patch_2D%edges%inv_primal_edge_length(edge_index,blockNo))   &
            & + & !patch_3D%wet_e(edge_index,level,blockNo)  *                    &
            & (( z_div_c(icidx(edge_index,blockNo,2),level,icblk(edge_index,blockNo,2))    &
            & - z_div_c(icidx(edge_index,blockNo,1),level,icblk(edge_index,blockNo,1)) )  &
            & * patch_2D%edges%inv_dual_edge_length(edge_index,blockNo)))

        END DO
      END DO
    END DO
!ICON_OMP_END_DO

    IF (VelocityDiffusion_order==21) THEN
!ICON_OMP_DO PRIVATE(start_index,end_index, edge_index, level) ICON_OMP_DEFAULT_SCHEDULE
      DO blockNo = edges_in_domain%start_block, edges_in_domain%end_block
        CALL get_index_range(edges_in_domain, blockNo, start_index, end_index)
        DO edge_index = start_index, end_index
          DO level = start_level, patch_3D%p_patch_1d(1)%dolic_e(edge_index,blockNo)

          nabla4_vec_e(edge_index,level,blockNo) =      &
            & nabla4_vec_e(edge_index,level,blockNo) + &
            & z_nabla2_e(edge_index,level,blockNo) *    &
            & physics_parameters%HarmonicViscosity_coeff(edge_index,level,blockNo)

          END DO
        END DO
      END DO
!ICON_OMP_END_DO NOWAIT
    ENDIF
!ICON_OMP_END_PARALLEL

  END SUBROUTINE veloc_diff_biharmonic_curl_curl
  !-------------------------------------------------------------------------

  !-------------------------------------------------------------------------
  !Subroutine computes the horizontal diffusive flux of an arbitrary tracer.
   SUBROUTINE tracer_diffusion_horz(patch_3D, trac_in, p_os, diff_flx, k_t, subset_range)
    TYPE(t_patch_3d ),TARGET, INTENT(in)   :: patch_3D
    REAL(wp), INTENT(in)              :: trac_in(nproma,n_zlev,patch_3D%p_patch_2d(1)%alloc_cell_blocks)
    TYPE(t_hydro_ocean_state), TARGET :: p_os
    REAL(wp), INTENT(inout)           :: diff_flx(nproma,n_zlev,patch_3D%p_patch_2d(1)%nblks_e)
    REAL(wp), OPTIONAL                :: k_t(:,:,:) !mixing coefficient for tracer    
    TYPE(t_subset_range), TARGET, INTENT(in), OPTIONAL :: subset_range
    !
    !Local variables
    INTEGER :: level, blockNo, edge_index
    INTEGER :: il_c1, ib_c1, il_c2, ib_c2
    INTEGER :: start_edge_index, end_edge_index
    TYPE(t_subset_range), POINTER :: edges_in_domain
    TYPE(t_patch), POINTER :: patch_2D
    ! CHARACTER(len=max_char_length), PARAMETER :: &
    !        & routine = ('mo_ocediffusion:tracer_diffusion_horz')
    !-------------------------------------------------------------------------------
    patch_2D        => patch_3D%p_patch_2d(1)
    edges_in_domain => patch_2D%edges%in_domain
    !-------------------------------------------------------------------------------
    
  IF(PRESENT(k_t))THEN
!ICON_OMP_PARALLEL_DO PRIVATE(start_edge_index,end_edge_index, edge_index, level, &
!ICON_OMP il_c1, ib_c1, il_c2, ib_c2) ICON_OMP_DEFAULT_SCHEDULE
    DO blockNo = edges_in_domain%start_block, edges_in_domain%end_block
      CALL get_index_range(edges_in_domain, blockNo, start_edge_index, end_edge_index)
      diff_flx(:,:,blockNo) = 0.0_wp
      DO edge_index = start_edge_index, end_edge_index
        !Get indices of two adjacent triangles
        il_c1 = patch_2D%edges%cell_idx(edge_index,blockNo,1)
        ib_c1 = patch_2D%edges%cell_blk(edge_index,blockNo,1)
        il_c2 = patch_2D%edges%cell_idx(edge_index,blockNo,2)
        ib_c2 = patch_2D%edges%cell_blk(edge_index,blockNo,2)

        DO level=1,  patch_3D%p_patch_1d(1)%dolic_e(edge_index,blockNo)
          
          diff_flx(edge_index,level,blockNo) = &
            &   k_t(edge_index,level,blockNo) &
            & * patch_3D%p_patch_1d(1)%prism_thick_e(edge_index,level,blockNo)  &
            & * (trac_in(il_c2,level,ib_c2) - trac_in(il_c1,level,ib_c1))       &
            & * patch_2D%edges%inv_dual_edge_length(edge_index,blockNo)
            
        ENDDO
        
      ENDDO
    ENDDO
!ICON_OMP_END_PARALLEL_DO

    IF (PRESENT(subset_range)) THEN
      IF (.NOT. subset_range%is_in_domain) &
        & CALL sync_patch_array(sync_e, patch_2D, diff_flx)
    ENDIF    
    
  ELSEIF(.NOT.PRESENT(k_t))THEN  
!ICON_OMP_PARALLEL_DO PRIVATE(start_edge_index,end_edge_index, edge_index, level, &
!ICON_OMP il_c1, ib_c1, il_c2, ib_c2) ICON_OMP_DEFAULT_SCHEDULE
    DO blockNo = edges_in_domain%start_block, edges_in_domain%end_block
      CALL get_index_range(edges_in_domain, blockNo, start_edge_index, end_edge_index)
      diff_flx(:,:,blockNo) = 0.0_wp
      DO edge_index = start_edge_index, end_edge_index
        !Get indices of two adjacent triangles
        il_c1 = patch_2D%edges%cell_idx(edge_index,blockNo,1)
        ib_c1 = patch_2D%edges%cell_blk(edge_index,blockNo,1)
        il_c2 = patch_2D%edges%cell_idx(edge_index,blockNo,2)
        ib_c2 = patch_2D%edges%cell_blk(edge_index,blockNo,2)

        DO level=1,  patch_3D%p_patch_1d(1)%dolic_e(edge_index,blockNo)
          
          diff_flx(edge_index,level,blockNo) = &
            & patch_3D%p_patch_1d(1)%prism_thick_e(edge_index,level,blockNo)  &
            & * (trac_in(il_c2,level,ib_c2) - trac_in(il_c1,level,ib_c1))       &
            & * patch_2D%edges%inv_dual_edge_length(edge_index,blockNo)
            
        ENDDO
        
      ENDDO
    ENDDO
!ICON_OMP_END_PARALLEL_DO

    IF (PRESENT(subset_range)) THEN
      IF (.NOT. subset_range%is_in_domain) &
        & CALL sync_patch_array(sync_e, patch_2D, diff_flx)
    ENDIF 
  ENDIF  
    
  END SUBROUTINE tracer_diffusion_horz
  !-------------------------------------------------------------------------

  !-------------------------------------------------------------------------
  !!Subroutine computes the vertical diffusive flux of an arbitrary tracer.
  !>
  !!
  !! @par Revision History
  !! Developed  by  Peter Korn, MPI-M (2010).
  !!
  SUBROUTINE tracer_diffusion_vert_explicit(patch_3D,        &
    & trac_c,          &
    & top_bc_tracer,   &
    & a_v,             &
    & div_diff_flx)
    
    TYPE(t_patch_3d ),TARGET, INTENT(in) :: patch_3D
    REAL(wp), INTENT(in)              :: trac_c       (nproma, n_zlev,patch_3D%p_patch_2d(1)%alloc_cell_blocks)
    REAL(wp), INTENT(in)              :: top_bc_tracer(nproma, patch_3D%p_patch_2d(1)%alloc_cell_blocks)
    REAL(wp), INTENT(in)              :: a_v(:,:,:)
    REAL(wp), INTENT(inout)             :: div_diff_flx(nproma, n_zlev,patch_3D%p_patch_2d(1)%alloc_cell_blocks)
    !
    !Local variables
    INTEGER :: start_level, end_level
    INTEGER :: cell_index, level, blockNo
    INTEGER :: start_index, end_index
    INTEGER :: z_dolic
    ! vertical diffusive tracer flux
    REAL(wp)                      :: z_diff_flx(nproma, n_zlev+1,patch_3D%p_patch_2d(1)%alloc_cell_blocks)
    TYPE(t_subset_range), POINTER :: all_cells
    TYPE(t_patch), POINTER :: patch_2D
    ! CHARACTER(len=max_char_length), PARAMETER :: &
    !        & routine = ('mo_ocean_diffusion:tracer_diffusion_vert')
    !-----------------------------------------------------------------------
    patch_2D   => patch_3D%p_patch_2d(1)
    all_cells => patch_2D%cells%ALL
    !-----------------------------------------------------------------------
    start_level              = 1
    end_level              = n_zlev
    z_diff_flx(1:nproma, 1:n_zlev+1,1:patch_3D%p_patch_2d(1)%alloc_cell_blocks) = 0.0_wp
    
    !First vertical flux then vertical divergence
    DO blockNo = all_cells%start_block, all_cells%end_block
      CALL get_index_range(all_cells, blockNo, start_index, end_index)
      DO cell_index = start_index, end_index
        z_dolic  = patch_3D%p_patch_1d(1)%dolic_c(cell_index,blockNo)!v_base%dolic_c(cell_index,blockNo)
        IF ( z_dolic >=min_dolic ) THEN
          !1a) 0cean surface
          z_diff_flx(cell_index,start_level,blockNo) =a_v(cell_index,start_level,blockNo)*top_bc_tracer(cell_index,blockNo)
          
          !1b) ocean interior
          DO level = start_level+1, z_dolic

            z_diff_flx(cell_index,level,blockNo)&
              & = a_v(cell_index,level,blockNo) &
              & * (trac_c(cell_index,level-1,blockNo)-trac_c(cell_index,level,blockNo))/ patch_3D%p_patch_1d(1)%del_zlev_i(level)
          END DO
          
          
          DO level = 1, z_dolic
            ! positive vertical divergence in direction of w (upward positive)
            div_diff_flx(cell_index,level,blockNo) = &
              & (z_diff_flx(cell_index,level,blockNo) - z_diff_flx(cell_index,level+1,blockNo))&
              & /patch_3D%p_patch_1d(1)%del_zlev_m(level)
          END DO
          !1c) ocean bottom zero bottom boundary condition
          !diff_flx(cell_index,z_dolic+1,blockNo) = bot_bc_tracer(cell_index,level)
        ENDIF
      END DO
    END DO
    
    !---------DEBUG DIAGNOSTICS-------------------------------------------
    idt_src=5  ! output print level (1-5, fix)
    CALL dbg_print('TrcDiffExpl: z_diff_flx'   ,z_diff_flx               ,str_module,idt_src)
    CALL dbg_print('TrcDiffExpl: div_diff_flx' ,div_diff_flx             ,str_module,idt_src)
    !---------------------------------------------------------------------
    
  END SUBROUTINE tracer_diffusion_vert_explicit
  !------------------------------------------------------------------------

  !------------------------------------------------------------------------
!<Optimize:inUse>
  SUBROUTINE tracer_diffusion_vertical_implicit( &
    & patch_3d,                  &
    & ocean_tracer,              &
    & a_v,                       &
    & operators_coefficients) !,  &
    ! & diff_column)

    TYPE(t_patch_3d ),TARGET, INTENT(in) :: patch_3d
    TYPE(t_ocean_tracer), TARGET :: ocean_tracer
    REAL(wp), INTENT(inout)              :: a_v(:,:,:)
    TYPE(t_operator_coeff),TARGET :: operators_coefficients
    !
    INTEGER :: cell_block, start_index, end_index
    TYPE(t_subset_range), POINTER :: cells_in_domain
    TYPE(t_patch), POINTER :: patch_2d

    !-----------------------------------------------------------------------
    cells_in_domain       =>  patch_3d%p_patch_2d(1)%cells%in_domain
    !-----------------------------------------------------------------------

!ICON_OMP_PARALLEL_DO PRIVATE(start_index,end_index) ICON_OMP_DEFAULT_SCHEDULE
    DO cell_block = cells_in_domain%start_block, cells_in_domain%end_block
      CALL get_index_range(cells_in_domain, cell_block, start_index, end_index)

      CALL tracer_diffusion_vertical_implicit_onBlock( &
        & patch_3d,                  &
        & ocean_tracer,              &
        & a_v,                       &
        & operators_coefficients,    &
        & cell_block, start_index, end_index)

    END DO
!ICON_OMP_END_PARALLEL_DO

  END SUBROUTINE tracer_diffusion_vertical_implicit
  !------------------------------------------------------------------------

  !-------------------------------------------------------------------------
  !!Subroutine implements implicit vertical diffusion for scalar fields.
  !>
  !! sbr identical to sbr above but now with homogeneous boundary conditions
  !!
  !! @par Revision History
  !! Developed  by  Peter Korn, MPI-M (2011).
  !! Preconditioning by Leonidas Linardakis, MPI-M (2014)
  !!
  !! The result ocean_tracer%concetration is calculated on domain_cells
  !-------------------------------------------------------------------------
!<Optimize:inUse>
  SUBROUTINE tracer_diffusion_vertical_implicit_onBlock( &
    & patch_3d,                &
    & ocean_tracer,            &
    & a_v,                     &
    & operators_coefficients,  &
    & blockNo, start_index, end_index) !,  &
    ! & diff_column)
    
    TYPE(t_patch_3d ),TARGET, INTENT(in) :: patch_3d
    TYPE(t_ocean_tracer), TARGET :: ocean_tracer
    REAL(wp), INTENT(inout)              :: a_v(:,:,:)
    TYPE(t_operator_coeff),TARGET :: operators_coefficients
    INTEGER, INTENT(in) :: blockNo, start_index, end_index
    !
    !
    REAL(wp) :: inv_prism_thickness(1:n_zlev), inv_prisms_center_distance(1:n_zlev)
    REAL(wp) :: a(1:n_zlev), b(1:n_zlev), c(1:n_zlev)! , nb(1:n_zlev)
    REAL(wp) :: fact(1:n_zlev)
    REAL(wp) :: column_tracer(1:n_zlev)
    REAL(wp) :: dt_inv, diagonal_product
    REAL(wp), POINTER :: field_column(:,:,:)
    INTEGER :: bottom_level
    INTEGER :: cell_index, level
    TYPE(t_subset_range), POINTER :: cells_in_domain
    TYPE(t_patch), POINTER :: patch_2d

!     REAL(wp) :: tmp, tmp_add
    !-----------------------------------------------------------------------
    patch_2d        => patch_3d%p_patch_2d(1)
    cells_in_domain => patch_2d%cells%in_domain
    field_column    => ocean_tracer%concentration
    !-----------------------------------------------------------------------
    dt_inv = 1.0_wp/dtime
    
    DO cell_index = start_index, end_index
      bottom_level = patch_3d%p_patch_1d(1)%dolic_c(cell_index,blockNo)

      IF (bottom_level < 2 ) CYCLE ! nothing to diffuse

      DO level=1,bottom_level
        inv_prism_thickness(level)        = patch_3d%p_patch_1d(1)%inv_prism_thick_c(cell_index,level,blockNo)
        inv_prisms_center_distance(level) = patch_3d%p_patch_1d(1)%inv_prism_center_dist_c(cell_index,level,blockNo)
      ENDDO

      !------------------------------------
      ! Fill triangular matrix
      ! b is diagonal, a is the upper diagonal, c is the lower
      !   top level
      a(1) = 0.0_wp
      c(1) = -a_v(cell_index,2,blockNo) * inv_prism_thickness(1) * inv_prisms_center_distance(2)
      b(1) = dt_inv - c(1)
      DO level = 2, bottom_level-1
        a(level) = - a_v(cell_index,level,blockNo)   * inv_prism_thickness(level) * inv_prisms_center_distance(level)
        c(level) = - a_v(cell_index,level+1,blockNo) * inv_prism_thickness(level) * inv_prisms_center_distance(level+1)
        b(level) = dt_inv - a(level) - c(level)
      END DO
      ! bottom
      a(bottom_level) = -a_v(cell_index,bottom_level,blockNo) * &
        & inv_prism_thickness(bottom_level) * inv_prisms_center_distance(bottom_level)
      b(bottom_level) = dt_inv - a(bottom_level)

      ! precondition: set diagonal equal to diagonal_product
      diagonal_product = PRODUCT(b(1:bottom_level))
!       tmp_add = 0.0_wp

      DO level = 1, bottom_level
        fact(level) = diagonal_product / b(level)
        a(level)  = a(level)  * fact(level)
        b(level)  = diagonal_product
        c(level)  = dt_inv * fact(level) - a(level) - b(level)
 
!         tmp = field_column(cell_index,level,blockNo)
!         column_tracer(level) = tmp
!         tmp_add = tmp_add + column_tracer(level)
!         tmp = dt_inv
!         column_tracer(level) = tmp
!         tmp_add = tmp_add + column_tracer(level)
!         tmp = diagonal_product
!         column_tracer(level) = tmp
!         tmp_add = tmp_add + column_tracer(level)
!         tmp = b(level)
!         column_tracer(level) = tmp
!         tmp_add = tmp_add + column_tracer(level)
!         tmp = fact(level)
!         column_tracer(level) = tmp
!         tmp_add = tmp_add + column_tracer(level)

        column_tracer(level) = field_column(cell_index,level,blockNo) * dt_inv * fact(level)

      ENDDO
      c(bottom_level) = 0.0_wp
!       write(0,*) tmp_add

      !------------------------------------
      ! solver from lapack
      !
      ! eliminate lower diagonal
      DO level=bottom_level-1, 1, -1
        fact(level+1)  = c( level ) / b( level+1 )
        b( level ) = b( level ) - fact(level+1) * a( level +1 )
        column_tracer( level ) = column_tracer( level ) - fact(level+1) * column_tracer( level+1 )
      ENDDO

      !     Back solve with the matrix U from the factorization.
      column_tracer( 1 ) = column_tracer( 1 ) / b( 1 )
      DO level =  2, bottom_level
        column_tracer( level ) = ( column_tracer( level ) - a( level ) * column_tracer( level-1 ) ) / b( level )
      ENDDO

      DO level = 1, bottom_level
        ocean_tracer%concentration(cell_index,level,blockNo) = column_tracer(level)
      ENDDO
    
    ENDDO ! cell_index
    
  END SUBROUTINE tracer_diffusion_vertical_implicit_onBlock
  !------------------------------------------------------------------------
  
  
  
  !-------------------------------------------------------------------------
  !
  !!Subroutine implements implicit vertical diffusion for horizontal velocity fields
  !!by inverting a scalar field..
  !>
  !!
  !! @par Revision History
  !! Developed  by  Peter Korn, MPI-M (2011).
  !! Optimized ofr round-off erros, Leonidas Linardakis, MPI-M (2014)
  !------------------------------------------------------------------------
  SUBROUTINE velocity_diffusion_vertical_implicit( patch_3d,           &
    & velocity, a_v,                                                   &
    & operators_coefficients ) !,  &
    ! & diff_column)
    
    TYPE(t_patch_3d ),TARGET, INTENT(in) :: patch_3d
    REAL(wp), INTENT(inout)              :: velocity(:,:,:)   ! on edges
    REAL(wp), INTENT(inout)              :: a_v(:,:,:)
    TYPE(t_operator_coeff),TARGET :: operators_coefficients
    !
    INTEGER :: start_index, end_index, edge_block
    TYPE(t_subset_range), POINTER :: edges_in_domain
    TYPE(t_patch), POINTER :: patch_2d
    
    !-----------------------------------------------------------------------
    edges_in_domain       =>  patch_3d%p_patch_2d(1)%edges%in_domain
    !-----------------------------------------------------------------------
    
!ICON_OMP_PARALLEL_DO PRIVATE(start_index,end_index) ICON_OMP_DEFAULT_SCHEDULE
    DO edge_block = edges_in_domain%start_block, edges_in_domain%end_block    
      CALL get_index_range(edges_in_domain, edge_block, start_index, end_index)
      
      CALL velocity_diffusion_vertical_implicit_onBlock(  &
        & patch_3d,                                       &
        & velocity(:,:,edge_block),                       &
        & a_v(:,:,edge_block),                            &
        & operators_coefficients,                         &
        & start_index, end_index, edge_block)
        
    END DO
!ICON_OMP_END_PARALLEL_DO 
    
  END SUBROUTINE velocity_diffusion_vertical_implicit
  !------------------------------------------------------------------------
  
  !-------------------------------------------------------------------------
  !
  !!Subroutine implements implicit vertical diffusion for horizontal velocity fields
  !!by inverting a scalar field..
  !>
  !! sbr identical to previous one, except for homogeneous boundary conditions
  !!
  !! @par Revision History
  !! Developed  by  Peter Korn, MPI-M (2011).
  !! Optimized ofr round-off erros, Leonidas Linardakis, MPI-M (2014)
  !------------------------------------------------------------------------
!<Optimize:inUse>
  SUBROUTINE velocity_diffusion_vertical_implicit_onBlock( &
    & patch_3d,                            &
    & velocity,                            &
    & a_v,                                 &
    & operators_coefficients,              &
    & start_index, end_index, edge_block)

    TYPE(t_patch_3d ),TARGET, INTENT(in) :: patch_3d
    REAL(wp), INTENT(inout)              :: velocity(:,:)   ! on edges, (nproma, levels)
    REAL(wp), INTENT(inout)              :: a_v(:,:)      ! on edges, (nproma, levels)
    TYPE(t_operator_coeff),TARGET :: operators_coefficients
    INTEGER , INTENT(in):: start_index, end_index, edge_block
    !
    REAL(wp) :: dt_inv
    REAL(wp) :: inv_prism_thickness(1:n_zlev), inv_prisms_center_distance(1:n_zlev)
    REAL(wp) :: a(1:n_zlev), b(1:n_zlev), c(1:n_zlev), diagonal_product
    REAL(wp) :: column_velocity(1:n_zlev)
    REAL(wp) :: fact(1:n_zlev)

    INTEGER :: bottom_level
    INTEGER :: edge_index, level
    TYPE(t_patch), POINTER :: patch_2d

    !-----------------------------------------------------------------------
    dt_inv = 1.0_wp/dtime

    DO edge_index = start_index, end_index
      bottom_level = patch_3d%p_patch_1d(1)%dolic_e(edge_index,edge_block)

      IF (bottom_level < 2 ) CYCLE ! nothing to diffuse

      ! Note : the inv_prism_thick_e, inv_prism_center_dist_e should be updated in calculate_thickness
      DO level=1, bottom_level
        inv_prism_thickness(level)        = patch_3d%p_patch_1d(1)%inv_prism_thick_e(edge_index,level,edge_block)
        inv_prisms_center_distance(level) = patch_3d%p_patch_1d(1)%inv_prism_center_dist_e(edge_index,level,edge_block)
      ENDDO

      !------------------------------------
      ! Fill triangular matrix
      ! b is diagonal, a is the upper diagonal, c is the lower
      !   top level
      a(1) = 0.0_wp
      c(1) = -a_v(edge_index,2) * inv_prism_thickness(1) * inv_prisms_center_distance(2)
      b(1) = dt_inv - c(1)
      DO level = 2, bottom_level-1
        a(level) = - a_v(edge_index,level)   * inv_prism_thickness(level) * inv_prisms_center_distance(level)
        c(level) = - a_v(edge_index,level+1) * inv_prism_thickness(level) * inv_prisms_center_distance(level+1)
        b(level) = dt_inv - a(level) - c(level)
      END DO
      ! bottom
      a(bottom_level) = -a_v(edge_index,bottom_level) * inv_prism_thickness(bottom_level) * &
        & inv_prisms_center_distance(bottom_level)
      b(bottom_level) = dt_inv - a(bottom_level)

      ! precondition: set diagonal equal to diagonal_product
      diagonal_product = PRODUCT(b(1:bottom_level))

      DO level = 1, bottom_level
        fact(level) = diagonal_product / b(level)
        a(level)  = a(level)  * fact(level)
        b(level)  = diagonal_product
        c(level)  = dt_inv * fact(level) - a(level) - b(level)
        column_velocity(level) = velocity(edge_index,level) * dt_inv * fact(level)
      ENDDO
      c(bottom_level) = 0.0_wp

      !------------------------------------
      ! solver from lapack
      !
      ! eliminate lower diagonal
      DO level = bottom_level-1, 1, -1
        fact(level+1)  = c( level ) / b( level+1 )
        b( level ) = b( level ) - fact(level+1) * a( level +1 )
        column_velocity( level ) = column_velocity( level ) - fact(level+1) * column_velocity( level+1 )
      ENDDO

      !     Back solve with the matrix U from the factorization.
      column_velocity( 1 ) = column_velocity( 1 ) / b( 1 )
      DO level = 2, bottom_level
        column_velocity( level ) = ( column_velocity( level ) - a( level ) * column_velocity( level-1 ) ) / b( level )
      ENDDO

      DO level = 1, bottom_level
        velocity(edge_index,level) = column_velocity(level)
      ENDDO

    END DO ! edge_index = start_index, end_index

  END SUBROUTINE velocity_diffusion_vertical_implicit_onBlock
  !------------------------------------------------------------------------

!   !-------------------------------------------------------------------------
!   !!Subroutine implements implicit vertical diffusion for scalar fields.
!   !>
!   !! sbr identical to sbr above but now with homogeneous boundary conditions
!   !!
!   !! @par Revision History
!   !! Developed  by  Peter Korn, MPI-M (2011).
!   !! Preconditioning by Leonidas Linardakis, MPI-M (2014)
!   !!
!   !! The result ocean_tracer%concetration is calculated on domain_cells
!   !-------------------------------------------------------------------------
!   SUBROUTINE tracer_diffusion_vertical_implicit( patch_3D,               &
!                                            & ocean_tracer, A_v,   &
!                                            & operators_coefficients ) !,  &
!                                           ! & diff_column)
! 
!     TYPE(t_patch_3D ),TARGET, INTENT(IN) :: patch_3D
!     TYPE(t_ocean_tracer), TARGET         :: ocean_tracer
!     REAL(wp), INTENT(inout)              :: A_v(:,:,:)
!     TYPE(t_operator_coeff),TARGET        :: operators_coefficients
!     !
!     !
!     REAL(wp) :: inv_prism_thickness(1:n_zlev), inv_prisms_center_distance(1:n_zlev)
!     REAL(wp) :: a(1:n_zlev), b(1:n_zlev), c(1:n_zlev)! , nb(1:n_zlev)
!     REAL(wp) :: fact(1:n_zlev)
!     REAL(wp) :: column_tracer(1:n_zlev)
!     REAL(wp) :: dt_inv, diagonal_product
!     REAL(wp), POINTER   :: field_column(:,:,:)
!     INTEGER  :: bottom_level
!     INTEGER :: jc, jk, jb
!     INTEGER :: start_index, end_index
!     TYPE(t_subset_range), POINTER :: cells_in_domain
!     TYPE(t_patch), POINTER         :: patch_2D
!     !-----------------------------------------------------------------------
!     patch_2D        => patch_3D%p_patch_2D(1)
!     cells_in_domain => patch_2D%cells%in_domain
!     field_column    => ocean_tracer%concentration
!     !-----------------------------------------------------------------------
!     dt_inv = 1.0_wp/dtime
! 
!     DO jb = cells_in_domain%start_block, cells_in_domain%end_block
!       CALL get_index_range(cells_in_domain, jb, start_index, end_index)
!       DO jc = start_index, end_index
!         bottom_level = patch_3D%p_patch_1D(1)%dolic_c(jc,jb)
! 
!         IF (bottom_level < 1 ) CYCLE
! 
!         DO jk=1,bottom_level
!           inv_prism_thickness(jk)        = patch_3D%p_patch_1D(1)%inv_prism_thick_c(jc,jk,jb)
!           inv_prisms_center_distance(jk) = patch_3d%p_patch_1d(1)%inv_prism_center_dist_c(jc,jk,jb)
!         ENDDO
! 
!         !------------------------------------
!         ! Fill triangular matrix
!         ! b is diagonal, a is the lower diagonal, c is the upper
!         !   top level
!         a(1) = 0.0_wp
!         c(1) = -A_v(jc,2,jb) * inv_prism_thickness(1) * inv_prisms_center_distance(2)
!         b(1) = dt_inv - c(1)
!         DO jk = 2, bottom_level-1
!           a(jk) = - A_v(jc,jk,jb)   * inv_prism_thickness(jk) * inv_prisms_center_distance(jk)
!           c(jk) = - A_v(jc,jk+1,jb) * inv_prism_thickness(jk) * inv_prisms_center_distance(jk+1)
!           b(jk) = dt_inv - a(jk) - c(jk)
!         END DO
!         ! bottom
!         a(bottom_level) = -A_v(jc,bottom_level,jb) * inv_prism_thickness(bottom_level) * inv_prisms_center_distance(bottom_level)
!         b(bottom_level) = dt_inv - a(bottom_level)
! 
!         ! precondition: set diagonal equal to diagonal_product
!         diagonal_product = PRODUCT(b(1:bottom_level))
! 
!         DO jk = 1, bottom_level
!            fact(jk) = diagonal_product / b(jk)
!            a(jk)  = a(jk)  * fact(jk)
!            b(jk)  = diagonal_product
!            c(jk)  = dt_inv * fact(jk) - a(jk) - b(jk)
!            column_tracer(jk) = field_column(jc,jk,jb) * dt_inv * fact(jk)
!         ENDDO
!         c(bottom_level) = 0.0_wp
! 
!         !------------------------------------
!         ! solver from lapack
!         !
!         ! eliminate upper diagonal
!         DO jk=bottom_level-1, 1, -1
!           fact(jk+1)  = c( jk ) / b( jk+1 )
!           b( jk ) = b( jk ) - fact(jk+1) * a( jk +1 )
!           column_tracer( jk ) = column_tracer( jk ) - fact(jk+1) * column_tracer( jk+1 )
!         ENDDO
! 
!         !     Back solve with the matrix U from the factorization.
!         column_tracer( 1 ) = column_tracer( 1 ) / b( 1 )
!         DO jk =  2, bottom_level
!           column_tracer( jk ) = ( column_tracer( jk ) - a( jk ) * column_tracer( jk-1 ) ) / b( jk )
!         ENDDO
! 
!         DO jk = 1, bottom_level
!           ocean_tracer%concentration(jc,jk,jb) = column_tracer(jk)
!         ENDDO
! 
!       END DO ! jc = start_index, end_index
!     END DO ! jb = cells_in_domain%start_block, cells_in_domain%end_block
! 
!   END SUBROUTINE tracer_diffusion_vertical_implicit
!   !------------------------------------------------------------------------
  
END MODULE mo_ocean_diffusion<|MERGE_RESOLUTION|>--- conflicted
+++ resolved
@@ -31,11 +31,7 @@
   USE mo_ocean_physics_types, ONLY: t_ho_params
   USE mo_scalar_product,      ONLY: map_cell2edges_3d, map_edges2edges_viacell_3d_const_z
   USE mo_ocean_math_operators,ONLY: div_oce_3d, rot_vertex_ocean_3d,&
-<<<<<<< HEAD
-    & map_edges2vert_3d, grad_fd_norm_oce_3D
-=======
     & map_edges2vert_3d, grad_fd_norm_oce_3D, grad_vector, div_vector_onTriangle
->>>>>>> 5e57132b
   USE mo_operator_ocean_coeff_3d, ONLY: t_operator_coeff
   USE mo_grid_subset,         ONLY: t_subset_range, get_index_range
   USE mo_sync,                ONLY: sync_c, sync_e, sync_v, sync_patch_array, sync_patch_array_mult
@@ -185,88 +181,6 @@
     start_level = 1
     end_level = n_zlev
     
-<<<<<<< HEAD
-    laplacian_vn_out(1:nproma,1:n_zlev,1:patch_3D%p_patch_2d(1)%nblks_e) = 0.0_wp
-    
-    ! loop over cells in local domain + halo
-    DO blockNo = all_cells%start_block, all_cells%end_block
-      CALL get_index_range(all_cells, blockNo, start_index, end_index)
-      DO level = start_level, end_level
-        DO cell_index = start_index, end_index
-          z_div_grad_u(cell_index,level,blockNo)%x =  0.0_wp
-        END DO
-      END DO
-    END DO
-    
-    ! loop over edges in local domain + halo
-    DO blockNo = all_edges%start_block, all_edges%end_block
-      CALL get_index_range(all_edges, blockNo, start_edge_index, end_edge_index)
-      DO level = start_level, end_level
-        DO edge_index = start_edge_index, end_edge_index
-          z_grad_u(edge_index,level,blockNo)%x = 0.0_wp
-        ENDDO
-      END DO
-    END DO
-    
-    !-------------------------------------------------------------------------------------------------------
-    !Step 1: Calculate gradient of cell velocity vector.
-    !Result is a gradient vector, located at edges
-    !Step 2: Multiply each component of gradient vector with mixing coefficients
-    DO blockNo = edges_in_domain%start_block, edges_in_domain%end_block
-      CALL get_index_range(edges_in_domain, blockNo, start_edge_index, end_edge_index)
-      
-      DO level = start_level, end_level
-        DO edge_index = start_edge_index, end_edge_index
-          !IF ( v_base%lsm_e(edge_index,level,blockNo) <= sea_boundary ) THEN
-          IF (patch_3D%lsm_e(edge_index,level,blockNo) <= sea_boundary) THEN
-            !Get indices of two adjacent triangles
-            il_c1 = patch_2D%edges%cell_idx(edge_index,blockNo,1)
-            ib_c1 = patch_2D%edges%cell_blk(edge_index,blockNo,1)
-            il_c2 = patch_2D%edges%cell_idx(edge_index,blockNo,2)
-            ib_c2 = patch_2D%edges%cell_blk(edge_index,blockNo,2)
-            
-            z_grad_u(edge_index,level,blockNo)%x = p_param%k_veloc_h(edge_index,level,blockNo)*  &
-              & ( p_diag%p_vn(il_c2,level,ib_c2)%x &
-              & - p_diag%p_vn(il_c1,level,ib_c1)%x)&
-              & / patch_2D%edges%dual_edge_length(edge_index,blockNo)
-            
-          ENDIF
-        ENDDO
-      END DO
-    END DO
-    DO idx_cartesian = 1,3
-      CALL sync_patch_array(sync_e, patch_2D,z_grad_u(:,:,:)%x(idx_cartesian) )
-    END DO
-    
-    !Step 2: Apply divergence to each component of mixing times gradient vector
-    iidx => patch_2D%cells%edge_idx
-    iblk => patch_2D%cells%edge_blk
-    
-    DO blockNo = all_cells%start_block, all_cells%end_block
-      CALL get_index_range(all_cells, blockNo, start_index, end_index)
-      
-      DO level = start_level, end_level
-        DO cell_index = start_index, end_index
-          
-          IF (patch_3D%lsm_c(cell_index,level,blockNo) >= boundary) THEN
-            z_div_grad_u(cell_index,level,blockNo)%x = 0.0_wp
-          ELSE
-            z_div_grad_u(cell_index,level,blockNo)%x =  &
-              & z_grad_u(iidx(cell_index,blockNo,1),level,iblk(cell_index,blockNo,1))%x&
-              & * p_op_coeff%div_coeff(cell_index,level,blockNo,1)+&
-              & z_grad_u(iidx(cell_index,blockNo,2),level,iblk(cell_index,blockNo,2))%x&
-              & * p_op_coeff%div_coeff(cell_index,level,blockNo,2)+&
-              & z_grad_u(iidx(cell_index,blockNo,3),level,iblk(cell_index,blockNo,3))%x&
-              & * p_op_coeff%div_coeff(cell_index,level,blockNo,3)
-            
-          ENDIF
-        END DO
-      END DO
-    END DO
-    DO idx_cartesian = 1,3
-      CALL sync_patch_array(sync_c, patch_2D,z_div_grad_u(:,:,:)%x(idx_cartesian) )
-    END DO
-=======
 
     !-------------------------------------------------------------------------------
     ! Note that HarmonicViscosity_coef is divided by dual_edge_length
@@ -363,7 +277,6 @@
 !     END DO
     CALL sync_patch_array_mult(sync_c, patch_2D, 3, &
       z_div_grad_u(:,:,:)%x(1), z_div_grad_u(:,:,:)%x(2),z_div_grad_u(:,:,:)%x(3))
->>>>>>> 5e57132b
     
     !Step 3: Map divergence back to edges
     CALL map_cell2edges_3d( patch_3D, z_div_grad_u, laplacian_vn_out, operators_coeff)
@@ -816,45 +729,6 @@
     !CALL sync_patch_array(SYNC_V,patch_2D,z_rot_v)
     !z_rot_v=vort
     
-<<<<<<< HEAD
-    IF(PRESENT(k_h))THEN
-    
-!ICON_OMP_PARALLEL_DO PRIVATE(start_index,end_index, edge_index, level) ICON_OMP_DEFAULT_SCHEDULE
-      DO blockNo = edges_in_domain%start_block, edges_in_domain%end_block
-        CALL get_index_range(edges_in_domain, blockNo, start_index, end_index)
-        nabla2_vec_e(:,:,blockNo) = 0.0_wp
-        DO edge_index = start_index, end_index
-          DO level = start_level, patch_3D%p_patch_1d(1)%dolic_e(edge_index,blockNo)
-            
-            !              write(0, *) "==============================="
-            !              write(0, *) "0",  edge_index,level,blockNo
-            !              write(0, *) "1",  p_patch_3D%wet_e(edge_index,level,blockNo)
-            !              write(0,*)  "2",  k_h(edge_index,level,blockNo)
-            !              write(0,*)  "3",  patch_2D%edges%tangent_orientation(edge_index,blockNo)
-            !              write(0,*)  "4",  vort(ividx(edge_index,blockNo,2),level,ivblk(edge_index,blockNo,2))
-            !              write(0,*)  "5",  vort(ividx(edge_index,blockNo,1),level,ivblk(edge_index,blockNo,1))
-            !              write(0,*)  "6",  patch_2D%edges%inv_primal_edge_length(edge_index,blockNo)
-            !              write(0,*)  "7",  z_div_c(icidx(edge_index,blockNo,2),level,icblk(edge_index,blockNo,2))
-            !              write(0,*)  "8",  z_div_c(icidx(edge_index,blockNo,1),level,icblk(edge_index,blockNo,1))
-            !              write(0,*)  "9",  patch_2D%edges%inv_dual_edge_length(edge_index,blockNo)
-            !IF(v_base%lsm_e(edge_index,level,blockNo) < land_boundary)THEN
-
-            nabla2_vec_e(edge_index,level,blockNo) = &   ! patch_3D%wet_e(edge_index,level,blockNo)* &
-              & k_h(edge_index,level,blockNo) * (                                             &
-              & patch_2D%edges%tangent_orientation(edge_index,blockNo) *                      &
-              & ( vort(ividx(edge_index,blockNo,2),level,ivblk(edge_index,blockNo,2))         &
-              & - vort(ividx(edge_index,blockNo,1),level,ivblk(edge_index,blockNo,1)) )       &
-              & * patch_2D%edges%inv_primal_edge_length(edge_index,blockNo)    &
-              & +                                                &
-              & ( z_div_c(icidx(edge_index,blockNo,2),level,icblk(edge_index,blockNo,2))      &
-              & - z_div_c(icidx(edge_index,blockNo,1),level,icblk(edge_index,blockNo,1)) )    &
-              & * patch_2D%edges%inv_dual_edge_length(edge_index,blockNo))
-            
-          END DO
-        END DO
-      END DO
-!ICON_OMP_END_PARALLEL_DO
-=======
 !ICON_OMP_PARALLEL_DO PRIVATE(start_index,end_index, edge_index, level, nabla2) ICON_OMP_DEFAULT_SCHEDULE
     DO blockNo = edges_in_domain%start_block, edges_in_domain%end_block
       CALL get_index_range(edges_in_domain, blockNo, start_index, end_index)
@@ -885,7 +759,6 @@
             & - z_div_c(icidx(edge_index,blockNo,1),level,icblk(edge_index,blockNo,1)) )    &
             & * patch_2D%edges%inv_dual_edge_length(edge_index,blockNo)
 
->>>>>>> 5e57132b
 
         END DO
       END DO
