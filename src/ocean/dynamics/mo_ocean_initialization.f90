--- conflicted
+++ resolved
@@ -1580,8 +1580,6 @@
     DO jb = all_edges%start_block, all_edges%end_block
       CALL get_index_range(all_edges, jb, StartEdgeIndex, EndEdgeIndex)
       DO je = StartEdgeIndex, EndEdgeIndex
-<<<<<<< HEAD
-=======
       
       
         cell1_idx = patch_2d%edges%cell_idx(je, jb, 1)
@@ -1589,7 +1587,6 @@
         cell2_idx = patch_2d%edges%cell_idx(je, jb, 2)
         cell2_blk = patch_2d%edges%cell_blk(je, jb, 2)
       
->>>>>>> dd2cc748
         
         DO jk=1, dolic_e(je,jb)
           patch_3d%p_patch_1d(1)%prism_thick_flat_sfc_e(je,jk,jb) = v_base%del_zlev_m(jk)
