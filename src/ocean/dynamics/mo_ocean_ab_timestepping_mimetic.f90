!>
!! Contains the implementation of the semi-implicit Adams-Bashforth timestepping
!! for the ICON ocean model based on the mimetic spatiaöl discretization approach.
!!
!!
!! @par Revision History
!!  Developed  by Peter Korn,       MPI-M (2010/04)
!!  Modified by Stephan Lorenz,     MPI-M (2010-06)
!!   - renaming and adjustment to ocean domain and patch
!!   - implementation of continuity equation for vertical velocities
!!
!! @par Copyright and License
!!
!! This code is subject to the DWD and MPI-M-Software-License-Agreement in
!! its most recent form.
!! Please see the file LICENSE in the root of the source tree for this code.
!! Where software is supplied by third parties, it is indicated in the
!! headers of the routines.
!!
!----------------------------
#include "iconfor_dsl_definitions.inc"
#include "omp_definitions.inc"
#include "icon_definitions.inc"
#include "crayftn_ptr_fail.inc"
!----------------------------
MODULE mo_ocean_ab_timestepping_mimetic

  USE mo_kind,                      ONLY: wp
  USE mo_parallel_config,           ONLY: nproma
  USE mo_sync,                      ONLY: sync_e, sync_c, sync_patch_array, sync_patch_array_mult
  USE mo_impl_constants,            ONLY: sea_boundary, max_char_length, min_dolic
  USE mo_dbg_nml,                   ONLY: idbg_mxmn
  USE mo_ocean_nml, ONLY: n_zlev, solver_tolerance,&
    & ab_const, ab_beta, ab_gam, iswm_oce, iforc_oce, &
    & no_tracer, l_rigid_lid, l_edge_based,               &
    & use_absolute_solver_tolerance, solver_max_restart_iterations, &
    & solver_max_iter_per_restart, dhdtw_abort, select_transfer, &
    & select_solver, select_gmres, select_gmres_r, select_mres, &
    & select_gmres_mp_r, select_cg, select_cgj, select_bcgs, &
    & select_legacy_gmres, use_continuity_correction, select_cg_mp, &
    & solver_max_iter_per_restart_sp, solver_tolerance_sp, No_Forcing, &
    & MASS_MATRIX_INVERSION_TYPE,            &
    & MASS_MATRIX_INVERSION_ADVECTION, solver_tolerance_comp, &
    & MASS_MATRIX_INVERSION_ALLTERMS, &
    & PPscheme_type, PPscheme_ICON_Edge_vnPredict_type, &
    & solver_FirstGuess, MassMatrix_solver_tolerance,     &
    & createSolverMatrix, l_solver_compare, solver_comp_nsteps, &
    & use_ssh_in_momentum_eq
  USE mo_run_config,                ONLY: dtime, debug_check_level
  USE mo_timer, ONLY: timer_start, timer_stop, timers_level, timer_extra1, &
    & timer_extra2, timer_extra3, timer_extra4, timer_ab_expl, timer_ab_rhs4sfc
  USE mo_dynamics_config,           ONLY: nold, nnew
  USE mo_physical_constants,        ONLY: grav
  USE mo_ocean_initialization,      ONLY: is_initial_timestep
  USE mo_ocean_types, ONLY: t_hydro_ocean_state
  USE mo_model_domain,              ONLY: t_patch, t_patch_3d
  USE mo_ext_data_types,            ONLY: t_external_data
  USE mo_exception,                 ONLY: message, finish, warning, message_text
  USE mo_util_dbg_prnt,             ONLY: dbg_print, debug_print_MaxMinMean
  USE mo_ocean_boundcond,           ONLY: VelocityBottomBoundaryCondition_onBlock, top_bound_cond_horz_veloc
  USE mo_ocean_thermodyn,           ONLY: calculate_density, calc_internal_press_grad
  USE mo_ocean_physics_types,       ONLY: t_ho_params
  USE mo_ocean_pp_scheme,           ONLY: ICON_PP_Edge_vnPredict_scheme
  USE mo_ocean_surface_types,       ONLY: t_ocean_surface, t_atmos_for_ocean
  USE mo_scalar_product, ONLY: map_edges2edges_viacell_3d_const_z, map_edges2edges_viacell_2D_per_level
  USE mo_ocean_math_operators, ONLY: div_oce_3D_onTriangles_onBlock, smooth_onCells, div_oce_3d, &
    & grad_fd_norm_oce_2d_onblock, grad_fd_norm_oce_2d_3d, div_oce_3D_general_onBlock, div_oce_3D_onTriangles_onBlock
  USE mo_ocean_velocity_advection, ONLY: veloc_adv_horz_mimetic, veloc_adv_vert_mimetic
  USE mo_ocean_velocity_diffusion, ONLY: velocity_diffusion, velocity_diffusion_vertical_implicit_onBlock
  USE mo_ocean_types, ONLY: t_operator_coeff, t_solverCoeff_singlePrecision
  USE mo_grid_subset, ONLY: t_subset_range, get_index_range
  USE mo_grid_config, ONLY: n_dom
  USE mo_mpi, ONLY: work_mpi_barrier
  USE mo_statistics, ONLY: global_minmaxmean, print_value_location
  USE mo_ocean_solve, ONLY: t_ocean_solve
  USE mo_ocean_solve_trivial_transfer, ONLY: t_trivial_transfer
  USE mo_ocean_solve_subset_transfer, ONLY: t_subset_transfer
  USE mo_ocean_solve_aux, ONLY: t_ocean_solve_parm, solve_gmres, solve_cg, solve_mres, &
   & solve_precon_none, solve_precon_jac, solve_bcgs, solve_legacy_gmres, &
   & solve_trans_scatter, solve_trans_compact, solve_cell, solve_edge, solve_invalid
  USE mo_primal_flip_flop_lhs, ONLY: t_primal_flip_flop_lhs
  USE mo_surface_height_lhs, ONLY: t_surface_height_lhs

  IMPLICIT NONE
  PRIVATE  
  !
  PUBLIC :: solve_free_sfc_ab_mimetic
  PUBLIC :: calc_normal_velocity_ab_mimetic
  PUBLIC :: calc_vert_velocity_mim_bottomup
<<<<<<< HEAD
  PUBLIC :: invert_mass_matrix
  PUBLIC :: clear_ocean_ab_timestepping_mimetic
  PUBLIC :: calculate_explicit_term_ab
  PUBLIC :: fill_rhs4surface_eq_ab 
=======
  PUBLIC :: invert_mass_matrix, clear_ocean_ab_timestepping_mimetic
>>>>>>> 382a01f8
  !
! solver object (free ocean surface)
  TYPE(t_ocean_solve) :: free_sfc_solver
! solver object (free ocean surface)
  TYPE(t_ocean_solve) :: free_sfc_solver_comp
! left-hand-side object (free ocean surface)
  TYPE(t_surface_height_lhs), TARGET :: free_sfc_solver_lhs
! communication infrastructure object (free ocean surface)
  TYPE(t_subset_transfer), TARGET :: free_sfc_solver_trans_sub
  TYPE(t_trivial_transfer), TARGET :: free_sfc_solver_trans_triv
!  solver object (inversion of mass matrix)
  TYPE(t_ocean_solve) :: inv_mm_solver
! left-hand-side object (inversion of mass matrix)
  TYPE(t_primal_flip_flop_lhs), TARGET :: inv_mm_solver_lhs
! communication infrastructure object (inversion of mass matrix)
  TYPE(t_trivial_transfer), TARGET :: inv_mm_solver_trans
  CHARACTER(*), PARAMETER :: str_module = 'oceSTEPmimet' ! Output of module for 1 line debug
  INTEGER :: idt_src = 1                            ! Level of detail for 1 line debug
  REAL(wp), PARAMETER ::  min_top_height = 0.05_wp  ! we have to have at least 5cm water on topLevel of sea cells
  INTEGER, SAVE :: istep = 0

CONTAINS

  SUBROUTINE clear_ocean_ab_timestepping_mimetic()

    CALL free_sfc_solver_trans_triv%destruct()
    CALL free_sfc_solver_trans_sub%destruct()
    CALL inv_mm_solver_trans%destruct()
  END SUBROUTINE clear_ocean_ab_timestepping_mimetic

  SUBROUTINE init_free_sfc_ab_mimetic(patch_3d, ocean_state, op_coeffs, solverCoeff_sp)
    TYPE(t_patch_3d ),POINTER, INTENT(in) :: patch_3d
    TYPE(t_hydro_ocean_state), TARGET, INTENT(INOUT) :: ocean_state
    TYPE(t_operator_coeff), INTENT(IN), TARGET :: op_coeffs
    TYPE(t_solverCoeff_singlePrecision), INTENT(in), TARGET :: solverCoeff_sp
    TYPE(t_patch), POINTER :: patch_2D
    TYPE(t_ocean_solve_parm) :: par, par_sp
    INTEGER :: trans_mode, sol_type
    CHARACTER(len=*), PARAMETER :: method_name='mo_ocean_ab_timestepping_mimetic:init_free_sfc_ab_mimetic'

    IF (free_sfc_solver%is_init) RETURN
    patch_2D => patch_3d%p_patch_2d(1)
!prepare init of solver
    CALL par%init(solve_precon_none, 1, 800, patch_2d%cells%in_domain%end_block, &
      & patch_2D%alloc_cell_blocks, nproma, patch_2d%cells%in_domain%end_index, &
      & solver_tolerance, use_absolute_solver_tolerance)
    par_sp%nidx = -1 ! indicates not using sp-solver
    sol_type = solve_gmres
! decide which solver type to use
    SELECT CASE(select_solver)
    CASE(select_gmres) ! GMRES
    CASE(select_gmres_r) ! GMRES-restart
      par%m = solver_max_iter_per_restart
      par%nr = solver_max_restart_iterations
    CASE(select_gmres_mp_r) ! GMRES-restart(sp+wp)
      par%nr = solver_max_restart_iterations
      par_sp = par
      par_sp%m = solver_max_iter_per_restart_sp
      par_sp%tol = REAL(solver_tolerance_sp, wp)
      par%m = solver_max_iter_per_restart
    CASE(select_cg) ! CG (Fletcher-Reeves)
      sol_type = solve_cg
    CASE(select_cg_mp) ! CG (Fletcher-Reeves, sp+wp)
      sol_type = solve_cg
      par_sp = par
      par_sp%tol = REAL(solver_tolerance_sp, wp)
    CASE(select_cgj) ! CG + Jacobi preconditioner
      sol_type = solve_cg
      par%pt = solve_precon_jac
    CASE(select_bcgs) ! BiCG-Stab
      sol_type = solve_bcgs
    CASE(select_legacy_gmres)
      sol_type = solve_legacy_gmres
      par%m = solver_max_iter_per_restart
      par_sp%nr = solver_max_restart_iterations
    CASE(select_mres)
      sol_type = solve_mres
      par%nr = (par%m + 18) / 19
      par%m = 19
    CASE DEFAULT
      CALL finish(method_name, "Unknown solver")
    END SELECT ! solver
! init lhs object
    CALL free_sfc_solver_lhs%construct(patch_3d, ocean_state%p_diag%thick_e, &
      & op_coeffs, solverCoeff_sp)
! allocate and init communication infrastructure object 
    SELECT CASE(select_transfer)
    CASE(0) ! all ocean workers are involved in solving (input is just copied to internal arrays)
      CALL free_sfc_solver_trans_triv%construct(solve_cell, patch_2D) ! solve only on a subset of workers
      CALL free_sfc_solver%construct(sol_type, par, par_sp, free_sfc_solver_lhs, free_sfc_solver_trans_triv)
    CASE DEFAULT ! solve only on a subset of workers
      trans_mode = MERGE(solve_trans_compact, solve_trans_scatter, select_transfer .GT. 0)
      CALL free_sfc_solver_trans_sub%construct(solve_cell, patch_2D, ABS(select_transfer), trans_mode)
      CALL free_sfc_solver%construct(sol_type, par, par_sp, free_sfc_solver_lhs, free_sfc_solver_trans_sub)
    END SELECT
! alloc and init solver object
    IF (l_solver_compare) THEN
      CALL free_sfc_solver_trans_triv%construct(solve_cell, patch_2D)
      par%tol = solver_tolerance_comp
      par_sp%nidx = -1
      CALL free_sfc_solver_comp%construct(solve_legacy_gmres, par, par_sp, &
        & free_sfc_solver_lhs, free_sfc_solver_trans_triv)
    END IF
  END SUBROUTINE init_free_sfc_ab_mimetic

  !-------------------------------------------------------------------------
  !! !  Solves the free surface equation.
  !!
  !! @par Revision History
  !! Developed  by  Peter Korn, MPI-M (2010).
  SUBROUTINE solve_free_sfc_ab_mimetic(patch_3d, ocean_state, p_ext_data, p_as, p_oce_sfc, &
    & p_phys_param, timestep, op_coeffs, solverCoeff_sp, ret_status)
    TYPE(t_patch_3d ),POINTER, INTENT(in) :: patch_3d
    TYPE(t_hydro_ocean_state), TARGET, INTENT(INOUT) :: ocean_state
    TYPE(t_external_data), TARGET, INTENT(in) :: p_ext_data
    TYPE(t_ocean_surface), INTENT(inout) :: p_oce_sfc
    TYPE(t_atmos_for_ocean), INTENT(inout) :: p_as
    TYPE (t_ho_params), INTENT(inout) :: p_phys_param
    INTEGER, INTENT(in) :: timestep
    TYPE(t_operator_coeff), INTENT(IN), TARGET :: op_coeffs
    TYPE(t_solverCoeff_singlePrecision), INTENT(in), TARGET :: solverCoeff_sp
    INTEGER :: n_it, n_it_sp, ret_status
    REAL(wp) :: rn, minmaxmean(3)
    LOGICAL :: l_is_compare_step
    CHARACTER(LEN=max_char_length) :: string
    TYPE(t_subset_range), POINTER :: owned_cells, owned_edges
    TYPE(t_patch), POINTER :: patch_2D
    CHARACTER(len=*), PARAMETER :: method_name='mo_ocean_ab_timestepping_mimetic:solve_free_sfc_ab_mimetic'

    l_is_compare_step = .false.
    patch_2D => patch_3d%p_patch_2d(1)
    owned_cells => patch_2D%cells%owned
    owned_edges => patch_2D%edges%owned
! init sfc solver related objects, if necessary
    IF (.NOT.free_sfc_solver%is_init) &
      & CALL init_free_sfc_ab_mimetic(patch_3d, ocean_state, op_coeffs, solverCoeff_sp)
! decide on how often solver is called (max), only relevant if GMRES-restart-alikes are chosen
    ret_status = 0
      !---------DEBUG DIAGNOSTICS-------------------------------------------
    CALL dbg_print('on entry: h-old'                ,ocean_state%p_prog(nold(1))%h ,str_module, 3, in_subset=owned_cells)
    CALL dbg_print('on entry: vn-old'               ,ocean_state%p_prog(nold(1))%vn,str_module, 3, in_subset=owned_edges)
    CALL dbg_print('on entry: h-new'                ,ocean_state%p_prog(nnew(1))%h ,str_module, 2, in_subset=owned_cells)
    CALL dbg_print('on entry: vn-new'               ,ocean_state%p_prog(nnew(1))%vn,str_module, 2, in_subset=owned_edges)
    ! Apply windstress
    CALL top_bound_cond_horz_veloc(patch_3d, ocean_state, op_coeffs, p_oce_sfc) ! ,     &
    start_timer(timer_ab_expl,3)
    CALL calculate_explicit_term_ab(patch_3d, ocean_state, p_phys_param, &
      & is_initial_timestep(timestep), op_coeffs, p_as)
    stop_timer(timer_ab_expl,3)
    IF(.NOT.l_rigid_lid)THEN
      ! Calculate RHS of surface equation
      start_detail_timer(timer_ab_rhs4sfc,5)
      CALL fill_rhs4surface_eq_ab(patch_3d, ocean_state, op_coeffs)
      stop_detail_timer(timer_ab_rhs4sfc,5)
      ! Solve surface equation with solver
! decide on guess to use in solver
      SELECT CASE (solver_FirstGuess)
      CASE (1)
        CALL smooth_onCells(patch_3d, ocean_state%p_prog(nold(1))%h, free_sfc_solver%x_loc_wp, &
          & (/ 0.5_wp, 0.5_wp /), .false., -999999.0_wp)
      CASE (2)
        !!ICON_OMP PARALLEL WORKSHARE
        free_sfc_solver%x_loc_wp(:,:) = ocean_state%p_prog(nold(1))%h(:,:)
        !!ICON_OMP END PARALLEL WORKSHARE
      CASE default
        !!ICON_OMP PARALLEL WORKSHARE
        free_sfc_solver%x_loc_wp(:,:) = 0.0_wp
        !!ICON_OMP END PARALLEL WORKSHARE
      END SELECT
      free_sfc_solver%b_loc_wp => ocean_state%p_aux%p_rhs_sfc_eq
      IF (l_solver_compare) THEN
        IF (istep .EQ. 0) l_is_compare_step = .true.
        istep = istep + 1
        IF (istep .GE. solver_comp_nsteps) istep = 0
      END IF
      IF (l_is_compare_step) THEN
        !!ICON_OMP PARALLEL WORKSHARE
        free_sfc_solver_comp%x_loc_wp(:,:) = free_sfc_solver%x_loc_wp(:,:)
        !!ICON_OMP END PARALLEL WORKSHARE
        free_sfc_solver_comp%b_loc_wp => free_sfc_solver%b_loc_wp
      END IF
      CALL dbg_print('bef ocean_solve('//TRIM(free_sfc_solver%sol_type_name)//'): h-old',ocean_state%p_prog(nold(1))%h(:,:) , &
        & str_module,idt_src,in_subset=owned_cells)
! call solver
      CALL free_sfc_solver%solve(n_it, n_it_sp)
      rn = MERGE(free_sfc_solver%res_loc_wp(1), 0._wp, n_it .NE. 0)
      ! output of sum of iterations every timestep
      IF (idbg_mxmn >= 0) THEN
        IF (n_it_sp .NE. -2) THEN
          WRITE(string,'(2(a,i4),2(a,e28.20),a)') &
            & 'SUM of ocean_solve iteration(sp,wp) = (', &
            & n_it_sp - 1, ', ', n_it - 1, ') , residual = (', &
            & free_sfc_solver%res_loc_wp(1), ', ', rn, ')'
        ELSE
          WRITE(string,'(a,i4,a,e28.20)') &
            &'SUM of ocean_solve iteration =', n_it - 1, ', residual =', rn
        END IF
        CALL message('ocean_solve('//TRIM(free_sfc_solver%sol_type_name)//'): surface height',TRIM(string))
      ENDIF
      IF (rn > solver_tolerance) THEN
        ret_status = 2
        CALL warning(method_name, "NOT YET CONVERGED !!")
        RETURN
      ENDIF
      !!ICON_OMP PARALLEL WORKSHARE
      ocean_state%p_prog(nnew(1))%h(:,:) = free_sfc_solver%x_loc_wp(:,:)
      !!ICON_OMP END PARALLEL WORKSHARE

      IF (l_is_compare_step) THEN
        CALL free_sfc_solver_comp%solve(n_it, n_it_sp)
        rn = MERGE(free_sfc_solver_comp%res_loc_wp(1), 0._wp, n_it .NE. 0)
        WRITE(string,'(a,i4,a,e28.20)') &
          & 'SUM of ocean_solve iteration =', n_it-1,', residual =', rn
        CALL message('ocean_solve('//TRIM(free_sfc_solver_comp%sol_type_name)//'): surface height',TRIM(string))
        free_sfc_solver_comp%x_loc_wp(:,:) = free_sfc_solver%x_loc_wp(:,:) - free_sfc_solver_comp%x_loc_wp(:,:)
        minmaxmean(:) = global_minmaxmean(values=free_sfc_solver_comp%x_loc_wp(:,:), in_subset=owned_cells)
        WRITE(string,"(a,3(e12.3,'  '))") "comparison of solutions: (min/max/mean)", minmaxmean(:)
        CALL message('ocean_solve('//TRIM(free_sfc_solver_comp%sol_type_name)//'): surface height',TRIM(string))
        free_sfc_solver_comp%x_loc_wp(:,:) = free_sfc_solver_comp%x_loc_wp(:,:) * free_sfc_solver_comp%x_loc_wp(:,:)
        minmaxmean(:) = global_minmaxmean(values=free_sfc_solver_comp%x_loc_wp(:,:), in_subset=owned_cells)
        WRITE(string,"(a,3(e12.3,'  '))") "comparison of solutions (squared): (min/max/mean)", SQRT(minmaxmean(:))
        CALL message('ocean_solve('//TRIM(free_sfc_solver_comp%sol_type_name)//'): surface height',TRIM(string))
      END IF

      IF (createSolverMatrix) CALL free_sfc_solver%dump_matrix(timestep)
!        CALL createSolverMatrix_onTheFly(solve%lhs, ocean_state%p_aux%p_rhs_sfc_eq, timestep)

      !-------- end of solver ---------------
      CALL sync_patch_array(sync_c, patch_2D, ocean_state%p_prog(nnew(1))%h)
      !---------DEBUG DIAGNOSTICS-------------------------------------------
      ! idt_src=2  ! output print level (1-5, fix)
      !     z_h_c = lhs_surface_height( ocean_state%p_prog(nnew(1))%h, &
      !         & ocean_state%p_prog(nold(1))%h, &
      !         & patch_3d,             &
      !         & z_implcoeff,            &
      !         & ocean_state%p_diag%thick_e,    &
      !         & ocean_state%p_diag%thick_c,    &
      !         & op_coeffs)             &
      !         & -ocean_state%p_aux%p_rhs_sfc_eq
      !     CALL dbg_print('SolvSfc: residual h-res'    ,z_h_c                  ,str_module,idt_src)
!      vol_h(:,:) = patch_3d%p_patch_2d(n_dom)%cells%area(:,:) * ocean_state%p_prog(nnew(1))%h(:,:)
!      CALL dbg_print('after ocean_solve: vol_h(:,:)',vol_h ,str_module,idt_src, in_subset=owned_cells)
      !---------------------------------------------------------------------
      CALL dbg_print('vn-new',ocean_state%p_prog(nnew(1))%vn,str_module, 2,in_subset=owned_edges)
      minmaxmean(:) = global_minmaxmean(values=ocean_state%p_prog(nnew(1))%h(:,:), in_subset=owned_cells)
      CALL debug_print_MaxMinMean('h-new after ocean solver', minmaxmean, str_module, 1)
      IF (minmaxmean(1) + patch_3D%p_patch_1D(1)%del_zlev_m(1) <= min_top_height) THEN
!          CALL finish(method_name, "height below min_top_height")
        CALL warning(method_name, "height below min_top_height")
        CALL print_value_location(ocean_state%p_prog(nnew(1))%h(:,:), minmaxmean(1), owned_cells)
        CALL print_value_location(ocean_state%p_prog(nnew(2))%h(:,:), minmaxmean(1), owned_cells)
        CALL work_mpi_barrier()
        ret_status = 1
        RETURN
      ENDIF
    ENDIF  ! l_rigid_lid
  END SUBROUTINE solve_free_sfc_ab_mimetic
  !-------------------------------------------------------------------------
  

  !-------------------------------------------------------------------------
  !>
  !! Computation of velocity predictor in Adams-Bashforth timestepping.
  !!
  !! @par Revision History
  !! Developed  by  Peter Korn, MPI-M (2010).
  !!
!<Optimize:inUse>
  SUBROUTINE calculate_explicit_term_ab( patch_3d, ocean_state, p_phys_param,&
    & is_first_timestep, op_coeffs, p_as)
    TYPE(t_patch_3d ), POINTER, INTENT(in) :: patch_3d
    TYPE(t_hydro_ocean_state), TARGET    :: ocean_state
    TYPE (t_ho_params)                   :: p_phys_param
    LOGICAL,INTENT(in)                   :: is_first_timestep
    TYPE(t_operator_coeff), INTENT(IN), TARGET :: op_coeffs
    TYPE(t_atmos_for_ocean), INTENT(inout) :: p_as
    TYPE(t_subset_range), POINTER :: owned_edges, owned_cells
    
    owned_edges     => patch_3d%p_patch_2d(n_dom)%edges%owned
    owned_cells     => patch_3d%p_patch_2d(n_dom)%cells%owned

    ! STEP 1: horizontal advection
    start_detail_timer(timer_extra1,4)
    IF(is_first_timestep)THEN
      CALL veloc_adv_horz_mimetic( patch_3d,         &
        & ocean_state%p_prog(nold(1))%vn,    &
        & ocean_state%p_prog(nold(1))%vn,    &
        & ocean_state%p_diag,                &
        & ocean_state%p_diag%veloc_adv_horz, &
        & op_coeffs)
    ELSE
      CALL veloc_adv_horz_mimetic( patch_3d,         &
        & ocean_state%p_prog(nold(1))%vn,    &
        & ocean_state%p_prog(nnew(1))%vn,    &
        & ocean_state%p_diag,                &
        & ocean_state%p_diag%veloc_adv_horz, &
        & op_coeffs)
    ENDIF
    stop_detail_timer(timer_extra1,4)
    ! STEP 2: compute 3D contributions: gradient of hydrostatic pressure and vertical velocity advection
    IF ( iswm_oce /= 1 ) THEN
      ! calculate density from EOS using temperature and salinity at timelevel n
      start_detail_timer(timer_extra2,4)
      
      !------------------------------------------------------------------------
      ! this is calculated before the dynamics
!       CALL calculate_density( patch_3d,                         &
!        & ocean_state%p_prog(nold(1))%tracer(:,:,:,1:no_tracer),&
!        & ocean_state%p_diag%rho(:,:,:) )
      !------------------------------------------------------------------------

!       IF(.NOT.l_partial_cells)THEN      
!         ! calculate hydrostatic pressure from density at timelevel nc
!         CALL calc_internal_press( patch_3d,                  &  ! in
!           & ocean_state%p_diag%rho,                          &  ! in
!           & patch_3d%p_patch_1d(1)%prism_thick_flat_sfc_c,   &  ! in
!           & ocean_state%p_prog(nold(1))%h,                   &  ! in
!           & ocean_state%p_diag%press_hyd)                       ! inout
!       
!         ! calculate gradient of hydrostatic pressure in 3D
!         CALL grad_fd_norm_oce_3d(               &
!           & ocean_state%p_diag%press_hyd,       &
!           & patch_3d,                           &
!           & op_coeffs%grad_coeff,               &
!           & ocean_state%p_diag%press_grad)
!       ELSE
!          CALL calc_internal_press_grad0( patch_3d,&
!          &                              ocean_state%p_diag%rho,&
!          &                              op_coeffs%grad_coeff,  &
!          &                              ocean_state%p_diag%press_grad)
!       ENDIF


     CALL calc_internal_press_grad( patch_3d,&
         &                          ocean_state%p_diag%rho,&
         &                          ocean_state%p_diag%press_hyd,& 
         &                          ocean_state%p_aux%bc_total_top_potential, &
         &                          op_coeffs%grad_coeff,  &
         &                          ocean_state%p_diag%press_grad)     
      ! calculate vertical velocity advection
      CALL veloc_adv_vert_mimetic(          &
        & patch_3d,                         &
        & ocean_state%p_diag,op_coeffs,     &
        & ocean_state%p_diag%veloc_adv_vert )
      stop_detail_timer(timer_extra2,4)
    ELSE  !  iswm_oce=1
      ocean_state%p_diag%veloc_adv_vert = 0.0_wp
      ocean_state%p_diag%laplacian_vert = 0.0_wp
    ENDIF
    !---------DEBUG DIAGNOSTICS-------------------------------------------
    idt_src = 3  ! output print level (1-5, fix)
    CALL dbg_print('density'                   ,ocean_state%p_diag%rho           ,str_module,idt_src, &
      & in_subset = owned_cells)
    CALL dbg_print('internal pressure'         ,ocean_state%p_diag%press_hyd     ,str_module,idt_src, &
      in_subset = owned_cells)
    CALL dbg_print('internal press grad'       ,ocean_state%p_diag%press_grad    ,str_module,idt_src, &
      in_subset = owned_edges)
    idt_src = 4  ! output print level (1-5, fix)
    CALL dbg_print('kinetic energy'            ,ocean_state%p_diag%kin           ,str_module,idt_src, &
      in_subset = owned_cells)
    ! STEP 3: compute harmonic or biharmoic laplacian diffusion of velocity.
    !         This term is discretized explicitly. Order and form of the laplacian
    !         are determined in mo_oce_diffusion according to namelist settings
    start_detail_timer(timer_extra3,5)
    CALL velocity_diffusion(patch_3d,              &
      & ocean_state%p_prog(nold(1))%vn, &
      & p_phys_param,            &
      & ocean_state%p_diag,op_coeffs,  &
      & ocean_state%p_diag%laplacian_horz)
    stop_detail_timer(timer_extra3,5)
    start_detail_timer(timer_extra4,4)
    IF (   MASS_MATRIX_INVERSION_TYPE == MASS_MATRIX_INVERSION_ALLTERMS&
      &.OR.MASS_MATRIX_INVERSION_TYPE == MASS_MATRIX_INVERSION_ADVECTION) THEN
      CALL explicit_vn_pred_invert_mass_matrix( patch_3d, ocean_state, op_coeffs, p_phys_param, is_first_timestep)
    ELSE ! If no inversion of mass matrix
      CALL explicit_vn_pred( patch_3d, ocean_state, op_coeffs, p_phys_param, is_first_timestep)
    ENDIF!
    stop_detail_timer(timer_extra4,4)
    !---------DEBUG DIAGNOSTICS-------------------------------------------
    idt_src=3  ! output print level (1-5, fix)
    idt_src = 4  ! output print level (1-5, fix)
    CALL dbg_print('bc_top_vn'   ,ocean_state%p_aux%bc_top_vn,str_module,idt_src, in_subset=owned_edges)
    CALL dbg_print('horizontal advection'      ,ocean_state%p_diag%veloc_adv_horz,str_module,idt_src, &
      & in_subset=owned_edges)
    CALL dbg_print('horizontal grad'          ,ocean_state%p_diag%grad,str_module,idt_src, &
      & in_subset=owned_edges)
    CALL dbg_print('vertical advection'        ,ocean_state%p_diag%veloc_adv_vert,str_module,idt_src, &
      & in_subset=owned_edges)
    CALL dbg_print('VelocDiff: LaPlacHorz'    ,ocean_state%p_diag%laplacian_horz  ,str_module,idt_src, in_subset=owned_edges)
    IF (iswm_oce /= 1) THEN
      CALL dbg_print('vn_pred'   ,ocean_state%p_diag%vn_pred       ,str_module,2, in_subset=owned_edges)
    ELSE
      CALL dbg_print('VelocDiff: LaPlacVert'    ,ocean_state%p_diag%laplacian_vert,str_module,idt_src, in_subset=owned_edges)
    ENDIF
    idt_src=5  ! output print level (1-5, fix)
    CALL dbg_print('vn(nold)'                 ,ocean_state%p_prog(nold(1))%vn ,str_module,idt_src, in_subset=owned_edges)
    CALL dbg_print('G_n+1/2 - g_nimd'         ,ocean_state%p_aux%g_nimd       ,str_module,idt_src, in_subset=owned_edges)
    CALL dbg_print('G_n'                      ,ocean_state%p_aux%g_n          ,str_module,idt_src, in_subset=owned_edges)
    CALL dbg_print('G_n-1'                    ,ocean_state%p_aux%g_nm1        ,str_module,idt_src, in_subset=owned_edges)
  END SUBROUTINE calculate_explicit_term_ab

  !-------------------------------------------------------------------------
!<Optimize:inUse>
  SUBROUTINE explicit_vn_pred( patch_3d, ocean_state, op_coeffs, p_phys_param, is_first_timestep)
    TYPE(t_patch_3d ),TARGET, INTENT(in) :: patch_3d
    TYPE(t_hydro_ocean_state), TARGET :: ocean_state
    TYPE(t_operator_coeff), INTENT(IN) :: op_coeffs
    TYPE (t_ho_params) :: p_phys_param
    LOGICAL, INTENT(in) :: is_first_timestep
    REAL(wp) :: z_gradh_e(nproma)
    TYPE(t_subset_range), POINTER :: edges_in_domain
    INTEGER :: start_edge_index, end_edge_index, blockNo
    TYPE(t_patch), POINTER :: patch_2D

    patch_2D        => patch_3d%p_patch_2d(n_dom)
    edges_in_domain => patch_3d%p_patch_2d(n_dom)%edges%in_domain
    ! STEP 4: calculate weighted gradient of surface height at previous timestep
!ICON_OMP_PARALLEL_DO PRIVATE(start_edge_index,end_edge_index, z_gradh_e) ICON_OMP_DEFAULT_SCHEDULE
    DO blockNo = edges_in_domain%start_block, edges_in_domain%end_block
      CALL get_index_range(edges_in_domain, blockNo, start_edge_index, end_edge_index)
      z_gradh_e(:)  = 0.0_wp
      CALL grad_fd_norm_oce_2d_onBlock( ocean_state%p_prog(nold(1))%h, patch_2D, &
        & op_coeffs%grad_coeff(:,1,blockNo), z_gradh_e(:), start_edge_index, end_edge_index, blockNo)
      z_gradh_e(start_edge_index:end_edge_index) = &
         & (1.0_wp-ab_beta) * grav * z_gradh_e(start_edge_index:end_edge_index)
      ! STEP 5:
      CALL calculate_explicit_term_g_n_onBlock( patch_3d, ocean_state, is_first_timestep, &
        & start_edge_index, end_edge_index, blockNo)
      IF ( iswm_oce /= 1) THEN
        CALL calculate_explicit_vn_pred_3D_onBlock( patch_3d, ocean_state, z_gradh_e(:),    &
        & start_edge_index, end_edge_index, blockNo)
        ! calculate vertical friction, ie p_phys_param%a_veloc_v
        IF (PPscheme_type == PPscheme_ICON_Edge_vnPredict_type) &
          CALL ICON_PP_Edge_vnPredict_scheme(patch_3d, blockNo, start_edge_index, end_edge_index, &
            & ocean_state, ocean_state%p_diag%vn_pred(:,:,blockNo))
        !In 3D case implicit vertical velocity diffusion is chosen
        CALL velocity_diffusion_vertical_implicit_onBlock(patch_3d, &
          & ocean_state%p_diag%vn_pred(:,:,blockNo), p_phys_param%a_veloc_v(:,:,blockNo), op_coeffs, &
          & start_edge_index, end_edge_index, blockNo)
      ELSE !( iswm_oce == 1) THEN
        CALL calculate_explicit_vn_pred_2D_onBlock( patch_3d, ocean_state, z_gradh_e(:), &
        & start_edge_index, end_edge_index, blockNo) 
      END IF
    END DO
!ICON_OMP_END_PARALLEL_DO
  END SUBROUTINE explicit_vn_pred
  
  !-------------------------------------------------------------------------
!<Optimize:inUse>
  SUBROUTINE   explicit_vn_pred_invert_mass_matrix( patch_3d, ocean_state, op_coeffs, p_phys_param, is_first_timestep)
    TYPE(t_patch_3d ),TARGET, INTENT(in) :: patch_3d
    TYPE(t_hydro_ocean_state), TARGET :: ocean_state
    TYPE(t_operator_coeff), INTENT(IN) :: op_coeffs
    TYPE (t_ho_params) :: p_phys_param
    LOGICAL,INTENT(in) :: is_first_timestep
    REAL(wp) :: z_gradh_e(nproma)
    TYPE(t_subset_range), POINTER :: edges_in_domain
    INTEGER :: start_edge_index, end_edge_index, blockNo
    TYPE(t_patch), POINTER :: patch_2D
    REAL(wp) :: z_e(nproma,n_zlev,patch_3d%p_patch_2d(n_dom)%nblks_e)
    !-----------------------------------------------------------------------
    patch_2D        => patch_3d%p_patch_2d(n_dom)
    edges_in_domain => patch_3d%p_patch_2d(n_dom)%edges%in_domain
    IF (MASS_MATRIX_INVERSION_TYPE== MASS_MATRIX_INVERSION_ADVECTION)THEN
      !Here the inversion of the mass matrix is already carried out
!ICON_OMP PARALLEL WORKSHARE
      z_e(:,:,:) = ocean_state%p_diag%veloc_adv_horz(:,:,:) + ocean_state%p_diag%veloc_adv_vert(:,:,:)
!ICON_OMP END PARALLEL WORKSHARE
       WRITE(0,*)'ADV before:', maxval(z_e(:,1,:)),minval(z_e(:,1,:))
      ocean_state%p_diag%veloc_adv_horz = invert_mass_matrix(patch_3d, ocean_state, op_coeffs, z_e)
      CALL sync_patch_array(sync_e, patch_2D, z_e)
       WRITE(0,*)'ADV after:', maxval(ocean_state%p_diag%veloc_adv_horz(:,1,:)), &
         & minval(ocean_state%p_diag%veloc_adv_horz(:,1,:))
    END IF
    ! STEP 4: calculate weighted gradient of surface height at previous timestep
!ICON_OMP_PARALLEL_DO PRIVATE(start_edge_index,end_edge_index, z_gradh_e) ICON_OMP_DEFAULT_SCHEDULE
    DO blockNo = edges_in_domain%start_block, edges_in_domain%end_block
      CALL get_index_range(edges_in_domain, blockNo, start_edge_index, end_edge_index)
      z_gradh_e(:)  = 0.0_wp
      CALL grad_fd_norm_oce_2d_onBlock( ocean_state%p_prog(nold(1))%h, patch_2D, &
        & op_coeffs%grad_coeff(:,1,blockNo), z_gradh_e(:), start_edge_index, end_edge_index, blockNo)
      z_gradh_e(start_edge_index:end_edge_index) = &
         & (1.0_wp-ab_beta) * grav * z_gradh_e(start_edge_index:end_edge_index)
      ! STEP 5:
      CALL calculate_explicit_term_g_n_onBlock( patch_3d, ocean_state, is_first_timestep, &
        & start_edge_index, end_edge_index, blockNo)
      IF ( iswm_oce /= 1) THEN
        CALL calculate_explicit_vn_pred_3D_onBlock( patch_3d, ocean_state, z_gradh_e(:),    &
        & start_edge_index, end_edge_index, blockNo)
        !In 3D case implicit vertical velocity diffusion is chosen
        CALL velocity_diffusion_vertical_implicit_onBlock( patch_3d, &
          & ocean_state%p_diag%vn_pred(:,:,blockNo), p_phys_param%a_veloc_v(:,:,blockNo), &
          & op_coeffs, start_edge_index, end_edge_index, blockNo)
      ELSE !( iswm_oce == 1)
        CALL calculate_explicit_vn_pred_2D_onBlock( patch_3d, ocean_state, z_gradh_e(:), &
        & start_edge_index, end_edge_index, blockNo) 
      END IF      
    ENDDO
!ICON_OMP_END_PARALLEL_DO
    IF (MASS_MATRIX_INVERSION_TYPE == MASS_MATRIX_INVERSION_ALLTERMS )THEN
      !Here the inversion is just prepared
      WRITE(0,*)'vn_pred before:', maxval(ocean_state%p_diag%vn_pred(:,1,:)), &
        & minval(ocean_state%p_diag%vn_pred(:,1,:))
      CALL map_edges2edges_viacell_2D_per_level( patch_3d, &
        & ocean_state%p_diag%vn_pred(:,1,:), op_coeffs, &
        & ocean_state%p_diag%vn_pred_ptp(:,1,:),1 )
      WRITE(0,*)'vn_pred after:', maxval(ocean_state%p_diag%vn_pred_ptp(:,1,:)), &
        & minval(ocean_state%p_diag%vn_pred_ptp(:,1,:))
      ocean_state%p_diag%vn_pred=ocean_state%p_diag%vn_pred_ptp       
    END IF
  END SUBROUTINE   explicit_vn_pred_invert_mass_matrix

  !-------------------------------------------------------------------------
!<Optimize:inUse>
  SUBROUTINE calculate_explicit_vn_pred_3D_onBlock( patch_3d, ocean_state, z_gradh_e, &
    & start_edge_index, end_edge_index, blockNo)
    TYPE(t_patch_3d ),TARGET, INTENT(in) :: patch_3d
    TYPE(t_hydro_ocean_state), TARGET    :: ocean_state
    REAL(wp) :: z_gradh_e(nproma)
    INTEGER, INTENT(in) :: start_edge_index, end_edge_index, blockNo
    INTEGER :: je, jk, bottom_level
    !-----------------------------------------------------------------------
    IF(.NOT.l_rigid_lid)THEN
        DO je = start_edge_index, end_edge_index
          DO jk = 1, patch_3d%p_patch_1d(1)%dolic_e(je,blockNo)
            ocean_state%p_diag%vn_pred(je,jk,blockNo) = ocean_state%p_prog(nold(1))%vn(je,jk,blockNo)  &
              & + dtime*(ocean_state%p_aux%g_nimd(je,jk,blockNo) &
              & - z_gradh_e(je))
          END DO
        END DO
    ELSE ! IF(l_rigid_lid)THEN
        DO je = start_edge_index, end_edge_index
          DO jk = 1, patch_3d%p_patch_1d(1)%dolic_e(je,blockNo)
            ocean_state%p_diag%vn_pred(je,jk,blockNo) = ocean_state%p_prog(nold(1))%vn(je,jk,blockNo)&
              & + dtime*ocean_state%p_aux%g_nimd(je,jk,blockNo)
        END DO
      END DO
    ENDIF!Rigid lid
    CALL VelocityBottomBoundaryCondition_onBlock(patch_3d, &
      & blockNo,start_edge_index, end_edge_index, &
      & ocean_state%p_prog(nold(1))%vn(:,:,blockNo), &
      & ocean_state%p_diag%vn_pred(:,:,blockNo),     &
      & ocean_state%p_aux%bc_bot_vn(:,blockNo))
    !IF surface forcing applied as topLevel boundary condition to vertical diffusion
    !The surface forcing is applied as volume forcing at rhs,
    !i.e. if it part of explicit term in momentum and tracer eqs.
    !in this case, topLevel boundary ondition of vertical Laplacians are homogeneous.
    !Below is the code that adds surface forcing to explicit term of momentum eq.
    DO je = start_edge_index, end_edge_index
      IF(patch_3d%p_patch_1d(1)%dolic_e(je,blockNo)>=min_dolic) THEN

        IF (use_ssh_in_momentum_eq) THEN  
          ocean_state%p_diag%vn_pred(je,1,blockNo) =  ocean_state%p_diag%vn_pred(je,1,blockNo)      &
               + dtime*ocean_state%p_aux%bc_top_vn(je,blockNo)                                  &
               /patch_3d%p_patch_1d(1)%prism_thick_e(je,1,blockNo)
        ELSE ! old formulation without ssh for backward compatibility
          ocean_state%p_diag%vn_pred(je,1,blockNo) =  ocean_state%p_diag%vn_pred(je,1,blockNo)      &
               + dtime*ocean_state%p_aux%bc_top_vn(je,blockNo)                                  &
               /patch_3d%p_patch_1d(1)%prism_thick_flat_sfc_e(je,1,blockNo) ! Change to prism_thick_e ?
        ENDIF

        bottom_level = patch_3d%p_patch_1d(1)%dolic_e(je,blockNo)
        ocean_state%p_diag%vn_pred(je,bottom_level,blockNo)                                  &
          & = ocean_state%p_diag%vn_pred(je,bottom_level,blockNo)                            &
          & - dtime*ocean_state%p_aux%bc_bot_vn(je,blockNo)                                  &
          & /patch_3d%p_patch_1d(1)%prism_thick_flat_sfc_e(je,bottom_level,blockNo)
      ENDIF
    END DO
  END SUBROUTINE calculate_explicit_vn_pred_3D_onBlock

  !-------------------------------------------------------------------------
  SUBROUTINE calculate_explicit_vn_pred_2D_onBlock( patch_3d, ocean_state, z_gradh_e, &
    &  start_edge_index, end_edge_index, blockNo)
    TYPE(t_patch_3d ),TARGET, INTENT(in) :: patch_3d
    TYPE(t_hydro_ocean_state), TARGET    :: ocean_state
    REAL(wp),INTENT(in)                  :: z_gradh_e(nproma)
    INTEGER, INTENT(in)                  :: start_edge_index, end_edge_index, blockNo
    INTEGER :: je, jk
    !-----------------------------------------------------------------------
    DO je = start_edge_index, end_edge_index
      DO jk = 1, patch_3d%p_patch_1d(1)%dolic_e(je,blockNo)
        ocean_state%p_diag%vn_pred(je,jk,blockNo) = (ocean_state%p_prog(nold(1))%vn(je,jk,blockNo)        &
          & + dtime*(ocean_state%p_aux%g_nimd(je,jk,blockNo)        &
          & - z_gradh_e(je)))
      END DO
    END DO
    !In case of Shallow-water with forcing and or damping
    IF ( iforc_oce /= No_Forcing) THEN
      DO je = start_edge_index, end_edge_index
        DO jk = 1, patch_3d%p_patch_1d(1)%dolic_e(je,blockNo)
          ocean_state%p_diag%vn_pred(je,jk,blockNo) = (ocean_state%p_diag%vn_pred(je,jk,blockNo) &
            & + ocean_state%p_aux%bc_top_vn(je,blockNo)    &
            & - ocean_state%p_aux%bc_bot_vn(je,blockNo))
        END DO
      END DO
    ENDIF
  END SUBROUTINE calculate_explicit_vn_pred_2D_onBlock

  !-------------------------------------------------------------------------
!<Optimize:inUse>
  SUBROUTINE calculate_explicit_term_g_n_onBlock( patch_3d, ocean_state, is_first_timestep, &
    & start_edge_index, end_edge_index, blockNo)
    TYPE(t_patch_3d ),TARGET, INTENT(in) :: patch_3d
    TYPE(t_hydro_ocean_state), TARGET    :: ocean_state
    LOGICAL,INTENT(in)                   :: is_first_timestep
    INTEGER,INTENT(in)                   :: start_edge_index, end_edge_index, blockNo
    INTEGER :: je, jk
    !-----------------------------------------------------------------------
    IF(MASS_MATRIX_INVERSION_TYPE/=MASS_MATRIX_INVERSION_ADVECTION)THEN
      DO je = start_edge_index, end_edge_index
        DO jk = 1, patch_3d%p_patch_1d(1)%dolic_e(je,blockNo)
          ocean_state%p_aux%g_n(je, jk, blockNo) = &
            & - ocean_state%p_diag%press_grad    (je, jk, blockNo)  &
            & - ocean_state%p_diag%grad          (je, jk, blockNo)  &            
            & - ocean_state%p_diag%veloc_adv_horz(je, jk, blockNo)  &
            & - ocean_state%p_diag%veloc_adv_vert(je, jk, blockNo)  &
            & + ocean_state%p_diag%laplacian_horz(je, jk, blockNo)  !&
            !& + ocean_state%p_diag%laplacian_vert(je, jk, blockNo) !<- is done later implicitely 
        END DO
      END DO
    ELSEIF(MASS_MATRIX_INVERSION_TYPE==MASS_MATRIX_INVERSION_ADVECTION)THEN
      DO je = start_edge_index, end_edge_index
        DO jk = 1, patch_3d%p_patch_1d(1)%dolic_e(je,blockNo)
          ocean_state%p_aux%g_n(je, jk, blockNo) = &
            & - ocean_state%p_diag%press_grad    (je, jk, blockNo)  &
            & - ocean_state%p_diag%grad          (je, jk, blockNo)  &            
            & - ocean_state%p_diag%veloc_adv_horz(je, jk, blockNo)  &
   !         & - ocean_state%p_diag%veloc_adv_vert(je, jk, blockNo)  &
            & + ocean_state%p_diag%laplacian_horz(je, jk, blockNo)  !&
            !& + ocean_state%p_diag%laplacian_vert(je, jk, blockNo) !<- is done later implicitely 
        END DO
      END DO
    ENDIF
    IF(is_first_timestep)THEN
      ocean_state%p_aux%g_nimd(1:nproma,1:n_zlev, blockNo) = &
        & ocean_state%p_aux%g_n(1:nproma,1:n_zlev,blockNo)
    ELSE
      DO je = start_edge_index, end_edge_index
        DO jk = 1, patch_3d%p_patch_1d(1)%dolic_e(je,blockNo)
          ocean_state%p_aux%g_nimd(je, jk,blockNo)                          &
            & = (1.5_wp+ab_const) * ocean_state%p_aux%g_n(je, jk,blockNo)   &
            & - (0.5_wp+ab_const) * ocean_state%p_aux%g_nm1(je, jk,blockNo)
        END DO
      END DO
    ENDIF
  END SUBROUTINE calculate_explicit_term_g_n_onBlock
 
  !-------------------------------------------------------------------------
  !>
  !!  Calculation of right-hand side of elliptic surface equation.
  !!  This is used in semi implicit timelevel stepping.
  !!
  !! @par Revision History
  !! Developed  by  Peter Korn, MPI-M (2010).
  !!
!<Optimize:inUse>
  SUBROUTINE fill_rhs4surface_eq_ab( patch_3d, ocean_state, op_coeffs)
    ! Patch on which computation is performed
    TYPE(t_patch_3d ),TARGET, INTENT(in) :: patch_3d
    TYPE(t_hydro_ocean_state), TARGET    :: ocean_state
    TYPE(t_operator_coeff), INTENT(IN) :: op_coeffs
    INTEGER :: start_cell_index, end_cell_index
    INTEGER :: start_edge_index, end_edge_index
    INTEGER :: jc, blockNo, jk, je
    REAL(wp) ::inv_gdt2    !, delta_z
    REAL(wp) :: z_e(nproma,n_zlev,patch_3d%p_patch_2d(1)%nblks_e)
    REAL(wp) :: div_z_depth_int_c(nproma)
    REAL(wp) :: div_z_c(nproma,n_zlev)
    REAL(wp) :: z_vn_ab(nproma,n_zlev,patch_3d%p_patch_2d(1)%nblks_e)
    TYPE(t_subset_range), POINTER :: cells_in_domain, edges_in_domain, owned_edges
    TYPE(t_patch), POINTER :: patch_2D

    patch_2D        => patch_3d%p_patch_2d(1)
    cells_in_domain => patch_3d%p_patch_2d(1)%cells%in_domain
    edges_in_domain => patch_3d%p_patch_2d(1)%edges%in_domain
    owned_edges     => patch_3d%p_patch_2d(1)%edges%owned
    inv_gdt2 = 1.0_wp / (grav*dtime*dtime)
    z_vn_ab(:,:,:edges_in_domain%start_block-1) = 0._wp
    IF(iswm_oce == 1)THEN
!ICON_OMP_PARALLEL_DO PRIVATE(start_edge_index,end_edge_index, je, jk) ICON_OMP_DEFAULT_SCHEDULE
      DO blockNo = edges_in_domain%start_block, edges_in_domain%end_block
        CALL get_index_range(edges_in_domain, blockNo, start_edge_index, end_edge_index)
        z_vn_ab(:,:,blockNo)  = 0.0_wp
        DO je = start_edge_index, end_edge_index
          DO jk = 1, patch_3d%p_patch_1d(1)%dolic_e(je,blockNo)
            z_vn_ab(je,jk,blockNo)=ab_gam*ocean_state%p_diag%vn_pred(je,jk,blockNo)&
              & + (1.0_wp -ab_gam)* ocean_state%p_prog(nold(1))%vn(je,jk,blockNo)
          END DO
        ENDDO
      END DO
!ICON_OMP_END_PARALLEL_DO
    ELSE! IF(iswm_oce /= 1)THEN
!       IF(expl_vertical_velocity_diff==1)THEN
!ICON_OMP_PARALLEL_DO PRIVATE(start_edge_index,end_edge_index, je, jk) ICON_OMP_DEFAULT_SCHEDULE
        DO blockNo = edges_in_domain%start_block, edges_in_domain%end_block
          CALL get_index_range(edges_in_domain, blockNo, start_edge_index, end_edge_index)
          z_vn_ab(:,:,blockNo)  = 0.0_wp
          DO je = start_edge_index, end_edge_index
!DIR$ SIMD
            DO jk = 1, patch_3d%p_patch_1d(1)%dolic_e(je,blockNo)
              z_vn_ab(je,jk,blockNo)=ab_gam * ocean_state%p_diag%vn_pred(je,jk,blockNo) &
                & + (1.0_wp -ab_gam) * ocean_state%p_prog(nold(1))%vn(je,jk,blockNo)
            END DO
          ENDDO
        END DO
!ICON_OMP_END_PARALLEL_DO
     ENDIF
     z_vn_ab(:,:,edges_in_domain%end_block+1:) = 0._wp
    !
    ! calculate depth-integrated velocity z_e
    !  - edge-based and cell-based
    !  - 3d and 2d (surface)
    !-------------------------------------------------------------------------------
    IF (l_edge_based) THEN
      !-------------------------------------------------------------------------------
      z_e(1:nproma,1:n_zlev,1:patch_2D%nblks_e) = 0.0_wp
      IF( iswm_oce /= 1 ) THEN !the 3D case
        DO blockNo = edges_in_domain%start_block, edges_in_domain%end_block
          CALL get_index_range(edges_in_domain, blockNo, start_edge_index, end_edge_index)
          DO je = start_edge_index, end_edge_index
!DIR$ SIMD
            DO jk=1,patch_3d%p_patch_1d(1)%dolic_e(je,blockNo)
              z_e(je,jk,blockNo)=  z_vn_ab(je,jk,blockNo) * patch_3d%p_patch_1d(1)%prism_thick_e(je,jk,blockNo)
            END DO
          ENDDO
        END DO
      ELSEIF( iswm_oce == 1 ) THEN
        DO blockNo = edges_in_domain%start_block, edges_in_domain%end_block
          CALL get_index_range(edges_in_domain, blockNo, start_edge_index, end_edge_index)
          DO je = start_edge_index, end_edge_index
            DO jk=1,patch_3d%p_patch_1d(1)%dolic_e(je,blockNo)
              z_e(je,jk,blockNo)= z_vn_ab(je,jk,blockNo)*ocean_state%p_diag%thick_e(je,blockNo)
            END DO
          ENDDO
        END DO
      ENDIF
      ! !-------------------------------------------------------------------------------
    ELSE ! IF(.NOT. l_edge_based)THEN!NOT EDGE-BASED
      ! !-------------------------------------------------------------------------------
      CALL sync_patch_array(sync_e, patch_2D, z_vn_ab)
      IF( iswm_oce /= 1 ) THEN !the 3D case
        CALL map_edges2edges_viacell_3d_const_z( patch_3d, z_vn_ab, op_coeffs, z_e )
      ELSE ! IF( iswm_oce == 1 ) THEN
        CALL map_edges2edges_viacell_3d_const_z( patch_3d, z_vn_ab(:,1,:), op_coeffs, z_e(:,1,:) )
      ENDIF!( iswm_oce == 1 )
    ENDIF!EDGE-BASED
    IF( patch_2d%cells%max_connectivity == 3 )THEN
!ICON_OMP_PARALLEL_DO PRIVATE(start_cell_index,end_cell_index, jc, jk, div_z_depth_int_c, div_z_c) ICON_OMP_DEFAULT_SCHEDULE
      DO blockNo = cells_in_domain%start_block, cells_in_domain%end_block
        CALL get_index_range(cells_in_domain, blockNo, start_cell_index, end_cell_index)
        CALL div_oce_3D_onTriangles_onBlock( z_e, patch_3D, op_coeffs%div_coeff, div_z_c, &
          & blockNo=blockNo, start_index=start_cell_index, end_index=end_cell_index,      &
          & start_level=1, end_level=n_zlev)
        ! integrate div on columns
        div_z_depth_int_c(:) = 0.0_wp
        DO jc = start_cell_index, end_cell_index
          div_z_depth_int_c(jc) = SUM(div_z_c(jc, 1:patch_3d%p_patch_1d(1)%dolic_c(jc,blockNo)))
        END DO
        ocean_state%p_aux%p_rhs_sfc_eq(:,blockNo) = 0.0_wp
        DO jc = start_cell_index, end_cell_index
          IF (patch_3d%p_patch_1d(1)%dolic_c(jc,blockNo) > 0) THEN
            ocean_state%p_aux%p_rhs_sfc_eq(jc,blockNo) = ((ocean_state%p_prog(nold(1))%h(jc,blockNo) &
              & - dtime * div_z_depth_int_c(jc)) * inv_gdt2)
          ENDIF
        END DO
      END DO
!ICON_OMP_END_PARALLEL_DO
    ELSE
!ICON_OMP_PARALLEL_DO PRIVATE(start_cell_index,end_cell_index, jc, jk, div_z_depth_int_c, div_z_c) ICON_OMP_DEFAULT_SCHEDULE
      DO blockNo = cells_in_domain%start_block, cells_in_domain%end_block
        CALL get_index_range(cells_in_domain, blockNo, start_cell_index, end_cell_index)
        CALL div_oce_3D_general_onBlock( z_e, patch_3D, op_coeffs%div_coeff, div_z_c, &
          & blockNo=blockNo, start_index=start_cell_index, end_index=end_cell_index,      &
          & start_level=1, end_level=n_zlev)
        ! integrate div on columns
        div_z_depth_int_c(:) = 0.0_wp
        DO jc = start_cell_index, end_cell_index
            div_z_depth_int_c(jc) = SUM(div_z_c(jc, 1:patch_3d%p_patch_1d(1)%dolic_c(jc,blockNo)))
      END DO
      ocean_state%p_aux%p_rhs_sfc_eq(:,blockNo) = 0.0_wp
      DO jc = start_cell_index, end_cell_index
        IF (patch_3d%p_patch_1d(1)%dolic_c(jc,blockNo) > 0) THEN
          ocean_state%p_aux%p_rhs_sfc_eq(jc,blockNo) = ((ocean_state%p_prog(nold(1))%h(jc,blockNo) &
          & - dtime * div_z_depth_int_c(jc)) * inv_gdt2)
        ENDIF
      END DO
    END DO
!ICON_OMP_END_PARALLEL_DO    
  ENDIF!patch_2d%cells%max_connectivity
    !---------DEBUG DIAGNOSTICS-------------------------------------------
    idt_src=3  ! output print level (1-5, fix)
    CALL dbg_print('RHS thick_e'               ,patch_3d%p_patch_1d(1)%prism_thick_e, str_module,idt_src, &
        & in_subset=patch_3d%p_patch_2d(1)%edges%owned )
    CALL dbg_print('RHS thick_c'               ,patch_3d%p_patch_1d(1)%prism_thick_c, str_module,idt_src, &
        & in_subset=patch_3d%p_patch_2d(1)%cells%owned)        
    CALL dbg_print('RHS z_vn_ab'               ,z_vn_ab                  ,str_module,idt_src, &
        & in_subset=owned_edges )
    CALL dbg_print('RHS z_e'                   ,z_e                      ,str_module,idt_src, &
        & in_subset=owned_edges )
    idt_src=2  ! output print level (1-5, fix)
    CALL dbg_print('RHS final'                 ,ocean_state%p_aux%p_rhs_sfc_eq  ,str_module,idt_src, &
      in_subset=patch_3d%p_patch_2d(1)%cells%owned)
  END SUBROUTINE fill_rhs4surface_eq_ab
  
  !-------------------------------------------------------------------------
  !>
  !! Computation of new velocity in Adams-Bashforth timestepping.
  !!
  !! @par Revision History
  !! Developed  by  Peter Korn, MPI-M (2010).
  !!
!<Optimize:inUse>
  SUBROUTINE calc_normal_velocity_ab_mimetic(patch_3d,ocean_state, op_coeffs)
    TYPE(t_patch_3d ),TARGET, INTENT(in) :: patch_3d
    TYPE(t_hydro_ocean_state), TARGET    :: ocean_state
    TYPE(t_operator_coeff),INTENT(in)    :: op_coeffs
    !  local variables
    INTEGER  :: start_edge_index, end_edge_index, je, jk, blockNo
    REAL(wp) :: gdt_x_ab_beta, one_minus_ab_gam
    REAL(wp) :: z_grad_h(nproma,patch_3d%p_patch_2d(1)%nblks_e), z_grad_h_block(nproma)
    TYPE(t_subset_range), POINTER :: edges_in_domain, owned_edges
    CHARACTER(LEN=*), PARAMETER ::     &
      & method_name='mo_ocean_ab_timestepping_mimetic: calc_normal_velocity_ab_mimetic'
    TYPE(t_patch), POINTER :: patch
    !----------------------------------------------------------------------
    !CALL message (TRIM(routine), 'start')
    !-----------------------------------------------------------------------
    patch           => patch_3d%p_patch_2d(1)
    edges_in_domain => patch%edges%in_domain
    owned_edges     => patch%edges%owned
    one_minus_ab_gam = 1.0_wp - ab_gam
    gdt_x_ab_beta =  grav * dtime * ab_beta
    IF (iswm_oce == 1) THEN ! shallow water case
      z_grad_h(1:nproma,1:patch%nblks_e) = 0.0_wp
      ! Step 1) Compute normal derivative of new surface height
      CALL grad_fd_norm_oce_2d_3d( ocean_state%p_prog(nnew(1))%h, patch, &
        & op_coeffs%grad_coeff(:,1,:), z_grad_h(:,:))
      IF (MASS_MATRIX_INVERSION_TYPE .EQ. MASS_MATRIX_INVERSION_ALLTERMS) THEN
        ! Step 2) Calculate the new velocity from the predicted one and the new surface height
        DO blockNo = edges_in_domain%start_block, edges_in_domain%end_block
          CALL get_index_range(edges_in_domain, blockNo, start_edge_index, end_edge_index)
          DO jk = 1, n_zlev
            DO je = start_edge_index, end_edge_index
              IF(patch_3d%lsm_e(je,jk,blockNo) <= sea_boundary)THEN
                ocean_state%p_prog(nnew(1))%vn(je,jk,blockNo) = ocean_state%p_diag%vn_pred_ptp(je,jk,blockNo) &
                  & - gdt_x_ab_beta * z_grad_h(je,blockNo)
              END IF
            END DO
          END DO
        END DO
        WRITE(0,*)'New velocity before Inversion', maxval(ocean_state%p_prog(nnew(1))%vn(:,1,:)), &
          & minval(ocean_state%p_prog(nnew(1))%vn(:,1,:)), maxval(ocean_state%p_diag%vn_pred_ptp(:,1,:)), &
          & minval(ocean_state%p_diag%vn_pred_ptp(:,1,:))
         ocean_state%p_prog(nnew(1))%vn = invert_mass_matrix(patch_3d, ocean_state, op_coeffs, ocean_state%p_prog(nnew(1))%vn)
         WRITE(0,*)'New velocity after Inversion', maxval(ocean_state%p_prog(nnew(1))%vn(:,1,:)), &
           & minval(ocean_state%p_prog(nnew(1))%vn(:,1,:))
      ELSE
        ! Step 2) Calculate the new velocity from the predicted one and the new surface height
        DO blockNo = edges_in_domain%start_block, edges_in_domain%end_block
          CALL get_index_range(edges_in_domain, blockNo, start_edge_index, end_edge_index)
          DO jk = 1, n_zlev
            DO je = start_edge_index, end_edge_index
              IF (patch_3d%lsm_e(je,jk,blockNo) .LE. sea_boundary) THEN
                ocean_state%p_prog(nnew(1))%vn(je,jk,blockNo) = ocean_state%p_diag%vn_pred(je,jk,blockNo) &
                  & - gdt_x_ab_beta * z_grad_h(je,blockNo)
              END IF
            END DO
          END DO
        END DO
      END IF
      DO blockNo = edges_in_domain%start_block, edges_in_domain%end_block
        CALL get_index_range(edges_in_domain, blockNo, start_edge_index, end_edge_index)
        DO je = start_edge_index, end_edge_index
          DO jk = 1, patch_3d%p_patch_1d(1)%dolic_e(je,blockNo)
            ocean_state%p_diag%vn_time_weighted(je,jk,blockNo) = ab_gam*ocean_state%p_prog(nnew(1))%vn(je,jk,blockNo) &
              & + (1.0_wp -ab_gam)*ocean_state%p_prog(nold(1))%vn(je,jk,blockNo)          
          END DO
        END DO
      END DO
    ELSE !real 3d case
!ICON_OMP_PARALLEL_DO PRIVATE(blockNo,start_edge_index,end_edge_index, je, jk, z_grad_h_block) ICON_OMP_DEFAULT_SCHEDULE
      DO blockNo = edges_in_domain%start_block, edges_in_domain%end_block
        CALL get_index_range(edges_in_domain, blockNo, start_edge_index, end_edge_index)
        ! Step 1) Compute normal derivative of new surface height
        CALL grad_fd_norm_oce_2d_onBlock(ocean_state%p_prog(nnew(1))%h, patch, op_coeffs%grad_coeff(:,1, blockNo), &
          & z_grad_h_block(:), start_edge_index, end_edge_index, blockNo)
        ! Step 2) Calculate the new velocity from the predicted one and the new surface height
        DO je = start_edge_index, end_edge_index
          DO jk = 1, patch_3d%p_patch_1d(1)%dolic_e(je,blockNo)
             ocean_state%p_prog(nnew(1))%vn(je,jk,blockNo) = (ocean_state%p_diag%vn_pred(je,jk,blockNo) &
               & - gdt_x_ab_beta * z_grad_h_block(je))
          END DO          
        END DO
        DO je = start_edge_index, end_edge_index
          DO jk = 1, patch_3d%p_patch_1d(1)%dolic_e(je,blockNo)
            ocean_state%p_diag%vn_time_weighted(je,jk,blockNo) = ab_gam * ocean_state%p_prog(nnew(1))%vn(je,jk,blockNo) &
              & + one_minus_ab_gam * ocean_state%p_prog(nold(1))%vn(je,jk,blockNo)
          END DO
        END DO
      END DO ! blockNo
!ICON_OMP_END_PARALLEL_DO
    ENDIF    
    CALL sync_patch_array_mult(sync_e, patch, 2, ocean_state%p_prog(nnew(1))%vn, ocean_state%p_diag%vn_time_weighted)
    !---------DEBUG DIAGNOSTICS-------------------------------------------
    idt_src=3  ! output print level (1-5, fix)
    CALL dbg_print('NormVel: vn_old'            ,ocean_state%p_prog(nold(1))%vn     ,str_module,idt_src, in_subset=owned_edges )
    CALL dbg_print('NormVel: vn_pred'           ,ocean_state%p_diag%vn_pred         ,str_module,idt_src, in_subset=owned_edges)
    CALL dbg_print('NormVel: vn_time_weighted'  ,ocean_state%p_diag%vn_time_weighted,str_module,idt_src, in_subset=owned_edges)
    CALL dbg_print('NormVel: vn_change'         ,ocean_state%p_prog(nnew(1))%vn - &
      & ocean_state%p_prog(nold(1))%vn     ,str_module,idt_src, in_subset=owned_edges)
    idt_src=2  ! outputm print level (1-5, fix)
    CALL dbg_print('NormVel: vn_new'            ,ocean_state%p_prog(nnew(1))%vn     ,str_module,idt_src, in_subset=owned_edges)
  END SUBROUTINE calc_normal_velocity_ab_mimetic
  !-------------------------------------------------------------------------

  !-------------------------------------------------------------------------
  !>
  !! Computation of new vertical velocity using continuity equation
  !! Calculate diagnostic vertical velocity from horizontal velocity using the
  !! incommpressibility condition in the continuity equation.
  !! vertical velocity is integrated from bottom to topLevel
  !! vertical velocity is negative for positive divergence
  !! of horizontal velocity
  !!
  !! @par Revision History
  !! Developed  by  Peter Korn,   MPI-M (2006).
  !!  Modified by Stephan Lorenz, MPI-M (2010-06)
  !TODO review
!<Optimize:inUse>
  SUBROUTINE calc_vert_velocity_mim_bottomup( patch_3d, ocean_state, op_coeffs )
    TYPE(t_patch_3d), TARGET :: patch_3d       ! patch on which computation is performed
    TYPE(t_hydro_ocean_state) :: ocean_state
    TYPE(t_operator_coeff), INTENT(in) :: op_coeffs
    ! Local variables
    INTEGER :: jc, jk, blockNo, je, z_dolic, start_index, end_index
    REAL(wp) :: z_c(nproma,patch_3d%p_patch_2d(1)%alloc_cell_blocks), z_abort
    TYPE(t_subset_range), POINTER :: cells_in_domain, edges_in_domain, all_cells, cells_owned
    TYPE(t_patch), POINTER :: patch_2D
    REAL(wp), POINTER :: vertical_velocity(:,:,:)
    CHARACTER(len=*), PARAMETER :: method_name='mo_ocean_ab_timestepping_mimetic:alc_vert_velocity_mim_bottomup'
    !-----------------------------------------------------------------------
    patch_2D         => patch_3d%p_patch_2d(1)
    cells_in_domain  => patch_2D%cells%in_domain
    cells_owned      => patch_2D%cells%owned
    all_cells        => patch_2D%cells%all
    edges_in_domain  => patch_2D%edges%in_domain
    vertical_velocity=> ocean_state%p_diag%w
    ! due to nag -nan compiler-option:
    !------------------------------------------------------------------
    ! Step 1) Calculate divergence of horizontal velocity at all levels
    !------------------------------------------------------------------
    !-------------------------------------------------------------------------------
    IF( l_edge_based )THEN
      DO blockNo = edges_in_domain%start_block, edges_in_domain%end_block
        CALL get_index_range(edges_in_domain, blockNo, start_index, end_index)
        DO jk = 1, n_zlev
          DO je = start_index, end_index
            ocean_state%p_diag%mass_flx_e(je,jk,blockNo) = ocean_state%p_diag%vn_time_weighted(je,jk,blockNo)&
              & * patch_3d%p_patch_1d(1)%prism_thick_e(je,jk,blockNo)
          END DO
        END DO
      END DO
      CALL div_oce_3d( ocean_state%p_diag%mass_flx_e,    &
        & patch_3D,                   &
        & op_coeffs%div_coeff,      &
        & ocean_state%p_diag%div_mass_flx_c)
      DO blockNo = cells_in_domain%start_block, cells_in_domain%end_block
        CALL get_index_range(cells_in_domain, blockNo, start_index, end_index)
        DO jc = start_index, end_index
          z_dolic = patch_3d%p_patch_1d(1)%dolic_c(jc,blockNo)
          !use bottom boundary condition for vertical velocity at bottom of prism
          vertical_velocity(jc,z_dolic+1,blockNo)=0.0_wp
          DO jk = z_dolic, 1, -1
            vertical_velocity(jc,jk,blockNo) = vertical_velocity(jc,jk+1,blockNo) - ocean_state%p_diag%div_mass_flx_c(jc,jk,blockNo)
          END DO
        END DO
      END DO
    !-------------------------------------------------------------------------------
    ELSE ! IF(.NOT.l_edge_based)THEN
      CALL map_edges2edges_viacell_3d_const_z( patch_3d, ocean_state%p_diag%vn_time_weighted, op_coeffs, &
        & ocean_state%p_diag%mass_flx_e)!, patch_3D%p_patch_1D(1)%prism_thick_c)
      IF ( patch_2d%cells%max_connectivity == 3 )THEN
!ICON_OMP_PARALLEL_DO PRIVATE(start_index,end_index, jc, jk) ICON_OMP_DEFAULT_SCHEDULE
        DO blockNo = cells_in_domain%start_block, cells_in_domain%end_block
          CALL get_index_range(cells_in_domain, blockNo, start_index, end_index)
          CALL div_oce_3D_onTriangles_onBlock(ocean_state%p_diag%mass_flx_e, patch_3D, op_coeffs%div_coeff, &
            & ocean_state%p_diag%div_mass_flx_c(:,:,blockNo), blockNo=blockNo, start_index=start_index, &
            & end_index=end_index, start_level=1, end_level=n_zlev)
          DO jc = start_index, end_index
            !use bottom boundary condition for vertical velocity at bottom of prism
            ! this should be awlays zero
            ! vertical_velocity(jc,z_dolic+1,blockNo)=0.0_wp
            DO jk = patch_3d%p_patch_1d(1)%dolic_c(jc,blockNo), 1, -1
              vertical_velocity(jc,jk,blockNo) = vertical_velocity(jc,jk+1,blockNo) - &
                & ocean_state%p_diag%div_mass_flx_c(jc,jk,blockNo)
            END DO
          END DO
        END DO ! blockNo
!ICON_OMP_END_PARALLEL_DO
      ELSE
!ICON_OMP_PARALLEL_DO PRIVATE(start_index,end_index, jc, jk) ICON_OMP_DEFAULT_SCHEDULE
        DO blockNo = cells_in_domain%start_block, cells_in_domain%end_block
          CALL get_index_range(cells_in_domain, blockNo, start_index, end_index)
          CALL div_oce_3D_general_onBlock(ocean_state%p_diag%mass_flx_e, patch_3D,op_coeffs%div_coeff, &
            & ocean_state%p_diag%div_mass_flx_c(:,:,blockNo), blockNo=blockNo, start_index=start_index, &
            & end_index=end_index, start_level=1, end_level=n_zlev)
          DO jc = start_index, end_index
            !use bottom boundary condition for vertical velocity at bottom of prism
            DO jk = patch_3d%p_patch_1d(1)%dolic_c(jc,blockNo), 1, -1
              vertical_velocity(jc,jk,blockNo) = vertical_velocity(jc,jk+1,blockNo) - &
                & ocean_state%p_diag%div_mass_flx_c(jc,jk,blockNo)
            END DO
          END DO
        END DO ! blockNo
!ICON_OMP_END_PARALLEL_DO
      ENDIF !patch_2d%cells%max_connectivity
    ENDIF  !  (l_EDGE_BASED)
    IF(l_rigid_lid)THEN
      vertical_velocity(:,1,:) = 0.0_wp
    ENDIF
    CALL sync_patch_array(sync_c,patch_2D,vertical_velocity)

    !-----------------------------------------------------
    IF (use_continuity_correction) THEN
!ICON_OMP_PARALLEL_DO PRIVATE(start_index,end_index, jc) ICON_OMP_DEFAULT_SCHEDULE
      DO blockNo = all_cells%start_block, all_cells%end_block
        CALL get_index_range(all_cells, blockNo, start_index, end_index)
        DO jc = start_index, end_index
          ocean_state%p_prog(nnew(1))%h(jc,blockNo) = ocean_state%p_prog(nold(1))%h(jc,blockNo) + &
          &  vertical_velocity(jc,1,blockNo) * dtime
        END DO
      END DO
!ICON_OMP_END_PARALLEL_DO
      !---------------------------------------------------------------------
      idt_src=3  ! output print level (1-5, fix)
      ! slo - cells_owned for correct global mean
      CALL dbg_print('Vert veloc: w', vertical_velocity, str_module,idt_src, in_subset=cells_owned)
      CALL dbg_print('after cont-correct: h-new',ocean_state%p_prog(nnew(1))%h(:,:) ,str_module,idt_src, &
        & in_subset=cells_owned)
      CALL dbg_print('after cont-correct: vol_h', &
        & patch_3d%p_patch_2d(n_dom)%cells%area(:,:) * ocean_state%p_prog(nnew(1))%h(:,:), &
        & str_module,idt_src, in_subset=cells_owned)
    ENDIF
    !---------------------------------------------------------------------
    IF (debug_check_level > 8) THEN
      z_c          (1:nproma,1:patch_2D%alloc_cell_blocks)   = 0.0_wp
      DO blockNo = cells_in_domain%start_block, cells_in_domain%end_block
        CALL get_index_range(cells_in_domain, blockNo, start_index, end_index)
        DO jc = start_index, end_index
          z_c(jc,blockNo) = ((ocean_state%p_prog(nnew(1))%h(jc,blockNo)-ocean_state%p_prog(nold(1))%h(jc,blockNo))/dtime - &
            & vertical_velocity(jc,1,blockNo)) * patch_3d%wet_c(jc,1,blockNo)
        ENDDO
      ENDDO
      !---------DEBUG DIAGNOSTICS-------------------------------------------
      idt_src=1  ! output print level (1-5, fix)
      CALL dbg_print('CalcVertVelMimBU: d_h/dt-w',z_c, &
        & str_module,idt_src, in_subset=cells_in_domain)
      idt_src=2  ! output print level (1-5, fix)
      CALL dbg_print('CalcVertVelMimBU: vertical_velocity =W' ,vertical_velocity, &
        & str_module,idt_src, in_subset=cells_in_domain)
      idt_src=4  ! output print level (1-5, fix)
      CALL dbg_print('CalcVertVelMimBU: mass flx',ocean_state%p_diag%mass_flx_e,   &
        &  str_module,idt_src, in_subset=patch_2D%edges%owned)
      CALL dbg_print('CalcVertVelMimBU: div mass',ocean_state%p_diag%div_mass_flx_c,&
        & str_module,idt_src, in_subset=cells_in_domain)
      !---------------------------------------------------------------------
      ! Abort if largest mismatch in surface elevation due to solution of ocean_gmres-solver is > 1mm/year
      !   criterion is 1mm/year * dtime = 3.17e-11 m/s * dtime
      z_abort = dhdtw_abort*dtime
      IF (MAXVAL(ABS(z_c(:,:))) > z_abort) THEN
        CALL message('mo_ocean_ab_timestepping_mimetic:calc_vert_velocity_mim_bottomup', &
          & 'MISMATCH IN SURFACE EQUATION:')
        CALL message('mo_ocean_ab_timestepping_mimetic:calc_vert_velocity_mim_bottomup', &
          & 'Elevation change does not match vertical velocity')
        WRITE(message_text,'(2(a,e20.12))') ' (h_new-h_old)/dtime - w = ', MAXVAL(ABS(z_c(:,:))), &
          & ' z_abort=', z_abort
        CALL message ('mo_ocean_ab_timestepping_mimetic:calc_vert_velocity_mim_bottomup', message_text)
        CALL finish(TRIM('mo_ocean_ab_timestepping_mimetic:calc_vert_velocity_mim_bottomup'), &
          & 'MISMATCH in surface equation')
      ENDIF
    ENDIF ! (debug_check_level > 8)
    !---------------------------------------------------------------------
    IF (debug_check_level > 20) THEN
      DO blockNo = cells_in_domain%start_block, cells_in_domain%end_block
        CALL get_index_range(cells_in_domain, blockNo, start_index, end_index)
        DO jc = start_index, end_index
          IF(patch_3d%lsm_c(jc,1,blockNo) > sea_boundary) THEN
            IF (ocean_state%p_prog(nnew(1))%h(jc,blockNo) /= 0.0_wp) &
              & CALL finish("calc_vert_velocity_mim_bottomup", "h(jc,blockNo) /= 0 on land")
          ENDIF
        END DO
      END DO
    ENDIF
  END SUBROUTINE calc_vert_velocity_mim_bottomup
  !-------------------------------------------------------------------------
  
  !-------------------------------------------------------------------------
  !!  The result is NOT synced. Should be done in the calling method if required
  FUNCTION invert_mass_matrix(patch_3d, ocean_state, op_coeffs, rhs_e) result(inv_flip_flop_e)
    TYPE(t_patch_3d ),TARGET, INTENT(in) :: patch_3d
    TYPE(t_hydro_ocean_state), TARGET :: ocean_state
    TYPE(t_operator_coeff),INTENT(in), TARGET :: op_coeffs
    REAL(wp), INTENT(INOUT), TARGET :: rhs_e(:,:,:)!(nproma,n_zlev,patch_2D%nblks_e)
    REAL(wp) :: inv_flip_flop_e(SIZE(rhs_e,1),SIZE(rhs_e,2),SIZE(rhs_e,3))
    INTEGER :: jk, n_it, n_it_sp
    REAL(wp) :: rn
    CHARACTER(LEN=max_char_length) :: string
    TYPE(t_patch), POINTER :: patch_2d
    TYPE(t_ocean_solve_parm) :: par, par_sp

! allocate + init solver related objects at first call of invert_mass_matrix() (GMRES is chosen)
    IF (.NOT.inv_mm_solver%is_init) THEN
      CALL inv_mm_solver_lhs%construct(patch_3d, op_coeffs, solve_invalid) ! bogus-init to make solve%construct happy
      patch_2d => patch_3d%p_patch_2d(1)
      CALL inv_mm_solver_trans%construct(solve_edge, patch_2d)
      CALL par%init(solve_precon_none, solver_max_restart_iterations, &
        & solver_max_iter_per_restart, patch_2d%cells%in_domain%end_block, &
        & SIZE(rhs_e,3), SIZE(rhs_e,1), patch_2d%edges%in_domain%end_index, &
        & MassMatrix_solver_tolerance, .true.)
      par_sp%nidx = -1
      CALL inv_mm_solver%construct(solve_gmres, par, par_sp, &
        & inv_mm_solver_lhs, inv_mm_solver_trans)
    END IF
    DO jk=1, n_zlev
! re-initialize lhs for each level...
      CALL inv_mm_solver_lhs%construct(patch_3d, op_coeffs, jk)
! fill rhs and guess->solution arrays
!!$OMP PARALLEL WORKSHARE
      inv_mm_solver%x_loc_wp(:,:) = 0._wp
!!$OMP END PARALLEL WORKSHARE
      inv_mm_solver%b_loc_wp => rhs_e(:,jk,:)
! call solver
      CALL inv_mm_solver%solve(n_it, n_it_sp)
      rn = MERGE((inv_mm_solver%res_loc_wp(1)), 0._wp, n_it .GT. 0)
! copy solution into result array
!!$OMP PARALLEL WORKSHARE
      inv_flip_flop_e(:,jk,:) = inv_mm_solver%x_loc_wp(:,:)
!!$OMP END PARALLEL WORKSHARE
      IF (idbg_mxmn >= 1) THEN
        WRITE(string,'(a,i4,a,e28.20)') &
          & 'ocean_restart_gmres iteration =', n_it - 1,', residual =', rn
        CALL message('invert_mass_matrix',TRIM(string))
      ENDIF
    END DO
  END FUNCTION invert_mass_matrix

END MODULE mo_ocean_ab_timestepping_mimetic<|MERGE_RESOLUTION|>--- conflicted
+++ resolved
@@ -87,14 +87,10 @@
   PUBLIC :: solve_free_sfc_ab_mimetic
   PUBLIC :: calc_normal_velocity_ab_mimetic
   PUBLIC :: calc_vert_velocity_mim_bottomup
-<<<<<<< HEAD
   PUBLIC :: invert_mass_matrix
   PUBLIC :: clear_ocean_ab_timestepping_mimetic
   PUBLIC :: calculate_explicit_term_ab
   PUBLIC :: fill_rhs4surface_eq_ab 
-=======
-  PUBLIC :: invert_mass_matrix, clear_ocean_ab_timestepping_mimetic
->>>>>>> 382a01f8
   !
 ! solver object (free ocean surface)
   TYPE(t_ocean_solve) :: free_sfc_solver
