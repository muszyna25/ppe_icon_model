!>
!! Contains the implementation of the semi-implicit Adams-Bashforth timestepping
!! for the ICON ocean model based on the mimetic spatiaöl discretization approach.
!!
!!
!! @par Revision History
!!  Developed  by Peter Korn,       MPI-M (2010/04)
!!  Modified by Stephan Lorenz,     MPI-M (2010-06)
!!   - renaming and adjustment to ocean domain and patch
!!   - implementation of continuity equation for vertical velocities
!!
!! @par Copyright and License
!!
!! This code is subject to the DWD and MPI-M-Software-License-Agreement in
!! its most recent form.
!! Please see the file LICENSE in the root of the source tree for this code.
!! Where software is supplied by third parties, it is indicated in the
!! headers of the routines.
!!
!----------------------------
#include "iconfor_dsl_definitions.inc"
#include "omp_definitions.inc"
#include "icon_definitions.inc"
!----------------------------
MODULE mo_ocean_ab_timestepping_mimetic

  USE mo_kind,                      ONLY: wp, sp
  USE mo_parallel_config,           ONLY: nproma, l_fast_sum
  USE mo_math_utilities,            ONLY: t_cartesian_coordinates
  USE mo_sync,                      ONLY: sync_e, sync_c, sync_patch_array, sync_patch_array_mult
  USE mo_impl_constants,            ONLY: sea_boundary, &  !  sea,                          &
    & max_char_length, min_dolic
  USE mo_dbg_nml,                   ONLY: idbg_mxmn
  USE mo_ocean_nml,                 ONLY: n_zlev, solver_tolerance,&
    & ab_const, ab_beta, ab_gam, iswm_oce,                &
    & iforc_oce,                                          &
    & no_tracer, l_rigid_lid, l_edge_based,               &
    & use_absolute_solver_tolerance,                      &
    & solver_max_restart_iterations,                      &
    & solver_max_iter_per_restart, dhdtw_abort,           &
    & forcing_enable_freshwater, select_solver,           &
    & select_restart_gmres, select_gmres,                 &
    & use_continuity_correction,                          &
    & select_restart_mixedPrecision_gmres,                &
    & solver_max_iter_per_restart_sp,                     &
    & solver_tolerance_sp, l_partial_cells,               &
    & No_Forcing,                                         &
    & MASS_MATRIX_INVERSION_TYPE,NO_INVERSION,            &
    & MASS_MATRIX_INVERSION_ADVECTION,                    &
    & MASS_MATRIX_INVERSION_ALLTERMS,                     &
    & PPscheme_type,                                      &
    & PPscheme_ICON_Edge_vnPredict_type,                  &
    & solver_FirstGuess, MassMatrix_solver_tolerance,     &
    & OceanReferenceDensity_inv, createSolverMatrix,      &
    & select_lhs, select_lhs_matrix
    
  USE mo_run_config,                ONLY: dtime, ltimer, debug_check_level
  USE mo_timer  
  USE mo_dynamics_config,           ONLY: nold, nnew
  USE mo_physical_constants,        ONLY: grav
  USE mo_ocean_initialization,      ONLY: is_initial_timestep
  USE mo_ocean_types,               ONLY: t_hydro_ocean_state, t_hydro_ocean_diag
  USE mo_model_domain,              ONLY: t_patch, t_patch_3d
  USE mo_ext_data_types,            ONLY: t_external_data
  USE mo_ocean_gmres,               ONLY: ocean_restart_gmres, gmres_oce_old, gmres_oce_e2e, &
    & ocean_restart_gmres_singlePrecesicion,ocean_restart_gmres_e2e
  USE mo_exception,                 ONLY: message, finish, warning, message_text
  USE mo_util_dbg_prnt,             ONLY: dbg_print, debug_print_MaxMinMean
  USE mo_ocean_boundcond,           ONLY: VelocityBottomBoundaryCondition_onBlock, top_bound_cond_horz_veloc
<<<<<<< HEAD
  USE mo_ocean_thermodyn,           ONLY: calculate_density, calc_internal_press, calc_internal_press_grad
  USE mo_ocean_physics_types,       ONLY: t_ho_params
  USE mo_ocean_pp_scheme,           ONLY: update_physics_parameters_ICON_PP_Edge_vnPredict_scheme
=======
  USE mo_ocean_thermodyn,           ONLY: calculate_density, calc_internal_press_grad
  USE mo_ocean_physics_types,       ONLY: t_ho_params
  USE mo_ocean_pp_scheme,           ONLY: ICON_PP_Edge_vnPredict_scheme
>>>>>>> 5e57132b
  USE mo_sea_ice_types,             ONLY: t_sfc_flx
  USE mo_scalar_product,            ONLY:   &
    & calc_scalar_product_veloc_3d,         &
    & map_edges2edges_viacell_3d_const_z,   &
    & map_edges2edges_viacell_2d_constZ_onTriangles_sp, &
    & map_edges2edges_viacell_2D_per_level,map_scalar_prismtop2center
  USE mo_ocean_math_operators,      ONLY: div_oce_3d, grad_fd_norm_oce_3d,        &
    & grad_fd_norm_oce_2d_3d, grad_fd_norm_oce_2d_3d_sp,                          &
    & grad_fd_norm_oce_2d_onBlock, div_oce_2D_onTriangles_onBlock, &
    & div_oce_3D_onTriangles_onBlock, div_oce_2D_onTriangles_onBlock_sp,          &
    & smooth_onCells, div_oce_2D_general_onBlock, div_oce_2D_general_onBlock_sp,  &
    & div_oce_3D_general_onBlock
  USE mo_ocean_veloc_advection,     ONLY: veloc_adv_horz_mimetic, veloc_adv_vert_mimetic
  
  USE mo_ocean_diffusion,           ONLY: velocity_diffusion,&
    & velocity_diffusion_vertical_implicit_onBlock
  USE mo_ocean_types,               ONLY: t_operator_coeff, t_solverCoeff_singlePrecision
  USE mo_grid_subset,               ONLY: t_subset_range, get_index_range
  USE mo_grid_config,               ONLY: n_dom
  USE mo_parallel_config,           ONLY: p_test_run
  USE mo_mpi,                       ONLY: my_process_is_stdio, get_my_global_mpi_id, work_mpi_barrier, num_work_procs ! my_process_is_mpi_parallel
  USE mo_statistics,                ONLY: global_minmaxmean, print_value_location

  IMPLICIT NONE
  
  PRIVATE  
  !
  PUBLIC :: solve_free_sfc_ab_mimetic
  PUBLIC :: calc_normal_velocity_ab_mimetic
  PUBLIC :: calc_vert_velocity_mim_bottomup
  PUBLIC :: construct_ho_lhs_fields_mimetic, destruct_ho_lhs_fields_mimetic
  PUBLIC :: invert_mass_matrix
  !
  PUBLIC :: lhs_surface_height

  INTEGER, PARAMETER :: topLevel=1
  CHARACTER(LEN=12)  :: str_module = 'oceSTEPmimet'  ! Output of module for 1 line debug
  INTEGER :: idt_src    = 1               ! Level of detail for 1 line debug
  
  ! these are allocated once for efficiency and used only by the lhs for the solver
  onCells_2D :: lhs_result
  onEdges_2D :: lhs_z_grad_h, lhs_z_e
  onCells_2D_RealPrecision(sp) :: lhs_result_sp
  onEdges_2D_RealPrecision(sp) :: lhs_z_grad_h_sp, lhs_z_e_sp
  onCells_2D :: z_h_c

  ! the same as above in single precision
!   REAL(wp), ALLOCATABLE, TARGET :: lhs_result(:,:)  ! (nproma,patch%alloc_cell_blocks)
!   REAL(wp), ALLOCATABLE :: lhs_z_grad_h(:,:)
!   REAL(wp), ALLOCATABLE :: lhs_z_e     (:,:)
!   ! the same as above in single precision
!   REAL(sp), ALLOCATABLE, TARGET :: lhs_result_sp(:,:)  ! (nproma,patch%alloc_cell_blocks)
!   REAL(sp), ALLOCATABLE :: lhs_z_grad_h_sp(:,:)
!   REAL(sp), ALLOCATABLE :: lhs_z_e_sp     (:,:)


  ! TYPE(t_cartesian_coordinates), ALLOCATABLE :: lhs_z_grad_h_cc(:,:)
  REAL(wp), PARAMETER ::  min_top_height = 0.05_wp ! we have to have at least 5cm water on topLevel of sea cells
  
CONTAINS
  
  
  !-------------------------------------------------------------------------
  !>
  !! !  Solves the free surface equation.
  !!
  !! @par Revision History
  !! Developed  by  Peter Korn, MPI-M (2010).
  !!
!<Optimize:inUse>
  SUBROUTINE solve_free_sfc_ab_mimetic(patch_3d, ocean_state, p_ext_data, p_sfc_flx, &
    & p_phys_param, timestep, op_coeffs, solverCoeff_sp, return_status)
    
    TYPE(t_patch_3d ),TARGET, INTENT(inout)       :: patch_3d
    TYPE(t_hydro_ocean_state), TARGET             :: ocean_state
    TYPE(t_external_data), TARGET, INTENT(in)     :: p_ext_data
    TYPE(t_sfc_flx), INTENT(inout)                :: p_sfc_flx
    TYPE (t_ho_params)                            :: p_phys_param
    INTEGER, INTENT(in)                           :: timestep
    TYPE(t_operator_coeff)                        :: op_coeffs
    TYPE(t_solverCoeff_singlePrecision), INTENT(inout) :: solverCoeff_sp
    INTEGER :: return_status
    !
    !Local variables
    !
    INTEGER,PARAMETER :: nmax_iter   = 800      ! maximum number of iterations
    INTEGER :: n_iter                          ! actual number of iterations
    INTEGER :: iter_sum                        ! sum of iterations
    INTEGER :: jc,blockNo,je   ! ,jk,il_v1,il_v2,ib_v1,ib_v2
    INTEGER :: start_cell_index, end_cell_index
    INTEGER :: start_edge_index, end_edge_index
    ! REAL(wp) :: z_h_e(nproma,patch_3d%p_patch_2d(1)%nblks_e)
    LOGICAL :: lprecon         = .FALSE.
    ! REAL(wp) :: z_implcoeff
    REAL(wp) :: zresidual(nmax_iter)    ! norms of the residual (convergence history);an argument of dimension at least m is required
    REAL(wp) :: residual_norm
    REAL(wp) :: relative_tolerance, absolute_tolerance               ! (relative or absolute) tolerance
    LOGICAL :: maxIterations_isReached     ! true if reached m iterations
    INTEGER :: gmres_restart_iterations
    CHARACTER(LEN=max_char_length) :: string
    TYPE(t_subset_range), POINTER :: all_cells, all_edges, owned_cells, owned_edges
    TYPE(t_patch), POINTER :: patch_2D
    REAL(wp) :: vol_h(nproma,patch_3d%p_patch_2d(1)%alloc_cell_blocks)
    REAL(wp) ::  minmaxmean(3)

    REAL(sp) :: zresidual_sp(nmax_iter)    ! norms of the residual (convergence history);an argument of dimension at least m is required
    REAL(sp) :: residual_norm_sp
    REAL(sp) :: z_h_c_sp(nproma,patch_3d%p_patch_2d(1)%alloc_cell_blocks)
    REAL(sp) :: h_old_sp(nproma,patch_3d%p_patch_2d(1)%alloc_cell_blocks)
    REAL(sp) :: rhs_sfc_eq_sp(nproma,patch_3d%p_patch_2d(1)%alloc_cell_blocks)

    CHARACTER(len=*), PARAMETER :: method_name='mo_ocean_ab_timestepping_mimetic:solve_free_sfc_ab_mimetic'
    !-------------------------------------------------------------------------------
    patch_2D     => patch_3d%p_patch_2d(1)
    all_cells    => patch_2D%cells%ALL
    all_edges    => patch_2D%edges%ALL
    owned_cells  => patch_2D%cells%owned
    owned_edges  => patch_2D%edges%owned
    return_status = 0
    !-------------------------------------------------------------------------------

      !---------DEBUG DIAGNOSTICS-------------------------------------------
    idt_src=3  ! output print level (1-5, fix)
    CALL dbg_print('on entry: h-old'                ,ocean_state%p_prog(nold(1))%h ,str_module, idt_src, in_subset=owned_cells)
    CALL dbg_print('on entry: vn-old'               ,ocean_state%p_prog(nold(1))%vn,str_module, idt_src, in_subset=owned_edges)

    idt_src=2  ! output print level (1-5, fix)
    CALL dbg_print('on entry: h-new'                ,ocean_state%p_prog(nnew(1))%h ,str_module, idt_src, in_subset=owned_cells)
!    IF (MOD(timestep,12) == 0) THEN
!       idbg_mxmn=5
!       CALL dbg_print('on entry: vn-new'             ,ocean_state%p_prog(nnew(1))%vn,str_module, idt_src, in_subset=owned_edges)
!       CALL dbg_print('on entry: w'                  ,ocean_state%p_diag%w,str_module, idt_src,  in_subset=owned_cells)
!       idbg_mxmn=1
!    ELSE
    idt_src=2
       CALL dbg_print('on entry: vn-new'               ,ocean_state%p_prog(nnew(1))%vn,str_module, idt_src, in_subset=owned_edges)
!    ENDIF
    !---------------------------------------------------------------------
    
    ! abort condition for elevation and vn: - better use CFL criterion
    ! IF ( (MAXVAL(ocean_state%p_prog(nnew(1))%h)  >  1.e6_wp) .OR. &
    !   & (MINVAL(ocean_state%p_prog(nnew(1))%h)  < -1.e6_wp) .OR. &
    !   & (MAXVAL(ocean_state%p_prog(nold(1))%vn) >  1.e6_wp) .OR. &
    !   & (MINVAL(ocean_state%p_prog(nnew(1))%vn) < -1.e6_wp) ) THEN
    !   CALL message('Solve free surface AB mimetic: ',' INSTABLE VN or H - stop now ')
    !   CALL finish ('Solve free surface AB mimetic: ',' INSTABLE VN or H !!')
    ! END IF
    
    ! Apply windstress
    CALL top_bound_cond_horz_veloc(patch_3d, ocean_state, op_coeffs, p_sfc_flx) ! ,     &
 !    & ocean_state%p_aux%bc_top_u, ocean_state%p_aux%bc_top_v, &
 !    & ocean_state%p_aux%bc_top_veloc_cc)
    
    ! Apply bot boundary condition for horizontal velocity
    ! This is done when calculating the vn_pred
!     CALL bot_bound_cond_horz_veloc(patch_3d, ocean_state, p_phys_param, op_coeffs)

    ! CALL dbg_print('bc_top_vn', ocean_state%p_aux%bc_top_vn, str_module, idt_src,  in_subset=owned_edges)
    ! CALL dbg_print('bc_bot_vn', ocean_state%p_aux%bc_bot_vn, str_module, idt_src,  in_subset=owned_edges)
    !---------------------------------------------------------------------

    
    start_timer(timer_ab_expl,3)
    CALL calculate_explicit_term_ab(patch_3d, ocean_state, p_phys_param, &
      & is_initial_timestep(timestep), op_coeffs)
    stop_timer(timer_ab_expl,3)
    
    IF(.NOT.l_rigid_lid)THEN
      
      ! Calculate RHS of surface equation
      start_detail_timer(timer_ab_rhs4sfc,5)
      CALL fill_rhs4surface_eq_ab(patch_3d, ocean_state, p_sfc_flx, op_coeffs)
      stop_detail_timer(timer_ab_rhs4sfc,5)

      
      
      ! Solve surface equation with ocean_gmres solver
!       z_h_c = 0.0_wp
      SELECT CASE (solver_FirstGuess)
      CASE (1)
        CALL smooth_onCells(patch_3D=patch_3d,      &
          & in_value=ocean_state%p_prog(nold(1))%h, & 
          & out_value=z_h_c,                        &
          & smooth_weights=(/ 0.5_wp, 0.5_wp /),    &
          & has_missValue=.false., missValue=-999999.0_wp)

      CASE default
        z_h_c = 0.0_wp
      END SELECT

      CALL dbg_print('bef ocean_gmres: h-old',ocean_state%p_prog(nold(1))%h(:,:) ,str_module,idt_src,in_subset=owned_cells)
!       CALL dbg_print('p_rhs_sfc_eq',ocean_state%p_aux%p_rhs_sfc_eq, str_module,1, in_subset=owned_cells)

      !-----------------------------------------------------------------------------------------
      IF (createSolverMatrix) &
        CALL createSolverMatrix_onTheFly( patch_3d, ocean_state%p_diag%thick_e,  &
                                        & op_coeffs, ocean_state%p_aux%p_rhs_sfc_eq, timestep)
      !-----------------------------------------------------------------------------------------


      SELECT CASE (select_solver)

      !-----------------------------------------------------------------------------------------
      CASE (select_gmres)
        IF(lprecon)THEN
          !ocean_state%p_aux%p_rhs_sfc_eq = ocean_state%p_aux%p_rhs_sfc_eq *patch%cells%area

          CALL gmres_oce_old( z_h_c(:,:),       &  ! arg 1 of lhs. x input is the first guess.
            & lhs_surface_height, &  ! function calculating l.h.s.
            & ocean_state%p_diag%thick_e,       &  ! edge thickness for LHS
          ! arg 6 of lhs ocean_state%p_prog(nold(1))%h,
          ! ocean_state%p_diag%cons_thick_c(:,1,:),&
            & ocean_state%p_prog(nold(1))%h,    &  ! arg 2 of lhs !not used
            & patch_3d,                &  ! arg 3 of lhs
            ! & z_implcoeff,               &  ! arg 4 of lhs
            & op_coeffs,                &
            & ocean_state%p_aux%p_rhs_sfc_eq,   &  ! right hand side as input
            & solver_tolerance,                 &  ! relative tolerance
            & use_absolute_solver_tolerance,     &  ! NOT absolute tolerance
            & nmax_iter,                 &  ! max. # of iterations to do
            & maxIterations_isReached,                 &  ! out: .true. = not converged
            & n_iter,                    &  ! out: # of iterations done
            & zresidual,                 &  ! inout: the residual (array)
            & jacobi_precon )

        ELSEIF(.NOT.lprecon)THEN
          CALL gmres_oce_old( z_h_c(:,:),       &  ! arg 1 of lhs. x input is the first guess.
            & lhs_surface_height, &  ! function calculating l.h.s.
            & ocean_state%p_diag%thick_e,       &  ! edge thickness for LHS
          ! arg 6 of lhs ocean_state%p_prog(nold(1))%h,
          ! ocean_state%p_diag%cons_thick_c(:,1,:),&
            & ocean_state%p_prog(nold(1))%h,    &  ! arg 2 of lhs !not used
            & patch_3d,                &  ! arg 3 of lhs
            ! & z_implcoeff,               &  ! arg 4 of lhs
            & op_coeffs,                &
            & ocean_state%p_aux%p_rhs_sfc_eq,   &  ! right hand side as input
            & solver_tolerance,                 &  ! relative tolerance
            & use_absolute_solver_tolerance,                 &  ! NOT absolute tolerance
!              & .FALSE.,                   &  ! NOT absolute tolerance
            & nmax_iter,                 &  ! max. # of iterations to do
            & maxIterations_isReached,                 &  ! out: .true. = not converged
            & n_iter,                    &  ! out: # of iterations done
            & zresidual )
        ENDIF

        IF (maxIterations_isReached) THEN
          return_status = 2
          CALL warning('GMRES_oce_old:', "NOT YET CONVERGED !!")
          RETURN
        ENDIF

        ! output print level idt_src used for ocean gmres output with call message:
        IF(n_iter==0)n_iter=1
        idt_src=1
        IF (idbg_mxmn >= idt_src) THEN
          WRITE(string,'(a,i4,a,e28.20)') &
            & 'iteration =', n_iter,', residual =', ABS(zresidual(n_iter))
          CALL message('GMRES_oce_old: surface height',TRIM(string))
        ENDIF

        IF(lprecon)THEN
          ocean_state%p_prog(nnew(1))%h = z_h_c!*patch_2D%cells%area
        ELSEIF(.NOT.lprecon)THEN
          ocean_state%p_prog(nnew(1))%h = z_h_c
        ENDIF

        iter_sum = n_iter*n_iter
        
      !-----------------------------------------------------------------------------------------
      CASE (select_restart_gmres)

        ! call the new gmre_oce, uses out of order global sum
        ! residual_norm = solver_tolerance + 1.0_wp
        gmres_restart_iterations = 0
        iter_sum                 = 0
        maxIterations_isReached  = .true.
        IF (use_absolute_solver_tolerance) THEN          
          absolute_tolerance      = solver_tolerance
        ELSE
          relative_tolerance      = solver_tolerance
          absolute_tolerance      = 0.0_wp
        ENDIF
        ! write(0,*) tolerance, solver_tolerance, residual_norm, gmres_restart_iterations, solver_max_restart_iterations
        DO WHILE(maxIterations_isReached .AND. gmres_restart_iterations < solver_max_restart_iterations)
          
          CALL ocean_restart_gmres( z_h_c(:,:),                   &  ! arg 1 of lhs. x input is the first guess.
            & lhs_surface_height,     &  ! function calculating l.h.s.
            & ocean_state%p_diag%thick_e,           &  ! edge thickness for LHS
            & ocean_state%p_prog(nold(1))%h,        &  ! arg 2 of lhs !not used
            & patch_3d,                    &  ! arg 3 of lhs
            ! & z_implcoeff,                   &  ! arg 4 of lhs
            & op_coeffs,                    &
            & ocean_state%p_aux%p_rhs_sfc_eq,       &  ! right hand side as input
            & absolute_tolerance,                &     ! inout, if > 0 then is used as absolute_tolerance, out otherwise
            & relative_tolerance,                &
            & solver_max_iter_per_restart,       &  ! max. # of iterations to do
            & maxIterations_isReached,                     &  ! out: .true. = not converged
            & n_iter,                        &  ! out: # of iterations done
            & zresidual)

            
          IF(n_iter==0) THEN
            residual_norm = 0.0_wp
          ELSE
            residual_norm =  ABS(zresidual(n_iter))
          ENDIF
          
          iter_sum = iter_sum + n_iter
          ! output print level idt_src used for ocean_restart_gmres output with call message:
          idt_src=2
          IF (idbg_mxmn >= idt_src) THEN
            WRITE(string,'(a,i4,a,e28.20)') &
              & 'ocean_restart_gmres iteration =', n_iter,', residual =', residual_norm
            CALL message('GMRES_oce_new: surface height',TRIM(string))
          ENDIF
          
          gmres_restart_iterations = gmres_restart_iterations + 1
          
        END DO ! WHILE(tolerance >= solver_tolerance)
        
        ! output of sum of iterations every timestep
        idt_src=0
        IF (idbg_mxmn >= idt_src) THEN
          WRITE(string,'(a,i4,a,e28.20)') &
            & 'SUM of ocean_restart_gmres iteration =', iter_sum,', residual =', residual_norm
          CALL message('ocean_restart_gmres: surface height',TRIM(string))
        ENDIF
        
        IF (residual_norm > solver_tolerance) THEN
          return_status = 2
          CALL warning(method_name, "NOT YET CONVERGED !!")
          RETURN
        ENDIF
        
        ocean_state%p_prog(nnew(1))%h = z_h_c
        
      !-----------------------------------------------------------------------------------------
      CASE (select_restart_mixedPrecision_gmres)
        ! call the new gmre_oce, uses out of order global sum
        residual_norm_sp = solver_tolerance_sp + 1.0_sp
        gmres_restart_iterations = 0
        iter_sum                 = 0
        z_h_c_sp(:,:)            = 0.0_sp
        h_old_sp(:,:)            = REAL(ocean_state%p_prog(nold(1))%h(:,:), sp)
        rhs_sfc_eq_sp(:,:)       = REAL(ocean_state%p_aux%p_rhs_sfc_eq(:,:), sp)
        ! write(0,*) tolerance, solver_tolerance, residual_norm, gmres_restart_iterations, solver_max_restart_iterations
        DO WHILE(residual_norm_sp >= solver_tolerance_sp .AND. gmres_restart_iterations < solver_max_restart_iterations)

          CALL ocean_restart_gmres_singlePrecesicion( &
            & z_h_c_sp(:,:),                        &  ! arg 1 of lhs. x input is the first guess.
            & lhs_surface_height_ab_mim_sp,         &  ! function calculating l.h.s.
            & h_old_sp,                             &  ! arg 2 of lhs !not used
            & patch_3d,                             &
            & solverCoeff_sp,                       &
            & rhs_sfc_eq_sp,                        &  ! right hand side as input
            & solver_tolerance_sp,                  &  ! tolerance
            & use_absolute_solver_tolerance,        &  ! use absolute tolerance = true
            & solver_max_iter_per_restart_sp,       &  ! max. # of iterations to do
            & maxIterations_isReached,                            &  ! out: .true. = not converged
            & n_iter,                               &  ! out: # of iterations done
            & zresidual_sp )

          IF(n_iter==0) THEN
            residual_norm_sp = 0.0_sp
          ELSE
            residual_norm_sp =  ABS(zresidual_sp(n_iter))
          ENDIF

          iter_sum = iter_sum + n_iter
          ! output print level idt_src used for ocean_restart_gmres output with call message:
          idt_src=2
          IF (idbg_mxmn >= idt_src) THEN
            WRITE(string,'(a,i4,a,e28.20)') &
              & 'ocean_restart_gmres_sp iteration =', n_iter,', residual =', residual_norm_sp
            CALL message('GMRES_oce_new: surface height',TRIM(string))
          ENDIF

          gmres_restart_iterations = gmres_restart_iterations + 1

        END DO ! WHILE(tolerance >= solver_tolerance)

        ! output of sum of iterations every timestep
        idt_src=0
        IF (idbg_mxmn >= idt_src) THEN
          WRITE(string,'(a,i4,a,e28.20)') &
            & 'SUM of ocean_restart_gmres_sp iteration =', iter_sum,', residual =', residual_norm_sp
          CALL message('ocean_restart_gmres: surface height',TRIM(string))
        ENDIF


        ! call the double precision new gmre_oce, uses out of order global sum
        residual_norm = solver_tolerance + 1.0_wp
        gmres_restart_iterations = 0
        iter_sum                 = 0
        z_h_c(:,:)               = REAL(z_h_c_sp(:,:), wp)
        absolute_tolerance      = solver_tolerance
        ! write(0,*) tolerance, solver_tolerance, residual_norm, gmres_restart_iterations, solver_max_restart_iterations
        DO WHILE(residual_norm >= solver_tolerance .AND. gmres_restart_iterations < solver_max_restart_iterations)

          CALL ocean_restart_gmres( z_h_c(:,:),                   &  ! arg 1 of lhs. x input is the first guess.
            & lhs_surface_height,     &  ! function calculating l.h.s.
            & ocean_state%p_diag%thick_e,           &  ! edge thickness for LHS
            & ocean_state%p_prog(nold(1))%h,        &  ! arg 2 of lhs !not used
            & patch_3d,                    &  ! arg 3 of lhs
            ! & z_implcoeff,                   &  ! arg 4 of lhs
            & op_coeffs,                    &
            & ocean_state%p_aux%p_rhs_sfc_eq,       &  ! right hand side as input
            & absolute_tolerance,                &     ! inout, if > 0 then is used as absolute_tolerance, out otherwise
            & relative_tolerance,                &
            & solver_max_iter_per_restart,   &  ! max. # of iterations to do
            & maxIterations_isReached,                     &  ! out: .true. = not converged
            & n_iter,                        &  ! out: # of iterations done
            & zresidual )

          IF(n_iter==0) THEN
            residual_norm = 0.0_wp
          ELSE
            residual_norm =  ABS(zresidual(n_iter))
          ENDIF

          iter_sum = iter_sum + n_iter
          ! output print level idt_src used for ocean_restart_gmres output with call message:
          idt_src=2
          IF (idbg_mxmn >= idt_src) THEN
            WRITE(string,'(a,i4,a,e28.20)') &
              & 'ocean_restart_gmres iteration =', n_iter,', residual =', residual_norm
            CALL message('GMRES_oce_new: surface height',TRIM(string))
          ENDIF

          gmres_restart_iterations = gmres_restart_iterations + 1

        END DO ! WHILE(tolerance >= solver_tolerance)

        ! output of sum of iterations every timestep
        idt_src=0
        IF (idbg_mxmn >= idt_src) THEN
          WRITE(string,'(a,i4,a,e28.20)') &
            & 'SUM of ocean_restart_gmres iteration =', iter_sum,', residual =', residual_norm
          CALL message('mixed ocean_restart_gmres: surface height',TRIM(string))
        ENDIF

        IF (residual_norm > solver_tolerance) THEN
          return_status = 2
          CALL warning(method_name, "NOT YET CONVERGED !!")
          RETURN
        ENDIF
        
        ocean_state%p_prog(nnew(1))%h = z_h_c

      !-----------------------------------------------------------------------------------------
      CASE default
        CALL finish(method_name, "Unknown solver")

      END SELECT ! solver

      !-------- end of solver ---------------
      CALL sync_patch_array(sync_c, patch_2D, ocean_state%p_prog(nnew(1))%h)
      
      !---------DEBUG DIAGNOSTICS-------------------------------------------
      ! idt_src=2  ! output print level (1-5, fix)
      !     z_h_c = lhs_surface_height( ocean_state%p_prog(nnew(1))%h, &
      !         & ocean_state%p_prog(nold(1))%h, &
      !         & patch_3d,             &
      !         & z_implcoeff,            &
      !         & ocean_state%p_diag%thick_e,    &
      !         & ocean_state%p_diag%thick_c,    &
      !         & op_coeffs)             &
      !         & -ocean_state%p_aux%p_rhs_sfc_eq
      !     CALL dbg_print('SolvSfc: residual h-res'    ,z_h_c                  ,str_module,idt_src)
!      vol_h(:,:) = patch_3d%p_patch_2d(n_dom)%cells%area(:,:) * ocean_state%p_prog(nnew(1))%h(:,:)
!      CALL dbg_print('after ocean_gmres: vol_h(:,:)',vol_h ,str_module,idt_src, in_subset=owned_cells)
      !---------------------------------------------------------------------
      idt_src=2  ! output print level (1-5, fix)
      CALL dbg_print('vn-new',ocean_state%p_prog(nnew(1))%vn,str_module, idt_src,in_subset=owned_edges)
      minmaxmean(:) = global_minmaxmean(values=ocean_state%p_prog(nnew(1))%h(:,:), in_subset=owned_cells)

      CALL debug_print_MaxMinMean('after ocean_gmres: h-new', minmaxmean, str_module, idt_src)
      IF (minmaxmean(1) + patch_3D%p_patch_1D(1)%del_zlev_m(1) <= min_top_height) THEN
!          CALL finish(method_name, "height below min_top_height")
        CALL warning(method_name, "height below min_top_height")
        CALL print_value_location(ocean_state%p_prog(nnew(1))%h(:,:), minmaxmean(1), owned_cells)
        CALL print_value_location(ocean_state%p_prog(nnew(2))%h(:,:), minmaxmean(1), owned_cells)
        CALL work_mpi_barrier()
        return_status = 1
        RETURN
      ENDIF
      !---------------------------------------------------------------------
      
    ENDIF  ! l_rigid_lid
    
    ! write(0,*) "solve_free_sfc_ab_mimetic: sum(h)=", SUM(ocean_state%p_prog(nnew(1))%h(:,:))
    
  END SUBROUTINE solve_free_sfc_ab_mimetic
  !-------------------------------------------------------------------------
  

  !-------------------------------------------------------------------------
  !>
  !! Computation of velocity predictor in Adams-Bashforth timestepping.
  !!
  !! @par Revision History
  !! Developed  by  Peter Korn, MPI-M (2010).
  !!
!<Optimize:inUse>
  SUBROUTINE calculate_explicit_term_ab( patch_3d, ocean_state, p_phys_param,&
    & is_first_timestep, op_coeffs)
    
    TYPE(t_patch_3d ),TARGET, INTENT(in) :: patch_3d
    TYPE(t_hydro_ocean_state), TARGET    :: ocean_state
    TYPE (t_ho_params)                   :: p_phys_param
    LOGICAL,INTENT(in)                   :: is_first_timestep
    TYPE(t_operator_coeff)               :: op_coeffs
    !
    TYPE(t_subset_range), POINTER :: owned_edges, owned_cells
    TYPE(t_patch), POINTER :: patch_2D
    !CHARACTER(len=max_char_length), PARAMETER :: &
    !  &       routine = ('mo_ocean_ab_timestepping_mimetic:calculate_explicit_term_ab')
    !-----------------------------------------------------------------------
    !CALL message (TRIM(routine), 'start')
    
    patch_2D        => patch_3d%p_patch_2d(n_dom)
    owned_edges     => patch_3d%p_patch_2d(n_dom)%edges%owned
    owned_cells     => patch_3d%p_patch_2d(n_dom)%cells%owned
    
    !---------------------------------------------------------------------
    ! STEP 1: horizontal advection
    !---------------------------------------------------------------------
    start_detail_timer(timer_extra1,4)
    
    IF(is_first_timestep)THEN
      CALL veloc_adv_horz_mimetic( patch_3d,         &
        & ocean_state%p_prog(nold(1))%vn,    &
        & ocean_state%p_prog(nold(1))%vn,    &
        & ocean_state%p_diag,                &
        & ocean_state%p_diag%veloc_adv_horz, &
        & op_coeffs)
    ELSE
      CALL veloc_adv_horz_mimetic( patch_3d,         &
        & ocean_state%p_prog(nold(1))%vn,    &
        & ocean_state%p_prog(nnew(1))%vn,    &
        & ocean_state%p_diag,                &
        & ocean_state%p_diag%veloc_adv_horz, &
        & op_coeffs)
    ENDIF
    stop_detail_timer(timer_extra1,4)
    
    !---------------------------------------------------------------------
    ! STEP 2: compute 3D contributions: gradient of hydrostatic pressure and vertical velocity advection
    !---------------------------------------------------------------------
    
    IF ( iswm_oce /= 1 ) THEN
      ! calculate density from EOS using temperature and salinity at timelevel n
      start_detail_timer(timer_extra2,4)
      CALL calculate_density( patch_3d,                         &
       & ocean_state%p_prog(nold(1))%tracer(:,:,:,1:no_tracer),&
       & ocean_state%p_diag%rho(:,:,:) )

!       IF(.NOT.l_partial_cells)THEN      
!         ! calculate hydrostatic pressure from density at timelevel nc
!         CALL calc_internal_press( patch_3d,                  &  ! in
!           & ocean_state%p_diag%rho,                          &  ! in
!           & patch_3d%p_patch_1d(1)%prism_thick_flat_sfc_c,   &  ! in
!           & ocean_state%p_prog(nold(1))%h,                   &  ! in
!           & ocean_state%p_diag%press_hyd)                       ! inout
!       
!         ! calculate gradient of hydrostatic pressure in 3D
!         CALL grad_fd_norm_oce_3d(               &
!           & ocean_state%p_diag%press_hyd,       &
!           & patch_3d,                           &
!           & op_coeffs%grad_coeff,               &
!           & ocean_state%p_diag%press_grad)
!       ELSE
!          CALL calc_internal_press_grad0( patch_3d,&
!          &                              ocean_state%p_diag%rho,&
!          &                              op_coeffs%grad_coeff,  &
!          &                              ocean_state%p_diag%press_grad)
!       ENDIF
      
      
     CALL calc_internal_press_grad( patch_3d,&
         &                          ocean_state%p_diag%rho,&
         &                          ocean_state%p_diag%press_hyd,&         
         &                          op_coeffs%grad_coeff,  &
         &                          ocean_state%p_diag%press_grad)     
      
      
      ! this is not needed
      ! CALL sync_patch_array(sync_e, patch_2D, ocean_state%p_diag%press_grad)

      ! calculate vertical velocity advection
      CALL veloc_adv_vert_mimetic(          &
        & patch_3d,                         &
        & ocean_state%p_diag,op_coeffs,     &
        & ocean_state%p_diag%veloc_adv_vert )
          
      stop_detail_timer(timer_extra2,4)
      
      ! calculate vertical velocity diffusion
      !   For the alternative choice "expl_vertical_velocity_diff==1" see couples of
      !   lines below below
!       IF (expl_vertical_velocity_diff==0) THEN
!         CALL velocity_diffusion_vert_explicit( patch_3d,     &
!           & ocean_state%p_diag,            &
!           & ocean_state%p_aux,op_coeffs,  &
!           & p_phys_param,           &
!           & ocean_state%p_diag%laplacian_vert)
!       ENDIF
      
    ELSE  !  iswm_oce=1
      ocean_state%p_diag%veloc_adv_vert = 0.0_wp
      ocean_state%p_diag%laplacian_vert = 0.0_wp
    ENDIF
    
    !---------DEBUG DIAGNOSTICS-------------------------------------------
    idt_src = 3  ! output print level (1-5, fix)
    CALL dbg_print('density'                   ,ocean_state%p_diag%rho           ,str_module,idt_src, &
      & in_subset = owned_cells)
    CALL dbg_print('internal pressure'         ,ocean_state%p_diag%press_hyd     ,str_module,idt_src, &
      in_subset = owned_cells)
    CALL dbg_print('internal press grad'       ,ocean_state%p_diag%press_grad    ,str_module,idt_src, &
      in_subset = owned_edges)
    idt_src = 4  ! output print level (1-5, fix)
    CALL dbg_print('kinetic energy'            ,ocean_state%p_diag%kin           ,str_module,idt_src, &
      in_subset = owned_cells)
    !---------------------------------------------------------------------
    
    !---------------------------------------------------------------------
    ! STEP 3: compute harmonic or biharmoic laplacian diffusion of velocity.
    !         This term is discretized explicitly. Order and form of the laplacian
    !         are determined in mo_oce_diffusion according to namelist settings
    !---------------------------------------------------------------------
    
    start_detail_timer(timer_extra3,5)
    CALL velocity_diffusion(patch_3d,              &
      & ocean_state%p_prog(nold(1))%vn, &
      & p_phys_param,            &
      & ocean_state%p_diag,op_coeffs,  &
      & ocean_state%p_diag%laplacian_horz)
    stop_detail_timer(timer_extra3,5)
 
    ! write(0,*) "MASS_MATRIX_INVERSION_TYPE=", MASS_MATRIX_INVERSION_TYPE
    ! CALL sync_patch_array(sync_e, patch_2D, ocean_state%p_diag%laplacian_horz)
    !---------------------------------------------------------------------
    start_detail_timer(timer_extra4,4)
    IF (   MASS_MATRIX_INVERSION_TYPE == MASS_MATRIX_INVERSION_ALLTERMS&
      &.OR.MASS_MATRIX_INVERSION_TYPE == MASS_MATRIX_INVERSION_ADVECTION) THEN
    
      CALL explicit_vn_pred_invert_mass_matrix( patch_3d, ocean_state, op_coeffs, p_phys_param, is_first_timestep)

    ELSE ! If no inversion of mass matrix
    
      CALL explicit_vn_pred( patch_3d, ocean_state, op_coeffs, p_phys_param, is_first_timestep)
      
    ENDIF!
    stop_detail_timer(timer_extra4,4)

    !---------DEBUG DIAGNOSTICS-------------------------------------------

    idt_src=3  ! output print level (1-5, fix)
    idt_src = 4  ! output print level (1-5, fix)
    CALL dbg_print('bc_top_vn'   ,ocean_state%p_aux%bc_top_vn,str_module,idt_src, in_subset=owned_edges)
    CALL dbg_print('horizontal advection'      ,ocean_state%p_diag%veloc_adv_horz,str_module,idt_src, &
      & in_subset=owned_edges)
    CALL dbg_print('horizontal grad'          ,ocean_state%p_diag%grad,str_module,idt_src, &
      & in_subset=owned_edges)
    CALL dbg_print('vertical advection'        ,ocean_state%p_diag%veloc_adv_vert,str_module,idt_src, &
      & in_subset=owned_edges)
    CALL dbg_print('VelocDiff: LaPlacHorz'    ,ocean_state%p_diag%laplacian_horz  ,str_module,idt_src, in_subset=owned_edges)
    IF (iswm_oce /= 1) THEN
      CALL dbg_print('vn_pred'   ,ocean_state%p_diag%vn_pred       ,str_module,2, in_subset=owned_edges)
    ELSE
      CALL dbg_print('VelocDiff: LaPlacVert'    ,ocean_state%p_diag%laplacian_vert,str_module,idt_src, in_subset=owned_edges)
    ENDIF

    idt_src=5  ! output print level (1-5, fix)
    CALL dbg_print('vn(nold)'                 ,ocean_state%p_prog(nold(1))%vn ,str_module,idt_src, in_subset=owned_edges)
    CALL dbg_print('G_n+1/2 - g_nimd'         ,ocean_state%p_aux%g_nimd       ,str_module,idt_src, in_subset=owned_edges)
    CALL dbg_print('G_n'                      ,ocean_state%p_aux%g_n          ,str_module,idt_src, in_subset=owned_edges)
    CALL dbg_print('G_n-1'                    ,ocean_state%p_aux%g_nm1        ,str_module,idt_src, in_subset=owned_edges)

!     idt_src=1  ! output print level (1-5, fix)
!     CALL dbg_print('vn_pred'                   ,ocean_state%p_diag%vn_pred           ,str_module,idt_src, in_subset=owned_edges)
    !---------------------------------------------------------------------    
  END SUBROUTINE calculate_explicit_term_ab
  !-------------------------------------------------------------------------

  !-------------------------------------------------------------------------
!<Optimize:inUse>
  SUBROUTINE explicit_vn_pred( patch_3d, ocean_state, op_coeffs, p_phys_param, is_first_timestep)
    TYPE(t_patch_3d ),TARGET, INTENT(in) :: patch_3d
    TYPE(t_hydro_ocean_state), TARGET    :: ocean_state
    TYPE(t_operator_coeff)               :: op_coeffs
    TYPE (t_ho_params)                   :: p_phys_param
    LOGICAL,INTENT(in)                   :: is_first_timestep

    REAL(wp) :: z_gradh_e(nproma)
    INTEGER :: je, jk, blockNo
    TYPE(t_subset_range), POINTER :: edges_in_domain, all_edges
    INTEGER :: start_edge_index, end_edge_index, dolic_e
    TYPE(t_patch), POINTER :: patch_2D
    !REAL(wp) :: z_e(nproma,n_zlev,patch_3d%p_patch_2d(n_dom)%nblks_e)
    !-----------------------------------------------------------------------
    patch_2D        => patch_3d%p_patch_2d(n_dom)
    edges_in_domain => patch_3d%p_patch_2d(n_dom)%edges%in_domain
    
!     z_e=0.0_wp
!     CALL map_edges2edges_viacell_2D_per_level( patch_3d,                &
!                                             & ocean_state%p_diag%grad(:,1,:),&  
!                                             & op_coeffs,              &
!                                             &  z_e(:,1,:),1 )
! write(0,*)'before after',maxval(ocean_state%p_diag%grad),minval(ocean_state%p_diag%grad),maxval(z_e),minval(z_e)
!     ocean_state%p_diag%grad=z_e
    
    !---------------------------------------------------------------------
    ! STEP 4: calculate weighted gradient of surface height at previous timestep
    !---------------------------------------------------------------------
!ICON_OMP_PARALLEL_DO PRIVATE(start_edge_index,end_edge_index, z_gradh_e) ICON_OMP_DEFAULT_SCHEDULE
    DO blockNo = edges_in_domain%start_block, edges_in_domain%end_block
      CALL get_index_range(edges_in_domain, blockNo, start_edge_index, end_edge_index)

      z_gradh_e(:)  = 0.0_wp
      CALL grad_fd_norm_oce_2d_onBlock(         &
        & ocean_state%p_prog(nold(1))%h,        &
        & patch_2D,                             &
        & op_coeffs%grad_coeff(:,1,blockNo),    &
        & z_gradh_e(:),                 &
        & start_edge_index, end_edge_index, blockNo)

      z_gradh_e(start_edge_index:end_edge_index) = &
         & (1.0_wp-ab_beta) * grav * z_gradh_e(start_edge_index:end_edge_index)

         
      !---------------------------------------------------------------------
      ! STEP 5:
      !---------------------------------------------------------------------      
      
      CALL calculate_explicit_term_g_n_onBlock( patch_3d, ocean_state, is_first_timestep, &
        & start_edge_index, end_edge_index, blockNo)
        
      IF ( iswm_oce /= 1) THEN
        CALL calculate_explicit_vn_pred_3D_onBlock( patch_3d, ocean_state, z_gradh_e(:),    &
        & start_edge_index, end_edge_index, blockNo)

        ! calculate vertical friction, ie p_phys_param%a_veloc_v
        IF (PPscheme_type == PPscheme_ICON_Edge_vnPredict_type) &
          CALL ICON_PP_Edge_vnPredict_scheme(patch_3d, &
               & blockNo, start_edge_index, end_edge_index, ocean_state, ocean_state%p_diag%vn_pred(:,:,blockNo))

        !In 3D case implicit vertical velocity diffusion is chosen
        CALL velocity_diffusion_vertical_implicit_onBlock( &
          & patch_3d,                                      &
          & ocean_state%p_diag%vn_pred(:,:,blockNo),       &
          & p_phys_param%a_veloc_v(:,:,blockNo),           &
          & op_coeffs,                                     &
          & start_edge_index, end_edge_index, blockNo)
        
      ELSE !( iswm_oce == 1) THEN
        CALL calculate_explicit_vn_pred_2D_onBlock( patch_3d, ocean_state, z_gradh_e(:), &
        & start_edge_index, end_edge_index, blockNo) 
      ENDIF
      
    ENDDO
!ICON_OMP_END_PARALLEL_DO
    
  END SUBROUTINE explicit_vn_pred
  !-------------------------------------------------------------------------

  
  !-------------------------------------------------------------------------
!<Optimize:inUse>
  SUBROUTINE   explicit_vn_pred_invert_mass_matrix( patch_3d, ocean_state, op_coeffs, p_phys_param, is_first_timestep)
    TYPE(t_patch_3d ),TARGET, INTENT(in) :: patch_3d
    TYPE(t_hydro_ocean_state), TARGET    :: ocean_state
    TYPE(t_operator_coeff)               :: op_coeffs
    TYPE (t_ho_params)                   :: p_phys_param
    LOGICAL,INTENT(in)                   :: is_first_timestep

    REAL(wp) :: z_gradh_e(nproma)
    INTEGER :: je, jk, blockNo
    TYPE(t_subset_range), POINTER :: edges_in_domain, all_edges
    INTEGER :: start_edge_index, end_edge_index, dolic_e
    TYPE(t_patch), POINTER :: patch_2D
    REAL(wp) :: z_e(nproma,n_zlev,patch_3d%p_patch_2d(n_dom)%nblks_e)
    !-----------------------------------------------------------------------
    patch_2D        => patch_3d%p_patch_2d(n_dom)
    edges_in_domain => patch_3d%p_patch_2d(n_dom)%edges%in_domain

    IF(MASS_MATRIX_INVERSION_TYPE== MASS_MATRIX_INVERSION_ADVECTION)THEN
       !Here the inversion of the mass matrix is already carried out        
       
       z_e=ocean_state%p_diag%veloc_adv_horz + ocean_state%p_diag%veloc_adv_vert
        Write(0,*)'ADV before:',&
        &maxval(z_e(:,1,:)),minval(z_e(:,1,:))
            
       ocean_state%p_diag%veloc_adv_horz = invert_mass_matrix(patch_3d, ocean_state, op_coeffs, z_e)

       CALL sync_patch_array(sync_e, patch_2D, z_e)
       
        Write(0,*)'ADV after:',&
        &maxval(ocean_state%p_diag%veloc_adv_horz(:,1,:)),& 
        &minval(ocean_state%p_diag%veloc_adv_horz(:,1,:))
     
    ENDIF
    
    !---------------------------------------------------------------------
    ! STEP 4: calculate weighted gradient of surface height at previous timestep
    !---------------------------------------------------------------------   
    
!ICON_OMP_PARALLEL_DO PRIVATE(start_edge_index,end_edge_index, z_gradh_e) ICON_OMP_DEFAULT_SCHEDULE
    DO blockNo = edges_in_domain%start_block, edges_in_domain%end_block
      CALL get_index_range(edges_in_domain, blockNo, start_edge_index, end_edge_index)

      z_gradh_e(:)  = 0.0_wp
      CALL grad_fd_norm_oce_2d_onBlock(         &
        & ocean_state%p_prog(nold(1))%h,        &
        & patch_2D,                             &
        & op_coeffs%grad_coeff(:,1,blockNo),    &
        & z_gradh_e(:),                 &
        & start_edge_index, end_edge_index, blockNo)

      z_gradh_e(start_edge_index:end_edge_index) = &
         & (1.0_wp-ab_beta) * grav * z_gradh_e(start_edge_index:end_edge_index)
         
      !---------------------------------------------------------------------
      ! STEP 5:
      !---------------------------------------------------------------------      
      CALL calculate_explicit_term_g_n_onBlock( patch_3d, ocean_state, is_first_timestep, &
        & start_edge_index, end_edge_index, blockNo)
        
      IF ( iswm_oce /= 1) THEN
        CALL calculate_explicit_vn_pred_3D_onBlock( patch_3d, ocean_state, z_gradh_e(:),    &
        & start_edge_index, end_edge_index, blockNo)

        !In 3D case implicit vertical velocity diffusion is chosen
        CALL velocity_diffusion_vertical_implicit_onBlock( &
          & patch_3d,                                      &
          & ocean_state%p_diag%vn_pred(:,:,blockNo),       &
          & p_phys_param%a_veloc_v(:,:,blockNo),           &
          & op_coeffs,                                     &
          & start_edge_index, end_edge_index, blockNo)
        
      ELSE !( iswm_oce == 1)
        CALL calculate_explicit_vn_pred_2D_onBlock( patch_3d, ocean_state, z_gradh_e(:), &
        & start_edge_index, end_edge_index, blockNo) 
        
      ENDIF      
    ENDDO
!ICON_OMP_END_PARALLEL_DO

    IF(MASS_MATRIX_INVERSION_TYPE == MASS_MATRIX_INVERSION_ALLTERMS )THEN
      !Here the inversion is just prepared
      Write(0,*)'vn_pred before:',&
      &maxval(ocean_state%p_diag%vn_pred(:,1,:)),& 
      &minval(ocean_state%p_diag%vn_pred(:,1,:))
     
!       CALL map_edges2edges_viacell_3d_const_z( patch_3d,                 &
!                                             & ocean_state%p_diag%vn_pred(:,1,:),&  
!                                             & op_coeffs,                 &
!                                             & ocean_state%p_diag%vn_pred_ptp(:,1,:) )
      CALL map_edges2edges_viacell_2D_per_level( patch_3d,                 &
                                            & ocean_state%p_diag%vn_pred(:,1,:),&  
                                            & op_coeffs,                 &
                                            & ocean_state%p_diag%vn_pred_ptp(:,1,:),1 )
                                            
      Write(0,*)'vn_pred after:',&
       &maxval(ocean_state%p_diag%vn_pred_ptp(:,1,:)),& 
       &minval(ocean_state%p_diag%vn_pred_ptp(:,1,:))
       
      ocean_state%p_diag%vn_pred=ocean_state%p_diag%vn_pred_ptp       
    END IF
  
    
  END SUBROUTINE   explicit_vn_pred_invert_mass_matrix
  !-------------------------------------------------------------------------
  

  !-------------------------------------------------------------------------
!<Optimize:inUse>
  SUBROUTINE calculate_explicit_vn_pred_3D_onBlock( patch_3d, ocean_state, z_gradh_e, &
    & start_edge_index, end_edge_index, blockNo)
    TYPE(t_patch_3d ),TARGET, INTENT(in) :: patch_3d
    TYPE(t_hydro_ocean_state), TARGET    :: ocean_state
    REAL(wp) :: z_gradh_e(nproma)
    INTEGER, INTENT(in) :: start_edge_index, end_edge_index, blockNo

    INTEGER :: je, jk, bottom_level
    !-----------------------------------------------------------------------
    IF(.NOT.l_rigid_lid)THEN

        DO je = start_edge_index, end_edge_index
          DO jk = 1, patch_3d%p_patch_1d(1)%dolic_e(je,blockNo)

            ocean_state%p_diag%vn_pred(je,jk,blockNo) = ocean_state%p_prog(nold(1))%vn(je,jk,blockNo)  &
              & + dtime*(ocean_state%p_aux%g_nimd(je,jk,blockNo) &
              & - z_gradh_e(je))

          END DO
        END DO


    ELSE ! IF(l_rigid_lid)THEN

        DO je = start_edge_index, end_edge_index
          DO jk = 1, patch_3d%p_patch_1d(1)%dolic_e(je,blockNo)

            ocean_state%p_diag%vn_pred(je,jk,blockNo) = ocean_state%p_prog(nold(1))%vn(je,jk,blockNo)&
              & + dtime*ocean_state%p_aux%g_nimd(je,jk,blockNo)

        END DO
      END DO
    ENDIF!Rigid lid


    CALL VelocityBottomBoundaryCondition_onBlock(patch_3d, &
      & blockNo,start_edge_index, end_edge_index, &
      & ocean_state%p_prog(nold(1))%vn(:,:,blockNo), &
      & ocean_state%p_diag%vn_pred(:,:,blockNo),     &
      & ocean_state%p_aux%bc_bot_vn(:,blockNo))

    !IF surface forcing applied as topLevel boundary condition to vertical diffusion
    !The surface forcing is applied as volume forcing at rhs,
    !i.e. if it part of explicit term in momentum and tracer eqs.
    !in this case, topLevel boundary ondition of vertical Laplacians are homogeneous.
    !Below is the code that adds surface forcing to explicit term of momentum eq.

    DO je = start_edge_index, end_edge_index

      IF(patch_3d%p_patch_1d(1)%dolic_e(je,blockNo)>=min_dolic) THEN
        
        ocean_state%p_diag%vn_pred(je,1,blockNo) =  ocean_state%p_diag%vn_pred(je,1,blockNo)      &
          & + dtime*ocean_state%p_aux%bc_top_vn(je,blockNo)                                  &
          & /patch_3d%p_patch_1d(1)%prism_thick_flat_sfc_e(je,1,blockNo) ! Change to prism_thick_e ?

        bottom_level = patch_3d%p_patch_1d(1)%dolic_e(je,blockNo)
        ocean_state%p_diag%vn_pred(je,bottom_level,blockNo)                                  &
          & = ocean_state%p_diag%vn_pred(je,bottom_level,blockNo)                            &
          & - dtime*ocean_state%p_aux%bc_bot_vn(je,blockNo)                                  &
          & /patch_3d%p_patch_1d(1)%prism_thick_flat_sfc_e(je,bottom_level,blockNo)
          
      ENDIF

    END DO
      
  END SUBROUTINE calculate_explicit_vn_pred_3D_onBlock
  !-------------------------------------------------------------------------
  

  !-------------------------------------------------------------------------
  SUBROUTINE calculate_explicit_vn_pred_2D_onBlock( patch_3d, ocean_state, z_gradh_e, &
    &  start_edge_index, end_edge_index, blockNo)
    TYPE(t_patch_3d ),TARGET, INTENT(in) :: patch_3d
    TYPE(t_hydro_ocean_state), TARGET    :: ocean_state
    REAL(wp),INTENT(in)                  :: z_gradh_e(nproma)
    INTEGER, INTENT(in)                  :: start_edge_index, end_edge_index, blockNo

    INTEGER :: je, jk
    !-----------------------------------------------------------------------

    DO je = start_edge_index, end_edge_index
      DO jk = 1, patch_3d%p_patch_1d(1)%dolic_e(je,blockNo)
        ocean_state%p_diag%vn_pred(je,jk,blockNo) = (ocean_state%p_prog(nold(1))%vn(je,jk,blockNo)        &
          & + dtime*(ocean_state%p_aux%g_nimd(je,jk,blockNo)        &
          & - z_gradh_e(je)))
      END DO
    END DO

    !In case of Shallow-water with forcing and or damping
    IF ( iforc_oce /= No_Forcing) THEN

      DO je = start_edge_index, end_edge_index
        DO jk = 1, patch_3d%p_patch_1d(1)%dolic_e(je,blockNo)
          ocean_state%p_diag%vn_pred(je,jk,blockNo) = (ocean_state%p_diag%vn_pred(je,jk,blockNo) &
            & + ocean_state%p_aux%bc_top_vn(je,blockNo)    &
            & - ocean_state%p_aux%bc_bot_vn(je,blockNo))
        END DO
      END DO
      
    ENDIF
    
  END SUBROUTINE calculate_explicit_vn_pred_2D_onBlock
  !-------------------------------------------------------------------------

  !-------------------------------------------------------------------------
!<Optimize:inUse>
  SUBROUTINE calculate_explicit_term_g_n_onBlock( patch_3d, ocean_state, is_first_timestep, &
    & start_edge_index, end_edge_index, blockNo)

    TYPE(t_patch_3d ),TARGET, INTENT(in) :: patch_3d
    TYPE(t_hydro_ocean_state), TARGET    :: ocean_state
    LOGICAL,INTENT(in)                   :: is_first_timestep
    INTEGER,INTENT(in)                   :: start_edge_index, end_edge_index, blockNo

    INTEGER :: je, jk
    !-----------------------------------------------------------------------
    IF(MASS_MATRIX_INVERSION_TYPE/=MASS_MATRIX_INVERSION_ADVECTION)THEN
    
      DO je = start_edge_index, end_edge_index
        DO jk = 1, patch_3d%p_patch_1d(1)%dolic_e(je,blockNo)
          ocean_state%p_aux%g_n(je, jk, blockNo) = &
            & - ocean_state%p_diag%press_grad    (je, jk, blockNo)  &
            & - ocean_state%p_diag%grad          (je, jk, blockNo)  &            
            & - ocean_state%p_diag%veloc_adv_horz(je, jk, blockNo)  &
            & - ocean_state%p_diag%veloc_adv_vert(je, jk, blockNo)  &
            & + ocean_state%p_diag%laplacian_horz(je, jk, blockNo)  !&
            !& + ocean_state%p_diag%laplacian_vert(je, jk, blockNo) !<- is done later implicitely 
        END DO
      END DO
      
    ELSEIF(MASS_MATRIX_INVERSION_TYPE==MASS_MATRIX_INVERSION_ADVECTION)THEN
   
      DO je = start_edge_index, end_edge_index
        DO jk = 1, patch_3d%p_patch_1d(1)%dolic_e(je,blockNo)
          ocean_state%p_aux%g_n(je, jk, blockNo) = &
            & - ocean_state%p_diag%press_grad    (je, jk, blockNo)  &
            & - ocean_state%p_diag%grad          (je, jk, blockNo)  &            
            & - ocean_state%p_diag%veloc_adv_horz(je, jk, blockNo)  &
   !         & - ocean_state%p_diag%veloc_adv_vert(je, jk, blockNo)  &
            & + ocean_state%p_diag%laplacian_horz(je, jk, blockNo)  !&
            !& + ocean_state%p_diag%laplacian_vert(je, jk, blockNo) !<- is done later implicitely 
        END DO
      END DO
   
    ENDIF

    IF(is_first_timestep)THEN
      ocean_state%p_aux%g_nimd(1:nproma,1:n_zlev, blockNo) = &
        & ocean_state%p_aux%g_n(1:nproma,1:n_zlev,blockNo)
    ELSE
      DO je = start_edge_index, end_edge_index
        DO jk = 1, patch_3d%p_patch_1d(1)%dolic_e(je,blockNo)
          ocean_state%p_aux%g_nimd(je, jk,blockNo)                          &
            & = (1.5_wp+ab_const) * ocean_state%p_aux%g_n(je, jk,blockNo)   &
            & - (0.5_wp+ab_const) * ocean_state%p_aux%g_nm1(je, jk,blockNo)
        END DO
      END DO
    ENDIF

  END SUBROUTINE calculate_explicit_term_g_n_onBlock
  !-------------------------------------------------------------------------

 
  !-------------------------------------------------------------------------
  !>
  !!  Calculation of right-hand side of elliptic surface equation.
  !!  This is used in semi implicit timelevel stepping.
  !!
  !! @par Revision History
  !! Developed  by  Peter Korn, MPI-M (2010).
  !!
!<Optimize:inUse>
  SUBROUTINE fill_rhs4surface_eq_ab( patch_3d, ocean_state, p_sfc_flx, op_coeffs)
    !
    ! Patch on which computation is performed
    TYPE(t_patch_3d ),TARGET, INTENT(in) :: patch_3d
    TYPE(t_hydro_ocean_state), TARGET    :: ocean_state
    TYPE(t_sfc_flx), INTENT(in)          :: p_sfc_flx
    TYPE(t_operator_coeff)               :: op_coeffs
    !
    INTEGER :: start_cell_index, end_cell_index
    INTEGER :: start_edge_index, end_edge_index
    INTEGER :: jc, blockNo, jk, je
    REAL(wp) ::inv_gdt2    !, delta_z
    REAL(wp) :: z_e(nproma,n_zlev,patch_3d%p_patch_2d(1)%nblks_e)
    REAL(wp) :: div_z_depth_int_c(nproma)
    REAL(wp) :: div_z_c(nproma,n_zlev)
    REAL(wp) :: z_vn_ab(nproma,n_zlev,patch_3d%p_patch_2d(1)%nblks_e)
    TYPE(t_subset_range), POINTER :: cells_in_domain, edges_in_domain, owned_edges
    TYPE(t_patch), POINTER :: patch_2D
    !REAL(wp) :: thick
    !CHARACTER(len=max_char_length), PARAMETER :: &
    !       & routine = ('mo_ocean_ab_timestepping_mimetic:fill_rhs4surface_eq_ab')
    !-------------------------------------------------------------------------------
    !CALL message (TRIM(routine), 'start')
    
    patch_2D        => patch_3d%p_patch_2d(1)
    cells_in_domain => patch_3d%p_patch_2d(1)%cells%in_domain
    edges_in_domain => patch_3d%p_patch_2d(1)%edges%in_domain
    owned_edges     => patch_3d%p_patch_2d(1)%edges%owned
    
    inv_gdt2 = 1.0_wp / (grav*dtime*dtime)
    
    ! LL: this should not be required
    ! CALL sync_patch_array(sync_e, patch_2D, ocean_state%p_diag%vn_pred)
    ! CALL sync_patch_array(sync_e, patch_2D, ocean_state%p_prog(nold(1))%vn)
    ! CALL sync_patch_array(sync_e, patch_2D, ocean_state%p_diag%vn_impl_vert_diff)

!     IF (p_test_run) z_vn_ab(:,:,:)  = 0.0_wp

#ifdef NAGFOR
    z_vn_ab(:,:,:)  = 0.0_wp
#endif

    IF(iswm_oce == 1)THEN
!ICON_OMP_PARALLEL_DO PRIVATE(start_edge_index,end_edge_index, je, jk) ICON_OMP_DEFAULT_SCHEDULE
      DO blockNo = edges_in_domain%start_block, edges_in_domain%end_block
        CALL get_index_range(edges_in_domain, blockNo, start_edge_index, end_edge_index)
        z_vn_ab(:,:,blockNo)  = 0.0_wp
        DO je = start_edge_index, end_edge_index
          DO jk = 1, patch_3d%p_patch_1d(1)%dolic_e(je,blockNo)
            z_vn_ab(je,jk,blockNo)=ab_gam*ocean_state%p_diag%vn_pred(je,jk,blockNo)&
              & + (1.0_wp -ab_gam)* ocean_state%p_prog(nold(1))%vn(je,jk,blockNo)
          END DO
        ENDDO
      END DO
!ICON_OMP_END_PARALLEL_DO
      
    ELSE! IF(iswm_oce /= 1)THEN
      
!       IF(expl_vertical_velocity_diff==1)THEN
!ICON_OMP_PARALLEL_DO PRIVATE(start_edge_index,end_edge_index, je, jk) ICON_OMP_DEFAULT_SCHEDULE
        DO blockNo = edges_in_domain%start_block, edges_in_domain%end_block
          CALL get_index_range(edges_in_domain, blockNo, start_edge_index, end_edge_index)
          z_vn_ab(:,:,blockNo)  = 0.0_wp
          DO je = start_edge_index, end_edge_index
!DIR$ SIMD
            DO jk = 1, patch_3d%p_patch_1d(1)%dolic_e(je,blockNo)
              z_vn_ab(je,jk,blockNo)=ab_gam * ocean_state%p_diag%vn_pred(je,jk,blockNo) &
                & + (1.0_wp -ab_gam) * ocean_state%p_prog(nold(1))%vn(je,jk,blockNo)
            END DO
          ENDDO
        END DO
!ICON_OMP_END_PARALLEL_DO
     ENDIF
        
!       ELSEIF(expl_vertical_velocity_diff==0)THEN
!         
!         DO blockNo = edges_in_domain%start_block, edges_in_domain%end_block
!           CALL get_index_range(edges_in_domain, blockNo, start_edge_index, end_edge_index)
!           DO je = start_edge_index, end_edge_index
!             i_dolic_e =  patch_3d%p_patch_1d(1)%dolic_e(je,blockNo)
!             DO jk=1,i_dolic_e
!               z_vn_ab(je,jk,blockNo)=ab_gam*ocean_state%p_diag%vn_pred(je,jk,blockNo)&
!                 & + (1.0_wp -ab_gam)* ocean_state%p_prog(nold(1))%vn(je,jk,blockNo)
!             END DO
!           ENDDO
!         END DO
!         
!       ENDIF

    !
    ! calculate depth-integrated velocity z_e
    !  - edge-based and cell-based
    !  - 3d and 2d (surface)
    !-------------------------------------------------------------------------------
    IF (l_edge_based) THEN
      !-------------------------------------------------------------------------------
      z_e(1:nproma,1:n_zlev,1:patch_2D%nblks_e) = 0.0_wp
      
      IF( iswm_oce /= 1 ) THEN !the 3D case
        
        DO blockNo = edges_in_domain%start_block, edges_in_domain%end_block
          CALL get_index_range(edges_in_domain, blockNo, start_edge_index, end_edge_index)
          DO je = start_edge_index, end_edge_index
!DIR$ SIMD
            DO jk=1,patch_3d%p_patch_1d(1)%dolic_e(je,blockNo)
              z_e(je,jk,blockNo)=  z_vn_ab(je,jk,blockNo) * patch_3d%p_patch_1d(1)%prism_thick_e(je,jk,blockNo)
            END DO
          ENDDO
        END DO
        
      ELSEIF( iswm_oce == 1 ) THEN
        
        DO blockNo = edges_in_domain%start_block, edges_in_domain%end_block
          CALL get_index_range(edges_in_domain, blockNo, start_edge_index, end_edge_index)
          DO je = start_edge_index, end_edge_index
            DO jk=1,patch_3d%p_patch_1d(1)%dolic_e(je,blockNo)
              z_e(je,jk,blockNo)= z_vn_ab(je,jk,blockNo)*ocean_state%p_diag%thick_e(je,blockNo)
            END DO
          ENDDO
        END DO
        
      ENDIF

      ! !-------------------------------------------------------------------------------
    ELSE ! IF(.NOT. l_edge_based)THEN!NOT EDGE-BASED
      ! !-------------------------------------------------------------------------------
      
      CALL sync_patch_array(sync_e, patch_2D, z_vn_ab)
      
      IF( iswm_oce /= 1 ) THEN !the 3D case
        
        CALL map_edges2edges_viacell_3d_const_z( patch_3d, z_vn_ab, op_coeffs, z_e )
        
      ELSE ! IF( iswm_oce == 1 ) THEN

        CALL map_edges2edges_viacell_3d_const_z( patch_3d, z_vn_ab(:,1,:), op_coeffs, z_e(:,1,:) )
        
      ENDIF!( iswm_oce == 1 )
      
    ENDIF!EDGE-BASED
    
    ! note: these two operators can be combined
    ! div_z_c(1:nproma,1:n_zlev,1:patch_2D%alloc_cell_blocks)  = 0.0_wp
    
!	z_e=10.0_wp
!	!z_e(4,1,4)=10.0_wp

    IF( patch_2d%cells%max_connectivity == 3 )THEN

!ICON_OMP_PARALLEL_DO PRIVATE(start_cell_index,end_cell_index, jc, jk, div_z_depth_int_c, div_z_c) ICON_OMP_DEFAULT_SCHEDULE
      DO blockNo = cells_in_domain%start_block, cells_in_domain%end_block
        CALL get_index_range(cells_in_domain, blockNo, start_cell_index, end_cell_index)
      
        CALL div_oce_3D_onTriangles_onBlock( z_e, patch_3D, op_coeffs%div_coeff, div_z_c, &
          & blockNo=blockNo, start_index=start_cell_index, end_index=end_cell_index,      &
          & start_level=1, end_level=n_zlev)
        ! integrate div on columns
        div_z_depth_int_c(:) = 0.0_wp
        DO jc = start_cell_index, end_cell_index
          div_z_depth_int_c(jc) = SUM(div_z_c(jc, 1:patch_3d%p_patch_1d(1)%dolic_c(jc,blockNo)))
! write(123,*)'div',jc, div_z_c(jc, 1:1)		   		  
        END DO
      
        ocean_state%p_aux%p_rhs_sfc_eq(:,blockNo) = 0.0_wp
        DO jc = start_cell_index, end_cell_index
          IF (patch_3d%p_patch_1d(1)%dolic_c(jc,blockNo) > 0) THEN
            ocean_state%p_aux%p_rhs_sfc_eq(jc,blockNo) = ((ocean_state%p_prog(nold(1))%h(jc,blockNo) &
              & - dtime * div_z_depth_int_c(jc)) * inv_gdt2)
          ENDIF
        END DO
      
      END DO
!ICON_OMP_END_PARALLEL_DO

    ELSE
!ICON_OMP_PARALLEL_DO PRIVATE(start_cell_index,end_cell_index, jc, jk, div_z_depth_int_c, div_z_c) ICON_OMP_DEFAULT_SCHEDULE
      DO blockNo = cells_in_domain%start_block, cells_in_domain%end_block
        CALL get_index_range(cells_in_domain, blockNo, start_cell_index, end_cell_index)
      
        CALL div_oce_3D_general_onBlock( z_e, patch_3D, op_coeffs%div_coeff, div_z_c, &
          & blockNo=blockNo, start_index=start_cell_index, end_index=end_cell_index,      &
          & start_level=1, end_level=n_zlev)
        ! integrate div on columns
        div_z_depth_int_c(:) = 0.0_wp
        DO jc = start_cell_index, end_cell_index
            div_z_depth_int_c(jc) = SUM(div_z_c(jc, 1:patch_3d%p_patch_1d(1)%dolic_c(jc,blockNo)))
    ! write(456,*)'div',jc, div_z_c(jc, 1:1)
      END DO

      ocean_state%p_aux%p_rhs_sfc_eq(:,blockNo) = 0.0_wp
      DO jc = start_cell_index, end_cell_index
        IF (patch_3d%p_patch_1d(1)%dolic_c(jc,blockNo) > 0) THEN
          ocean_state%p_aux%p_rhs_sfc_eq(jc,blockNo) = ((ocean_state%p_prog(nold(1))%h(jc,blockNo) &
          & - dtime * div_z_depth_int_c(jc)) * inv_gdt2)

        ENDIF
      END DO
      
    END DO
!ICON_OMP_END_PARALLEL_DO    
  ENDIF!patch_2d%cells%max_connectivity

    
    !---------DEBUG DIAGNOSTICS-------------------------------------------
    idt_src=3  ! output print level (1-5, fix)
    CALL dbg_print('RHS thick_e'               ,patch_3d%p_patch_1d(1)%prism_thick_e, str_module,idt_src, &
        & in_subset=patch_3d%p_patch_2d(1)%edges%owned )
    CALL dbg_print('RHS thick_c'               ,patch_3d%p_patch_1d(1)%prism_thick_c, str_module,idt_src, &
        & in_subset=patch_3d%p_patch_2d(1)%cells%owned)        
    CALL dbg_print('RHS z_vn_ab'               ,z_vn_ab                  ,str_module,idt_src, &
        & in_subset=owned_edges )
    CALL dbg_print('RHS z_e'                   ,z_e                      ,str_module,idt_src, &
        & in_subset=owned_edges )
!     CALL dbg_print('RHS div_z_depth_int_c'     ,div_z_depth_int_c        ,str_module,idt_src, &
!       in_subset=patch_3d%p_patch_2d(1)%cells%owned)
!    CALL dbg_print('RHS div_z_c'     ,div_z_c        ,str_module,idt_src, &
!      in_subset=patch_3d%p_patch_2d(1)%cells%owned)
    idt_src=2  ! output print level (1-5, fix)
    CALL dbg_print('RHS final'                 ,ocean_state%p_aux%p_rhs_sfc_eq  ,str_module,idt_src, &
      in_subset=patch_3d%p_patch_2d(1)%cells%owned)
    !---------------------------------------------------------------------
  END SUBROUTINE fill_rhs4surface_eq_ab
  !-------------------------------------------------------------------------------------
  
  !-------------------------------------------------------------------------------------
!<Optimize:inUse>
  SUBROUTINE construct_ho_lhs_fields_mimetic(patch_3d)
    
    TYPE(t_patch_3d ),TARGET, INTENT(in)   :: patch_3d
    
    TYPE(t_patch), POINTER :: patch    
    INTEGER :: return_status
    
    patch         => patch_3d%p_patch_2d(1)
    
    ALLOCATE( &
      & lhs_result(nproma,patch%alloc_cell_blocks), &
      & lhs_z_grad_h(nproma,patch%nblks_e),     &
      & lhs_z_e     (nproma,patch%nblks_e),     &
      & z_h_c(nproma,patch%alloc_cell_blocks), &
!      & lhs_z_e_top (nproma,patch%nblks_e),     &
!      & lhs_z_grad_h_cc(nproma,patch%alloc_cell_blocks),  &
      & stat = return_status)
    IF (return_status > 0) &
      & CALL finish("mo_ocean_ab_timestepping_mimetic:init_ho_lhs_fields", "Allocation failed")

    ALLOCATE(lhs_result_sp(nproma,patch%alloc_cell_blocks), &
      & lhs_z_grad_h_sp(nproma,patch%nblks_e),     &
      & lhs_z_e_sp     (nproma,patch%nblks_e),     &
      & stat = return_status)
    IF (return_status > 0) &
      & CALL finish("mo_ocean_ab_timestepping_mimetic:init_ho_lhs_fields", "sp Allocation failed")

    ! these are arrays used by the lhs routine
    lhs_result(:,:)   = 0.0_wp
    lhs_z_grad_h(:,:) = 0.0_wp
    lhs_z_e     (:,:) = 0.0_wp
    z_h_c       (:,:) = 0.0_wp
!    lhs_z_e_top (:,:) = 0.0_wp

    lhs_result_sp(:,:)   = 0.0_wp
    lhs_z_grad_h_sp(:,:) = 0.0_wp
    lhs_z_e_sp     (:,:) = 0.0_wp
    

!    lhs_z_grad_h_cc(:,:)%x(1) = 0.0_wp
!    lhs_z_grad_h_cc(:,:)%x(2) = 0.0_wp
!    lhs_z_grad_h_cc(:,:)%x(3) = 0.0_wp

  END SUBROUTINE construct_ho_lhs_fields_mimetic
  !-------------------------------------------------------------------------------------
  
  !-------------------------------------------------------------------------------------
!<Optimize:inUse>
  SUBROUTINE destruct_ho_lhs_fields_mimetic()

    DEALLOCATE(         &
      & lhs_result,     &
      & lhs_z_grad_h,   &
      & lhs_z_e     ,   &
      & z_h_c)

    DEALLOCATE(lhs_result_sp, &
      & lhs_z_grad_h_sp,     &
      & lhs_z_e_sp)

    NULLIFY (lhs_result)
    NULLIFY (lhs_z_grad_h)
    NULLIFY (lhs_z_e)
    NULLIFY (z_h_c)
    NULLIFY (lhs_result_sp)
    NULLIFY (lhs_z_grad_h_sp)
    NULLIFY (lhs_z_e_sp)

  END SUBROUTINE destruct_ho_lhs_fields_mimetic
  !-------------------------------------------------------------------------------------

   !-------------------------------------------------------------------------
!<Optimize:inUse>
  ! interface for the left hand side calculation
  FUNCTION lhs_surface_height( x, patch_3d, thickness_e,&
    & op_coeffs) result(lhs)
    
    TYPE(t_patch_3d ),TARGET, INTENT(in) :: patch_3d
    REAL(wp),    INTENT(inout)           :: x(:,:)    ! inout for sync, dimension: (nproma,patch%alloc_cell_blocks)
!     REAL(wp),    INTENT(in)              :: h_old(:,:)
    ! REAL(wp),    INTENT(in)              :: coeff
    TYPE(t_operator_coeff),INTENT(in)    :: op_coeffs
    REAL(wp),    INTENT(in)              :: thickness_e(:,:)

    !  these are small (2D) arrays and should be allocated once for efficiency
    REAL(wp) :: lhs(SIZE(x,1), SIZE(x,2))  ! (nproma,patch_2D%alloc_cell_blocks)

    IF (select_lhs == select_lhs_matrix) THEN
      CALL lhs_surface_height_ab_mim_matrix(x, patch_3d, op_coeffs, lhs)
    ELSE
      CALL lhs_surface_height_ab_mim(x, patch_3d, thickness_e, op_coeffs, lhs)
    ENDIF

  END FUNCTION lhs_surface_height
  !-------------------------------------------------------------------------------------

  !-------------------------------------------------------------------------------------
!<Optimize:inUse>
  SUBROUTINE lhs_surface_height_ab_mim_matrix( x, patch_3d, op_coeffs, lhs)
    
    TYPE(t_patch_3d ),TARGET, INTENT(in) :: patch_3d
    REAL(wp),    INTENT(inout)           :: x(:,:)    ! inout for sync, dimension: (nproma,patch%alloc_cell_blocks)
!     REAL(wp),    INTENT(in)              :: h_old(:,:)
    ! REAL(wp),    INTENT(in)              :: coeff
    TYPE(t_operator_coeff),INTENT(in)    :: op_coeffs
    REAL(wp) :: lhs(:,:)  ! (nproma,patch_2D%alloc_cell_blocks)
    
    ! local variables,
    INTEGER :: start_index, end_index
    INTEGER :: jc, blockNo, je
    TYPE(t_subset_range), POINTER :: cells_in_domain
    TYPE(t_patch), POINTER :: patch_2D     ! patch_2D on which computation is performed
    mapCellsToCells_2D :: lhs_coeffs                ! the left hand side operator coefficients of the height solver
    onCells_2D_Connectivity   :: idx   ! connectivity of the above
    onCells_2D_Connectivity   :: blk   ! connectivity of the above
    !-----------------------------------------------------------------------
    start_detail_timer(timer_lhs,3)
    !-----------------------------------------------------------------------
    patch_2D          => patch_3d%p_patch_2d(1)
    cells_in_domain   => patch_2D%cells%in_domain
    lhs_coeffs        => op_coeffs%lhs_all
    idx               => op_coeffs%lhs_CellToCell_index
    blk               => op_coeffs%lhs_CellToCell_block
           
!     lhs   (1:nproma,cells_in_domain%end_block:patch_2D%alloc_cell_blocks)  = 0.0_wp
    lhs   (:,:)  = 0.0_wp
    CALL sync_patch_array(sync_c, patch_2D, x(1:nproma,1:patch_2D%cells%all%end_block) )
    
    !---------------------------------------
    start_detail_timer(timer_extra31,6)

!ICON_OMP_PARALLEL_DO PRIVATE(start_index,end_index, jc) ICON_OMP_DEFAULT_SCHEDULE
    DO blockNo = cells_in_domain%start_block, cells_in_domain%end_block
      CALL get_index_range(cells_in_domain, blockNo, start_index, end_index)
      DO jc = start_index, end_index        
        IF(patch_3d%lsm_c(jc,1,blockNo) > sea_boundary) CYCLE 
          
        lhs(jc,blockNo) = x(jc,blockNo)           * lhs_coeffs(0, jc,blockNo) + &
          x(idx(1,jc,blockNo), blk(1,jc,blockNo)) * lhs_coeffs(1, jc,blockNo) + &
          x(idx(2,jc,blockNo), blk(2,jc,blockNo)) * lhs_coeffs(2, jc,blockNo) + &
          x(idx(3,jc,blockNo), blk(3,jc,blockNo)) * lhs_coeffs(3, jc,blockNo) + &
          x(idx(4,jc,blockNo), blk(4,jc,blockNo)) * lhs_coeffs(4, jc,blockNo) + &
          x(idx(5,jc,blockNo), blk(5,jc,blockNo)) * lhs_coeffs(5, jc,blockNo) + &
          x(idx(6,jc,blockNo), blk(6,jc,blockNo)) * lhs_coeffs(6, jc,blockNo) + &
          x(idx(7,jc,blockNo), blk(7,jc,blockNo)) * lhs_coeffs(7, jc,blockNo) + &
          x(idx(8,jc,blockNo), blk(8,jc,blockNo)) * lhs_coeffs(8, jc,blockNo) + &
          x(idx(9,jc,blockNo), blk(9,jc,blockNo)) * lhs_coeffs(9, jc,blockNo)

      END DO
    END DO ! blockNo
!ICON_OMP_END_PARALLEL_DO
    !---------------------------------------
    stop_detail_timer(timer_extra31,6)

    IF (debug_check_level > 20) THEN
      DO blockNo = cells_in_domain%start_block, cells_in_domain%end_block
        CALL get_index_range(cells_in_domain, blockNo, start_index, end_index)
        DO jc = start_index, end_index
          IF(patch_3d%lsm_c(jc,1,blockNo) > sea_boundary) THEN
            IF (lhs(jc,blockNo) /= 0.0_wp) &
              & CALL finish("lhs_surface_height_ab_mim", "lhs(jc,blockNo) /= 0 on land")
          ENDIF
        END DO
      END DO
    ENDIF
   
    stop_detail_timer(timer_lhs,3)
    
  END SUBROUTINE lhs_surface_height_ab_mim_matrix
  !-------------------------------------------------------------------------


  !-------------------------------------------------------------------------------------
  !>
  !! Computation of left-hand side of the surface height equation
  !! This function calculates the left-hand side of the surface height equation in
  !! the Adams-Bashforth 2 timestepping. Function is called from iterative solver.
  !! Iteration of height as input
  !!
  !! @par Revision History
  !! Developed  by  Peter Korn, MPI-M (2010).
  !!
  !-------------------------------------------------------------------------
!<Optimize:inUse>
  SUBROUTINE lhs_surface_height_ab_mim( x, patch_3d, thickness_e, op_coeffs, lhs)
    
    TYPE(t_patch_3d ),TARGET, INTENT(in) :: patch_3d
    REAL(wp),    INTENT(inout)           :: x(:,:)    ! inout for sync, dimension: (nproma,patch%alloc_cell_blocks)
!     REAL(wp),    INTENT(in)              :: h_old(:,:)
    ! REAL(wp),    INTENT(in)              :: coeff
    TYPE(t_operator_coeff),INTENT(in)    :: op_coeffs
    REAL(wp),    INTENT(in)              :: thickness_e(:,:)
    REAL(wp) :: lhs(:,:)  ! (nproma,patch_2D%alloc_cell_blocks)
    
    ! local variables,
    REAL(wp) :: gdt2_inv, gam_times_beta
    INTEGER :: start_index, end_index
    INTEGER :: jc, blockNo, je
    TYPE(t_subset_range), POINTER :: cells_in_domain, edges_in_domain
    TYPE(t_patch), POINTER :: patch_2D     ! patch_2D on which computation is performed
    !-----------------------------------------------------------------------
    start_detail_timer(timer_lhs,3)
    !-----------------------------------------------------------------------
    patch_2D           => patch_3d%p_patch_2d(1)
    cells_in_domain    => patch_2D%cells%in_domain
    edges_in_domain    => patch_2D%edges%in_domain
    
    
    gdt2_inv       = 1.0_wp / (grav*(dtime)**2)
    gam_times_beta = ab_gam * ab_beta
    
    lhs   (1:nproma,cells_in_domain%end_block:patch_2D%alloc_cell_blocks)  = 0.0_wp
    
!     CALL dbg_print('h_old', h_old, "lhs_surface_height_ab_mim", 1, &
!         & in_subset=patch_3d%p_patch_2d(1)%cells%owned)
!     CALL dbg_print('thickness_e', thickness_e, "lhs_surface_height_ab_mim", 1, &
!         & in_subset=patch_3d%p_patch_2d(1)%edges%owned)

    CALL sync_patch_array(sync_c, patch_2D, x(1:nproma,1:patch_2D%cells%all%end_block) )
    
    !---------------------------------------
    start_detail_timer(timer_extra31,6)
    IF(l_edge_based)THEN
    
      !Step 1) Calculate gradient of iterated height.
      CALL grad_fd_norm_oce_2d_3d( x, &
        & patch_2D,                       &
        & op_coeffs%grad_coeff(:,1,:),&
        & lhs_z_grad_h(:,:))
      
      DO blockNo = edges_in_domain%start_block, edges_in_domain%end_block
        CALL get_index_range(edges_in_domain, blockNo, start_index, end_index)
        DO je = start_index, end_index
          lhs_z_e(je,blockNo) = lhs_z_grad_h(je,blockNo) * thickness_e(je,blockNo)
          
!          IF(patch_3d%lsm_e(je,1,blockNo) > sea_boundary)THEN
!            IF (lhs_z_e(je,blockNo) /= 0.0_wp) &
!              CALL finish("lhs_surface_height_ab_mim", "lhs_z_e(je,blockNo) /= 0 on land")
!          ENDIF

        END DO
      END DO
      
    ELSE  !IF(.NOT.l_edge_based)THEN
      
      CALL grad_fd_norm_oce_2d_3d( x,     &
        & patch_2D,                       &
        & op_coeffs%grad_coeff(:,1,:),    &
        & lhs_z_grad_h(:,:),              &
        & subset_range=patch_2D%edges%gradIsCalculable)

      IF( patch_2d%cells%max_connectivity /= 3 )THEN
        ! we need to check why edges%gradIsCalculable does not work with quads
        CALL sync_patch_array(sync_e, patch_2D, lhs_z_grad_h )
      ENDIF

      CALL map_edges2edges_viacell_3d_const_z( patch_3d, lhs_z_grad_h(:,:), op_coeffs, lhs_z_e(:,:))
      
    ENDIF ! l_edge_based
    !---------------------------------------
    stop_detail_timer(timer_extra31,6)
    
    start_detail_timer(timer_extra32,6)
    !Step 3) Calculate divergence
    ! store the div in lhs for reducing memory and improving performance

    IF( patch_2d%cells%max_connectivity == 3 )THEN
!ICON_OMP_PARALLEL_DO PRIVATE(start_index,end_index, jc) ICON_OMP_DEFAULT_SCHEDULE
      DO blockNo = cells_in_domain%start_block, cells_in_domain%end_block
        CALL get_index_range(cells_in_domain, blockNo, start_index, end_index)
      
        CALL div_oce_2D_onTriangles_onBlock(lhs_z_e, patch_2D, op_coeffs%div_coeff, lhs(:,blockNo), &
          & level=topLevel, blockNo=blockNo, start_index=start_index, end_index=end_index)
    
        !Step 4) Finalize LHS calculations
        DO jc = start_index, end_index        
          !lhs(jc,blockNo) =(x(jc,blockNo) - gdt2 * ab_gam * ab_beta * lhs_div_z_c(jc,blockNo)) / gdt2 !rho_sfc(jc,blockNo)*OceanReferenceDensity_inv
          lhs(jc,blockNo) = x(jc,blockNo) * gdt2_inv - gam_times_beta * lhs(jc,blockNo)        
        END DO
      END DO ! blockNo
!ICON_OMP_END_PARALLEL_DO
    ELSE

!ICON_OMP_PARALLEL_DO PRIVATE(start_index,end_index, jc) ICON_OMP_DEFAULT_SCHEDULE
      DO blockNo = cells_in_domain%start_block, cells_in_domain%end_block
        CALL get_index_range(cells_in_domain, blockNo, start_index, end_index)
        CALL div_oce_2D_general_onBlock( lhs_z_e, patch_2D, op_coeffs%div_coeff, lhs(:,blockNo),&
                & level=topLevel,blockNo=blockNo, start_index=start_index, end_index=end_index)        
        !Step 4) Finalize LHS calculations
        DO jc = start_index, end_index
          !lhs(jc,blockNo) =(x(jc,blockNo) - gdt2 * ab_gam * ab_beta * lhs_div_z_c(jc,blockNo)) / gdt2 !rho_sfc(jc,blockNo)*OceanReferenceDensity_inv
          lhs(jc,blockNo) = x(jc,blockNo) * gdt2_inv - gam_times_beta * lhs(jc,blockNo)
        END DO
      END DO ! blockNo
!ICON_OMP_END_PARALLEL_DO

    ENDIF

!     CALL dbg_print('x', x, "lhs_surface_height_ab_mim", 1, &
!         & in_subset=patch_3d%p_patch_2d(1)%cells%owned)
!     CALL dbg_print('lhs', lhs, "lhs_surface_height_ab_mim", 1, &
!         & in_subset=patch_3d%p_patch_2d(1)%cells%owned)
    !---------------------------------------
    stop_detail_timer(timer_extra32,6)

    IF (debug_check_level > 20) THEN
      DO blockNo = cells_in_domain%start_block, cells_in_domain%end_block
        CALL get_index_range(cells_in_domain, blockNo, start_index, end_index)
        DO jc = start_index, end_index
          IF(patch_3d%lsm_c(jc,1,blockNo) > sea_boundary) THEN
            IF (lhs(jc,blockNo) /= 0.0_wp) &
              & CALL finish("lhs_surface_height_ab_mim", "lhs(jc,blockNo) /= 0 on land")
          ENDIF
        END DO
      END DO
    ENDIF
   
    stop_detail_timer(timer_lhs,3)
    
  END SUBROUTINE lhs_surface_height_ab_mim
  !-------------------------------------------------------------------------

  !-------------------------------------------------------------------------------------
  ! as in lhs_surface_height in single precision
!<Optimize:inUse>
  FUNCTION lhs_surface_height_ab_mim_sp( x, h_old, patch_3d, solverCoeffs) result(lhs)

    TYPE(t_patch_3d ),TARGET, INTENT(in) :: patch_3d
    REAL(sp),    INTENT(inout)           :: x(:,:)    ! inout for sync, dimension: (nproma,patch%alloc_cell_blocks)
    REAL(sp),    INTENT(in)              :: h_old(:,:)
    TYPE(t_solverCoeff_singlePrecision),INTENT(in)    :: solverCoeffs
    ! Left-hand side calculated from iterated height
    !
    REAL(sp) :: lhs(SIZE(x,1), SIZE(x,2))  ! (nproma,patch_2D%alloc_cell_blocks)

    ! local variables,
    REAL(sp) :: gdt2_inv, gam_times_beta
    INTEGER :: start_index, end_index
    INTEGER :: jc, blockNo, je
    TYPE(t_subset_range), POINTER :: cells_in_domain, edges_in_domain
    TYPE(t_patch), POINTER :: patch_2D     ! patch_2D on which computation is performed
    REAL(wp) :: x_sync(SIZE(x,1), SIZE(x,2))    ! used to syn x, since we cannot synd single precision at the moment
    !-----------------------------------------------------------------------
    IF( patch_2d%cells%max_connectivity /= 3 )THEN
      CALL finish("lhs_surface_height_ab_mim_sp", "only works on triangles")
    ENDIF
    start_timer(timer_lhs_sp,2)
    !-----------------------------------------------------------------------
    patch_2D           => patch_3d%p_patch_2d(1)
    cells_in_domain => patch_2D%cells%in_domain
    edges_in_domain => patch_2D%edges%in_domain

    gdt2_inv       = REAL(1.0_wp / (grav*(dtime)**2),sp)
    gam_times_beta = REAL(ab_gam * ab_beta, sp)

    lhs  (1:nproma,cells_in_domain%end_block:patch_2D%alloc_cell_blocks)  = 0.0_sp

    x_sync(:,:) = REAL(x(:,:), wp)
    CALL sync_patch_array(sync_c, patch_2D, x_sync(1:nproma,1:patch_2D%cells%all%end_block) )
    x(:,:) = REAL(x_sync(:,:), sp)

    !---------------------------------------
    IF(l_edge_based)THEN

      !Step 1) Calculate gradient of iterated height.
      CALL grad_fd_norm_oce_2d_3d_sp( x,   &
        & patch_2D,                     &
        & solverCoeffs%grad_coeff(:,:), &
        & lhs_z_grad_h_sp(:,:))

      DO blockNo = edges_in_domain%start_block, edges_in_domain%end_block
        CALL get_index_range(edges_in_domain, blockNo, start_index, end_index)
        DO je = start_index, end_index
          lhs_z_e_sp(je,blockNo) = lhs_z_grad_h_sp(je,blockNo) * solverCoeffs%edge_thickness(je,blockNo)
        END DO
      END DO

    ELSE  !IF(.NOT.l_edge_based)THEN

      ! the map_edges2edges_viacell_3d_const_z should be changed to calculate only
      ! on in_domain_edges. Still, edge values need to be synced
      !Step 1) Calculate gradient of iterated height.
      CALL grad_fd_norm_oce_2d_3d_sp( x,  &
        & patch_2D,                       &
        & solverCoeffs%grad_coeff(:,:),   &
        & lhs_z_grad_h_sp(:,:),           &
        & subset_range=patch_2D%edges%gradIsCalculable)
        
      CALL map_edges2edges_viacell_2d_constZ_onTriangles_sp( patch_3d, lhs_z_grad_h_sp(:,:), solverCoeffs, lhs_z_e_sp(:,:))

    ENDIF ! l_edge_based
    !---------------------------------------

    !Step 3) Calculate divergence
    ! store the div in lhs for reducing memory and improving performance

!ICON_OMP_PARALLEL_DO PRIVATE(start_index,end_index, jc) ICON_OMP_DEFAULT_SCHEDULE
      DO blockNo = cells_in_domain%start_block, cells_in_domain%end_block
        CALL get_index_range(cells_in_domain, blockNo, start_index, end_index)
        CALL div_oce_2D_onTriangles_onBlock_sp(lhs_z_e_sp, patch_2D, solverCoeffs%div_coeff, lhs(:,blockNo), &
          & blockNo=blockNo, start_index=start_index, end_index=end_index)

        !Step 4) Finalize LHS calculations
        DO jc = start_index, end_index
          !lhs(jc,blockNo) =(x(jc,blockNo) - gdt2 * ab_gam * ab_beta * lhs_div_z_c(jc,blockNo)) / gdt2 !rho_sfc(jc,blockNo)*OceanReferenceDensity_inv
          lhs(jc,blockNo) = x(jc,blockNo) * gdt2_inv - gam_times_beta * lhs(jc,blockNo)
        END DO
      END DO ! blockNo
!ICON_OMP_END_PARALLEL_DO	
    !---------------------------------------

    stop_timer(timer_lhs_sp,2)

  END FUNCTION lhs_surface_height_ab_mim_sp
  !-------------------------------------------------------------------------

  !-------------------------------------------------------------------------
  !>
  !! Computation of new velocity in Adams-Bashforth timestepping.
  !!
  !! @par Revision History
  !! Developed  by  Peter Korn, MPI-M (2010).
  !!
!<Optimize:inUse>
  SUBROUTINE calc_normal_velocity_ab_mimetic(patch_3d,ocean_state, op_coeffs)
    !
    TYPE(t_patch_3d ),TARGET, INTENT(in) :: patch_3d
    TYPE(t_hydro_ocean_state), TARGET    :: ocean_state
    TYPE(t_operator_coeff),INTENT(in)    :: op_coeffs
    !
    !  local variables
    INTEGER  :: start_edge_index, end_edge_index
    INTEGER  :: je, jk, blockNo
    REAL(wp) :: gdt_x_ab_beta, one_minus_ab_gam
    REAL(wp) :: z_grad_h(nproma,patch_3d%p_patch_2d(1)%nblks_e)
    REAL(wp) :: z_grad_h_block(nproma)
    TYPE(t_subset_range), POINTER :: edges_in_domain, owned_cells, owned_edges
    CHARACTER(LEN=*), PARAMETER ::     &
      & method_name='mo_ocean_ab_timestepping_mimetic: calc_normal_velocity_ab_mimetic'
    TYPE(t_patch), POINTER :: patch
    !----------------------------------------------------------------------
    !CALL message (TRIM(routine), 'start')
    !-----------------------------------------------------------------------
    patch           => patch_3d%p_patch_2d(1)
    edges_in_domain => patch%edges%in_domain
    owned_cells     => patch%cells%owned
    owned_edges     => patch%edges%owned
    !----------------------------------------------------------------------    
    one_minus_ab_gam = 1.0_wp - ab_gam
    gdt_x_ab_beta =  grav * dtime * ab_beta
    
    IF (iswm_oce == 1) THEN ! shallow water case
    
      z_grad_h(1:nproma,1:patch%nblks_e) = 0.0_wp
      
      ! Step 1) Compute normal derivative of new surface height
      CALL grad_fd_norm_oce_2d_3d( ocean_state%p_prog(nnew(1))%h, &
        & patch,                                                  &
        & op_coeffs%grad_coeff(:,1,:),                            &
        & z_grad_h(:,:))         
        
      IF(MASS_MATRIX_INVERSION_TYPE==MASS_MATRIX_INVERSION_ALLTERMS)THEN
!        write(0,*)'New height grad before',&
!         &maxval(z_grad_h),minval(z_grad_h)
!         !CALL map_edges2edges_viacell_3d_const_z( patch_3D, z_grad_h, op_coeffs, z_grad_h)
!          CALL map_edges2edges_viacell_2D_per_level( patch_3D, z_grad_h, op_coeffs, z_grad_h,1 )
!        write(0,*)'New height grad after',&
!         &maxval(z_grad_h),minval(z_grad_h)

        
        ! Step 2) Calculate the new velocity from the predicted one and the new surface height
        DO blockNo = edges_in_domain%start_block, edges_in_domain%end_block
          CALL get_index_range(edges_in_domain, blockNo, start_edge_index, end_edge_index)
          DO jk = 1, n_zlev
            DO je = start_edge_index, end_edge_index
              IF(patch_3d%lsm_e(je,jk,blockNo) <= sea_boundary)THEN
                ocean_state%p_prog(nnew(1))%vn(je,jk,blockNo)   &
                  & = ocean_state%p_diag%vn_pred_ptp(je,jk,blockNo) &
                  & - gdt_x_ab_beta * z_grad_h(je,blockNo)
              ENDIF
            END DO
          END DO
        END DO
        write(0,*)'New velocity before Inversion',&
        &maxval(ocean_state%p_prog(nnew(1))%vn(:,1,:)),minval(ocean_state%p_prog(nnew(1))%vn(:,1,:)),&
        &maxval(ocean_state%p_diag%vn_pred_ptp(:,1,:)),minval(ocean_state%p_diag%vn_pred_ptp(:,1,:))
        
         ocean_state%p_prog(nnew(1))%vn    &
         & =invert_mass_matrix( patch_3d,   &
         &                     ocean_state,&
         &                     op_coeffs,  &
         &                     ocean_state%p_prog(nnew(1))%vn)              
         write(0,*)'New velocity after Inversion',&
         &maxval(ocean_state%p_prog(nnew(1))%vn(:,1,:)),minval(ocean_state%p_prog(nnew(1))%vn(:,1,:))
        
        
      ELSE
      
        ! Step 2) Calculate the new velocity from the predicted one and the new surface height
        DO blockNo = edges_in_domain%start_block, edges_in_domain%end_block
          CALL get_index_range(edges_in_domain, blockNo, start_edge_index, end_edge_index)
          DO jk = 1, n_zlev
            DO je = start_edge_index, end_edge_index
              IF(patch_3d%lsm_e(je,jk,blockNo) <= sea_boundary)THEN
                ocean_state%p_prog(nnew(1))%vn(je,jk,blockNo)   &
                  & = ocean_state%p_diag%vn_pred(je,jk,blockNo) &
                  & - gdt_x_ab_beta * z_grad_h(je,blockNo)
              ENDIF
            END DO
          END DO
        END DO
      ENDIF
      
      
      DO blockNo = edges_in_domain%start_block, edges_in_domain%end_block
        CALL get_index_range(edges_in_domain, blockNo, start_edge_index, end_edge_index)
        DO je = start_edge_index, end_edge_index
          DO jk = 1, patch_3d%p_patch_1d(1)%dolic_e(je,blockNo)
            ocean_state%p_diag%vn_time_weighted(je,jk,blockNo)         &
              & = ab_gam*ocean_state%p_prog(nnew(1))%vn(je,jk,blockNo) &
              & + (1.0_wp -ab_gam)*ocean_state%p_prog(nold(1))%vn(je,jk,blockNo)          
          END DO
        END DO
      END DO

    ELSE !real 3d case
      
!ICON_OMP_PARALLEL_DO PRIVATE(blockNo,start_edge_index,end_edge_index, je, jk, z_grad_h_block) ICON_OMP_DEFAULT_SCHEDULE
      DO blockNo = edges_in_domain%start_block, edges_in_domain%end_block
        CALL get_index_range(edges_in_domain, blockNo, start_edge_index, end_edge_index)
        ! Step 1) Compute normal derivative of new surface height
        CALL grad_fd_norm_oce_2d_onBlock(            &
          & ocean_state%p_prog(nnew(1))%h,           &
          & patch,                                   &
          & op_coeffs%grad_coeff(:,1, blockNo),      &
          & z_grad_h_block(:),                       & ! we only need one block,
          & start_edge_index, end_edge_index, blockNo)

        ! Step 2) Calculate the new velocity from the predicted one and the new surface height
        DO je = start_edge_index, end_edge_index
          DO jk = 1, patch_3d%p_patch_1d(1)%dolic_e(je,blockNo)
             ocean_state%p_prog(nnew(1))%vn(je,jk,blockNo)  &
             & = (ocean_state%p_diag%vn_pred(je,jk,blockNo) &
             & - gdt_x_ab_beta * z_grad_h_block(je))

          END DO          
        END DO

        DO je = start_edge_index, end_edge_index
          DO jk = 1, patch_3d%p_patch_1d(1)%dolic_e(je,blockNo)
            ocean_state%p_diag%vn_time_weighted(je,jk,blockNo)      &
              & = ab_gam           * ocean_state%p_prog(nnew(1))%vn(je,jk,blockNo) &
              & + one_minus_ab_gam * ocean_state%p_prog(nold(1))%vn(je,jk,blockNo)
          END DO
        END DO
        
      END DO ! blockNo
!ICON_OMP_END_PARALLEL_DO

    ENDIF    
    
    CALL sync_patch_array_mult(sync_e, patch, 2, ocean_state%p_prog(nnew(1))%vn, ocean_state%p_diag%vn_time_weighted)
    
    !---------DEBUG DIAGNOSTICS-------------------------------------------
    idt_src=3  ! output print level (1-5, fix)
    CALL dbg_print('NormVel: vn_old'            ,ocean_state%p_prog(nold(1))%vn     ,str_module,idt_src, in_subset=owned_edges )
    CALL dbg_print('NormVel: vn_pred'           ,ocean_state%p_diag%vn_pred         ,str_module,idt_src, in_subset=owned_edges)
!     IF (.NOT.l_rigid_lid) THEN
!       CALL dbg_print('NormVel: grad h-new'      ,z_grad_h                    ,str_module,idt_src, in_subset=owned_edges)
!     END IF
    CALL dbg_print('NormVel: vn_time_weighted'  ,ocean_state%p_diag%vn_time_weighted,str_module,idt_src, in_subset=owned_edges)
    CALL dbg_print('NormVel: vn_change'         ,ocean_state%p_prog(nnew(1))%vn - &
      & ocean_state%p_prog(nold(1))%vn     ,str_module,idt_src, in_subset=owned_edges)
    idt_src=2  ! outputm print level (1-5, fix)
    CALL dbg_print('NormVel: vn_new'            ,ocean_state%p_prog(nnew(1))%vn     ,str_module,idt_src, in_subset=owned_edges)
    !---------------------------------------------------------------------
    
  END SUBROUTINE calc_normal_velocity_ab_mimetic
  !-------------------------------------------------------------------------

  !-------------------------------------------------------------------------
  !>
  !! Computation of new vertical velocity using continuity equation
  
  !! Calculate diagnostic vertical velocity from horizontal velocity using the
  !! incommpressibility condition in the continuity equation.
  !! vertical velocity is integrated from bottom to topLevel
  !! vertical velocity is negative for positive divergence
  !! of horizontal velocity
  !!
  !! @par Revision History
  !! Developed  by  Peter Korn,   MPI-M (2006).
  !!  Modified by Stephan Lorenz, MPI-M (2010-06)
  !TODO review
!<Optimize:inUse>
  SUBROUTINE calc_vert_velocity_mim_bottomup( patch_3d, ocean_state, op_coeffs )
    
    TYPE(t_patch_3d), TARGET                :: patch_3d       ! patch on which computation is performed
    TYPE(t_hydro_ocean_state)               :: ocean_state
    TYPE(t_operator_coeff),INTENT(in)       :: op_coeffs
    !
    !
    ! Local variables
    INTEGER :: jc, jk, blockNo, je
    INTEGER :: z_dolic
    INTEGER :: start_index, end_index
    REAL(wp) :: z_c(nproma,patch_3d%p_patch_2d(1)%alloc_cell_blocks)
    REAL(wp) :: z_abort
    TYPE(t_subset_range), POINTER :: cells_in_domain, edges_in_domain, all_cells
    REAL(wp) ::  minmaxmean(3)
    TYPE(t_patch), POINTER :: patch_2D
    REAL(wp),  POINTER  :: vertical_velocity(:,:,:)
    CHARACTER(len=*), PARAMETER :: method_name='mo_ocean_ab_timestepping_mimetic:alc_vert_velocity_mim_bottomup'
    !-----------------------------------------------------------------------
    patch_2D         => patch_3d%p_patch_2d(1)
    cells_in_domain  => patch_2D%cells%in_domain
    all_cells        => patch_2D%cells%all
    edges_in_domain  => patch_2D%edges%in_domain
    vertical_velocity=> ocean_state%p_diag%w

    ! due to nag -nan compiler-option:
    ! vertical_velocity(1:nproma,1:n_zlev+1,1:patch_2D%alloc_cell_blocks) = 0.0_wp
    !------------------------------------------------------------------
    ! Step 1) Calculate divergence of horizontal velocity at all levels
    !------------------------------------------------------------------
    !-------------------------------------------------------------------------------
    IF( l_edge_based )THEN
      DO blockNo = edges_in_domain%start_block, edges_in_domain%end_block
        CALL get_index_range(edges_in_domain, blockNo, start_index, end_index)
        DO jk = 1, n_zlev
          DO je = start_index, end_index
            ocean_state%p_diag%mass_flx_e(je,jk,blockNo) = ocean_state%p_diag%vn_time_weighted(je,jk,blockNo)&
              & * patch_3d%p_patch_1d(1)%prism_thick_e(je,jk,blockNo)
          END DO
        END DO
      END DO
     
      CALL div_oce_3d( ocean_state%p_diag%mass_flx_e,    &
        & patch_3D,                   &
        & op_coeffs%div_coeff,      &
        & ocean_state%p_diag%div_mass_flx_c)

      DO blockNo = cells_in_domain%start_block, cells_in_domain%end_block
        CALL get_index_range(cells_in_domain, blockNo, start_index, end_index)
        DO jc = start_index, end_index
          
          z_dolic = patch_3d%p_patch_1d(1)%dolic_c(jc,blockNo)
          !use bottom boundary condition for vertical velocity at bottom
          !of prism
          vertical_velocity(jc,z_dolic+1,blockNo)=0.0_wp
          DO jk = z_dolic, 1, -1

            vertical_velocity(jc,jk,blockNo) = vertical_velocity(jc,jk+1,blockNo) - ocean_state%p_diag%div_mass_flx_c(jc,jk,blockNo)
          END DO
        END DO
      END DO
      
    !-------------------------------------------------------------------------------
    ELSE ! IF(.NOT.l_edge_based)THEN
      
      CALL map_edges2edges_viacell_3d_const_z( patch_3d, ocean_state%p_diag%vn_time_weighted, op_coeffs, &
        & ocean_state%p_diag%mass_flx_e)!, patch_3D%p_patch_1D(1)%prism_thick_c)

      IF( patch_2d%cells%max_connectivity == 3 )THEN

!ICON_OMP_PARALLEL_DO PRIVATE(start_index,end_index, jc, jk) ICON_OMP_DEFAULT_SCHEDULE
        DO blockNo = cells_in_domain%start_block, cells_in_domain%end_block
          CALL get_index_range(cells_in_domain, blockNo, start_index, end_index)

          CALL div_oce_3D_onTriangles_onBlock(                 &
            & ocean_state%p_diag%mass_flx_e,                   &
            & patch_3D,op_coeffs%div_coeff,                    &
            & ocean_state%p_diag%div_mass_flx_c(:,:,blockNo),  &
            & blockNo=blockNo, start_index=start_index, end_index=end_index,      &
            & start_level=1, end_level=n_zlev)

          DO jc = start_index, end_index
            !use bottom boundary condition for vertical velocity at bottom of prism
            ! this should be awlays zero
            ! vertical_velocity(jc,z_dolic+1,blockNo)=0.0_wp
            DO jk = patch_3d%p_patch_1d(1)%dolic_c(jc,blockNo), 1, -1
              vertical_velocity(jc,jk,blockNo) &
                &= vertical_velocity(jc,jk+1,blockNo) - ocean_state%p_diag%div_mass_flx_c(jc,jk,blockNo)
            END DO
          END DO

        END DO ! blockNo
!ICON_OMP_END_PARALLEL_DO

      ELSE
  
!ICON_OMP_PARALLEL_DO PRIVATE(start_index,end_index, jc, jk) ICON_OMP_DEFAULT_SCHEDULE
        DO blockNo = cells_in_domain%start_block, cells_in_domain%end_block
          CALL get_index_range(cells_in_domain, blockNo, start_index, end_index)

          CALL div_oce_3D_general_onBlock(                     &
            & ocean_state%p_diag%mass_flx_e,                   &
            & patch_3D,op_coeffs%div_coeff,                    &
            & ocean_state%p_diag%div_mass_flx_c(:,:,blockNo),  &
            & blockNo=blockNo, start_index=start_index, end_index=end_index,      &
            & start_level=1, end_level=n_zlev)

          DO jc = start_index, end_index

            !use bottom boundary condition for vertical velocity at bottom of prism
            ! this should be awlays zero
            ! vertical_velocity(jc,z_dolic+1,blockNo)=0.0_wp
            DO jk = patch_3d%p_patch_1d(1)%dolic_c(jc,blockNo), 1, -1
              vertical_velocity(jc,jk,blockNo) &
              &= vertical_velocity(jc,jk+1,blockNo) - ocean_state%p_diag%div_mass_flx_c(jc,jk,blockNo)
            END DO
          END DO

        END DO ! blockNo
!ICON_OMP_END_PARALLEL_DO
  
      ENDIF !patch_2d%cells%max_connectivity

    ENDIF  !  (l_EDGE_BASED)
    
    IF(l_rigid_lid)THEN
      vertical_velocity(:,1,:) = 0.0_wp
    ENDIF

    CALL sync_patch_array(sync_c,patch_2D,vertical_velocity)
    
    !CALL map_scalar_prismtop2center(patch_3d, vertical_velocity, op_coeffs, ocean_state%p_diag%w_prismcenter)
    
    !-----------------------------------------------------
    IF (use_continuity_correction) THEN

!ICON_OMP_PARALLEL_DO PRIVATE(start_index,end_index, jc) ICON_OMP_DEFAULT_SCHEDULE
      DO blockNo = all_cells%start_block, all_cells%end_block
        CALL get_index_range(all_cells, blockNo, start_index, end_index)
        DO jc = start_index, end_index

          ocean_state%p_prog(nnew(1))%h(jc,blockNo) = ocean_state%p_prog(nold(1))%h(jc,blockNo) + &
          &  vertical_velocity(jc,1,blockNo) * dtime

        END DO
      END DO
!ICON_OMP_END_PARALLEL_DO

      !---------------------------------------------------------------------
      idt_src=3  ! output print level (1-5, fix)
      CALL dbg_print('Vert veloc: w', &
        & vertical_velocity, str_module,idt_src, in_subset=cells_in_domain)
      
      CALL dbg_print('after cont-correct: h-new',ocean_state%p_prog(nnew(1))%h(:,:) ,str_module,idt_src, &
        & in_subset=cells_in_domain)
      CALL dbg_print('after cont-correct: vol_h', &
        & patch_3d%p_patch_2d(n_dom)%cells%area(:,:) * ocean_state%p_prog(nnew(1))%h(:,:), &
        & str_module,idt_src, in_subset=cells_in_domain)
!      minmaxmean(:) = global_minmaxmean(values=ocean_state%p_prog(nnew(1))%h(:,:), in_subset=cells_in_domain)
!      IF (my_process_is_stdio()) THEN
!        IF (minmaxmean(1) + patch_3D%p_patch_1D(1)%del_zlev_m(1) <= min_top_height) &
!          CALL finish(method_name, "height below min_top_height")
!      ENDIF
      !---------------------------------------------------------------------

    ENDIF
    !-----------------------------------------------------

    
    !---------------------------------------------------------------------
    IF (debug_check_level > 8) THEN

      z_c          (1:nproma,1:patch_2D%alloc_cell_blocks)   = 0.0_wp
      DO blockNo = cells_in_domain%start_block, cells_in_domain%end_block
        CALL get_index_range(cells_in_domain, blockNo, start_index, end_index)
        DO jc = start_index, end_index

          z_c(jc,blockNo) = ((ocean_state%p_prog(nnew(1))%h(jc,blockNo)-ocean_state%p_prog(nold(1))%h(jc,blockNo))/dtime - &
            & vertical_velocity(jc,1,blockNo)) * patch_3d%wet_c(jc,1,blockNo)

        ENDDO
      ENDDO
      !---------DEBUG DIAGNOSTICS-------------------------------------------
      idt_src=1  ! output print level (1-5, fix)
      CALL dbg_print('CalcVertVelMimBU: d_h/dt-w',z_c, &
        & str_module,idt_src, in_subset=cells_in_domain)
      idt_src=2  ! output print level (1-5, fix)
      CALL dbg_print('CalcVertVelMimBU: vertical_velocity =W' ,vertical_velocity, &
        & str_module,idt_src, in_subset=cells_in_domain)
      idt_src=4  ! output print level (1-5, fix)
      CALL dbg_print('CalcVertVelMimBU: mass flx',ocean_state%p_diag%mass_flx_e,   &
        &  str_module,idt_src, in_subset=patch_2D%edges%owned)
      CALL dbg_print('CalcVertVelMimBU: div mass',ocean_state%p_diag%div_mass_flx_c,&
        & str_module,idt_src, in_subset=cells_in_domain)
      !---------------------------------------------------------------------
      ! Abort if largest mismatch in surface elevation due to solution of ocean_gmres-solver is > 1mm/year
      !   criterion is 1mm/year * dtime = 3.17e-11 m/s * dtime
      z_abort = dhdtw_abort*dtime
      IF (MAXVAL(ABS(z_c(:,:))) > z_abort) THEN
        CALL message('mo_ocean_ab_timestepping_mimetic:calc_vert_velocity_mim_bottomup', &
          & 'MISMATCH IN SURFACE EQUATION:')
        CALL message('mo_ocean_ab_timestepping_mimetic:calc_vert_velocity_mim_bottomup', &
          & 'Elevation change does not match vertical velocity')
        WRITE(message_text,'(2(a,e20.12))') ' (h_new-h_old)/dtime - w = ', MAXVAL(ABS(z_c(:,:))), &
          & ' z_abort=', z_abort
        CALL message ('mo_ocean_ab_timestepping_mimetic:calc_vert_velocity_mim_bottomup', message_text)
        CALL finish(TRIM('mo_ocean_ab_timestepping_mimetic:calc_vert_velocity_mim_bottomup'), &
          & 'MISMATCH in surface equation')
      ENDIF
    ENDIF ! (debug_check_level > 8)
    !---------------------------------------------------------------------
    IF (debug_check_level > 20) THEN
      DO blockNo = cells_in_domain%start_block, cells_in_domain%end_block
        CALL get_index_range(cells_in_domain, blockNo, start_index, end_index)
        DO jc = start_index, end_index
          IF(patch_3d%lsm_c(jc,1,blockNo) > sea_boundary) THEN
            IF (ocean_state%p_prog(nnew(1))%h(jc,blockNo) /= 0.0_wp) &
              & CALL finish("calc_vert_velocity_mim_bottomup", "h(jc,blockNo) /= 0 on land")
          ENDIF
        END DO
      END DO
    ENDIF
    !---------------------------------------------------------------------
    
  END SUBROUTINE calc_vert_velocity_mim_bottomup
  !-------------------------------------------------------------------------
  
  !-------------------------------------------------------------------------
  !!  The result is NOT synced. Should be done in the calling method if required
  FUNCTION invert_mass_matrix(patch_3d, ocean_state, op_coeffs, rhs_e) result(inv_flip_flop_e)

    TYPE(t_patch_3d ),TARGET, INTENT(in)   :: patch_3d
    TYPE(t_hydro_ocean_state), TARGET      :: ocean_state
    TYPE(t_operator_coeff),INTENT(in)      :: op_coeffs
    REAL(wp)      :: rhs_e(:,:,:)!(nproma,n_zlev,patch_2D%nblks_e)
    REAL(wp)      :: inv_flip_flop_e(SIZE(rhs_e,1),SIZE(rhs_e,2),SIZE(rhs_e,3))
    !
    !LOCAL VARIABLES
    !TYPE(t_patch), TARGET :: patch_2D    
    INTEGER,PARAMETER :: nmax_iter= 800 ! maximum number of iterations
    REAL(wp) :: zimpl_coeff = 1.0_wp    !COEFF has to be set appropriately !!!!
    INTEGER  :: n_iter                  ! number of iterations
    REAL(wp) :: tolerance               ! (relative or absolute) tolerance
    REAL(wp) :: z_residual(nmax_iter)
    LOGICAL  :: lmax_iter               ! true if reached m iterations
    REAL(wp) :: rhstemp(nproma,patch_3d%p_patch_2D(1)%nblks_e)
    INTEGER  :: jk
    INTEGER  :: iter_sum    
    LOGICAL  :: lprecon         = .FALSE.
    REAL(wp) :: zresidual(nmax_iter)    ! norms of the residual (convergence history);an argument of dimension at least m is required
    REAL(wp) :: residual_norm
    REAL(wp) :: relative_tolerance, absolute_tolerance               ! (relative or absolute) tolerance
    LOGICAL  :: maxIterations_isReached, use_absolute_solver_tolerance     ! true if reached m iterations
    INTEGER  :: gmres_restart_iterations
    REAL(wp) :: vol_h(nproma,patch_3d%p_patch_2d(1)%alloc_cell_blocks)
    REAL(wp) ::  minmaxmean(3)
    TYPE(t_subset_range), POINTER :: all_cells, all_edges, owned_cells, owned_edges
    CHARACTER(LEN=max_char_length) :: string

    !REAL(sp) :: zresidual_sp(nmax_iter)    ! norms of the residual (convergence history);an argument of dimension at least m is required
    !REAL(sp) :: residual_norm_sp
    !REAL(sp) :: z_h_c_sp(nproma,patch_3d%p_patch_2d(1)%alloc_cell_blocks)
    !REAL(sp) :: h_old_sp(nproma,patch_3d%p_patch_2d(1)%alloc_cell_blocks)
    !REAL(sp) :: rhs_sfc_eq_sp(nproma,patch_3d%p_patch_2d(1)%alloc_cell_blocks)

    !-----------------------------------------------------------------------
    
    tolerance                = MassMatrix_solver_tolerance
    inv_flip_flop_e(:,:,:)   = 0.0_wp
    use_absolute_solver_tolerance=.true.
	
	
    DO jk=1, n_zlev
    
        iter_sum=0
        gmres_restart_iterations = 0
        iter_sum                 = 0
        maxIterations_isReached  = .true.
        IF (use_absolute_solver_tolerance) THEN          
          absolute_tolerance      = tolerance!solver_tolerance
        ELSE
          relative_tolerance      = tolerance!solver_tolerance
          absolute_tolerance      = 0.0_wp
        ENDIF
        
!         write(0,*) "Tolerence:", absolute_tolerance, relative_tolerance
  
        SELECT CASE (select_solver)
        !-----------------------------------------------------------------------------------------
        CASE (select_gmres)
          CALL gmres_oce_e2e(                      &
            & x = inv_flip_flop_e(:,jk,:),         &
            & lhs = lhs_primal_flip_flop,          &
            & patch_3d = patch_3d,                 &
            & level = jk,                          &
            & p_op_coeff = op_coeffs,              &
            & b = rhs_e(:,jk,:),                   &
            & tolerance = tolerance,               &
            & abstol = use_absolute_solver_tolerance,&
            & m = nmax_iter,                       &
            & maxiterex = maxIterations_isReached, &
            & niter = n_iter,                      &
            & res = zresidual)

          IF (maxIterations_isReached) THEN
            WRITE(string,'(a,i4,a,e28.20)') &
              & 'gmres old iteration =', n_iter,', residual =', ABS(zresidual(n_iter))
            CALL message('invert_mass_matrix',TRIM(string))
            CALL finish('GMRES_oce_old: solver surface equation: ','NOT YET CONVERGED !!')
          ELSE
            ! output print level idt_src used for ocean gmres output with call message:
            IF(n_iter==0)n_iter=1
            idt_src=1
            IF (idbg_mxmn >= idt_src) THEN
              WRITE(string,'(a,i4,a,e28.20)') &
                & 'gmres old iteration =', n_iter,', residual =', ABS(zresidual(n_iter))
              CALL message('invert_mass_matrix',TRIM(string))
            ENDIF
          ENDIF
    
        CASE (select_restart_gmres)
          DO WHILE(maxIterations_isReached .AND. gmres_restart_iterations < solver_max_restart_iterations)

            CALL ocean_restart_gmres_e2e(     &
              & inv_flip_flop_e(:,jk,:),      &  ! arg 1 of lhs. x input is the first guess.
              & lhs_primal_flip_flop,         &  ! function calculating l.h.s.
              & patch_3d,                     &  ! arg 3 of lhs
              & op_coeffs,                    &
              & jk,                           &
              & rhs_e(:,jk,:),                &  ! right hand side as input
              & absolute_tolerance,                &     ! inout, if > 0 then is used as absolute_tolerance, out otherwise
              & relative_tolerance,                &
              & solver_max_iter_per_restart,       &  ! max. # of iterations to do
              & maxIterations_isReached,                     &  ! out: .true. = not converged
              & n_iter,                        &  ! out: # of iterations done
              & zresidual)

            IF(n_iter==0) THEN
              residual_norm = 0.0_wp
            ELSE
              residual_norm =  ABS(zresidual(n_iter))
            ENDIF

            iter_sum = iter_sum + n_iter
            ! output print level idt_src used for ocean_restart_gmres output with call message:
            idt_src=2
            IF (idbg_mxmn >= idt_src) THEN
              WRITE(string,'(a,i4,a,e28.20)') &
                & 'ocean_restart_gmres iteration =', n_iter,', residual =', residual_norm
              CALL message('invert_mass_matrix',TRIM(string))
            ENDIF

            gmres_restart_iterations = gmres_restart_iterations + 1

          END DO ! WHILE(tolerance >= solver_tolerance)
          
          idt_src=1
          IF (idbg_mxmn >= idt_src) THEN
            WRITE(string,'(a,i4,a,e28.20)') &
              & 'ocean_restart_gmres iteration =', iter_sum,', residual =', residual_norm
            CALL message('invert_mass_matrix',TRIM(string))
          ENDIF

            gmres_restart_iterations = gmres_restart_iterations + 1
        !-----------------------------------------------------------------------------------------
        END SELECT
       
      END DO    
  END FUNCTION invert_mass_matrix
  !--------------------------------------------------------------------
  !--------------------------------------------------------------------
  !!  results is valid only in in_domain edges
  FUNCTION lhs_primal_flip_flop( x, patch_3d, op_coeffs,jk) result(llhs)
    !
    TYPE(t_patch_3d ),TARGET, INTENT(in) :: patch_3d
    REAL(wp),INTENT(inout)               :: x(:,:)
    TYPE(t_operator_coeff),INTENT(in)    :: op_coeffs
    INTEGER                              :: jk
    REAL(wp)                             :: llhs(SIZE(x,1), SIZE(x,2))!,SIZE(x,3))
    
    !local variables
    !REAL(wp) :: z_e(SIZE(x,1), SIZE(x,2))
    !-----------------------------------------------------------------------
    !edges_in_domain => patch_2D%edges%in_domain
    !CALL finish("lhs_primal_flip_flop", "not implemented")
    
    !llhs(:,:) = 0.5_wp*x(:,:)
    CALL sync_patch_array(sync_e, patch_3d%p_patch_2d(1), x )
    
    CALL map_edges2edges_viacell_2D_per_level( patch_3d, &
      & x(:,:), &
      & op_coeffs, llhs(:,:), jk)  
    !write(*,*)'max/min v:PTPv:', maxval(x(:,:)),minval(x(:,:)),maxval(llhs(:,:)),minval(llhs(:,:))
    
  END FUNCTION lhs_primal_flip_flop
  !--------------------------------------------------------------------

  !-------------------------------------------------------------------------
  SUBROUTINE jacobi_precon( p_jp, patch_3d, op_coeffs,thick_e) !RESULT(p_jp)
    !
    TYPE(t_patch_3d ),TARGET, INTENT(in)   :: patch_3d
    REAL(wp),INTENT(inout)                        :: p_jp(:,:)    ! inout for sync, dimension: (nproma,patch%alloc_cell_blocks)
    TYPE(t_operator_coeff),INTENT(in)             :: op_coeffs
    REAL(wp),INTENT(in)                           :: thick_e(:,:)
    !
    ! Left-hand side calculated from iterated height
    !REAL(wp) :: p_jp(SIZE(x,1), SIZE(x,2))  ! (nproma,patch%alloc_cell_blocks)
    !
    ! local variables
    REAL(wp) :: gdt2
    INTEGER :: start_index, end_index
    INTEGER :: jc, blockNo  !, je
    !REAL(wp) :: z1,z2,z3
    INTEGER :: edge_1_idx, edge_1_blk, edge_2_idx, edge_2_blk, edge_3_idx, edge_3_blk
    REAL(wp) :: jacobi_diagnostic(nproma,patch_3d%p_patch_2d(1)%alloc_cell_blocks)
    TYPE(t_subset_range), POINTER :: all_cells  !, cells_in_domain, all_edges
    TYPE(t_patch), POINTER :: patch     ! patch on which computation is performed
    !-----------------------------------------------------------------------
    !CALL message (TRIM(routine), 'start - iteration by ocean_gmres')
    patch =>  patch_3d%p_patch_2d(1)
    !write(*,*)'inside jacobi'
    WRITE(*,*)'residual before',MAXVAL(p_jp),MINVAL(p_jp)!,maxvalp_jp),minval(p_jp)
    all_cells => patch%cells%ALL
    !cells_in_domain => patch%cells%in_domain
    !all_edges => patch%edges%all

    !p_jp(1:nproma,1:patch%alloc_cell_blocks)  = 0.0_wp

    gdt2 = grav*(dtime)**2


    CALL sync_patch_array(sync_c, patch, p_jp )


    DO blockNo = all_cells%start_block, all_cells%end_block
      CALL get_index_range(all_cells, blockNo, start_index, end_index)
      DO jc = start_index, end_index
        !IF ( v_base%lsm_c(jc,1,blockNo) <= sea_boundary ) THEN
        !IF(patch_3d%lsm_c(jc,1,blockNo)>=MIN_DOLIC)THEN
        edge_1_idx = patch%cells%edge_idx(jc,blockNo,1)
        edge_1_blk = patch%cells%edge_blk(jc,blockNo,1)
        edge_2_idx = patch%cells%edge_idx(jc,blockNo,2)
        edge_2_blk = patch%cells%edge_blk(jc,blockNo,2)
        edge_3_idx = patch%cells%edge_idx(jc,blockNo,3)
        edge_3_blk = patch%cells%edge_blk(jc,blockNo,3)
        !
        !         jacobi_diagnostic(jc,blockNo) = patch%cells%area(jc,blockNo)-&
        !                &gdt2*ab_gam*ab_beta*((op_coeffs%div_coeff(jc,1,blockNo,1)&!*thick_e(edge_1_idx,edge_1_blk)&
        !                &*op_coeffs%grad_coeff(edge_1_idx,1,edge_1_blk)&
        !                &+&
        !                &op_coeffs%div_coeff(jc,1,blockNo,2)&!*thick_e(edge_2_idx,edge_2_blk)&
        !                &*op_coeffs%grad_coeff(edge_2_idx,1,edge_2_blk)&
        !                &+&
        !                &op_coeffs%div_coeff(jc,1,blockNo,3)&!*thick_e(edge_3_idx,edge_3_blk)&
        !                &*op_coeffs%grad_coeff(edge_3_idx,1,edge_3_blk)))&
        !                &*patch%cells%area(jc,blockNo)
        !
        ! z1=gdt2*ab_gam*ab_beta*(&
        !   & op_coeffs%div_coeff(jc,1,blockNo,1)*thick_e(edge_1_idx,edge_1_blk)&
        !   &*op_coeffs%grad_coeff(edge_1_idx,1,edge_1_blk))
        !
        !
        ! z2=gdt2*ab_gam*ab_beta*(op_coeffs%div_coeff(jc,1,blockNo,2)*thick_e(edge_2_idx,edge_2_blk)&
        !    &*op_coeffs%grad_coeff(edge_2_idx,1,edge_2_blk))
        !
        ! z3=gdt2*ab_gam*ab_beta*(op_coeffs%div_coeff(jc,1,blockNo,3)*thick_e(edge_3_idx,edge_3_blk)&
        !   &*op_coeffs%grad_coeff(edge_3_idx,1,edge_3_blk))
        !
        ! jacobi_diagnostic(jc,blockNo)=1.0_wp-sqrt(z1*z1+z2*z2+z3*z3)gdt2

        !         jacobi_diagnostic(jc,blockNo) = (1.0_wp-&
        !                &gdt2*ab_gam*ab_beta*(&
        !                & op_coeffs%div_coeff(jc,1,blockNo,1)*thick_e(edge_1_idx,edge_1_blk)&
        !                &*op_coeffs%grad_coeff(edge_1_idx,1,edge_1_blk)&
        !                &+&
        !                &op_coeffs%div_coeff(jc,1,blockNo,2)*thick_e(edge_2_idx,edge_2_blk)&
        !                &*op_coeffs%grad_coeff(edge_2_idx,1,edge_2_blk)&
        !                &+&
        !                &op_coeffs%div_coeff(jc,1,blockNo,3)*thick_e(edge_3_idx,edge_3_blk)&
        !                &*op_coeffs%grad_coeff(edge_3_idx,1,edge_3_blk)))*patch%cells%area(jc,blockNo)/gdt2
        !
        jacobi_diagnostic(jc,blockNo)=1.0_wp- &
          & gdt2*ab_gam*ab_beta*(patch%edges%primal_edge_length(edge_1_idx,edge_1_blk)&
          & *patch%edges%inv_dual_edge_length(edge_1_idx,edge_1_blk)&
          & +patch%edges%primal_edge_length(edge_2_idx,edge_2_blk)&
          & *patch%edges%inv_dual_edge_length(edge_2_idx,edge_2_blk)&
          & +patch%edges%primal_edge_length(edge_3_idx,edge_3_blk) &
          & *patch%edges%inv_dual_edge_length(edge_1_idx,edge_1_blk))&
          & /(patch%cells%area(jc,blockNo)*gdt2)
        !  jacobi_diagnostic(jc,blockNo) = (1.0_wp - gdt2*ab_gam*ab_beta*(patch%edges%primal_edge_length(edge_1_idx,edge_1_blk) &
        !     !          & *patch%edges%inv_dual_edge_length(edge_1_idx,edge_1_blk)&
        !               &+patch%edges%primal_edge_length(edge_2_idx,edge_2_blk) &
        !     !          & *patch%edges%inv_dual_edge_length(edge_2_idx,edge_2_blk)&
        !               &+ patch%edges%primal_edge_length(edge_3_idx,edge_3_blk))) &
        !     !          & *patch%edges%inv_dual_edge_length(edge_3_idx,edge_3_blk)))!&
        !               &/(patch%cells%area(jc,blockNo)*gdt2)
        !        IF(jacobi_diagnostic/=0.0_wp)THEN
        p_jp(jc,blockNo) = p_jp(jc,blockNo)*jacobi_diagnostic(jc,blockNo)

        !        ENDIF
        !ENDIF
      END DO
    END DO
    WRITE(*,*)'diag element',MAXVAL(jacobi_diagnostic),MINVAL(jacobi_diagnostic)
    WRITE(*,*)'residual after',MAXVAL(p_jp),MINVAL(p_jp)!,maxvalp_jp),minval(p_jp)
  END SUBROUTINE jacobi_precon
  !-------------------------------------------------------------------------

  !-------------------------------------------------------------------------
  SUBROUTINE createSolverMatrix_onTheFly( patch_3d, column_thick_e, operators_coefficients, rhs, timestep)

    TYPE(t_patch_3d ),TARGET, INTENT(inout)          :: patch_3d
    REAL(wp) :: column_thick_e(:,:)
    TYPE(t_operator_coeff),   INTENT(inout)          :: operators_coefficients
    REAL(wp) :: rhs(:,:)
    INTEGER :: timestep

    REAL(wp) :: x(1:nproma,1:patch_3D%p_patch_2D(1)%alloc_cell_blocks)
    REAL(wp) :: lhs(1:nproma,1:patch_3D%p_patch_2D(1)%alloc_cell_blocks)

    INTEGER :: column,row

    TYPE(t_subset_range), POINTER :: cells_in_domain, edges_in_domain
    TYPE(t_patch), POINTER :: patch_2D

    INTEGER, PARAMETER :: fileNo = 501
    CHARACTER(len=64) :: fileName

    CHARACTER(len=*), PARAMETER :: method_name = 'createSolverMatrix_onTheFly'


    IF (nproma /= 1) &
      CALL finish(method_name, "nproma should be = 1")

    IF (num_work_procs /= 1) &
      CALL finish(method_name, "mpi processes should be = 1")

    patch_2D           => patch_3d%p_patch_2d(1)
    cells_in_domain    => patch_2D%cells%in_domain

    ! the matrix
    write(fileName, "(A,I4,A)") "ocean_matrix_", timestep, ".txt"
    open (fileNo, FILE=fileName, STATUS='new')
    DO column = cells_in_domain%start_block, cells_in_domain%end_block
      x   = 0.0_wp
      lhs = 0.0_wp
      x(1,column) = 1.0_wp

      lhs = lhs_surface_height( x, patch_3d, column_thick_e,&
        & operators_coefficients)

      DO row = cells_in_domain%start_block, cells_in_domain%end_block
        IF (lhs(1, row) /= 0.0_wp) &
          write(fileNo, *) "(", row, ",", column, ")", lhs(1, row)
      ENDDO

    ENDDO

    CLOSE(fileNo)

    ! the rhs
    write(fileName, "(A,I4,A)") "ocean_rhs_", timestep, ".txt"
    open (fileNo, FILE=fileName, STATUS='new')
    DO row = cells_in_domain%start_block, cells_in_domain%end_block
      write(fileNo, *) rhs(1, row)
    ENDDO
    CLOSE(fileNo)

  END SUBROUTINE createSolverMatrix_onTheFly
  !-------------------------------------------------------------------------


END MODULE mo_ocean_ab_timestepping_mimetic<|MERGE_RESOLUTION|>--- conflicted
+++ resolved
@@ -67,15 +67,9 @@
   USE mo_exception,                 ONLY: message, finish, warning, message_text
   USE mo_util_dbg_prnt,             ONLY: dbg_print, debug_print_MaxMinMean
   USE mo_ocean_boundcond,           ONLY: VelocityBottomBoundaryCondition_onBlock, top_bound_cond_horz_veloc
-<<<<<<< HEAD
-  USE mo_ocean_thermodyn,           ONLY: calculate_density, calc_internal_press, calc_internal_press_grad
-  USE mo_ocean_physics_types,       ONLY: t_ho_params
-  USE mo_ocean_pp_scheme,           ONLY: update_physics_parameters_ICON_PP_Edge_vnPredict_scheme
-=======
   USE mo_ocean_thermodyn,           ONLY: calculate_density, calc_internal_press_grad
   USE mo_ocean_physics_types,       ONLY: t_ho_params
   USE mo_ocean_pp_scheme,           ONLY: ICON_PP_Edge_vnPredict_scheme
->>>>>>> 5e57132b
   USE mo_sea_ice_types,             ONLY: t_sfc_flx
   USE mo_scalar_product,            ONLY:   &
     & calc_scalar_product_veloc_3d,         &
