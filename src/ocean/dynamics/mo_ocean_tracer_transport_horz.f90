--- conflicted
+++ resolved
@@ -770,6 +770,7 @@
     CASE(fct_limiter_horz_zalesak)
 
        CALL limiter_ocean_zalesak_horizontal( patch_3d, &
+       & p_os%p_diag%w_time_weighted,           &
        & p_os%p_diag%w_time_weighted,           &
        & trac_old,                              &
        & p_os%p_diag%mass_flx_e,                &
@@ -2122,401 +2123,6 @@
 !    ENDDO
 !!ICON_OMP_END_DO
 !    
-<<<<<<< HEAD
-!           DO level = start_level, MIN(patch_3d%p_patch_1d(1)%dolic_c(jc,blockNo), end_level)        
-!             ! positive vertical divergence in direction of w (upward positive)
-!             flux_div_vert(jc,level,blockNo) = z_adv_flux_v(jc, level, blockNo) &
-!             & - z_adv_flux_v(jc, level+1, blockNo)
-!           ENDDO
-!         END DO
-!       END DO
-! !ICON_OMP_END_DO      
-! !       CALL sync_patch_array(sync_c, patch_2D, flux_div_vert)
- 
-
-!ICON_OMP_DO PRIVATE(start_index, end_index, edge_index, level) ICON_OMP_DEFAULT_SCHEDULE
-    DO blockNo = edges_in_domain%start_block, edges_in_domain%end_block
-      CALL get_index_range(edges_in_domain, blockNo, start_index, end_index)
-      
-      z_anti(:,:,blockNo)     = 0.0_wp
-      DO edge_index = start_index, end_index
-        DO level = start_level, MIN(patch_3d%p_patch_1d(1)%dolic_e(edge_index,blockNo), end_level)
-          
-          ! calculate antidiffusive flux for each edge
-          z_anti(edge_index,level,blockNo) = flx_tracer_high(edge_index,level,blockNo)&
-                                          &- flx_tracer_low(edge_index,level,blockNo)
-        END DO  ! end loop over edges
-      END DO  ! end loop over levels
-    END DO  ! end loop over blocks
-!ICON_OMP_END_DO
-
-    
-!ICON_OMP_DO PRIVATE(start_index, end_index, jc, level, delta_z, delta_z_new, &
-!ICON_OMP z_fluxdiv_c, flux_div_vert) ICON_OMP_DEFAULT_SCHEDULE
-    DO blockNo = cells_in_domain%start_block, cells_in_domain%end_block
-      CALL get_index_range(cells_in_domain, blockNo, start_index, end_index)
-      
-      z_tracer_new_low(:,:,blockNo)  = 0.0_wp
-      
-      DO jc = start_index, end_index
-        IF (patch_3d%p_patch_1d(1)%dolic_c(jc,blockNo) < start_level) CYCLE 
-        ! get prism thickness
-        !inv_prism_thick_new(start_level) = 1.0_wp / (patch_3d%p_patch_1d(1)%del_zlev_m(start_level) + h_new(jc,blockNo))
-        !prism_thick_old(start_level)     = patch_3d%p_patch_1d(1)%del_zlev_m(start_level)           + h_old(jc,blockNo)
-        !DO level = start_level+1, MIN(patch_3d%p_patch_1d(1)%dolic_c(jc,blockNo), end_level)
-        !  prism_thick_old (level)    = patch_3d%p_patch_1d(1)%del_zlev_m(level)
-        !  inv_prism_thick_new(level) = patch_3d%p_patch_1d(1)%inv_del_zlev_m(level)
-        !ENDDO
-        
-        ! 3. Compute the complete (with horizontal and vertical divergence) updated low order solution z_tracer_new_low
-        ! First at top level than in fluid interior
-        !       
-        level = start_level
-        !  compute divergence of low order fluxes
-        z_fluxdiv_c = 0
-        DO cell_connect = 1, patch_2d%cells%num_edges(jc,blockNo)
-          z_fluxdiv_c =  z_fluxdiv_c + &
-            & flx_tracer_low(edge_of_cell_idx(jc,blockNo,cell_connect),level,edge_of_cell_blk(jc,blockNo,cell_connect)) * &
-            & operators_coefficients%div_coeff(jc,level,blockNo,cell_connect)
-        ENDDO
-
-        ! note: the is = - z_adv_flux_v(jc, 2, blockNo), as the the interface is 0.
-        flux_div_vert = z_adv_flux_v(jc, level, blockNo) &
-          & - z_adv_flux_v(jc, level+1, blockNo)
-
-
-        delta_z = patch_3d%p_patch_1D(1)%prism_thick_flat_sfc_c(jc,level,blockNo)&
-             &  + h_old(jc,blockNo)
-        delta_z_new = patch_3d%p_patch_1D(1)%prism_thick_flat_sfc_c(jc,level,blockNo)&
-             &  + h_new(jc,blockNo)
-             
-        ! Low order flux at top level
-        z_tracer_new_low(jc,level,blockNo) = (tracer(jc,level,blockNo) * delta_z                     &
-          & - dtime * (z_fluxdiv_c+flux_div_vert))/delta_z_new
-        !
-!         CALL global_mpi_barrier()
-!         write(0,*) "Over the barrier"
-       !Fluid interior       
-        DO level = start_level+1, MIN(patch_3d%p_patch_1d(1)%dolic_c(jc,blockNo), end_level)       
-          !  compute divergence of low order fluxes
-          z_fluxdiv_c = 0
-          DO cell_connect = 1, patch_2d%cells%num_edges(jc,blockNo)
-            z_fluxdiv_c =  z_fluxdiv_c + &
-              & flx_tracer_low(edge_of_cell_idx(jc,blockNo,cell_connect),level,edge_of_cell_blk(jc,blockNo,cell_connect)) * &
-              & operators_coefficients%div_coeff(jc,level,blockNo,cell_connect)
-          ENDDO
-
-          flux_div_vert = z_adv_flux_v(jc, level, blockNo) &
-            & - z_adv_flux_v(jc, level+1, blockNo)
-
-          delta_z     = patch_3d%p_patch_1D(1)%prism_thick_flat_sfc_c(jc,level,blockNo)
-          delta_z_new = patch_3d%p_patch_1D(1)%prism_thick_flat_sfc_c(jc,level,blockNo)
-          !
-          ! low order flux in flow interior
-          !z_tracer_new_low(jc,level,blockNo) = (tracer(jc,level,blockNo) * prism_thick_old(level)     &
-          !  & - dtime * (z_fluxdiv_c+flux_div_vert(jc,level,blockNo))) * inv_prism_thick_new(level)
-          z_tracer_new_low(jc,level,blockNo) = (tracer(jc,level,blockNo) * delta_z                     &
-            & - dtime * (z_fluxdiv_c+flux_div_vert))/delta_z_new
-        ENDDO
-      ENDDO
-      
-      ! precalculate local maximum/minimum of current tracer value and low order
-      ! updated value
-      z_tracer_max(:,:,blockNo) =            &
-        & MAX(          tracer(:,:,blockNo), &
-        &     z_tracer_new_low(:,:,blockNo))
-      z_tracer_min(:,:,blockNo) =            &
-        & MIN(          tracer(:,:,blockNo), &
-        &     z_tracer_new_low(:,:,blockNo))
-
-!      write(0,*) blockNo, ":", z_tracer_max(start_index:end_index,start_level:end_level,blockNo)
-!      write(0,*) blockNo, ":", z_tracer_min(start_index:end_index,start_level:end_level,blockNo)
-    ENDDO
-!ICON_OMP_END_DO
-
-
-!ICON_OMP_MASTER
-    CALL sync_patch_array_mult(sync_c1, patch_2d, 2, z_tracer_max, z_tracer_min)
-!ICON_OMP_END_MASTER    
-!ICON_OMP_BARRIER
-    ! 4. Limit the antidiffusive fluxes z_mflx_anti, such that the updated tracer
-    !    field is free of any new extrema.    
-!ICON_OMP_DO PRIVATE(start_index, end_index, jc, level, inv_prism_thick_new, &
-!ICON_OMP z_mflx_anti, z_max, z_min, cell_connect, p_p, p_m) ICON_OMP_DEFAULT_SCHEDULE
-    DO blockNo = cells_in_domain%start_block, cells_in_domain%end_block
-
-      ! this is only needed for the parallel test setups
-      ! it will try  tocheck the uninitialized (land) parts
-      r_m(:,:,blockNo) = 0.0_wp
-      r_p(:,:,blockNo) = 0.0_wp
-        
-      CALL get_index_range(cells_in_domain, blockNo, start_index, end_index)
-      DO jc = start_index, end_index
-        
-        ! get prism thickness
-        inv_prism_thick_new(start_level) = 1.0_wp / (patch_3d%p_patch_1d(1)%del_zlev_m(start_level)+ h_new(jc,blockNo))
-        DO level = start_level+1, MIN(patch_3d%p_patch_1d(1)%dolic_c(jc,blockNo), end_level)
-          inv_prism_thick_new(level) = patch_3D%p_patch_1d(1)%inv_prism_thick_c(jc,level,blockNo)
-        ENDDO
-        
-        DO level = start_level, MIN(patch_3d%p_patch_1d(1)%dolic_c(jc,blockNo), end_level)         
-          ! 2. Define "antidiffusive" fluxes A(jc,level,blockNo,edge_index) for each cell. It is the difference
-          !    between the high order fluxes (given by the FFSL-scheme) and the low order
-          !    ones. Multiply with geometry factor to have units [kg/kg] and the correct sign.
-          !    - positive for outgoing fluxes
-          !    - negative for incoming fluxes
-          !    this sign convention is related to the definition of the divergence operator.          
-          z_mflx_anti(:) = 0.0_wp
-          z_max = z_tracer_max(jc,level,blockNo)
-          z_min = z_tracer_min(jc,level,blockNo)
-          p_p = 0.0_wp
-          p_m = 0_wp
-          DO cell_connect = 1, patch_2d%cells%num_edges(jc,blockNo)
-            IF (patch_3d%p_patch_1d(1)% &
-              & dolic_c(neighbor_cell_idx(jc,blockNo,cell_connect), neighbor_cell_blk(jc,blockNo,cell_connect)) >= level) THEN
-              
-              z_max = MAX(z_max, &
-                & z_tracer_max(neighbor_cell_idx(jc,blockNo,cell_connect),level,neighbor_cell_blk(jc,blockNo,cell_connect)))
-              z_min = MIN(z_min, &
-                & z_tracer_min(neighbor_cell_idx(jc,blockNo,cell_connect),level,neighbor_cell_blk(jc,blockNo,cell_connect)))
-
-              z_mflx_anti(cell_connect) =                                                        &
-                & dtime * operators_coefficients%div_coeff(jc,level,blockNo,cell_connect) * inv_prism_thick_new(level)  &
-                & * z_anti(edge_of_cell_idx(jc,blockNo,cell_connect),level,edge_of_cell_blk(jc,blockNo,cell_connect))
-
-              ! Sum of all incoming antidiffusive fluxes into cell jc
-              ! outgoing fluxes carry a positive sign, incoming a negative
-              p_p = p_p - MIN(0._wp, z_mflx_anti(cell_connect))
-              ! Sum of all outgoing antidiffusive fluxes out of cell jc
-              p_m = p_m + MAX(0._wp, z_mflx_anti(cell_connect))
-            ENDIF
-          ENDDO                
-          ! fraction which must multiply all fluxes out of cell jc to guarantee no
-          ! undershoot
-          ! Nominator: maximum allowable decrease of tracer
-          r_m(jc,level,blockNo) = (z_tracer_new_low(jc,level,blockNo) - z_min ) / (p_m + dbl_eps)!&
-          !
-          ! fraction which must multiply all fluxes into cell jc to guarantee no
-          ! overshoot
-          ! Nominator: maximum allowable increase of tracer
-          r_p(jc,level,blockNo) = (z_max - z_tracer_new_low(jc,level,blockNo)) / (p_p + dbl_eps)!&
-          !
-          !update old tracer with low-order flux
-!           tracer(jc,level,blockNo)=z_tracer_new_low(jc,level,blockNo)         
-        ENDDO
-      ENDDO
-    ENDDO
-!ICON_OMP_END_DO
-    
-!ICON_OMP_MASTER
-    ! Synchronize r_m and r_p
-    CALL sync_patch_array_mult(sync_c1, patch_2d, 2, r_m, r_p)
-!ICON_OMP_END_MASTER
-!ICON_OMP_BARRIER   
-
-    ! 5. Now loop over all edges and determine the minimum fraction which must
-    !    multiply the antidiffusive flux at the edge.
-    !    At the end, compute new, limited fluxes which are then passed to the main
-!ICON_OMP_DO PRIVATE(start_index, end_index, edge_index, level, z_signum, r_frac) ICON_OMP_DEFAULT_SCHEDULE
-    DO blockNo = edges_in_domain%start_block, edges_in_domain%end_block
-      CALL get_index_range(edges_in_domain, blockNo, start_index, end_index)
-      flx_tracer_final(:,:,blockNo) = 0.0_wp
-      DO edge_index = start_index, end_index
-      
-        DO level = start_level, MIN(patch_3d%p_patch_1d(1)%dolic_e(edge_index,blockNo), end_level)
-        
-          IF( operators_coefficients%edges_SeaBoundaryLevel(edge_index,level,blockNo) > -2)THEN! edge < 2nd order boundary
-
-            flx_tracer_final(edge_index,level,blockNo) = flx_tracer_low(edge_index,level,blockNo)
-
-          ELSE!IF(sum_lsm_quad_edge==all_water_edges)THEN
-          
-            !z_anti>0 returns  1: here z_anti is outgoing, i.e. flux_high>flux_low
-            !z_anti<0 returns -1: here z_anti is ingoing, i.e. flux_high<flux_low
-            z_signum = SIGN(1._wp, z_anti(edge_index,level,blockNo))
-                    
-          ! This does the same as an IF (z_signum > 0) THEN ... ELSE ... ENDIF,
-          ! but is computationally more efficient
-            r_frac = 0.5_wp * (       &
-              & (1._wp + z_signum) * & !<- active for z_signum=1
-              & MIN(r_m(cellOfEdge_idx(edge_index,blockNo,1),level,cellOfEdge_blk(edge_index,blockNo,1)),  &
-              &     r_p(cellOfEdge_idx(edge_index,blockNo,2),level,cellOfEdge_blk(edge_index,blockNo,2)))  &
-              &+(1._wp - z_signum) * & !<- active for z_signum=-1
-              & MIN(r_m(cellOfEdge_idx(edge_index,blockNo,2),level,cellOfEdge_blk(edge_index,blockNo,2)),  &
-              &     r_p(cellOfEdge_idx(edge_index,blockNo,1),level,cellOfEdge_blk(edge_index,blockNo,1)))  )
-          
-            ! Limited flux
-            flx_tracer_final(edge_index,level,blockNo) = flx_tracer_low(edge_index,level,blockNo)&
-              & + MIN(1.0_wp,r_frac) *z_anti(edge_index,level,blockNo)      
-                  
-          ENDIF
-        END DO
-      ENDDO
-    ENDDO
-!ICON_OMP_END_DO NOWAIT
-!ICON_OMP_END_PARALLEL
-
-!     CALL sync_patch_array(sync_c, patch_2D, tracer)
-
-  END SUBROUTINE hflx_limiter_oce_zalesak
-  !-------------------------------------------------------------------------
-
-
-  !-------------------------------------------------------------------------
-  !>
-  !! Positive definite flux limiter for horizontal advection
-  !!
-  !! Positive definite Zalesak Flux-Limiter (Flux corrected transport).
-  !! Only outward fluxes are re-scaled, in order to maintain positive
-  !! definiteness.
-  !!
-  !! @par Literature:
-  !! - Zalesak, S.T. (1979): Fully Multidimensional Flux-corrected Transport
-  !!   Algorithms for Fluids. JCP, 31, 335-362
-  !! - Harris, L. M. and P. H. Lauritzen (2010): A flux-form version of the
-  !!   Conservative Semi-Lagrangian Multi-tracer transport scheme (CSLAM) on
-  !!   the cubed sphere grid. JCP, in press
-  !!
-  !! @par Revision History
-  !! - Inital revision by Daniel Reinert, DWD (2010-10-06)
-  !!
-  SUBROUTINE hflx_limiter_oce_posdef( patch_3d,&
-    & tracer,                             &
-    & flx_tracer,                         &
-    & flx_tracer_limit,                   &
-    & operators_coefficients )
-    
-    TYPE(t_patch_3d ),TARGET, INTENT(in):: patch_3d
-    REAL(wp), INTENT(inout)             :: tracer      (nproma,n_zlev,patch_3d%p_patch_2d(1)%alloc_cell_blocks)
-    REAL(wp), INTENT(inout)             :: flx_tracer(nproma,n_zlev,patch_3d%p_patch_2d(1)%nblks_e) 
-    REAL(wp), INTENT(inout)             :: flx_tracer_limit(nproma,n_zlev,patch_3d%p_patch_2d(1)%nblks_e)     
-    TYPE(t_operator_coeff),INTENT(in)   :: operators_coefficients
-
-    !Local variables
-    REAL(wp) :: z_mflx(nproma,n_zlev,patch_3d%p_patch_2d(1)%alloc_cell_blocks)   
-    REAL(wp) :: r_m             (nproma,n_zlev,patch_3d%p_patch_2d(1)%alloc_cell_blocks)!< no overshoot/undershoot
-    REAL(wp) :: z_signum        !< sign of antidiffusive velocity
-    REAL(wp) :: p_m        !< sum of antidiffusive fluxes into and out of cell jc
-    INTEGER, DIMENSION(:,:,:), POINTER :: cellOfEdge_idx, cellOfEdge_blk
-    INTEGER, DIMENSION(:,:,:), POINTER :: neighbor_cell_idx, neighbor_cell_blk
-    INTEGER, DIMENSION(:,:,:), POINTER :: edge_of_cell_idx, edge_of_cell_blk
-    INTEGER :: start_level, end_level            
-    INTEGER :: start_index, end_index
-    INTEGER :: edge_index, level, blockNo, jc!,  cell_connect
-    TYPE(t_subset_range), POINTER :: edges_in_domain,  cells_in_domain
-    TYPE(t_patch), POINTER :: patch_2d    
-    REAL(wp) :: z_adv_flux_v(nproma, n_zlev+1, patch_3d%p_patch_2d(1)%alloc_cell_blocks)  ! upwind flux
-    REAL(wp) :: flux_div_vert(nproma, n_zlev, patch_3d%p_patch_2d(1)%alloc_cell_blocks) !new tracer        
-    !-------------------------------------------------------------------------
-    patch_2d        => patch_3d%p_patch_2d(1)
-    edges_in_domain => patch_2d%edges%in_domain
-    cells_in_domain => patch_2d%cells%in_domain
-    !-------------------------------------------------------------------------
-    start_level = 1
-    end_level   = n_zlev
-    
-    flx_tracer_limit(1:nproma,1:n_zlev,1:patch_3d%p_patch_2d(1)%nblks_e)          = 0.0_wp
-    z_mflx          (1:nproma,1:n_zlev,1:patch_3d%p_patch_2d(1)%alloc_cell_blocks)= 0.0_wp 
-    r_m             (1:nproma,1:n_zlev,1:patch_3d%p_patch_2d(1)%alloc_cell_blocks)= 0.0_wp  
-    
-    ! Set pointers to index-arrays
-    ! line and block indices of two neighboring cells
-    cellOfEdge_idx  => patch_2d%edges%cell_idx
-    cellOfEdge_blk  => patch_2d%edges%cell_blk
-    edge_of_cell_idx  => patch_2d%cells%edge_idx
-    edge_of_cell_blk  => patch_2d%cells%edge_blk
-    neighbor_cell_idx => patch_2d%cells%neighbor_idx
-    neighbor_cell_blk => patch_2d%cells%neighbor_blk
-
-    
-    !
-    ! 1. Reformulate all fluxes in terms of the total mass [kg m^-3]
-    !    that crosses each of the CV-edges and store them in a cell-based structure.
-    !
-    !    z_mflx > 0: outward
-    !    z_mflx < 0: inward
-    !    
-    !!ICON_OMP_DO PRIVATE(start_index, end_index, jc, level, inv_prism_thick_new, prism_thick_old, &
-    !!ICON_OMP z_fluxdiv_c ) ICON_OMP_DEFAULT_SCHEDULE
-    DO blockNo = cells_in_domain%start_block, cells_in_domain%end_block
-      CALL get_index_range(cells_in_domain, blockNo, start_index, end_index)
-      
-      DO jc = start_index, end_index
-                
-        DO level = start_level, MIN(patch_3d%p_patch_1d(1)%dolic_c(jc,blockNo), end_level)
-        
-          z_mflx(jc,level,1) = dtime*operators_coefficients%div_coeff(jc,level,blockNo,1) &
-            & * flx_tracer(edge_of_cell_idx(jc,blockNo,1),level,edge_of_cell_blk(jc,blockNo,1))
-            
-
-          z_mflx(jc,level,2) = dtime*operators_coefficients%div_coeff(jc,level,blockNo,2)&
-            & * flx_tracer(edge_of_cell_idx(jc,blockNo,2),level,edge_of_cell_blk(jc,blockNo,2))
-
-  
-          z_mflx(jc,level,3) = dtime*operators_coefficients%div_coeff(jc,level,blockNo,3)&
-            & * flx_tracer(edge_of_cell_idx(jc,blockNo,3),level,edge_of_cell_blk(jc,blockNo,3))
-
-          
-        ENDDO
-      ENDDO
-    ENDDO
-    !!ICON_OMP_END_DO NOWAIT
-    !!ICON_OMP_END_PARALLEL
-    CALL sync_patch_array(SYNC_C1, patch_2d, z_mflx)
-    ! 2. Compute total outward mass
-    !
-    DO blockNo = cells_in_domain%start_block, cells_in_domain%end_block
-      CALL get_index_range(cells_in_domain, blockNo, start_index, end_index)
-      DO jc = start_index, end_index
-        DO level = start_level, MIN(patch_3d%p_patch_1d(1)%dolic_c(jc,blockNo), end_level)
-
-          ! Sum of all outgoing fluxes out of cell jc
-          p_m =  MAX(0._wp,z_mflx(jc,level,1))  &
-            &  + MAX(0._wp,z_mflx(jc,level,2))  &
-            &  + MAX(0._wp,z_mflx(jc,level,3))
-
-          ! fraction which must multiply all fluxes out of cell jc to guarantee no
-          ! undershoot
-          ! Nominator: maximum allowable decrease of \rho q
-          r_m(jc,level,blockNo) = MIN(1._wp, &
-            & (tracer(jc,level,blockNo) &
-            &  * patch_3d%p_patch_1d(1)%prism_thick_c(jc,level,blockNo)) &
-            &  /(p_m + dbl_eps) )
-
-        ENDDO
-      ENDDO
-    ENDDO
-   ! synchronize r_m
-    CALL sync_patch_array(SYNC_C1, patch_2d, r_m)
-
-    DO blockNo = edges_in_domain%start_block, edges_in_domain%end_block
-      CALL get_index_range(edges_in_domain, blockNo, start_index, end_index)
-      DO edge_index = start_index, end_index
-        DO level = start_level, MIN(patch_3d%p_patch_1d(1)%dolic_e(edge_index,blockNo), end_level)
-
-          ! p_mflx_tracer_h > 0: flux directed from cell 1 -> 2
-          ! p_mflx_tracer_h < 0: flux directed from cell 2 -> 1
-          z_signum = SIGN(1._wp,flx_tracer(edge_index,level,blockNo))
-          flx_tracer_limit(edge_index,level,blockNo) = flx_tracer(edge_index,level,blockNo) * 0.5_wp  &
-            & * ( (1._wp + z_signum) &
-            &      * r_m(cellOfEdge_idx(edge_index,blockNo,1),level,cellOfEdge_blk(edge_index,blockNo,1)) &
-            &    + (1._wp - z_signum) &
-            &      * r_m(cellOfEdge_idx(edge_index,blockNo,2),level,cellOfEdge_blk(edge_index,blockNo,2)) )
-
-        END DO
-      ENDDO
-    ENDDO
-    CALL sync_patch_array(sync_e, patch_2d, flx_tracer_limit)
-  !---------DEBUG DIAGNOSTICS-------------------------------------------
-    idt_src=3  ! output print level (1-5, fix)
-    !CALL dbg_print('LimitPosDef: scalefac'   ,r_m,str_module,idt_src,patch_2d%cells%owned)    
-    CALL dbg_print('LimitPosDef: flux_h'     ,flx_tracer_limit,str_module,idt_src,patch_2d%edges%owned)
-    !---------------------------------------------------------------------
-            
-  END SUBROUTINE hflx_limiter_oce_posdef
-  !-------------------------------------------------------------------------
-  
-=======
 !!ICON_OMP_MASTER
 !    ! Synchronize r_m and r_p
 !    CALL sync_patch_array_mult(sync_c1, patch_2d, 2, r_m, r_p)
@@ -2726,7 +2332,6 @@
 !  END SUBROUTINE hflx_limiter_oce_posdef
 !  !-------------------------------------------------------------------------
 !  
->>>>>>> 95e98969
   !-------------------------------------------------------------------------
   !>
   !! Lax Friedrichs first order upwind flux,
