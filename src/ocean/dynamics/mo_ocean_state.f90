--- conflicted
+++ resolved
@@ -664,7 +664,6 @@
     alloc_cell_blocks = patch_2d%alloc_cell_blocks
     nblks_e = patch_2d%nblks_e
 
-<<<<<<< HEAD
       if (vert_cor_type == 0) THEN
         ! height
         CALL add_var(ocean_restart_list, 'zos'//TRIM(var_suffix), ocean_state_prog%h , &
@@ -702,15 +701,6 @@
           & in_group=groups("oce_default", "oce_essentials","oce_prog"))
 
       ENDIF
-=======
-      ! height
-      CALL add_var(ocean_restart_list, 'zos'//var_suffix, ocean_state_prog%h , &
-        & GRID_UNSTRUCTURED_CELL, ZA_SURFACE,    &
-        & t_cf_var('zos'//var_suffix, 'm', 'surface elevation at cell center', DATATYPE_FLT64,'zos'),&
-        & grib2_var(255, 255, 1, DATATYPE_PACK16, GRID_UNSTRUCTURED, grid_cell),&
-        & ldims=(/nproma,alloc_cell_blocks/), tlev_source=TLEV_NNEW,&
-        & in_group=oce_tr_groups)
->>>>>>> cd9d8b9b
 
       !! normal velocity component
       CALL add_var(ocean_restart_list,'normal_velocity'//var_suffix,ocean_state_prog%vn,grid_unstructured_edge, &
