!>
!!  Contains the data structures for the hydrostatic ocean model.
!!
!!  Contains the data structures to store the hydrostatic & boussinesq ocean model state.
!!  Implementation is based on ICON-Shallow-Water model
!!  to store the shallow water model state and other auxiliary variables.
!!  Constructors and destructors for these data structures are also defined here.
!!
!! @par Revision History
!!  Initial version by Peter Korn (MPI-M), (2006).
!!  Big recoding by P. Korn (MPI-M), (2009/2010)
!!  Modification by Stephan Lorenz, MPI-M, (2010-03-19):
!!   - renaming and adjustment to ocean domain and patch_oce
!!  Modification by Stephan Lorenz, MPI-M, 2011-07
!!   - 3-dim ocean structures moved from patch_oce to hydro_ocean_base
!
!
!! @par Copyright and License
!!
!! This code is subject to the DWD and MPI-M-Software-License-Agreement in
!! its most recent form.
!! Please see the file LICENSE in the root of the source tree for this code.
!! Where software is supplied by third parties, it is indicated in the
!! headers of the routines.
!!
!!
!----------------------------
MODULE mo_ocean_state
  !-------------------------------------------------------------------------
  USE mo_master_control,      ONLY: get_my_process_name
  USE mo_kind,                ONLY: wp
  USE mo_parallel_config,     ONLY: nproma
  USE mo_impl_constants,      ONLY: success, max_char_length, TLEV_NNEW
  USE mo_ocean_nml,           ONLY: n_zlev, dzlev_m, no_tracer, use_tracer_x_height, cfl_write,&
    &                               Cartesian_Mixing , &
    &                               k_tracer_dianeutral_parameter,                                &
    &                               k_tracer_isoneutral_parameter, k_tracer_GM_kappa_parameter,   &
    &                               GMRedi_configuration,GMRedi_combined,                         &
    &                               GM_only,Redi_only, type_3dimrelax_salt, type_3dimrelax_temp,  &
    &                               GMREDI_COMBINED_DIAGNOSTIC,GM_INDIVIDUAL_DIAGNOSTIC,          &
<<<<<<< HEAD
    &                               REDI_INDIVIDUAL_DIAGNOSTIC, eddydiag, vert_cor_type,          &
    &                               diagnose_for_tendencies, diagnose_for_heat_content, lhamocc
=======
    &                               REDI_INDIVIDUAL_DIAGNOSTIC, eddydiag,                         &
    &                               diagnose_for_tendencies, diagnose_for_heat_content, lhamocc,  &
    &                               use_tides_SAL
>>>>>>> 382a01f8
  USE mo_run_config,          ONLY: test_mode
  USE mo_ocean_types,         ONLY: t_hydro_ocean_base ,t_hydro_ocean_state ,t_hydro_ocean_prog ,t_hydro_ocean_diag, &
    &                               t_hydro_ocean_aux , t_oce_config,   &
    &                               t_ocean_checkpoint, t_ocean_adjoint
  USE mo_ocean_nudging_types, ONLY: t_ocean_nudge
  USE mo_ocean_nudging,       ONLY: ocean_nudge  
  USE mo_mpi,                 ONLY: get_my_global_mpi_id, global_mpi_barrier,my_process_is_mpi_test
  USE mo_parallel_config,     ONLY: nproma
  USE mo_impl_constants,      ONLY: land, land_boundary, boundary, sea_boundary, sea,     &
    &                               success, max_char_length, MIN_DOLIC,                  &
    &                               full_coriolis, beta_plane_coriolis,                   &
    &                               f_plane_coriolis, zero_coriolis, halo_levels_ceiling
  USE mo_cdi_constants,       ONLY: grid_cell, grid_edge, grid_unstructured_cell,         &
    &                               grid_unstructured_edge, grid_unstructured_vert,       &
    &                               grid_vertex
  USE mo_exception,           ONLY: message_text, message, finish
  USE mo_model_domain,        ONLY: t_patch,t_patch_3d, t_grid_cells, t_grid_edges
  USE mo_grid_subset,         ONLY: t_subset_range, get_index_range
  USE mo_grid_config,         ONLY: n_dom, n_dom_start, grid_sphere_radius, grid_angular_velocity, &
    & use_dummy_cell_closure
  USE mo_dynamics_config,     ONLY: nnew, nold, nnow
  USE mo_math_types,          ONLY: t_cartesian_coordinates, t_geographical_coordinates
  USE mo_linked_list,         ONLY: t_var_list
  USE mo_var_list,            ONLY: add_var,                  &
    &                               new_var_list,             &
    &                               delete_var_list,          &
    &                               get_timelevel_string,     &
    &                               default_var_list_settings,&
    &                               add_ref
  USE mo_var_groups,          ONLY: groups 
  USE mo_cf_convention
  USE mo_util_dbg_prnt,       ONLY: dbg_print
  USE mo_grib2,               ONLY: grib2_var, t_grib2_var
  USE mo_cdi,                 ONLY: DATATYPE_FLT32 => CDI_DATATYPE_FLT32, &
    &                               DATATYPE_FLT64 => CDI_DATATYPE_FLT64, &
    &                               DATATYPE_INT8 => CDI_DATATYPE_INT8, &
    &                               DATATYPE_PACK16 => CDI_DATATYPE_PACK16, &
    &                               tstep_constant, GRID_LONLAT, GRID_UNSTRUCTURED
  USE mo_cdi_constants,       ONLY: grid_cell, grid_edge, grid_unstructured_cell, grid_unstructured_edge, &
    &                               grid_unstructured_vert, grid_vertex, GRID_ZONAL
  USE mo_zaxis_type,          ONLY: za_depth_below_sea, za_depth_below_sea_half, za_surface
  !  USE mo_ocean_config,        ONLY: ignore_land_points
  USE mo_io_config,           ONLY: lnetcdf_flt64_output

  USE mo_ocean_tracer_transport_types

  IMPLICIT NONE
  PRIVATE


  !public interface
  !
  ! subroutines
  PUBLIC :: construct_hydro_ocean_base
  PUBLIC :: destruct_hydro_ocean_base
  PUBLIC :: construct_hydro_ocean_state
  PUBLIC :: destruct_hydro_ocean_state
  PUBLIC :: construct_patch_3d, destruct_patch_3d
  PUBLIC :: construct_ocean_var_lists
  !

  PUBLIC :: ocean_restart_list
  PUBLIC :: ocean_default_list
  PUBLIC :: v_base
  PUBLIC :: oce_config

  !constructors
  PRIVATE :: construct_hydro_ocean_diag
  PRIVATE :: construct_hydro_ocean_prog
  PRIVATE :: construct_hydro_ocean_aux
  PUBLIC  :: construct_ocean_nudge
  !destructors
  PRIVATE :: destruct_hydro_ocean_diag
  PRIVATE :: destruct_hydro_ocean_aux
  PRIVATE :: destruct_ocean_nudge
 
  !----------------------------------------------------------------------------
  PUBLIC  :: ocean_state
  !----------------------------------------------------------------------------

  ! variables
  TYPE(t_var_list)                              :: ocean_restart_list
  TYPE(t_var_list)                              :: ocean_default_list
  TYPE(t_hydro_ocean_base) ,TARGET :: v_base
  TYPE(t_oce_config)                            :: oce_config
  INTEGER, PARAMETER :: max_oce_tracer = 50
  !-------------------------------------------------------------------------

  TYPE(t_hydro_ocean_state), ALLOCATABLE, TARGET  :: ocean_state(:)

CONTAINS

  !-------------------------------------------------------------------------
  !
  !
!<Optimize:inUse>
  SUBROUTINE construct_ocean_var_lists(patch_2d)
    TYPE(t_patch), TARGET, INTENT(in) :: patch_2d

    CHARACTER(LEN=max_char_length) :: listname

    CHARACTER(len=64) :: model_name

    model_name=get_my_process_name()

    ! IMO the number of variable lists should be as small as possible
    !
    ! Restart list: everything belonging to that list will be written to the
    ! restart file and is ready for output
    WRITE(listname,'(a)')  'ocean_restart_list'
    CALL new_var_list(ocean_restart_list, listname, patch_id=patch_2d%id)
    CALL default_var_list_settings( ocean_restart_list,             &
      & lrestart=.TRUE.,loutput=.TRUE.,&
      & model_type=TRIM(model_name) )

    ! default list: elements can be written to disk, but not to the restart file
    WRITE(listname,'(a)')  'ocean_default_list'
    CALL new_var_list(ocean_default_list, listname, patch_id=patch_2d%id)
    CALL default_var_list_settings( ocean_default_list,            &
      & lrestart=.FALSE.,model_type=TRIM(model_name), loutput=.TRUE.)
  END SUBROUTINE construct_ocean_var_lists
  !-------------------------------------------------------------------------

  !-------------------------------------------------------------------------
  !>
  !! Constructor for hydrostatic ocean state + diagnostic and auxiliary  states.
  !!
  !! Constructor for hydrostatic ocean state
  !! It calls  constructors to single time level
  !! auxiliary and diagnostic states. Then it constructs state array,
  !! whose components (representing multiple time levels).
  !! Initialization of all components with zero.
  !!
  !! @par Revision History
  !! Developed  by  Peter Korn, MPI-M (2007).
  !!  Modification by Stephan Lorenz, MPI-M, (2010-06-01) - no temporary memory array
  !
  !
!<Optimize:inUse>
  SUBROUTINE construct_hydro_ocean_state( patch_3d, ocean_state, ncheckpoints )

    TYPE(t_patch_3D), TARGET, INTENT(in) :: patch_3d
    TYPE(t_hydro_ocean_state), TARGET :: ocean_state(n_dom)
    INTEGER, INTENT(IN) :: ncheckpoints

    ! local variables
    TYPE(t_patch), POINTER :: patch_2d

    INTEGER :: i_status, timelevel, prlength ! local prognostic array length
    CHARACTER(LEN=max_char_length), PARAMETER :: &
      & routine = 'mo_ocean_state:construct_hydro_ocean_state'

    patch_2d => patch_3d%p_patch_2d(1)
    CALL message(TRIM(routine), 'start to construct hydro_ocean state' )
    ocean_state(1)%patch_3d => patch_3d
    ! Using Adams-Bashforth semi-implicit timestepping with 3 prognostic time levels:
    prlength = 3

    CALL setup_tracer_info(oce_config)

    !create state array for each domain
    ALLOCATE(ocean_state(1)%p_prog(1:prlength), stat=i_status)
    IF (i_status/=success) THEN
      CALL finish(TRIM(routine), 'allocation of progn. state array failed')
    END IF

    DO timelevel = 1,prlength
        ! timelevel nnow is not used by the ocean - therefore we dont allocate
        ! variables for this timelevel
        IF (timelevel .ne. nnow(1)) THEN
          CALL construct_hydro_ocean_prog(patch_3d, &
            &                             ocean_state(1)%p_prog(timelevel), &
            &                             get_timelevel_string(timelevel))
       
      END IF
    END DO

    CALL construct_hydro_ocean_diag(patch_2d, ocean_state(1)%p_diag)
    CALL construct_hydro_ocean_aux(patch_2d,  ocean_state(1)%p_aux, ocean_state(1)%transport_state)

#ifdef __COMPAD_ADJLOOP__
    CALL construct_checkpoints(patch_2d, ocean_state(1)%p_check,ncheckpoints)
    CALL construct_adjoints(patch_2d, ocean_state(1)%p_adjoint)
#endif    
    CALL message(TRIM(routine),'construction of hydrostatic ocean state finished')

  END SUBROUTINE construct_hydro_ocean_state
  !-------------------------------------------------------------------------

  !-------------------------------------------------------------------------
  SUBROUTINE construct_checkpoints(patch_2d,checkpoint,ncheckpoints)
    TYPE(t_patch),TARGET, INTENT(in)  :: patch_2d
    TYPE(t_ocean_checkpoint), POINTER :: checkpoint(:)
    INTEGER, INTENT(IN)               :: ncheckpoints

    INTEGER :: status,i, alloc_cell_blocks, nblks_e,nblks_v
    CHARACTER(LEN=max_char_length) :: var_suffix

    CHARACTER(LEN=max_char_length), PARAMETER :: &
      & routine = 'mo_ocean_state:construct_checkpoints'

    !-------------------------------------------------------------------------

   CALL message(TRIM(routine), 'start to construct checkpoints')

    alloc_cell_blocks = patch_2d%alloc_cell_blocks
    nblks_e = patch_2d%nblks_e
    nblks_v = patch_2d%nblks_v


    ALLOCATE(checkpoint(0:ncheckpoints),stat=status)
    IF (status/=success) THEN
      CALL finish('allocation of checkpoint failed!')
    END IF
    DO i=0,ncheckpoints
        WRITE(var_suffix,'(a,i2.2)') '_',i
        ALLOCATE(checkpoint(i)%h(nproma,alloc_cell_blocks),stat=status)
        IF (status/=success) CALL finish('Could not allocate checkpoints for "h"!')
        ALLOCATE(checkpoint(i)%vn(nproma,n_zlev,nblks_e),stat=status)
        IF (status/=success) CALL finish('Could not allocate checkpoints for "vn"!')
        ALLOCATE(checkpoint(i)%t(nproma,n_zlev,alloc_cell_blocks),stat=status)
        IF (status/=success) CALL finish('Could not allocate checkpoints for "t"!')
        ALLOCATE(checkpoint(i)%s(nproma,n_zlev,alloc_cell_blocks),stat=status)
        IF (status/=success) CALL finish('Could not allocate checkpoints for "s"!')

        checkpoint(i)%h = 0.0_wp
        checkpoint(i)%vn = 0.0_wp
        checkpoint(i)%t = 0.0_wp
        checkpoint(i)%s = 0.0_wp

        ALLOCATE(checkpoint(i)%h0(nproma,alloc_cell_blocks),stat=status)
        IF (status/=success) CALL finish('Could not allocate checkpoints for "h0"!')
        ALLOCATE(checkpoint(i)%vn0(nproma,n_zlev,nblks_e),stat=status)
        IF (status/=success) CALL finish('Could not allocate checkpoints for "vn0"!')
        ALLOCATE(checkpoint(i)%t0(nproma,n_zlev,alloc_cell_blocks),stat=status)
        IF (status/=success) CALL finish('Could not allocate checkpoints for "t0"!')
        ALLOCATE(checkpoint(i)%s0(nproma,n_zlev,alloc_cell_blocks),stat=status)
        IF (status/=success) CALL finish('Could not allocate checkpoints for "s0"!')

        checkpoint(i)%h0 = 0.0_wp
        checkpoint(i)%vn0 = 0.0_wp
        checkpoint(i)%t0 = 0.0_wp
        checkpoint(i)%s0 = 0.0_wp

     
        ALLOCATE(checkpoint(i)%w(nproma,n_zlev+1,alloc_cell_blocks),stat=status)
        IF (status/=success) CALL finish('Could not allocate checkpoints for "w"!')
        ALLOCATE(checkpoint(i)%zgrad_rho(nproma,n_zlev,alloc_cell_blocks),stat=status)

        checkpoint(i)%w = 0.0_wp
        checkpoint(i)%zgrad_rho = 0.0_wp


        ALLOCATE(checkpoint(i)%g_nm1(nproma,n_zlev,nblks_e),stat=status)
        IF (status/=success) CALL finish('Could not allocate checkpoints for "gnm1"!')

        checkpoint(i)%g_nm1 = 0.0_wp
        
        ALLOCATE(checkpoint(i)%hi(nproma,1,alloc_cell_blocks),stat=status)
        IF (status/=success) CALL finish('Could not allocate checkpoints for "hi"!')
        ALLOCATE(checkpoint(i)%hs(nproma,1,alloc_cell_blocks),stat=status)
        IF (status/=success) CALL finish('Could not allocate checkpoints for "hs"!')
        ALLOCATE(checkpoint(i)%conc(nproma,1,alloc_cell_blocks),stat=status)
        IF (status/=success) CALL finish('Could not allocate checkpoints for "conc"!')
        ALLOCATE(checkpoint(i)%zUnderIce(nproma,alloc_cell_blocks),stat=status)
        IF (status/=success) CALL finish('Could not allocate checkpoints for "zUnderIce"!')
        ALLOCATE(checkpoint(i)%Tsurf(nproma,1,alloc_cell_blocks),stat=status)
        IF (status/=success) CALL finish('Could not allocate checkpoints for "Tsurf"!')
        ALLOCATE(checkpoint(i)%T1(nproma,1,alloc_cell_blocks),stat=status)
        IF (status/=success) CALL finish('Could not allocate checkpoints for "T1"!')
        ALLOCATE(checkpoint(i)%T2(nproma,1,alloc_cell_blocks),stat=status)
        IF (status/=success) CALL finish('Could not allocate checkpoints for "T2"!')
! 

        ALLOCATE(checkpoint(i)%hiold(nproma,1,alloc_cell_blocks),stat=status)
        ALLOCATE(checkpoint(i)%hsold(nproma,1,alloc_cell_blocks),stat=status)
        ALLOCATE(checkpoint(i)%zHeatOceI(nproma,1,alloc_cell_blocks),stat=status)
        ALLOCATE(checkpoint(i)%HeatOceI(nproma,1,alloc_cell_blocks),stat=status)
        ALLOCATE(checkpoint(i)%HeatOceW(nproma,alloc_cell_blocks),stat=status)
        ALLOCATE(checkpoint(i)%newice(nproma,alloc_cell_blocks),stat=status)
        ALLOCATE(checkpoint(i)%alb(nproma,1,alloc_cell_blocks),stat=status)
        ALLOCATE(checkpoint(i)%Qtop(nproma,1,alloc_cell_blocks),stat=status)
        ALLOCATE(checkpoint(i)%Qbot(nproma,1,alloc_cell_blocks),stat=status)
        ALLOCATE(checkpoint(i)%E1(nproma,1,alloc_cell_blocks),stat=status)
        ALLOCATE(checkpoint(i)%E2(nproma,1,alloc_cell_blocks),stat=status)
        ALLOCATE(checkpoint(i)%Tfw(nproma,alloc_cell_blocks),stat=status)
        ALLOCATE(checkpoint(i)%vol(nproma,1,alloc_cell_blocks),stat=status)
        ALLOCATE(checkpoint(i)%vols(nproma,1,alloc_cell_blocks),stat=status)
        ALLOCATE(checkpoint(i)%concSum(nproma,alloc_cell_blocks),stat=status)
        ALLOCATE(checkpoint(i)%draft(nproma,1,alloc_cell_blocks),stat=status)
        ALLOCATE(checkpoint(i)%draftave(nproma,alloc_cell_blocks),stat=status)
        ALLOCATE(checkpoint(i)%concSum(nproma,alloc_cell_blocks),stat=status)
        ALLOCATE(checkpoint(i)%albvisdirw(nproma,alloc_cell_blocks),stat=status)
        ALLOCATE(checkpoint(i)%albvisdifw(nproma,alloc_cell_blocks),stat=status)
        ALLOCATE(checkpoint(i)%albnirdirw(nproma,alloc_cell_blocks),stat=status)
        ALLOCATE(checkpoint(i)%albnirdifw(nproma,alloc_cell_blocks),stat=status)
        ALLOCATE(checkpoint(i)%albvisdir(nproma,1,alloc_cell_blocks),stat=status)
        ALLOCATE(checkpoint(i)%albvisdif(nproma,1,alloc_cell_blocks),stat=status)
        ALLOCATE(checkpoint(i)%albnirdir(nproma,1,alloc_cell_blocks),stat=status)
        ALLOCATE(checkpoint(i)%albnirdif(nproma,1,alloc_cell_blocks),stat=status)
        ALLOCATE(checkpoint(i)%Wind_Speed_10m(nproma,alloc_cell_blocks),stat=status)
        ALLOCATE(checkpoint(i)%CO2_Mixing_Ratio(nproma,alloc_cell_blocks),stat=status)
        ALLOCATE(checkpoint(i)%HeatFlux_Total(nproma,alloc_cell_blocks),stat=status)
        ALLOCATE(checkpoint(i)%HeatFlux_Shortwave(nproma,alloc_cell_blocks),stat=status)
        ALLOCATE(checkpoint(i)%HeatFlux_LongWave(nproma,alloc_cell_blocks),stat=status)
        ALLOCATE(checkpoint(i)%HeatFlux_Sensible(nproma,alloc_cell_blocks),stat=status)
        ALLOCATE(checkpoint(i)%HeatFlux_Latent(nproma,alloc_cell_blocks),stat=status)
        ALLOCATE(checkpoint(i)%FrshFlux_Precipitation(nproma,alloc_cell_blocks),stat=status)
        ALLOCATE(checkpoint(i)%FrshFlux_Evaporation(nproma,alloc_cell_blocks),stat=status)
        ALLOCATE(checkpoint(i)%FrshFlux_SnowFall(nproma,alloc_cell_blocks),stat=status)
        ALLOCATE(checkpoint(i)%FrshFlux_Runoff(nproma,alloc_cell_blocks),stat=status)

        ALLOCATE(checkpoint(i)%SaltFlux_Relax(nproma,alloc_cell_blocks),stat=status)
        ALLOCATE(checkpoint(i)%FrshFlux_Relax(nproma,alloc_cell_blocks),stat=status)
        ALLOCATE(checkpoint(i)%HeatFlux_Relax(nproma,alloc_cell_blocks),stat=status)
        ALLOCATE(checkpoint(i)%TempFlux_Relax(nproma,alloc_cell_blocks),stat=status)

        ALLOCATE(checkpoint(i)%SWnet (nproma,1,alloc_cell_blocks),stat=status)
        ALLOCATE(checkpoint(i)%lat  (nproma,1,alloc_cell_blocks),stat=status)
        ALLOCATE(checkpoint(i)%sens (nproma,1,alloc_cell_blocks),stat=status)
        ALLOCATE(checkpoint(i)%LWnet(nproma,1,alloc_cell_blocks),stat=status)
        ALLOCATE(checkpoint(i)%dlatdT(nproma,1,alloc_cell_blocks),stat=status)
        ALLOCATE(checkpoint(i)%dsensdT(nproma,1,alloc_cell_blocks),stat=status)
        ALLOCATE(checkpoint(i)%dLWdT(nproma,1,alloc_cell_blocks),stat=status)


!       ALLOCATE(checkpoint(i)%u_prog(nproma,nblks_v),stat=status)
!       ALLOCATE(checkpoint(i)%v_prog(nproma,nblks_v),stat=status)
!       ALLOCATE(checkpoint(i)%u    (nproma,alloc_cell_blocks),stat=status)
!       ALLOCATE(checkpoint(i)%v    (nproma,alloc_cell_blocks),stat=status)
!       ALLOCATE(checkpoint(i)%vn_e (nproma,nblks_e),stat=status)
!       ALLOCATE(checkpoint(i)%atmos_fluxes_stress_x (nproma,alloc_cell_blocks),stat=status)
!       ALLOCATE(checkpoint(i)%atmos_fluxes_stress_y (nproma,alloc_cell_blocks),stat=status)
!       ALLOCATE(checkpoint(i)%atmos_fluxes_stress_xw(nproma,alloc_cell_blocks),stat=status)
!       ALLOCATE(checkpoint(i)%atmos_fluxes_stress_yw(nproma,alloc_cell_blocks),stat=status)
    END DO
  END SUBROUTINE construct_checkpoints
  !-------------------------------------------------------------------------
  SUBROUTINE construct_adjoints(patch_2d, adjoints)
    TYPE(t_patch),TARGET, INTENT(in)  :: patch_2d
    TYPE(t_ocean_adjoint) :: adjoints

    INTEGER :: i

    i = patch_2d%alloc_cell_blocks

    CALL add_var(ocean_restart_list, 'h_adjoint', adjoints%h , &
      & grid_unstructured_cell, za_surface,    &
      & t_cf_var('h_adjoint', 'm', 'adjoint surface elevation at cell center', DATATYPE_FLT64),&
      & grib2_var(255, 255, 255, DATATYPE_PACK16, GRID_UNSTRUCTURED, grid_cell),&
      & ldims=(/nproma,i/))
    
    !! normal velocity component
    CALL add_var(ocean_restart_list,'vn_adjoint',adjoints%vn,grid_unstructured_edge, &
      & za_depth_below_sea, &
      & t_cf_var('vn_adjoint', 'm/s', 'adjoint normal velocity on edge', DATATYPE_FLT64),&
      & grib2_var(255, 255, 255, DATATYPE_PACK16, GRID_UNSTRUCTURED, grid_edge),&
      & ldims=(/nproma,n_zlev,patch_2d%nblks_e/))
    
    !! Tracers
    CALL add_var(ocean_restart_list, 't_adjoint', adjoints%t , &
      & grid_unstructured_cell, za_depth_below_sea, &
      & t_cf_var('t_adjoint', '', 'adjoint temperature', DATATYPE_FLT64),&
      & grib2_var(255, 255, 255, DATATYPE_PACK16, GRID_UNSTRUCTURED, grid_cell),&
      & ldims=(/nproma,n_zlev,patch_2d%alloc_cell_blocks/))
    CALL add_var(ocean_restart_list, 's_adjoint', adjoints%s , &
      & grid_unstructured_cell, za_depth_below_sea, &
      & t_cf_var('s_adjoint', '', 'adjoint salinity', DATATYPE_FLT64),&
      & grib2_var(255, 255, 255, DATATYPE_PACK16, GRID_UNSTRUCTURED, grid_cell),&
      & ldims=(/nproma,n_zlev,patch_2d%alloc_cell_blocks/))

    ! stuff the the sea ice model since icon-ocean does not run without it
    ! TODO
#ifndef  __NO_SEAICE_ADJOINTS__
    CALL add_var(ocean_restart_list, 'hi_adjoint', adjoints%hi , &
      & grid_unstructured_cell, za_surface,    &
      & t_cf_var('hs_adjoint', 'm', 'adjoint surface elevation at cell center', DATATYPE_FLT64),&
      & grib2_var(255, 255, 255, DATATYPE_PACK16, GRID_UNSTRUCTURED, grid_cell),&
      & ldims=(/nproma,1,i/))
    CALL add_var(ocean_restart_list, 'hs_adjoint', adjoints%hs , &
      & grid_unstructured_cell, za_surface,    &
      & t_cf_var('hs_adjoint', 'm', 'adjoint surface elevation at cell center', DATATYPE_FLT64),&
      & grib2_var(255, 255, 255, DATATYPE_PACK16, GRID_UNSTRUCTURED, grid_cell),&
      & ldims=(/nproma,1,i/))
    CALL add_var(ocean_restart_list, 'zUnderIce_adjoint', adjoints%zUnderIce , &
      & grid_unstructured_cell, za_surface,    &
      & t_cf_var('zUnderIce_adjoint', 'm', 'adjoint surface elevation at cell center', DATATYPE_FLT64),&
      & grib2_var(255, 255, 255, DATATYPE_PACK16, GRID_UNSTRUCTURED, grid_cell),&
      & ldims=(/nproma,i/))
    CALL add_var(ocean_restart_list, 'Tsurf_adjoint', adjoints%Tsurf , &
      & grid_unstructured_cell, za_surface,    &
      & t_cf_var('Tsurf_adjoint', 'm', 'adjoint surface elevation at cell center', DATATYPE_FLT64),&
      & grib2_var(255, 255, 255, DATATYPE_PACK16, GRID_UNSTRUCTURED, grid_cell),&
      & ldims=(/nproma,1,i/))
    CALL add_var(ocean_restart_list, 'T1_adjoint', adjoints%T1 , &
      & grid_unstructured_cell, za_surface,    &
      & t_cf_var('T1_adjoint', 'm', 'adjoint surface elevation at cell center', DATATYPE_FLT64),&
      & grib2_var(255, 255, 255, DATATYPE_PACK16, GRID_UNSTRUCTURED, grid_cell),&
      & ldims=(/nproma,1,i/))
    CALL add_var(ocean_restart_list, 'T2_adjoint', adjoints%T2 , &
      & grid_unstructured_cell, za_surface,    &
      & t_cf_var('T2_adjoint', 'm', 'adjoint surface elevation at cell center', DATATYPE_FLT64),&
      & grib2_var(255, 255, 255, DATATYPE_PACK16, GRID_UNSTRUCTURED, grid_cell),&
      & ldims=(/nproma,1,i/))
#endif /* __NO_SEAICE_ADJOINTS__ */
  END SUBROUTINE construct_adjoints

  !-------------------------------------------------------------------------
  !>
  !!               Destructor for hydrostatic ocean state.
  !
  !
  !! @par Revision History
  !! Developed  by  Peter Korn, MPI-M (2006).
  !!
!<Optimize:inUse>
  SUBROUTINE destruct_hydro_ocean_state(ocean_state)
    TYPE(t_hydro_ocean_state), TARGET,INTENT(inout)   :: ocean_state(n_dom)

    ! local variables

    INTEGER :: jg, prlength, ist

    CHARACTER(LEN=max_char_length), PARAMETER :: &
      & routine = 'mo_ocean_state:destruct_hydro_ocean_state'

    !-------------------------------------------------------------------------
    CALL message(TRIM(routine), 'start to destruct hydro ocean state ')

    prlength = SIZE(ocean_state(1)%p_prog)

    IF (prlength==0) THEN
      CALL finish(TRIM(routine),'prog array has length zero')
    END IF

    CALL delete_var_list(ocean_restart_list)
    CALL delete_var_list(ocean_default_list)

    DO jg = 1, n_dom
      CALL destruct_hydro_ocean_diag(ocean_state(jg)%p_diag)
      CALL destruct_hydro_ocean_aux (ocean_state(jg)%p_aux)

      ! destruct state array
      ist = 1
      DEALLOCATE(ocean_state(jg)%p_prog, stat=ist)
      IF (ist/=success) THEN
        CALL finish(TRIM(routine),'deallocation of state array failed')
      END IF
    END DO

    CALL message(TRIM(routine),'destruction of hydrostatic ocean state finished')

  END SUBROUTINE destruct_hydro_ocean_state

  !-------------------------------------------------------------------------
  !>
  !! Allocation of basic 3-dimensional structure components of hydrostatic ocean state.
  !! Initialization of components with zero.
  !
  !
  !! @par Revision History
  !! Developed  by  Stephan Lorenz, MPI-M (2011/06).
  !!

!<Optimize:inUse>
  SUBROUTINE construct_hydro_ocean_base(patch_2d, v_base)

    TYPE(t_patch), TARGET, INTENT(in)          :: patch_2d
    TYPE(t_hydro_ocean_base), INTENT(inout)    :: v_base

    ! local variables

    INTEGER :: ist
    INTEGER :: alloc_cell_blocks, nblks_e, nblks_v, n_zlvp
    CHARACTER(LEN=max_char_length), PARAMETER :: &
      & routine = 'mo_ocean_state:construct_hydro_ocean_base'

    !-------------------------------------------------------------------------

    !CALL message(TRIM(routine), 'start to construct basic hydro ocean state')

    ! determine size of arrays
    alloc_cell_blocks = patch_2d%alloc_cell_blocks
    nblks_e = patch_2d%nblks_e
    nblks_v = patch_2d%nblks_v
    n_zlvp = n_zlev + 1

    ! allocate and set vertical level thickness from the namelist
    ALLOCATE(v_base%del_zlev_m(n_zlev),stat=ist)
    IF (ist /= success) THEN
      CALL finish (routine,'allocating del_zlev_m failed')
    ENDIF
    ALLOCATE(v_base%zlev_m(n_zlev),stat=ist)
    IF (ist /= success) THEN
      CALL finish (routine,'allocating zlev_m failed')
    ENDIF
    ALLOCATE(v_base%zlev_i(n_zlvp),stat=ist)
    IF (ist /= success) THEN
      CALL finish (routine,'allocating zlev_i failed')
    ENDIF
    ALLOCATE(v_base%del_zlev_i(n_zlev),stat=ist)
    IF (ist /= success) THEN
      CALL finish (routine,'allocating del_zlev_i failed')
    ENDIF

    !
    !! 3-dim land-sea-mask at cells, edges and vertices
    !
    ! cells
    ALLOCATE(v_base%lsm_c(nproma,n_zlev,alloc_cell_blocks),stat=ist)
    IF (ist /= success) THEN
      CALL finish (routine,'allocating lsm_c failed')
    ENDIF
    ! edges
    ALLOCATE(v_base%lsm_e(nproma,n_zlev,nblks_e),stat=ist)
    IF (ist /= success) THEN
      CALL finish (routine,'allocating lsm_e failed')
    ENDIF
    ! deepest ocean layer in column
    ALLOCATE(v_base%dolic_c(nproma,alloc_cell_blocks),stat=ist)
    IF (ist /= success) THEN
      CALL finish (routine,'allocating dolic_c failed')
    ENDIF
    ALLOCATE(v_base%dolic_e(nproma,nblks_e),stat=ist)
    IF (ist /= success) THEN
      CALL finish (routine,'allocating dolic_e failed')
    ENDIF
    ! 2-dim basins and areas
    ALLOCATE(v_base%basin_c(nproma,alloc_cell_blocks),stat=ist)
    IF (ist /= success) THEN
      CALL finish (routine,'allocating basin_c failed')
    ENDIF
    ALLOCATE(v_base%regio_c(nproma,alloc_cell_blocks),stat=ist)
    IF (ist /= success) THEN
      CALL finish (routine,'allocating regio_c failed')
    ENDIF
    ! 3-dim real land-sea-mask
    ! cells
    ALLOCATE(v_base%wet_c(nproma,n_zlev,alloc_cell_blocks),stat=ist)
    IF (ist /= success) THEN
      CALL finish (routine,'allocating wet_c failed')
    ENDIF
    ! edges
    ALLOCATE(v_base%wet_e(nproma,n_zlev,nblks_e),stat=ist)
    IF (ist /= success) THEN
      CALL finish (routine,'allocating wet_e failed')
    ENDIF

    v_base%del_zlev_m = 0._wp
    v_base%del_zlev_i = 0._wp
    v_base%zlev_m     = 0._wp
    v_base%zlev_i     = 0._wp

    v_base%lsm_c = 0
    v_base%lsm_e = 0
    v_base%dolic_c = 0
    v_base%dolic_e = 0
    v_base%basin_c = 0
    v_base%regio_c = 0

    v_base%wet_c = 0.0_wp
    v_base%wet_e = 0.0_wp

  END SUBROUTINE construct_hydro_ocean_base

  !-------------------------------------------------------------------------
  !>
  !!               Deallocation of diagnostic hydrostatic ocean state.
  !
  !! @par Revision History
  !! Developed  by  Stephan Lorenz, MPI-M (2011/06).
  !!
  SUBROUTINE destruct_hydro_ocean_base(v_base)

    TYPE(t_hydro_ocean_base), INTENT(inout) :: v_base

    ! local variables

    INTEGER :: ist

    CHARACTER(LEN=max_char_length), PARAMETER :: &
      & routine = 'mo_ocean_state:destruct_hydro_ocean_base'

    CALL message(TRIM(routine),' start to destruct hydrostatic ocean basic state')

    DEALLOCATE(v_base%zlev_m,stat=ist)
    IF (ist /= success) THEN
      CALL finish (routine,'deallocating zlev_m failed')
    ENDIF

  END SUBROUTINE destruct_hydro_ocean_base

  !-------------------------------------------------------------------------
  !>
  !!               Allocation of components of hydrostatic ocean prognostic state.
  !!               Initialization of components with zero.
  !
  !
  !! @par Revision History
  !! Developed  by  Peter Korn, MPI-M (2006).
  !!
!<Optimize:inUse>
  SUBROUTINE construct_hydro_ocean_prog(patch_3d, ocean_state_prog, var_suffix)

    TYPE(t_patch_3D), TARGET, INTENT(in)      :: patch_3d
    TYPE(t_hydro_ocean_prog), INTENT(inout)   :: ocean_state_prog
    CHARACTER(LEN=4)                          :: var_suffix

    INTEGER :: alloc_cell_blocks, nblks_e !, nblks_v
    INTEGER :: jtrc
    TYPE(t_ocean_tracer), POINTER :: tracer
    TYPE(t_patch), POINTER         :: patch_2d

    patch_2d => patch_3d%p_patch_2d(1)
    !-------------------------------------------------------------------------
    alloc_cell_blocks = patch_2d%alloc_cell_blocks
    nblks_e = patch_2d%nblks_e

      ! height
      CALL add_var(ocean_restart_list, 'zos'//TRIM(var_suffix), ocean_state_prog%h , &
        & GRID_UNSTRUCTURED_CELL, ZA_SURFACE,    &
        & t_cf_var('zos'//TRIM(var_suffix), 'm', 'surface elevation at cell center', DATATYPE_FLT64,'zos'),&
        & grib2_var(255, 255, 1, DATATYPE_PACK16, GRID_UNSTRUCTURED, grid_cell),&
        & ldims=(/nproma,alloc_cell_blocks/), tlev_source=TLEV_NNEW,&
        & in_group=groups("oce_default", "oce_essentials","oce_prog"))

      if (vert_cor_type == 1) THEN
        ! zstar height
        CALL add_var(ocean_restart_list, 'eta_c'//TRIM(var_suffix), ocean_state_prog%eta_c , &
          & GRID_UNSTRUCTURED_CELL, ZA_SURFACE,    &
          & t_cf_var('eta_c'//TRIM(var_suffix), 'm', 'zstar sfc elevation at cell center', DATATYPE_FLT64,'eta_c'),&
          & grib2_var(255, 255, 1, DATATYPE_PACK16, GRID_UNSTRUCTURED, grid_cell),&
          & ldims=(/nproma,alloc_cell_blocks/), tlev_source=TLEV_NNEW,&
          & in_group=groups("oce_default", "oce_essentials","oce_prog"))
  
        ! zstar stretching 
        CALL add_var(ocean_restart_list, 'stretch_c'//TRIM(var_suffix), ocean_state_prog%stretch_c , &
          & GRID_UNSTRUCTURED_CELL, ZA_SURFACE,    &
          & t_cf_var('stretch_c'//TRIM(var_suffix), 'm', 'zstar surface stretch at cell center', &
          & DATATYPE_FLT64,'stretch_c'),&
          & grib2_var(255, 255, 1, DATATYPE_PACK16, GRID_UNSTRUCTURED, grid_cell),&
          & ldims=(/nproma,alloc_cell_blocks/), tlev_source=TLEV_NNEW,&
          & in_group=groups("oce_default", "oce_essentials","oce_prog"))
      ENDIF

      !! normal velocity component
      CALL add_var(ocean_restart_list,'normal_velocity'//TRIM(var_suffix),ocean_state_prog%vn,grid_unstructured_edge, &
        & za_depth_below_sea, &
        & t_cf_var('vn'//TRIM(var_suffix), 'm/s', 'normal velocity on edge', DATATYPE_FLT64),&
        & grib2_var(255, 255, 255, DATATYPE_PACK16, GRID_UNSTRUCTURED, grid_edge),&
        & ldims=(/nproma,n_zlev,nblks_e/), tlev_source=TLEV_NNEW)

      !! Tracers
      IF ( no_tracer > 0 ) THEN
        CALL add_var(ocean_restart_list, 'tracers'//TRIM(var_suffix), ocean_state_prog%tracer , &
          & grid_unstructured_cell, za_depth_below_sea, &
          & t_cf_var('tracers'//TRIM(var_suffix), '', '1:temperature 2:salinity', &
          & DATATYPE_FLT64),&
          & grib2_var(255, 255, 255, DATATYPE_PACK16, GRID_UNSTRUCTURED, grid_cell),&
          & ldims=(/nproma,n_zlev,alloc_cell_blocks,no_tracer/), &
          & lcontainer=.TRUE., lrestart=.FALSE., loutput=.FALSE.)

        ! Reference to individual tracer, for I/O
        ALLOCATE(ocean_state_prog%tracer_ptr(no_tracer))

        DO jtrc = 1,no_tracer
        CALL add_ref( ocean_restart_list, 'tracers'//TRIM(var_suffix),   &
            & TRIM(oce_config%tracer_shortnames(jtrc))//TRIM(var_suffix),        &
            & ocean_state_prog%tracer_ptr(jtrc)%p,                         &
            & grid_unstructured_cell, za_depth_below_sea,                  &
            & t_cf_var(TRIM(oce_config%tracer_stdnames(jtrc)), &
            & TRIM(oce_config%tracer_units(jtrc)), &
            & TRIM(oce_config%tracer_longnames(jtrc)), &
            & DATATYPE_FLT64, &
            & TRIM(oce_config%tracer_shortnames(jtrc))), &
            & grib2_var(255, 255, oce_config%tracer_codes(jtrc), DATATYPE_PACK16, GRID_UNSTRUCTURED, grid_cell),&
            & ref_idx=jtrc, &
            & ldims=(/nproma,n_zlev,alloc_cell_blocks/), tlev_source=TLEV_NNEW, &
            & in_group=groups("oce_default", "oce_essentials","oce_prog"))
        END DO

        !--------------------------------------------------------------------------
        ! use of the ocean_tracers structure
        ALLOCATE(ocean_state_prog%tracer_collection%tracer(no_tracer))
        ocean_state_prog%tracer_collection%typeOfTracers = "ocean"
        ocean_state_prog%tracer_collection%no_of_tracers = no_tracer
        ocean_state_prog%tracer_collection%patch_3d => patch_3d
        DO jtrc = 1,no_tracer
          tracer => ocean_state_prog%tracer_collection%tracer(jtrc)
          ! point the concentration to the 4D tracer
          ! this is a tmeporary solution until the whole code is cleaned
          tracer%concentration => ocean_state_prog%tracer(:,:,:,jtrc) 
          NULLIFY(tracer%top_bc)
          NULLIFY(tracer%bottom_bc)
          IF (jtrc <= no_tracer) THEN
            tracer%is_advected = .true.
          ELSE
            tracer%is_advected = .false.
          ENDIF
            
          ! allocate a
  !         IF (use_tracer_x_height) THEN
  !           !
  !           CALL add_var(ocean_restart_list, 'ocean_tracers'//TRIM(var_suffix), &
  !             & ocean_state_prog%ocean_tracers(jtrc)%concentration_x_height , &
  !             & grid_unstructured_cell, za_depth_below_sea, &
  !             & t_cf_var(TRIM(oce_tracer_names(jtrc))//"_x_height",  &
  !             & oce_tracer_units(jtrc),                            &
  !             & oce_tracer_longnames(jtrc), DATATYPE_FLT64),       &
  !             & grib2_var(255, 255, 255, DATATYPE_PACK16, GRID_UNSTRUCTURED, grid_cell),&
  !             & ldims=(/nproma,n_zlev,alloc_cell_blocks/))
  !
  !         ENDIF ! use_tracer_x_height
        ENDDO
        !---------------------------------------------------------------------------
      ELSE

        ocean_state_prog%tracer_collection%no_of_tracers = 0

      ENDIF ! no_tracer > 0

  END SUBROUTINE construct_hydro_ocean_prog
  !-------------------------------------------------------------------------

  !-------------------------------------------------------------------------
  !>
  !!               Allocation of components of hydrostatic ocean diagnostic state.
  !!               Initialization of components with zero.
  !
  !! @par Revision History
  !! Developed  by  Peter Korn, MPI-M (2006).
  !!

!<Optimize:inUse>
  SUBROUTINE construct_hydro_ocean_diag(patch_2d,ocean_state_diag)

    TYPE(t_patch), TARGET, INTENT(in)          :: patch_2d
    TYPE(t_hydro_ocean_diag), INTENT(inout)    :: ocean_state_diag

    ! local variables

    INTEGER :: ist
    INTEGER :: alloc_cell_blocks, nblks_e, nblks_v
    !INTEGER :: jb, jc, jk, je
    !INTEGER :: i_startidx_c, i_endidx_c, i_startidx_e, i_endidx_e
    !INTEGER, PARAMETER :: max_oce_tracer = 2
    INTEGER :: oce_tracer_codes(max_oce_tracer)
    CHARACTER(LEN=max_char_length), PARAMETER :: &
      & routine = 'mo_ocean_state:construct_hydro_ocean_diag'
    INTEGER :: datatype_flt, jc, blockNo, start_cell_index, end_cell_index
    REAL(wp), PARAMETER :: equator = 0.00001_wp
    TYPE(t_subset_range), POINTER :: owned_cells

    IF ( lnetcdf_flt64_output ) THEN
      datatype_flt = DATATYPE_FLT64
    ELSE
      datatype_flt = DATATYPE_FLT32
    ENDIF

    !-------------------------------------------------------------------------
    CALL message(TRIM(routine), 'construct diagnostic hydro ocean state...')

    ! determine size of arrays
    alloc_cell_blocks = patch_2d%alloc_cell_blocks
    nblks_e = patch_2d%nblks_e
    nblks_v = patch_2d%nblks_v

    ! add monitoring {{{

   CALL add_var(ocean_default_list, 'total_salt', ocean_state_diag%monitor%total_salt , &
      & GRID_LONLAT, za_surface,    &
      & t_cf_var('total_salt', 'kg', 'total_salt', datatype_flt),&
      & grib2_var(255, 255, 255, DATATYPE_PACK16, GRID_UNSTRUCTURED, grid_lonlat),&
      & in_group=groups("ocean_monitor"),ldims=(/1/))

   CALL add_var(ocean_default_list, 'total_saltinseaice', ocean_state_diag%monitor%total_saltinseaice , &
      & GRID_LONLAT, za_surface,    &
      & t_cf_var('total_saltinseaice', 'kg', 'total_saltinseaice', datatype_flt),&
      & grib2_var(255, 255, 255, DATATYPE_PACK16, GRID_UNSTRUCTURED, grid_lonlat),&
      & in_group=groups("ocean_monitor"),ldims=(/1/))

    CALL add_var(ocean_default_list, 'total_saltinliquidwater', ocean_state_diag%monitor%total_saltinliquidwater , &
      & GRID_LONLAT, za_surface,    &
      & t_cf_var('total_saltinliquidwater', 'kg', 'total_saltinliquidwater', datatype_flt),&
      & grib2_var(255, 255, 255, DATATYPE_PACK16, GRID_UNSTRUCTURED, grid_lonlat),&
      & in_group=groups("ocean_monitor"),ldims=(/1/))
    CALL add_var(ocean_default_list, 'amoc26n', ocean_state_diag%monitor%amoc26n , &
      & GRID_LONLAT, za_surface,    &
      & t_cf_var('amoc26n', 'Sv', 'amoc26n', datatype_flt),&
      & grib2_var(255, 255, 255, DATATYPE_PACK16, GRID_UNSTRUCTURED, grid_lonlat),&
      & in_group=groups("ocean_monitor"),ldims=(/1/))

    CALL add_var(ocean_default_list, 'kin_energy_global', ocean_state_diag%monitor%kin_energy , &
      & GRID_LONLAT, za_surface,    &
      & t_cf_var('kin_energy', 'J', 'kin_energy', datatype_flt),&
      & grib2_var(255, 255, 255, DATATYPE_PACK16, GRID_UNSTRUCTURED, grid_lonlat),&
      & in_group=groups("ocean_monitor"),ldims=(/1/))

    CALL add_var(ocean_default_list, 'pot_energy_global', ocean_state_diag%monitor%pot_energy , &
      & GRID_LONLAT, za_surface,    &
      & t_cf_var('pot_energy', 'J', 'pot_energy', datatype_flt),&
      & grib2_var(255, 255, 255, DATATYPE_PACK16, GRID_UNSTRUCTURED, grid_lonlat),&
      & in_group=groups("ocean_monitor"),ldims=(/1/))

    CALL add_var(ocean_default_list, 'total_energy_global', ocean_state_diag%monitor%total_energy , &
      & GRID_LONLAT, za_surface,    &
      & t_cf_var('total_energy', 'J', 'total_energy', datatype_flt),&
      & grib2_var(255, 255, 255, DATATYPE_PACK16, GRID_UNSTRUCTURED, grid_lonlat),&
      & in_group=groups("ocean_monitor"),ldims=(/1/))

    CALL add_var(ocean_default_list, 'ssh_global', ocean_state_diag%monitor%ssh_global , &
      & GRID_LONLAT, za_surface,    &
      & t_cf_var('ssh_global', 'm', 'ssh_global', datatype_flt),&
      & grib2_var(255, 255, 255, DATATYPE_PACK16, GRID_UNSTRUCTURED, GRID_LONLAT),&
      & in_group=groups("ocean_monitor"),ldims=(/1/))

    CALL add_var(ocean_default_list, 'sst_global', ocean_state_diag%monitor%sst_global , &
      & GRID_LONLAT, za_surface,    &
      & t_cf_var('sst_global', 'm', 'global mean sea surface temperature', datatype_flt),&
      & grib2_var(255, 255, 255, DATATYPE_PACK16, GRID_UNSTRUCTURED, GRID_LONLAT),&
      & in_group=groups("ocean_monitor"),ldims=(/1/))

    CALL add_var(ocean_default_list, 'sss_global', ocean_state_diag%monitor%sss_global , &
      & GRID_LONLAT, za_surface,    &
      & t_cf_var('sss_global', 'm', 'global mean sea surface salinity', datatype_flt),&
      & grib2_var(255, 255, 255, DATATYPE_PACK16, GRID_UNSTRUCTURED, GRID_LONLAT),&
      & in_group=groups("ocean_monitor"),ldims=(/1/))

    CALL add_var(ocean_default_list, 'potential_enstrophy_global', ocean_state_diag%monitor%potential_enstrophy , &
      & GRID_LONLAT, za_surface,    &
      & t_cf_var('potential_enstrophy', '', 'potential_enstrophy', datatype_flt),&
      & grib2_var(255, 255, 255, DATATYPE_PACK16, GRID_UNSTRUCTURED, grid_lonlat),&
      & in_group=groups("ocean_monitor"),ldims=(/1/))

    CALL add_var(ocean_default_list, 'HeatFlux_Total_global', ocean_state_diag%monitor%HeatFlux_Total , &
      & GRID_LONLAT, za_surface,    &
      & t_cf_var('HeatFlux_Total', 'W/m2', 'HeatFlux_Total', datatype_flt),&
      & grib2_var(255, 255, 255, DATATYPE_PACK16, GRID_UNSTRUCTURED, grid_lonlat),&
      & in_group=groups("ocean_monitor"),ldims=(/1/))

    CALL add_var(ocean_default_list, 'FrshFlux_Precipitation_global', ocean_state_diag%monitor%FrshFlux_Precipitation , &
      & GRID_LONLAT, za_surface,    &
      & t_cf_var('FrshFlux_Precipitation', 'm/s', 'FrshFlux_Precipitation', datatype_flt),&
      & grib2_var(255, 255, 255, DATATYPE_PACK16, GRID_UNSTRUCTURED, grid_lonlat),&
      & in_group=groups("ocean_monitor"),ldims=(/1/))

    CALL add_var(ocean_default_list, 'FrshFlux_SnowFall_global', ocean_state_diag%monitor%FrshFlux_SnowFall , &
      & GRID_LONLAT, za_surface,    &
      & t_cf_var('FrshFlux_SnowFall', 'm/s', 'FrshFlux_SnowFall_global', datatype_flt),&
      & grib2_var(255, 255, 255, DATATYPE_PACK16, GRID_UNSTRUCTURED, grid_lonlat),&
      & in_group=groups("ocean_monitor"),ldims=(/1/))

    CALL add_var(ocean_default_list, 'FrshFlux_Evaporation_global', ocean_state_diag%monitor%FrshFlux_Evaporation , &
      & GRID_LONLAT, za_surface,    &
      & t_cf_var('FrshFlux_Evaporation', 'm/s', 'FrshFlux_Evaporation_global', datatype_flt),&
      & grib2_var(255, 255, 255, DATATYPE_PACK16, GRID_UNSTRUCTURED, grid_lonlat),&
      & in_group=groups("ocean_monitor"),ldims=(/1/))

    CALL add_var(ocean_default_list, 'FrshFlux_Runoff_global', ocean_state_diag%monitor%FrshFlux_Runoff , &
      & GRID_LONLAT, za_surface,    &
      & t_cf_var('FrshFlux_Runoff', 'm/s', 'FrshFlux_Runoff', datatype_flt),&
      & grib2_var(255, 255, 255, DATATYPE_PACK16, GRID_UNSTRUCTURED, grid_lonlat),&
      & in_group=groups("ocean_monitor"),ldims=(/1/))

    CALL add_var(ocean_default_list, 'FrshFlux_VolumeIce_global', ocean_state_diag%monitor%FrshFlux_VolumeIce , &
      & GRID_LONLAT, za_surface,    &
      & t_cf_var('FrshFlux_VolumeIce', 'm/s', 'FrshFlux_VolumeIce', datatype_flt),&
      & grib2_var(255, 255, 255, DATATYPE_PACK16, GRID_UNSTRUCTURED, grid_lonlat),&
      & in_group=groups("ocean_monitor"),ldims=(/1/))

    CALL add_var(ocean_default_list, 'FrshFlux_TotalOcean_global', ocean_state_diag%monitor%FrshFlux_TotalOcean , &
      & GRID_LONLAT, za_surface,    &
      & t_cf_var('FrshFlux_TotalOcean', 'm/s', 'FrshFlux_TotalOcean', datatype_flt),&
      & grib2_var(255, 255, 255, DATATYPE_PACK16, GRID_UNSTRUCTURED, grid_lonlat),&
      & in_group=groups("ocean_monitor"),ldims=(/1/))

    CALL add_var(ocean_default_list, 'FrshFlux_TotalIce_global', ocean_state_diag%monitor%FrshFlux_TotalIce , &
      & GRID_LONLAT, za_surface,    &
      & t_cf_var('FrshFlux_TotalIce', 'm/s', 'FrshFlux_TotalIce', datatype_flt),&
      & grib2_var(255, 255, 255, DATATYPE_PACK16, GRID_UNSTRUCTURED, grid_lonlat),&
      & in_group=groups("ocean_monitor"),ldims=(/1/))

    CALL add_var(ocean_default_list, 'FrshFlux_VolumeTotal_global', ocean_state_diag%monitor%FrshFlux_VolumeTotal , &
      & GRID_LONLAT, za_surface,    &
      & t_cf_var('FrshFlux_VolumeTotal', 'm/s', 'FrshFlux_VolumeTotal', datatype_flt),&
      & grib2_var(255, 255, 255, DATATYPE_PACK16, GRID_UNSTRUCTURED, grid_lonlat),&
      & in_group=groups("ocean_monitor"),ldims=(/1/))

    CALL add_var(ocean_default_list, 'totalsnowfall_global', ocean_state_diag%monitor%totalsnowfall , &
      & GRID_LONLAT, za_surface,    &
      & t_cf_var('totalsnowfall', 'm/s', 'totalsnowfall', datatype_flt),&
      & grib2_var(255, 255, 255, DATATYPE_PACK16, GRID_UNSTRUCTURED, grid_lonlat),&
      & in_group=groups("ocean_monitor"),ldims=(/1/))

    CALL add_var(ocean_default_list, 'ice_volume_nh', ocean_state_diag%monitor%ice_volume_nh , &
      & GRID_LONLAT, za_surface,    &
      & t_cf_var('ice_volume_nh', 'km^3', 'ice_volume_nh', datatype_flt),&
      & grib2_var(255, 255, 255, DATATYPE_PACK16, GRID_UNSTRUCTURED, grid_lonlat),&
      & in_group=groups("ocean_monitor"),ldims=(/1/))

    CALL add_var(ocean_default_list, 'ice_volume_sh', ocean_state_diag%monitor%ice_volume_sh , &
      & GRID_LONLAT, za_surface,    &
      & t_cf_var('ice_volume_sh', 'km^3', 'ice_volume_sh', datatype_flt),&
      & grib2_var(255, 255, 255, DATATYPE_PACK16, GRID_UNSTRUCTURED, grid_lonlat),&
      & in_group=groups("ocean_monitor"),ldims=(/1/))

    CALL add_var(ocean_default_list, 'ice_extent_nh', ocean_state_diag%monitor%ice_extent_nh , &
      & GRID_LONLAT, za_surface,    &
      & t_cf_var('ice_extent_nh', 'km^2', 'ice_extent_nh', datatype_flt),&
      & grib2_var(255, 255, 255, DATATYPE_PACK16, GRID_UNSTRUCTURED, grid_lonlat),&
      & in_group=groups("ocean_monitor"),ldims=(/1/))

    CALL add_var(ocean_default_list, 'ice_extent_sh', ocean_state_diag%monitor%ice_extent_sh , &
      & GRID_LONLAT, za_surface,    &
      & t_cf_var('ice_extent_sh', 'km^2', 'ice_extent_sh', datatype_flt),&
      & grib2_var(255, 255, 255, DATATYPE_PACK16, GRID_UNSTRUCTURED, grid_lonlat),&
      & in_group=groups("ocean_monitor"),ldims=(/1/))
    ! }}}

! { not yet in monitoring
    CALL add_var(ocean_default_list, 'FrshFlux_TotalSalt_global', ocean_state_diag%monitor%FrshFlux_TotalSalt , &
      & GRID_LONLAT, za_surface,    &
      & t_cf_var('FrshFlux_TotalSalt', 'm/s', 'FrshFlux_TotalSalt', datatype_flt),&
      & grib2_var(255, 255, 255, DATATYPE_PACK16, GRID_UNSTRUCTURED, grid_lonlat),&
      & ldims=(/1/))
!     & in_group=groups("ocean_monitor"),ldims=(/1/))
! }

    ! ocean through-flows {{{
    CALL add_var(ocean_default_list, 'ice_framStrait', ocean_state_diag%monitor%ice_framStrait , &
      & GRID_LONLAT, za_surface,    &
      & t_cf_var('ice_framStrait', 'm^3/s', 'ice_framStrait', datatype_flt),&
      & grib2_var(255, 255, 255, DATATYPE_PACK16, GRID_UNSTRUCTURED, grid_lonlat),&
      & in_group=groups("ocean_flows"),ldims=(/1/))

    CALL add_var(ocean_default_list, 'gibraltar', ocean_state_diag%monitor%gibraltar , &
      & GRID_LONLAT, za_surface,    &
      & t_cf_var('gibraltar', 'Sv', 'gibraltar', datatype_flt),&
      & grib2_var(255, 255, 255, DATATYPE_PACK16, GRID_UNSTRUCTURED, grid_lonlat),&
      & in_group=groups("ocean_flows"),ldims=(/1/))

    CALL add_var(ocean_default_list, 'denmark_strait', ocean_state_diag%monitor%denmark_strait , &
      & GRID_LONLAT, za_surface,    &
      & t_cf_var('denmark_strait', 'Sv', 'denmark_strait', datatype_flt),&
      & grib2_var(255, 255, 255, DATATYPE_PACK16, GRID_UNSTRUCTURED, grid_lonlat),&
      & in_group=groups("ocean_flows"),ldims=(/1/))

    CALL add_var(ocean_default_list, 'drake_passage', ocean_state_diag%monitor%drake_passage , &
      & GRID_LONLAT, za_surface,    &
      & t_cf_var('drake_passage', 'Sv', 'drake_passage', datatype_flt),&
      & grib2_var(255, 255, 255, DATATYPE_PACK16, GRID_UNSTRUCTURED, grid_lonlat),&
      & in_group=groups("ocean_flows"),ldims=(/1/))

    CALL add_var(ocean_default_list, 'indonesian_throughflow', ocean_state_diag%monitor%indonesian_throughflow , &
      & GRID_LONLAT, za_surface,    &
      & t_cf_var('indonesian_throughflow', 'Sv', 'indonesian_throughflow', datatype_flt),&
      & grib2_var(255, 255, 255, DATATYPE_PACK16, GRID_UNSTRUCTURED, grid_lonlat),&
      & in_group=groups("ocean_flows"),ldims=(/1/))

    CALL add_var(ocean_default_list, 'scotland_iceland', ocean_state_diag%monitor%scotland_iceland , &
      & GRID_LONLAT, za_surface,    &
      & t_cf_var('scotland_iceland', 'Sv', 'scotland_iceland', datatype_flt),&
      & grib2_var(255, 255, 255, DATATYPE_PACK16, GRID_UNSTRUCTURED, grid_lonlat),&
      & in_group=groups("ocean_flows"),ldims=(/1/))

    CALL add_var(ocean_default_list, 'mozambique', ocean_state_diag%monitor%mozambique , &
      & GRID_LONLAT, za_surface,    &
      & t_cf_var('mozambique', 'Sv', 'mozambique', datatype_flt),&
      & grib2_var(255, 255, 255, DATATYPE_PACK16, GRID_UNSTRUCTURED, grid_lonlat),&
      & in_group=groups("ocean_flows"),ldims=(/1/))

    CALL add_var(ocean_default_list, 'framStrait', ocean_state_diag%monitor%framStrait , &
      & GRID_LONLAT, za_surface,    &
      & t_cf_var('framStrait', 'Sv', 'framStrait', datatype_flt),&
      & grib2_var(255, 255, 255, DATATYPE_PACK16, GRID_UNSTRUCTURED, grid_lonlat),&
      & in_group=groups("ocean_flows"),ldims=(/1/))

    CALL add_var(ocean_default_list, 'beringStrait', ocean_state_diag%monitor%beringStrait , &
      & GRID_LONLAT, za_surface,    &
      & t_cf_var('beringStrait', 'Sv', 'beringStrait', datatype_flt),&
      & grib2_var(255, 255, 255, DATATYPE_PACK16, GRID_UNSTRUCTURED, grid_lonlat),&
      & in_group=groups("ocean_flows"),ldims=(/1/))

    CALL add_var(ocean_default_list, 'barentsOpening', ocean_state_diag%monitor%barentsOpening , &
      & GRID_LONLAT, za_surface,    &
      & t_cf_var('barentsOpening', 'Sv', 'barentsOpening', datatype_flt),&
      & grib2_var(255, 255, 255, DATATYPE_PACK16, GRID_UNSTRUCTURED, grid_lonlat),&
      & in_group=groups("ocean_flows"),ldims=(/1/))

    CALL add_var(ocean_default_list, 'agulhas', ocean_state_diag%monitor%agulhas , &
      & GRID_LONLAT, za_surface,    &
      & t_cf_var('agulhas', 'Sv', 'agulhas', datatype_flt),&
      & grib2_var(255, 255, 255, DATATYPE_PACK16, GRID_UNSTRUCTURED, grid_lonlat),&
      & in_group=groups("ocean_flows"),ldims=(/1/))

    CALL add_var(ocean_default_list, 'agulhas_long', ocean_state_diag%monitor%agulhas_long , &
      & GRID_LONLAT, za_surface,    &
      & t_cf_var('agulhas_long', 'Sv', 'agulhas_long', datatype_flt),&
      & grib2_var(255, 255, 255, DATATYPE_PACK16, GRID_UNSTRUCTURED, grid_lonlat),&
      & in_group=groups("ocean_flows"),ldims=(/1/))

    CALL add_var(ocean_default_list, 'agulhas_longer', ocean_state_diag%monitor%agulhas_longer , &
      & GRID_LONLAT, za_surface,    &
      & t_cf_var('agulhas_longer', 'Sv', 'agulhas_longer', datatype_flt),&
      & grib2_var(255, 255, 255, DATATYPE_PACK16, GRID_UNSTRUCTURED, grid_lonlat),&
      & in_group=groups("ocean_flows"),ldims=(/1/))

    CALL add_var(ocean_default_list, 'florida_strait', ocean_state_diag%monitor%florida_strait , &
      & GRID_LONLAT, za_surface,    &
      & t_cf_var('florida_strait', 'Sv', 'florida_strait', datatype_flt),&
      & grib2_var(255, 255, 255, DATATYPE_PACK16, GRID_UNSTRUCTURED, grid_lonlat),&
      & in_group=groups("ocean_flows"),ldims=(/1/))
    ! }}}

    ! currently NOT maintained monitoring quantities {{{

    CALL add_var(ocean_default_list, 'HeatFlux_Relax_global', ocean_state_diag%monitor%HeatFlux_Relax , &
      & GRID_LONLAT, za_surface,    &
      & t_cf_var('HeatFlux_Relax', 'W/m2', 'HeatFlux_Relax', datatype_flt),&
      & grib2_var(255, 255, 255, DATATYPE_PACK16, GRID_UNSTRUCTURED, grid_lonlat),&
      & ldims=(/1/))

    CALL add_var(ocean_default_list, 'FrshFlux_Relax_global', ocean_state_diag%monitor%FrshFlux_Relax , &
      & GRID_LONLAT, za_surface,    &
      & t_cf_var('FrshFlux_Relax', 'm/m', 'FrshFlux_Relax', datatype_flt),&
      & grib2_var(255, 255, 255, DATATYPE_PACK16, GRID_UNSTRUCTURED, grid_lonlat),&
      & ldims=(/1/))

    CALL add_var(ocean_default_list, 'TempFlux_Relax_global', ocean_state_diag%monitor%TempFlux_Relax , &
      & GRID_LONLAT, za_surface,    &
      & t_cf_var('TempFlux_Relax', 'T/s', 'TempFlux_Relax', datatype_flt),&
      & grib2_var(255, 255, 255, DATATYPE_PACK16, GRID_UNSTRUCTURED, grid_lonlat),&
      & ldims=(/1/))

    CALL add_var(ocean_default_list, 'SaltFlux_Relax_global', ocean_state_diag%monitor%SaltFlux_Relax , &
      & GRID_LONLAT, za_surface,    &
      & t_cf_var('SaltFlux_Relax', 'psu/s', 'SaltFlux_Relax', datatype_flt),&
      & grib2_var(255, 255, 255, DATATYPE_PACK16, GRID_UNSTRUCTURED, grid_lonlat),&
      & ldims=(/1/))

    CALL add_var(ocean_default_list, 'volume_global', ocean_state_diag%monitor%volume , &
      & GRID_LONLAT, za_surface,    &
      & t_cf_var('volume', 'm^3', 'volume', datatype_flt),&
      & grib2_var(255, 255, 255, DATATYPE_PACK16, GRID_UNSTRUCTURED, grid_lonlat),&
      & ldims=(/1/))

    CALL add_var(ocean_default_list, 'vorticity_global', ocean_state_diag%monitor%vorticity , &
      & GRID_LONLAT, za_surface,    &
      & t_cf_var('vorticity', '', 'vorticity', datatype_flt),&
      & grib2_var(255, 255, 255, DATATYPE_PACK16, GRID_UNSTRUCTURED, grid_lonlat),&
      & ldims=(/1/))

    CALL add_var(ocean_default_list, 'absolute_vertical_velocity_global', ocean_state_diag%monitor%absolute_vertical_velocity , &
      & GRID_LONLAT, za_surface,    &
      & t_cf_var('absolute_vertical_velocity', 'm/s', 'absolute_vertical_velocity', datatype_flt),&
      & grib2_var(255, 255, 255, DATATYPE_PACK16, GRID_UNSTRUCTURED, grid_lonlat),&
      & ldims=(/1/))

    CALL add_var(ocean_default_list, 'HeatFlux_ShortWave_global', ocean_state_diag%monitor%HeatFlux_ShortWave , &
      & GRID_LONLAT, za_surface,    &
      & t_cf_var('HeatFlux_ShortWave', 'W/m2', 'HeatFlux_ShortWave', datatype_flt),&
      & grib2_var(255, 255, 255, DATATYPE_PACK16, GRID_UNSTRUCTURED, grid_lonlat),&
      & ldims=(/1/))

    CALL add_var(ocean_default_list, 'HeatFlux_LongWave_global', ocean_state_diag%monitor%HeatFlux_LongWave , &
      & GRID_LONLAT, za_surface,    &
      & t_cf_var('HeatFlux_LongWave', 'W/m2', 'HeatFlux_LongWave_global', datatype_flt),&
      & grib2_var(255, 255, 255, DATATYPE_PACK16, GRID_UNSTRUCTURED, grid_lonlat),&
      & ldims=(/1/))

    CALL add_var(ocean_default_list, 'HeatFlux_Sensible_global', ocean_state_diag%monitor%HeatFlux_Sensible , &
      & GRID_LONLAT, za_surface,    &
      & t_cf_var('HeatFlux_Sensible', 'W/m2', 'HeatFlux_Sensible', datatype_flt),&
      & grib2_var(255, 255, 255, DATATYPE_PACK16, GRID_UNSTRUCTURED, grid_lonlat),&
      & ldims=(/1/))

    CALL add_var(ocean_default_list, 'HeatFlux_Latent_global', ocean_state_diag%monitor%HeatFlux_Latent , &
      & GRID_LONLAT, za_surface,    &
      & t_cf_var('HeatFlux_Latent', 'W/m2', 'HeatFlux_Latent', datatype_flt),&
      & grib2_var(255, 255, 255, DATATYPE_PACK16, GRID_UNSTRUCTURED, grid_lonlat),&
      & ldims=(/1/))

    CALL add_var(ocean_default_list, 't_mean_na_200m', ocean_state_diag%monitor%t_mean_na_200m , &
      & GRID_LONLAT, za_surface,    &
      & t_cf_var('t_mean_na_200m', 'degC', 't_mean_na_200m', datatype_flt),&
      & grib2_var(255, 255, 255, DATATYPE_PACK16, GRID_UNSTRUCTURED, grid_lonlat),&
      & ldims=(/1/))

    CALL add_var(ocean_default_list, 't_mean_na_800m', ocean_state_diag%monitor%t_mean_na_800m , &
      & GRID_LONLAT, za_surface,    &
      & t_cf_var('t_mean_na_800m', 'degC', 't_mean_na_800m', datatype_flt),&
      & grib2_var(255, 255, 255, DATATYPE_PACK16, GRID_UNSTRUCTURED, grid_lonlat),&
      & ldims=(/1/))

    CALL add_var(ocean_default_list, 'ice_ocean_heat_budget', ocean_state_diag%monitor%ice_ocean_heat_budget , &
      & GRID_LONLAT, za_surface,    &
      & t_cf_var('ice_ocean_heat_budget', '', 'ice_ocean_heat_budget', datatype_flt),&
      & grib2_var(255, 255, 255, DATATYPE_PACK16, GRID_UNSTRUCTURED, grid_lonlat),&
      & ldims=(/1/))

    CALL add_var(ocean_default_list, 'ice_ocean_salinity_budget', ocean_state_diag%monitor%ice_ocean_salinity_budget , &
      & GRID_LONLAT, za_surface,    &
      & t_cf_var('ice_ocean_salinity_budget', '', 'ice_ocean_salinity_budget', datatype_flt),&
      & grib2_var(255, 255, 255, DATATYPE_PACK16, GRID_UNSTRUCTURED, grid_lonlat),&
      & ldims=(/1/))

    CALL add_var(ocean_default_list, 'ice_ocean_volume_budget', ocean_state_diag%monitor%ice_ocean_volume_budget , &
      & GRID_LONLAT, za_surface,    &
      & t_cf_var('ice_ocean_volume_budget', '', 'ice_ocean_volume_budget', datatype_flt),&
      & grib2_var(255, 255, 255, DATATYPE_PACK16, GRID_UNSTRUCTURED, grid_lonlat),&
      & ldims=(/1/))
    ! }}}

    ! add 2d/3d diagnostic variables
    CALL add_var(ocean_default_list, 'rho', ocean_state_diag%rho , grid_unstructured_cell,&
      & za_depth_below_sea, &
      & t_cf_var('rho', 'kg/m^3', 'insitu density', datatype_flt),&
      & grib2_var(255, 255, 255, DATATYPE_PACK16, GRID_UNSTRUCTURED, grid_cell),&
      & ldims=(/nproma,n_zlev,alloc_cell_blocks/),in_group=groups("oce_diag","oce_default","oce_essentials"))

    CALL add_var(ocean_default_list, 'rhopot', ocean_state_diag%rhopot , grid_unstructured_cell,&
      & za_depth_below_sea, &
      & t_cf_var('rhopot', 'kg/m^3', 'potential density', datatype_flt),&
      & grib2_var(255, 255, 255, DATATYPE_PACK16, GRID_UNSTRUCTURED, grid_cell),&
      & ldims=(/nproma,n_zlev,alloc_cell_blocks/),in_group=groups("oce_diag","oce_default","oce_essentials"))

    CALL add_var(ocean_restart_list, 'grad_rho_PP_vert', ocean_state_diag%grad_rho_PP_vert, grid_unstructured_cell, &
      & za_depth_below_sea_half, &
      & t_cf_var('grad_rho_PP_vert','kg/m^4','vertical density gradient at cells', datatype_flt),&
      & grib2_var(255, 255, 255, DATATYPE_PACK16, GRID_UNSTRUCTURED, grid_cell),&
      & ldims=(/nproma,n_zlev+1,alloc_cell_blocks/),in_group=groups("oce_diag"))

    CALL add_var(ocean_default_list, 'zgrad_rho', ocean_state_diag%zgrad_rho , grid_unstructured_cell,&
      & za_depth_below_sea, &
      & t_cf_var('zgrad_rho', 'kg/m^3', 'vertical density gradiant', datatype_flt),&
      & grib2_var(255, 255, 255, DATATYPE_PACK16, GRID_UNSTRUCTURED, grid_cell),&
      & ldims=(/nproma,n_zlev,alloc_cell_blocks/),in_group=groups("oce_diag"))

!   CALL add_var(ocean_default_list, 'vt', ocean_state_diag%vt, grid_unstructured_edge, &
!     & za_depth_below_sea, &
!     & t_cf_var('vt','m/s','tangential velocity at edges', datatype_flt),&
!     & grib2_var(255,255,255,DATATYPE_PACK16,GRID_UNSTRUCTURED,grid_edge),&
!     & ldims=(/nproma,n_zlev,nblks_e/),in_group=groups("oce_diag"))

    CALL add_var(ocean_default_list, 'h_e', ocean_state_diag%h_e, grid_unstructured_edge,&
      & za_surface, &
      & t_cf_var('h_e','m','surface height ar edges', datatype_flt),&
      & grib2_var(255,255,255,DATATYPE_PACK16,GRID_UNSTRUCTURED,grid_edge),&
      & ldims=(/nproma,nblks_e/),in_group=groups("oce_diag"))
    ! thicknesses
    CALL add_var(ocean_default_list, 'thick_c', ocean_state_diag%thick_c,  &
      & grid_unstructured_cell, za_surface, &
      & t_cf_var('thick_c','m','fluid column thickness at cells', datatype_flt),&
      & grib2_var(255,255,255,DATATYPE_PACK16,GRID_UNSTRUCTURED,grid_cell),&
      & ldims=(/nproma,alloc_cell_blocks/),in_group=groups("oce_diag"))
    CALL add_var(ocean_default_list, 'thick_e', ocean_state_diag%thick_e, &
      & grid_unstructured_edge, za_surface, &
      & t_cf_var('thick_e','m','fluid column thickness at edges', datatype_flt),&
      & grib2_var(255,255,255,DATATYPE_PACK16,GRID_UNSTRUCTURED,grid_edge),&
      & ldims=(/nproma,nblks_e/),in_group=groups("oce_diag"))

    CALL add_var(ocean_default_list, 'div_mass_flx_c', ocean_state_diag%div_mass_flx_c,&
      & grid_unstructured_cell, &
      & za_depth_below_sea, &
      & t_cf_var('div mass flux','','divergence mass flux at cells', datatype_flt),&
      & grib2_var(255, 255, 255, DATATYPE_PACK16, GRID_UNSTRUCTURED, grid_cell),&
      & ldims=(/nproma,n_zlev,alloc_cell_blocks/),in_group=groups("oce_diag"),lrestart_cont=.FALSE.)

    CALL add_var(ocean_default_list, 'mass_flux', ocean_state_diag%mass_flx_e, &
      & grid_unstructured_edge,&
      & za_depth_below_sea, t_cf_var('mass flux','',' mass flux at edges', datatype_flt),&
      & grib2_var(255, 255, 255, DATATYPE_PACK16, GRID_UNSTRUCTURED, grid_edge),&
      & ldims=(/nproma,n_zlev,nblks_e/),in_group=groups("oce_default"),lrestart_cont=.FALSE.)

      CALL add_var(ocean_default_list, 'verticallyTotal_mass_flux_e', &
      & ocean_state_diag%verticallyTotal_mass_flux_e, grid_unstructured_edge,&
      & za_surface, &
      & t_cf_var('verticallyTotal_mass_flux_e','','vertically integrated mass flux at edges', datatype_flt),&
      & grib2_var(255,255,255,DATATYPE_PACK16,GRID_UNSTRUCTURED,grid_edge),&
      & ldims=(/nproma,nblks_e/),in_group=groups("oce_diag"))

    ! velocities
    CALL add_var(ocean_restart_list, 'w', ocean_state_diag%w, grid_unstructured_cell, &
      & za_depth_below_sea_half, &
      & t_cf_var('w','m/s','vertical velocity at cells', datatype_flt),&
      & grib2_var(255, 255, 255, DATATYPE_PACK16, GRID_UNSTRUCTURED, grid_cell),&
      & ldims=(/nproma,n_zlev+1,alloc_cell_blocks/),in_group=groups("oce_diag","oce_default"), &
      & lrestart_cont=.TRUE.)
    CALL add_var(ocean_restart_list, 'w_old', ocean_state_diag%w_old, grid_unstructured_cell, &
      & za_depth_below_sea_half,&
      & t_cf_var('w_old','m/s','vertical velocity at cells', datatype_flt),&
      & grib2_var(255, 255, 255, DATATYPE_PACK16, GRID_UNSTRUCTURED, grid_cell),&
      & ldims=(/nproma,n_zlev+1,alloc_cell_blocks/),in_group=groups("oce_diag"),lrestart_cont=.TRUE.)

<<<<<<< HEAD
    IF ( eddydiag ) THEN
      CALL add_var(ocean_restart_list, 'w_prismcenter ', ocean_state_diag%w_prismcenter, grid_unstructured_cell, &
       & za_depth_below_sea, &
       & t_cf_var('w prism center','m/s','vertical velocity at prism center', DATATYPE_FLT32),&
       & grib2_var(255, 255, 255, DATATYPE_PACK16, GRID_UNSTRUCTURED, grid_cell),&
       & ldims=(/nproma,n_zlev,alloc_cell_blocks/),in_group=groups("oce_diag"),lrestart_cont=.TRUE.)
    ENDIF

    IF ( ( vert_cor_type == 1 ) ) THEN
      CALL add_var(ocean_restart_list, 'w_deriv', ocean_state_diag%w_deriv, grid_unstructured_cell, &
       & za_depth_below_sea_half, &
       & t_cf_var('w_der','m/s','physical vertical velocity at cells for zstar', datatype_flt),&
       & grib2_var(255, 255, 255, DATATYPE_PACK16, GRID_UNSTRUCTURED, grid_cell),&
       & ldims=(/nproma,n_zlev+1,alloc_cell_blocks/),in_group=groups("oce_diag","oce_default"), &
       & lrestart_cont=.TRUE.)
    ENDIF

=======
    
>>>>>>> 382a01f8
    
    ! somehow these are passed to the moc calculation
    ! tendency of snow
      CALL add_var(ocean_default_list, 'delta_snow', ocean_state_diag%delta_snow , &
       &         grid_unstructured_cell, za_surface,&
       &         t_cf_var('delta_snow', 'W m-2', 'tendency of snow expressed as heat content', datatype_flt),&
       &         grib2_var(255, 255, 255, DATATYPE_PACK16, GRID_UNSTRUCTURED, grid_cell),&
       &         ldims=(/nproma,alloc_cell_blocks/),in_group=groups("oce_diag"))

    ! tendency of ice
      CALL add_var(ocean_default_list, 'delta_ice', ocean_state_diag%delta_ice, &
       &         grid_unstructured_cell, za_surface,&
       &         t_cf_var('delta_ice', 'W m-2', 'tendendcy of ice expressed as heat content', datatype_flt),&
       &         grib2_var(255, 255, 255, DATATYPE_PACK16, GRID_UNSTRUCTURED, grid_cell),&
       &         ldims=(/nproma,alloc_cell_blocks/),in_group=groups("oce_diag"))

      CALL add_var(ocean_default_list, 'delta_thetao', ocean_state_diag%delta_thetao,&
       & grid_unstructured_cell, &
       & za_depth_below_sea, &
       & t_cf_var('delta_theta','W m-2','tendendy of liquid water temperature expressed as heat content', datatype_flt),&
       & grib2_var(255, 255, 255, DATATYPE_PACK16, GRID_UNSTRUCTURED, grid_cell),&
       & ldims=(/nproma,n_zlev,alloc_cell_blocks/),in_group=groups("oce_diag"))

      CALL add_var(ocean_default_list, 'delta_so', ocean_state_diag%delta_so,&
       & grid_unstructured_cell, &
       & za_depth_below_sea, &
       & t_cf_var('delta_so','kg s-1 m-2','tendency_of_sea_water_salinity_expressed_as_salt_content', datatype_flt),&
       & grib2_var(255, 255, 255, DATATYPE_PACK16, GRID_UNSTRUCTURED, grid_cell),&
       & ldims=(/nproma,n_zlev,alloc_cell_blocks/),in_group=groups("oce_diag"))


    IF (diagnose_for_tendencies .or. GMRedi_configuration/=Cartesian_mixing) THEN

      CALL add_var(ocean_default_list, 'opottemptend', ocean_state_diag%opottemptend,&
       & grid_unstructured_cell, &
       & za_depth_below_sea, &
       & t_cf_var('opottemptend','K','complete temperature tendency at cells', datatype_flt),&
       & grib2_var(255, 255, 255, DATATYPE_PACK16, GRID_UNSTRUCTURED, grid_cell),&
       & ldims=(/nproma,n_zlev,alloc_cell_blocks/),in_group=groups("oce_diag"),lrestart_cont=.FALSE.)

      CALL add_var(ocean_default_list, 'osalttend', ocean_state_diag%osalttend,&
       & grid_unstructured_cell, &
       & za_depth_below_sea, &
       & t_cf_var('osalttend','','complete salinity tendency at cells', datatype_flt),&
       & grib2_var(255, 255, 255, DATATYPE_PACK16, GRID_UNSTRUCTURED, grid_cell),&
       & ldims=(/nproma,n_zlev,alloc_cell_blocks/),in_group=groups("oce_diag"),lrestart_cont=.FALSE.)

      CALL add_var(ocean_default_list, 'odensitytend', ocean_state_diag%odensitytend,&
       & grid_unstructured_cell, &
       & za_depth_below_sea, &
       & t_cf_var('odensitytend','','complete density tendency at cells', datatype_flt),&
       & grib2_var(255, 255, 255, DATATYPE_PACK16, GRID_UNSTRUCTURED, grid_cell),&
       & ldims=(/nproma,n_zlev,alloc_cell_blocks/),in_group=groups("oce_diag"),lrestart_cont=.FALSE.)

    ENDIF ! diagnose_for_tendencies

      IF (eddydiag) THEN
      CALL add_var(ocean_default_list, 'w_prismcenter ', ocean_state_diag%w_prismcenter,&
      & grid_unstructured_cell, &
      & za_depth_below_sea, &
      & t_cf_var('w prism center','m/s','vertical velocity at prism center', DATATYPE_FLT32),&
      & grib2_var(255, 255, 255, DATATYPE_PACK16, GRID_UNSTRUCTURED, grid_cell),&
      & ldims=(/nproma,n_zlev,alloc_cell_blocks/),in_group=groups("oce_eddy"))
       CALL add_var(ocean_default_list, 'sigma0', ocean_state_diag%sigma0,&
       & grid_unstructured_cell, &
       & za_depth_below_sea, &
       & t_cf_var('sigma0','kg m-3','density anomaly', datatype_flt),&
       & grib2_var(255, 255, 255, DATATYPE_PACK16, GRID_UNSTRUCTURED, grid_cell),&
       & ldims=(/nproma,n_zlev,alloc_cell_blocks/),in_group=groups("oce_eddy"))

       CALL add_var(ocean_default_list, 'hflR', ocean_state_diag%hflR,&
       & grid_unstructured_cell, &
       & za_surface, &
       & t_cf_var('hflR','kg2ms-3','product of net heatflux and density', datatype_flt),&
       & grib2_var(255, 255, 255, DATATYPE_PACK16, GRID_UNSTRUCTURED, grid_cell),&
       & ldims=(/nproma,alloc_cell_blocks/),in_group=groups("oce_eddy"))

       CALL add_var(ocean_default_list, 'fwR', ocean_state_diag%fwR,&
       & grid_unstructured_cell, &
       & za_surface, &
       & t_cf_var('fwR','kg m-2s-1','product of fw flux and density', datatype_flt),&
       & grib2_var(255, 255, 255, DATATYPE_PACK16, GRID_UNSTRUCTURED, grid_cell),&
       & ldims=(/nproma,alloc_cell_blocks/),in_group=groups("oce_eddy"))

       CALL add_var(ocean_default_list, 'tauxu', ocean_state_diag%tauxu,&
       & grid_unstructured_cell, &
       & za_surface, &
       & t_cf_var('tauxu','Pa m-s','product of x windstress and u-velocity', datatype_flt),&
       & grib2_var(255, 255, 255, DATATYPE_PACK16, GRID_UNSTRUCTURED, grid_cell),&
       & ldims=(/nproma,alloc_cell_blocks/),in_group=groups("oce_eddy"))

       CALL add_var(ocean_default_list, 'tauyv', ocean_state_diag%tauyv,&
       & grid_unstructured_cell, &
       & za_surface, &
       & t_cf_var('tauyv','Pa m-s','product of y windstress and v-velocity', datatype_flt),&
       & grib2_var(255, 255, 255, DATATYPE_PACK16, GRID_UNSTRUCTURED, grid_cell),&
       & ldims=(/nproma,alloc_cell_blocks/),in_group=groups("oce_eddy"))

       CALL add_var(ocean_default_list, 'uT', ocean_state_diag%uT,&
       & grid_unstructured_cell, &
       & za_depth_below_sea, &
       & t_cf_var('uT','ms-1K','product of zonal velocity and temperature', datatype_flt),&
       & grib2_var(255, 255, 255, DATATYPE_PACK16, GRID_UNSTRUCTURED, grid_cell),&
       & ldims=(/nproma,n_zlev,alloc_cell_blocks/),in_group=groups("oce_eddy"))

       CALL add_var(ocean_default_list, 'uS', ocean_state_diag%uS,&
       & grid_unstructured_cell, &
       & za_depth_below_sea, &
       & t_cf_var('uS','ms-1 1e-3','product of zonal velocity and salinity', datatype_flt),&
       & grib2_var(255, 255, 255, DATATYPE_PACK16, GRID_UNSTRUCTURED, grid_cell),&
       & ldims=(/nproma,n_zlev,alloc_cell_blocks/),in_group=groups("oce_eddy"))

       CALL add_var(ocean_default_list, 'uR', ocean_state_diag%uR,&
       & grid_unstructured_cell, &
       & za_depth_below_sea, &
       & t_cf_var('uR','ms-1 kg m-3','product of zonal velocity and density', datatype_flt),&
       & grib2_var(255, 255, 255, DATATYPE_PACK16, GRID_UNSTRUCTURED, grid_cell),&
       & ldims=(/nproma,n_zlev,alloc_cell_blocks/),in_group=groups("oce_eddy"))

       CALL add_var(ocean_default_list, 'uu', ocean_state_diag%uu,&
       & grid_unstructured_cell, &
       & za_depth_below_sea, &
       & t_cf_var('uu','m2s-2','square of zonal velocity', datatype_flt),&
       & grib2_var(255, 255, 255, DATATYPE_PACK16, GRID_UNSTRUCTURED, grid_cell),&
       & ldims=(/nproma,n_zlev,alloc_cell_blocks/),in_group=groups("oce_eddy"))

       CALL add_var(ocean_default_list, 'vT', ocean_state_diag%vT,&
       & grid_unstructured_cell, &
       & za_depth_below_sea, &
       & t_cf_var('vT','ms-1K','product of meridional velocity and temperature', datatype_flt),&
       & grib2_var(255, 255, 255, DATATYPE_PACK16, GRID_UNSTRUCTURED, grid_cell),&
       & ldims=(/nproma,n_zlev,alloc_cell_blocks/),in_group=groups("oce_eddy"))

       CALL add_var(ocean_default_list, 'vS', ocean_state_diag%vS,&
       & grid_unstructured_cell, &
       & za_depth_below_sea, &
       & t_cf_var('vS','ms-1 1e-3','product of meridional velocity and salinity', datatype_flt),&
       & grib2_var(255, 255, 255, DATATYPE_PACK16, GRID_UNSTRUCTURED, grid_cell),&
       & ldims=(/nproma,n_zlev,alloc_cell_blocks/),in_group=groups("oce_eddy"))

       CALL add_var(ocean_default_list, 'vR', ocean_state_diag%vR,&
       & grid_unstructured_cell, &
       & za_depth_below_sea, &
       & t_cf_var('vR','ms-1 kg m-3','product of meridional velocity and density', datatype_flt),&
       & grib2_var(255, 255, 255, DATATYPE_PACK16, GRID_UNSTRUCTURED, grid_cell),&
       & ldims=(/nproma,n_zlev,alloc_cell_blocks/),in_group=groups("oce_eddy"))

       CALL add_var(ocean_default_list, 'vv', ocean_state_diag%vv,&
       & grid_unstructured_cell, &
       & za_depth_below_sea, &
       & t_cf_var('vv','m2s-2','square of meridional velocity', datatype_flt),&
       & grib2_var(255, 255, 255, DATATYPE_PACK16, GRID_UNSTRUCTURED, grid_cell),&
       & ldims=(/nproma,n_zlev,alloc_cell_blocks/),in_group=groups("oce_eddy"))


       CALL add_var(ocean_default_list, 'wT', ocean_state_diag%wT,&
       & grid_unstructured_cell, &
       & za_depth_below_sea, &
       & t_cf_var('wT','ms-1K','product of vertical velocity and temperature', datatype_flt),&
       & grib2_var(255, 255, 255, DATATYPE_PACK16, GRID_UNSTRUCTURED, grid_cell),&
       & ldims=(/nproma,n_zlev,alloc_cell_blocks/),in_group=groups("oce_eddy"))

       CALL add_var(ocean_default_list, 'wS', ocean_state_diag%wS,&
       & grid_unstructured_cell, &
       & za_depth_below_sea, &
       & t_cf_var('wS','ms-1 1e-3','product of vertical velocity and salinity', datatype_flt),&
       & grib2_var(255, 255, 255, DATATYPE_PACK16, GRID_UNSTRUCTURED, grid_cell),&
       & ldims=(/nproma,n_zlev,alloc_cell_blocks/),in_group=groups("oce_eddy"))

       CALL add_var(ocean_default_list, 'wR', ocean_state_diag%wR,&
       & grid_unstructured_cell, &
       & za_depth_below_sea, &
       & t_cf_var('wR','ms-1 kg m-3','product of vertical velocity and density', datatype_flt),&
       & grib2_var(255, 255, 255, DATATYPE_PACK16, GRID_UNSTRUCTURED, grid_cell),&
       & ldims=(/nproma,n_zlev,alloc_cell_blocks/),in_group=groups("oce_eddy"))

       CALL add_var(ocean_default_list, 'ww', ocean_state_diag%ww,&
       & grid_unstructured_cell, &
       & za_depth_below_sea, &
       & t_cf_var('ww','m2s-2','square of vertical velocity', datatype_flt),&
       & grib2_var(255, 255, 255, DATATYPE_PACK16, GRID_UNSTRUCTURED, grid_cell),&
       & ldims=(/nproma,n_zlev,alloc_cell_blocks/),in_group=groups("oce_eddy"))

       CALL add_var(ocean_default_list, 'RR', ocean_state_diag%rr,&
       & grid_unstructured_cell, &
       & za_depth_below_sea, &
       & t_cf_var('RR','kg2m-6','square of density', datatype_flt),&
       & grib2_var(255, 255, 255, DATATYPE_PACK16, GRID_UNSTRUCTURED, grid_cell),&
       & ldims=(/nproma,n_zlev,alloc_cell_blocks/),in_group=groups("oce_eddy"))

       CALL add_var(ocean_default_list, 'SS', ocean_state_diag%ss,&
       & grid_unstructured_cell, &
       & za_depth_below_sea, &
       & t_cf_var('SS','1e-6','square of salinity', datatype_flt),&
       & grib2_var(255, 255, 255, DATATYPE_PACK16, GRID_UNSTRUCTURED, grid_cell),&
       & ldims=(/nproma,n_zlev,alloc_cell_blocks/),in_group=groups("oce_eddy"))

       CALL add_var(ocean_default_list, 'TT', ocean_state_diag%tt,&
       & grid_unstructured_cell, &
       & za_depth_below_sea, &
       & t_cf_var('TT','K2','square of temperature', datatype_flt),&
       & grib2_var(255, 255, 255, DATATYPE_PACK16, GRID_UNSTRUCTURED, grid_cell),&
       & ldims=(/nproma,n_zlev,alloc_cell_blocks/),in_group=groups("oce_eddy"))

       CALL add_var(ocean_default_list, 'uv', ocean_state_diag%uv,&
       & grid_unstructured_cell, &
       & za_depth_below_sea, &
       & t_cf_var('uv','m2s-2','product of zonal velocity and meridional velocity', datatype_flt),&
       & grib2_var(255, 255, 255, DATATYPE_PACK16, GRID_UNSTRUCTURED, grid_cell),&
       & ldims=(/nproma,n_zlev,alloc_cell_blocks/),in_group=groups("oce_eddy"))

       CALL add_var(ocean_default_list, 'uw', ocean_state_diag%uw,&
       & grid_unstructured_cell, &
       & za_depth_below_sea, &
       & t_cf_var('uw','m2-2','product of zonal velocity and vertical velocity', datatype_flt),&
       & grib2_var(255, 255, 255, DATATYPE_PACK16, GRID_UNSTRUCTURED, grid_cell),&
       & ldims=(/nproma,n_zlev,alloc_cell_blocks/),in_group=groups("oce_eddy"))

       CALL add_var(ocean_default_list, 'vw', ocean_state_diag%vw,&
       & grid_unstructured_cell, &
       & za_depth_below_sea, &
       & t_cf_var('vw','m2-2','product of meridional velocity and vertical velocity', datatype_flt),&
       & grib2_var(255, 255, 255, DATATYPE_PACK16, GRID_UNSTRUCTURED, grid_cell),&
       & ldims=(/nproma,n_zlev,alloc_cell_blocks/),in_group=groups("oce_eddy"))
    ENDIF ! eddydiag

!   CALL add_var(ocean_restart_list, 'w_e', ocean_state_diag%w_e, grid_unstructured_cell, &
!     & za_depth_below_sea_half, &
!     & t_cf_var('w_e','m/s','vertical velocity at edges', datatype_flt),&
!     & grib2_var(255, 255, 255, DATATYPE_PACK16, GRID_UNSTRUCTURED, grid_edge),&
!     & ldims=(/nproma,n_zlev+1,nblks_e/),lrestart_cont=.TRUE.)
!   CALL add_var(ocean_default_list, 'w_prev', ocean_state_diag%w_prev, &
!     & grid_unstructured_edge, za_depth_below_sea_half, &
!     & t_cf_var('w_prev','m/s','vertical velocity at edges', datatype_flt),&
!     & grib2_var(255, 255, 255, DATATYPE_PACK16, GRID_UNSTRUCTURED, grid_edge),&
!     & ldims=(/nproma,n_zlev+1,nblks_e/))
    ! reconstructed u velocity component
    CALL add_var(ocean_default_list, 'u', ocean_state_diag%u, grid_unstructured_cell, &
      & za_depth_below_sea, &
      & t_cf_var('u','m/s','u zonal velocity component', datatype_flt),&
      & grib2_var(255, 255, 255, DATATYPE_PACK16, GRID_UNSTRUCTURED, grid_cell),&
      & ldims=(/nproma,n_zlev,alloc_cell_blocks/),in_group=groups("oce_diag","oce_default","oce_essentials"))
    ! reconstructed v velocity component
    CALL add_var(ocean_default_list, 'v', ocean_state_diag%v, grid_unstructured_cell, &
      & za_depth_below_sea, &
      & t_cf_var('v','m/s','v meridional velocity component', datatype_flt),&
      & grib2_var(255, 255, 255, DATATYPE_PACK16, GRID_UNSTRUCTURED, grid_cell),&
      & ldims=(/nproma,n_zlev,alloc_cell_blocks/),in_group=groups("oce_diag","oce_default","oce_essentials"))
    ! reconstrcuted velocity in cartesian coordinates
    !   CALL add_var(ocean_restart_list, 'p_vn', ocean_state_diag%p_vn, GRID_UNSTRUCTURED_CELL, ZA_DEPTH_BELOW_SEA, &
    !   &            t_cf_var('p_vn','m/s','normal velocity in cartesian coordinates', datatype_flt),&
    !   &            grib2_var(255, 255, 255, DATATYPE_PACK16, GRID_UNSTRUCTURED, GRID_CELL),&
    !   &            ldims=(/nproma,n_zlev,alloc_cell_blocks/))
    ! integrated barotropic stream function
    CALL add_var(ocean_default_list, 'u_vint', ocean_state_diag%u_vint, grid_unstructured_cell, &
      & za_surface, &
      & t_cf_var('u_vint','m*m/s','barotropic zonal velocity', datatype_flt),&
      & grib2_var(255, 255, 255, DATATYPE_PACK16, GRID_UNSTRUCTURED, grid_cell),&
      & ldims=(/nproma,alloc_cell_blocks/), &
      & in_group=groups("oce_diag","oce_default", "oce_essentials"), &
      & lrestart_cont=.FALSE.)
    CALL add_var(ocean_default_list, 'v_vint', ocean_state_diag%v_vint, grid_unstructured_cell, &
      & za_surface, &
      & t_cf_var('v_vint','m*m/s','barotropic meridional velocity', datatype_flt),&
      & grib2_var(255, 255, 255, DATATYPE_PACK16, GRID_UNSTRUCTURED, grid_cell),&
      & ldims=(/nproma,alloc_cell_blocks/),&
      & in_group=groups("oce_default", "oce_essentials"))

    CALL add_var(ocean_restart_list, 'ptp_vn', ocean_state_diag%ptp_vn, &
      & grid_unstructured_edge, za_depth_below_sea, &
      & t_cf_var('ptp_vn','m/s','ptp_vn', &
      & datatype_flt),&
      & grib2_var(255, 255, 255, DATATYPE_PACK16, GRID_UNSTRUCTURED, grid_edge),&
      & ldims=(/nproma,n_zlev,nblks_e/),loutput=.TRUE., lrestart_cont=.TRUE.)
    ! predicted vn normal velocity component

!     CALL add_var(ocean_restart_list, 'zlim', ocean_state_diag%zlim, &
!       & grid_unstructured_cell, za_depth_below_sea, &
!       & t_cf_var('zlim','1','zalesak limiter factor', &
!       & datatype_flt),&
!       & grib2_var(255, 255, 255, DATATYPE_PACK16, GRID_UNSTRUCTURED, grid_edge),&
!       & ldims=(/nproma,n_zlev,nblks_e/),loutput=.true., lrestart_cont=.false.)

    CALL add_var(ocean_restart_list, 'vn_pred', ocean_state_diag%vn_pred, &
      & grid_unstructured_edge, za_depth_below_sea, &
      & t_cf_var('vn_pred','m/s','predicted vn normal velocity component', &
      & datatype_flt),&
      & grib2_var(255, 255, 255, DATATYPE_PACK16, GRID_UNSTRUCTURED, grid_edge),&
      & ldims=(/nproma,n_zlev,nblks_e/),in_group=groups("oce_diag"),lrestart_cont=.TRUE.)

    CALL add_var(ocean_default_list, 'vn_pred_ptp', ocean_state_diag%vn_pred_ptp, &
      & grid_unstructured_edge, za_depth_below_sea, &
      & t_cf_var('vn_pred_ptp','m/s','transformed predicted vn normal velocity component', &
      & datatype_flt),&
      & grib2_var(255, 255, 255, DATATYPE_PACK16, GRID_UNSTRUCTURED, grid_edge),&
      & ldims=(/nproma,n_zlev,nblks_e/),in_group=groups("oce_diag"),lrestart_cont=.FALSE.)


    ! predicted vn normal velocity component
!    CALL add_var(ocean_restart_list, 'vn_impl_vert_diff', ocean_state_diag%vn_impl_vert_diff,&
!      & grid_unstructured_edge, za_depth_below_sea, &
!      & t_cf_var('vn_impl_vert_diff','m/s','predicted vn normal velocity component', &
!      & datatype_flt),&
!      & grib2_var(255, 255, 255, DATATYPE_PACK16, GRID_UNSTRUCTURED, grid_edge),&
!      & ldims=(/nproma,n_zlev,nblks_e/),in_group=groups("oce_diag"),lrestart_cont=.TRUE.)

    CALL add_var(ocean_restart_list, 'vn_time_weighted', ocean_state_diag%vn_time_weighted, &
      & grid_unstructured_edge, za_depth_below_sea, &
      & t_cf_var('vn_pred','m/s','average vn normal velocity component', &
      & datatype_flt),&
      & grib2_var(255, 255, 255, DATATYPE_PACK16, GRID_UNSTRUCTURED, grid_edge),&
      & ldims=(/nproma,n_zlev,nblks_e/),in_group=groups("oce_diag"),lrestart_cont=.TRUE.)

!     CALL add_var(ocean_default_list, 'w_time_weighted', ocean_state_diag%w_time_weighted, &
!       & grid_unstructured_cell, za_depth_below_sea_half, &
!       & t_cf_var('w_prev','m/s','vertical velocity at cells', datatype_flt),&
!       & grib2_var(255, 255, 255, DATATYPE_PACK16, GRID_UNSTRUCTURED, grid_cell),&
!       & ldims=(/nproma,n_zlev+1,alloc_cell_blocks/),in_group=groups("oce_diag"))

    ! vorticity
    CALL add_var(ocean_restart_list, 'vort', ocean_state_diag%vort, &
      & grid_unstructured_vert, za_depth_below_sea, &
      & t_cf_var('vort','1/s','vorticity', datatype_flt),&
      & grib2_var(255, 255, 255, DATATYPE_PACK16, GRID_UNSTRUCTURED, grid_vertex),&
      & ldims=(/nproma,n_zlev,nblks_v/),in_group=groups("oce_diag"),lrestart_cont=.TRUE.)

!    CALL add_var(ocean_restart_list, 'potential_vort_e', ocean_state_diag%potential_vort_e, &
!      & grid_unstructured_edge, za_depth_below_sea, &
!      & t_cf_var('vort_e','1/s','potential vorticity at edges', datatype_flt),&
!      & grib2_var(255, 255, 255, DATATYPE_PACK16, grid_unstructured, grid_edge),&
!      & ldims=(/nproma,n_zlev,nblks_e/),in_group=groups("oce_essentials"),lrestart_cont=.TRUE.)

!    CALL add_var(ocean_restart_list, 'potential vort_c', ocean_state_diag%potential_vort_c, &
!      & grid_unstructured_cell, za_depth_below_sea, &
!      & t_cf_var('vort_e','1/s','potential vorticity at cells', datatype_flt),&
!      & grib2_var(255, 255, 255, DATATYPE_PACK16, GRID_UNSTRUCTURED, grid_cell),&
!      & ldims=(/nproma,n_zlev,alloc_cell_blocks/),in_group=groups("oce_essentials"),lrestart_cont=.TRUE.)

    ! kinetic energy component
    CALL add_var(ocean_default_list, 'kin', ocean_state_diag%kin, grid_unstructured_cell, &
      & za_depth_below_sea, &
      & t_cf_var('kin','J','kinetic energy', datatype_flt),&
      & grib2_var(255, 255, 255, DATATYPE_PACK16, GRID_UNSTRUCTURED, grid_cell),&
      & ldims=(/nproma,n_zlev,alloc_cell_blocks/),in_group=groups("oce_diag"))

    ! gradient term
    CALL add_var(ocean_default_list, 'grad', ocean_state_diag%grad, grid_unstructured_edge, &
      & za_depth_below_sea, &
      & t_cf_var('grad','','gradient', datatype_flt),&
      & grib2_var(255, 255, 255, DATATYPE_PACK16, GRID_UNSTRUCTURED, grid_edge),&
      & ldims=(/nproma,n_zlev,nblks_e/),in_group=groups("oce_diag"))

    ! divergence component
!     CALL add_var(ocean_default_list, 'div', ocean_state_diag%div, grid_unstructured_cell, &
!       & za_depth_below_sea, &
!       & t_cf_var('div','','divergence', datatype_flt),&
!       & grib2_var(255, 255, 255, DATATYPE_PACK16, GRID_UNSTRUCTURED, grid_cell),&
!       & ldims=(/nproma,n_zlev,alloc_cell_blocks/),lrestart_cont=.FALSE.)

    ! pressures
    CALL add_var(ocean_restart_list, 'press_hyd', ocean_state_diag%press_hyd, grid_unstructured_cell,&
      & za_depth_below_sea, t_cf_var('press_hyd','','hydrostatic pressure', &
      & datatype_flt),&
      & grib2_var(255, 255, 255, DATATYPE_PACK16, GRID_UNSTRUCTURED, grid_cell),&
      & ldims=(/nproma,n_zlev,alloc_cell_blocks/),in_group=groups("oce_diag"),lrestart_cont=.TRUE.)
    CALL add_var(ocean_restart_list, 'press_grad', ocean_state_diag%press_grad, grid_unstructured_edge,&
      & za_depth_below_sea, t_cf_var('press_grad','',' pressure gradient', &
      & datatype_flt),&
      & grib2_var(255, 255, 255, DATATYPE_PACK16, GRID_UNSTRUCTURED, grid_edge),&
      & ldims=(/nproma,n_zlev,nblks_e/),in_group=groups("oce_diag"),lrestart_cont=.TRUE.)

    ! horizontal velocity advection
    CALL add_var(ocean_restart_list, 'veloc_adv_horz', ocean_state_diag%veloc_adv_horz, &
      & grid_unstructured_edge,&
      & za_depth_below_sea, &
      & t_cf_var('veloc_adv_horz','','horizontal velocity advection', datatype_flt),&
      & grib2_var(255, 255, 255, DATATYPE_PACK16, GRID_UNSTRUCTURED, grid_edge),&
      & ldims=(/nproma,n_zlev,nblks_e/),in_group=groups("oce_diag"),lrestart_cont=.TRUE.)

    ! vertical velocity advection
    CALL add_var(ocean_default_list, 'veloc_adv_vert', ocean_state_diag%veloc_adv_vert, &
      & grid_unstructured_edge,&
      & za_depth_below_sea, &
      & t_cf_var('veloc_adv_vert','','vertical velocity advection', datatype_flt),&
      & grib2_var(255, 255, 255, DATATYPE_PACK16, GRID_UNSTRUCTURED, grid_edge),&
      & ldims=(/nproma,n_zlev,nblks_e/),in_group=groups("oce_diag"),lrestart_cont=.FALSE.)

    ! horizontal diffusion
    CALL add_var(ocean_default_list, 'laplacian_horz', ocean_state_diag%laplacian_horz, &
      & grid_unstructured_edge,&
      & za_depth_below_sea, &
      & t_cf_var('laplacian_horz','','horizontal diffusion', datatype_flt),&
      & grib2_var(255, 255, 255, DATATYPE_PACK16, GRID_UNSTRUCTURED, grid_edge),&
      & ldims=(/nproma,n_zlev,nblks_e/),in_group=groups("oce_diag"),lrestart_cont=.FALSE.)
    ! vertical diffusion
    CALL add_var(ocean_default_list, 'laplacian_vert', ocean_state_diag%laplacian_vert, &
      & grid_unstructured_edge,&
      & za_depth_below_sea, &
      & t_cf_var('laplacian_vert','','vertical diffusion', datatype_flt),&
      & grib2_var(255, 255, 255, DATATYPE_PACK16, GRID_UNSTRUCTURED, grid_edge),&
      & ldims=(/nproma,n_zlev,nblks_e/),lrestart_cont=.FALSE.)
    ! mixed layer depths
    CALL add_var(ocean_default_list, 'mld', ocean_state_diag%mld , grid_unstructured_cell,za_surface, &
      &          t_cf_var('mld', 'm', 'mixed layer depth', datatype_flt),&
      &          grib2_var(255, 255, 255, DATATYPE_PACK16, GRID_UNSTRUCTURED, grid_cell),&
      &          ldims=(/nproma,alloc_cell_blocks/),in_group=groups("oce_diag","oce_default","oce_essentials"))

    ! CMIP6
    CALL add_var(ocean_default_list, 'mlotst', ocean_state_diag%mlotst , grid_unstructured_cell,za_surface, &
      &          t_cf_var('mlotst', 'm', 'ocean_mixed_layer_thickness_defined_by_sigma_t', datatype_flt),&
      &          grib2_var(255, 255, 255, DATATYPE_PACK16, GRID_UNSTRUCTURED, grid_cell),&
      &          ldims=(/nproma,alloc_cell_blocks/),in_group=groups("oce_diag","oce_default","oce_essentials"))
    ! CMIP6
    CALL add_var(ocean_default_list, 'mlotstsq', ocean_state_diag%mlotstsq , grid_unstructured_cell,za_surface, &
      &          t_cf_var('mlotstsq', 'm', 'square_of_ocean_mixed_layer_thickness_defined_by_sigma_t', datatype_flt),&
      &          grib2_var(255, 255, 255, DATATYPE_PACK16, GRID_UNSTRUCTURED, grid_cell),&
      &          ldims=(/nproma,alloc_cell_blocks/),in_group=groups("oce_diag","oce_default","oce_essentials"))

    IF (diagnose_for_heat_content) THEN
 
    CALL add_var(ocean_default_list, 'global_heat_content', ocean_state_diag%monitor%global_heat_content , &
      & GRID_LONLAT, za_surface,    &
      & t_cf_var('global_heat_content', 'J', 'global_heat_content', datatype_flt),&
      & grib2_var(255, 255, 255, DATATYPE_PACK16, GRID_UNSTRUCTURED, grid_lonlat),&
      & in_group=groups("ocean_monitor"),ldims=(/1/))

    CALL add_var(ocean_default_list, 'global_heat_content_solid', ocean_state_diag%monitor%global_heat_content_solid , &
      & GRID_LONLAT, za_surface,    &
      & t_cf_var('global_heat_content_solid', 'J', 'global_heat_content_solid', datatype_flt),&
      & grib2_var(255, 255, 255, DATATYPE_PACK16, GRID_UNSTRUCTURED, grid_lonlat),&
      & in_group=groups("ocean_monitor"),ldims=(/1/))
   
    ! heat content of liquid water
      CALL add_var(ocean_default_list, 'heat_content_liquid_water', ocean_state_diag%heat_content_liquid_water,&
       & grid_unstructured_cell, &
       & za_depth_below_sea, &
       & t_cf_var('heat_content_liquid_water','J m-2','heat_content_liquid_water', datatype_flt),&
       & grib2_var(255, 255, 255, DATATYPE_PACK16, GRID_UNSTRUCTURED, grid_cell),&
       & ldims=(/nproma,n_zlev,alloc_cell_blocks/),in_group=groups("oce_default"))

    ! heat content of snow
    CALL add_var(ocean_default_list, 'heat_content_snow', ocean_state_diag%heat_content_snow , &
      &         grid_unstructured_cell, za_surface,&
      &         t_cf_var('heat_content_snow', 'J m-2', 'heat_conten_snow', datatype_flt),&
      &         grib2_var(255, 255, 255, DATATYPE_PACK16, GRID_UNSTRUCTURED, grid_cell),&
      &         ldims=(/nproma,alloc_cell_blocks/),in_group=groups("oce_default"))

   ! heat content of seaice
    CALL add_var(ocean_default_list, 'heat_content_seaice', ocean_state_diag%heat_content_seaice , &
      &         grid_unstructured_cell, za_surface,&
      &         t_cf_var('heat_content_seaice', 'J m-2', 'heat_content_seaice', datatype_flt),&
      &         grib2_var(255, 255, 255, DATATYPE_PACK16, GRID_UNSTRUCTURED, grid_cell),&
      &         ldims=(/nproma,alloc_cell_blocks/),in_group=groups("oce_default"))

   ! total heat content per column
    CALL add_var(ocean_default_list, 'heat_content_total', ocean_state_diag%heat_content_total , &
      &         grid_unstructured_cell, za_surface,&
      &         t_cf_var('heat_content_total', 'J m-2', 'heat_content_total', datatype_flt),&
      &         grib2_var(255, 255, 255, DATATYPE_PACK16, GRID_UNSTRUCTURED, grid_cell),&
      &         ldims=(/nproma,alloc_cell_blocks/),in_group=groups("oce_default"))
    ENDIF ! diagnose_for_heat_content
    
   ! swr fraction absorbed in the surface layer
    CALL add_var(ocean_default_list, 'swsum', ocean_state_diag%swsum , &
      &         grid_unstructured_cell, za_surface,&
      &         t_cf_var('swsum', '1', 'swsum', datatype_flt),&
      &         grib2_var(255, 255, 255, DATATYPE_PACK16, GRID_UNSTRUCTURED, grid_cell),&
      &         ldims=(/nproma,alloc_cell_blocks/),in_group=groups("oce_default"))

   ! (total subsurface ) heating due to absorption [J m-2]
    CALL add_var(ocean_default_list, 'heatabs', ocean_state_diag%heatabs , &
      &         grid_unstructured_cell, za_surface,&
      &         t_cf_var('heatabs', 'J m-2', 'heatabs', datatype_flt),&
      &         grib2_var(255, 255, 255, DATATYPE_PACK16, GRID_UNSTRUCTURED, grid_cell),&
      &         ldims=(/nproma,alloc_cell_blocks/),in_group=groups("oce_default"))
 
   ! dummy2d
!    CALL add_var(ocean_default_list, 'dummy2d', ocean_state_diag%dummy2d , &
!      &         grid_unstructured_cell, za_surface,&
!      &         t_cf_var('dummy2d', '', 'dummy2d', datatype_flt),&
!      &         grib2_var(255, 255, 255, DATATYPE_PACK16, GRID_UNSTRUCTURED, grid_cell),&
!      &         ldims=(/nproma,alloc_cell_blocks/),in_group=groups("oce_default"))
 

   ! relative swr absorption factor
      CALL add_var(ocean_default_list, 'swrab', ocean_state_diag%swrab,&
       & grid_unstructured_cell, &
       & za_depth_below_sea, &
       & t_cf_var('swrab','1','swrab', datatype_flt),&
       & grib2_var(255, 255, 255, DATATYPE_PACK16, GRID_UNSTRUCTURED, grid_cell),&
       & ldims=(/nproma,n_zlev,alloc_cell_blocks/),in_group=groups("oce_default"))

   ! relative swr absorption factor from hamocc (LFB_BGC_OCE)
    IF ( lhamocc ) THEN 
      CALL add_var(ocean_restart_list, 'swr_frac', ocean_state_diag%swr_frac,&
       & grid_unstructured_cell, &
       & za_depth_below_sea, &
       & t_cf_var('swr_frac','1','swr_frac', datatype_flt),&
       & grib2_var(255, 255, 255, DATATYPE_PACK16, GRID_UNSTRUCTURED, grid_cell),&
       & ldims=(/nproma,n_zlev,alloc_cell_blocks/),in_group=groups("oce_default"))
    ENDIF
    
   ! CMIP6 Net Rate of Absorption of Shortwave Energy in Ocean Layer
      CALL add_var(ocean_default_list, 'rsdoabsorb', ocean_state_diag%rsdoabsorb,&
       & grid_unstructured_cell, &
       & za_depth_below_sea, &
       & t_cf_var('rsdoabsorb','W m-2','Net Rate of Absorption of Shortwave Energy in Ocean Layer', &
       & datatype_flt), grib2_var(255, 255, 255, DATATYPE_PACK16, GRID_UNSTRUCTURED, grid_cell),&
       & ldims=(/nproma,n_zlev,alloc_cell_blocks/),in_group=groups("oce_default"))

   ! dummy3d
!      CALL add_var(ocean_default_list, 'dummy3d', ocean_state_diag%dummy3d,&
!       & grid_unstructured_cell, &
!       & za_depth_below_sea, &
!       & t_cf_var('dummy3d','','dummy3d', &
!       & datatype_flt), grib2_var(255, 255, 255, DATATYPE_PACK16, GRID_UNSTRUCTURED, grid_cell),&
!       & ldims=(/nproma,n_zlev,alloc_cell_blocks/),in_group=groups("oce_default"))


    ! number of deepest convection layer
    CALL add_var(ocean_default_list, 'condep', ocean_state_diag%condep , grid_unstructured_cell, za_surface,&
      &         t_cf_var('condep', '', 'convection depth index', datatype_flt),&
      &         grib2_var(255, 255, 255, DATATYPE_PACK16, GRID_UNSTRUCTURED, grid_cell),&
      &         ldims=(/nproma,alloc_cell_blocks/),in_group=groups("oce_diag","oce_default","oce_essentials"))
    IF (cfl_write) THEN
    CALL add_var(ocean_default_list, 'cfl_vert', ocean_state_diag%cfl_vert , &
      &          grid_unstructured_cell, za_depth_below_sea_half,&
      &          t_cf_var('cdf_vert', '', 'vertical cfl relation', datatype_flt),&
      &          grib2_var(255, 255, 255, DATATYPE_PACK16, GRID_UNSTRUCTURED, grid_cell),&
      &          ldims=(/nproma,n_zlev+1,alloc_cell_blocks/), &
      &          in_group=groups("oce_diag"))
    CALL add_var(ocean_default_list, 'cfl_horz', ocean_state_diag%cfl_horz, &
      &          grid_unstructured_edge, za_depth_below_sea,&
      &          t_cf_var('cfl_horz', '', 'horizontal cfl relation', datatype_flt),&
      &          grib2_var(255, 255, 255, DATATYPE_PACK16, GRID_UNSTRUCTURED, grid_cell),&
      &          ldims=(/nproma,n_zlev,nblks_e/),in_group=groups("oce_diag"))
    ENDIF

    ! 2D from 3D variables
    IF (.false.) THEN
    CALL add_var(ocean_default_list, 'T_50m', ocean_state_diag%T_50m, grid_unstructured_cell, &
      & za_surface, &
      & t_cf_var('T_50m','Celsius','temperature at 50m', datatype_flt),&
      & grib2_var(255, 255, 255, DATATYPE_PACK16, GRID_UNSTRUCTURED, grid_cell),&
      & ldims=(/nproma,alloc_cell_blocks/), &
      & in_group=groups("oce_diag"), &
      & lrestart_cont=.FALSE.)

    CALL add_var(ocean_default_list, 'u_50m', ocean_state_diag%u_50m, grid_unstructured_cell, &
      & za_surface, &
      & t_cf_var('u_50m','m/s','zonal velocity at 50m', datatype_flt),&
      & grib2_var(255, 255, 255, DATATYPE_PACK16, GRID_UNSTRUCTURED, grid_cell),&
      & ldims=(/nproma,alloc_cell_blocks/), &
      & in_group=groups("oce_diag"), &
      & lrestart_cont=.FALSE.)

   CALL add_var(ocean_default_list, 'v_50m', ocean_state_diag%v_50m, grid_unstructured_cell, &
      & za_surface, &
      & t_cf_var('v_50m','m/s','meridional velocity at 50m', datatype_flt),&
      & grib2_var(255, 255, 255, DATATYPE_PACK16, GRID_UNSTRUCTURED, grid_cell),&
      & ldims=(/nproma,alloc_cell_blocks/), &
      & in_group=groups("oce_diag"), &
      & lrestart_cont=.FALSE.)
 
    CALL add_var(ocean_default_list, 'vort_f_cells_50m', ocean_state_diag%vort_f_cells_50m, &
      & grid_unstructured_cell, za_surface, &
      & t_cf_var('vort_f_cells_50m','m/s','vorticity/coriolis on cells at 50m', datatype_flt),&
      & grib2_var(255, 255, 255, DATATYPE_PACK16, GRID_UNSTRUCTURED, grid_cell),&
      & ldims=(/nproma,alloc_cell_blocks/), &
      & in_group=groups("oce_diag"), &
      & lrestart_cont=.FALSE.)
    ENDIF
    
      !reconstrcuted velocity in cartesian coordinates
    ALLOCATE(ocean_state_diag%p_vn(nproma,n_zlev,alloc_cell_blocks), stat=ist)
    IF (ist/=success) THEN
      CALL finish(TRIM(routine), 'allocation for p_vn at cells failed')
    END IF

    ALLOCATE(ocean_state_diag%p_vn_dual(nproma,n_zlev,nblks_v), stat=ist)
    IF (ist/=success) THEN
      CALL finish(TRIM(routine), 'allocation for p_vn at verts failed')
    END IF

    !reconstrcuted velocity at edges in cartesian coordinates
    ALLOCATE(ocean_state_diag%p_mass_flux_sfc_cc(nproma,alloc_cell_blocks), stat=ist)
    IF (ist/=success) THEN
      CALL finish(TRIM(routine), 'allocation for p_mass_flux_sfc_cc at cells failed')
    END IF
    ! set all values - incl. last block - of cartesian coordinates to zero (NAG compiler)
    ocean_state_diag%p_vn     (:,:,:)%x(1)=0.0_wp
    ocean_state_diag%p_vn     (:,:,:)%x(2)=0.0_wp
    ocean_state_diag%p_vn     (:,:,:)%x(3)=0.0_wp
    ocean_state_diag%p_vn_dual(:,:,:)%x(1)=0.0_wp
    ocean_state_diag%p_vn_dual(:,:,:)%x(2)=0.0_wp
    ocean_state_diag%p_vn_dual(:,:,:)%x(3)=0.0_wp
    ocean_state_diag%p_mass_flux_sfc_cc(:,:)%x(1)=0.0_wp
    ocean_state_diag%p_mass_flux_sfc_cc(:,:)%x(2)=0.0_wp
    ocean_state_diag%p_mass_flux_sfc_cc(:,:)%x(3)=0.0_wp

    !remapped velocity at cell edges
!     ALLOCATE(ocean_state_diag%ptp_vn(nproma,n_zlev,nblks_e), stat=ist)
!     IF (ist/=success) THEN
!       CALL finish(TRIM(routine), 'allocation for ptp_vn at edges failed')
!     END IF
    ! initialize all components with zero (this is preliminary)
    ocean_state_diag%ptp_vn    = 0.0_wp

!     CALL add_var(ocean_default_list,'temp_insitu',ocean_state_diag%temp_insitu,grid_unstructured_cell,&
!       & za_depth_below_sea, &
!       & t_cf_var('temp_insitu', 'K', 'in situ temperature', datatype_flt),&
!       & grib2_var(255, 255, 255, DATATYPE_PACK16, GRID_UNSTRUCTURED, grid_cell),&
!       & ldims=(/nproma,n_zlev,alloc_cell_blocks/),in_group=groups("oce_diag"))

    CALL add_var(ocean_default_list,'zos_square',ocean_state_diag%zos_square,grid_unstructured_cell,&
      & za_surface, &
      & t_cf_var('zos_square', 'm^2', 'square of sea surface hight', datatype_flt),&
      & grib2_var(255, 255, 255, DATATYPE_PACK16, GRID_UNSTRUCTURED, grid_cell),&
      & ldims=(/nproma,alloc_cell_blocks/),in_group=groups("oce_default"))

     CALL add_var(ocean_default_list,'Rossby_Radius',ocean_state_diag%Rossby_Radius,grid_unstructured_cell,&
      & za_depth_below_sea, &
      & t_cf_var('Rossby_Radius', 'm', 'Rossby Radius', datatype_flt),&
      & grib2_var(255, 255, 255, DATATYPE_PACK16, GRID_UNSTRUCTURED, grid_cell),&
      & ldims=(/nproma,alloc_cell_blocks/),in_group=groups("oce_diag"))

    CALL add_var(ocean_default_list,'Richardson_Number',ocean_state_diag%Richardson_Number,grid_unstructured_cell,&
      & za_depth_below_sea, &
      & t_cf_var('Richardson_Numbe', 'm', 'Richardson Number', datatype_flt),&
      & grib2_var(255, 255, 255, DATATYPE_PACK16, GRID_UNSTRUCTURED, grid_cell),&
      & ldims=(/nproma,n_zlev,alloc_cell_blocks/),in_group=groups("oce_diag"))


    IF (.false.) THEN
    CALL add_var(ocean_default_list,'Buoyancy_Freq',ocean_state_diag%Buoyancy_Freq,grid_unstructured_cell,&
      & za_depth_below_sea, &
      & t_cf_var('Buoyancy_Freq', '1/s', 'Buoyancy Frequency', datatype_flt),&
      & grib2_var(255, 255, 255, DATATYPE_PACK16, GRID_UNSTRUCTURED, grid_cell),&
      & ldims=(/nproma,n_zlev,alloc_cell_blocks/),in_group=groups("oce_diag"))

   CALL add_var(ocean_default_list,'Wavespeed_baroclinic',ocean_state_diag%Wavespeed_baroclinic,grid_unstructured_cell,&
      & za_surface, &
      & t_cf_var('Wavespeed_baroclinic', 'm', 'Baroclinic wavespeed', datatype_flt),&
      & grib2_var(255, 255, 255, DATATYPE_PACK16, GRID_UNSTRUCTURED, grid_cell),&
      & ldims=(/nproma,alloc_cell_blocks/),in_group=groups("oce_diag"))
  ENDIF
  
   ! masks for northern and southern part of the earth {{{
   CALL add_var(ocean_default_list,'northernHemisphere',ocean_state_diag%northernHemisphere,&
      & grid_unstructured_cell,&
      & za_surface, &
      & t_cf_var('northern_hemisphere', '', 'northern hemisphere ', datatype_flt),&
      & grib2_var(255, 255, 255, DATATYPE_PACK16, GRID_UNSTRUCTURED, grid_cell),&
      & ldims=(/nproma,alloc_cell_blocks/),loutput=.FALSE.)
   CALL add_var(ocean_default_list,'southernHemisphere',ocean_state_diag%southernHemisphere, &
      & grid_unstructured_cell,&
      & za_surface, &
      & t_cf_var('southern_hemisphere', '', 'southern hemisphere ', datatype_flt),&
      & grib2_var(255, 255, 255, DATATYPE_PACK16, GRID_UNSTRUCTURED, grid_cell),&
      & ldims=(/nproma,alloc_cell_blocks/),loutput=.FALSE.)
   owned_cells    => patch_2d%cells%owned
   DO blockNo = owned_cells%start_block, owned_cells%end_block
     CALL get_index_range(owned_cells, blockNo, start_cell_index, end_cell_index)
     DO jc =  start_cell_index, end_cell_index
       IF (patch_2d%cells%center(jc,blockNo)%lat > equator) THEN
         ocean_state_diag%northernHemisphere(jc,blockNo) = 1.0_wp
         ocean_state_diag%southernHemisphere(jc,blockNo) = 0.0_wp
       ELSE
         ocean_state_diag%northernHemisphere(jc,blockNo) = 0.0_wp
         ocean_state_diag%southernHemisphere(jc,blockNo) = 1.0_wp
       END IF
     END DO
   END DO

   !}}}

!     CALL add_var(ocean_restart_list,'temp_horDiffused',ocean_state_diag%temp_horizontally_diffused, grid_unstructured_cell,&
!       & za_depth_below_sea, &
!       & t_cf_var('temp_insitu', 'K', 'horizonatlly diffused temperature', datatype_flt),&
!       & grib2_var(255, 255, 255, DATATYPE_PACK16, GRID_UNSTRUCTURED, grid_cell),&
!       & ldims=(/nproma,n_zlev,alloc_cell_blocks/),in_group=groups("oce_diag"),lrestart_cont=.TRUE.)

    !--------------------------------------------------------------------------
    ! MOCs on a zonal 1deg grid
    CALL add_var(ocean_default_list, 'global_moc',ocean_state_diag%global_moc,    &
      & GRID_ZONAL, za_depth_below_sea,&
      & t_cf_var('global_moc','Sv','global meridional overturning', datatype_flt), &
      & grib2_var(255, 255, 147, DATATYPE_PACK16, GRID_UNSTRUCTURED, grid_cell),&
      & ldims=(/n_zlev,180/),in_group=groups("ocean_moc"),&
      & loutput=.TRUE.)
    CALL add_var(ocean_default_list, 'atlantic_moc',ocean_state_diag%atlantic_moc,    &
      & GRID_ZONAL, za_depth_below_sea,&
      & t_cf_var('atlantic_moc','Sv','atlantic meridional overturning', datatype_flt), &
      & grib2_var(255, 255, 148, DATATYPE_PACK16, GRID_UNSTRUCTURED, grid_cell),&
      & ldims=(/n_zlev,180/),in_group=groups("ocean_moc"),&
      & loutput=.TRUE.)
    CALL add_var(ocean_default_list, 'pacific_moc',ocean_state_diag%pacific_moc,    &
      & GRID_ZONAL, za_depth_below_sea,&
      & t_cf_var('pacific_moc','Sv','indopacific meridional overturning', datatype_flt), &
      & grib2_var(255, 255, 149, DATATYPE_PACK16, GRID_UNSTRUCTURED, grid_cell),&
      & ldims=(/n_zlev,180/),in_group=groups("ocean_moc"),&
      & loutput=.TRUE.)

    ! Implied ocean heat transport
    CALL add_var(ocean_default_list, 'global_hfl',ocean_state_diag%global_hfl,    &
      & GRID_ZONAL, za_surface,&
      & t_cf_var('global_hfl','W','global implied heat transport', datatype_flt), &
      & grib2_var(255, 255, 147, DATATYPE_PACK16, GRID_UNSTRUCTURED, grid_cell),&
      & ldims=(/1,180/),in_group=groups("ocean_moc"),&
      & loutput=.TRUE.)
    CALL add_var(ocean_default_list, 'atlantic_hfl',ocean_state_diag%atlantic_hfl,    &
      & GRID_ZONAL, za_surface,&
      & t_cf_var('atlantic_hfl','W','atlantic implied heat transport', datatype_flt), &
      & grib2_var(255, 255, 148, DATATYPE_PACK16, GRID_UNSTRUCTURED, grid_cell),&
      & ldims=(/1,180/),in_group=groups("ocean_moc"),&
      & loutput=.TRUE.)
    CALL add_var(ocean_default_list, 'pacific_hfl',ocean_state_diag%pacific_hfl,    &
      & GRID_ZONAL, za_surface,&
      & t_cf_var('pacific_hfl','W','indopacific implied heat transport', datatype_flt), &
      & grib2_var(255, 255, 149, DATATYPE_PACK16, GRID_UNSTRUCTURED, grid_cell),&
      & ldims=(/1,180/),in_group=groups("ocean_moc"),&
      & loutput=.TRUE.)

    ! Implied ocean fw transport
    CALL add_var(ocean_default_list, 'global_wfl',ocean_state_diag%global_wfl,    &
      & GRID_ZONAL, za_surface,&
      & t_cf_var('global_wfl','m3s-1','global implied freshwater transport', datatype_flt), &
      & grib2_var(255, 255, 147, DATATYPE_PACK16, GRID_UNSTRUCTURED, grid_cell),&
      & ldims=(/1,180/),in_group=groups("ocean_moc"),&
      & loutput=.TRUE.)
    CALL add_var(ocean_default_list, 'atlantic_wfl',ocean_state_diag%atlantic_wfl,    &
      & GRID_ZONAL, za_surface,&
      & t_cf_var('atlantic_wfl','m3s-1','atlantic implied freshwater transport', datatype_flt), &
      & grib2_var(255, 255, 148, DATATYPE_PACK16, GRID_UNSTRUCTURED, grid_cell),&
      & ldims=(/1,180/),in_group=groups("ocean_moc"),&
      & loutput=.TRUE.)
    CALL add_var(ocean_default_list, 'pacific_wfl',ocean_state_diag%pacific_wfl,    &
      & GRID_ZONAL, za_surface,&
      & t_cf_var('pacific_wfl','W','indopacific implied freshwater transport', datatype_flt), &
      & grib2_var(255, 255, 149, DATATYPE_PACK16, GRID_UNSTRUCTURED, grid_cell),&
      & ldims=(/1,180/),in_group=groups("ocean_moc"),&
      & loutput=.TRUE.)

    ! hfbasin ocean heat transport
    CALL add_var(ocean_default_list, 'global_hfbasin',ocean_state_diag%global_hfbasin,    &
      & GRID_ZONAL, za_surface,&
      & t_cf_var('global_hfbasin','W','global northward ocean heat transport', datatype_flt), &
      & grib2_var(255, 255, 147, DATATYPE_PACK16, GRID_UNSTRUCTURED, grid_cell),&
      & ldims=(/1,180/),in_group=groups("ocean_moc"),&
      & loutput=.TRUE.)
    CALL add_var(ocean_default_list, 'atlantic_hfbasin',ocean_state_diag%atlantic_hfbasin,    &
      & GRID_ZONAL, za_surface,&
      & t_cf_var('atlantic_hfbasin','W','atlantic northward ocean heat transport', datatype_flt), &
      & grib2_var(255, 255, 148, DATATYPE_PACK16, GRID_UNSTRUCTURED, grid_cell),&
      & ldims=(/1,180/),in_group=groups("ocean_moc"),&
      & loutput=.TRUE.)
    CALL add_var(ocean_default_list, 'pacific_hfbasin',ocean_state_diag%pacific_hfbasin,    &
      & GRID_ZONAL, za_surface,&
      & t_cf_var('pacific_hfbasin','W','indopacific northward ocean heat transport', datatype_flt), &
      & grib2_var(255, 255, 149, DATATYPE_PACK16, GRID_UNSTRUCTURED, grid_cell),&
      & ldims=(/1,180/),in_group=groups("ocean_moc"),&
      & loutput=.TRUE.)

    ! hfbasin ocean salt transport
    CALL add_var(ocean_default_list, 'global_sltbasin',ocean_state_diag%global_sltbasin,    &
      & GRID_ZONAL, za_surface,&
      & t_cf_var('global_sltbasin','kg s-1','global northward ocean salt transport', datatype_flt), &
      & grib2_var(255, 255, 147, DATATYPE_PACK16, GRID_UNSTRUCTURED, grid_cell),&
      & ldims=(/1,180/),in_group=groups("ocean_moc"),&
      & loutput=.TRUE.)
    CALL add_var(ocean_default_list, 'atlantic_sltbasin',ocean_state_diag%atlantic_sltbasin,    &
      & GRID_ZONAL, za_surface,&
      & t_cf_var('atlantic_sltbasin','kg s-1','atlantic northward ocean salt transport', datatype_flt), &
      & grib2_var(255, 255, 148, DATATYPE_PACK16, GRID_UNSTRUCTURED, grid_cell),&
      & ldims=(/1,180/),in_group=groups("ocean_moc"),&
      & loutput=.TRUE.)
    CALL add_var(ocean_default_list, 'pacific_sltbasin',ocean_state_diag%pacific_sltbasin,    &
      & GRID_ZONAL, za_surface,&
      & t_cf_var('pacific_sltbasin','kg s-1','indopacific northward ocean salt transport', datatype_flt), &
      & grib2_var(255, 255, 149, DATATYPE_PACK16, GRID_UNSTRUCTURED, grid_cell),&
      & ldims=(/1,180/),in_group=groups("ocean_moc"),&
      & loutput=.TRUE.)



!       CALL add_var(ocean_restart_list, 'tracers'//TRIM(var_suffix), ocean_state_prog%tracer , &
!         & grid_unstructured_cell, za_depth_below_sea, &
!         & t_cf_var('tracers'//TRIM(var_suffix), '', '1:temperature 2:salinity', &
!         & DATATYPE_FLT64),&
!         & grib2_var(255, 255, 255, DATATYPE_PACK16, GRID_UNSTRUCTURED, grid_cell),&
!         & ldims=(/nproma,n_zlev,alloc_cell_blocks,no_tracer/), &
!         & lcontainer=.TRUE., lrestart=.FALSE., loutput=.FALSE.)
!
!       ! Reference to individual tracer, for I/O
!       ALLOCATE(ocean_state_prog%tracer_ptr(no_tracer))
!       DO jtrc = 1,no_tracer
!         CALL add_ref( ocean_restart_list, 'tracers'//TRIM(var_suffix),              &
!           & oce_tracer_names(jtrc),                 &
!           & ocean_state_prog%tracer_ptr(jtrc)%p,                             &
!           & grid_unstructured_cell, za_depth_below_sea,               &
!           & t_cf_var(TRIM(oce_tracer_names(jtrc))//TRIM(var_suffix), &
!           & oce_tracer_units(jtrc), &
!           & oce_tracer_longnames(jtrc), DATATYPE_FLT64), &
!           & grib2_var(255, 255, 255, DATATYPE_PACK16, GRID_UNSTRUCTURED, grid_cell),&
!           & ref_idx=jtrc, &
!           & ldims=(/nproma,n_zlev,alloc_cell_blocks/))
!       END DO
!
!       ! use of the ocean_tracers structure
!       ALLOCATE(ocean_state_prog%ocean_tracers(no_tracer))
!       DO jtrc = 1,no_tracer
!         ocean_state_prog%ocean_tracers(jtrc)%concentration =>  ocean_state_prog%tracer(:,:,:,jtrc)
!       ENDDO
!

   IF(GMRedi_configuration/=Cartesian_Mixing)THEN

!     CALL add_var(ocean_restart_list, 'vn_bolus', ocean_state_diag%vn_bolus, &
!       & grid_unstructured_edge, za_depth_below_sea, &
!       & t_cf_var('vn_bolus','m/s',' bolus vn normal velocity component', &
!       & datatype_flt),&
!       & grib2_var(255, 255, 255, DATATYPE_PACK16, GRID_UNSTRUCTURED, grid_edge),&
!       & ldims=(/nproma,n_zlev,nblks_e/),in_group=groups("oce_diag"),lrestart_cont=.TRUE.)

!       CALL add_var(ocean_restart_list, 'w_bolus', ocean_state_diag%w_bolus, grid_unstructured_cell, &
!        & za_depth_below_sea, &
!        & t_cf_var('w bolus','m/s','vertical bolus velocity at prism center', DATATYPE_FLT32),&
!        & grib2_var(255, 255, 255, DATATYPE_PACK16, GRID_UNSTRUCTURED, grid_cell),&
!        & ldims=(/nproma,n_zlev,alloc_cell_blocks/),in_group=groups("oce_diag"),lrestart_cont=.TRUE.)
   
     CALL add_var(ocean_default_list, 'rhopo_GM', ocean_state_diag%rho_GM , grid_unstructured_cell,&
      & za_depth_below_sea, &
      & t_cf_var('rhopot', 'kg/m^3', 'potential density', datatype_flt),&
      & grib2_var(255, 255, 255, DATATYPE_PACK16, GRID_UNSTRUCTURED, grid_cell),&
      & ldims=(/nproma,n_zlev,alloc_cell_blocks/),in_group=groups("oce_diag"))
  
    CALL add_var(ocean_default_list,'osaltGMRedi',ocean_state_diag%osaltGMRedi,grid_unstructured_cell,&
      & za_depth_below_sea, &
      & t_cf_var('osaltGMRedi', 'kg m-3 s-1', 'osaltGMRedi', datatype_flt),&
      & grib2_var(255, 255, 255, DATATYPE_PACK16, GRID_UNSTRUCTURED, grid_cell),&
     & ldims=(/nproma,n_zlev,alloc_cell_blocks/),in_group=groups("oce_diag"),lrestart_cont=.FALSE.)

   CALL add_var(ocean_default_list,'opottempGMRedi',ocean_state_diag%opottempGMRedi,grid_unstructured_cell,&
      & za_depth_below_sea, &
      & t_cf_var('opottempGMRedi', 'K s-1', 'opottempGMRedi', datatype_flt),&
      & grib2_var(255, 255, 255, DATATYPE_PACK16, GRID_UNSTRUCTURED, grid_cell),&
      & ldims=(/nproma,n_zlev,alloc_cell_blocks/),in_group=groups("oce_diag"),lrestart_cont=.FALSE.)

  CALL add_var(ocean_default_list,'div_of_GMRedi_flux',ocean_state_diag%div_of_GMRedi_flux,grid_unstructured_cell,&
      & za_depth_below_sea, &
      & t_cf_var('temp_insitu', 'm', 'div_of_GMRedi_flux', datatype_flt),&
      & grib2_var(255, 255, 255, DATATYPE_PACK16, GRID_UNSTRUCTURED, grid_cell),&
      & ldims=(/nproma,n_zlev,alloc_cell_blocks/),in_group=groups("oce_diag"),lrestart_cont=.FALSE., loutput=.TRUE.)

   CALL add_var(ocean_default_list,'div_of_GMRedi_flux_horizontal',&
      &ocean_state_diag%div_of_GMRedi_flux_horizontal,grid_unstructured_cell,&
      & za_depth_below_sea, &
      & t_cf_var('temp_insitu', 'm', 'div_of_GMRedi_flux_horizontal', datatype_flt),&
      & grib2_var(255, 255, 255, DATATYPE_PACK16, GRID_UNSTRUCTURED, grid_cell),&
      & ldims=(/nproma,n_zlev,alloc_cell_blocks/),in_group=groups("oce_diag"),lrestart_cont=.FALSE., loutput=.TRUE.)

   CALL add_var(ocean_default_list,'div_of_GMRedi_flux_vertical',&
      &ocean_state_diag%div_of_GMRedi_flux_vertical,grid_unstructured_cell,&
      & za_depth_below_sea, &
      & t_cf_var('temp_insitu', 'm', 'div_of_GMRedi_flux_vertical', datatype_flt),&
      & grib2_var(255, 255, 255, DATATYPE_PACK16, GRID_UNSTRUCTURED, grid_cell),&
      & ldims=(/nproma,n_zlev,alloc_cell_blocks/),in_group=groups("oce_diag"),lrestart_cont=.FALSE., loutput=.FALSE.)

   CALL add_var(ocean_default_list,'vertical_mixing_coeff_GMRedi_implicit',&
   &ocean_state_diag%vertical_mixing_coeff_GMRedi_implicit,grid_unstructured_cell,&
      & za_depth_below_sea_half, &
      & t_cf_var('temp_insitu', 'm', 'vertical_mixing_coeff_GMRedi_implicit', datatype_flt),&
      & grib2_var(255, 255, 255, DATATYPE_PACK16, GRID_UNSTRUCTURED, grid_cell),&
      & ldims=(/nproma,n_zlev+1,alloc_cell_blocks/),in_group=groups("oce_diag"),lrestart_cont=.FALSE.)


   CALL add_var(ocean_default_list,'div_of_GM_flux',ocean_state_diag%div_of_GM_flux,grid_unstructured_cell,&
      & za_depth_below_sea, &
      & t_cf_var('temp_insitu', 'm', 'div_of_GM_flux', datatype_flt),&
      & grib2_var(255, 255, 255, DATATYPE_PACK16, GRID_UNSTRUCTURED, grid_cell),&
      & ldims=(/nproma,n_zlev,alloc_cell_blocks/),in_group=groups("oce_diag"),lrestart_cont=.FALSE.)

   CALL add_var(ocean_default_list,'div_of_Redi_flux',ocean_state_diag%div_of_Redi_flux,grid_unstructured_cell,&
      & za_depth_below_sea, &
      & t_cf_var('temp_insitu', 'm', 'div_of_Redi_flux', datatype_flt),&
      & grib2_var(255, 255, 255, DATATYPE_PACK16, GRID_UNSTRUCTURED, grid_cell),&
      & ldims=(/nproma,n_zlev,alloc_cell_blocks/),in_group=groups("oce_diag"),lrestart_cont=.FALSE.)

      CALL add_var(ocean_restart_list, 'GMRedi_flux_horz',ocean_state_diag%GMRedi_flux_horz, &
        & grid_unstructured_edge, za_depth_below_sea, &
        & t_cf_var('GMRedi_flux_horz', '', '1:temperature 2:salinity', &
        & DATATYPE_FLT64),&
        & grib2_var(255, 255, 255, DATATYPE_PACK16, GRID_UNSTRUCTURED, grid_edge),&
        & ldims=(/nproma,n_zlev,nblks_e,no_tracer/), &
        & lcontainer=.TRUE., lrestart=.FALSE., loutput=.FALSE.)

      CALL add_var(ocean_restart_list, 'GMRedi_flux_vert',ocean_state_diag%GMRedi_flux_vert, &
        & grid_unstructured_cell, za_depth_below_sea, &
        & t_cf_var('GMRedi_flux_vert', '', '1:temperature 2:salinity', &
        & DATATYPE_FLT64),&
        & grib2_var(255, 255, 255, DATATYPE_PACK16, GRID_UNSTRUCTURED, grid_cell),&
        & ldims=(/nproma,n_zlev+1,alloc_cell_blocks,no_tracer/), &
        & lcontainer=.TRUE., lrestart=.FALSE., loutput=.FALSE.)

        ocean_state_diag%GMRedi_flux_horz(:,:,:,:)=0.0_wp
        ocean_state_diag%GMRedi_flux_vert(:,:,:,:)=0.0_wp
    ENDIF

    SELECT CASE (test_mode)

      CASE (103:113) ! testbed_div

        CALL add_var(ocean_default_list,'div_model',ocean_state_diag%div_model,grid_unstructured_cell,&
          & za_depth_below_sea, &
          & t_cf_var('div_model', 'm', 'div_model', datatype_flt),&
          & grib2_var(255, 255, 255, DATATYPE_PACK16, GRID_UNSTRUCTURED, grid_cell),&
          & ldims=(/nproma,n_zlev,alloc_cell_blocks/),lrestart_cont=.FALSE., loutput=.TRUE.)

       CALL add_var(ocean_default_list,'div_diff',ocean_state_diag%div_diff,grid_unstructured_cell,&
          & za_depth_below_sea, &
          & t_cf_var('div_diff', 'm', 'div_diff', datatype_flt),&
          & grib2_var(255, 255, 255, DATATYPE_PACK16, GRID_UNSTRUCTURED, grid_cell),&
          & ldims=(/nproma,n_zlev,alloc_cell_blocks/),lrestart_cont=.FALSE., loutput=.TRUE.)

       CALL add_var(ocean_default_list,'divPtP',ocean_state_diag%divPtP,grid_unstructured_cell,&
          & za_depth_below_sea, &
          & t_cf_var('divPtP', 'm', 'divPtP', datatype_flt),&
          & grib2_var(255, 255, 255, DATATYPE_PACK16, GRID_UNSTRUCTURED, grid_cell),&
          & ldims=(/nproma,n_zlev,alloc_cell_blocks/),lrestart_cont=.FALSE., loutput=.TRUE.)

       CALL add_var(ocean_default_list,'divPtP_diff',ocean_state_diag%divPtP_diff,grid_unstructured_cell,&
          & za_depth_below_sea, &
          & t_cf_var('divPtP_diff', 'm', 'divPtP_diff', datatype_flt),&
          & grib2_var(255, 255, 255, DATATYPE_PACK16, GRID_UNSTRUCTURED, grid_cell),&
          & ldims=(/nproma,n_zlev,alloc_cell_blocks/),lrestart_cont=.FALSE., loutput=.TRUE.)

    END SELECT

  END SUBROUTINE construct_hydro_ocean_diag


  !-------------------------------------------------------------------------
  !>
  !!               Deallocation of diagnostic hydrostatic ocean state.
  !
  !! @par Revision History
  !! Developed  by  Peter Korn, MPI-M (2005).
  !!
!<Optimize:inUse>
  SUBROUTINE destruct_hydro_ocean_diag(ocean_state_diag)

    TYPE(t_hydro_ocean_diag), INTENT(inout) :: ocean_state_diag

    ! local variables

    INTEGER :: ist

    CHARACTER(LEN=max_char_length), PARAMETER :: &
      & routine = 'mo_ocean_state:destruct_hydro_ocean_diag'

    DEALLOCATE(ocean_state_diag%p_vn, stat=ist)
    IF (ist/=success) THEN
      CALL finish(TRIM(routine), 'deallocation for p_vn failed')
    END IF
    DEALLOCATE(ocean_state_diag%p_vn_dual, stat=ist)
    IF (ist/=success) THEN
      CALL finish(TRIM(routine), 'deallocation for p_vn_dual failed')
    END IF
!     DEALLOCATE(ocean_state_diag%ptp_vn, stat=ist)
!     IF (ist/=success) THEN
!       CALL finish(TRIM(routine), 'deallocation for ptp_vn failed')
!     END IF

  END SUBROUTINE destruct_hydro_ocean_diag
 !-------------------------------------------------------------------------
  !>
  !!               Allocation of components for 3dim ocean nudging.
  !!               Initialization of components with zero.
  !
  !! @par Revision History
  !! Developed  by  Helmuth Haak, MPI-M (2018).
  !!
!<Optimize:inUse>
  SUBROUTINE construct_ocean_nudge(patch_2d, ocean_nudge)
    
    TYPE(t_patch),TARGET, INTENT(in)                :: patch_2d
    TYPE(t_ocean_nudge), TARGET,INTENT(inout)   :: ocean_nudge
    
    ! local variables
    
    INTEGER ::  ist  !, jtrc
    INTEGER ::  alloc_cell_blocks, nblks_e, nblks_v
    
    CHARACTER(LEN=max_char_length), PARAMETER :: &
      & routine = 'mo_ocean_state:construct_ocean_nudge'
    INTEGER :: datatype_flt

    IF ( lnetcdf_flt64_output ) THEN
      datatype_flt = DATATYPE_FLT64
    ELSE
      datatype_flt = DATATYPE_FLT32
    ENDIF

    !-------------------------------------------------------------------------
    CALL message(TRIM(routine), 'construct  ocean nudge...')
    
    ! determine size of arrays
    alloc_cell_blocks = patch_2d%alloc_cell_blocks
    nblks_e = patch_2d%nblks_e
    nblks_v = patch_2d%nblks_v
    

    
    ! allocation of 3-dim tracer relaxation:
    IF (no_tracer>=1 .AND. type_3dimrelax_temp >0) THEN
      CALL add_var(ocean_default_list,'data_3dimRelax_Temp',ocean_nudge%data_3dimRelax_Temp,&
        & grid_unstructured_cell,&
        & za_depth_below_sea, t_cf_var('data_3dimRelax_Temp','','', datatype_flt),&
        & grib2_var(255,255,255,DATATYPE_PACK16,GRID_UNSTRUCTURED, grid_cell),&
        & ldims=(/nproma,n_zlev,alloc_cell_blocks/),in_group=groups("oce_nudge"),loutput=.FALSE.)
      CALL add_var(ocean_default_list,'forc_3dimRelax_Temp',ocean_nudge%forc_3dimRelax_Temp,&
        & grid_unstructured_cell,&
        & za_depth_below_sea, t_cf_var('forc_3dimRelax_Temp','','', datatype_flt),&
        & grib2_var(255,255,255,DATATYPE_PACK16,GRID_UNSTRUCTURED, grid_cell),&
        & ldims=(/nproma,n_zlev,alloc_cell_blocks/),in_group=groups("oce_nudge"),loutput=.TRUE.)
      CALL add_var(ocean_default_list,'relax_3dim_coefficient',ocean_nudge%relax_3dim_coefficient,&
        & grid_unstructured_cell,&
        & za_depth_below_sea, t_cf_var('relax_3dim_coefficient','','', datatype_flt),&
        & grib2_var(255,255,255,DATATYPE_PACK16,GRID_UNSTRUCTURED, grid_cell),&
        & ldims=(/nproma,n_zlev,alloc_cell_blocks/),in_group=groups("oce_nudge"),loutput=.TRUE.)
!       ocean_state_aux%relax_3dim_coefficient(:,:,:) = 1.0_wp 
    END IF
    IF (no_tracer==2 .AND. type_3dimrelax_salt >0) THEN
      CALL add_var(ocean_default_list,'data_3dimRelax_Salt',ocean_nudge%data_3dimRelax_Salt,&
        & grid_unstructured_cell,&
        & za_depth_below_sea, t_cf_var('data_3dimRelax_Salt','','', datatype_flt),&
        & grib2_var(255,255,255,DATATYPE_PACK16,GRID_UNSTRUCTURED, grid_cell),&
        & ldims=(/nproma,n_zlev,alloc_cell_blocks/),in_group=groups("oce_nudge"),loutput=.FALSE.)
      CALL add_var(ocean_default_list,'forc_3dimRelax_Salt',ocean_nudge%forc_3dimRelax_Salt,&
        & grid_unstructured_cell,&
        & za_depth_below_sea, t_cf_var('forc_3dimRelax_Salt','','', datatype_flt),&
        & grib2_var(255,255,255,DATATYPE_PACK16,GRID_UNSTRUCTURED, grid_cell),&
        & ldims=(/nproma,n_zlev,alloc_cell_blocks/),in_group=groups("oce_nudge"),loutput=.FALSE.)
    END IF

  END SUBROUTINE construct_ocean_nudge

  !-------------------------------------------------------------------------
  !>
  !!               Deallocation of auxilliary hydrostatic ocean state.
  !
  !! @par Revision History
  !! Developed  by  Peter Korn, MPI-M (2005).
  !!
!<Optimize:inUse>
  SUBROUTINE destruct_ocean_nudge(ocean_nudge)
    
    TYPE(t_ocean_nudge), INTENT(inout)      :: ocean_nudge
    
    ! local variables
    
    INTEGER :: ist
    
    CHARACTER(LEN=max_char_length), PARAMETER :: &
      & routine = 'mo_ocean_state:destruct_hydro_ocean_aux'
    
    DEALLOCATE(ocean_nudge%data_3dimRelax_Temp, stat=ist)
    IF (ist/=success) THEN
      CALL finish(TRIM(routine),'deallocation of data_3dimRelax_Temp failed')
    END IF
    
  END SUBROUTINE destruct_ocean_nudge
  !-------------------------------------------------------------------------
    



!-------------------------------------------------------------------------
  !>
  !!               Allocation of components of hydrostatic ocean auxiliary state.
  !!               Initialization of components with zero.
  !
  !! @par Revision History
  !! Developed  by  Peter Korn, MPI-M (2006).
  !!
!<Optimize:inUse>
  SUBROUTINE construct_hydro_ocean_aux(patch_2d, ocean_state_aux, ocean_transport_state)

    TYPE(t_patch),TARGET, INTENT(in)                :: patch_2d
    TYPE(t_hydro_ocean_aux), TARGET,INTENT(inout)   :: ocean_state_aux
    TYPE(t_ocean_transport_state), TARGET,INTENT(inout)  :: ocean_transport_state

    ! local variables

    INTEGER ::  ist  !, jtrc
    INTEGER ::  alloc_cell_blocks, nblks_e, nblks_v

    CHARACTER(LEN=max_char_length), PARAMETER :: &
      & routine = 'mo_ocean_state:construct_hydro_ocean_aux'
    INTEGER :: datatype_flt

    IF ( lnetcdf_flt64_output ) THEN
      datatype_flt = DATATYPE_FLT64
    ELSE
      datatype_flt = DATATYPE_FLT32
    ENDIF

    !-------------------------------------------------------------------------
    CALL message(TRIM(routine), 'construct hydro ocean auxiliary state...')

    ! determine size of arrays
    alloc_cell_blocks = patch_2d%alloc_cell_blocks
    nblks_e = patch_2d%nblks_e
    nblks_v = patch_2d%nblks_v

    ! allocation for Adam-Bashford time stepping
    CALL add_var(ocean_restart_list,'g_n',ocean_state_aux%g_n, grid_unstructured_edge,&
      & za_depth_below_sea, t_cf_var('g_n','','', datatype_flt),&
      & grib2_var(255,255,255,DATATYPE_PACK16,GRID_UNSTRUCTURED, grid_edge),&
      & ldims=(/nproma,n_zlev,nblks_e/),in_group=groups("oce_aux"),loutput=.TRUE.,lrestart_cont=.TRUE.)
    CALL add_var(ocean_restart_list,'g_nm1',ocean_state_aux%g_nm1, grid_unstructured_edge,&
      & za_depth_below_sea, t_cf_var('g_nm1','','', datatype_flt),&
      & grib2_var(255,255,255,DATATYPE_PACK16,GRID_UNSTRUCTURED, grid_edge),&
      & ldims=(/nproma,n_zlev,nblks_e/),in_group=groups("oce_aux"),loutput=.TRUE.,lrestart_cont=.TRUE.)
    CALL add_var(ocean_restart_list,'g_nimd',ocean_state_aux%g_nimd, grid_unstructured_edge,&
      & za_depth_below_sea, t_cf_var('g_nimd','','', datatype_flt),&
      & grib2_var(255,255,255,DATATYPE_PACK16,GRID_UNSTRUCTURED, grid_edge),&
      & ldims=(/nproma,n_zlev,nblks_e/),in_group=groups("oce_aux"),loutput=.TRUE.,lrestart_cont=.TRUE.)

    CALL add_var(ocean_restart_list,'p_rhs_sfc_eq',ocean_state_aux%p_rhs_sfc_eq, grid_unstructured_cell,&
      & za_surface, t_cf_var('p_rhs_sfc_eq','','', datatype_flt),&
      & grib2_var(255,255,255,DATATYPE_PACK16,GRID_UNSTRUCTURED, grid_cell),&
      & ldims=(/nproma,alloc_cell_blocks/),in_group=groups("oce_aux"),lrestart_cont=.TRUE.)

    ! allocation for boundary conditions
    CALL add_var(ocean_restart_list,'bc_top_u',ocean_state_aux%bc_top_u, grid_unstructured_cell,&
      & za_surface, t_cf_var('bc_top_u','','', datatype_flt),&
      & grib2_var(255,255,255,DATATYPE_PACK16,GRID_UNSTRUCTURED, grid_cell),&
      & ldims=(/nproma,alloc_cell_blocks/),in_group=groups("oce_aux"),lrestart_cont=.TRUE.)
    CALL add_var(ocean_restart_list,'bc_top_v',ocean_state_aux%bc_top_v, grid_unstructured_cell,&
      & za_surface, t_cf_var('bc_top_v','','', datatype_flt),&
      & grib2_var(255,255,255,DATATYPE_PACK16,GRID_UNSTRUCTURED, grid_cell),&
      & ldims=(/nproma,alloc_cell_blocks/),in_group=groups("oce_aux"),lrestart_cont=.TRUE.)
    CALL add_var(ocean_restart_list,'bc_top_vn',ocean_state_aux%bc_top_vn, grid_unstructured_edge,&
      & za_surface, t_cf_var('bc_top_vn','','', datatype_flt),&
      & grib2_var(255,255,255,DATATYPE_PACK16,GRID_UNSTRUCTURED, grid_edge),&
      & ldims=(/nproma,nblks_e/),in_group=groups("oce_aux"),lrestart_cont=.TRUE.)
    CALL add_var(ocean_restart_list,'bc_top_WindStress',ocean_state_aux%bc_top_WindStress, grid_unstructured_edge,&
      & za_surface, t_cf_var('bc_top_WindStress','','', datatype_flt),&
      & grib2_var(255,255,255,DATATYPE_PACK16,GRID_UNSTRUCTURED, grid_edge),&
      & ldims=(/nproma,nblks_e/),in_group=groups("oce_aux"),lrestart_cont=.FALSE.)

    CALL add_var(ocean_restart_list,'bc_bot_vn',ocean_state_aux%bc_bot_vn, grid_unstructured_edge,&
      & za_surface, t_cf_var('bc_bot_vn','','', datatype_flt),&
      & grib2_var(255,255,255,DATATYPE_PACK16,GRID_UNSTRUCTURED, grid_edge),&
      & ldims=(/nproma,nblks_e/),in_group=groups("oce_aux"),lrestart_cont=.TRUE.)

    CALL add_var(ocean_restart_list,'bc_bot_w',ocean_state_aux%bc_bot_w, grid_unstructured_cell,&
      & za_surface, t_cf_var('bc_bot_w','','', datatype_flt),&
      & grib2_var(255,255,255,DATATYPE_PACK16,GRID_UNSTRUCTURED, grid_cell),&
      & ldims=(/nproma,alloc_cell_blocks/),in_group=groups("oce_aux"),lrestart_cont=.TRUE.)
    CALL add_var(ocean_restart_list,'bc_top_w',ocean_state_aux%bc_top_w, grid_unstructured_cell,&
      & za_surface, t_cf_var('bc_top_w','','', datatype_flt),&
      & grib2_var(255,255,255,DATATYPE_PACK16,GRID_UNSTRUCTURED, grid_cell),&
      & ldims=(/nproma,alloc_cell_blocks/),in_group=groups("oce_aux"),lrestart_cont=.TRUE.)
       
    CALL add_var(ocean_default_list,'bc_tides_potential',ocean_state_aux%bc_tides_potential, grid_unstructured_cell,&
      & za_surface, t_cf_var('bc_tides_potential','','', datatype_flt),&
      & grib2_var(255,255,255,DATATYPE_PACK16,GRID_UNSTRUCTURED, grid_cell),&
      & ldims=(/nproma,alloc_cell_blocks/),in_group=groups("oce_aux"),lrestart_cont=.FALSE., lrestart=.FALSE.)
    ocean_state_aux%bc_tides_potential = 0.0_wp
    
!     this is used by default in the calculation of the total potential 
!    IF (use_tides_SAL) THEN
!      CALL add_var(ocean_default_list,'bc_tides_load',ocean_state_aux%bc_tides_load, grid_unstructured_cell,&
!        & za_surface, t_cf_var('bc_tides_load','','', datatype_flt),&
!        & grib2_var(255,255,255,DATATYPE_PACK16,GRID_UNSTRUCTURED, grid_cell),&
!        & ldims=(/nproma,alloc_cell_blocks/),in_group=groups("oce_aux"),lrestart_cont=.FALSE., lrestart=.FALSE.)
!      ocean_state_aux%bc_tides_load = 0.0_wp
!    ENDIF
    
    CALL add_var(ocean_default_list,'bc_total_top_potential',ocean_state_aux%bc_total_top_potential, grid_unstructured_cell,&
      & za_surface, t_cf_var('bc_total_top_potential','','', datatype_flt),&
      & grib2_var(255,255,255,DATATYPE_PACK16,GRID_UNSTRUCTURED, grid_cell),&
      & ldims=(/nproma,alloc_cell_blocks/),in_group=groups("oce_aux"),lrestart_cont=.FALSE., lrestart=.FALSE.)
    ocean_state_aux%bc_total_top_potential = 0.0_wp

    CALL add_var(ocean_default_list,'bc_SAL_potential',ocean_state_aux%bc_SAL_potential, &
      & grid_unstructured_cell,&
      & za_surface, t_cf_var('bc_SAL_potential','','', datatype_flt),&
      & grib2_var(255,255,255,DATATYPE_PACK16,GRID_UNSTRUCTURED, grid_cell),&
      & ldims=(/nproma,alloc_cell_blocks/),in_group=groups("oce_aux"),lrestart_cont=.FALSE., lrestart=.FALSE.)
    ocean_state_aux%bc_SAL_potential = 0.0_wp
        
    CALL add_var(ocean_default_list,'bc_bot_tracer',ocean_state_aux%bc_bot_tracer,grid_unstructured_cell,&
      & za_surface, t_cf_var('bc_bot_tracer','','', datatype_flt),&
      & grib2_var(255,255,255,DATATYPE_PACK16,GRID_UNSTRUCTURED, grid_cell),&
      & ldims=(/nproma,alloc_cell_blocks,no_tracer/),in_group=groups("oce_aux"))
    CALL add_var(ocean_default_list,'bc_top_tracer',ocean_state_aux%bc_top_tracer,grid_unstructured_cell,&
      & za_surface, t_cf_var('bc_top_tracer','','', datatype_flt),&
      & grib2_var(255,255,255,DATATYPE_PACK16,GRID_UNSTRUCTURED, grid_cell),&
      & ldims=(/nproma,alloc_cell_blocks,no_tracer/),in_group=groups("oce_aux"))

    ALLOCATE(ocean_state_aux%bc_top_veloc_cc(nproma,alloc_cell_blocks), stat=ist)
    IF (ist/=success) THEN
      CALL finish(TRIM(routine),'allocation of top boundary cond cc failed')
    END IF

    ocean_state_aux%bc_top_veloc_cc(:,:)%x(1) = 0.0_wp
    ocean_state_aux%bc_top_veloc_cc(:,:)%x(2) = 0.0_wp
    ocean_state_aux%bc_top_veloc_cc(:,:)%x(3) = 0.0_wp


   IF(GMRedi_configuration/=Cartesian_mixing)THEN

     ALLOCATE(ocean_state_aux%slopes(nproma,n_zlev,alloc_cell_blocks), stat=ist)
     IF (ist/=success) THEN
      CALL finish(TRIM(routine), 'allocation for slopes at cells failed')
     END IF
     ocean_state_aux%slopes    (:,:,:)%x(1)=0.0_wp
     ocean_state_aux%slopes    (:,:,:)%x(2)=0.0_wp
     ocean_state_aux%slopes    (:,:,:)%x(3)=0.0_wp
     ALLOCATE(ocean_state_aux%PgradTemperature_horz_center(nproma,n_zlev,alloc_cell_blocks), stat=ist)
     IF (ist/=success) THEN
      CALL finish(TRIM(routine), 'allocation for PgradTemperature_horz_center at cells failed')
     END IF
     ocean_state_aux%PgradTemperature_horz_center    (:,:,:)%x(1)=0.0_wp
     ocean_state_aux%PgradTemperature_horz_center    (:,:,:)%x(2)=0.0_wp
     ocean_state_aux%PgradTemperature_horz_center    (:,:,:)%x(3)=0.0_wp
     ALLOCATE(ocean_state_aux%PgradTracer_horz_center(nproma,n_zlev,alloc_cell_blocks), stat=ist)
     IF (ist/=success) THEN
      CALL finish(TRIM(routine), 'allocation for PgradTracer_horz_center at cells failed')
     END IF
     ocean_state_aux%PgradTracer_horz_center    (:,:,:)%x(1)=0.0_wp
     ocean_state_aux%PgradTracer_horz_center    (:,:,:)%x(2)=0.0_wp
     ocean_state_aux%PgradTracer_horz_center    (:,:,:)%x(3)=0.0_wp

     ALLOCATE(ocean_state_aux%PgradSalinity_horz_center(nproma,n_zlev,alloc_cell_blocks), stat=ist)
     IF (ist/=success) THEN
      CALL finish(TRIM(routine), 'allocation for PgradSalinity_horz_center at cells failed')
     END IF
     ocean_state_aux%PgradSalinity_horz_center       (:,:,:)%x(1)=0.0_wp
     ocean_state_aux%PgradSalinity_horz_center       (:,:,:)%x(2)=0.0_wp
     ocean_state_aux%PgradSalinity_horz_center       (:,:,:)%x(3)=0.0_wp

     ALLOCATE(ocean_state_aux%PgradDensity_horz_center(nproma,n_zlev,alloc_cell_blocks), stat=ist)
     IF (ist/=success) THEN
      CALL finish(TRIM(routine), 'allocation for PgradSalinity_horz_center at cells failed')
     END IF
     ocean_state_aux%PgradDensity_horz_center       (:,:,:)%x(1)=0.0_wp
     ocean_state_aux%PgradDensity_horz_center       (:,:,:)%x(2)=0.0_wp
     ocean_state_aux%PgradDensity_horz_center       (:,:,:)%x(3)=0.0_wp

     ALLOCATE(ocean_state_aux%diagnose_Redi_flux_temp(nproma,n_zlev,alloc_cell_blocks), stat=ist)
     IF (ist/=success) THEN
      CALL finish(TRIM(routine), 'allocation for diagnose_Redi_flux_temp at cells failed')
     END IF
     ocean_state_aux%diagnose_Redi_flux_temp       (:,:,:)%x(1)=0.0_wp
     ocean_state_aux%diagnose_Redi_flux_temp       (:,:,:)%x(2)=0.0_wp
     ocean_state_aux%diagnose_Redi_flux_temp       (:,:,:)%x(3)=0.0_wp

    ALLOCATE(ocean_state_aux%diagnose_Redi_flux_sal(nproma,n_zlev,alloc_cell_blocks), stat=ist)
     IF (ist/=success) THEN
      CALL finish(TRIM(routine), 'allocation for diagnose_Redi_flux_sal at cells failed')
     END IF
     ocean_state_aux%diagnose_Redi_flux_sal       (:,:,:)%x(1)=0.0_wp
     ocean_state_aux%diagnose_Redi_flux_sal       (:,:,:)%x(2)=0.0_wp
     ocean_state_aux%diagnose_Redi_flux_sal       (:,:,:)%x(3)=0.0_wp

     CALL add_var(ocean_default_list,'DerivTemperature_vert',ocean_state_aux%DerivTemperature_vert_center,&
        & grid_unstructured_cell,&
        & za_depth_below_sea, t_cf_var('DerivTemperature_vert','','', datatype_flt),&
        & grib2_var(255,255,255,DATATYPE_PACK16,GRID_UNSTRUCTURED, grid_cell),&
        & ldims=(/nproma,n_zlev,alloc_cell_blocks/),in_group=groups("oce_aux"),loutput=.true.)
        ! & ldims=(/nproma,n_zlev+1,alloc_cell_blocks/),in_group=groups("oce_aux"),loutput=.FALSE.)

     CALL add_var(ocean_default_list,'DerivSalinity_vert',ocean_state_aux%DerivSalinity_vert_center,&
        & grid_unstructured_cell,&
        & za_depth_below_sea, t_cf_var('DerivSalinity_vert','','', datatype_flt),&
        & grib2_var(255,255,255,DATATYPE_PACK16,GRID_UNSTRUCTURED, grid_cell),&
        & ldims=(/nproma,n_zlev,alloc_cell_blocks/),in_group=groups("oce_aux"),loutput=.true.)

     CALL add_var(ocean_default_list,'DerivDensity_vert',ocean_state_aux%DerivDensity_vert_center,&
        & grid_unstructured_cell,&
        & za_depth_below_sea, t_cf_var('DerivDensity_vert','','', datatype_flt),&
        & grib2_var(255,255,255,DATATYPE_PACK16,GRID_UNSTRUCTURED, grid_cell),&
        & ldims=(/nproma,n_zlev,alloc_cell_blocks/),in_group=groups("oce_aux"),loutput=.true.)

     CALL add_var(ocean_default_list,'DerivTracer_vert_center',ocean_state_aux%DerivTracer_vert_center,&
        & grid_unstructured_cell,&
        & za_depth_below_sea, t_cf_var('DerivTracer_vert:center','','', datatype_flt),&
        & grib2_var(255,255,255,DATATYPE_PACK16,GRID_UNSTRUCTURED, grid_cell),&
        & ldims=(/nproma,n_zlev,alloc_cell_blocks/),in_group=groups("oce_aux"),loutput=.true.)
        ! & ldims=(/nproma,n_zlev+1,alloc_cell_blocks/),in_group=groups("oce_aux"),loutput=.FALSE.)

    CALL add_var(ocean_default_list, 'tracer_deriv_vert', ocean_state_aux%tracer_deriv_vert, &
      & grid_unstructured_cell, za_depth_below_sea_half, &
      & t_cf_var('w_prev','m/s','vertical velocity at cells', datatype_flt),&
      & grib2_var(255, 255, 255, DATATYPE_PACK16, GRID_UNSTRUCTURED, grid_cell),&
      & ldims=(/nproma,n_zlev+1,alloc_cell_blocks/),in_group=groups("oce_diag"))

    CALL add_var(ocean_default_list, 'temperature_deriv_vert', ocean_state_aux%temperature_deriv_vert, &
      & grid_unstructured_cell, za_depth_below_sea_half, &
      & t_cf_var('w_prev','m/s','vertical velocity at cells', datatype_flt),&
      & grib2_var(255, 255, 255, DATATYPE_PACK16, GRID_UNSTRUCTURED, grid_cell),&
      & ldims=(/nproma,n_zlev+1,alloc_cell_blocks/),in_group=groups("oce_diag"))

    CALL add_var(ocean_default_list, 'salinity_deriv_vert', ocean_state_aux%salinity_deriv_vert, &
      & grid_unstructured_cell, za_depth_below_sea_half, &
      & t_cf_var('w_prev','m/s','vertical velocity at cells', datatype_flt),&
      & grib2_var(255, 255, 255, DATATYPE_PACK16, GRID_UNSTRUCTURED, grid_cell),&
      & ldims=(/nproma,n_zlev+1,alloc_cell_blocks/),in_group=groups("oce_diag"))

!     CALL add_var(ocean_default_list,'DerivTracer_vert',ocean_state_aux%DerivTracer_vert_center,&
!        & grid_unstructured_cell,&
!        & za_depth_below_sea, t_cf_var('DerivTracer_vert','','', datatype_flt),&
!        & grib2_var(255,255,255,DATATYPE_PACK16,GRID_UNSTRUCTURED, grid_cell),&
!        & ldims=(/nproma,n_zlev+1,alloc_cell_blocks/),in_group=groups("oce_aux"),loutput=.true.)


    CALL add_var(ocean_restart_list,'tracergrad_horz',ocean_state_aux%tracer_grad_horz, grid_unstructured_edge,&
      & za_depth_below_sea, t_cf_var('tracergrad_horz','','', datatype_flt),&
      & grib2_var(255,255,255,DATATYPE_PACK16,GRID_UNSTRUCTURED, grid_edge),&
      & ldims=(/nproma,n_zlev,nblks_e/),in_group=groups("oce_aux"),loutput=.TRUE.,lrestart_cont=.TRUE.)

    CALL add_var(ocean_restart_list,'tenperaturegrad_horz',ocean_state_aux%temperature_grad_horz, grid_unstructured_edge,&
      & za_depth_below_sea, t_cf_var('temperaturegrad_horz','','', datatype_flt),&
      & grib2_var(255,255,255,DATATYPE_PACK16,GRID_UNSTRUCTURED, grid_edge),&
      & ldims=(/nproma,n_zlev,nblks_e/),in_group=groups("oce_aux"),loutput=.TRUE.,lrestart_cont=.TRUE.)

    CALL add_var(ocean_restart_list,'salinitygrad_horz',ocean_state_aux%salinity_grad_horz, grid_unstructured_edge,&
      & za_depth_below_sea, t_cf_var('salinitygrad_horz','','', datatype_flt),&
      & grib2_var(255,255,255,DATATYPE_PACK16,GRID_UNSTRUCTURED, grid_edge),&
      & ldims=(/nproma,n_zlev,nblks_e/),in_group=groups("oce_aux"),loutput=.TRUE.,lrestart_cont=.TRUE.)


     CALL add_var(ocean_default_list,'slopes_squared',ocean_state_aux%slopes_squared,&
        & grid_unstructured_cell,&
        & za_depth_below_sea, t_cf_var('slopes_squared','','', datatype_flt),&
        & grib2_var(255,255,255,DATATYPE_PACK16,GRID_UNSTRUCTURED, grid_cell),&
        & ldims=(/nproma,n_zlev,alloc_cell_blocks/),in_group=groups("oce_aux"),loutput=.TRUE.)

     CALL add_var(ocean_default_list,'slopes_drdz',ocean_state_aux%slopes_drdz,&
        & grid_unstructured_cell,&
        & za_depth_below_sea, t_cf_var('slopes_drdz','','', datatype_flt),&
        & grib2_var(255,255,255,DATATYPE_PACK16,GRID_UNSTRUCTURED, grid_cell),&
        & ldims=(/nproma,n_zlev,alloc_cell_blocks/),in_group=groups("oce_aux"),loutput=.TRUE.)

     CALL add_var(ocean_default_list,'slopes_drdx',ocean_state_aux%slopes_drdx,&
        & grid_unstructured_cell,&
        & za_depth_below_sea, t_cf_var('slopes_drdx','','', datatype_flt),&
        & grib2_var(255,255,255,DATATYPE_PACK16,GRID_UNSTRUCTURED, grid_cell),&
        & ldims=(/nproma,n_zlev,alloc_cell_blocks/),in_group=groups("oce_aux"),loutput=.TRUE.)

     CALL add_var(ocean_default_list,'taper function 1',ocean_state_aux%taper_function_1,&
        & grid_unstructured_cell,&
        & za_depth_below_sea, t_cf_var('taper function 1','','', datatype_flt),&
        & grib2_var(255,255,255,DATATYPE_PACK16,GRID_UNSTRUCTURED, grid_cell),&
        & ldims=(/nproma,n_zlev,alloc_cell_blocks/),in_group=groups("oce_aux"),loutput=.TRUE.)

     CALL add_var(ocean_default_list,'taper function 2',ocean_state_aux%taper_function_2,&
        & grid_unstructured_cell,&
        & za_depth_below_sea, t_cf_var('taper function 2','','', datatype_flt),&
        & grib2_var(255,255,255,DATATYPE_PACK16,GRID_UNSTRUCTURED, grid_cell),&
        & ldims=(/nproma,n_zlev,alloc_cell_blocks/),in_group=groups("oce_aux"),loutput=.TRUE.)

     CALL add_var(ocean_default_list,'diagnose_Redi_flux_vert',ocean_state_aux%diagnose_Redi_flux_vert,&
        & grid_unstructured_cell,&
        & za_depth_below_sea, t_cf_var('diagnose_Redi_flux_vert','','', datatype_flt),&
        & grib2_var(255,255,255,DATATYPE_PACK16,GRID_UNSTRUCTURED, grid_cell),&
        & ldims=(/nproma,n_zlev,alloc_cell_blocks/),in_group=groups("oce_aux"),loutput=.FALSE.)

    ENDIF !(GMRedi)

     ! set all values - incl. last block - of cartesian coordinates to zero (NAG compiler)
   CALL add_var(ocean_default_list,'transport_h_old',ocean_transport_state%h_old, grid_unstructured_cell,&
      & za_surface, t_cf_var('transport_h_old','','', datatype_flt),&
      & grib2_var(255,255,255,DATATYPE_PACK16,GRID_UNSTRUCTURED, grid_cell),&
      & ldims=(/nproma,alloc_cell_blocks/),in_group=groups("oce_aux"),lrestart_cont=.TRUE.)
     
   CALL add_var(ocean_default_list,'transport_h_new',ocean_transport_state%h_new, grid_unstructured_cell,&
      & za_surface, t_cf_var('transport_h_new','','', datatype_flt),&
      & grib2_var(255,255,255,DATATYPE_PACK16,GRID_UNSTRUCTURED, grid_cell),&
      & ldims=(/nproma,alloc_cell_blocks/),in_group=groups("oce_aux"),lrestart_cont=.TRUE.)

!      ocean_state_aux%slopes_squared=0.0_wp
  END SUBROUTINE construct_hydro_ocean_aux

  !-------------------------------------------------------------------------
  !>
  !!               Deallocation of auxilliary hydrostatic ocean state.
  !
  !! @par Revision History
  !! Developed  by  Peter Korn, MPI-M (2005).
  !!
!<Optimize:inUse>
  SUBROUTINE destruct_hydro_ocean_aux(ocean_state_aux)

    TYPE(t_hydro_ocean_aux), INTENT(inout)      :: ocean_state_aux

    ! local variables

    INTEGER :: ist

    CHARACTER(LEN=max_char_length), PARAMETER :: &
      & routine = 'mo_ocean_state:destruct_hydro_ocean_aux'

    DEALLOCATE(ocean_state_aux%bc_top_veloc_cc, stat=ist)
    IF (ist/=success) THEN
      CALL finish(TRIM(routine),'deallocation of top boundary cond cc failed')
    END IF

  END SUBROUTINE destruct_hydro_ocean_aux
  !-------------------------------------------------------------------------



  !-------------------------------------------------------------------------
  !>
!<Optimize:inUse>
  SUBROUTINE destruct_patch_3d(patch_3d)

    TYPE(t_patch_3d ),TARGET, INTENT(inout)    :: patch_3d

    DEALLOCATE(patch_3d%p_patch_1d(n_dom)%del_zlev_m)
    DEALLOCATE(patch_3d%p_patch_1d(n_dom)%inv_del_zlev_m)
    DEALLOCATE(patch_3d%p_patch_1d(n_dom)%zlev_m)
    DEALLOCATE(patch_3d%p_patch_1d(n_dom)%zlev_i)
    DEALLOCATE(patch_3d%p_patch_1d(n_dom)%del_zlev_i)
    DEALLOCATE(patch_3d%p_patch_1d(n_dom)%ocean_area)
    DEALLOCATE(patch_3d%p_patch_1d(n_dom)%ocean_volume)
    DEALLOCATE(patch_3d%p_patch_1d)

  END SUBROUTINE destruct_patch_3d

  !-------------------------------------------------------------------------
  !>
  !! Allocation of basic 3-dimensional patch structure. This sbr assumes that
  !! the 2D horizontal patch components is already initialized.
  !
  !
  !! @par Revision History
  !! Developed  by  Peter korn, MPI-M (2012/08).
  !!
!<Optimize:inUse>
  SUBROUTINE construct_patch_3d(patch_3d)

    TYPE(t_patch_3d ),TARGET, INTENT(inout)    :: patch_3d

    ! local variables
    INTEGER :: ist
    INTEGER :: alloc_cell_blocks, nblks_e, nblks_v, n_zlvp, n_zlvm!, ie
    CHARACTER(LEN=max_char_length), PARAMETER :: &
      & routine = 'mo_ocean_state:construct_patch_3D'
    INTEGER :: datatype_flt

    IF ( lnetcdf_flt64_output ) THEN
      datatype_flt = DATATYPE_FLT64
    ELSE
      datatype_flt = DATATYPE_FLT32
    ENDIF

    !-------------------------------------------------------------------------

    !CALL message(TRIM(routine), 'start to construct basic hydro ocean state')

    ! determine size of arrays
    alloc_cell_blocks = patch_3d%p_patch_2d(n_dom)%alloc_cell_blocks
    nblks_e = patch_3d%p_patch_2d(n_dom)%nblks_e
    nblks_v = patch_3d%p_patch_2d(n_dom)%nblks_v
    n_zlvp = n_zlev + 1
    n_zlvm = n_zlev - 1

    ALLOCATE(patch_3d%p_patch_1d(n_dom_start:n_dom), stat=ist)
    IF (ist /= success) THEN
      CALL finish (routine,'allocating p_patch_1D failed')
    ENDIF

    ! allocate and set vertical level thickness from the namelist
    ALLOCATE(patch_3d%p_patch_1d(n_dom)%del_zlev_m(n_zlev),stat=ist)
    IF (ist /= success) THEN
      CALL finish (routine,'allocating del_zlev_m failed')
    ENDIF
    ! allocate the inverse of the above
    ALLOCATE(patch_3d%p_patch_1d(n_dom)%inv_del_zlev_m(n_zlev),stat=ist)
    IF (ist /= success) THEN
      CALL finish (routine,'allocating inv_del_zlev_m failed')
    ENDIF
    ALLOCATE(patch_3d%p_patch_1d(n_dom)%zlev_m(n_zlev),stat=ist)
    IF (ist /= success) THEN
      CALL finish (routine,'allocating zlev_m failed')
    ENDIF
    ALLOCATE(patch_3d%p_patch_1d(n_dom)%zlev_i(n_zlvp),stat=ist)
    IF (ist /= success) THEN
      CALL finish (routine,'allocating zlev_i failed')
    ENDIF
    ALLOCATE(patch_3d%p_patch_1d(n_dom)%del_zlev_i(n_zlev),stat=ist)
    IF (ist /= success) THEN
      CALL finish (routine,'allocating del_zlev_i failed')
    ENDIF
    ALLOCATE(patch_3d%p_patch_1d(n_dom)%ocean_area(n_zlev),stat=ist)
    IF (ist /= success) THEN
      CALL finish (routine,'allocating ocean_area failed')
    ENDIF
    ALLOCATE(patch_3d%p_patch_1d(n_dom)%ocean_volume(n_zlvp),stat=ist)
    IF (ist /= success) THEN
      CALL finish (routine,'allocating ocean_volume failed')
    ENDIF

    !
    !! 3-dim land-sea-mask at cells, edges and vertices
    !
    ! cells
    CALL add_var(ocean_default_list, 'lsm_c', patch_3d%lsm_c, &
      & grid_unstructured_cell, za_depth_below_sea, &
      & t_cf_var('lsm_c','','3d lsm on cells', DATATYPE_INT8),&
      & grib2_var(255, 255, 255, DATATYPE_PACK16, GRID_UNSTRUCTURED, grid_cell),&
      & ldims=(/nproma,n_zlev,alloc_cell_blocks/),in_group=groups("oce_geometry"),&
      & isteptype=tstep_constant)
    ! edges
    CALL add_var(ocean_default_list, 'lsm_e', patch_3d%lsm_e, &
      & grid_unstructured_edge, &
      & za_depth_below_sea, &
      & t_cf_var('lsm_e','','3d lsm on edges', DATATYPE_INT8),&
      & grib2_var(255, 255, 255, DATATYPE_PACK16, GRID_UNSTRUCTURED, grid_edge),&
      & ldims=(/nproma,n_zlev,nblks_e/),in_group=groups("oce_geometry"),&
      & isteptype=tstep_constant)
    ! surface cells
    CALL add_var(ocean_default_list, 'surface_cell_sea_land_mask', patch_3d%surface_cell_sea_land_mask , &
      & grid_unstructured_cell, za_surface, &
      & t_cf_var('surface_cell_sea_land_mask', '', 'surface_cell_sea_land_mask', DATATYPE_INT8),&
      & grib2_var(255, 255, 255, DATATYPE_PACK16, GRID_UNSTRUCTURED, grid_cell),&
      & ldims=(/nproma,alloc_cell_blocks/),in_group=groups("oce_geometry"),isteptype=tstep_constant)
    ! surface vertices
    CALL add_var(ocean_default_list, 'surface_edge_sea_land_mask', patch_3d%surface_edge_sea_land_mask , &
      & grid_unstructured_edge, za_surface, &
      & t_cf_var('surface_edge_sea_land_mask', '', 'surface_edge_sea_land_mask', DATATYPE_INT8),&
      & grib2_var(255, 255, 255, DATATYPE_PACK16, GRID_UNSTRUCTURED, grid_edge),&
      & ldims=(/nproma,nblks_e/),in_group=groups("oce_geometry"),isteptype=tstep_constant)
    ! surface vertices
    CALL add_var(ocean_default_list, 'surface_vertex_sea_land_mask', patch_3d%surface_vertex_sea_land_mask , &
      & grid_unstructured_vert, za_surface, &
      & t_cf_var('surface_vertex_sea_land_mask', '', 'surface_vertex_sea_land_mask', DATATYPE_INT8),&
      & grib2_var(255, 255, 255, DATATYPE_PACK16, GRID_UNSTRUCTURED, grid_vertex),&
      & ldims=(/nproma,nblks_v/),in_group=groups("oce_geometry"),isteptype=tstep_constant)
    ! deepest ocean layer in column
    CALL add_var(ocean_default_list, 'dolic_c', patch_3d%p_patch_1d(n_dom)%dolic_c , &
      & grid_unstructured_cell, za_surface, &
      & t_cf_var('dolic_c', '', 'dolic_c', DATATYPE_INT8),&
      & grib2_var(255, 255, 255, DATATYPE_PACK16, GRID_UNSTRUCTURED, grid_cell),&
      & ldims=(/nproma,alloc_cell_blocks/),in_group=groups("oce_geometry"),isteptype=tstep_constant)
    CALL add_var(ocean_default_list, 'dolic_e', patch_3d%p_patch_1d(n_dom)%dolic_e , &
      & grid_unstructured_edge, za_surface, &
      & t_cf_var('dolic_e', '', 'dolic_e', datatype_flt),&
      & grib2_var(255, 255, 255, DATATYPE_PACK16, GRID_UNSTRUCTURED, grid_edge),&
      & ldims=(/nproma,nblks_e/),in_group=groups("oce_geometry"),isteptype=tstep_constant)
    CALL add_var(ocean_default_list, 'vertex_bottomLevel', patch_3d%p_patch_1d(n_dom)%vertex_bottomLevel , &
      & grid_unstructured_vert, za_surface, &
      & t_cf_var('vertex_bottomLevel', '', 'vertex_bottomLevel', datatype_flt),&
      & grib2_var(255, 255, 255, DATATYPE_PACK16, GRID_UNSTRUCTURED, grid_vertex),&
      & ldims=(/nproma,nblks_v/),in_group=groups("oce_geometry"),isteptype=tstep_constant)
    ! 2-dim basins and areas
    CALL add_var(ocean_default_list, 'basin_c', patch_3d%basin_c , &
      & grid_unstructured_cell, za_surface, &
      & t_cf_var('basin_c', '', 'basin_c', DATATYPE_INT8),&
      & grib2_var(255, 255, 255, DATATYPE_PACK16, GRID_UNSTRUCTURED, grid_cell),&
      & ldims=(/nproma,alloc_cell_blocks/),in_group=groups("oce_geometry"), &
      & isteptype=tstep_constant)
    CALL add_var(ocean_default_list, 'regio_c', patch_3d%regio_c , &
      & grid_unstructured_cell, za_surface, &
      & t_cf_var('regio_c', '', 'regio_c', DATATYPE_INT8),&
      & grib2_var(255, 255, 255, DATATYPE_PACK16, GRID_UNSTRUCTURED, grid_cell),&
      & ldims=(/nproma,alloc_cell_blocks/),in_group=groups("oce_geometry"), &
      & isteptype=tstep_constant)
    ! 2-dim bottom and column thickness
    CALL add_var(ocean_default_list, 'bottom_thick_c', patch_3d%bottom_thick_c , &
      & grid_unstructured_cell, za_surface, &
      & t_cf_var('bottom_thick_c', 'm', 'bottom_thick_c', datatype_flt),&
      & grib2_var(255, 255, 255, DATATYPE_PACK16, GRID_UNSTRUCTURED, grid_cell),&
      & ldims=(/nproma,alloc_cell_blocks/),in_group=groups("oce_geometry"),isteptype=tstep_constant)
    CALL add_var(ocean_default_list, 'bottom_thick_e', patch_3d%bottom_thick_e , &
      & grid_unstructured_edge, za_surface, &
      & t_cf_var('bottom_thick_e', 'm', 'bottom_thick_e', datatype_flt),&
      & grib2_var(255, 255, 255, DATATYPE_PACK16, GRID_UNSTRUCTURED, grid_edge),&
      & ldims=(/nproma,nblks_e/),in_group=groups("oce_geometry"),isteptype=tstep_constant)
    CALL add_var(ocean_default_list, 'column_thick_c', patch_3d%column_thick_c , &
      & grid_unstructured_cell, za_surface, &
      & t_cf_var('column_thick_c', 'm', 'column_thick_c', datatype_flt),&
      & grib2_var(255, 255, 255, DATATYPE_PACK16, GRID_UNSTRUCTURED, grid_cell),&
      & ldims=(/nproma,alloc_cell_blocks/),in_group=groups("oce_geometry"),isteptype=tstep_constant)
    CALL add_var(ocean_default_list, 'column_thick_e', patch_3d%column_thick_e , &
      & grid_unstructured_edge, za_surface, &
      & t_cf_var('column_thick_e', 'm', 'column_thick_e', datatype_flt),&
      & grib2_var(255, 255, 255, DATATYPE_PACK16, GRID_UNSTRUCTURED, grid_edge),&
      & ldims=(/nproma,nblks_e/),in_group=groups("oce_geometry"),isteptype=tstep_constant)
    ! 3-dim real land-sea-mask
    ! cells
    CALL add_var(ocean_default_list, 'wet_c', patch_3d%wet_c , grid_unstructured_cell,&
      & za_depth_below_sea, &
      & t_cf_var('wet_c', '', '3d lsm on cells', datatype_flt),&
      & grib2_var(255, 255, 255, DATATYPE_PACK16, GRID_UNSTRUCTURED, grid_cell),&
      & ldims=(/nproma,n_zlev,alloc_cell_blocks/),in_group=groups("oce_geometry","oce_default","oce_essentials"), &
      & isteptype=tstep_constant)
    ! edges
    CALL add_var(ocean_default_list, 'wet_e', patch_3d%wet_e , grid_unstructured_edge,&
      & za_depth_below_sea, &
      & t_cf_var('wet_e', '', '3d lsm on edges', datatype_flt),&
      & grib2_var(255, 255, 255, DATATYPE_PACK16, GRID_UNSTRUCTURED, grid_edge),&
      & ldims=(/nproma,n_zlev,nblks_e/),in_group=groups("oce_geometry","oce_default"), &
      & isteptype=tstep_constant)
    ! 3-dim real land-sea-mask with zero on halos
    ! cells
    CALL add_var(ocean_default_list, 'wet_halo_zero_c', patch_3d%wet_halo_zero_c , grid_unstructured_cell,&
      & za_depth_below_sea, &
      & t_cf_var('wet_c_halo_zero', '', '3d lsm with halo zero on cells', datatype_flt),&
      & grib2_var(255, 255, 255, DATATYPE_PACK16, GRID_UNSTRUCTURED, grid_cell),&
      & ldims=(/nproma,n_zlev,alloc_cell_blocks/),in_group=groups("oce_geometry"),isteptype=tstep_constant)
    ! edges
    CALL add_var(ocean_default_list, 'wet_halo_zero_e', patch_3d%wet_halo_zero_e , grid_unstructured_edge,&
      & za_depth_below_sea, &
      & t_cf_var('wet_e_halo_zero', '', '3d lsm with halo zero on edges', datatype_flt),&
      & grib2_var(255, 255, 255, DATATYPE_PACK16, GRID_UNSTRUCTURED, grid_edge),&
      & ldims=(/nproma,n_zlev,nblks_e/),in_group=groups("oce_geometry"),isteptype=tstep_constant)

    patch_3d%p_patch_1d(n_dom)%del_zlev_m = 0._wp
    patch_3d%p_patch_1d(n_dom)%del_zlev_i = 0._wp
    patch_3d%p_patch_1d(n_dom)%zlev_m     = 0._wp
    patch_3d%p_patch_1d(n_dom)%zlev_i     = 0._wp

    patch_3d%p_patch_1d(n_dom)%ocean_area(:)   = 0._wp
    patch_3d%p_patch_1d(n_dom)%ocean_volume(:) = 0._wp

    CALL add_var(ocean_default_list, 'prism_thick_c', patch_3d%p_patch_1d(1)%prism_thick_c, &
      & grid_unstructured_cell, &
      & za_depth_below_sea, &
      & t_cf_var('cons thick','m','prism thickness at cells', datatype_flt),&
      & grib2_var(255, 255, 255, DATATYPE_PACK16, GRID_UNSTRUCTURED, grid_cell),&
      & ldims=(/nproma,n_zlev,alloc_cell_blocks/),in_group=groups("oce_geometry"),isteptype=tstep_constant)
    CALL add_var(ocean_default_list, 'invConstantPrismThickness', patch_3d%p_patch_1d(1)%invConstantPrismThickness, &
      & grid_unstructured_cell, &
      & za_depth_below_sea, &
      & t_cf_var('inv cons thick','m','inverse prism thickness at cells', DATATYPE_FLT32),&
      & grib2_var(255, 255, 255, DATATYPE_PACK16, GRID_UNSTRUCTURED, grid_cell),&
      & ldims=(/nproma,n_zlev,alloc_cell_blocks/),in_group=groups("oce_geometry"),isteptype=tstep_constant)
    CALL add_var(ocean_default_list, 'prism_volume', patch_3d%p_patch_1d(1)%prism_volume, &
      & grid_unstructured_cell, &
      & za_depth_below_sea, &
      & t_cf_var('cons thick','m','prism volume (cells)', datatype_flt),&
      & grib2_var(255, 255, 255, DATATYPE_PACK16, GRID_UNSTRUCTURED, grid_cell),&
      & ldims=(/nproma,n_zlev,alloc_cell_blocks/),in_group=groups("oce_geometry"),isteptype=tstep_constant)
    CALL add_var(ocean_default_list, 'prism_thick_e', patch_3d%p_patch_1d(n_dom)%prism_thick_e, &
      & grid_unstructured_edge, &
      & za_depth_below_sea, &
      & t_cf_var('cons thick','m','prism thickness at edges', datatype_flt),&
      & grib2_var(255, 255, 255, DATATYPE_PACK16, GRID_UNSTRUCTURED, grid_edge),&
      & ldims=(/nproma,n_zlev,nblks_e/),in_group=groups("oce_geometry"),isteptype=tstep_constant)
    CALL add_var(ocean_default_list, 'prism_thick_flat_sfc_c', patch_3d%p_patch_1d(n_dom)%prism_thick_flat_sfc_c, &
      & grid_unstructured_cell, &
      & za_depth_below_sea, &
      & t_cf_var('prism_thick_flat_sfc_c','m','time independent depth at cells', datatype_flt),&
      & grib2_var(255, 255, 255, DATATYPE_PACK16, GRID_UNSTRUCTURED, grid_cell),&
      & ldims=(/nproma,n_zlev,alloc_cell_blocks/),in_group=groups("oce_geometry"),isteptype=tstep_constant)
    CALL add_var(ocean_default_list, 'prism_thick_flat_sfc_e', patch_3d%p_patch_1d(n_dom)%prism_thick_flat_sfc_e, &
      & grid_unstructured_edge, &
      & za_depth_below_sea, &
      & t_cf_var('prism_thick_flat_sfc_c','m','time independent depth at edges', datatype_flt),&
      & grib2_var(255, 255, 255, DATATYPE_PACK16, GRID_UNSTRUCTURED, grid_edge),&
      & ldims=(/nproma,n_zlev,nblks_e/),in_group=groups("oce_geometry"),isteptype=tstep_constant)
    CALL add_var(ocean_default_list, 'inverse prism_thick_c', patch_3d%p_patch_1d(n_dom)%inv_prism_thick_c, &
      & grid_unstructured_cell, &
      & za_depth_below_sea, &
      & t_cf_var('inverse prism_thick_c','m','time dependent depth at cells', datatype_flt),&
      & grib2_var(255, 255, 255, DATATYPE_PACK16, GRID_UNSTRUCTURED, grid_cell),&
      & ldims=(/nproma,n_zlev,alloc_cell_blocks/),in_group=groups("oce_geometry"),isteptype=tstep_constant)
    CALL add_var(ocean_default_list, 'prism_center_dist_c', patch_3d%p_patch_1d(n_dom)%prism_center_dist_c, &
      & grid_unstructured_cell, &
      & za_depth_below_sea_half, &
      & t_cf_var('prism_center_dist_c','m','time dependent distance between prism centers', datatype_flt),&
      & grib2_var(255, 255, 255, DATATYPE_PACK16, GRID_UNSTRUCTURED, grid_cell),&
      & ldims=(/nproma,n_zlev+1,alloc_cell_blocks/),in_group=groups("oce_geometry"),isteptype=tstep_constant)
    CALL add_var(ocean_default_list, 'constantPrismCenters_Zdistance', &
      & patch_3d%p_patch_1d(n_dom)%constantPrismCenters_Zdistance, &
      & grid_unstructured_cell, &
      & za_depth_below_sea_half, &
      & t_cf_var('constantPrismCenters_Zdistance','m','constant distance between prism centers', datatype_flt),&
      & grib2_var(255, 255, 255, DATATYPE_PACK16, GRID_UNSTRUCTURED, grid_cell),&
      & ldims=(/nproma,n_zlev+1,alloc_cell_blocks/),in_group=groups("oce_geometry"),isteptype=tstep_constant)
    CALL add_var(ocean_default_list, 'constantPrismCenters_invZdistance', &
      & patch_3d%p_patch_1d(n_dom)%constantPrismCenters_invZdistance, &
      & grid_unstructured_cell, &
      & za_depth_below_sea_half, &
      & t_cf_var('constantPrismCenters_invZdistance','m','inverse constant distance between prism centers', datatype_flt),&
      & grib2_var(255, 255, 255, DATATYPE_PACK16, GRID_UNSTRUCTURED, grid_cell),&
      & ldims=(/nproma,n_zlev+1,alloc_cell_blocks/),in_group=groups("oce_geometry"),isteptype=tstep_constant)
    CALL add_var(ocean_default_list, 'inv_prism_thick_e', patch_3d%p_patch_1d(n_dom)%inv_prism_thick_e, &
      & grid_unstructured_edge, &
      & za_depth_below_sea, &
      & t_cf_var('inv_prism_thick_e','m','time dependent inverse thickeness at edges', datatype_flt),&
      & grib2_var(255, 255, 255, DATATYPE_PACK16, GRID_UNSTRUCTURED, grid_edge),&
      & ldims=(/nproma,n_zlev,nblks_e/),in_group=groups("oce_geometry"),isteptype=tstep_constant)
    CALL add_var(ocean_default_list, 'inv_prism_center_dist_c', &
      & patch_3d%p_patch_1d(n_dom)%inv_prism_center_dist_c, &
      & grid_unstructured_cell, &
      & za_depth_below_sea_half, &
      & t_cf_var('inv_prism_center_dist_c','1/m','inverse of dist between prism centers at cells', datatype_flt),&
      & grib2_var(255, 255, 255, DATATYPE_PACK16, GRID_UNSTRUCTURED, grid_cell),&
      & ldims=(/nproma,n_zlev+1,alloc_cell_blocks/),in_group=groups("oce_geometry"),isteptype=tstep_constant)
    CALL add_var(ocean_default_list, 'inv_prism_center_dist_e', &
      & patch_3d%p_patch_1d(n_dom)%inv_prism_center_dist_e, &
      & grid_unstructured_edge, &
      & za_depth_below_sea_half, &
      & t_cf_var('inv_prism_center_dist_e','1/m','inverse of dist between prism centers at edges', datatype_flt),&
      & grib2_var(255, 255, 255, DATATYPE_PACK16, GRID_UNSTRUCTURED, grid_edge),&
      & ldims=(/nproma,n_zlev+1,nblks_e/),in_group=groups("oce_geometry"),isteptype=tstep_constant)
    CALL add_var(ocean_default_list, 'depth_CellMiddle',   &
      & patch_3d%p_patch_1d(n_dom)%depth_CellMiddle,       &
      & grid_unstructured_cell,                             &
      & za_depth_below_sea,                                 &
      & t_cf_var('depth_CellMiddle','m','depth at the middle of the cells', datatype_flt),&
      & grib2_var(255, 255, 255, DATATYPE_PACK16, GRID_UNSTRUCTURED, grid_cell),&
      & ldims=(/nproma,n_zlev,alloc_cell_blocks/),in_group=groups("oce_geometry"),isteptype=tstep_constant)
    CALL add_var(ocean_default_list, 'depth_CellInterface',   &
      & patch_3d%p_patch_1d(n_dom)%depth_CellInterface,       &
      & grid_unstructured_cell,                                &
      & za_depth_below_sea_half,                               &
      & t_cf_var('depth_CellInterface','m','depth at cell interfaces', datatype_flt),&
      & grib2_var(255, 255, 255, DATATYPE_PACK16, GRID_UNSTRUCTURED, grid_cell),&
      & ldims=(/nproma,n_zlev+1,alloc_cell_blocks/),in_group=groups("oce_geometry"),isteptype=tstep_constant)

  END SUBROUTINE construct_patch_3d

  !------------------------------------------------------------------------------------
!<Optimize:inUse>
  SUBROUTINE setup_tracer_info(oce_config)
      TYPE(t_oce_config) :: oce_config
    oce_config%tracer_shortnames(1) = 'to'
    oce_config%tracer_stdnames(1)   = 'sea_water_potential_temperature'
    oce_config%tracer_longnames(1)  = 'sea water potential temperature'
    oce_config%tracer_units(1)      = 'deg C'
    oce_config%tracer_codes(1)      = 2

    oce_config%tracer_shortnames(2) = 'so'
    oce_config%tracer_stdnames(2)   = 'sea_water_salinity'
    oce_config%tracer_longnames(2)  = 'sea water salinity'
    oce_config%tracer_units(2)      = 'psu'
    oce_config%tracer_codes(2)      = 5
  END SUBROUTINE setup_tracer_info

END MODULE mo_ocean_state<|MERGE_RESOLUTION|>--- conflicted
+++ resolved
@@ -38,14 +38,9 @@
     &                               GMRedi_configuration,GMRedi_combined,                         &
     &                               GM_only,Redi_only, type_3dimrelax_salt, type_3dimrelax_temp,  &
     &                               GMREDI_COMBINED_DIAGNOSTIC,GM_INDIVIDUAL_DIAGNOSTIC,          &
-<<<<<<< HEAD
-    &                               REDI_INDIVIDUAL_DIAGNOSTIC, eddydiag, vert_cor_type,          &
-    &                               diagnose_for_tendencies, diagnose_for_heat_content, lhamocc
-=======
     &                               REDI_INDIVIDUAL_DIAGNOSTIC, eddydiag,                         &
     &                               diagnose_for_tendencies, diagnose_for_heat_content, lhamocc,  &
-    &                               use_tides_SAL
->>>>>>> 382a01f8
+    &                               use_tides_SAL, vert_cor_type
   USE mo_run_config,          ONLY: test_mode
   USE mo_ocean_types,         ONLY: t_hydro_ocean_base ,t_hydro_ocean_state ,t_hydro_ocean_prog ,t_hydro_ocean_diag, &
     &                               t_hydro_ocean_aux , t_oce_config,   &
@@ -1240,7 +1235,6 @@
       & grib2_var(255, 255, 255, DATATYPE_PACK16, GRID_UNSTRUCTURED, grid_cell),&
       & ldims=(/nproma,n_zlev+1,alloc_cell_blocks/),in_group=groups("oce_diag"),lrestart_cont=.TRUE.)
 
-<<<<<<< HEAD
     IF ( eddydiag ) THEN
       CALL add_var(ocean_restart_list, 'w_prismcenter ', ocean_state_diag%w_prismcenter, grid_unstructured_cell, &
        & za_depth_below_sea, &
@@ -1258,9 +1252,6 @@
        & lrestart_cont=.TRUE.)
     ENDIF
 
-=======
-    
->>>>>>> 382a01f8
     
     ! somehow these are passed to the moc calculation
     ! tendency of snow
