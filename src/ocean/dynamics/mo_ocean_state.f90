!>
!!  Contains the data structures for the hydrostatic ocean model.
!!
!!  Contains the data structures to store the hydrostatic & boussinesq ocean model state.
!!  Implementation is based on ICON-Shallow-Water model
!!  to store the shallow water model state and other auxiliary variables.
!!  Constructors and destructors for these data structures are also defined here.
!!
!! @par Revision History
!!  Initial version by Peter Korn (MPI-M), (2006).
!!  Big recoding by P. Korn (MPI-M), (2009/2010)
!!  Modification by Stephan Lorenz, MPI-M, (2010-03-19):
!!   - renaming and adjustment to ocean domain and patch_oce
!!  Modification by Stephan Lorenz, MPI-M, 2011-07
!!   - 3-dim ocean structures moved from patch_oce to hydro_ocean_base
!
!
!! @par Copyright and License
!!
!! This code is subject to the DWD and MPI-M-Software-License-Agreement in
!! its most recent form.
!! Please see the file LICENSE in the root of the source tree for this code.
!! Where software is supplied by third parties, it is indicated in the
!! headers of the routines.
!!
!!
!----------------------------
MODULE mo_ocean_state
  !-------------------------------------------------------------------------
  USE mo_kind,                ONLY: wp
  USE mo_parallel_config,     ONLY: nproma
  USE mo_impl_constants,      ONLY: success, max_char_length, TLEV_NNEW
  USE mo_ocean_nml,           ONLY: n_zlev, dzlev_m, no_tracer, use_tracer_x_height, cfl_write,&
    &                               Cartesian_Mixing , &
    &                               k_tracer_dianeutral_parameter,                                &
    &                               k_tracer_isoneutral_parameter, k_tracer_GM_kappa_parameter,   &
    &                               GMRedi_configuration,GMRedi_combined,                         &
    &                               GM_only,Redi_only, type_3dimrelax_salt, type_3dimrelax_temp,  &
    &                               nbgctra, nbgcadv,lhamocc,                                     &
    &                               GMREDI_COMBINED_DIAGNOSTIC,GM_INDIVIDUAL_DIAGNOSTIC,          &
    &                               REDI_INDIVIDUAL_DIAGNOSTIC
  USE mo_run_config,          ONLY: test_mode
  USE mo_ocean_types,         ONLY: t_hydro_ocean_base ,t_hydro_ocean_state ,t_hydro_ocean_prog ,t_hydro_ocean_diag, &
    &                               t_hydro_ocean_aux , t_oce_config ,t_ocean_tracer,  &
    &                               t_ocean_checkpoint, t_ocean_adjoint
  USE mo_ocean_nudging_types, ONLY: t_ocean_nudge
  USE mo_ocean_nudging,       ONLY: ocean_nudge  
  USE mo_mpi,                 ONLY: get_my_global_mpi_id, global_mpi_barrier,my_process_is_mpi_test
  USE mo_parallel_config,     ONLY: nproma
  USE mo_impl_constants,      ONLY: land, land_boundary, boundary, sea_boundary, sea,     &
    &                               success, max_char_length, MIN_DOLIC,                  &
    &                               full_coriolis, beta_plane_coriolis,                   &
    &                               f_plane_coriolis, zero_coriolis, halo_levels_ceiling
  USE mo_cdi_constants,       ONLY: grid_cell, grid_edge, grid_unstructured_cell,         &
    &                               grid_unstructured_edge, grid_unstructured_vert,       &
    &                               grid_vertex
  USE mo_exception,           ONLY: message_text, message, finish
  USE mo_model_domain,        ONLY: t_patch,t_patch_3d, t_grid_cells, t_grid_edges
  USE mo_grid_subset,         ONLY: t_subset_range, get_index_range
  USE mo_grid_config,         ONLY: n_dom, n_dom_start, grid_sphere_radius, grid_angular_velocity, &
    & use_dummy_cell_closure
  USE mo_dynamics_config,     ONLY: nnew, nold, nnow
  USE mo_math_types,          ONLY: t_cartesian_coordinates, t_geographical_coordinates
  USE mo_linked_list,         ONLY: t_var_list
  USE mo_var_list,            ONLY: add_var,                  &
    &                               new_var_list,             &
    &                               delete_var_list,          &
    &                               get_timelevel_string,     &
    &                               default_var_list_settings,&
    &                               add_ref
  USE mo_var_groups,          ONLY: groups 
  USE mo_cf_convention
  USE mo_util_dbg_prnt,       ONLY: dbg_print
  USE mo_grib2,               ONLY: grib2_var, t_grib2_var
  USE mo_cdi,                 ONLY: DATATYPE_FLT32 => CDI_DATATYPE_FLT32, &
    &                               DATATYPE_FLT64 => CDI_DATATYPE_FLT64, &
    &                               DATATYPE_INT8 => CDI_DATATYPE_INT8, &
    &                               DATATYPE_PACK16 => CDI_DATATYPE_PACK16, &
    &                               tstep_constant, GRID_LONLAT, GRID_UNSTRUCTURED, &
    &                               GRID_ZONAL
  USE mo_cdi_constants,       ONLY: grid_cell, grid_edge, grid_unstructured_cell, grid_unstructured_edge, &
      &                             grid_unstructured_vert, grid_vertex 
  USE mo_zaxis_type,          ONLY: za_depth_below_sea, za_depth_below_sea_half, za_surface
  !  USE mo_ocean_config,        ONLY: ignore_land_points
  USE mo_io_config,           ONLY: lnetcdf_flt64_output

  USE mo_hamocc_output,      ONLY: construct_hamocc_state_prog

  IMPLICIT NONE
  PRIVATE


  !public interface
  !
  ! subroutines
  PUBLIC :: construct_hydro_ocean_base
  PUBLIC :: destruct_hydro_ocean_base
  PUBLIC :: construct_hydro_ocean_state
  PUBLIC :: destruct_hydro_ocean_state
  PUBLIC :: construct_patch_3d, destruct_patch_3d
  PUBLIC :: construct_ocean_var_lists
  !

  PUBLIC :: ocean_restart_list
  PUBLIC :: ocean_default_list
  PUBLIC :: v_base
  PUBLIC :: oce_config

  !constructors
  PRIVATE :: construct_hydro_ocean_diag
  PRIVATE :: construct_hydro_ocean_prog
  PRIVATE :: construct_hydro_ocean_aux
  PUBLIC  :: construct_ocean_nudge
  !destructors
  PRIVATE :: destruct_hydro_ocean_diag
  PRIVATE :: destruct_hydro_ocean_aux
  PRIVATE :: destruct_ocean_nudge

  !----------------------------------------------------------------------------

  ! variables
  TYPE(t_var_list)                              :: ocean_restart_list
  TYPE(t_var_list)                              :: ocean_default_list
  TYPE(t_hydro_ocean_base) ,TARGET :: v_base
  TYPE(t_oce_config)                            :: oce_config
  INTEGER, PARAMETER :: max_oce_tracer = 50
  !-------------------------------------------------------------------------

CONTAINS

  !-------------------------------------------------------------------------
  !
  !
!<Optimize:inUse>
  SUBROUTINE construct_ocean_var_lists(patch_2d)
    TYPE(t_patch), TARGET, INTENT(in) :: patch_2d

    CHARACTER(LEN=max_char_length) :: listname

    ! IMO the number of variable lists should be as small as possible
    !
    ! Restart list: everything belonging to that list will be written to the
    ! restart file and is ready for output
    WRITE(listname,'(a)')  'ocean_restart_list'
    CALL new_var_list(ocean_restart_list, listname, patch_id=patch_2d%id)
    CALL default_var_list_settings( ocean_restart_list,             &
      & lrestart=.TRUE.,loutput=.TRUE.,&
      & model_type='oce' )

    ! default list: elements can be written to disk, but not to the restart file
    WRITE(listname,'(a)')  'ocean_default_list'
    CALL new_var_list(ocean_default_list, listname, patch_id=patch_2d%id)
    CALL default_var_list_settings( ocean_default_list,            &
      & lrestart=.FALSE.,model_type='oce',loutput=.TRUE.)
  END SUBROUTINE construct_ocean_var_lists
  !-------------------------------------------------------------------------

  !>
  !! Constructor for hydrostatic ocean state + diagnostic and auxiliary  states.
  !!
  !! Constructor for hydrostatic ocean state
  !! It calls  constructors to single time level
  !! auxiliary and diagnostic states. Then it constructs state array,
  !! whose components (representing multiple time levels).
  !! Initialization of all components with zero.
  !!
  !! @par Revision History
  !! Developed  by  Peter Korn, MPI-M (2007).
  !!  Modification by Stephan Lorenz, MPI-M, (2010-06-01) - no temporary memory array
  !
  !
!<Optimize:inUse>
  SUBROUTINE construct_hydro_ocean_state( patch_3d, ocean_state, ncheckpoints )

    TYPE(t_patch_3D), TARGET, INTENT(in) :: patch_3d
    TYPE(t_hydro_ocean_state), TARGET :: ocean_state(n_dom)
    INTEGER, INTENT(IN) :: ncheckpoints

    ! local variables
    TYPE(t_patch), POINTER :: patch_2d

    INTEGER :: i_status, timelevel, prlength ! local prognostic array length
    CHARACTER(LEN=max_char_length), PARAMETER :: &
      & routine = 'mo_ocean_state:construct_hydro_ocean_state'

    patch_2d => patch_3d%p_patch_2d(1)
    CALL message(TRIM(routine), 'start to construct hydro_ocean state' )
    ocean_state(1)%patch_3d => patch_3d
    ! Using Adams-Bashforth semi-implicit timestepping with 3 prognostic time levels:
    prlength = 3

    CALL setup_tracer_info(oce_config)

    !create state array for each domain
    ALLOCATE(ocean_state(1)%p_prog(1:prlength), stat=i_status)
    IF (i_status/=success) THEN
      CALL finish(TRIM(routine), 'allocation of progn. state array failed')
    END IF

    DO timelevel = 1,prlength
        ! timelevel nnow is not used by the ocean - therefore we dont allocate
        ! variables for this timelevel
        IF (timelevel .ne. nnow(1)) THEN
        CALL construct_hydro_ocean_prog(patch_2d, &
            &                           ocean_state(1)%p_prog(timelevel), &
            &                           get_timelevel_string(timelevel))
        IF ( lhamocc ) THEN
          CALL construct_hamocc_state_prog(ocean_restart_list, &
            &                              patch_2d, &
            &                              ocean_state(1)%p_prog(timelevel), &
            &                              get_timelevel_string(timelevel), &
            &                              oce_config%tracer_codes(no_tracer))
        END IF
      END IF
    END DO

    CALL construct_hydro_ocean_diag(patch_2d, ocean_state(1)%p_diag)
    CALL construct_hydro_ocean_aux(patch_2d,  ocean_state(1)%p_aux)

    CALL construct_checkpoints(patch_2d, ocean_state(1)%p_check,ncheckpoints)
    CALL construct_adjoints(patch_2d, ocean_state(1)%p_adjoint)
    
    CALL message(TRIM(routine),'construction of hydrostatic ocean state finished')

  END SUBROUTINE construct_hydro_ocean_state

  SUBROUTINE construct_checkpoints(patch_2d,checkpoint,ncheckpoints)
    TYPE(t_patch),TARGET, INTENT(in)  :: patch_2d
    TYPE(t_ocean_checkpoint), POINTER :: checkpoint(:)
    INTEGER, INTENT(IN)               :: ncheckpoints

    INTEGER :: status,i, alloc_cell_blocks, nblks_e,nblks_v
    CHARACTER(LEN=max_char_length) :: var_suffix

 
    alloc_cell_blocks = patch_2d%alloc_cell_blocks
    nblks_e = patch_2d%nblks_e
    nblks_v = patch_2d%nblks_v


    ALLOCATE(checkpoint(0:ncheckpoints),stat=status)
    IF (status/=success) THEN
      CALL finish('allocation of checkpoint failed!')
    END IF
    DO i=0,ncheckpoints
        WRITE(var_suffix,'(a,i2.2)') '_',i
        ALLOCATE(checkpoint(i)%h(nproma,alloc_cell_blocks),stat=status)
        IF (status/=success) CALL finish('Could not allocate checkpoints for "h"!')
        ALLOCATE(checkpoint(i)%vn(nproma,n_zlev,nblks_e),stat=status)
        IF (status/=success) CALL finish('Could not allocate checkpoints for "vn"!')
        ALLOCATE(checkpoint(i)%t(nproma,n_zlev,alloc_cell_blocks),stat=status)
        IF (status/=success) CALL finish('Could not allocate checkpoints for "t"!')
        ALLOCATE(checkpoint(i)%s(nproma,n_zlev,alloc_cell_blocks),stat=status)
        IF (status/=success) CALL finish('Could not allocate checkpoints for "s"!')

        checkpoint(i)%h = 0.0_wp
        checkpoint(i)%vn = 0.0_wp
        checkpoint(i)%t = 0.0_wp
        checkpoint(i)%s = 0.0_wp

        ALLOCATE(checkpoint(i)%h0(nproma,alloc_cell_blocks),stat=status)
        IF (status/=success) CALL finish('Could not allocate checkpoints for "h0"!')
        ALLOCATE(checkpoint(i)%vn0(nproma,n_zlev,nblks_e),stat=status)
        IF (status/=success) CALL finish('Could not allocate checkpoints for "vn0"!')
        ALLOCATE(checkpoint(i)%t0(nproma,n_zlev,alloc_cell_blocks),stat=status)
        IF (status/=success) CALL finish('Could not allocate checkpoints for "t0"!')
        ALLOCATE(checkpoint(i)%s0(nproma,n_zlev,alloc_cell_blocks),stat=status)
        IF (status/=success) CALL finish('Could not allocate checkpoints for "s0"!')

        checkpoint(i)%h0 = 0.0_wp
        checkpoint(i)%vn0 = 0.0_wp
        checkpoint(i)%t0 = 0.0_wp
        checkpoint(i)%s0 = 0.0_wp

     
        ALLOCATE(checkpoint(i)%w(nproma,n_zlev+1,alloc_cell_blocks),stat=status)
        IF (status/=success) CALL finish('Could not allocate checkpoints for "w"!')
        ALLOCATE(checkpoint(i)%zgrad_rho(nproma,n_zlev,alloc_cell_blocks),stat=status)

        checkpoint(i)%w = 0.0_wp
        checkpoint(i)%zgrad_rho = 0.0_wp


        ALLOCATE(checkpoint(i)%g_nm1(nproma,n_zlev,nblks_e),stat=status)
        IF (status/=success) CALL finish('Could not allocate checkpoints for "gnm1"!')

        checkpoint(i)%g_nm1 = 0.0_wp
        
        ALLOCATE(checkpoint(i)%hi(nproma,1,alloc_cell_blocks),stat=status)
        IF (status/=success) CALL finish('Could not allocate checkpoints for "hi"!')
        ALLOCATE(checkpoint(i)%hs(nproma,1,alloc_cell_blocks),stat=status)
        IF (status/=success) CALL finish('Could not allocate checkpoints for "hs"!')
        ALLOCATE(checkpoint(i)%conc(nproma,1,alloc_cell_blocks),stat=status)
        IF (status/=success) CALL finish('Could not allocate checkpoints for "conc"!')
        ALLOCATE(checkpoint(i)%zUnderIce(nproma,alloc_cell_blocks),stat=status)
        IF (status/=success) CALL finish('Could not allocate checkpoints for "zUnderIce"!')
        ALLOCATE(checkpoint(i)%Tsurf(nproma,1,alloc_cell_blocks),stat=status)
        IF (status/=success) CALL finish('Could not allocate checkpoints for "Tsurf"!')
        ALLOCATE(checkpoint(i)%T1(nproma,1,alloc_cell_blocks),stat=status)
        IF (status/=success) CALL finish('Could not allocate checkpoints for "T1"!')
        ALLOCATE(checkpoint(i)%T2(nproma,1,alloc_cell_blocks),stat=status)
        IF (status/=success) CALL finish('Could not allocate checkpoints for "T2"!')
! 

        ALLOCATE(checkpoint(i)%hiold(nproma,1,alloc_cell_blocks),stat=status)
        ALLOCATE(checkpoint(i)%hsold(nproma,1,alloc_cell_blocks),stat=status)
        ALLOCATE(checkpoint(i)%zHeatOceI(nproma,1,alloc_cell_blocks),stat=status)
        ALLOCATE(checkpoint(i)%HeatOceI(nproma,1,alloc_cell_blocks),stat=status)
        ALLOCATE(checkpoint(i)%HeatOceW(nproma,alloc_cell_blocks),stat=status)
        ALLOCATE(checkpoint(i)%newice(nproma,alloc_cell_blocks),stat=status)
        ALLOCATE(checkpoint(i)%alb(nproma,1,alloc_cell_blocks),stat=status)
        ALLOCATE(checkpoint(i)%Qtop(nproma,1,alloc_cell_blocks),stat=status)
        ALLOCATE(checkpoint(i)%Qbot(nproma,1,alloc_cell_blocks),stat=status)
        ALLOCATE(checkpoint(i)%E1(nproma,1,alloc_cell_blocks),stat=status)
        ALLOCATE(checkpoint(i)%E2(nproma,1,alloc_cell_blocks),stat=status)
        ALLOCATE(checkpoint(i)%Tfw(nproma,alloc_cell_blocks),stat=status)
        ALLOCATE(checkpoint(i)%vol(nproma,1,alloc_cell_blocks),stat=status)
        ALLOCATE(checkpoint(i)%vols(nproma,1,alloc_cell_blocks),stat=status)
        ALLOCATE(checkpoint(i)%concSum(nproma,alloc_cell_blocks),stat=status)
        ALLOCATE(checkpoint(i)%draft(nproma,1,alloc_cell_blocks),stat=status)
        ALLOCATE(checkpoint(i)%draftave(nproma,alloc_cell_blocks),stat=status)
        ALLOCATE(checkpoint(i)%concSum(nproma,alloc_cell_blocks),stat=status)
        ALLOCATE(checkpoint(i)%albvisdirw(nproma,alloc_cell_blocks),stat=status)
        ALLOCATE(checkpoint(i)%albvisdifw(nproma,alloc_cell_blocks),stat=status)
        ALLOCATE(checkpoint(i)%albnirdirw(nproma,alloc_cell_blocks),stat=status)
        ALLOCATE(checkpoint(i)%albnirdifw(nproma,alloc_cell_blocks),stat=status)
        ALLOCATE(checkpoint(i)%albvisdir(nproma,1,alloc_cell_blocks),stat=status)
        ALLOCATE(checkpoint(i)%albvisdif(nproma,1,alloc_cell_blocks),stat=status)
        ALLOCATE(checkpoint(i)%albnirdir(nproma,1,alloc_cell_blocks),stat=status)
        ALLOCATE(checkpoint(i)%albnirdif(nproma,1,alloc_cell_blocks),stat=status)
        ALLOCATE(checkpoint(i)%Wind_Speed_10m(nproma,alloc_cell_blocks),stat=status)
        ALLOCATE(checkpoint(i)%HeatFlux_Total(nproma,alloc_cell_blocks),stat=status)
        ALLOCATE(checkpoint(i)%HeatFlux_Shortwave(nproma,alloc_cell_blocks),stat=status)
        ALLOCATE(checkpoint(i)%HeatFlux_LongWave(nproma,alloc_cell_blocks),stat=status)
        ALLOCATE(checkpoint(i)%HeatFlux_Sensible(nproma,alloc_cell_blocks),stat=status)
        ALLOCATE(checkpoint(i)%HeatFlux_Latent(nproma,alloc_cell_blocks),stat=status)
        ALLOCATE(checkpoint(i)%FrshFlux_Precipitation(nproma,alloc_cell_blocks),stat=status)
        ALLOCATE(checkpoint(i)%FrshFlux_Evaporation(nproma,alloc_cell_blocks),stat=status)
        ALLOCATE(checkpoint(i)%FrshFlux_SnowFall(nproma,alloc_cell_blocks),stat=status)
        ALLOCATE(checkpoint(i)%FrshFlux_Runoff(nproma,alloc_cell_blocks),stat=status)

        ALLOCATE(checkpoint(i)%SaltFlux_Relax(nproma,alloc_cell_blocks),stat=status)
        ALLOCATE(checkpoint(i)%FrshFlux_Relax(nproma,alloc_cell_blocks),stat=status)
        ALLOCATE(checkpoint(i)%HeatFlux_Relax(nproma,alloc_cell_blocks),stat=status)
        ALLOCATE(checkpoint(i)%TempFlux_Relax(nproma,alloc_cell_blocks),stat=status)

        ALLOCATE(checkpoint(i)%SWnet (nproma,1,alloc_cell_blocks),stat=status)
        ALLOCATE(checkpoint(i)%lat  (nproma,1,alloc_cell_blocks),stat=status)
        ALLOCATE(checkpoint(i)%sens (nproma,1,alloc_cell_blocks),stat=status)
        ALLOCATE(checkpoint(i)%LWnet(nproma,1,alloc_cell_blocks),stat=status)
        ALLOCATE(checkpoint(i)%dlatdT(nproma,1,alloc_cell_blocks),stat=status)
        ALLOCATE(checkpoint(i)%dsensdT(nproma,1,alloc_cell_blocks),stat=status)
        ALLOCATE(checkpoint(i)%dLWdT(nproma,1,alloc_cell_blocks),stat=status)


!       ALLOCATE(checkpoint(i)%u_prog(nproma,nblks_v),stat=status)
!       ALLOCATE(checkpoint(i)%v_prog(nproma,nblks_v),stat=status)
!       ALLOCATE(checkpoint(i)%u    (nproma,alloc_cell_blocks),stat=status)
!       ALLOCATE(checkpoint(i)%v    (nproma,alloc_cell_blocks),stat=status)
!       ALLOCATE(checkpoint(i)%vn_e (nproma,nblks_e),stat=status)
!       ALLOCATE(checkpoint(i)%atmos_fluxes_stress_x (nproma,alloc_cell_blocks),stat=status)
!       ALLOCATE(checkpoint(i)%atmos_fluxes_stress_y (nproma,alloc_cell_blocks),stat=status)
!       ALLOCATE(checkpoint(i)%atmos_fluxes_stress_xw(nproma,alloc_cell_blocks),stat=status)
!       ALLOCATE(checkpoint(i)%atmos_fluxes_stress_yw(nproma,alloc_cell_blocks),stat=status)
    END DO
  END SUBROUTINE construct_checkpoints
  SUBROUTINE construct_adjoints(patch_2d, adjoints)
    TYPE(t_patch),TARGET, INTENT(in)  :: patch_2d
    TYPE(t_ocean_adjoint) :: adjoints

    INTEGER :: i

    i = patch_2d%alloc_cell_blocks

    CALL add_var(ocean_restart_list, 'h_adjoint', adjoints%h , &
      & grid_unstructured_cell, za_surface,    &
      & t_cf_var('h_adjoint', 'm', 'adjoint surface elevation at cell center', DATATYPE_FLT64),&
      & grib2_var(255, 255, 255, DATATYPE_PACK16, GRID_UNSTRUCTURED, grid_cell),&
      & ldims=(/nproma,i/))
    
    !! normal velocity component
    CALL add_var(ocean_restart_list,'vn_adjoint',adjoints%vn,grid_unstructured_edge, &
      & za_depth_below_sea, &
      & t_cf_var('vn_adjoint', 'm/s', 'adjoint normal velocity on edge', DATATYPE_FLT64),&
      & grib2_var(255, 255, 255, DATATYPE_PACK16, GRID_UNSTRUCTURED, grid_edge),&
      & ldims=(/nproma,n_zlev,patch_2d%nblks_e/))
    
    !! Tracers
    CALL add_var(ocean_restart_list, 't_adjoint', adjoints%t , &
      & grid_unstructured_cell, za_depth_below_sea, &
      & t_cf_var('t_adjoint', '', 'adjoint temperature', DATATYPE_FLT64),&
      & grib2_var(255, 255, 255, DATATYPE_PACK16, GRID_UNSTRUCTURED, grid_cell),&
      & ldims=(/nproma,n_zlev,patch_2d%alloc_cell_blocks/))
    CALL add_var(ocean_restart_list, 's_adjoint', adjoints%s , &
      & grid_unstructured_cell, za_depth_below_sea, &
      & t_cf_var('s_adjoint', '', 'adjoint salinity', DATATYPE_FLT64),&
      & grib2_var(255, 255, 255, DATATYPE_PACK16, GRID_UNSTRUCTURED, grid_cell),&
      & ldims=(/nproma,n_zlev,patch_2d%alloc_cell_blocks/))

    ! stuff the the sea ice model since icon-ocean does not run without it
    ! TODO
#ifndef  __NO_SEAICE_ADJOINTS__
    CALL add_var(ocean_restart_list, 'hi_adjoint', adjoints%hi , &
      & grid_unstructured_cell, za_surface,    &
      & t_cf_var('hs_adjoint', 'm', 'adjoint surface elevation at cell center', DATATYPE_FLT64),&
      & grib2_var(255, 255, 255, DATATYPE_PACK16, GRID_UNSTRUCTURED, grid_cell),&
      & ldims=(/nproma,1,i/))
    CALL add_var(ocean_restart_list, 'hs_adjoint', adjoints%hs , &
      & grid_unstructured_cell, za_surface,    &
      & t_cf_var('hs_adjoint', 'm', 'adjoint surface elevation at cell center', DATATYPE_FLT64),&
      & grib2_var(255, 255, 255, DATATYPE_PACK16, GRID_UNSTRUCTURED, grid_cell),&
      & ldims=(/nproma,1,i/))
    CALL add_var(ocean_restart_list, 'zUnderIce_adjoint', adjoints%zUnderIce , &
      & grid_unstructured_cell, za_surface,    &
      & t_cf_var('zUnderIce_adjoint', 'm', 'adjoint surface elevation at cell center', DATATYPE_FLT64),&
      & grib2_var(255, 255, 255, DATATYPE_PACK16, GRID_UNSTRUCTURED, grid_cell),&
      & ldims=(/nproma,i/))
    CALL add_var(ocean_restart_list, 'Tsurf_adjoint', adjoints%Tsurf , &
      & grid_unstructured_cell, za_surface,    &
      & t_cf_var('Tsurf_adjoint', 'm', 'adjoint surface elevation at cell center', DATATYPE_FLT64),&
      & grib2_var(255, 255, 255, DATATYPE_PACK16, GRID_UNSTRUCTURED, grid_cell),&
      & ldims=(/nproma,1,i/))
    CALL add_var(ocean_restart_list, 'T1_adjoint', adjoints%T1 , &
      & grid_unstructured_cell, za_surface,    &
      & t_cf_var('T1_adjoint', 'm', 'adjoint surface elevation at cell center', DATATYPE_FLT64),&
      & grib2_var(255, 255, 255, DATATYPE_PACK16, GRID_UNSTRUCTURED, grid_cell),&
      & ldims=(/nproma,1,i/))
    CALL add_var(ocean_restart_list, 'T2_adjoint', adjoints%T2 , &
      & grid_unstructured_cell, za_surface,    &
      & t_cf_var('T2_adjoint', 'm', 'adjoint surface elevation at cell center', DATATYPE_FLT64),&
      & grib2_var(255, 255, 255, DATATYPE_PACK16, GRID_UNSTRUCTURED, grid_cell),&
      & ldims=(/nproma,1,i/))
#endif /* __NO_SEAICE_ADJOINTS__ */
  END SUBROUTINE construct_adjoints

  !-------------------------------------------------------------------------
  !>
  !!               Destructor for hydrostatic ocean state.
  !
  !
  !! @par Revision History
  !! Developed  by  Peter Korn, MPI-M (2006).
  !!
!<Optimize:inUse>
  SUBROUTINE destruct_hydro_ocean_state(ocean_state)
    TYPE(t_hydro_ocean_state), TARGET,INTENT(inout)   :: ocean_state(n_dom)

    ! local variables

    INTEGER :: jg, prlength, ist

    CHARACTER(LEN=max_char_length), PARAMETER :: &
      & routine = 'mo_ocean_state:destruct_hydro_ocean_state'

    !-------------------------------------------------------------------------
    CALL message(TRIM(routine), 'start to destruct hydro ocean state ')

    prlength = SIZE(ocean_state(1)%p_prog)

    IF (prlength==0) THEN
      CALL finish(TRIM(routine),'prog array has length zero')
    END IF

    CALL delete_var_list(ocean_restart_list)
    CALL delete_var_list(ocean_default_list)

    DO jg = 1, n_dom
      CALL destruct_hydro_ocean_diag(ocean_state(jg)%p_diag)
      CALL destruct_hydro_ocean_aux (ocean_state(jg)%p_aux)

      ! destruct state array
      ist = 1
      DEALLOCATE(ocean_state(jg)%p_prog, stat=ist)
      IF (ist/=success) THEN
        CALL finish(TRIM(routine),'deallocation of state array failed')
      END IF
    END DO

    CALL message(TRIM(routine),'destruction of hydrostatic ocean state finished')

  END SUBROUTINE destruct_hydro_ocean_state

  !-------------------------------------------------------------------------
  !>
  !! Allocation of basic 3-dimensional structure components of hydrostatic ocean state.
  !! Initialization of components with zero.
  !
  !
  !! @par Revision History
  !! Developed  by  Stephan Lorenz, MPI-M (2011/06).
  !!

!<Optimize:inUse>
  SUBROUTINE construct_hydro_ocean_base(patch_2d, v_base)

    TYPE(t_patch), TARGET, INTENT(in)          :: patch_2d
    TYPE(t_hydro_ocean_base), INTENT(inout)    :: v_base

    ! local variables

    INTEGER :: ist
    INTEGER :: alloc_cell_blocks, nblks_e, nblks_v, n_zlvp
    CHARACTER(LEN=max_char_length), PARAMETER :: &
      & routine = 'mo_ocean_state:construct_hydro_ocean_base'

    !-------------------------------------------------------------------------

    !CALL message(TRIM(routine), 'start to construct basic hydro ocean state')

    ! determine size of arrays
    alloc_cell_blocks = patch_2d%alloc_cell_blocks
    nblks_e = patch_2d%nblks_e
    nblks_v = patch_2d%nblks_v
    n_zlvp = n_zlev + 1

    ! allocate and set vertical level thickness from the namelist
    ALLOCATE(v_base%del_zlev_m(n_zlev),stat=ist)
    IF (ist /= success) THEN
      CALL finish (routine,'allocating del_zlev_m failed')
    ENDIF
    ALLOCATE(v_base%zlev_m(n_zlev),stat=ist)
    IF (ist /= success) THEN
      CALL finish (routine,'allocating zlev_m failed')
    ENDIF
    ALLOCATE(v_base%zlev_i(n_zlvp),stat=ist)
    IF (ist /= success) THEN
      CALL finish (routine,'allocating zlev_i failed')
    ENDIF
    ALLOCATE(v_base%del_zlev_i(n_zlev),stat=ist)
    IF (ist /= success) THEN
      CALL finish (routine,'allocating del_zlev_i failed')
    ENDIF

    !
    !! 3-dim land-sea-mask at cells, edges and vertices
    !
    ! cells
    ALLOCATE(v_base%lsm_c(nproma,n_zlev,alloc_cell_blocks),stat=ist)
    IF (ist /= success) THEN
      CALL finish (routine,'allocating lsm_c failed')
    ENDIF
    ! edges
    ALLOCATE(v_base%lsm_e(nproma,n_zlev,nblks_e),stat=ist)
    IF (ist /= success) THEN
      CALL finish (routine,'allocating lsm_e failed')
    ENDIF
    ! deepest ocean layer in column
    ALLOCATE(v_base%dolic_c(nproma,alloc_cell_blocks),stat=ist)
    IF (ist /= success) THEN
      CALL finish (routine,'allocating dolic_c failed')
    ENDIF
    ALLOCATE(v_base%dolic_e(nproma,nblks_e),stat=ist)
    IF (ist /= success) THEN
      CALL finish (routine,'allocating dolic_e failed')
    ENDIF
    ! 2-dim basins and areas
    ALLOCATE(v_base%basin_c(nproma,alloc_cell_blocks),stat=ist)
    IF (ist /= success) THEN
      CALL finish (routine,'allocating basin_c failed')
    ENDIF
    ALLOCATE(v_base%regio_c(nproma,alloc_cell_blocks),stat=ist)
    IF (ist /= success) THEN
      CALL finish (routine,'allocating regio_c failed')
    ENDIF
    ! 3-dim real land-sea-mask
    ! cells
    ALLOCATE(v_base%wet_c(nproma,n_zlev,alloc_cell_blocks),stat=ist)
    IF (ist /= success) THEN
      CALL finish (routine,'allocating wet_c failed')
    ENDIF
    ! edges
    ALLOCATE(v_base%wet_e(nproma,n_zlev,nblks_e),stat=ist)
    IF (ist /= success) THEN
      CALL finish (routine,'allocating wet_e failed')
    ENDIF

    v_base%del_zlev_m = 0._wp
    v_base%del_zlev_i = 0._wp
    v_base%zlev_m     = 0._wp
    v_base%zlev_i     = 0._wp

    v_base%lsm_c = 0
    v_base%lsm_e = 0
    v_base%dolic_c = 0
    v_base%dolic_e = 0
    v_base%basin_c = 0
    v_base%regio_c = 0

    v_base%wet_c = 0.0_wp
    v_base%wet_e = 0.0_wp

  END SUBROUTINE construct_hydro_ocean_base

  !-------------------------------------------------------------------------
  !>
  !!               Deallocation of diagnostic hydrostatic ocean state.
  !
  !! @par Revision History
  !! Developed  by  Stephan Lorenz, MPI-M (2011/06).
  !!
  SUBROUTINE destruct_hydro_ocean_base(v_base)

    TYPE(t_hydro_ocean_base), INTENT(inout) :: v_base

    ! local variables

    INTEGER :: ist

    CHARACTER(LEN=max_char_length), PARAMETER :: &
      & routine = 'mo_ocean_state:destruct_hydro_ocean_base'

    CALL message(TRIM(routine),' start to destruct hydrostatic ocean basic state')

    DEALLOCATE(v_base%zlev_m,stat=ist)
    IF (ist /= success) THEN
      CALL finish (routine,'deallocating zlev_m failed')
    ENDIF

  END SUBROUTINE destruct_hydro_ocean_base

  !-------------------------------------------------------------------------
  !>
  !!               Allocation of components of hydrostatic ocean prognostic state.
  !!               Initialization of components with zero.
  !
  !
  !! @par Revision History
  !! Developed  by  Peter Korn, MPI-M (2006).
  !!
!<Optimize:inUse>
  SUBROUTINE construct_hydro_ocean_prog(patch_2d, ocean_state_prog, var_suffix)

    TYPE(t_patch), INTENT(in), TARGET         :: patch_2d
    TYPE(t_hydro_ocean_prog), INTENT(inout)   :: ocean_state_prog
    CHARACTER(LEN=4)                          :: var_suffix

    INTEGER :: alloc_cell_blocks, nblks_e !, nblks_v
    INTEGER :: jtrc


    !-------------------------------------------------------------------------
    alloc_cell_blocks = patch_2d%alloc_cell_blocks
    nblks_e = patch_2d%nblks_e

      ! height
      CALL add_var(ocean_restart_list, 'zos'//TRIM(var_suffix), ocean_state_prog%h , &
        & GRID_UNSTRUCTURED_CELL, ZA_SURFACE,    &
        & t_cf_var('zos'//TRIM(var_suffix), 'm', 'surface elevation at cell center', DATATYPE_FLT64,'zos'),&
        & grib2_var(255, 255, 1, DATATYPE_PACK16, GRID_UNSTRUCTURED, grid_cell),&
        & ldims=(/nproma,alloc_cell_blocks/), tlev_source=TLEV_NNEW,&
        & in_group=groups("oce_default", "oce_essentials","oce_prog"))

      !! normal velocity component
      CALL add_var(ocean_restart_list,'normal_velocity'//TRIM(var_suffix),ocean_state_prog%vn,grid_unstructured_edge, &
        & za_depth_below_sea, &
        & t_cf_var('vn'//TRIM(var_suffix), 'm/s', 'normal velocity on edge', DATATYPE_FLT64),&
        & grib2_var(255, 255, 255, DATATYPE_PACK16, GRID_UNSTRUCTURED, grid_edge),&
        & ldims=(/nproma,n_zlev,nblks_e/), tlev_source=TLEV_NNEW)

      !! Tracers
      IF ( no_tracer > 0 ) THEN
#ifdef __NO_HAMOCC__
#endif
        CALL add_var(ocean_restart_list, 'tracers'//TRIM(var_suffix), ocean_state_prog%tracer , &
          & grid_unstructured_cell, za_depth_below_sea, &
          & t_cf_var('tracers'//TRIM(var_suffix), '', '1:temperature 2:salinity', &
          & DATATYPE_FLT64),&
          & grib2_var(255, 255, 255, DATATYPE_PACK16, GRID_UNSTRUCTURED, grid_cell),&
          & ldims=(/nproma,n_zlev,alloc_cell_blocks,no_tracer+nbgctra/), &
          & lcontainer=.TRUE., lrestart=.FALSE., loutput=.FALSE.)

        ! Reference to individual tracer, for I/O
        ALLOCATE(ocean_state_prog%tracer_ptr(no_tracer+nbgctra))

        DO jtrc = 1,no_tracer
        CALL add_ref( ocean_restart_list, 'tracers'//TRIM(var_suffix),   &
            & TRIM(oce_config%tracer_shortnames(jtrc))//TRIM(var_suffix),        &
            & ocean_state_prog%tracer_ptr(jtrc)%p,                         &
            & grid_unstructured_cell, za_depth_below_sea,                  &
            & t_cf_var(TRIM(oce_config%tracer_stdnames(jtrc)), &
            & TRIM(oce_config%tracer_units(jtrc)), &
            & TRIM(oce_config%tracer_longnames(jtrc)), &
            & DATATYPE_FLT64, &
            & TRIM(oce_config%tracer_shortnames(jtrc))), &
            & grib2_var(255, 255, oce_config%tracer_codes(jtrc), DATATYPE_PACK16, GRID_UNSTRUCTURED, grid_cell),&
            & ldims=(/nproma,n_zlev,alloc_cell_blocks/), tlev_source=TLEV_NNEW, &
            & in_group=groups("oce_default", "oce_essentials","oce_prog"))
        END DO

        ! use of the ocean_tracers structure
        ALLOCATE(ocean_state_prog%ocean_tracers(no_tracer+nbgctra))
        DO jtrc = 1,no_tracer+nbgctra
          ! point the concentration to the 4D tracer
          ! this is a tmeporary solution until the whole code is cleaned
          ocean_state_prog%ocean_tracers(jtrc)%concentration =>  ocean_state_prog%tracer(:,:,:,jtrc)

          ! allocate a
  !         IF (use_tracer_x_height) THEN
  !           !
  !           CALL add_var(ocean_restart_list, 'ocean_tracers'//TRIM(var_suffix), &
  !             & ocean_state_prog%ocean_tracers(jtrc)%concentration_x_height , &
  !             & grid_unstructured_cell, za_depth_below_sea, &
  !             & t_cf_var(TRIM(oce_tracer_names(jtrc))//"_x_height",  &
  !             & oce_tracer_units(jtrc),                            &
  !             & oce_tracer_longnames(jtrc), DATATYPE_FLT64),       &
  !             & grib2_var(255, 255, 255, DATATYPE_PACK16, GRID_UNSTRUCTURED, grid_cell),&
  !             & ldims=(/nproma,n_zlev,alloc_cell_blocks/))
  !
  !         ENDIF ! use_tracer_x_height
        ENDDO

      ENDIF ! no_tracer > 0

  END SUBROUTINE construct_hydro_ocean_prog
  !-------------------------------------------------------------------------

  !-------------------------------------------------------------------------
  !>
  !!               Allocation of components of hydrostatic ocean diagnostic state.
  !!               Initialization of components with zero.
  !
  !! @par Revision History
  !! Developed  by  Peter Korn, MPI-M (2006).
  !!

!<Optimize:inUse>
  SUBROUTINE construct_hydro_ocean_diag(patch_2d,ocean_state_diag)

    TYPE(t_patch), TARGET, INTENT(in)          :: patch_2d
    TYPE(t_hydro_ocean_diag), INTENT(inout)    :: ocean_state_diag

    ! local variables

    INTEGER :: ist
    INTEGER :: alloc_cell_blocks, nblks_e, nblks_v
    !INTEGER :: jb, jc, jk, je
    !INTEGER :: i_startidx_c, i_endidx_c, i_startidx_e, i_endidx_e
    !INTEGER, PARAMETER :: max_oce_tracer = 2
    INTEGER :: oce_tracer_codes(max_oce_tracer)
    CHARACTER(LEN=max_char_length), PARAMETER :: &
      & routine = 'mo_ocean_state:construct_hydro_ocean_diag'
    INTEGER :: datatype_flt, jc, blockNo, start_cell_index, end_cell_index
    REAL(wp), PARAMETER :: equator = 0.00001_wp
    TYPE(t_subset_range), POINTER :: owned_cells

    IF ( lnetcdf_flt64_output ) THEN
      datatype_flt = DATATYPE_FLT64
    ELSE
      datatype_flt = DATATYPE_FLT32
    ENDIF

    !-------------------------------------------------------------------------
    CALL message(TRIM(routine), 'construct diagnostic hydro ocean state...')

    ! determine size of arrays
    alloc_cell_blocks = patch_2d%alloc_cell_blocks
    nblks_e = patch_2d%nblks_e
    nblks_v = patch_2d%nblks_v

    ! add monitoring {{{
    CALL add_var(ocean_default_list, 'kin_energy_global', ocean_state_diag%monitor%kin_energy , &
      & GRID_LONLAT, za_surface,    &
      & t_cf_var('kin_energy', 'J', 'kin_energy', datatype_flt),&
      & grib2_var(255, 255, 255, DATATYPE_PACK16, GRID_UNSTRUCTURED, grid_lonlat),&
      & in_group=groups("ocean_monitor"),ldims=(/1/))

    CALL add_var(ocean_default_list, 'pot_energy_global', ocean_state_diag%monitor%pot_energy , &
      & GRID_LONLAT, za_surface,    &
      & t_cf_var('pot_energy', 'J', 'pot_energy', datatype_flt),&
      & grib2_var(255, 255, 255, DATATYPE_PACK16, GRID_UNSTRUCTURED, grid_lonlat),&
      & in_group=groups("ocean_monitor"),ldims=(/1/))

    CALL add_var(ocean_default_list, 'total_energy_global', ocean_state_diag%monitor%total_energy , &
      & GRID_LONLAT, za_surface,    &
      & t_cf_var('total_energy', 'J', 'total_energy', datatype_flt),&
      & grib2_var(255, 255, 255, DATATYPE_PACK16, GRID_UNSTRUCTURED, grid_lonlat),&
      & in_group=groups("ocean_monitor"),ldims=(/1/))

    CALL add_var(ocean_default_list, 'global_heat_content', ocean_state_diag%monitor%global_heat_content , &
      & GRID_LONLAT, za_surface,    &
      & t_cf_var('global_heat_content', 'J', 'global_heat_content', datatype_flt),&
      & grib2_var(255, 255, 255, DATATYPE_PACK16, GRID_UNSTRUCTURED, grid_lonlat),&
      & in_group=groups("ocean_monitor"),ldims=(/1/))

    CALL add_var(ocean_default_list, 'ssh_global', ocean_state_diag%monitor%ssh_global , &
      & GRID_LONLAT, za_surface,    &
      & t_cf_var('ssh_global', 'm', 'ssh_global', datatype_flt),&
      & grib2_var(255, 255, 255, DATATYPE_PACK16, GRID_UNSTRUCTURED, GRID_LONLAT),&
      & in_group=groups("ocean_monitor"),ldims=(/1/))

    CALL add_var(ocean_default_list, 'sst_global', ocean_state_diag%monitor%sst_global , &
      & GRID_LONLAT, za_surface,    &
      & t_cf_var('sst_global', 'm', 'global mean sea surface temperature', datatype_flt),&
      & grib2_var(255, 255, 255, DATATYPE_PACK16, GRID_UNSTRUCTURED, GRID_LONLAT),&
      & in_group=groups("ocean_monitor"),ldims=(/1/))

    CALL add_var(ocean_default_list, 'sss_global', ocean_state_diag%monitor%sss_global , &
      & GRID_LONLAT, za_surface,    &
      & t_cf_var('sss_global', 'm', 'global mean sea surface salinity', datatype_flt),&
      & grib2_var(255, 255, 255, DATATYPE_PACK16, GRID_UNSTRUCTURED, GRID_LONLAT),&
      & in_group=groups("ocean_monitor"),ldims=(/1/))

    CALL add_var(ocean_default_list, 'potential_enstrophy_global', ocean_state_diag%monitor%potential_enstrophy , &
      & GRID_LONLAT, za_surface,    &
      & t_cf_var('potential_enstrophy', '', 'potential_enstrophy', datatype_flt),&
      & grib2_var(255, 255, 255, DATATYPE_PACK16, GRID_UNSTRUCTURED, grid_lonlat),&
      & in_group=groups("ocean_monitor"),ldims=(/1/))

    CALL add_var(ocean_default_list, 'HeatFlux_Total_global', ocean_state_diag%monitor%HeatFlux_Total , &
      & GRID_LONLAT, za_surface,    &
      & t_cf_var('HeatFlux_Total', 'W/m2', 'HeatFlux_Total', datatype_flt),&
      & grib2_var(255, 255, 255, DATATYPE_PACK16, GRID_UNSTRUCTURED, grid_lonlat),&
      & in_group=groups("ocean_monitor"),ldims=(/1/))

    CALL add_var(ocean_default_list, 'FrshFlux_Precipitation_global', ocean_state_diag%monitor%FrshFlux_Precipitation , &
      & GRID_LONLAT, za_surface,    &
      & t_cf_var('FrshFlux_Precipitation', 'm/s', 'FrshFlux_Precipitation', datatype_flt),&
      & grib2_var(255, 255, 255, DATATYPE_PACK16, GRID_UNSTRUCTURED, grid_lonlat),&
      & in_group=groups("ocean_monitor"),ldims=(/1/))

    CALL add_var(ocean_default_list, 'FrshFlux_SnowFall_global', ocean_state_diag%monitor%FrshFlux_SnowFall , &
      & GRID_LONLAT, za_surface,    &
      & t_cf_var('FrshFlux_SnowFall', 'm/s', 'FrshFlux_SnowFall_global', datatype_flt),&
      & grib2_var(255, 255, 255, DATATYPE_PACK16, GRID_UNSTRUCTURED, grid_lonlat),&
      & in_group=groups("ocean_monitor"),ldims=(/1/))

    CALL add_var(ocean_default_list, 'FrshFlux_Evaporation_global', ocean_state_diag%monitor%FrshFlux_Evaporation , &
      & GRID_LONLAT, za_surface,    &
      & t_cf_var('FrshFlux_Evaporation', 'm/s', 'FrshFlux_Evaporation_global', datatype_flt),&
      & grib2_var(255, 255, 255, DATATYPE_PACK16, GRID_UNSTRUCTURED, grid_lonlat),&
      & in_group=groups("ocean_monitor"),ldims=(/1/))

    CALL add_var(ocean_default_list, 'FrshFlux_Runoff_global', ocean_state_diag%monitor%FrshFlux_Runoff , &
      & GRID_LONLAT, za_surface,    &
      & t_cf_var('FrshFlux_Runoff', 'm/s', 'FrshFlux_Runoff', datatype_flt),&
      & grib2_var(255, 255, 255, DATATYPE_PACK16, GRID_UNSTRUCTURED, grid_lonlat),&
      & in_group=groups("ocean_monitor"),ldims=(/1/))

    CALL add_var(ocean_default_list, 'FrshFlux_VolumeIce_global', ocean_state_diag%monitor%FrshFlux_VolumeIce , &
      & GRID_LONLAT, za_surface,    &
      & t_cf_var('FrshFlux_VolumeIce', 'm/s', 'FrshFlux_VolumeIce', datatype_flt),&
      & grib2_var(255, 255, 255, DATATYPE_PACK16, GRID_UNSTRUCTURED, grid_lonlat),&
      & in_group=groups("ocean_monitor"),ldims=(/1/))

    CALL add_var(ocean_default_list, 'FrshFlux_TotalOcean_global', ocean_state_diag%monitor%FrshFlux_TotalOcean , &
      & GRID_LONLAT, za_surface,    &
      & t_cf_var('FrshFlux_TotalOcean', 'm/s', 'FrshFlux_TotalOcean', datatype_flt),&
      & grib2_var(255, 255, 255, DATATYPE_PACK16, GRID_UNSTRUCTURED, grid_lonlat),&
      & in_group=groups("ocean_monitor"),ldims=(/1/))

    CALL add_var(ocean_default_list, 'FrshFlux_TotalIce_global', ocean_state_diag%monitor%FrshFlux_TotalIce , &
      & GRID_LONLAT, za_surface,    &
      & t_cf_var('FrshFlux_TotalIce', 'm/s', 'FrshFlux_TotalIce', datatype_flt),&
      & grib2_var(255, 255, 255, DATATYPE_PACK16, GRID_UNSTRUCTURED, grid_lonlat),&
      & in_group=groups("ocean_monitor"),ldims=(/1/))

    CALL add_var(ocean_default_list, 'FrshFlux_VolumeTotal_global', ocean_state_diag%monitor%FrshFlux_VolumeTotal , &
      & GRID_LONLAT, za_surface,    &
      & t_cf_var('FrshFlux_VolumeTotal', 'm/s', 'FrshFlux_VolumeTotal', datatype_flt),&
      & grib2_var(255, 255, 255, DATATYPE_PACK16, GRID_UNSTRUCTURED, grid_lonlat),&
      & in_group=groups("ocean_monitor"),ldims=(/1/))

    CALL add_var(ocean_default_list, 'totalsnowfall_global', ocean_state_diag%monitor%totalsnowfall , &
      & GRID_LONLAT, za_surface,    &
      & t_cf_var('totalsnowfall', 'm/s', 'totalsnowfall', datatype_flt),&
      & grib2_var(255, 255, 255, DATATYPE_PACK16, GRID_UNSTRUCTURED, grid_lonlat),&
      & in_group=groups("ocean_monitor"),ldims=(/1/))

    CALL add_var(ocean_default_list, 'ice_volume_nh', ocean_state_diag%monitor%ice_volume_nh , &
      & GRID_LONLAT, za_surface,    &
      & t_cf_var('ice_volume_nh', 'km^3', 'ice_volume_nh', datatype_flt),&
      & grib2_var(255, 255, 255, DATATYPE_PACK16, GRID_UNSTRUCTURED, grid_lonlat),&
      & in_group=groups("ocean_monitor"),ldims=(/1/))

    CALL add_var(ocean_default_list, 'ice_volume_sh', ocean_state_diag%monitor%ice_volume_sh , &
      & GRID_LONLAT, za_surface,    &
      & t_cf_var('ice_volume_sh', 'km^3', 'ice_volume_sh', datatype_flt),&
      & grib2_var(255, 255, 255, DATATYPE_PACK16, GRID_UNSTRUCTURED, grid_lonlat),&
      & in_group=groups("ocean_monitor"),ldims=(/1/))

    CALL add_var(ocean_default_list, 'ice_extent_nh', ocean_state_diag%monitor%ice_extent_nh , &
      & GRID_LONLAT, za_surface,    &
      & t_cf_var('ice_extent_nh', 'km^2', 'ice_extent_nh', datatype_flt),&
      & grib2_var(255, 255, 255, DATATYPE_PACK16, GRID_UNSTRUCTURED, grid_lonlat),&
      & in_group=groups("ocean_monitor"),ldims=(/1/))

    CALL add_var(ocean_default_list, 'ice_extent_sh', ocean_state_diag%monitor%ice_extent_sh , &
      & GRID_LONLAT, za_surface,    &
      & t_cf_var('ice_extent_sh', 'km^2', 'ice_extent_sh', datatype_flt),&
      & grib2_var(255, 255, 255, DATATYPE_PACK16, GRID_UNSTRUCTURED, grid_lonlat),&
      & in_group=groups("ocean_monitor"),ldims=(/1/))
    ! }}}

! { not yet in monitoring
    CALL add_var(ocean_default_list, 'FrshFlux_TotalSalt_global', ocean_state_diag%monitor%FrshFlux_TotalSalt , &
      & GRID_LONLAT, za_surface,    &
      & t_cf_var('FrshFlux_TotalSalt', 'm/s', 'FrshFlux_TotalSalt', datatype_flt),&
      & grib2_var(255, 255, 255, DATATYPE_PACK16, GRID_UNSTRUCTURED, grid_lonlat),&
      & ldims=(/1/))
!     & in_group=groups("ocean_monitor"),ldims=(/1/))
! }

    ! ocean through-flows {{{
    CALL add_var(ocean_default_list, 'ice_framStrait', ocean_state_diag%monitor%ice_framStrait , &
      & GRID_LONLAT, za_surface,    &
      & t_cf_var('ice_framStrait', 'm^3/s', 'ice_framStrait', datatype_flt),&
      & grib2_var(255, 255, 255, DATATYPE_PACK16, GRID_UNSTRUCTURED, grid_lonlat),&
      & in_group=groups("ocean_flows"),ldims=(/1/))

    CALL add_var(ocean_default_list, 'gibraltar', ocean_state_diag%monitor%gibraltar , &
      & GRID_LONLAT, za_surface,    &
      & t_cf_var('gibraltar', 'Sv', 'gibraltar', datatype_flt),&
      & grib2_var(255, 255, 255, DATATYPE_PACK16, GRID_UNSTRUCTURED, grid_lonlat),&
      & in_group=groups("ocean_flows"),ldims=(/1/))

    CALL add_var(ocean_default_list, 'denmark_strait', ocean_state_diag%monitor%denmark_strait , &
      & GRID_LONLAT, za_surface,    &
      & t_cf_var('denmark_strait', 'Sv', 'denmark_strait', datatype_flt),&
      & grib2_var(255, 255, 255, DATATYPE_PACK16, GRID_UNSTRUCTURED, grid_lonlat),&
      & in_group=groups("ocean_flows"),ldims=(/1/))

    CALL add_var(ocean_default_list, 'drake_passage', ocean_state_diag%monitor%drake_passage , &
      & GRID_LONLAT, za_surface,    &
      & t_cf_var('drake_passage', 'Sv', 'drake_passage', datatype_flt),&
      & grib2_var(255, 255, 255, DATATYPE_PACK16, GRID_UNSTRUCTURED, grid_lonlat),&
      & in_group=groups("ocean_flows"),ldims=(/1/))

    CALL add_var(ocean_default_list, 'indonesian_throughflow', ocean_state_diag%monitor%indonesian_throughflow , &
      & GRID_LONLAT, za_surface,    &
      & t_cf_var('indonesian_throughflow', 'Sv', 'indonesian_throughflow', datatype_flt),&
      & grib2_var(255, 255, 255, DATATYPE_PACK16, GRID_UNSTRUCTURED, grid_lonlat),&
      & in_group=groups("ocean_flows"),ldims=(/1/))

    CALL add_var(ocean_default_list, 'scotland_iceland', ocean_state_diag%monitor%scotland_iceland , &
      & GRID_LONLAT, za_surface,    &
      & t_cf_var('scotland_iceland', 'Sv', 'scotland_iceland', datatype_flt),&
      & grib2_var(255, 255, 255, DATATYPE_PACK16, GRID_UNSTRUCTURED, grid_lonlat),&
      & in_group=groups("ocean_flows"),ldims=(/1/))

    CALL add_var(ocean_default_list, 'mozambique', ocean_state_diag%monitor%mozambique , &
      & GRID_LONLAT, za_surface,    &
      & t_cf_var('mozambique', 'Sv', 'mozambique', datatype_flt),&
      & grib2_var(255, 255, 255, DATATYPE_PACK16, GRID_UNSTRUCTURED, grid_lonlat),&
      & in_group=groups("ocean_flows"),ldims=(/1/))

    CALL add_var(ocean_default_list, 'framStrait', ocean_state_diag%monitor%framStrait , &
      & GRID_LONLAT, za_surface,    &
      & t_cf_var('framStrait', 'Sv', 'framStrait', datatype_flt),&
      & grib2_var(255, 255, 255, DATATYPE_PACK16, GRID_UNSTRUCTURED, grid_lonlat),&
      & in_group=groups("ocean_flows"),ldims=(/1/))

    CALL add_var(ocean_default_list, 'beringStrait', ocean_state_diag%monitor%beringStrait , &
      & GRID_LONLAT, za_surface,    &
      & t_cf_var('beringStrait', 'Sv', 'beringStrait', datatype_flt),&
      & grib2_var(255, 255, 255, DATATYPE_PACK16, GRID_UNSTRUCTURED, grid_lonlat),&
      & in_group=groups("ocean_flows"),ldims=(/1/))

    CALL add_var(ocean_default_list, 'barentsOpening', ocean_state_diag%monitor%barentsOpening , &
      & GRID_LONLAT, za_surface,    &
      & t_cf_var('barentsOpening', 'Sv', 'barentsOpening', datatype_flt),&
      & grib2_var(255, 255, 255, DATATYPE_PACK16, GRID_UNSTRUCTURED, grid_lonlat),&
      & in_group=groups("ocean_flows"),ldims=(/1/))

    CALL add_var(ocean_default_list, 'agulhas', ocean_state_diag%monitor%agulhas , &
      & GRID_LONLAT, za_surface,    &
      & t_cf_var('agulhas', 'Sv', 'agulhas', datatype_flt),&
      & grib2_var(255, 255, 255, DATATYPE_PACK16, GRID_UNSTRUCTURED, grid_lonlat),&
      & in_group=groups("ocean_flows"),ldims=(/1/))

    CALL add_var(ocean_default_list, 'agulhas_long', ocean_state_diag%monitor%agulhas_long , &
      & GRID_LONLAT, za_surface,    &
      & t_cf_var('agulhas_long', 'Sv', 'agulhas_long', datatype_flt),&
      & grib2_var(255, 255, 255, DATATYPE_PACK16, GRID_UNSTRUCTURED, grid_lonlat),&
      & in_group=groups("ocean_flows"),ldims=(/1/))

    CALL add_var(ocean_default_list, 'agulhas_longer', ocean_state_diag%monitor%agulhas_longer , &
      & GRID_LONLAT, za_surface,    &
      & t_cf_var('agulhas_longer', 'Sv', 'agulhas_longer', datatype_flt),&
      & grib2_var(255, 255, 255, DATATYPE_PACK16, GRID_UNSTRUCTURED, grid_lonlat),&
      & in_group=groups("ocean_flows"),ldims=(/1/))

    CALL add_var(ocean_default_list, 'florida_strait', ocean_state_diag%monitor%florida_strait , &
      & GRID_LONLAT, za_surface,    &
      & t_cf_var('florida_strait', 'Sv', 'florida_strait', datatype_flt),&
      & grib2_var(255, 255, 255, DATATYPE_PACK16, GRID_UNSTRUCTURED, grid_lonlat),&
      & in_group=groups("ocean_flows"),ldims=(/1/))
    ! }}}

    ! currently NOT maintained monitoring quantities {{{

    CALL add_var(ocean_default_list, 'HeatFlux_Relax_global', ocean_state_diag%monitor%HeatFlux_Relax , &
      & GRID_LONLAT, za_surface,    &
      & t_cf_var('HeatFlux_Relax', 'W/m2', 'HeatFlux_Relax', datatype_flt),&
      & grib2_var(255, 255, 255, DATATYPE_PACK16, GRID_UNSTRUCTURED, grid_lonlat),&
      & ldims=(/1/))

    CALL add_var(ocean_default_list, 'FrshFlux_Relax_global', ocean_state_diag%monitor%FrshFlux_Relax , &
      & GRID_LONLAT, za_surface,    &
      & t_cf_var('FrshFlux_Relax', 'm/m', 'FrshFlux_Relax', datatype_flt),&
      & grib2_var(255, 255, 255, DATATYPE_PACK16, GRID_UNSTRUCTURED, grid_lonlat),&
      & ldims=(/1/))

    CALL add_var(ocean_default_list, 'TempFlux_Relax_global', ocean_state_diag%monitor%TempFlux_Relax , &
      & GRID_LONLAT, za_surface,    &
      & t_cf_var('TempFlux_Relax', 'T/s', 'TempFlux_Relax', datatype_flt),&
      & grib2_var(255, 255, 255, DATATYPE_PACK16, GRID_UNSTRUCTURED, grid_lonlat),&
      & ldims=(/1/))

    CALL add_var(ocean_default_list, 'SaltFlux_Relax_global', ocean_state_diag%monitor%SaltFlux_Relax , &
      & GRID_LONLAT, za_surface,    &
      & t_cf_var('SaltFlux_Relax', 'psu/s', 'SaltFlux_Relax', datatype_flt),&
      & grib2_var(255, 255, 255, DATATYPE_PACK16, GRID_UNSTRUCTURED, grid_lonlat),&
      & ldims=(/1/))

    CALL add_var(ocean_default_list, 'volume_global', ocean_state_diag%monitor%volume , &
      & GRID_LONLAT, za_surface,    &
      & t_cf_var('volume', 'm^3', 'volume', datatype_flt),&
      & grib2_var(255, 255, 255, DATATYPE_PACK16, GRID_UNSTRUCTURED, grid_lonlat),&
      & ldims=(/1/))

    CALL add_var(ocean_default_list, 'total_salt_global', ocean_state_diag%monitor%total_salt , &
      & GRID_LONLAT, za_surface,    &
      & t_cf_var('total_salt', 'kg', 'total_salt', datatype_flt),&
      & grib2_var(255, 255, 255, DATATYPE_PACK16, GRID_UNSTRUCTURED, grid_lonlat),&
      & ldims=(/1/))

    CALL add_var(ocean_default_list, 'vorticity_global', ocean_state_diag%monitor%vorticity , &
      & GRID_LONLAT, za_surface,    &
      & t_cf_var('vorticity', '', 'vorticity', datatype_flt),&
      & grib2_var(255, 255, 255, DATATYPE_PACK16, GRID_UNSTRUCTURED, grid_lonlat),&
      & ldims=(/1/))

    CALL add_var(ocean_default_list, 'absolute_vertical_velocity_global', ocean_state_diag%monitor%absolute_vertical_velocity , &
      & GRID_LONLAT, za_surface,    &
      & t_cf_var('absolute_vertical_velocity', 'm/s', 'absolute_vertical_velocity', datatype_flt),&
      & grib2_var(255, 255, 255, DATATYPE_PACK16, GRID_UNSTRUCTURED, grid_lonlat),&
      & ldims=(/1/))

    CALL add_var(ocean_default_list, 'HeatFlux_ShortWave_global', ocean_state_diag%monitor%HeatFlux_ShortWave , &
      & GRID_LONLAT, za_surface,    &
      & t_cf_var('HeatFlux_ShortWave', 'W/m2', 'HeatFlux_ShortWave', datatype_flt),&
      & grib2_var(255, 255, 255, DATATYPE_PACK16, GRID_UNSTRUCTURED, grid_lonlat),&
      & ldims=(/1/))

    CALL add_var(ocean_default_list, 'HeatFlux_LongWave_global', ocean_state_diag%monitor%HeatFlux_LongWave , &
      & GRID_LONLAT, za_surface,    &
      & t_cf_var('HeatFlux_LongWave', 'W/m2', 'HeatFlux_LongWave_global', datatype_flt),&
      & grib2_var(255, 255, 255, DATATYPE_PACK16, GRID_UNSTRUCTURED, grid_lonlat),&
      & ldims=(/1/))

    CALL add_var(ocean_default_list, 'HeatFlux_Sensible_global', ocean_state_diag%monitor%HeatFlux_Sensible , &
      & GRID_LONLAT, za_surface,    &
      & t_cf_var('HeatFlux_Sensible', 'W/m2', 'HeatFlux_Sensible', datatype_flt),&
      & grib2_var(255, 255, 255, DATATYPE_PACK16, GRID_UNSTRUCTURED, grid_lonlat),&
      & ldims=(/1/))

    CALL add_var(ocean_default_list, 'HeatFlux_Latent_global', ocean_state_diag%monitor%HeatFlux_Latent , &
      & GRID_LONLAT, za_surface,    &
      & t_cf_var('HeatFlux_Latent', 'W/m2', 'HeatFlux_Latent', datatype_flt),&
      & grib2_var(255, 255, 255, DATATYPE_PACK16, GRID_UNSTRUCTURED, grid_lonlat),&
      & ldims=(/1/))

    CALL add_var(ocean_default_list, 't_mean_na_200m', ocean_state_diag%monitor%t_mean_na_200m , &
      & GRID_LONLAT, za_surface,    &
      & t_cf_var('t_mean_na_200m', 'degC', 't_mean_na_200m', datatype_flt),&
      & grib2_var(255, 255, 255, DATATYPE_PACK16, GRID_UNSTRUCTURED, grid_lonlat),&
      & ldims=(/1/))

    CALL add_var(ocean_default_list, 't_mean_na_800m', ocean_state_diag%monitor%t_mean_na_800m , &
      & GRID_LONLAT, za_surface,    &
      & t_cf_var('t_mean_na_800m', 'degC', 't_mean_na_800m', datatype_flt),&
      & grib2_var(255, 255, 255, DATATYPE_PACK16, GRID_UNSTRUCTURED, grid_lonlat),&
      & ldims=(/1/))

    CALL add_var(ocean_default_list, 'ice_ocean_heat_budget', ocean_state_diag%monitor%ice_ocean_heat_budget , &
      & GRID_LONLAT, za_surface,    &
      & t_cf_var('ice_ocean_heat_budget', '', 'ice_ocean_heat_budget', datatype_flt),&
      & grib2_var(255, 255, 255, DATATYPE_PACK16, GRID_UNSTRUCTURED, grid_lonlat),&
      & ldims=(/1/))

    CALL add_var(ocean_default_list, 'ice_ocean_salinity_budget', ocean_state_diag%monitor%ice_ocean_salinity_budget , &
      & GRID_LONLAT, za_surface,    &
      & t_cf_var('ice_ocean_salinity_budget', '', 'ice_ocean_salinity_budget', datatype_flt),&
      & grib2_var(255, 255, 255, DATATYPE_PACK16, GRID_UNSTRUCTURED, grid_lonlat),&
      & ldims=(/1/))

    CALL add_var(ocean_default_list, 'ice_ocean_volume_budget', ocean_state_diag%monitor%ice_ocean_volume_budget , &
      & GRID_LONLAT, za_surface,    &
      & t_cf_var('ice_ocean_volume_budget', '', 'ice_ocean_volume_budget', datatype_flt),&
      & grib2_var(255, 255, 255, DATATYPE_PACK16, GRID_UNSTRUCTURED, grid_lonlat),&
      & ldims=(/1/))
    ! }}}

    ! add 2d/3d diagnostic variables
    CALL add_var(ocean_default_list, 'rho', ocean_state_diag%rho , grid_unstructured_cell,&
      & za_depth_below_sea, &
      & t_cf_var('rho', 'kg/m^3', 'insitu density', datatype_flt),&
      & grib2_var(255, 255, 255, DATATYPE_PACK16, GRID_UNSTRUCTURED, grid_cell),&
      & ldims=(/nproma,n_zlev,alloc_cell_blocks/),in_group=groups("oce_diag","oce_default","oce_essentials"))

    CALL add_var(ocean_default_list, 'rhopot', ocean_state_diag%rhopot , grid_unstructured_cell,&
      & za_depth_below_sea, &
      & t_cf_var('rhopot', 'kg/m^3', 'potential density', datatype_flt),&
      & grib2_var(255, 255, 255, DATATYPE_PACK16, GRID_UNSTRUCTURED, grid_cell),&
      & ldims=(/nproma,n_zlev,alloc_cell_blocks/),in_group=groups("oce_diag","oce_default","oce_essentials"))

    CALL add_var(ocean_default_list, 'rhopo_GM', ocean_state_diag%rho_GM , grid_unstructured_cell,&
      & za_depth_below_sea, &
      & t_cf_var('rhopot', 'kg/m^3', 'potential density', datatype_flt),&
      & grib2_var(255, 255, 255, DATATYPE_PACK16, GRID_UNSTRUCTURED, grid_cell),&
      & ldims=(/nproma,n_zlev,alloc_cell_blocks/),in_group=groups("oce_diag"))

    CALL add_var(ocean_restart_list, 'grad_rho_PP_vert', ocean_state_diag%grad_rho_PP_vert, grid_unstructured_cell, &
      & za_depth_below_sea_half, &
      & t_cf_var('grad_rho_PP_vert','kg/m^4','vertical density gradient at cells', datatype_flt),&
      & grib2_var(255, 255, 255, DATATYPE_PACK16, GRID_UNSTRUCTURED, grid_cell),&
      & ldims=(/nproma,n_zlev+1,alloc_cell_blocks/),in_group=groups("oce_diag"))

    CALL add_var(ocean_default_list, 'zgrad_rho', ocean_state_diag%zgrad_rho , grid_unstructured_cell,&
      & za_depth_below_sea, &
      & t_cf_var('zgrad_rho', 'kg/m^3', 'vertical density gradiant', datatype_flt),&
      & grib2_var(255, 255, 255, DATATYPE_PACK16, GRID_UNSTRUCTURED, grid_cell),&
      & ldims=(/nproma,n_zlev,alloc_cell_blocks/),in_group=groups("oce_diag"))

!   CALL add_var(ocean_default_list, 'vt', ocean_state_diag%vt, grid_unstructured_edge, &
!     & za_depth_below_sea, &
!     & t_cf_var('vt','m/s','tangential velocity at edges', datatype_flt),&
!     & grib2_var(255,255,255,DATATYPE_PACK16,GRID_UNSTRUCTURED,grid_edge),&
!     & ldims=(/nproma,n_zlev,nblks_e/),in_group=groups("oce_diag"))

    CALL add_var(ocean_default_list, 'h_e', ocean_state_diag%h_e, grid_unstructured_edge,&
      & za_surface, &
      & t_cf_var('h_e','m','surface height ar edges', datatype_flt),&
      & grib2_var(255,255,255,DATATYPE_PACK16,GRID_UNSTRUCTURED,grid_edge),&
      & ldims=(/nproma,nblks_e/),in_group=groups("oce_diag"))
    ! thicknesses
    CALL add_var(ocean_default_list, 'thick_c', ocean_state_diag%thick_c,  &
      & grid_unstructured_cell, za_surface, &
      & t_cf_var('thick_c','m','fluid column thickness at cells', datatype_flt),&
      & grib2_var(255,255,255,DATATYPE_PACK16,GRID_UNSTRUCTURED,grid_cell),&
      & ldims=(/nproma,alloc_cell_blocks/),in_group=groups("oce_diag"))
    CALL add_var(ocean_default_list, 'thick_e', ocean_state_diag%thick_e, &
      & grid_unstructured_edge, za_surface, &
      & t_cf_var('thick_e','m','fluid column thickness at edges', datatype_flt),&
      & grib2_var(255,255,255,DATATYPE_PACK16,GRID_UNSTRUCTURED,grid_edge),&
      & ldims=(/nproma,nblks_e/),in_group=groups("oce_diag"))

    CALL add_var(ocean_default_list, 'div_mass_flx_c', ocean_state_diag%div_mass_flx_c,&
      & grid_unstructured_cell, &
      & za_depth_below_sea, &
      & t_cf_var('div mass flux','','divergence mass flux at cells', datatype_flt),&
      & grib2_var(255, 255, 255, DATATYPE_PACK16, GRID_UNSTRUCTURED, grid_cell),&
      & ldims=(/nproma,n_zlev,alloc_cell_blocks/),in_group=groups("oce_diag"),lrestart_cont=.FALSE.)

    CALL add_var(ocean_default_list, 'mass_flux', ocean_state_diag%mass_flx_e, &
      & grid_unstructured_edge,&
      & za_depth_below_sea, t_cf_var('mass flux','',' mass flux at edges', datatype_flt),&
      & grib2_var(255, 255, 255, DATATYPE_PACK16, GRID_UNSTRUCTURED, grid_edge),&
      & ldims=(/nproma,n_zlev,nblks_e/),in_group=groups("oce_default"),lrestart_cont=.FALSE.)

    ! velocities
    CALL add_var(ocean_restart_list, 'w', ocean_state_diag%w, grid_unstructured_cell, &
      & za_depth_below_sea_half, &
      & t_cf_var('w','m/s','vertical velocity at cells', datatype_flt),&
      & grib2_var(255, 255, 255, DATATYPE_PACK16, GRID_UNSTRUCTURED, grid_cell),&
      & ldims=(/nproma,n_zlev+1,alloc_cell_blocks/),in_group=groups("oce_diag","oce_default"), &
      & lrestart_cont=.TRUE.)
    CALL add_var(ocean_restart_list, 'w_old', ocean_state_diag%w_old, grid_unstructured_cell, &
      & za_depth_below_sea_half,&
      & t_cf_var('w_old','m/s','vertical velocity at cells', datatype_flt),&
      & grib2_var(255, 255, 255, DATATYPE_PACK16, GRID_UNSTRUCTURED, grid_cell),&
      & ldims=(/nproma,n_zlev+1,alloc_cell_blocks/),in_group=groups("oce_diag"),lrestart_cont=.TRUE.)

      CALL add_var(ocean_restart_list, 'w_prismcenter ', ocean_state_diag%w_prismcenter, grid_unstructured_cell, &
       & za_depth_below_sea, &
       & t_cf_var('w prism center','m/s','vertical velocity at prism center', DATATYPE_FLT32),&
       & grib2_var(255, 255, 255, DATATYPE_PACK16, GRID_UNSTRUCTURED, grid_cell),&
       & ldims=(/nproma,n_zlev,alloc_cell_blocks/),in_group=groups("oce_diag"),lrestart_cont=.TRUE.)


      CALL add_var(ocean_restart_list, 'w_bolus', ocean_state_diag%w_bolus, grid_unstructured_cell, &
       & za_depth_below_sea, &
       & t_cf_var('w bolus','m/s','vertical bolus velocity at prism center', DATATYPE_FLT32),&
       & grib2_var(255, 255, 255, DATATYPE_PACK16, GRID_UNSTRUCTURED, grid_cell),&
       & ldims=(/nproma,n_zlev,alloc_cell_blocks/),in_group=groups("oce_diag"),lrestart_cont=.TRUE.)


      CALL add_var(ocean_default_list, 'opottemptend', ocean_state_diag%opottemptend,&
       & grid_unstructured_cell, &
       & za_depth_below_sea, &
       & t_cf_var('opottemptend','','complete temperature tendency at cells', datatype_flt),&
       & grib2_var(255, 255, 255, DATATYPE_PACK16, GRID_UNSTRUCTURED, grid_cell),&
       & ldims=(/nproma,n_zlev,alloc_cell_blocks/),in_group=groups("oce_diag"),lrestart_cont=.FALSE.)

      CALL add_var(ocean_default_list, 'osalttend', ocean_state_diag%osalttend,&
       & grid_unstructured_cell, &
       & za_depth_below_sea, &
       & t_cf_var('osalttend','','complete salinity tendency at cells', datatype_flt),&
       & grib2_var(255, 255, 255, DATATYPE_PACK16, GRID_UNSTRUCTURED, grid_cell),&
       & ldims=(/nproma,n_zlev,alloc_cell_blocks/),in_group=groups("oce_diag"),lrestart_cont=.FALSE.)

      CALL add_var(ocean_default_list, 'odensitytend', ocean_state_diag%odensitytend,&
       & grid_unstructured_cell, &
       & za_depth_below_sea, &
       & t_cf_var('odensitytend','','complete density tendency at cells', datatype_flt),&
       & grib2_var(255, 255, 255, DATATYPE_PACK16, GRID_UNSTRUCTURED, grid_cell),&
       & ldims=(/nproma,n_zlev,alloc_cell_blocks/),in_group=groups("oce_diag"),lrestart_cont=.FALSE.)



!   CALL add_var(ocean_restart_list, 'w_e', ocean_state_diag%w_e, grid_unstructured_cell, &
!     & za_depth_below_sea_half, &
!     & t_cf_var('w_e','m/s','vertical velocity at edges', datatype_flt),&
!     & grib2_var(255, 255, 255, DATATYPE_PACK16, GRID_UNSTRUCTURED, grid_edge),&
!     & ldims=(/nproma,n_zlev+1,nblks_e/),lrestart_cont=.TRUE.)
!   CALL add_var(ocean_default_list, 'w_prev', ocean_state_diag%w_prev, &
!     & grid_unstructured_edge, za_depth_below_sea_half, &
!     & t_cf_var('w_prev','m/s','vertical velocity at edges', datatype_flt),&
!     & grib2_var(255, 255, 255, DATATYPE_PACK16, GRID_UNSTRUCTURED, grid_edge),&
!     & ldims=(/nproma,n_zlev+1,nblks_e/))
    ! reconstructed u velocity component
    CALL add_var(ocean_default_list, 'u', ocean_state_diag%u, grid_unstructured_cell, &
      & za_depth_below_sea, &
      & t_cf_var('u','m/s','u zonal velocity component', datatype_flt),&
      & grib2_var(255, 255, 255, DATATYPE_PACK16, GRID_UNSTRUCTURED, grid_cell),&
      & ldims=(/nproma,n_zlev,alloc_cell_blocks/),in_group=groups("oce_diag","oce_default","oce_essentials"))
    ! reconstructed v velocity component
    CALL add_var(ocean_default_list, 'v', ocean_state_diag%v, grid_unstructured_cell, &
      & za_depth_below_sea, &
      & t_cf_var('v','m/s','v meridional velocity component', datatype_flt),&
      & grib2_var(255, 255, 255, DATATYPE_PACK16, GRID_UNSTRUCTURED, grid_cell),&
      & ldims=(/nproma,n_zlev,alloc_cell_blocks/),in_group=groups("oce_diag","oce_default","oce_essentials"))
    ! reconstrcuted velocity in cartesian coordinates
    !   CALL add_var(ocean_restart_list, 'p_vn', ocean_state_diag%p_vn, GRID_UNSTRUCTURED_CELL, ZA_DEPTH_BELOW_SEA, &
    !   &            t_cf_var('p_vn','m/s','normal velocity in cartesian coordinates', datatype_flt),&
    !   &            grib2_var(255, 255, 255, DATATYPE_PACK16, GRID_UNSTRUCTURED, GRID_CELL),&
    !   &            ldims=(/nproma,n_zlev,alloc_cell_blocks/))
    ! integrated barotropic stream function
    CALL add_var(ocean_default_list, 'u_vint', ocean_state_diag%u_vint, grid_unstructured_cell, &
      & za_surface, &
      & t_cf_var('u_vint','m*m/s','barotropic zonal velocity', datatype_flt),&
      & grib2_var(255, 255, 255, DATATYPE_PACK16, GRID_UNSTRUCTURED, grid_cell),&
      & ldims=(/nproma,alloc_cell_blocks/), &
      & in_group=groups("oce_diag","oce_default", "oce_essentials"), &
      & lrestart_cont=.FALSE.)
    CALL add_var(ocean_default_list, 'v_vint', ocean_state_diag%v_vint, grid_unstructured_cell, &
      & za_surface, &
      & t_cf_var('v_vint','m*m/s','barotropic meridional velocity', datatype_flt),&
      & grib2_var(255, 255, 255, DATATYPE_PACK16, GRID_UNSTRUCTURED, grid_cell),&
      & ldims=(/nproma,alloc_cell_blocks/),&
      & in_group=groups("oce_default", "oce_essentials"))

    CALL add_var(ocean_restart_list, 'ptp_vn', ocean_state_diag%ptp_vn, &
      & grid_unstructured_edge, za_depth_below_sea, &
      & t_cf_var('ptp_vn','m/s','ptp_vn', &
      & datatype_flt),&
      & grib2_var(255, 255, 255, DATATYPE_PACK16, GRID_UNSTRUCTURED, grid_edge),&
      & ldims=(/nproma,n_zlev,nblks_e/),loutput=.TRUE., lrestart_cont=.TRUE.)
    ! predicted vn normal velocity component

    CALL add_var(ocean_restart_list, 'zlim', ocean_state_diag%zlim, &
      & grid_unstructured_cell, za_depth_below_sea, &
      & t_cf_var('zlim','1','zalesak limiter factor', &
      & datatype_flt),&
      & grib2_var(255, 255, 255, DATATYPE_PACK16, GRID_UNSTRUCTURED, grid_edge),&
      & ldims=(/nproma,n_zlev,nblks_e/),loutput=.true., lrestart_cont=.false.)

    CALL add_var(ocean_restart_list, 'vn_pred', ocean_state_diag%vn_pred, &
      & grid_unstructured_edge, za_depth_below_sea, &
      & t_cf_var('vn_pred','m/s','predicted vn normal velocity component', &
      & datatype_flt),&
      & grib2_var(255, 255, 255, DATATYPE_PACK16, GRID_UNSTRUCTURED, grid_edge),&
      & ldims=(/nproma,n_zlev,nblks_e/),in_group=groups("oce_diag"),lrestart_cont=.TRUE.)

    CALL add_var(ocean_default_list, 'vn_pred_ptp', ocean_state_diag%vn_pred_ptp, &
      & grid_unstructured_edge, za_depth_below_sea, &
      & t_cf_var('vn_pred_ptp','m/s','transformed predicted vn normal velocity component', &
      & datatype_flt),&
      & grib2_var(255, 255, 255, DATATYPE_PACK16, GRID_UNSTRUCTURED, grid_edge),&
      & ldims=(/nproma,n_zlev,nblks_e/),in_group=groups("oce_diag"),lrestart_cont=.FALSE.)

    CALL add_var(ocean_restart_list, 'vn_bolus', ocean_state_diag%vn_bolus, &
      & grid_unstructured_edge, za_depth_below_sea, &
      & t_cf_var('vn_bolus','m/s',' bolus vn normal velocity component', &
      & datatype_flt),&
      & grib2_var(255, 255, 255, DATATYPE_PACK16, GRID_UNSTRUCTURED, grid_edge),&
      & ldims=(/nproma,n_zlev,nblks_e/),in_group=groups("oce_diag"),lrestart_cont=.TRUE.)

    ! predicted vn normal velocity component
!    CALL add_var(ocean_restart_list, 'vn_impl_vert_diff', ocean_state_diag%vn_impl_vert_diff,&
!      & grid_unstructured_edge, za_depth_below_sea, &
!      & t_cf_var('vn_impl_vert_diff','m/s','predicted vn normal velocity component', &
!      & datatype_flt),&
!      & grib2_var(255, 255, 255, DATATYPE_PACK16, GRID_UNSTRUCTURED, grid_edge),&
!      & ldims=(/nproma,n_zlev,nblks_e/),in_group=groups("oce_diag"),lrestart_cont=.TRUE.)

    CALL add_var(ocean_restart_list, 'vn_time_weighted', ocean_state_diag%vn_time_weighted, &
      & grid_unstructured_edge, za_depth_below_sea, &
      & t_cf_var('vn_pred','m/s','average vn normal velocity component', &
      & datatype_flt),&
      & grib2_var(255, 255, 255, DATATYPE_PACK16, GRID_UNSTRUCTURED, grid_edge),&
      & ldims=(/nproma,n_zlev,nblks_e/),in_group=groups("oce_diag"),lrestart_cont=.TRUE.)

    CALL add_var(ocean_default_list, 'w_time_weighted', ocean_state_diag%w_time_weighted, &
      & grid_unstructured_cell, za_depth_below_sea_half, &
      & t_cf_var('w_prev','m/s','vertical velocity at cells', datatype_flt),&
      & grib2_var(255, 255, 255, DATATYPE_PACK16, GRID_UNSTRUCTURED, grid_cell),&
      & ldims=(/nproma,n_zlev+1,alloc_cell_blocks/),in_group=groups("oce_diag"))

    ! vorticity
    CALL add_var(ocean_restart_list, 'vort', ocean_state_diag%vort, &
      & grid_unstructured_vert, za_depth_below_sea, &
      & t_cf_var('vort','1/s','vorticity', datatype_flt),&
      & grib2_var(255, 255, 255, DATATYPE_PACK16, GRID_UNSTRUCTURED, grid_vertex),&
      & ldims=(/nproma,n_zlev,nblks_v/),in_group=groups("oce_diag"),lrestart_cont=.TRUE.)

!    CALL add_var(ocean_restart_list, 'potential_vort_e', ocean_state_diag%potential_vort_e, &
!      & grid_unstructured_edge, za_depth_below_sea, &
!      & t_cf_var('vort_e','1/s','potential vorticity at edges', datatype_flt),&
!      & grib2_var(255, 255, 255, DATATYPE_PACK16, grid_unstructured, grid_edge),&
!      & ldims=(/nproma,n_zlev,nblks_e/),in_group=groups("oce_essentials"),lrestart_cont=.TRUE.)

!    CALL add_var(ocean_restart_list, 'potential vort_c', ocean_state_diag%potential_vort_c, &
!      & grid_unstructured_cell, za_depth_below_sea, &
!      & t_cf_var('vort_e','1/s','potential vorticity at cells', datatype_flt),&
!      & grib2_var(255, 255, 255, DATATYPE_PACK16, GRID_UNSTRUCTURED, grid_cell),&
!      & ldims=(/nproma,n_zlev,alloc_cell_blocks/),in_group=groups("oce_essentials"),lrestart_cont=.TRUE.)

    ! kinetic energy component
    CALL add_var(ocean_default_list, 'kin', ocean_state_diag%kin, grid_unstructured_cell, &
      & za_depth_below_sea, &
      & t_cf_var('kin','J','kinetic energy', datatype_flt),&
      & grib2_var(255, 255, 255, DATATYPE_PACK16, GRID_UNSTRUCTURED, grid_cell),&
      & ldims=(/nproma,n_zlev,alloc_cell_blocks/),in_group=groups("oce_diag"))

    ! gradient term
    CALL add_var(ocean_default_list, 'grad', ocean_state_diag%grad, grid_unstructured_edge, &
      & za_depth_below_sea, &
      & t_cf_var('grad','','gradient', datatype_flt),&
      & grib2_var(255, 255, 255, DATATYPE_PACK16, GRID_UNSTRUCTURED, grid_edge),&
      & ldims=(/nproma,n_zlev,nblks_e/),in_group=groups("oce_diag"))

    ! divergence component
!     CALL add_var(ocean_default_list, 'div', ocean_state_diag%div, grid_unstructured_cell, &
!       & za_depth_below_sea, &
!       & t_cf_var('div','','divergence', datatype_flt),&
!       & grib2_var(255, 255, 255, DATATYPE_PACK16, GRID_UNSTRUCTURED, grid_cell),&
!       & ldims=(/nproma,n_zlev,alloc_cell_blocks/),lrestart_cont=.FALSE.)

    ! pressures
    CALL add_var(ocean_restart_list, 'press_hyd', ocean_state_diag%press_hyd, grid_unstructured_cell,&
      & za_depth_below_sea, t_cf_var('press_hyd','','hydrostatic pressure', &
      & datatype_flt),&
      & grib2_var(255, 255, 255, DATATYPE_PACK16, GRID_UNSTRUCTURED, grid_cell),&
      & ldims=(/nproma,n_zlev,alloc_cell_blocks/),in_group=groups("oce_diag"),lrestart_cont=.TRUE.)
    CALL add_var(ocean_restart_list, 'press_grad', ocean_state_diag%press_grad, grid_unstructured_edge,&
      & za_depth_below_sea, t_cf_var('press_grad','',' pressure gradient', &
      & datatype_flt),&
      & grib2_var(255, 255, 255, DATATYPE_PACK16, GRID_UNSTRUCTURED, grid_edge),&
      & ldims=(/nproma,n_zlev,nblks_e/),in_group=groups("oce_diag"),lrestart_cont=.TRUE.)

    ! horizontal velocity advection
    CALL add_var(ocean_restart_list, 'veloc_adv_horz', ocean_state_diag%veloc_adv_horz, &
      & grid_unstructured_edge,&
      & za_depth_below_sea, &
      & t_cf_var('veloc_adv_horz','','horizontal velocity advection', datatype_flt),&
      & grib2_var(255, 255, 255, DATATYPE_PACK16, GRID_UNSTRUCTURED, grid_edge),&
      & ldims=(/nproma,n_zlev,nblks_e/),in_group=groups("oce_diag"),lrestart_cont=.TRUE.)

    ! vertical velocity advection
    CALL add_var(ocean_default_list, 'veloc_adv_vert', ocean_state_diag%veloc_adv_vert, &
      & grid_unstructured_edge,&
      & za_depth_below_sea, &
      & t_cf_var('veloc_adv_vert','','vertical velocity advection', datatype_flt),&
      & grib2_var(255, 255, 255, DATATYPE_PACK16, GRID_UNSTRUCTURED, grid_edge),&
      & ldims=(/nproma,n_zlev,nblks_e/),in_group=groups("oce_diag"),lrestart_cont=.FALSE.)

    ! horizontal diffusion
    CALL add_var(ocean_default_list, 'laplacian_horz', ocean_state_diag%laplacian_horz, &
      & grid_unstructured_edge,&
      & za_depth_below_sea, &
      & t_cf_var('laplacian_horz','','horizontal diffusion', datatype_flt),&
      & grib2_var(255, 255, 255, DATATYPE_PACK16, GRID_UNSTRUCTURED, grid_edge),&
      & ldims=(/nproma,n_zlev,nblks_e/),in_group=groups("oce_diag"),lrestart_cont=.FALSE.)
    ! vertical diffusion
    CALL add_var(ocean_default_list, 'laplacian_vert', ocean_state_diag%laplacian_vert, &
      & grid_unstructured_edge,&
      & za_depth_below_sea, &
      & t_cf_var('laplacian_vert','','vertical diffusion', datatype_flt),&
      & grib2_var(255, 255, 255, DATATYPE_PACK16, GRID_UNSTRUCTURED, grid_edge),&
      & ldims=(/nproma,n_zlev,nblks_e/),lrestart_cont=.FALSE.)
    ! mixed layer depths
    CALL add_var(ocean_default_list, 'mld', ocean_state_diag%mld , grid_unstructured_cell,za_surface, &
      &          t_cf_var('mld', 'm', 'mixed layer depth', datatype_flt),&
      &          grib2_var(255, 255, 255, DATATYPE_PACK16, GRID_UNSTRUCTURED, grid_cell),&
      &          ldims=(/nproma,alloc_cell_blocks/),in_group=groups("oce_diag","oce_default","oce_essentials"))

    ! heat content of liquid water
      CALL add_var(ocean_default_list, 'heat_content_liquid_water', ocean_state_diag%heat_content_liquid_water,&
       & grid_unstructured_cell, &
       & za_depth_below_sea, &
       & t_cf_var('heat_content_liquid_water','J m-2','heat_content_liquid_water', datatype_flt),&
       & grib2_var(255, 255, 255, DATATYPE_PACK16, GRID_UNSTRUCTURED, grid_cell),&
       & ldims=(/nproma,n_zlev,alloc_cell_blocks/),in_group=groups("oce_default"))

    ! heat content of snow
    CALL add_var(ocean_default_list, 'heat_content_snow', ocean_state_diag%heat_content_snow , &
      &         grid_unstructured_cell, za_surface,&
      &         t_cf_var('heat_content_snow', 'J m-2', 'heat_conten_snow', datatype_flt),&
      &         grib2_var(255, 255, 255, DATATYPE_PACK16, GRID_UNSTRUCTURED, grid_cell),&
      &         ldims=(/nproma,alloc_cell_blocks/),in_group=groups("oce_default"))

   ! heat content of seaice
    CALL add_var(ocean_default_list, 'heat_content_seaice', ocean_state_diag%heat_content_seaice , &
      &         grid_unstructured_cell, za_surface,&
      &         t_cf_var('heat_content_seaice', 'J m-2', 'heat_content_seaice', datatype_flt),&
      &         grib2_var(255, 255, 255, DATATYPE_PACK16, GRID_UNSTRUCTURED, grid_cell),&
      &         ldims=(/nproma,alloc_cell_blocks/),in_group=groups("oce_default"))

   ! total heat content per column
    CALL add_var(ocean_default_list, 'heat_content_total', ocean_state_diag%heat_content_total , &
      &         grid_unstructured_cell, za_surface,&
      &         t_cf_var('heat_content_total', 'J m-2', 'heat_content_total', datatype_flt),&
      &         grib2_var(255, 255, 255, DATATYPE_PACK16, GRID_UNSTRUCTURED, grid_cell),&
      &         ldims=(/nproma,alloc_cell_blocks/),in_group=groups("oce_default"))


    ! number of deepest convection layer
    CALL add_var(ocean_default_list, 'condep', ocean_state_diag%condep , grid_unstructured_cell, za_surface,&
      &         t_cf_var('condep', '', 'convection depth index', datatype_flt),&
      &         grib2_var(255, 255, 255, DATATYPE_PACK16, GRID_UNSTRUCTURED, grid_cell),&
      &         ldims=(/nproma,alloc_cell_blocks/),in_group=groups("oce_diag","oce_default","oce_essentials"))
    IF (cfl_write) THEN
    CALL add_var(ocean_default_list, 'cfl_vert', ocean_state_diag%cfl_vert , &
      &          grid_unstructured_cell, za_depth_below_sea_half,&
      &          t_cf_var('cdf_vert', '', 'vertical cfl relation', datatype_flt),&
      &          grib2_var(255, 255, 255, DATATYPE_PACK16, GRID_UNSTRUCTURED, grid_cell),&
      &          ldims=(/nproma,n_zlev+1,alloc_cell_blocks/), &
      &          in_group=groups("oce_diag"))
    CALL add_var(ocean_default_list, 'cfl_horz', ocean_state_diag%cfl_horz, &
      &          grid_unstructured_edge, za_depth_below_sea,&
      &          t_cf_var('cfl_horz', '', 'horizontal cfl relation', datatype_flt),&
      &          grib2_var(255, 255, 255, DATATYPE_PACK16, GRID_UNSTRUCTURED, grid_cell),&
      &          ldims=(/nproma,n_zlev,nblks_e/),in_group=groups("oce_diag"))
    ENDIF

    !reconstrcuted velocity in cartesian coordinates
    ALLOCATE(ocean_state_diag%p_vn(nproma,n_zlev,alloc_cell_blocks), stat=ist)
    IF (ist/=success) THEN
      CALL finish(TRIM(routine), 'allocation for p_vn at cells failed')
    END IF

    ALLOCATE(ocean_state_diag%p_vn_dual(nproma,n_zlev,nblks_v), stat=ist)
    IF (ist/=success) THEN
      CALL finish(TRIM(routine), 'allocation for p_vn at verts failed')
    END IF

    !reconstrcuted velocity at edges in cartesian coordinates
    ALLOCATE(ocean_state_diag%p_vn_mean(nproma,n_zlev,nblks_e), stat=ist)
    IF (ist/=success) THEN
      CALL finish(TRIM(routine), 'allocation for p_vn_mean at edges failed')
    END IF
    ALLOCATE(ocean_state_diag%p_mass_flux_sfc_cc(nproma,alloc_cell_blocks), stat=ist)
    IF (ist/=success) THEN
      CALL finish(TRIM(routine), 'allocation for p_mass_flux_sfc_cc at cells failed')
    END IF
    ! set all values - incl. last block - of cartesian coordinates to zero (NAG compiler)
    ocean_state_diag%p_vn     (:,:,:)%x(1)=0.0_wp
    ocean_state_diag%p_vn     (:,:,:)%x(2)=0.0_wp
    ocean_state_diag%p_vn     (:,:,:)%x(3)=0.0_wp
    ocean_state_diag%p_vn_dual(:,:,:)%x(1)=0.0_wp
    ocean_state_diag%p_vn_dual(:,:,:)%x(2)=0.0_wp
    ocean_state_diag%p_vn_dual(:,:,:)%x(3)=0.0_wp
    ocean_state_diag%p_vn_mean(:,:,:)%x(1)=0.0_wp
    ocean_state_diag%p_vn_mean(:,:,:)%x(2)=0.0_wp
    ocean_state_diag%p_vn_mean(:,:,:)%x(3)=0.0_wp

    ocean_state_diag%p_mass_flux_sfc_cc(:,:)%x(1)=0.0_wp
    ocean_state_diag%p_mass_flux_sfc_cc(:,:)%x(2)=0.0_wp
    ocean_state_diag%p_mass_flux_sfc_cc(:,:)%x(3)=0.0_wp

    !remapped velocity at cell edges
!     ALLOCATE(ocean_state_diag%ptp_vn(nproma,n_zlev,nblks_e), stat=ist)
!     IF (ist/=success) THEN
!       CALL finish(TRIM(routine), 'allocation for ptp_vn at edges failed')
!     END IF
    ! initialize all components with zero (this is preliminary)
    ocean_state_diag%ptp_vn    = 0.0_wp

    CALL add_var(ocean_default_list,'temp_insitu',ocean_state_diag%temp_insitu,grid_unstructured_cell,&
      & za_depth_below_sea, &
      & t_cf_var('temp_insitu', 'K', 'in situ temperature', datatype_flt),&
      & grib2_var(255, 255, 255, DATATYPE_PACK16, GRID_UNSTRUCTURED, grid_cell),&
      & ldims=(/nproma,n_zlev,alloc_cell_blocks/),in_group=groups("oce_diag"))

    CALL add_var(ocean_default_list,'zos_square',ocean_state_diag%zos_square,grid_unstructured_cell,&
      & za_surface, &
      & t_cf_var('zos_square', 'm^2', 'squera of sea surface hight', datatype_flt),&
      & grib2_var(255, 255, 255, DATATYPE_PACK16, GRID_UNSTRUCTURED, grid_cell),&
      & ldims=(/nproma,alloc_cell_blocks/),in_group=groups("oce_default"))

     CALL add_var(ocean_default_list,'Rossby_Radius',ocean_state_diag%Rossby_Radius,grid_unstructured_cell,&
      & za_depth_below_sea, &
      & t_cf_var('temp_insitu', 'm', 'Rossby Radius', datatype_flt),&
      & grib2_var(255, 255, 255, DATATYPE_PACK16, GRID_UNSTRUCTURED, grid_cell),&
      & ldims=(/nproma,alloc_cell_blocks/),in_group=groups("oce_diag"))

    CALL add_var(ocean_default_list,'Richardson_Number',ocean_state_diag%Richardson_Number,grid_unstructured_cell,&
      & za_depth_below_sea, &
      & t_cf_var('temp_insitu', 'm', 'Richardson Number', datatype_flt),&
      & grib2_var(255, 255, 255, DATATYPE_PACK16, GRID_UNSTRUCTURED, grid_cell),&
      & ldims=(/nproma,n_zlev,alloc_cell_blocks/),in_group=groups("oce_diag"))



    CALL add_var(ocean_default_list,'Buoyancy_Freq',ocean_state_diag%Buoyancy_Freq,grid_unstructured_cell,&
      & za_depth_below_sea, &
      & t_cf_var('temp_insitu', '1/s', 'Buoyancy Frequency', datatype_flt),&
      & grib2_var(255, 255, 255, DATATYPE_PACK16, GRID_UNSTRUCTURED, grid_cell),&
      & ldims=(/nproma,n_zlev,alloc_cell_blocks/),in_group=groups("oce_diag"))

   CALL add_var(ocean_default_list,'Wavespeed_baroclinic',ocean_state_diag%Wavespeed_baroclinic,grid_unstructured_cell,&
      & za_surface, &
      & t_cf_var('temp_insitu', 'm', 'Baroclinic wavespeed', datatype_flt),&
      & grib2_var(255, 255, 255, DATATYPE_PACK16, GRID_UNSTRUCTURED, grid_cell),&
      & ldims=(/nproma,alloc_cell_blocks/),in_group=groups("oce_diag"))

   ! masks for northern and southern part of the earth {{{
   CALL add_var(ocean_default_list,'northernHemisphere',ocean_state_diag%northernHemisphere,&
      & grid_unstructured_cell,&
      & za_surface, &
      & t_cf_var('northern_hemisphere', '', 'northern hemisphere ', datatype_flt),&
      & grib2_var(255, 255, 255, DATATYPE_PACK16, GRID_UNSTRUCTURED, grid_cell),&
      & ldims=(/nproma,alloc_cell_blocks/),loutput=.FALSE.)
   CALL add_var(ocean_default_list,'southernHemisphere',ocean_state_diag%southernHemisphere, &
      & grid_unstructured_cell,&
      & za_surface, &
      & t_cf_var('southern_hemisphere', '', 'southern hemisphere ', datatype_flt),&
      & grib2_var(255, 255, 255, DATATYPE_PACK16, GRID_UNSTRUCTURED, grid_cell),&
      & ldims=(/nproma,alloc_cell_blocks/),loutput=.FALSE.)
   owned_cells    => patch_2d%cells%owned
   DO blockNo = owned_cells%start_block, owned_cells%end_block
     CALL get_index_range(owned_cells, blockNo, start_cell_index, end_cell_index)
     DO jc =  start_cell_index, end_cell_index
       IF (patch_2d%cells%center(jc,blockNo)%lat > equator) THEN
         ocean_state_diag%northernHemisphere(jc,blockNo) = 1.0_wp
         ocean_state_diag%southernHemisphere(jc,blockNo) = 0.0_wp
       ELSE
         ocean_state_diag%northernHemisphere(jc,blockNo) = 0.0_wp
         ocean_state_diag%southernHemisphere(jc,blockNo) = 1.0_wp
       END IF
     END DO
   END DO

   !}}}

   CALL add_var(ocean_default_list,'osaltGMRedi',ocean_state_diag%osaltGMRedi,grid_unstructured_cell,&
      & za_depth_below_sea, &
      & t_cf_var('osaltGMRedi', 'kg m-3 s-1', 'osaltGMRedi', datatype_flt),&
      & grib2_var(255, 255, 255, DATATYPE_PACK16, GRID_UNSTRUCTURED, grid_cell),&
     & ldims=(/nproma,n_zlev,alloc_cell_blocks/),in_group=groups("oce_diag"),lrestart_cont=.FALSE.)

   CALL add_var(ocean_default_list,'opottempGMRedi',ocean_state_diag%opottempGMRedi,grid_unstructured_cell,&
      & za_depth_below_sea, &
      & t_cf_var('opottempGMRedi', 'K s-1', 'opottempGMRedi', datatype_flt),&
      & grib2_var(255, 255, 255, DATATYPE_PACK16, GRID_UNSTRUCTURED, grid_cell),&
      & ldims=(/nproma,n_zlev,alloc_cell_blocks/),in_group=groups("oce_diag"),lrestart_cont=.FALSE.)

  CALL add_var(ocean_default_list,'div_of_GMRedi_flux',ocean_state_diag%div_of_GMRedi_flux,grid_unstructured_cell,&
      & za_depth_below_sea, &
      & t_cf_var('temp_insitu', 'm', 'div_of_GMRedi_flux', datatype_flt),&
      & grib2_var(255, 255, 255, DATATYPE_PACK16, GRID_UNSTRUCTURED, grid_cell),&
      & ldims=(/nproma,n_zlev,alloc_cell_blocks/),in_group=groups("oce_diag"),lrestart_cont=.FALSE., loutput=.TRUE.)

   CALL add_var(ocean_default_list,'div_of_GMRedi_flux_horizontal',&
      &ocean_state_diag%div_of_GMRedi_flux_horizontal,grid_unstructured_cell,&
      & za_depth_below_sea, &
      & t_cf_var('temp_insitu', 'm', 'div_of_GMRedi_flux_horizontal', datatype_flt),&
      & grib2_var(255, 255, 255, DATATYPE_PACK16, GRID_UNSTRUCTURED, grid_cell),&
      & ldims=(/nproma,n_zlev,alloc_cell_blocks/),in_group=groups("oce_diag"),lrestart_cont=.FALSE., loutput=.TRUE.)

   CALL add_var(ocean_default_list,'div_of_GMRedi_flux_vertical',&
      &ocean_state_diag%div_of_GMRedi_flux_vertical,grid_unstructured_cell,&
      & za_depth_below_sea, &
      & t_cf_var('temp_insitu', 'm', 'div_of_GMRedi_flux_vertical', datatype_flt),&
      & grib2_var(255, 255, 255, DATATYPE_PACK16, GRID_UNSTRUCTURED, grid_cell),&
      & ldims=(/nproma,n_zlev,alloc_cell_blocks/),in_group=groups("oce_diag"),lrestart_cont=.FALSE., loutput=.FALSE.)

   CALL add_var(ocean_default_list,'vertical_mixing_coeff_GMRedi_implicit',&
   &ocean_state_diag%vertical_mixing_coeff_GMRedi_implicit,grid_unstructured_cell,&
      & za_depth_below_sea_half, &
      & t_cf_var('temp_insitu', 'm', 'vertical_mixing_coeff_GMRedi_implicit', datatype_flt),&
      & grib2_var(255, 255, 255, DATATYPE_PACK16, GRID_UNSTRUCTURED, grid_cell),&
      & ldims=(/nproma,n_zlev+1,alloc_cell_blocks/),in_group=groups("oce_diag"),lrestart_cont=.FALSE.)


   CALL add_var(ocean_default_list,'div_of_GM_flux',ocean_state_diag%div_of_GM_flux,grid_unstructured_cell,&
      & za_depth_below_sea, &
      & t_cf_var('temp_insitu', 'm', 'div_of_GM_flux', datatype_flt),&
      & grib2_var(255, 255, 255, DATATYPE_PACK16, GRID_UNSTRUCTURED, grid_cell),&
      & ldims=(/nproma,n_zlev,alloc_cell_blocks/),in_group=groups("oce_diag"),lrestart_cont=.FALSE.)

   CALL add_var(ocean_default_list,'div_of_Redi_flux',ocean_state_diag%div_of_Redi_flux,grid_unstructured_cell,&
      & za_depth_below_sea, &
      & t_cf_var('temp_insitu', 'm', 'div_of_Redi_flux', datatype_flt),&
      & grib2_var(255, 255, 255, DATATYPE_PACK16, GRID_UNSTRUCTURED, grid_cell),&
      & ldims=(/nproma,n_zlev,alloc_cell_blocks/),in_group=groups("oce_diag"),lrestart_cont=.FALSE.)

!     CALL add_var(ocean_restart_list,'temp_horDiffused',ocean_state_diag%temp_horizontally_diffused, grid_unstructured_cell,&
!       & za_depth_below_sea, &
!       & t_cf_var('temp_insitu', 'K', 'horizonatlly diffused temperature', datatype_flt),&
!       & grib2_var(255, 255, 255, DATATYPE_PACK16, GRID_UNSTRUCTURED, grid_cell),&
!       & ldims=(/nproma,n_zlev,alloc_cell_blocks/),in_group=groups("oce_diag"),lrestart_cont=.TRUE.)

    !--------------------------------------------------------------------------
    ! MOCs on a zonal 1deg grid
    CALL add_var(ocean_default_list, 'global_moc',ocean_state_diag%global_moc,    &
      & GRID_ZONAL, za_depth_below_sea,&
      & t_cf_var('global_moc','Sv','global meridional overturning', datatype_flt), &
      & grib2_var(255, 255, 147, DATATYPE_PACK16, GRID_UNSTRUCTURED, grid_cell),&
      & ldims=(/n_zlev,180/),in_group=groups("ocean_moc"),&
      & loutput=.TRUE.)
    CALL add_var(ocean_default_list, 'atlantic_moc',ocean_state_diag%atlantic_moc,    &
      & GRID_ZONAL, za_depth_below_sea,&
      & t_cf_var('atlantic_moc','Sv','atlantic meridional overturning', datatype_flt), &
      & grib2_var(255, 255, 148, DATATYPE_PACK16, GRID_UNSTRUCTURED, grid_cell),&
      & ldims=(/n_zlev,180/),in_group=groups("ocean_moc"),&
      & loutput=.TRUE.)
    CALL add_var(ocean_default_list, 'pacific_moc',ocean_state_diag%pacific_moc,    &
      & GRID_ZONAL, za_depth_below_sea,&
      & t_cf_var('pacific_moc','Sv','global meridional overturning', datatype_flt), &
      & grib2_var(255, 255, 149, DATATYPE_PACK16, GRID_UNSTRUCTURED, grid_cell),&
      & ldims=(/n_zlev,180/),in_group=groups("ocean_moc"),&
      & loutput=.TRUE.)


!       CALL add_var(ocean_restart_list, 'tracers'//TRIM(var_suffix), ocean_state_prog%tracer , &
!         & grid_unstructured_cell, za_depth_below_sea, &
!         & t_cf_var('tracers'//TRIM(var_suffix), '', '1:temperature 2:salinity', &
!         & DATATYPE_FLT64),&
!         & grib2_var(255, 255, 255, DATATYPE_PACK16, GRID_UNSTRUCTURED, grid_cell),&
!         & ldims=(/nproma,n_zlev,alloc_cell_blocks,no_tracer/), &
!         & lcontainer=.TRUE., lrestart=.FALSE., loutput=.FALSE.)
!
!       ! Reference to individual tracer, for I/O
!       ALLOCATE(ocean_state_prog%tracer_ptr(no_tracer))
!       DO jtrc = 1,no_tracer
!         CALL add_ref( ocean_restart_list, 'tracers'//TRIM(var_suffix),              &
!           & oce_tracer_names(jtrc),                 &
!           & ocean_state_prog%tracer_ptr(jtrc)%p,                             &
!           & grid_unstructured_cell, za_depth_below_sea,               &
!           & t_cf_var(TRIM(oce_tracer_names(jtrc))//TRIM(var_suffix), &
!           & oce_tracer_units(jtrc), &
!           & oce_tracer_longnames(jtrc), DATATYPE_FLT64), &
!           & grib2_var(255, 255, 255, DATATYPE_PACK16, GRID_UNSTRUCTURED, grid_cell),&
!           & ldims=(/nproma,n_zlev,alloc_cell_blocks/))
!       END DO
!
!       ! use of the ocean_tracers structure
!       ALLOCATE(ocean_state_prog%ocean_tracers(no_tracer))
!       DO jtrc = 1,no_tracer
!         ocean_state_prog%ocean_tracers(jtrc)%concentration =>  ocean_state_prog%tracer(:,:,:,jtrc)
!       ENDDO
!

   IF(GMRedi_configuration/=Cartesian_Mixing)THEN

      CALL add_var(ocean_restart_list, 'GMRedi_flux_horz',ocean_state_diag%GMRedi_flux_horz, &
        & grid_unstructured_edge, za_depth_below_sea, &
        & t_cf_var('GMRedi_flux_horz', '', '1:temperature 2:salinity', &
        & DATATYPE_FLT64),&
        & grib2_var(255, 255, 255, DATATYPE_PACK16, GRID_UNSTRUCTURED, grid_edge),&
        & ldims=(/nproma,n_zlev,nblks_e,no_tracer+nbgcadv/), &
        & lcontainer=.TRUE., lrestart=.FALSE., loutput=.FALSE.)

      CALL add_var(ocean_restart_list, 'GMRedi_flux_vert',ocean_state_diag%GMRedi_flux_vert, &
        & grid_unstructured_cell, za_depth_below_sea, &
        & t_cf_var('GMRedi_flux_vert', '', '1:temperature 2:salinity', &
        & DATATYPE_FLT64),&
        & grib2_var(255, 255, 255, DATATYPE_PACK16, GRID_UNSTRUCTURED, grid_cell),&
        & ldims=(/nproma,n_zlev+1,alloc_cell_blocks,no_tracer+nbgcadv/), &
        & lcontainer=.TRUE., lrestart=.FALSE., loutput=.FALSE.)

        ocean_state_diag%GMRedi_flux_horz(:,:,:,:)=0.0_wp
        ocean_state_diag%GMRedi_flux_vert(:,:,:,:)=0.0_wp
    ENDIF

    SELECT CASE (test_mode)

      CASE (103:113) ! testbed_div

        CALL add_var(ocean_default_list,'div_model',ocean_state_diag%div_model,grid_unstructured_cell,&
          & za_depth_below_sea, &
          & t_cf_var('div_model', 'm', 'div_model', datatype_flt),&
          & grib2_var(255, 255, 255, DATATYPE_PACK16, GRID_UNSTRUCTURED, grid_cell),&
          & ldims=(/nproma,n_zlev,alloc_cell_blocks/),lrestart_cont=.FALSE., loutput=.TRUE.)

       CALL add_var(ocean_default_list,'div_diff',ocean_state_diag%div_diff,grid_unstructured_cell,&
          & za_depth_below_sea, &
          & t_cf_var('div_diff', 'm', 'div_diff', datatype_flt),&
          & grib2_var(255, 255, 255, DATATYPE_PACK16, GRID_UNSTRUCTURED, grid_cell),&
          & ldims=(/nproma,n_zlev,alloc_cell_blocks/),lrestart_cont=.FALSE., loutput=.TRUE.)

       CALL add_var(ocean_default_list,'divPtP',ocean_state_diag%divPtP,grid_unstructured_cell,&
          & za_depth_below_sea, &
          & t_cf_var('divPtP', 'm', 'divPtP', datatype_flt),&
          & grib2_var(255, 255, 255, DATATYPE_PACK16, GRID_UNSTRUCTURED, grid_cell),&
          & ldims=(/nproma,n_zlev,alloc_cell_blocks/),lrestart_cont=.FALSE., loutput=.TRUE.)

       CALL add_var(ocean_default_list,'divPtP_diff',ocean_state_diag%divPtP_diff,grid_unstructured_cell,&
          & za_depth_below_sea, &
          & t_cf_var('divPtP_diff', 'm', 'divPtP_diff', datatype_flt),&
          & grib2_var(255, 255, 255, DATATYPE_PACK16, GRID_UNSTRUCTURED, grid_cell),&
          & ldims=(/nproma,n_zlev,alloc_cell_blocks/),lrestart_cont=.FALSE., loutput=.TRUE.)

    END SELECT

  END SUBROUTINE construct_hydro_ocean_diag


  !-------------------------------------------------------------------------
  !>
  !!               Deallocation of diagnostic hydrostatic ocean state.
  !
  !! @par Revision History
  !! Developed  by  Peter Korn, MPI-M (2005).
  !!
!<Optimize:inUse>
  SUBROUTINE destruct_hydro_ocean_diag(ocean_state_diag)

    TYPE(t_hydro_ocean_diag), INTENT(inout) :: ocean_state_diag

    ! local variables

    INTEGER :: ist

    CHARACTER(LEN=max_char_length), PARAMETER :: &
      & routine = 'mo_ocean_state:destruct_hydro_ocean_diag'

    DEALLOCATE(ocean_state_diag%p_vn, stat=ist)
    IF (ist/=success) THEN
      CALL finish(TRIM(routine), 'deallocation for p_vn failed')
    END IF
    DEALLOCATE(ocean_state_diag%p_vn_dual, stat=ist)
    IF (ist/=success) THEN
      CALL finish(TRIM(routine), 'deallocation for p_vn_dual failed')
    END IF
!     DEALLOCATE(ocean_state_diag%ptp_vn, stat=ist)
!     IF (ist/=success) THEN
!       CALL finish(TRIM(routine), 'deallocation for ptp_vn failed')
!     END IF

  END SUBROUTINE destruct_hydro_ocean_diag
 !-------------------------------------------------------------------------
  !>
  !!               Allocation of components for 3dim ocean nudging.
  !!               Initialization of components with zero.
  !
  !! @par Revision History
  !! Developed  by  Helmuth Haak, MPI-M (2018).
  !!
!<Optimize:inUse>
  SUBROUTINE construct_ocean_nudge(patch_2d, ocean_nudge)
    
    TYPE(t_patch),TARGET, INTENT(in)                :: patch_2d
    TYPE(t_ocean_nudge), TARGET,INTENT(inout)   :: ocean_nudge
    
    ! local variables
    
    INTEGER ::  ist  !, jtrc
    INTEGER ::  alloc_cell_blocks, nblks_e, nblks_v
    
    CHARACTER(LEN=max_char_length), PARAMETER :: &
      & routine = 'mo_ocean_state:construct_hydro_ocean_aux'
    INTEGER :: datatype_flt

    IF ( lnetcdf_flt64_output ) THEN
      datatype_flt = DATATYPE_FLT64
    ELSE
      datatype_flt = DATATYPE_FLT32
    ENDIF

    !-------------------------------------------------------------------------
    CALL message(TRIM(routine), 'construct hydro ocean auxiliary state...')
    
    ! determine size of arrays
    alloc_cell_blocks = patch_2d%alloc_cell_blocks
    nblks_e = patch_2d%nblks_e
    nblks_v = patch_2d%nblks_v
    

    
    ! allocation of 3-dim tracer relaxation:
    IF (no_tracer>=1 .AND. type_3dimrelax_temp >0) THEN
      CALL add_var(ocean_default_list,'data_3dimRelax_Temp',ocean_nudge%data_3dimRelax_Temp,&
        & grid_unstructured_cell,&
        & za_depth_below_sea, t_cf_var('data_3dimRelax_Temp','','', datatype_flt),&
        & grib2_var(255,255,255,DATATYPE_PACK16,GRID_UNSTRUCTURED, grid_cell),&
        & ldims=(/nproma,n_zlev,alloc_cell_blocks/),in_group=groups("oce_nudge"),loutput=.FALSE.)
      CALL add_var(ocean_default_list,'forc_3dimRelax_Temp',ocean_nudge%forc_3dimRelax_Temp,&
        & grid_unstructured_cell,&
        & za_depth_below_sea, t_cf_var('forc_3dimRelax_Temp','','', datatype_flt),&
        & grib2_var(255,255,255,DATATYPE_PACK16,GRID_UNSTRUCTURED, grid_cell),&
        & ldims=(/nproma,n_zlev,alloc_cell_blocks/),in_group=groups("oce_nudge"),loutput=.TRUE.)
      CALL add_var(ocean_default_list,'relax_3dim_coefficient',ocean_nudge%relax_3dim_coefficient,&
        & grid_unstructured_cell,&
        & za_depth_below_sea, t_cf_var('relax_3dim_coefficient','','', datatype_flt),&
        & grib2_var(255,255,255,DATATYPE_PACK16,GRID_UNSTRUCTURED, grid_cell),&
        & ldims=(/nproma,n_zlev,alloc_cell_blocks/),in_group=groups("oce_nudge"),loutput=.TRUE.)
!       ocean_state_aux%relax_3dim_coefficient(:,:,:) = 1.0_wp 
    END IF
    IF (no_tracer==2 .AND. type_3dimrelax_salt >0) THEN
      CALL add_var(ocean_default_list,'data_3dimRelax_Salt',ocean_nudge%data_3dimRelax_Salt,&
        & grid_unstructured_cell,&
        & za_depth_below_sea, t_cf_var('data_3dimRelax_Salt','','', datatype_flt),&
        & grib2_var(255,255,255,DATATYPE_PACK16,GRID_UNSTRUCTURED, grid_cell),&
        & ldims=(/nproma,n_zlev,alloc_cell_blocks/),in_group=groups("oce_nudge"),loutput=.FALSE.)
      CALL add_var(ocean_default_list,'forc_3dimRelax_Salt',ocean_nudge%forc_3dimRelax_Salt,&
        & grid_unstructured_cell,&
        & za_depth_below_sea, t_cf_var('forc_3dimRelax_Salt','','', datatype_flt),&
        & grib2_var(255,255,255,DATATYPE_PACK16,GRID_UNSTRUCTURED, grid_cell),&
        & ldims=(/nproma,n_zlev,alloc_cell_blocks/),in_group=groups("oce_nudge"),loutput=.FALSE.)
    END IF

  END SUBROUTINE construct_ocean_nudge

<<<<<<< HEAD
=======
  !-------------------------------------------------------------------------
  !>
  !!               Deallocation of auxilliary hydrostatic ocean state.
  !
  !! @par Revision History
  !! Developed  by  Peter Korn, MPI-M (2005).
  !!
!<Optimize:inUse>
  SUBROUTINE destruct_ocean_nudge(ocean_nudge)
    
    TYPE(t_ocean_nudge), INTENT(inout)      :: ocean_nudge
    
    ! local variables
    
    INTEGER :: ist
    
    CHARACTER(LEN=max_char_length), PARAMETER :: &
      & routine = 'mo_ocean_state:destruct_hydro_ocean_aux'
    
    DEALLOCATE(ocean_nudge%data_3dimRelax_Temp, stat=ist)
    IF (ist/=success) THEN
      CALL finish(TRIM(routine),'deallocation of data_3dimRelax_Temp failed')
    END IF
    
  END SUBROUTINE destruct_ocean_nudge
>>>>>>> 8d9336d7
  !-------------------------------------------------------------------------
    



!-------------------------------------------------------------------------
  !>
  !!               Deallocation of auxilliary hydrostatic ocean state.
  !
  !! @par Revision History
  !! Developed  by  Peter Korn, MPI-M (2005).
  !!
!<Optimize:inUse>
  SUBROUTINE destruct_ocean_nudge(ocean_nudge)
    
    TYPE(t_ocean_nudge), INTENT(inout)      :: ocean_nudge
    
    ! local variables
    
    INTEGER :: ist
    
    CHARACTER(LEN=max_char_length), PARAMETER :: &
      & routine = 'mo_ocean_state:destruct_hydro_ocean_aux'
    
    DEALLOCATE(ocean_nudge%data_3dimRelax_Temp, stat=ist)
    IF (ist/=success) THEN
      CALL finish(TRIM(routine),'deallocation of data_3dimRelax_Temp failed')
    END IF
    
  END SUBROUTINE destruct_ocean_nudge
  !-------------------------------------------------------------------------
    



!-------------------------------------------------------------------------
  !>
  !!               Allocation of components of hydrostatic ocean auxiliary state.
  !!               Initialization of components with zero.
  !
  !! @par Revision History
  !! Developed  by  Peter Korn, MPI-M (2006).
  !!
!<Optimize:inUse>
  SUBROUTINE construct_hydro_ocean_aux(patch_2d, ocean_state_aux)

    TYPE(t_patch),TARGET, INTENT(in)                :: patch_2d
    TYPE(t_hydro_ocean_aux), TARGET,INTENT(inout)   :: ocean_state_aux

    ! local variables

    INTEGER ::  ist  !, jtrc
    INTEGER ::  alloc_cell_blocks, nblks_e, nblks_v

    CHARACTER(LEN=max_char_length), PARAMETER :: &
      & routine = 'mo_ocean_state:construct_hydro_ocean_aux'
    INTEGER :: datatype_flt

    IF ( lnetcdf_flt64_output ) THEN
      datatype_flt = DATATYPE_FLT64
    ELSE
      datatype_flt = DATATYPE_FLT32
    ENDIF

    !-------------------------------------------------------------------------
    CALL message(TRIM(routine), 'construct hydro ocean auxiliary state...')

    ! determine size of arrays
    alloc_cell_blocks = patch_2d%alloc_cell_blocks
    nblks_e = patch_2d%nblks_e
    nblks_v = patch_2d%nblks_v

    ! allocation for Adam-Bashford time stepping
    CALL add_var(ocean_restart_list,'g_n',ocean_state_aux%g_n, grid_unstructured_edge,&
      & za_depth_below_sea, t_cf_var('g_n','','', datatype_flt),&
      & grib2_var(255,255,255,DATATYPE_PACK16,GRID_UNSTRUCTURED, grid_edge),&
      & ldims=(/nproma,n_zlev,nblks_e/),in_group=groups("oce_aux"),loutput=.TRUE.,lrestart_cont=.TRUE.)
    CALL add_var(ocean_restart_list,'g_nm1',ocean_state_aux%g_nm1, grid_unstructured_edge,&
      & za_depth_below_sea, t_cf_var('g_nm1','','', datatype_flt),&
      & grib2_var(255,255,255,DATATYPE_PACK16,GRID_UNSTRUCTURED, grid_edge),&
      & ldims=(/nproma,n_zlev,nblks_e/),in_group=groups("oce_aux"),loutput=.TRUE.,lrestart_cont=.TRUE.)
    CALL add_var(ocean_restart_list,'g_nimd',ocean_state_aux%g_nimd, grid_unstructured_edge,&
      & za_depth_below_sea, t_cf_var('g_nimd','','', datatype_flt),&
      & grib2_var(255,255,255,DATATYPE_PACK16,GRID_UNSTRUCTURED, grid_edge),&
      & ldims=(/nproma,n_zlev,nblks_e/),in_group=groups("oce_aux"),loutput=.TRUE.,lrestart_cont=.TRUE.)

    CALL add_var(ocean_restart_list,'p_rhs_sfc_eq',ocean_state_aux%p_rhs_sfc_eq, grid_unstructured_cell,&
      & za_surface, t_cf_var('p_rhs_sfc_eq','','', datatype_flt),&
      & grib2_var(255,255,255,DATATYPE_PACK16,GRID_UNSTRUCTURED, grid_cell),&
      & ldims=(/nproma,alloc_cell_blocks/),in_group=groups("oce_aux"),lrestart_cont=.TRUE.)

    ! allocation for boundary conditions
    CALL add_var(ocean_restart_list,'bc_top_u',ocean_state_aux%bc_top_u, grid_unstructured_cell,&
      & za_surface, t_cf_var('bc_top_u','','', datatype_flt),&
      & grib2_var(255,255,255,DATATYPE_PACK16,GRID_UNSTRUCTURED, grid_cell),&
      & ldims=(/nproma,alloc_cell_blocks/),in_group=groups("oce_aux"),lrestart_cont=.TRUE.)
    CALL add_var(ocean_restart_list,'bc_top_v',ocean_state_aux%bc_top_v, grid_unstructured_cell,&
      & za_surface, t_cf_var('bc_top_v','','', datatype_flt),&
      & grib2_var(255,255,255,DATATYPE_PACK16,GRID_UNSTRUCTURED, grid_cell),&
      & ldims=(/nproma,alloc_cell_blocks/),in_group=groups("oce_aux"),lrestart_cont=.TRUE.)
    CALL add_var(ocean_restart_list,'bc_top_vn',ocean_state_aux%bc_top_vn, grid_unstructured_edge,&
      & za_surface, t_cf_var('bc_top_vn','','', datatype_flt),&
      & grib2_var(255,255,255,DATATYPE_PACK16,GRID_UNSTRUCTURED, grid_edge),&
      & ldims=(/nproma,nblks_e/),in_group=groups("oce_aux"),lrestart_cont=.TRUE.)
    CALL add_var(ocean_restart_list,'bc_top_WindStress',ocean_state_aux%bc_top_WindStress, grid_unstructured_edge,&
      & za_surface, t_cf_var('bc_top_WindStress','','', datatype_flt),&
      & grib2_var(255,255,255,DATATYPE_PACK16,GRID_UNSTRUCTURED, grid_edge),&
      & ldims=(/nproma,nblks_e/),in_group=groups("oce_aux"),lrestart_cont=.FALSE.)

    CALL add_var(ocean_restart_list,'bc_bot_vn',ocean_state_aux%bc_bot_vn, grid_unstructured_edge,&
      & za_surface, t_cf_var('bc_bot_vn','','', datatype_flt),&
      & grib2_var(255,255,255,DATATYPE_PACK16,GRID_UNSTRUCTURED, grid_edge),&
      & ldims=(/nproma,nblks_e/),in_group=groups("oce_aux"),lrestart_cont=.TRUE.)

    CALL add_var(ocean_restart_list,'bc_bot_w',ocean_state_aux%bc_bot_w, grid_unstructured_cell,&
      & za_surface, t_cf_var('bc_bot_w','','', datatype_flt),&
      & grib2_var(255,255,255,DATATYPE_PACK16,GRID_UNSTRUCTURED, grid_cell),&
      & ldims=(/nproma,alloc_cell_blocks/),in_group=groups("oce_aux"),lrestart_cont=.TRUE.)
    CALL add_var(ocean_restart_list,'bc_top_w',ocean_state_aux%bc_top_w, grid_unstructured_cell,&
      & za_surface, t_cf_var('bc_top_w','','', datatype_flt),&
      & grib2_var(255,255,255,DATATYPE_PACK16,GRID_UNSTRUCTURED, grid_cell),&
      & ldims=(/nproma,alloc_cell_blocks/),in_group=groups("oce_aux"),lrestart_cont=.TRUE.)
    CALL add_var(ocean_default_list,'bc_bot_tracer',ocean_state_aux%bc_bot_tracer,grid_unstructured_cell,&
      & za_surface, t_cf_var('bc_bot_tracer','','', datatype_flt),&
      & grib2_var(255,255,255,DATATYPE_PACK16,GRID_UNSTRUCTURED, grid_cell),&
      & ldims=(/nproma,alloc_cell_blocks,no_tracer+nbgcadv/),in_group=groups("oce_aux"))
    CALL add_var(ocean_default_list,'bc_top_tracer',ocean_state_aux%bc_top_tracer,grid_unstructured_cell,&
      & za_surface, t_cf_var('bc_top_tracer','','', datatype_flt),&
      & grib2_var(255,255,255,DATATYPE_PACK16,GRID_UNSTRUCTURED, grid_cell),&
      & ldims=(/nproma,alloc_cell_blocks,no_tracer+nbgcadv/),in_group=groups("oce_aux"))

    ALLOCATE(ocean_state_aux%bc_top_veloc_cc(nproma,alloc_cell_blocks), stat=ist)
    IF (ist/=success) THEN
      CALL finish(TRIM(routine),'allocation of top boundary cond cc failed')
    END IF

    ocean_state_aux%bc_top_veloc_cc(:,:)%x(1) = 0.0_wp
    ocean_state_aux%bc_top_veloc_cc(:,:)%x(2) = 0.0_wp
    ocean_state_aux%bc_top_veloc_cc(:,:)%x(3) = 0.0_wp


   !IF(GMRedi_configuration/=Cartesian_mixing)THEN

     ALLOCATE(ocean_state_aux%slopes(nproma,n_zlev,alloc_cell_blocks), stat=ist)
     IF (ist/=success) THEN
      CALL finish(TRIM(routine), 'allocation for slopes at cells failed')
     END IF
     ocean_state_aux%slopes    (:,:,:)%x(1)=0.0_wp
     ocean_state_aux%slopes    (:,:,:)%x(2)=0.0_wp
     ocean_state_aux%slopes    (:,:,:)%x(3)=0.0_wp
     ALLOCATE(ocean_state_aux%PgradTemperature_horz_center(nproma,n_zlev,alloc_cell_blocks), stat=ist)
     IF (ist/=success) THEN
      CALL finish(TRIM(routine), 'allocation for PgradTemperature_horz_center at cells failed')
     END IF
     ocean_state_aux%PgradTemperature_horz_center    (:,:,:)%x(1)=0.0_wp
     ocean_state_aux%PgradTemperature_horz_center    (:,:,:)%x(2)=0.0_wp
     ocean_state_aux%PgradTemperature_horz_center    (:,:,:)%x(3)=0.0_wp
     ALLOCATE(ocean_state_aux%PgradTracer_horz_center(nproma,n_zlev,alloc_cell_blocks), stat=ist)
     IF (ist/=success) THEN
      CALL finish(TRIM(routine), 'allocation for PgradTracer_horz_center at cells failed')
     END IF
     ocean_state_aux%PgradTracer_horz_center    (:,:,:)%x(1)=0.0_wp
     ocean_state_aux%PgradTracer_horz_center    (:,:,:)%x(2)=0.0_wp
     ocean_state_aux%PgradTracer_horz_center    (:,:,:)%x(3)=0.0_wp

     ALLOCATE(ocean_state_aux%PgradSalinity_horz_center(nproma,n_zlev,alloc_cell_blocks), stat=ist)
     IF (ist/=success) THEN
      CALL finish(TRIM(routine), 'allocation for PgradSalinity_horz_center at cells failed')
     END IF
     ocean_state_aux%PgradSalinity_horz_center       (:,:,:)%x(1)=0.0_wp
     ocean_state_aux%PgradSalinity_horz_center       (:,:,:)%x(2)=0.0_wp
     ocean_state_aux%PgradSalinity_horz_center       (:,:,:)%x(3)=0.0_wp

     ALLOCATE(ocean_state_aux%PgradDensity_horz_center(nproma,n_zlev,alloc_cell_blocks), stat=ist)
     IF (ist/=success) THEN
      CALL finish(TRIM(routine), 'allocation for PgradSalinity_horz_center at cells failed')
     END IF
     ocean_state_aux%PgradDensity_horz_center       (:,:,:)%x(1)=0.0_wp
     ocean_state_aux%PgradDensity_horz_center       (:,:,:)%x(2)=0.0_wp
     ocean_state_aux%PgradDensity_horz_center       (:,:,:)%x(3)=0.0_wp



     ALLOCATE(ocean_state_aux%diagnose_Redi_flux_temp(nproma,n_zlev,alloc_cell_blocks), stat=ist)
     IF (ist/=success) THEN
      CALL finish(TRIM(routine), 'allocation for diagnose_Redi_flux_temp at cells failed')
     END IF
     ocean_state_aux%diagnose_Redi_flux_temp       (:,:,:)%x(1)=0.0_wp
     ocean_state_aux%diagnose_Redi_flux_temp       (:,:,:)%x(2)=0.0_wp
     ocean_state_aux%diagnose_Redi_flux_temp       (:,:,:)%x(3)=0.0_wp

    ALLOCATE(ocean_state_aux%diagnose_Redi_flux_sal(nproma,n_zlev,alloc_cell_blocks), stat=ist)
     IF (ist/=success) THEN
      CALL finish(TRIM(routine), 'allocation for diagnose_Redi_flux_sal at cells failed')
     END IF
     ocean_state_aux%diagnose_Redi_flux_sal       (:,:,:)%x(1)=0.0_wp
     ocean_state_aux%diagnose_Redi_flux_sal       (:,:,:)%x(2)=0.0_wp
     ocean_state_aux%diagnose_Redi_flux_sal       (:,:,:)%x(3)=0.0_wp

     CALL add_var(ocean_default_list,'DerivTemperature_vert',ocean_state_aux%DerivTemperature_vert_center,&
        & grid_unstructured_cell,&
        & za_depth_below_sea, t_cf_var('DerivTemperature_vert','','', datatype_flt),&
        & grib2_var(255,255,255,DATATYPE_PACK16,GRID_UNSTRUCTURED, grid_cell),&
        & ldims=(/nproma,n_zlev,alloc_cell_blocks/),in_group=groups("oce_aux"),loutput=.true.)
        ! & ldims=(/nproma,n_zlev+1,alloc_cell_blocks/),in_group=groups("oce_aux"),loutput=.FALSE.)

     CALL add_var(ocean_default_list,'DerivSalinity_vert',ocean_state_aux%DerivSalinity_vert_center,&
        & grid_unstructured_cell,&
        & za_depth_below_sea, t_cf_var('DerivSalinity_vert','','', datatype_flt),&
        & grib2_var(255,255,255,DATATYPE_PACK16,GRID_UNSTRUCTURED, grid_cell),&
        & ldims=(/nproma,n_zlev,alloc_cell_blocks/),in_group=groups("oce_aux"),loutput=.true.)

     CALL add_var(ocean_default_list,'DerivDensity_vert',ocean_state_aux%DerivDensity_vert_center,&
        & grid_unstructured_cell,&
        & za_depth_below_sea, t_cf_var('DerivDensity_vert','','', datatype_flt),&
        & grib2_var(255,255,255,DATATYPE_PACK16,GRID_UNSTRUCTURED, grid_cell),&
        & ldims=(/nproma,n_zlev,alloc_cell_blocks/),in_group=groups("oce_aux"),loutput=.true.)

     CALL add_var(ocean_default_list,'DerivTracer_vert_center',ocean_state_aux%DerivTracer_vert_center,&
        & grid_unstructured_cell,&
        & za_depth_below_sea, t_cf_var('DerivTracer_vert:center','','', datatype_flt),&
        & grib2_var(255,255,255,DATATYPE_PACK16,GRID_UNSTRUCTURED, grid_cell),&
        & ldims=(/nproma,n_zlev,alloc_cell_blocks/),in_group=groups("oce_aux"),loutput=.true.)
        ! & ldims=(/nproma,n_zlev+1,alloc_cell_blocks/),in_group=groups("oce_aux"),loutput=.FALSE.)

    CALL add_var(ocean_default_list, 'tracer_deriv_vert', ocean_state_aux%tracer_deriv_vert, &
      & grid_unstructured_cell, za_depth_below_sea_half, &
      & t_cf_var('w_prev','m/s','vertical velocity at cells', datatype_flt),&
      & grib2_var(255, 255, 255, DATATYPE_PACK16, GRID_UNSTRUCTURED, grid_cell),&
      & ldims=(/nproma,n_zlev+1,alloc_cell_blocks/),in_group=groups("oce_diag"))

    CALL add_var(ocean_default_list, 'temperature_deriv_vert', ocean_state_aux%temperature_deriv_vert, &
      & grid_unstructured_cell, za_depth_below_sea_half, &
      & t_cf_var('w_prev','m/s','vertical velocity at cells', datatype_flt),&
      & grib2_var(255, 255, 255, DATATYPE_PACK16, GRID_UNSTRUCTURED, grid_cell),&
      & ldims=(/nproma,n_zlev+1,alloc_cell_blocks/),in_group=groups("oce_diag"))

    CALL add_var(ocean_default_list, 'salinity_deriv_vert', ocean_state_aux%salinity_deriv_vert, &
      & grid_unstructured_cell, za_depth_below_sea_half, &
      & t_cf_var('w_prev','m/s','vertical velocity at cells', datatype_flt),&
      & grib2_var(255, 255, 255, DATATYPE_PACK16, GRID_UNSTRUCTURED, grid_cell),&
      & ldims=(/nproma,n_zlev+1,alloc_cell_blocks/),in_group=groups("oce_diag"))

!     CALL add_var(ocean_default_list,'DerivTracer_vert',ocean_state_aux%DerivTracer_vert_center,&
!        & grid_unstructured_cell,&
!        & za_depth_below_sea, t_cf_var('DerivTracer_vert','','', datatype_flt),&
!        & grib2_var(255,255,255,DATATYPE_PACK16,GRID_UNSTRUCTURED, grid_cell),&
!        & ldims=(/nproma,n_zlev+1,alloc_cell_blocks/),in_group=groups("oce_aux"),loutput=.true.)


    CALL add_var(ocean_restart_list,'tracergrad_horz',ocean_state_aux%tracer_grad_horz, grid_unstructured_edge,&
      & za_depth_below_sea, t_cf_var('tracergrad_horz','','', datatype_flt),&
      & grib2_var(255,255,255,DATATYPE_PACK16,GRID_UNSTRUCTURED, grid_edge),&
      & ldims=(/nproma,n_zlev,nblks_e/),in_group=groups("oce_aux"),loutput=.TRUE.,lrestart_cont=.TRUE.)

    CALL add_var(ocean_restart_list,'tenperaturegrad_horz',ocean_state_aux%temperature_grad_horz, grid_unstructured_edge,&
      & za_depth_below_sea, t_cf_var('temperaturegrad_horz','','', datatype_flt),&
      & grib2_var(255,255,255,DATATYPE_PACK16,GRID_UNSTRUCTURED, grid_edge),&
      & ldims=(/nproma,n_zlev,nblks_e/),in_group=groups("oce_aux"),loutput=.TRUE.,lrestart_cont=.TRUE.)

    CALL add_var(ocean_restart_list,'salinitygrad_horz',ocean_state_aux%salinity_grad_horz, grid_unstructured_edge,&
      & za_depth_below_sea, t_cf_var('salinitygrad_horz','','', datatype_flt),&
      & grib2_var(255,255,255,DATATYPE_PACK16,GRID_UNSTRUCTURED, grid_edge),&
      & ldims=(/nproma,n_zlev,nblks_e/),in_group=groups("oce_aux"),loutput=.TRUE.,lrestart_cont=.TRUE.)


     CALL add_var(ocean_default_list,'slopes_squared',ocean_state_aux%slopes_squared,&
        & grid_unstructured_cell,&
        & za_depth_below_sea, t_cf_var('slopes_squared','','', datatype_flt),&
        & grib2_var(255,255,255,DATATYPE_PACK16,GRID_UNSTRUCTURED, grid_cell),&
        & ldims=(/nproma,n_zlev,alloc_cell_blocks/),in_group=groups("oce_aux"),loutput=.TRUE.)

     CALL add_var(ocean_default_list,'slopes_drdz',ocean_state_aux%slopes_drdz,&
        & grid_unstructured_cell,&
        & za_depth_below_sea, t_cf_var('slopes_drdz','','', datatype_flt),&
        & grib2_var(255,255,255,DATATYPE_PACK16,GRID_UNSTRUCTURED, grid_cell),&
        & ldims=(/nproma,n_zlev,alloc_cell_blocks/),in_group=groups("oce_aux"),loutput=.TRUE.)

     CALL add_var(ocean_default_list,'slopes_drdx',ocean_state_aux%slopes_drdx,&
        & grid_unstructured_cell,&
        & za_depth_below_sea, t_cf_var('slopes_drdx','','', datatype_flt),&
        & grib2_var(255,255,255,DATATYPE_PACK16,GRID_UNSTRUCTURED, grid_cell),&
        & ldims=(/nproma,n_zlev,alloc_cell_blocks/),in_group=groups("oce_aux"),loutput=.TRUE.)

     CALL add_var(ocean_default_list,'taper function 1',ocean_state_aux%taper_function_1,&
        & grid_unstructured_cell,&
        & za_depth_below_sea, t_cf_var('taper function 1','','', datatype_flt),&
        & grib2_var(255,255,255,DATATYPE_PACK16,GRID_UNSTRUCTURED, grid_cell),&
        & ldims=(/nproma,n_zlev,alloc_cell_blocks/),in_group=groups("oce_aux"),loutput=.TRUE.)

     CALL add_var(ocean_default_list,'taper function 2',ocean_state_aux%taper_function_2,&
        & grid_unstructured_cell,&
        & za_depth_below_sea, t_cf_var('taper function 2','','', datatype_flt),&
        & grib2_var(255,255,255,DATATYPE_PACK16,GRID_UNSTRUCTURED, grid_cell),&
        & ldims=(/nproma,n_zlev,alloc_cell_blocks/),in_group=groups("oce_aux"),loutput=.TRUE.)

     CALL add_var(ocean_default_list,'diagnose_Redi_flux_vert',ocean_state_aux%diagnose_Redi_flux_vert,&
        & grid_unstructured_cell,&
        & za_depth_below_sea, t_cf_var('diagnose_Redi_flux_vert','','', datatype_flt),&
        & grib2_var(255,255,255,DATATYPE_PACK16,GRID_UNSTRUCTURED, grid_cell),&
        & ldims=(/nproma,n_zlev,alloc_cell_blocks/),in_group=groups("oce_aux"),loutput=.FALSE.)


     ! set all values - incl. last block - of cartesian coordinates to zero (NAG compiler)

!      ocean_state_aux%slopes_squared=0.0_wp
    !ENDIF
  END SUBROUTINE construct_hydro_ocean_aux

  !-------------------------------------------------------------------------
  !>
  !!               Deallocation of auxilliary hydrostatic ocean state.
  !
  !! @par Revision History
  !! Developed  by  Peter Korn, MPI-M (2005).
  !!
!<Optimize:inUse>
  SUBROUTINE destruct_hydro_ocean_aux(ocean_state_aux)

    TYPE(t_hydro_ocean_aux), INTENT(inout)      :: ocean_state_aux

    ! local variables

    INTEGER :: ist

    CHARACTER(LEN=max_char_length), PARAMETER :: &
      & routine = 'mo_ocean_state:destruct_hydro_ocean_aux'

    DEALLOCATE(ocean_state_aux%bc_top_veloc_cc, stat=ist)
    IF (ist/=success) THEN
      CALL finish(TRIM(routine),'deallocation of top boundary cond cc failed')
    END IF

  END SUBROUTINE destruct_hydro_ocean_aux
  !-------------------------------------------------------------------------



  !-------------------------------------------------------------------------
  !>
!<Optimize:inUse>
  SUBROUTINE destruct_patch_3d(patch_3d)

    TYPE(t_patch_3d ),TARGET, INTENT(inout)    :: patch_3d

    DEALLOCATE(patch_3d%p_patch_1d(n_dom)%del_zlev_m)
    DEALLOCATE(patch_3d%p_patch_1d(n_dom)%inv_del_zlev_m)
    DEALLOCATE(patch_3d%p_patch_1d(n_dom)%zlev_m)
    DEALLOCATE(patch_3d%p_patch_1d(n_dom)%zlev_i)
    DEALLOCATE(patch_3d%p_patch_1d(n_dom)%del_zlev_i)
    DEALLOCATE(patch_3d%p_patch_1d(n_dom)%ocean_area)
    DEALLOCATE(patch_3d%p_patch_1d(n_dom)%ocean_volume)
    DEALLOCATE(patch_3d%p_patch_1d)

  END SUBROUTINE destruct_patch_3d

  !-------------------------------------------------------------------------
  !>
  !! Allocation of basic 3-dimensional patch structure. This sbr assumes that
  !! the 2D horizontal patch components is already initialized.
  !
  !
  !! @par Revision History
  !! Developed  by  Peter korn, MPI-M (2012/08).
  !!
!<Optimize:inUse>
  SUBROUTINE construct_patch_3d(patch_3d)

    TYPE(t_patch_3d ),TARGET, INTENT(inout)    :: patch_3d

    ! local variables
    INTEGER :: ist
    INTEGER :: alloc_cell_blocks, nblks_e, nblks_v, n_zlvp, n_zlvm!, ie
    CHARACTER(LEN=max_char_length), PARAMETER :: &
      & routine = 'mo_ocean_state:construct_patch_3D'
    INTEGER :: datatype_flt

    IF ( lnetcdf_flt64_output ) THEN
      datatype_flt = DATATYPE_FLT64
    ELSE
      datatype_flt = DATATYPE_FLT32
    ENDIF

    !-------------------------------------------------------------------------

    !CALL message(TRIM(routine), 'start to construct basic hydro ocean state')

    ! determine size of arrays
    alloc_cell_blocks = patch_3d%p_patch_2d(n_dom)%alloc_cell_blocks
    nblks_e = patch_3d%p_patch_2d(n_dom)%nblks_e
    nblks_v = patch_3d%p_patch_2d(n_dom)%nblks_v
    n_zlvp = n_zlev + 1
    n_zlvm = n_zlev - 1

    ALLOCATE(patch_3d%p_patch_1d(n_dom_start:n_dom), stat=ist)
    IF (ist /= success) THEN
      CALL finish (routine,'allocating p_patch_1D failed')
    ENDIF

    ! allocate and set vertical level thickness from the namelist
    ALLOCATE(patch_3d%p_patch_1d(n_dom)%del_zlev_m(n_zlev),stat=ist)
    IF (ist /= success) THEN
      CALL finish (routine,'allocating del_zlev_m failed')
    ENDIF
    ! allocate the inverse of the above
    ALLOCATE(patch_3d%p_patch_1d(n_dom)%inv_del_zlev_m(n_zlev),stat=ist)
    IF (ist /= success) THEN
      CALL finish (routine,'allocating inv_del_zlev_m failed')
    ENDIF
    ALLOCATE(patch_3d%p_patch_1d(n_dom)%zlev_m(n_zlev),stat=ist)
    IF (ist /= success) THEN
      CALL finish (routine,'allocating zlev_m failed')
    ENDIF
    ALLOCATE(patch_3d%p_patch_1d(n_dom)%zlev_i(n_zlvp),stat=ist)
    IF (ist /= success) THEN
      CALL finish (routine,'allocating zlev_i failed')
    ENDIF
    ALLOCATE(patch_3d%p_patch_1d(n_dom)%del_zlev_i(n_zlev),stat=ist)
    IF (ist /= success) THEN
      CALL finish (routine,'allocating del_zlev_i failed')
    ENDIF
    ALLOCATE(patch_3d%p_patch_1d(n_dom)%ocean_area(n_zlev),stat=ist)
    IF (ist /= success) THEN
      CALL finish (routine,'allocating ocean_area failed')
    ENDIF
    ALLOCATE(patch_3d%p_patch_1d(n_dom)%ocean_volume(n_zlvp),stat=ist)
    IF (ist /= success) THEN
      CALL finish (routine,'allocating ocean_volume failed')
    ENDIF

    !
    !! 3-dim land-sea-mask at cells, edges and vertices
    !
    ! cells
    CALL add_var(ocean_default_list, 'lsm_c', patch_3d%lsm_c, &
      & grid_unstructured_cell, za_depth_below_sea, &
      & t_cf_var('lsm_c','','3d lsm on cells', DATATYPE_INT8),&
      & grib2_var(255, 255, 255, DATATYPE_PACK16, GRID_UNSTRUCTURED, grid_cell),&
      & ldims=(/nproma,n_zlev,alloc_cell_blocks/),in_group=groups("oce_geometry"),&
      & isteptype=tstep_constant)
    ! edges
    CALL add_var(ocean_default_list, 'lsm_e', patch_3d%lsm_e, &
      & grid_unstructured_edge, &
      & za_depth_below_sea, &
      & t_cf_var('lsm_e','','3d lsm on edges', DATATYPE_INT8),&
      & grib2_var(255, 255, 255, DATATYPE_PACK16, GRID_UNSTRUCTURED, grid_edge),&
      & ldims=(/nproma,n_zlev,nblks_e/),in_group=groups("oce_geometry"),&
      & isteptype=tstep_constant)
    ! surface cells
    CALL add_var(ocean_default_list, 'surface_cell_sea_land_mask', patch_3d%surface_cell_sea_land_mask , &
      & grid_unstructured_cell, za_surface, &
      & t_cf_var('surface_cell_sea_land_mask', '', 'surface_cell_sea_land_mask', DATATYPE_INT8),&
      & grib2_var(255, 255, 255, DATATYPE_PACK16, GRID_UNSTRUCTURED, grid_cell),&
      & ldims=(/nproma,alloc_cell_blocks/),in_group=groups("oce_geometry"),isteptype=tstep_constant)
    ! surface vertices
    CALL add_var(ocean_default_list, 'surface_edge_sea_land_mask', patch_3d%surface_edge_sea_land_mask , &
      & grid_unstructured_edge, za_surface, &
      & t_cf_var('surface_edge_sea_land_mask', '', 'surface_edge_sea_land_mask', DATATYPE_INT8),&
      & grib2_var(255, 255, 255, DATATYPE_PACK16, GRID_UNSTRUCTURED, grid_edge),&
      & ldims=(/nproma,nblks_e/),in_group=groups("oce_geometry"),isteptype=tstep_constant)
    ! surface vertices
    CALL add_var(ocean_default_list, 'surface_vertex_sea_land_mask', patch_3d%surface_vertex_sea_land_mask , &
      & grid_unstructured_vert, za_surface, &
      & t_cf_var('surface_vertex_sea_land_mask', '', 'surface_vertex_sea_land_mask', DATATYPE_INT8),&
      & grib2_var(255, 255, 255, DATATYPE_PACK16, GRID_UNSTRUCTURED, grid_vertex),&
      & ldims=(/nproma,nblks_v/),in_group=groups("oce_geometry"),isteptype=tstep_constant)
    ! deepest ocean layer in column
    CALL add_var(ocean_default_list, 'dolic_c', patch_3d%p_patch_1d(n_dom)%dolic_c , &
      & grid_unstructured_cell, za_surface, &
      & t_cf_var('dolic_c', '', 'dolic_c', DATATYPE_INT8),&
      & grib2_var(255, 255, 255, DATATYPE_PACK16, GRID_UNSTRUCTURED, grid_cell),&
      & ldims=(/nproma,alloc_cell_blocks/),in_group=groups("oce_geometry"),isteptype=tstep_constant)
    CALL add_var(ocean_default_list, 'dolic_e', patch_3d%p_patch_1d(n_dom)%dolic_e , &
      & grid_unstructured_edge, za_surface, &
      & t_cf_var('dolic_e', '', 'dolic_e', datatype_flt),&
      & grib2_var(255, 255, 255, DATATYPE_PACK16, GRID_UNSTRUCTURED, grid_edge),&
      & ldims=(/nproma,nblks_e/),in_group=groups("oce_geometry"),isteptype=tstep_constant)
    CALL add_var(ocean_default_list, 'vertex_bottomLevel', patch_3d%p_patch_1d(n_dom)%vertex_bottomLevel , &
      & grid_unstructured_vert, za_surface, &
      & t_cf_var('vertex_bottomLevel', '', 'vertex_bottomLevel', datatype_flt),&
      & grib2_var(255, 255, 255, DATATYPE_PACK16, GRID_UNSTRUCTURED, grid_vertex),&
      & ldims=(/nproma,nblks_v/),in_group=groups("oce_geometry"),isteptype=tstep_constant)
    ! 2-dim basins and areas
    CALL add_var(ocean_default_list, 'basin_c', patch_3d%basin_c , &
      & grid_unstructured_cell, za_surface, &
      & t_cf_var('basin_c', '', 'basin_c', DATATYPE_INT8),&
      & grib2_var(255, 255, 255, DATATYPE_PACK16, GRID_UNSTRUCTURED, grid_cell),&
      & ldims=(/nproma,alloc_cell_blocks/),in_group=groups("oce_geometry"), &
      & isteptype=tstep_constant)
    CALL add_var(ocean_default_list, 'regio_c', patch_3d%regio_c , &
      & grid_unstructured_cell, za_surface, &
      & t_cf_var('regio_c', '', 'regio_c', DATATYPE_INT8),&
      & grib2_var(255, 255, 255, DATATYPE_PACK16, GRID_UNSTRUCTURED, grid_cell),&
      & ldims=(/nproma,alloc_cell_blocks/),in_group=groups("oce_geometry"), &
      & isteptype=tstep_constant)
    ! 2-dim bottom and column thickness
    CALL add_var(ocean_default_list, 'bottom_thick_c', patch_3d%bottom_thick_c , &
      & grid_unstructured_cell, za_surface, &
      & t_cf_var('bottom_thick_c', 'm', 'bottom_thick_c', datatype_flt),&
      & grib2_var(255, 255, 255, DATATYPE_PACK16, GRID_UNSTRUCTURED, grid_cell),&
      & ldims=(/nproma,alloc_cell_blocks/),in_group=groups("oce_geometry"),isteptype=tstep_constant)
    CALL add_var(ocean_default_list, 'bottom_thick_e', patch_3d%bottom_thick_e , &
      & grid_unstructured_edge, za_surface, &
      & t_cf_var('bottom_thick_e', 'm', 'bottom_thick_e', datatype_flt),&
      & grib2_var(255, 255, 255, DATATYPE_PACK16, GRID_UNSTRUCTURED, grid_edge),&
      & ldims=(/nproma,nblks_e/),in_group=groups("oce_geometry"),isteptype=tstep_constant)
    CALL add_var(ocean_default_list, 'column_thick_c', patch_3d%column_thick_c , &
      & grid_unstructured_cell, za_surface, &
      & t_cf_var('column_thick_c', 'm', 'column_thick_c', datatype_flt),&
      & grib2_var(255, 255, 255, DATATYPE_PACK16, GRID_UNSTRUCTURED, grid_cell),&
      & ldims=(/nproma,alloc_cell_blocks/),in_group=groups("oce_geometry"),isteptype=tstep_constant)
    CALL add_var(ocean_default_list, 'column_thick_e', patch_3d%column_thick_e , &
      & grid_unstructured_edge, za_surface, &
      & t_cf_var('column_thick_e', 'm', 'column_thick_e', datatype_flt),&
      & grib2_var(255, 255, 255, DATATYPE_PACK16, GRID_UNSTRUCTURED, grid_edge),&
      & ldims=(/nproma,nblks_e/),in_group=groups("oce_geometry"),isteptype=tstep_constant)
    ! 3-dim real land-sea-mask
    ! cells
    CALL add_var(ocean_default_list, 'wet_c', patch_3d%wet_c , grid_unstructured_cell,&
      & za_depth_below_sea, &
      & t_cf_var('wet_c', '', '3d lsm on cells', datatype_flt),&
      & grib2_var(255, 255, 255, DATATYPE_PACK16, GRID_UNSTRUCTURED, grid_cell),&
      & ldims=(/nproma,n_zlev,alloc_cell_blocks/),in_group=groups("oce_geometry","oce_default","oce_essentials"), &
      & isteptype=tstep_constant)
    ! edges
    CALL add_var(ocean_default_list, 'wet_e', patch_3d%wet_e , grid_unstructured_edge,&
      & za_depth_below_sea, &
      & t_cf_var('wet_e', '', '3d lsm on edges', datatype_flt),&
      & grib2_var(255, 255, 255, DATATYPE_PACK16, GRID_UNSTRUCTURED, grid_edge),&
      & ldims=(/nproma,n_zlev,nblks_e/),in_group=groups("oce_geometry","oce_default"), &
      & isteptype=tstep_constant)
    ! 3-dim real land-sea-mask with zero on halos
    ! cells
    CALL add_var(ocean_default_list, 'wet_halo_zero_c', patch_3d%wet_halo_zero_c , grid_unstructured_cell,&
      & za_depth_below_sea, &
      & t_cf_var('wet_c_halo_zero', '', '3d lsm with halo zero on cells', datatype_flt),&
      & grib2_var(255, 255, 255, DATATYPE_PACK16, GRID_UNSTRUCTURED, grid_cell),&
      & ldims=(/nproma,n_zlev,alloc_cell_blocks/),in_group=groups("oce_geometry"),isteptype=tstep_constant)
    ! edges
    CALL add_var(ocean_default_list, 'wet_halo_zero_e', patch_3d%wet_halo_zero_e , grid_unstructured_edge,&
      & za_depth_below_sea, &
      & t_cf_var('wet_e_halo_zero', '', '3d lsm with halo zero on edges', datatype_flt),&
      & grib2_var(255, 255, 255, DATATYPE_PACK16, GRID_UNSTRUCTURED, grid_edge),&
      & ldims=(/nproma,n_zlev,nblks_e/),in_group=groups("oce_geometry"),isteptype=tstep_constant)

    patch_3d%p_patch_1d(n_dom)%del_zlev_m = 0._wp
    patch_3d%p_patch_1d(n_dom)%del_zlev_i = 0._wp
    patch_3d%p_patch_1d(n_dom)%zlev_m     = 0._wp
    patch_3d%p_patch_1d(n_dom)%zlev_i     = 0._wp

    patch_3d%p_patch_1d(n_dom)%ocean_area(:)   = 0._wp
    patch_3d%p_patch_1d(n_dom)%ocean_volume(:) = 0._wp

    CALL add_var(ocean_default_list, 'prism_thick_c', patch_3d%p_patch_1d(1)%prism_thick_c, &
      & grid_unstructured_cell, &
      & za_depth_below_sea, &
      & t_cf_var('cons thick','m','prism thickness at cells', datatype_flt),&
      & grib2_var(255, 255, 255, DATATYPE_PACK16, GRID_UNSTRUCTURED, grid_cell),&
      & ldims=(/nproma,n_zlev,alloc_cell_blocks/),in_group=groups("oce_geometry"),isteptype=tstep_constant)
    CALL add_var(ocean_default_list, 'invConstantPrismThickness', patch_3d%p_patch_1d(1)%invConstantPrismThickness, &
      & grid_unstructured_cell, &
      & za_depth_below_sea, &
      & t_cf_var('inv cons thick','m','inverse prism thickness at cells', DATATYPE_FLT32),&
      & grib2_var(255, 255, 255, DATATYPE_PACK16, GRID_UNSTRUCTURED, grid_cell),&
      & ldims=(/nproma,n_zlev,alloc_cell_blocks/),in_group=groups("oce_geometry"),isteptype=tstep_constant)
    CALL add_var(ocean_default_list, 'prism_volume', patch_3d%p_patch_1d(1)%prism_volume, &
      & grid_unstructured_cell, &
      & za_depth_below_sea, &
      & t_cf_var('cons thick','m','prism volume (cells)', datatype_flt),&
      & grib2_var(255, 255, 255, DATATYPE_PACK16, GRID_UNSTRUCTURED, grid_cell),&
      & ldims=(/nproma,n_zlev,alloc_cell_blocks/),in_group=groups("oce_geometry"),isteptype=tstep_constant)
    CALL add_var(ocean_default_list, 'prism_thick_e', patch_3d%p_patch_1d(n_dom)%prism_thick_e, &
      & grid_unstructured_edge, &
      & za_depth_below_sea, &
      & t_cf_var('cons thick','m','prism thickness at edges', datatype_flt),&
      & grib2_var(255, 255, 255, DATATYPE_PACK16, GRID_UNSTRUCTURED, grid_edge),&
      & ldims=(/nproma,n_zlev,nblks_e/),in_group=groups("oce_geometry"),isteptype=tstep_constant)
    CALL add_var(ocean_default_list, 'prism_thick_flat_sfc_c', patch_3d%p_patch_1d(n_dom)%prism_thick_flat_sfc_c, &
      & grid_unstructured_cell, &
      & za_depth_below_sea, &
      & t_cf_var('prism_thick_flat_sfc_c','m','time independent depth at cells', datatype_flt),&
      & grib2_var(255, 255, 255, DATATYPE_PACK16, GRID_UNSTRUCTURED, grid_cell),&
      & ldims=(/nproma,n_zlev,alloc_cell_blocks/),in_group=groups("oce_geometry"),isteptype=tstep_constant)
    CALL add_var(ocean_default_list, 'prism_thick_flat_sfc_e', patch_3d%p_patch_1d(n_dom)%prism_thick_flat_sfc_e, &
      & grid_unstructured_edge, &
      & za_depth_below_sea, &
      & t_cf_var('prism_thick_flat_sfc_c','m','time independent depth at edges', datatype_flt),&
      & grib2_var(255, 255, 255, DATATYPE_PACK16, GRID_UNSTRUCTURED, grid_edge),&
      & ldims=(/nproma,n_zlev,nblks_e/),in_group=groups("oce_geometry"),isteptype=tstep_constant)
    CALL add_var(ocean_default_list, 'inverse prism_thick_c', patch_3d%p_patch_1d(n_dom)%inv_prism_thick_c, &
      & grid_unstructured_cell, &
      & za_depth_below_sea, &
      & t_cf_var('inverse prism_thick_c','m','time dependent depth at cells', datatype_flt),&
      & grib2_var(255, 255, 255, DATATYPE_PACK16, GRID_UNSTRUCTURED, grid_cell),&
      & ldims=(/nproma,n_zlev,alloc_cell_blocks/),in_group=groups("oce_geometry"),isteptype=tstep_constant)
    CALL add_var(ocean_default_list, 'prism_center_dist_c', patch_3d%p_patch_1d(n_dom)%prism_center_dist_c, &
      & grid_unstructured_cell, &
      & za_depth_below_sea, &
      & t_cf_var('prism_center_dist_c','m','time dependent distance between prism centers', datatype_flt),&
      & grib2_var(255, 255, 255, DATATYPE_PACK16, GRID_UNSTRUCTURED, grid_cell),&
      & ldims=(/nproma,n_zlev+1,alloc_cell_blocks/),in_group=groups("oce_geometry"),isteptype=tstep_constant)
    CALL add_var(ocean_default_list, 'constantPrismCenters_Zdistance', &
      & patch_3d%p_patch_1d(n_dom)%constantPrismCenters_Zdistance, &
      & grid_unstructured_cell, &
      & za_depth_below_sea, &
      & t_cf_var('constantPrismCenters_Zdistance','m','constant distance between prism centers', datatype_flt),&
      & grib2_var(255, 255, 255, DATATYPE_PACK16, GRID_UNSTRUCTURED, grid_cell),&
      & ldims=(/nproma,n_zlev+1,alloc_cell_blocks/),in_group=groups("oce_geometry"),isteptype=tstep_constant)
    CALL add_var(ocean_default_list, 'constantPrismCenters_invZdistance', &
      & patch_3d%p_patch_1d(n_dom)%constantPrismCenters_invZdistance, &
      & grid_unstructured_cell, &
      & za_depth_below_sea, &
      & t_cf_var('constantPrismCenters_invZdistance','m','inverse constant distance between prism centers', datatype_flt),&
      & grib2_var(255, 255, 255, DATATYPE_PACK16, GRID_UNSTRUCTURED, grid_cell),&
      & ldims=(/nproma,n_zlev+1,alloc_cell_blocks/),in_group=groups("oce_geometry"),isteptype=tstep_constant)
    CALL add_var(ocean_default_list, 'inv_prism_thick_e', patch_3d%p_patch_1d(n_dom)%inv_prism_thick_e, &
      & grid_unstructured_edge, &
      & za_depth_below_sea, &
      & t_cf_var('inv_prism_thick_e','m','time dependent inverse thickeness at edges', datatype_flt),&
      & grib2_var(255, 255, 255, DATATYPE_PACK16, GRID_UNSTRUCTURED, grid_edge),&
      & ldims=(/nproma,n_zlev,nblks_e/),in_group=groups("oce_geometry"),isteptype=tstep_constant)
    CALL add_var(ocean_default_list, 'inv_prism_center_dist_c', &
      & patch_3d%p_patch_1d(n_dom)%inv_prism_center_dist_c, &
      & grid_unstructured_cell, &
      & za_depth_below_sea, &
      & t_cf_var('inv_prism_center_dist_c','1/m','inverse of dist between prism centers at cells', datatype_flt),&
      & grib2_var(255, 255, 255, DATATYPE_PACK16, GRID_UNSTRUCTURED, grid_cell),&
      & ldims=(/nproma,n_zlev+1,alloc_cell_blocks/),in_group=groups("oce_geometry"),isteptype=tstep_constant)
    CALL add_var(ocean_default_list, 'inv_prism_center_dist_e', &
      & patch_3d%p_patch_1d(n_dom)%inv_prism_center_dist_e, &
      & grid_unstructured_edge, &
      & za_depth_below_sea, &
      & t_cf_var('inv_prism_center_dist_e','1/m','inverse of dist between prism centers at edges', datatype_flt),&
      & grib2_var(255, 255, 255, DATATYPE_PACK16, GRID_UNSTRUCTURED, grid_edge),&
      & ldims=(/nproma,n_zlev+1,nblks_e/),in_group=groups("oce_geometry"),isteptype=tstep_constant)
    CALL add_var(ocean_default_list, 'depth_CellMiddle',   &
      & patch_3d%p_patch_1d(n_dom)%depth_CellMiddle,       &
      & grid_unstructured_cell,                             &
      & za_depth_below_sea,                                 &
      & t_cf_var('depth_CellMiddle','m','depth at the middle of the cells', datatype_flt),&
      & grib2_var(255, 255, 255, DATATYPE_PACK16, GRID_UNSTRUCTURED, grid_cell),&
      & ldims=(/nproma,n_zlev,alloc_cell_blocks/),in_group=groups("oce_geometry"),isteptype=tstep_constant)
    CALL add_var(ocean_default_list, 'depth_CellInterface',   &
      & patch_3d%p_patch_1d(n_dom)%depth_CellInterface,       &
      & grid_unstructured_cell,                                &
      & za_depth_below_sea_half,                               &
      & t_cf_var('depth_CellInterface','m','depth at cell interfaces', datatype_flt),&
      & grib2_var(255, 255, 255, DATATYPE_PACK16, GRID_UNSTRUCTURED, grid_cell),&
      & ldims=(/nproma,n_zlev+1,alloc_cell_blocks/),in_group=groups("oce_geometry"),isteptype=tstep_constant)

  END SUBROUTINE construct_patch_3d

  !------------------------------------------------------------------------------------
!<Optimize:inUse>
  SUBROUTINE setup_tracer_info(oce_config)
      TYPE(t_oce_config) :: oce_config
    oce_config%tracer_shortnames(1) = 'to'
    oce_config%tracer_stdnames(1)   = 'sea_water_potential_temperature'
    oce_config%tracer_longnames(1)  = 'sea water potential temperature'
    oce_config%tracer_units(1)      = 'deg C'
    oce_config%tracer_codes(1)      = 2

    oce_config%tracer_shortnames(2) = 'so'
    oce_config%tracer_stdnames(2)   = 'sea_water_salinity'
    oce_config%tracer_longnames(2)  = 'sea water salinity'
    oce_config%tracer_units(2)      = 'psu'
    oce_config%tracer_codes(2)      = 5
  END SUBROUTINE setup_tracer_info

END MODULE mo_ocean_state<|MERGE_RESOLUTION|>--- conflicted
+++ resolved
@@ -1824,40 +1824,7 @@
 
   END SUBROUTINE construct_ocean_nudge
 
-<<<<<<< HEAD
-=======
   !-------------------------------------------------------------------------
-  !>
-  !!               Deallocation of auxilliary hydrostatic ocean state.
-  !
-  !! @par Revision History
-  !! Developed  by  Peter Korn, MPI-M (2005).
-  !!
-!<Optimize:inUse>
-  SUBROUTINE destruct_ocean_nudge(ocean_nudge)
-    
-    TYPE(t_ocean_nudge), INTENT(inout)      :: ocean_nudge
-    
-    ! local variables
-    
-    INTEGER :: ist
-    
-    CHARACTER(LEN=max_char_length), PARAMETER :: &
-      & routine = 'mo_ocean_state:destruct_hydro_ocean_aux'
-    
-    DEALLOCATE(ocean_nudge%data_3dimRelax_Temp, stat=ist)
-    IF (ist/=success) THEN
-      CALL finish(TRIM(routine),'deallocation of data_3dimRelax_Temp failed')
-    END IF
-    
-  END SUBROUTINE destruct_ocean_nudge
->>>>>>> 8d9336d7
-  !-------------------------------------------------------------------------
-    
-
-
-
-!-------------------------------------------------------------------------
   !>
   !!               Deallocation of auxilliary hydrostatic ocean state.
   !
