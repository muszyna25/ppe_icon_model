--- conflicted
+++ resolved
@@ -71,11 +71,7 @@
   USE mo_util_dbg_prnt,       ONLY: dbg_print
   USE mo_grib2,               ONLY: grib2_var, t_grib2_var
   USE mo_cdi,                 ONLY: DATATYPE_FLT32, DATATYPE_FLT64, DATATYPE_INT8, DATATYPE_PACK16, &
-<<<<<<< HEAD
-    &                               tstep_constant, GRID_LONLAT, GRID_UNSTRUCTURED
-=======
     &                               tstep_constant, GRID_LONLAT, GRID_UNSTRUCTURED, GRID_ZONAL
->>>>>>> 7cc4f1df
   USE mo_zaxis_type,          ONLY: za_depth_below_sea, za_depth_below_sea_half, za_surface
   !  USE mo_ocean_config,        ONLY: ignore_land_points
   USE mo_io_config,           ONLY: lnetcdf_flt64_output
