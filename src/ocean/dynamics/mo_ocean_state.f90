--- conflicted
+++ resolved
@@ -895,19 +895,13 @@
       & za_depth_below_sea_half,&
       & t_cf_var('w_old','m/s','vertical velocity at cells', datatype_flt),&
       & grib2_var(255, 255, 255, DATATYPE_PACK16, GRID_UNSTRUCTURED, grid_cell),&
-<<<<<<< HEAD
-      & ldims=(/nproma,n_zlev+1,alloc_cell_blocks/),in_group=groups("oce_diag"),lrestart_cont=.TRUE.)      
-=======
       & ldims=(/nproma,n_zlev+1,alloc_cell_blocks/),in_group=groups("oce_diag"),lrestart_cont=.TRUE.)
             
->>>>>>> dd2cc748
       CALL add_var(ocean_restart_list, 'w_prismcenter ', ocean_state_diag%w_prismcenter, grid_unstructured_cell, &
        & za_depth_below_sea, &
        & t_cf_var('w prism center','m/s','vertical velocity at prism center', DATATYPE_FLT32),&
        & grib2_var(255, 255, 255, DATATYPE_PACK16, GRID_UNSTRUCTURED, grid_cell),&
        & ldims=(/nproma,n_zlev,alloc_cell_blocks/),in_group=groups("oce_diag"),lrestart_cont=.TRUE.)     
-<<<<<<< HEAD
-=======
 
 
       CALL add_var(ocean_restart_list, 'w_bolus', ocean_state_diag%w_bolus, grid_unstructured_cell, &
@@ -939,7 +933,6 @@
        & ldims=(/nproma,n_zlev,alloc_cell_blocks/),in_group=groups("oce_diag"),lrestart_cont=.FALSE.)
 
 
->>>>>>> dd2cc748
       
 !   CALL add_var(ocean_restart_list, 'w_e', ocean_state_diag%w_e, grid_unstructured_cell, &
 !     & za_depth_below_sea_half, &
@@ -1217,54 +1210,37 @@
       & grib2_var(255, 255, 255, DATATYPE_PACK16, GRID_UNSTRUCTURED, grid_cell),&
       & ldims=(/nproma,alloc_cell_blocks/),in_group=groups("oce_diag"),lrestart_cont=.FALSE.)
  
-<<<<<<< HEAD
-   CALL add_var(ocean_default_list,'div_of_GMRedi_flux',ocean_state_diag%div_of_GMRedi_flux,grid_unstructured_cell,&
+   CALL add_var(ocean_default_list,'osaltGMRedi',ocean_state_diag%osaltGMRedi,grid_unstructured_cell,&
+      & za_depth_below_sea, &
+      & t_cf_var('osaltGMRedi', 'kg m-3 s-1', 'osaltGMRedi', datatype_flt),&
+      & grib2_var(255, 255, 255, DATATYPE_PACK16, GRID_UNSTRUCTURED, grid_cell),&
+     & ldims=(/nproma,n_zlev,alloc_cell_blocks/),in_group=groups("oce_diag"),lrestart_cont=.FALSE.)
+
+   CALL add_var(ocean_default_list,'opottempGMRedi',ocean_state_diag%opottempGMRedi,grid_unstructured_cell,&
+      & za_depth_below_sea, &
+      & t_cf_var('opottempGMRedi', 'K s-1', 'opottempGMRedi', datatype_flt),&
+      & grib2_var(255, 255, 255, DATATYPE_PACK16, GRID_UNSTRUCTURED, grid_cell),&
+      & ldims=(/nproma,n_zlev,alloc_cell_blocks/),in_group=groups("oce_diag"),lrestart_cont=.FALSE.)
+
+  CALL add_var(ocean_default_list,'div_of_GMRedi_flux',ocean_state_diag%div_of_GMRedi_flux,grid_unstructured_cell,&
       & za_depth_below_sea, &
       & t_cf_var('temp_insitu', 'm', 'div_of_GMRedi_flux', datatype_flt),&
       & grib2_var(255, 255, 255, DATATYPE_PACK16, GRID_UNSTRUCTURED, grid_cell),&
-      & ldims=(/nproma,n_zlev,alloc_cell_blocks/),in_group=groups("oce_diag"),lrestart_cont=.FALSE.)
-
-=======
-   CALL add_var(ocean_default_list,'osaltGMRedi',ocean_state_diag%osaltGMRedi,grid_unstructured_cell,&
-      & za_depth_below_sea, &
-      & t_cf_var('osaltGMRedi', 'kg m-3 s-1', 'osaltGMRedi', datatype_flt),&
-      & grib2_var(255, 255, 255, DATATYPE_PACK16, GRID_UNSTRUCTURED, grid_cell),&
-     & ldims=(/nproma,n_zlev,alloc_cell_blocks/),in_group=groups("oce_diag"),lrestart_cont=.FALSE.)
-
-   CALL add_var(ocean_default_list,'opottempGMRedi',ocean_state_diag%opottempGMRedi,grid_unstructured_cell,&
-      & za_depth_below_sea, &
-      & t_cf_var('opottempGMRedi', 'K s-1', 'opottempGMRedi', datatype_flt),&
-      & grib2_var(255, 255, 255, DATATYPE_PACK16, GRID_UNSTRUCTURED, grid_cell),&
-      & ldims=(/nproma,n_zlev,alloc_cell_blocks/),in_group=groups("oce_diag"),lrestart_cont=.FALSE.)
-
-  CALL add_var(ocean_default_list,'div_of_GMRedi_flux',ocean_state_diag%div_of_GMRedi_flux,grid_unstructured_cell,&
-      & za_depth_below_sea, &
-      & t_cf_var('temp_insitu', 'm', 'div_of_GMRedi_flux', datatype_flt),&
-      & grib2_var(255, 255, 255, DATATYPE_PACK16, GRID_UNSTRUCTURED, grid_cell),&
       & ldims=(/nproma,n_zlev,alloc_cell_blocks/),in_group=groups("oce_diag"),lrestart_cont=.FALSE., loutput=.FALSE.)
->>>>>>> dd2cc748
 
    CALL add_var(ocean_default_list,'div_of_GMRedi_flux_horizontal',&
    &ocean_state_diag%div_of_GMRedi_flux_horizontal,grid_unstructured_cell,&
       & za_depth_below_sea, &
       & t_cf_var('temp_insitu', 'm', 'div_of_GMRedi_flux_horizontal', datatype_flt),&
       & grib2_var(255, 255, 255, DATATYPE_PACK16, GRID_UNSTRUCTURED, grid_cell),&
-<<<<<<< HEAD
-      & ldims=(/nproma,n_zlev,alloc_cell_blocks/),in_group=groups("oce_diag"),lrestart_cont=.FALSE.)
-=======
       & ldims=(/nproma,n_zlev,alloc_cell_blocks/),in_group=groups("oce_diag"),lrestart_cont=.FALSE., loutput=.FALSE.)
->>>>>>> dd2cc748
 
    CALL add_var(ocean_default_list,'div_of_GMRedi_flux_vertical',&
    &ocean_state_diag%div_of_GMRedi_flux_vertical,grid_unstructured_cell,&
       & za_depth_below_sea, &
       & t_cf_var('temp_insitu', 'm', 'div_of_GMRedi_flux_vertical', datatype_flt),&
       & grib2_var(255, 255, 255, DATATYPE_PACK16, GRID_UNSTRUCTURED, grid_cell),&
-<<<<<<< HEAD
-      & ldims=(/nproma,n_zlev,alloc_cell_blocks/),in_group=groups("oce_diag"),lrestart_cont=.FALSE.)
-=======
       & ldims=(/nproma,n_zlev,alloc_cell_blocks/),in_group=groups("oce_diag"),lrestart_cont=.FALSE., loutput=.FALSE.)
->>>>>>> dd2cc748
 
    CALL add_var(ocean_default_list,'vertical_mixing_coeff_GMRedi_implicit',&
    &ocean_state_diag%vertical_mixing_coeff_GMRedi_implicit,grid_unstructured_cell,&
@@ -1274,10 +1250,6 @@
       & ldims=(/nproma,n_zlev+1,alloc_cell_blocks/),in_group=groups("oce_diag"),lrestart_cont=.FALSE.)
 
 
-<<<<<<< HEAD
-
-=======
->>>>>>> dd2cc748
    CALL add_var(ocean_default_list,'div_of_GM_flux',ocean_state_diag%div_of_GM_flux,grid_unstructured_cell,&
       & za_depth_below_sea, &
       & t_cf_var('temp_insitu', 'm', 'div_of_GM_flux', datatype_flt),&
@@ -1678,9 +1650,6 @@
         & za_depth_below_sea, t_cf_var('slopes_squared','','', datatype_flt),&
         & grib2_var(255,255,255,DATATYPE_PACK16,GRID_UNSTRUCTURED, grid_cell),&
         & ldims=(/nproma,n_zlev,alloc_cell_blocks/),in_group=groups("oce_aux"),loutput=.TRUE.)
-<<<<<<< HEAD
-        
-=======
 
      CALL add_var(ocean_default_list,'slopes_drdz',ocean_state_aux%slopes_drdz,&
         & grid_unstructured_cell,&
@@ -1693,7 +1662,6 @@
         & za_depth_below_sea, t_cf_var('slopes_drdx','','', datatype_flt),&
         & grib2_var(255,255,255,DATATYPE_PACK16,GRID_UNSTRUCTURED, grid_cell),&
         & ldims=(/nproma,n_zlev,alloc_cell_blocks/),in_group=groups("oce_aux"),loutput=.TRUE.)        
->>>>>>> dd2cc748
 
      CALL add_var(ocean_default_list,'taper function 1',ocean_state_aux%taper_function_1,&
         & grid_unstructured_cell,&
@@ -1794,13 +1762,6 @@
       & grib2_var(255, 255, 255, DATATYPE_PACK16, GRID_UNSTRUCTURED, grid_cell),&
       & ldims=(/nproma,n_zlev,alloc_cell_blocks/),in_group=groups("oce_default"))
       
-<<<<<<< HEAD
-    CALL add_var(ocean_default_list,'div_of_GMRedi_flux',ocean_state_acc%div_of_GMRedi_flux, &
-      & grid_unstructured_cell, za_depth_below_sea, &
-      & t_cf_var('div_of_GMRedi_flux', 'TODO', 'div_of_GMRedi_flux', datatype_flt),&
-      & grib2_var(255, 255, 255, DATATYPE_PACK16, GRID_UNSTRUCTURED, grid_cell),&
-      & ldims=(/nproma,n_zlev,alloc_cell_blocks/),in_group=groups("oce_diag"),lrestart_cont=.FALSE.)
-=======
     CALL add_var(ocean_default_list,'opottempGMRedi_acc',ocean_state_acc%opottempGMRedi, &
       & grid_unstructured_cell, za_depth_below_sea, &
       & t_cf_var('opottempGMRedi_acc', 'K s-1', 'opottempGMRedi_acc', datatype_flt),&
@@ -1812,7 +1773,6 @@
       & t_cf_var('osaltGMRedi_acc', 'kg m-3 s-1', 'osaltGMRedi_acc', datatype_flt),&
       & grib2_var(255, 255, 255, DATATYPE_PACK16, GRID_UNSTRUCTURED, grid_cell),&
       & ldims=(/nproma,n_zlev,alloc_cell_blocks/),in_group=groups("oce_diag"),loutput=.true.)
->>>>>>> dd2cc748
 
     CALL add_var(ocean_default_list, 'w_acc', ocean_state_acc%w, grid_unstructured_cell, &
       & za_depth_below_sea_half, &
