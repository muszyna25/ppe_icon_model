!>
!!  Contains the data structures for the hydrostatic ocean model.
!!
!!  Contains the data structures to store the hydrostatic & boussinesq ocean model state.
!!  Implementation is based on ICON-Shallow-Water model
!!  to store the shallow water model state and other auxiliary variables.
!!  Constructors and destructors for these data structures are also defined here.
!!
!! @par Revision History
!!  Initial version by Peter Korn (MPI-M), (2006).
!!  Big recoding by P. Korn (MPI-M), (2009/2010)
!!  Modification by Stephan Lorenz, MPI-M, (2010-03-19):
!!   - renaming and adjustment to ocean domain and patch_oce
!!  Modification by Stephan Lorenz, MPI-M, 2011-07
!!   - 3-dim ocean structures moved from patch_oce to hydro_ocean_base
!
!
!! @par Copyright and License
!!
!! This code is subject to the DWD and MPI-M-Software-License-Agreement in
!! its most recent form.
!! Please see the file LICENSE in the root of the source tree for this code.
!! Where software is supplied by third parties, it is indicated in the
!! headers of the routines.
!!
!!
!----------------------------
MODULE mo_ocean_state
  !-------------------------------------------------------------------------
  USE mo_kind,                ONLY: wp
  USE mo_parallel_config,     ONLY: nproma
  USE mo_impl_constants,      ONLY: success, max_char_length
  USE mo_ocean_nml,           ONLY: n_zlev, dzlev_m, no_tracer, use_tracer_x_height, cfl_write,&
    &                               Cartesian_Mixing , &
    &                               k_tracer_dianeutral_parameter,                          &
    &                               k_tracer_isoneutral_parameter, k_tracer_GM_kappa_parameter,    &
    &                               GMRedi_configuration,GMRedi_combined,                   &
    &                               GM_only,Redi_only
  USE mo_ocean_types,           ONLY: t_hydro_ocean_base ,t_hydro_ocean_state ,t_hydro_ocean_prog ,t_hydro_ocean_diag, &
    &                               t_hydro_ocean_aux ,t_hydro_ocean_acc, t_oce_config ,t_ocean_tracer ,    &
    &                               t_ocean_regions ,t_ocean_region_volumes ,t_ocean_region_areas ,t_ocean_basins 
  USE mo_mpi,                 ONLY: get_my_global_mpi_id, global_mpi_barrier,my_process_is_mpi_test
  USE mo_parallel_config,     ONLY: nproma
  USE mo_master_control,      ONLY: is_restart_run
  USE mo_impl_constants,      ONLY: land, land_boundary, boundary, sea_boundary, sea,  &
    &                               success, max_char_length, MIN_DOLIC,               &
    &                               full_coriolis, beta_plane_coriolis,                &
    &                               f_plane_coriolis, zero_coriolis, halo_levels_ceiling
  USE mo_exception,           ONLY: message_text, message, finish
  USE mo_model_domain,        ONLY: t_patch,t_patch_3d, t_grid_cells, t_grid_edges
  USE mo_grid_config,         ONLY: n_dom, n_dom_start, grid_sphere_radius, grid_angular_velocity, &
    & use_dummy_cell_closure
  USE mo_dynamics_config,     ONLY: nnew,nold
  USE mo_math_utilities,      ONLY: t_cartesian_coordinates, t_geographical_coordinates
  
  USE mo_linked_list,         ONLY: t_var_list
  USE mo_var_list,            ONLY: add_var,                  &
    &                               new_var_list,             &
    &                               delete_var_list,          &
    &                               default_var_list_settings,&
    &                               add_ref
  USE mo_var_metadata,        ONLY: groups 
  USE mo_cf_convention
  USE mo_grib2,               ONLY: t_grib2_var, grib2_var
  USE mo_cdi_constants
  !  USE mo_ocean_config,        ONLY: ignore_land_points
  
  IMPLICIT NONE
  PRIVATE
  
 
  !public interface
  !
  ! subroutines
  PUBLIC :: construct_hydro_ocean_base
  PUBLIC :: destruct_hydro_ocean_base
  PUBLIC :: construct_hydro_ocean_state
  PUBLIC :: destruct_hydro_ocean_state
  PUBLIC :: construct_patch_3d, destruct_patch_3d
  PUBLIC :: set_oce_tracer_info
  !
  
  PUBLIC :: ocean_restart_list
  PUBLIC :: ocean_default_list
  PUBLIC :: v_base
  PUBLIC :: oce_config
  
  !constructors
  PRIVATE :: construct_hydro_ocean_diag
  PRIVATE :: construct_hydro_ocean_prog
  PRIVATE :: construct_hydro_ocean_aux
  !destructors
  PRIVATE :: destruct_hydro_ocean_diag
  PRIVATE :: destruct_hydro_ocean_aux
  !----------------------------------------------------------------------------
  
  ! variables
  TYPE(t_var_list)                              :: ocean_restart_list
  TYPE(t_var_list)                              :: ocean_default_list
  TYPE(t_hydro_ocean_base) ,TARGET :: v_base
  TYPE(t_oce_config)                            :: oce_config
  
  !-------------------------------------------------------------------------
  
CONTAINS
  
  
  !>
  !! Constructor for hydrostatic ocean state + diagnostic and auxiliary  states.
  !!
  !! Constructor for hydrostatic ocean state
  !! It calls  constructors to single time level
  !! auxiliary and diagnostic states. Then it constructs state array,
  !! whose components (representing multiple time levels).
  !! Initialization of all components with zero.
  !!
  !! @par Revision History
  !! Developed  by  Peter Korn, MPI-M (2007).
  !!  Modification by Stephan Lorenz, MPI-M, (2010-06-01) - no temporary memory array
  !
  !
!<Optimize:inUse>
  SUBROUTINE construct_hydro_ocean_state( patch_2d, ocean_state )
    
    TYPE(t_patch), TARGET, INTENT(in) :: patch_2d(n_dom)
    TYPE(t_hydro_ocean_state), TARGET :: ocean_state(n_dom)
    
    ! local variables
    INTEGER :: jg
    
    INTEGER :: i_status, jp, prlength ! local prognostic array length
    CHARACTER(LEN=max_char_length), PARAMETER :: &
      & routine = 'mo_ocean_state:construct_hydro_ocean_state'
    
    CALL message(TRIM(routine), 'start to construct hydro_ocean state' )
    
    ! Using Adams-Bashforth semi-implicit timestepping with 3 prognostic time levels:
    prlength = 3
    
    !create state array for each domain
    DO jg = 1, n_dom
      
      ALLOCATE(ocean_state(jg)%p_prog(1:prlength), stat=i_status)
      IF (i_status/=success) THEN
        CALL finish(TRIM(routine), 'allocation of progn. state array failed')
      END IF
      DO jp = 1, prlength
        CALL construct_hydro_ocean_prog(patch_2d(jg), ocean_state(jg)%p_prog(jp),jp)
      END DO
      
      CALL construct_hydro_ocean_diag(patch_2d(jg), ocean_state(jg)%p_diag)
      CALL construct_hydro_ocean_aux(patch_2d(jg),  ocean_state(jg)%p_aux)
      CALL construct_hydro_ocean_acc(patch_2d(jg),  ocean_state(jg)%p_acc)
      
      CALL message(TRIM(routine),'construction of hydrostatic ocean state finished')
      
    END DO
    
  END SUBROUTINE construct_hydro_ocean_state
  
  !-------------------------------------------------------------------------
  !>
  !!               Destructor for hydrostatic ocean state.
  !
  !
  !! @par Revision History
  !! Developed  by  Peter Korn, MPI-M (2006).
  !!
!<Optimize:inUse>
  SUBROUTINE destruct_hydro_ocean_state(ocean_state)
    TYPE(t_hydro_ocean_state), TARGET,INTENT(inout)   :: ocean_state(n_dom)
    
    ! local variables
    
    INTEGER :: jg, prlength, ist
    
    CHARACTER(LEN=max_char_length), PARAMETER :: &
      & routine = 'mo_ocean_state:destruct_hydro_ocean_state'
    
    !-------------------------------------------------------------------------
    CALL message(TRIM(routine), 'start to destruct hydro ocean state ')
    
    prlength = SIZE(ocean_state(1)%p_prog)
    
    IF (prlength==0) THEN
      CALL finish(TRIM(routine),'prog array has length zero')
    END IF
    
    CALL delete_var_list(ocean_restart_list)
    CALL delete_var_list(ocean_default_list)
    
    DO jg = 1, n_dom
      CALL destruct_hydro_ocean_diag(ocean_state(jg)%p_diag)
      CALL destruct_hydro_ocean_aux (ocean_state(jg)%p_aux)
      
      ! destruct state array
      ist = 1
      DEALLOCATE(ocean_state(jg)%p_prog, stat=ist)
      IF (ist/=success) THEN
        CALL finish(TRIM(routine),'deallocation of state array failed')
      END IF
    END DO
    
    CALL message(TRIM(routine),'destruction of hydrostatic ocean state finished')
    
  END SUBROUTINE destruct_hydro_ocean_state
  
  !-------------------------------------------------------------------------
  !>
  !! Allocation of basic 3-dimensional structure components of hydrostatic ocean state.
  !! Initialization of components with zero.
  !
  !
  !! @par Revision History
  !! Developed  by  Stephan Lorenz, MPI-M (2011/06).
  !!
  
!<Optimize:inUse>
  SUBROUTINE construct_hydro_ocean_base(patch_2d, v_base)
    
    TYPE(t_patch), TARGET, INTENT(in)          :: patch_2d
    TYPE(t_hydro_ocean_base), INTENT(inout)    :: v_base
    
    ! local variables
    
    INTEGER :: ist
    INTEGER :: alloc_cell_blocks, nblks_e, nblks_v, n_zlvp, n_zlvm!, ie
    CHARACTER(LEN=max_char_length), PARAMETER :: &
      & routine = 'mo_ocean_state:construct_hydro_ocean_base'
    
    !-------------------------------------------------------------------------
    
    !CALL message(TRIM(routine), 'start to construct basic hydro ocean state')
    
    ! determine size of arrays
    alloc_cell_blocks = patch_2d%alloc_cell_blocks
    nblks_e = patch_2d%nblks_e
    nblks_v = patch_2d%nblks_v
    n_zlvp = n_zlev + 1
    n_zlvm = n_zlev - 1
    
    ! allocate and set vertical level thickness from the namelist
    ALLOCATE(v_base%del_zlev_m(n_zlev),stat=ist)
    IF (ist /= success) THEN
      CALL finish (routine,'allocating del_zlev_m failed')
    ENDIF
    ALLOCATE(v_base%zlev_m(n_zlev),stat=ist)
    IF (ist /= success) THEN
      CALL finish (routine,'allocating zlev_m failed')
    ENDIF
    ALLOCATE(v_base%zlev_i(n_zlvp),stat=ist)
    IF (ist /= success) THEN
      CALL finish (routine,'allocating zlev_i failed')
    ENDIF
    ALLOCATE(v_base%del_zlev_i(n_zlev),stat=ist)
    IF (ist /= success) THEN
      CALL finish (routine,'allocating del_zlev_i failed')
    ENDIF
    
    !
    !! 3-dim land-sea-mask at cells, edges and vertices
    !
    ! cells
    ALLOCATE(v_base%lsm_c(nproma,n_zlev,alloc_cell_blocks),stat=ist)
    IF (ist /= success) THEN
      CALL finish (routine,'allocating lsm_c failed')
    ENDIF
    ! edges
    ALLOCATE(v_base%lsm_e(nproma,n_zlev,nblks_e),stat=ist)
    IF (ist /= success) THEN
      CALL finish (routine,'allocating lsm_e failed')
    ENDIF
    ! deepest ocean layer in column
    ALLOCATE(v_base%dolic_c(nproma,alloc_cell_blocks),stat=ist)
    IF (ist /= success) THEN
      CALL finish (routine,'allocating dolic_c failed')
    ENDIF
    ALLOCATE(v_base%dolic_e(nproma,nblks_e),stat=ist)
    IF (ist /= success) THEN
      CALL finish (routine,'allocating dolic_e failed')
    ENDIF
    ! 2-dim basins and areas
    ALLOCATE(v_base%basin_c(nproma,alloc_cell_blocks),stat=ist)
    IF (ist /= success) THEN
      CALL finish (routine,'allocating basin_c failed')
    ENDIF
    ALLOCATE(v_base%regio_c(nproma,alloc_cell_blocks),stat=ist)
    IF (ist /= success) THEN
      CALL finish (routine,'allocating regio_c failed')
    ENDIF
    ! 3-dim real land-sea-mask
    ! cells
    ALLOCATE(v_base%wet_c(nproma,n_zlev,alloc_cell_blocks),stat=ist)
    IF (ist /= success) THEN
      CALL finish (routine,'allocating wet_c failed')
    ENDIF
    ! edges
    ALLOCATE(v_base%wet_e(nproma,n_zlev,nblks_e),stat=ist)
    IF (ist /= success) THEN
      CALL finish (routine,'allocating wet_e failed')
    ENDIF
    
    v_base%del_zlev_m = 0._wp
    v_base%del_zlev_i = 0._wp
    v_base%zlev_m     = 0._wp
    v_base%zlev_i     = 0._wp
    
    v_base%lsm_c = 0
    v_base%lsm_e = 0
    v_base%dolic_c = 0
    v_base%dolic_e = 0
    v_base%basin_c = 0
    v_base%regio_c = 0
    
    v_base%wet_c = 0.0_wp
    v_base%wet_e = 0.0_wp
    
  END SUBROUTINE construct_hydro_ocean_base
  
  !-------------------------------------------------------------------------
  !>
  !!               Deallocation of diagnostic hydrostatic ocean state.
  !
  !! @par Revision History
  !! Developed  by  Stephan Lorenz, MPI-M (2011/06).
  !!
  SUBROUTINE destruct_hydro_ocean_base(v_base)
    
    TYPE(t_hydro_ocean_base), INTENT(inout) :: v_base
    
    ! local variables
    
    INTEGER :: ist
    
    CHARACTER(LEN=max_char_length), PARAMETER :: &
      & routine = 'mo_ocean_state:destruct_hydro_ocean_base'
    
    CALL message(TRIM(routine),' start to destruct hydrostatic ocean basic state')
    
    DEALLOCATE(v_base%zlev_m,stat=ist)
    IF (ist /= success) THEN
      CALL finish (routine,'deallocating zlev_m failed')
    ENDIF
    
  END SUBROUTINE destruct_hydro_ocean_base
  
  !-------------------------------------------------------------------------
  !>
  !!               Allocation of components of hydrostatic ocean prognostic state.
  !!               Initialization of components with zero.
  !
  !
  !! @par Revision History
  !! Developed  by  Peter Korn, MPI-M (2006).
  !!
!<Optimize:inUse>
  SUBROUTINE construct_hydro_ocean_prog(patch_2d, ocean_state_prog, timelevel)
    
    TYPE(t_patch), INTENT(in), TARGET :: patch_2d
    TYPE(t_hydro_ocean_prog), INTENT(inout)   :: ocean_state_prog
    INTEGER, INTENT(in)                       :: timelevel
    
    INTEGER :: alloc_cell_blocks, nblks_e !, nblks_v
    INTEGER :: jtrc
    INTEGER, PARAMETER :: max_oce_tracer = 2
    CHARACTER(LEN=max_char_length) :: oce_tracer_names(max_oce_tracer),&
      & oce_tracer_units(max_oce_tracer),&
      & oce_tracer_longnames(max_oce_tracer)
    INTEGER :: oce_tracer_codes(max_oce_tracer)
    CHARACTER(LEN=max_char_length) :: var_suffix
    
    !-------------------------------------------------------------------------
    
    !-------------------------------------------------------------------------
    REAL(wp), POINTER ::        &
      & h(:,:)                ,& ! height of the free surface. Unit: [m]
    ! dimension:(nproma, alloc_cell_blocks)
      & vn(:,:,:)             ,& ! velocity component normal to cell edge. Unit [m/s]
    ! dimension: (nproma, n_zlev, nblks_e)
      & t(:,:,:),s(:,:,:)          ! tracer concentration.
    !-------------------------------------------------------------------------
    WRITE(var_suffix,'(a,i2.2)') '_TL',timelevel
    
    !-------------------------------------------------------------------------
    alloc_cell_blocks = patch_2d%alloc_cell_blocks
    nblks_e = patch_2d%nblks_e
    
    ! height
    CALL add_var(ocean_restart_list, 'h'//TRIM(var_suffix), ocean_state_prog%h , &
      & grid_unstructured_cell, za_surface,    &
      & t_cf_var('h'//TRIM(var_suffix), 'm', 'surface elevation at cell center', DATATYPE_FLT64),&
      & grib2_var(255, 255, 255, DATATYPE_PACK16, grid_reference, grid_cell),&
      & ldims=(/nproma,alloc_cell_blocks/))
    
    !! normal velocity component
    CALL add_var(ocean_restart_list,'vn'//TRIM(var_suffix),ocean_state_prog%vn,grid_unstructured_edge, &
      & za_depth_below_sea, &
      & t_cf_var('vn'//TRIM(var_suffix), 'm/s', 'normal velocity on edge', DATATYPE_FLT64),&
      & grib2_var(255, 255, 255, DATATYPE_PACK16, grid_reference, grid_edge),&
      & ldims=(/nproma,n_zlev,nblks_e/))
    
    !! Tracers
    IF ( no_tracer > 0 ) THEN
      CALL set_oce_tracer_info(max_oce_tracer      , &
        & oce_tracer_names    , &
        & oce_tracer_longnames, &
        & oce_tracer_codes    , &
        & oce_tracer_units,     &
        & var_suffix)
      CALL add_var(ocean_restart_list, 'tracers'//TRIM(var_suffix), ocean_state_prog%tracer , &
        & grid_unstructured_cell, za_depth_below_sea, &
        & t_cf_var('tracers'//TRIM(var_suffix), '', '1:temperature 2:salinity', &
        & DATATYPE_FLT64),&
        & grib2_var(255, 255, 255, DATATYPE_PACK16, grid_reference, grid_cell),&
        & ldims=(/nproma,n_zlev,alloc_cell_blocks,no_tracer/), &
        & lcontainer=.TRUE., lrestart=.FALSE., loutput=.FALSE.)
      
      ! Reference to individual tracer, for I/O
      ALLOCATE(ocean_state_prog%tracer_ptr(no_tracer))
      DO jtrc = 1,no_tracer
        CALL add_ref( ocean_restart_list, 'tracers'//TRIM(var_suffix),              &
          & oce_tracer_names(jtrc),                 &
          & ocean_state_prog%tracer_ptr(jtrc)%p,                             &
          & grid_unstructured_cell, za_depth_below_sea,               &
          & t_cf_var(TRIM(oce_tracer_names(jtrc))//TRIM(var_suffix), &
          & oce_tracer_units(jtrc), &
          & oce_tracer_longnames(jtrc), DATATYPE_FLT64), &
          & grib2_var(255, 255, 255, DATATYPE_PACK16, grid_reference, grid_cell),&
          & ldims=(/nproma,n_zlev,alloc_cell_blocks/))
      END DO
      
      ! use of the ocean_tracers structure
      ALLOCATE(ocean_state_prog%ocean_tracers(no_tracer))
      DO jtrc = 1,no_tracer
        ! point the concentration to the 4D tracer
        ! this is a tmeporary solution until the whole code is cleaned
        ocean_state_prog%ocean_tracers(jtrc)%concentration =>  ocean_state_prog%tracer(:,:,:,jtrc)
        
        ! allocate a
!         IF (use_tracer_x_height) THEN
!           !
!           CALL add_var(ocean_restart_list, 'ocean_tracers'//TRIM(var_suffix), &
!             & ocean_state_prog%ocean_tracers(jtrc)%concentration_x_height , &
!             & grid_unstructured_cell, za_depth_below_sea, &
!             & t_cf_var(TRIM(oce_tracer_names(jtrc))//"_x_height",  &
!             & oce_tracer_units(jtrc),                            &
!             & oce_tracer_longnames(jtrc), DATATYPE_FLT64),       &
!             & grib2_var(255, 255, 255, DATATYPE_PACK16, grid_reference, grid_cell),&
!             & ldims=(/nproma,n_zlev,alloc_cell_blocks/))
!           
!         ENDIF ! use_tracer_x_height
      ENDDO
      
    ENDIF ! no_tracer > 0
    
  END SUBROUTINE construct_hydro_ocean_prog
  !-------------------------------------------------------------------------
  
  !-------------------------------------------------------------------------
  !>
  !!               Allocation of components of hydrostatic ocean diagnostic state.
  !!               Initialization of components with zero.
  !
  !! @par Revision History
  !! Developed  by  Peter Korn, MPI-M (2006).
  !!
  
!<Optimize:inUse>
  SUBROUTINE construct_hydro_ocean_diag(patch_2d,ocean_state_diag)
    
    TYPE(t_patch), TARGET, INTENT(in)          :: patch_2d
    TYPE(t_hydro_ocean_diag), INTENT(inout)    :: ocean_state_diag
    
    ! local variables
    
    INTEGER :: ist
    INTEGER :: alloc_cell_blocks, nblks_e, nblks_v
    !INTEGER :: jb, jc, jk, je
    !INTEGER :: i_startidx_c, i_endidx_c, i_startidx_e, i_endidx_e
    INTEGER, PARAMETER :: max_oce_tracer = 2
    CHARACTER(LEN=max_char_length) :: oce_tracer_names(max_oce_tracer),&
      & oce_tracer_units(max_oce_tracer),&
      & oce_tracer_longnames(max_oce_tracer)
    INTEGER :: oce_tracer_codes(max_oce_tracer)
    CHARACTER(LEN=max_char_length), PARAMETER :: &
      & routine = 'mo_ocean_state:construct_hydro_ocean_diag'
    
    !-------------------------------------------------------------------------
    CALL message(TRIM(routine), 'start to construct diagnostic hydro ocean state')
    
    ! determine size of arrays
    alloc_cell_blocks = patch_2d%alloc_cell_blocks
    nblks_e = patch_2d%nblks_e
    nblks_v = patch_2d%nblks_v
    
    ! add monitoring 
    CALL add_var(ocean_default_list, 'volume_Global', ocean_state_diag%monitor%volume , &
      & GRID_LONLAT, za_surface,    &
      & t_cf_var('volume', 'm^3', 'volume', DATATYPE_FLT32),&
      & grib2_var(255, 255, 255, DATATYPE_PACK16, grid_reference, grid_lonlat),&
      & in_group=groups("ocean_monitor"),ldims=(/1/))

    CALL add_var(ocean_default_list, 'kin_energy_Global', ocean_state_diag%monitor%kin_energy , &
      & GRID_LONLAT, za_surface,    &
      & t_cf_var('kin_energy', 'J', 'kin_energy', DATATYPE_FLT32),&
      & grib2_var(255, 255, 255, DATATYPE_PACK16, grid_reference, grid_lonlat),&
      & in_group=groups("ocean_monitor"),ldims=(/1/))

    CALL add_var(ocean_default_list, 'pot_energy_Global', ocean_state_diag%monitor%pot_energy , &
      & GRID_LONLAT, za_surface,    &
      & t_cf_var('pot_energy', 'J', 'pot_energy', DATATYPE_FLT32),&
      & grib2_var(255, 255, 255, DATATYPE_PACK16, grid_reference, grid_lonlat),&
      & in_group=groups("ocean_monitor"),ldims=(/1/))

    CALL add_var(ocean_default_list, 'total_energy_Global', ocean_state_diag%monitor%total_energy , &
      & GRID_LONLAT, za_surface,    &
      & t_cf_var('total_energy', 'J', 'total_energy', DATATYPE_FLT32),&
      & grib2_var(255, 255, 255, DATATYPE_PACK16, grid_reference, grid_lonlat),&
      & in_group=groups("ocean_monitor"),ldims=(/1/))

    CALL add_var(ocean_default_list, 'total_salt_Global', ocean_state_diag%monitor%total_salt , &
      & GRID_LONLAT, za_surface,    &
      & t_cf_var('total_salt', 'kg', 'total_salt', DATATYPE_FLT32),&
      & grib2_var(255, 255, 255, DATATYPE_PACK16, grid_reference, grid_lonlat),&
      & in_group=groups("ocean_monitor"),ldims=(/1/))

    CALL add_var(ocean_default_list, 'vorticity_Global', ocean_state_diag%monitor%vorticity , &
      & GRID_LONLAT, za_surface,    &
      & t_cf_var('vorticity', '', 'vorticity', DATATYPE_FLT32),&
      & grib2_var(255, 255, 255, DATATYPE_PACK16, grid_reference, grid_lonlat),&
      & in_group=groups("ocean_monitor"),ldims=(/1/))

    CALL add_var(ocean_default_list, 'enstrophy_Global', ocean_state_diag%monitor%enstrophy , &
      & GRID_LONLAT, za_surface,    &
      & t_cf_var('enstrophy', '', 'enstrophy', DATATYPE_FLT32),&
      & grib2_var(255, 255, 255, DATATYPE_PACK16, grid_reference, grid_lonlat),&
      & in_group=groups("ocean_monitor"),ldims=(/1/))

    CALL add_var(ocean_default_list, 'potential_enstrophy_Global', ocean_state_diag%monitor%potential_enstrophy , &
      & GRID_LONLAT, za_surface,    &
      & t_cf_var('potential_enstrophy', '', 'potential_enstrophy', DATATYPE_FLT32),&
      & grib2_var(255, 255, 255, DATATYPE_PACK16, grid_reference, grid_lonlat),&
      & in_group=groups("ocean_monitor"),ldims=(/1/))

    CALL add_var(ocean_default_list, 'absolute_vertical_velocity_Global', ocean_state_diag%monitor%absolute_vertical_velocity , &
      & GRID_LONLAT, za_surface,    &
      & t_cf_var('absolute_vertical_velocity', 'm/s', 'absolute_vertical_velocity', DATATYPE_FLT32),&
      & grib2_var(255, 255, 255, DATATYPE_PACK16, grid_reference, grid_lonlat),&
      & in_group=groups("ocean_monitor"),ldims=(/1/))

    CALL add_var(ocean_default_list, 'HeatFlux_ShortWave_Global', ocean_state_diag%monitor%HeatFlux_ShortWave , &
      & GRID_LONLAT, za_surface,    &
      & t_cf_var('HeatFlux_ShortWave', 'W/m2', 'HeatFlux_ShortWave', DATATYPE_FLT32),&
      & grib2_var(255, 255, 255, DATATYPE_PACK16, grid_reference, grid_lonlat),&
      & in_group=groups("ocean_monitor"),ldims=(/1/))

    CALL add_var(ocean_default_list, 'HeatFlux_LongWave_Global', ocean_state_diag%monitor%HeatFlux_LongWave , &
      & GRID_LONLAT, za_surface,    &
      & t_cf_var('HeatFlux_LongWave', 'W/m2', 'HeatFlux_LongWave_Global', DATATYPE_FLT32),&
      & grib2_var(255, 255, 255, DATATYPE_PACK16, grid_reference, grid_lonlat),&
      & in_group=groups("ocean_monitor"),ldims=(/1/))

    CALL add_var(ocean_default_list, 'HeatFlux_Sensible_Global', ocean_state_diag%monitor%HeatFlux_Sensible , &
      & GRID_LONLAT, za_surface,    &
      & t_cf_var('HeatFlux_Sensible', 'W/m2', 'HeatFlux_Sensible', DATATYPE_FLT32),&
      & grib2_var(255, 255, 255, DATATYPE_PACK16, grid_reference, grid_lonlat),&
      & in_group=groups("ocean_monitor"),ldims=(/1/))

    CALL add_var(ocean_default_list, 'HeatFlux_Latent_Global', ocean_state_diag%monitor%HeatFlux_Latent , &
      & GRID_LONLAT, za_surface,    &
      & t_cf_var('HeatFlux_Latent', 'W/m2', 'HeatFlux_Latent', DATATYPE_FLT32),&
      & grib2_var(255, 255, 255, DATATYPE_PACK16, grid_reference, grid_lonlat),&
      & in_group=groups("ocean_monitor"),ldims=(/1/))

    CALL add_var(ocean_default_list, 'HeatFlux_Total_Global', ocean_state_diag%monitor%HeatFlux_Total , &
      & GRID_LONLAT, za_surface,    &
      & t_cf_var('HeatFlux_Total', 'W/m2', 'HeatFlux_Total', DATATYPE_FLT32),&
      & grib2_var(255, 255, 255, DATATYPE_PACK16, grid_reference, grid_lonlat),&
      & in_group=groups("ocean_monitor"),ldims=(/1/))

    CALL add_var(ocean_default_list, 'FrshFlux_Precipitation_Global', ocean_state_diag%monitor%FrshFlux_Precipitation , &
      & GRID_LONLAT, za_surface,    &
      & t_cf_var('FrshFlux_Precipitation', 'm/s', 'FrshFlux_Precipitation', DATATYPE_FLT32),&
      & grib2_var(255, 255, 255, DATATYPE_PACK16, grid_reference, grid_lonlat),&
      & in_group=groups("ocean_monitor"),ldims=(/1/))

    CALL add_var(ocean_default_list, 'FrshFlux_SnowFall_Global', ocean_state_diag%monitor%FrshFlux_SnowFall , &
      & GRID_LONLAT, za_surface,    &
      & t_cf_var('FrshFlux_SnowFall', 'm/s', 'FrshFlux_SnowFall_Global', DATATYPE_FLT32),&
      & grib2_var(255, 255, 255, DATATYPE_PACK16, grid_reference, grid_lonlat),&
      & in_group=groups("ocean_monitor"),ldims=(/1/))

    CALL add_var(ocean_default_list, 'FrshFlux_Evaporation_Global', ocean_state_diag%monitor%FrshFlux_Evaporation , &
      & GRID_LONLAT, za_surface,    &
      & t_cf_var('FrshFlux_Evaporation', 'm/s', 'FrshFlux_Evaporation_Global', DATATYPE_FLT32),&
      & grib2_var(255, 255, 255, DATATYPE_PACK16, grid_reference, grid_lonlat),&
      & in_group=groups("ocean_monitor"),ldims=(/1/))

    CALL add_var(ocean_default_list, 'FrshFlux_Runoff_Global', ocean_state_diag%monitor%FrshFlux_Runoff , &
      & GRID_LONLAT, za_surface,    &
      & t_cf_var('FrshFlux_Runoff', 'm/s', 'FrshFlux_Runoff', DATATYPE_FLT32),&
      & grib2_var(255, 255, 255, DATATYPE_PACK16, grid_reference, grid_lonlat),&
      & in_group=groups("ocean_monitor"),ldims=(/1/))

    CALL add_var(ocean_default_list, 'FrshFlux_TotalSalt_Global', ocean_state_diag%monitor%FrshFlux_TotalSalt , &
      & GRID_LONLAT, za_surface,    &
      & t_cf_var('FrshFlux_TotalSalt', 'm/s', 'FrshFlux_TotalSalt', DATATYPE_FLT32),&
      & grib2_var(255, 255, 255, DATATYPE_PACK16, grid_reference, grid_lonlat),&
      & in_group=groups("ocean_monitor"),ldims=(/1/))

    CALL add_var(ocean_default_list, 'FrshFlux_TotalOcean_Global', ocean_state_diag%monitor%FrshFlux_TotalOcean , &
      & GRID_LONLAT, za_surface,    &
      & t_cf_var('FrshFlux_TotalOcean', 'm/s', 'FrshFlux_TotalOcean', DATATYPE_FLT32),&
      & grib2_var(255, 255, 255, DATATYPE_PACK16, grid_reference, grid_lonlat),&
      & in_group=groups("ocean_monitor"),ldims=(/1/))

    CALL add_var(ocean_default_list, 'FrshFlux_TotalIce_Global', ocean_state_diag%monitor%FrshFlux_TotalIce , &
      & GRID_LONLAT, za_surface,    &
      & t_cf_var('FrshFlux_TotalIce', 'm/s', 'FrshFlux_TotalIce', DATATYPE_FLT32),&
      & grib2_var(255, 255, 255, DATATYPE_PACK16, grid_reference, grid_lonlat),&
      & in_group=groups("ocean_monitor"),ldims=(/1/))

    CALL add_var(ocean_default_list, 'FrshFlux_VolumeIce_Global', ocean_state_diag%monitor%FrshFlux_VolumeIce , &
      & GRID_LONLAT, za_surface,    &
      & t_cf_var('FrshFlux_VolumeIce', 'm/s', 'FrshFlux_VolumeIce', DATATYPE_FLT32),&
      & grib2_var(255, 255, 255, DATATYPE_PACK16, grid_reference, grid_lonlat),&
      & in_group=groups("ocean_monitor"),ldims=(/1/))

    CALL add_var(ocean_default_list, 'FrshFlux_VolumeTotal_Global', ocean_state_diag%monitor%FrshFlux_VolumeTotal , &
      & GRID_LONLAT, za_surface,    &
      & t_cf_var('FrshFlux_VolumeTotal', 'm/s', 'FrshFlux_VolumeTotal', DATATYPE_FLT32),&
      & grib2_var(255, 255, 255, DATATYPE_PACK16, grid_reference, grid_lonlat),&
      & in_group=groups("ocean_monitor"),ldims=(/1/))

    CALL add_var(ocean_default_list, 'HeatFlux_Relax_Global', ocean_state_diag%monitor%HeatFlux_Relax , &
      & GRID_LONLAT, za_surface,    &
      & t_cf_var('HeatFlux_Relax', 'W/m2', 'HeatFlux_Relax', DATATYPE_FLT32),&
      & grib2_var(255, 255, 255, DATATYPE_PACK16, grid_reference, grid_lonlat),&
      & in_group=groups("ocean_monitor"),ldims=(/1/))

    CALL add_var(ocean_default_list, 'FrshFlux_Relax_Global', ocean_state_diag%monitor%FrshFlux_Relax , &
      & GRID_LONLAT, za_surface,    &
      & t_cf_var('FrshFlux_Relax', 'm/m', 'FrshFlux_Relax', DATATYPE_FLT32),&
      & grib2_var(255, 255, 255, DATATYPE_PACK16, grid_reference, grid_lonlat),&
      & in_group=groups("ocean_monitor"),ldims=(/1/))

    CALL add_var(ocean_default_list, 'TempFlux_Relax_Global', ocean_state_diag%monitor%TempFlux_Relax , &
      & GRID_LONLAT, za_surface,    &
      & t_cf_var('TempFlux_Relax', 'T/s', 'TempFlux_Relax', DATATYPE_FLT32),&
      & grib2_var(255, 255, 255, DATATYPE_PACK16, grid_reference, grid_lonlat),&
      & in_group=groups("ocean_monitor"),ldims=(/1/))

    CALL add_var(ocean_default_list, 'SaltFlux_Relax_Global', ocean_state_diag%monitor%SaltFlux_Relax , &
      & GRID_LONLAT, za_surface,    &
      & t_cf_var('SaltFlux_Relax', 'psu/s', 'SaltFlux_Relax', DATATYPE_FLT32),&
      & grib2_var(255, 255, 255, DATATYPE_PACK16, grid_reference, grid_lonlat),&
      & in_group=groups("ocean_monitor"),ldims=(/1/))

    CALL add_var(ocean_default_list, 'ice_volume_nh', ocean_state_diag%monitor%ice_volume_nh , &
      & GRID_LONLAT, za_surface,    &
      & t_cf_var('ice_volume_nh', 'km^3', 'ice_volume_nh', DATATYPE_FLT32),&
      & grib2_var(255, 255, 255, DATATYPE_PACK16, grid_reference, grid_lonlat),&
      & in_group=groups("ocean_monitor"),ldims=(/1/))

    CALL add_var(ocean_default_list, 'ice_volume_sh', ocean_state_diag%monitor%ice_volume_sh , &
      & GRID_LONLAT, za_surface,    &
      & t_cf_var('ice_volume_sh', 'km^3', 'ice_volume_sh', DATATYPE_FLT32),&
      & grib2_var(255, 255, 255, DATATYPE_PACK16, grid_reference, grid_lonlat),&
      & in_group=groups("ocean_monitor"),ldims=(/1/))

    CALL add_var(ocean_default_list, 'ice_extent_nh', ocean_state_diag%monitor%ice_extent_nh , &
      & GRID_LONLAT, za_surface,    &
      & t_cf_var('ice_extent_nh', 'km^2', 'ice_extent_nh', DATATYPE_FLT32),&
      & grib2_var(255, 255, 255, DATATYPE_PACK16, grid_reference, grid_lonlat),&
      & in_group=groups("ocean_monitor"),ldims=(/1/))

    CALL add_var(ocean_default_list, 'ice_extent_sh', ocean_state_diag%monitor%ice_extent_sh , &
      & GRID_LONLAT, za_surface,    &
      & t_cf_var('ice_extent_sh', 'km^2', 'ice_extent_sh', DATATYPE_FLT32),&
      & grib2_var(255, 255, 255, DATATYPE_PACK16, grid_reference, grid_lonlat),&
      & in_group=groups("ocean_monitor"),ldims=(/1/))

    CALL add_var(ocean_default_list, 'gibraltar', ocean_state_diag%monitor%gibraltar , &
      & GRID_LONLAT, za_surface,    &
      & t_cf_var('gibraltar', 'Sv', 'gibraltar', DATATYPE_FLT32),&
      & grib2_var(255, 255, 255, DATATYPE_PACK16, grid_reference, grid_lonlat),&
      & in_group=groups("ocean_monitor"),ldims=(/1/))

    CALL add_var(ocean_default_list, 'denmark_strait', ocean_state_diag%monitor%denmark_strait , &
      & GRID_LONLAT, za_surface,    &
      & t_cf_var('denmark_strait', 'Sv', 'denmark_strait', DATATYPE_FLT32),&
      & grib2_var(255, 255, 255, DATATYPE_PACK16, grid_reference, grid_lonlat),&
      & in_group=groups("ocean_monitor"),ldims=(/1/))

    CALL add_var(ocean_default_list, 'drake_passage', ocean_state_diag%monitor%drake_passage , &
      & GRID_LONLAT, za_surface,    &
      & t_cf_var('drake_passage', 'Sv', 'drake_passage', DATATYPE_FLT32),&
      & grib2_var(255, 255, 255, DATATYPE_PACK16, grid_reference, grid_lonlat),&
      & in_group=groups("ocean_monitor"),ldims=(/1/))

    CALL add_var(ocean_default_list, 'indonesian_throughflow', ocean_state_diag%monitor%indonesian_throughflow , &
      & GRID_LONLAT, za_surface,    &
      & t_cf_var('indonesian_throughflow', 'Sv', 'indonesian_throughflow', DATATYPE_FLT32),&
      & grib2_var(255, 255, 255, DATATYPE_PACK16, grid_reference, grid_lonlat),&
      & in_group=groups("ocean_monitor"),ldims=(/1/))

    CALL add_var(ocean_default_list, 'scotland_iceland', ocean_state_diag%monitor%scotland_iceland , &
      & GRID_LONLAT, za_surface,    &
      & t_cf_var('scotland_iceland', 'Sv', 'scotland_iceland', DATATYPE_FLT32),&
      & grib2_var(255, 255, 255, DATATYPE_PACK16, grid_reference, grid_lonlat),&
      & in_group=groups("ocean_monitor"),ldims=(/1/))

    CALL add_var(ocean_default_list, 'mozambique', ocean_state_diag%monitor%mozambique , &
      & GRID_LONLAT, za_surface,    &
      & t_cf_var('mozambique', 'Sv', 'mozambique', DATATYPE_FLT32),&
      & grib2_var(255, 255, 255, DATATYPE_PACK16, grid_reference, grid_lonlat),&
      & in_group=groups("ocean_monitor"),ldims=(/1/))

    CALL add_var(ocean_default_list, 'framStrait', ocean_state_diag%monitor%framStrait , &
      & GRID_LONLAT, za_surface,    &
      & t_cf_var('framStrait', 'Sv', 'framStrait', DATATYPE_FLT32),&
      & grib2_var(255, 255, 255, DATATYPE_PACK16, grid_reference, grid_lonlat),&
      & in_group=groups("ocean_monitor"),ldims=(/1/))

    CALL add_var(ocean_default_list, 'beringStrait', ocean_state_diag%monitor%beringStrait , &
      & GRID_LONLAT, za_surface,    &
      & t_cf_var('beringStrait', 'Sv', 'beringStrait', DATATYPE_FLT32),&
      & grib2_var(255, 255, 255, DATATYPE_PACK16, grid_reference, grid_lonlat),&
      & in_group=groups("ocean_monitor"),ldims=(/1/))

    CALL add_var(ocean_default_list, 'barentsOpening', ocean_state_diag%monitor%barentsOpening , &
      & GRID_LONLAT, za_surface,    &
      & t_cf_var('barentsOpening', 'Sv', 'barentsOpening', DATATYPE_FLT32),&
      & grib2_var(255, 255, 255, DATATYPE_PACK16, grid_reference, grid_lonlat),&
      & in_group=groups("ocean_monitor"),ldims=(/1/))

    CALL add_var(ocean_default_list, 'agulhas', ocean_state_diag%monitor%agulhas , &
      & GRID_LONLAT, za_surface,    &
      & t_cf_var('agulhas', 'Sv', 'agulhas', DATATYPE_FLT32),&
      & grib2_var(255, 255, 255, DATATYPE_PACK16, grid_reference, grid_lonlat),&
      & in_group=groups("ocean_monitor"),ldims=(/1/))

    CALL add_var(ocean_default_list, 'agulhas_long', ocean_state_diag%monitor%agulhas_long , &
      & GRID_LONLAT, za_surface,    &
      & t_cf_var('agulhas_long', 'Sv', 'agulhas_long', DATATYPE_FLT32),&
      & grib2_var(255, 255, 255, DATATYPE_PACK16, grid_reference, grid_lonlat),&
      & in_group=groups("ocean_monitor"),ldims=(/1/))

    CALL add_var(ocean_default_list, 'agulhas_longer', ocean_state_diag%monitor%agulhas_longer , &
      & GRID_LONLAT, za_surface,    &
      & t_cf_var('agulhas_longer', 'Sv', 'agulhas_longer', DATATYPE_FLT32),&
      & grib2_var(255, 255, 255, DATATYPE_PACK16, grid_reference, grid_lonlat),&
      & in_group=groups("ocean_monitor"),ldims=(/1/))

    CALL add_var(ocean_default_list, 't_mean_na_200m', ocean_state_diag%monitor%t_mean_na_200m , &
      & GRID_LONLAT, za_surface,    &
      & t_cf_var('t_mean_na_200m', 'degC', 't_mean_na_200m', DATATYPE_FLT32),&
      & grib2_var(255, 255, 255, DATATYPE_PACK16, grid_reference, grid_lonlat),&
      & in_group=groups("ocean_monitor"),ldims=(/1/))

    CALL add_var(ocean_default_list, 't_mean_na_800m', ocean_state_diag%monitor%t_mean_na_800m , &
      & GRID_LONLAT, za_surface,    &
      & t_cf_var('t_mean_na_800m', 'degC', 't_mean_na_800m', DATATYPE_FLT32),&
      & grib2_var(255, 255, 255, DATATYPE_PACK16, grid_reference, grid_lonlat),&
      & in_group=groups("ocean_monitor"),ldims=(/1/))

    CALL add_var(ocean_default_list, 'ice_ocean_heat_budget', ocean_state_diag%monitor%ice_ocean_heat_budget , &
      & GRID_LONLAT, za_surface,    &
      & t_cf_var('ice_ocean_heat_budget', '', 'ice_ocean_heat_budget', DATATYPE_FLT32),&
      & grib2_var(255, 255, 255, DATATYPE_PACK16, grid_reference, grid_lonlat),&
      & in_group=groups("ocean_monitor"),ldims=(/1/))

    CALL add_var(ocean_default_list, 'ice_ocean_salinity_budget', ocean_state_diag%monitor%ice_ocean_salinity_budget , &
      & GRID_LONLAT, za_surface,    &
      & t_cf_var('ice_ocean_salinity_budget', '', 'ice_ocean_salinity_budget', DATATYPE_FLT32),&
      & grib2_var(255, 255, 255, DATATYPE_PACK16, grid_reference, grid_lonlat),&
      & in_group=groups("ocean_monitor"),ldims=(/1/))

    CALL add_var(ocean_default_list, 'ice_ocean_volume_budget', ocean_state_diag%monitor%ice_ocean_volume_budget , &
      & GRID_LONLAT, za_surface,    &
      & t_cf_var('ice_ocean_volume_budget', '', 'ice_ocean_volume_budget', DATATYPE_FLT32),&
      & grib2_var(255, 255, 255, DATATYPE_PACK16, grid_reference, grid_lonlat),&
      & in_group=groups("ocean_monitor"),ldims=(/1/))

    
    CALL add_var(ocean_default_list, 'rho', ocean_state_diag%rho , grid_unstructured_cell,&
      & za_depth_below_sea, &
      & t_cf_var('rho', 'kg/m^3', 'insitu density', DATATYPE_FLT32),&
      & grib2_var(255, 255, 255, DATATYPE_PACK16, grid_reference, grid_cell),&
      & ldims=(/nproma,n_zlev,alloc_cell_blocks/),in_group=groups("oce_diag"))
    
    CALL add_var(ocean_default_list, 'rhopot', ocean_state_diag%rhopot , grid_unstructured_cell,&
      & za_depth_below_sea, &
      & t_cf_var('rhopot', 'kg/m^3', 'potential density', DATATYPE_FLT32),&
      & grib2_var(255, 255, 255, DATATYPE_PACK16, grid_reference, grid_cell),&
      & ldims=(/nproma,n_zlev,alloc_cell_blocks/),in_group=groups("oce_diag"))
    
    CALL add_var(ocean_default_list, 'zgrad_rho', ocean_state_diag%zgrad_rho , grid_unstructured_cell,&
      & za_depth_below_sea, &
      & t_cf_var('zgrad_rho', 'kg/m^3', 'vertical density gradiant', DATATYPE_FLT32),&
      & grib2_var(255, 255, 255, DATATYPE_PACK16, grid_reference, grid_cell),&
      & ldims=(/nproma,n_zlev,alloc_cell_blocks/),in_group=groups("oce_diag"))
    
!   CALL add_var(ocean_default_list, 'vt', ocean_state_diag%vt, grid_unstructured_edge, &
!     & za_depth_below_sea, &
!     & t_cf_var('vt','m/s','tangential velocity at edges', DATATYPE_FLT32),&
!     & grib2_var(255,255,255,DATATYPE_PACK16,grid_reference,grid_edge),&
!     & ldims=(/nproma,n_zlev,nblks_e/),in_group=groups("oce_diag"))
    
    CALL add_var(ocean_default_list, 'h_e', ocean_state_diag%h_e, grid_unstructured_edge,&
      & za_surface, &
      & t_cf_var('h_e','m','surface height ar edges', DATATYPE_FLT32),&
      & grib2_var(255,255,255,DATATYPE_PACK16,grid_reference,grid_edge),&
      & ldims=(/nproma,nblks_e/),in_group=groups("oce_diag"))
    ! thicknesses
    CALL add_var(ocean_default_list, 'thick_c', ocean_state_diag%thick_c,  &
      & grid_unstructured_cell, za_surface, &
      & t_cf_var('thick_c','m','fluid column thickness at cells', DATATYPE_FLT32),&
      & grib2_var(255,255,255,DATATYPE_PACK16,grid_reference,grid_cell),&
      & ldims=(/nproma,alloc_cell_blocks/),in_group=groups("oce_diag"))
    CALL add_var(ocean_default_list, 'thick_e', ocean_state_diag%thick_e, &
      & grid_unstructured_edge, za_surface, &
      & t_cf_var('thick_e','m','fluid column thickness at edges', DATATYPE_FLT32),&
      & grib2_var(255,255,255,DATATYPE_PACK16,grid_reference,grid_edge),&
      & ldims=(/nproma,nblks_e/),in_group=groups("oce_diag"))
    
    CALL add_var(ocean_restart_list, 'div_mass_flx_c', ocean_state_diag%div_mass_flx_c,&
      & grid_unstructured_cell, &
      & za_depth_below_sea, &
      & t_cf_var('div mass flux','','divergence mass flux at cells', DATATYPE_FLT32),&
      & grib2_var(255, 255, 255, DATATYPE_PACK16, grid_reference, grid_cell),&
      & ldims=(/nproma,n_zlev,alloc_cell_blocks/),in_group=groups("oce_diag"),lrestart_cont=.TRUE.)
    
    CALL add_var(ocean_restart_list, 'mass_flux', ocean_state_diag%mass_flx_e, &
      & grid_unstructured_edge,&
      & za_depth_below_sea, t_cf_var('mass flux','',' mass flux at edges', DATATYPE_FLT32),&
      & grib2_var(255, 255, 255, DATATYPE_PACK16, grid_reference, grid_edge),&
      & ldims=(/nproma,n_zlev,nblks_e/),in_group=groups("oce_diag"))
    
    ! velocities
    CALL add_var(ocean_restart_list, 'w', ocean_state_diag%w, grid_unstructured_cell, &
      & za_depth_below_sea_half, &
      & t_cf_var('w','m/s','vertical velocity at cells', DATATYPE_FLT32),&
      & grib2_var(255, 255, 255, DATATYPE_PACK16, grid_reference, grid_cell),&
      & ldims=(/nproma,n_zlev+1,alloc_cell_blocks/),in_group=groups("oce_diag"),lrestart_cont=.TRUE.)
    CALL add_var(ocean_restart_list, 'w_old', ocean_state_diag%w_old, grid_unstructured_cell, &
      & za_depth_below_sea_half,&
      & t_cf_var('w_old','m/s','vertical velocity at cells', DATATYPE_FLT32),&
      & grib2_var(255, 255, 255, DATATYPE_PACK16, grid_reference, grid_cell),&
      & ldims=(/nproma,n_zlev+1,alloc_cell_blocks/),in_group=groups("oce_diag"),lrestart_cont=.TRUE.)
!   CALL add_var(ocean_restart_list, 'w_e', ocean_state_diag%w_e, grid_unstructured_cell, &
!     & za_depth_below_sea_half, &
!     & t_cf_var('w_e','m/s','vertical velocity at edges', DATATYPE_FLT32),&
!     & grib2_var(255, 255, 255, DATATYPE_PACK16, grid_reference, grid_edge),&
!     & ldims=(/nproma,n_zlev+1,nblks_e/),lrestart_cont=.TRUE.)
!   CALL add_var(ocean_default_list, 'w_prev', ocean_state_diag%w_prev, &
!     & grid_unstructured_edge, za_depth_below_sea_half, &
!     & t_cf_var('w_prev','m/s','vertical velocity at edges', DATATYPE_FLT32),&
!     & grib2_var(255, 255, 255, DATATYPE_PACK16, grid_reference, grid_edge),&
!     & ldims=(/nproma,n_zlev+1,nblks_e/))
    ! reconstructed u velocity component
    CALL add_var(ocean_default_list, 'u', ocean_state_diag%u, grid_unstructured_cell, &
      & za_depth_below_sea, &
      & t_cf_var('u','m/s','u zonal velocity component', DATATYPE_FLT32),&
      & grib2_var(255, 255, 255, DATATYPE_PACK16, grid_reference, grid_cell),&
      & ldims=(/nproma,n_zlev,alloc_cell_blocks/),in_group=groups("oce_diag"))
    ! reconstructed v velocity component
    CALL add_var(ocean_default_list, 'v', ocean_state_diag%v, grid_unstructured_cell, &
      & za_depth_below_sea, &
      & t_cf_var('v','m/s','v meridional velocity component', DATATYPE_FLT32),&
      & grib2_var(255, 255, 255, DATATYPE_PACK16, grid_reference, grid_cell),&
      & ldims=(/nproma,n_zlev,alloc_cell_blocks/),in_group=groups("oce_diag"))
    ! reconstrcuted velocity in cartesian coordinates
    !   CALL add_var(ocean_restart_list, 'p_vn', ocean_state_diag%p_vn, GRID_UNSTRUCTURED_CELL, ZA_DEPTH_BELOW_SEA, &
    !   &            t_cf_var('p_vn','m/s','normal velocity in cartesian coordinates', DATATYPE_FLT32),&
    !   &            grib2_var(255, 255, 255, DATATYPE_PACK16, GRID_REFERENCE, GRID_CELL),&
    !   &            ldims=(/nproma,n_zlev,alloc_cell_blocks/))
    ! integrated barotropic stream function
    CALL add_var(ocean_restart_list, 'u_vint', ocean_state_diag%u_vint, grid_unstructured_cell, &
      & za_surface, &
      & t_cf_var('u_vint','m*m/s','barotropic zonal velocity', DATATYPE_FLT32),&
      & grib2_var(255, 255, 255, DATATYPE_PACK16, grid_reference, grid_cell),&
      & ldims=(/nproma,alloc_cell_blocks/),in_group=groups("oce_diag"),lrestart_cont=.TRUE.)
    CALL add_var(ocean_restart_list, 'v_vint', ocean_state_diag%v_vint, grid_unstructured_cell, &
      & za_surface, &
      & t_cf_var('v_vint','m*m/s','barotropic meridional velocity', DATATYPE_FLT32),&
      & grib2_var(255, 255, 255, DATATYPE_PACK16, grid_reference, grid_cell),&
      & ldims=(/nproma,alloc_cell_blocks/))
    CALL add_var(ocean_restart_list, 'ptp_vn', ocean_state_diag%ptp_vn, &
      & grid_unstructured_cell, za_depth_below_sea, &
      & t_cf_var('ptp_vn','m/s','normal velocity in cartesian coordinates', &
      & DATATYPE_FLT32),&
      & grib2_var(255, 255, 255, DATATYPE_PACK16, grid_reference, grid_edge),&
      & ldims=(/nproma,n_zlev,nblks_e/),lrestart_cont=.TRUE.)
    ! predicted vn normal velocity component
    CALL add_var(ocean_restart_list, 'vn_pred', ocean_state_diag%vn_pred, &
      & grid_unstructured_edge, za_depth_below_sea, &
      & t_cf_var('vn_pred','m/s','predicted vn normal velocity component', &
      & DATATYPE_FLT32),&
      & grib2_var(255, 255, 255, DATATYPE_PACK16, grid_reference, grid_edge),&
      & ldims=(/nproma,n_zlev,nblks_e/),in_group=groups("oce_diag"),lrestart_cont=.TRUE.)
    CALL add_var(ocean_restart_list, 'vn_pred_ptp', ocean_state_diag%vn_pred_ptp, &
      & grid_unstructured_edge, za_depth_below_sea, &
      & t_cf_var('vn_pred_ptp','m/s','transformed predicted vn normal velocity component', &
      & DATATYPE_FLT32),&
      & grib2_var(255, 255, 255, DATATYPE_PACK16, grid_reference, grid_edge),&
      & ldims=(/nproma,n_zlev,nblks_e/),in_group=groups("oce_diag"),lrestart_cont=.TRUE.)      
      
    ! predicted vn normal velocity component
!    CALL add_var(ocean_restart_list, 'vn_impl_vert_diff', ocean_state_diag%vn_impl_vert_diff,&
!      & grid_unstructured_edge, za_depth_below_sea, &
!      & t_cf_var('vn_impl_vert_diff','m/s','predicted vn normal velocity component', &
!      & DATATYPE_FLT32),&
!      & grib2_var(255, 255, 255, DATATYPE_PACK16, grid_reference, grid_edge),&
!      & ldims=(/nproma,n_zlev,nblks_e/),in_group=groups("oce_diag"),lrestart_cont=.TRUE.)
    
    CALL add_var(ocean_restart_list, 'vn_time_weighted', ocean_state_diag%vn_time_weighted, &
      & grid_unstructured_edge, za_depth_below_sea, &
      & t_cf_var('vn_pred','m/s','average vn normal velocity component', &
      & DATATYPE_FLT32),&
      & grib2_var(255, 255, 255, DATATYPE_PACK16, grid_reference, grid_edge),&
      & ldims=(/nproma,n_zlev,nblks_e/),in_group=groups("oce_diag"),lrestart_cont=.TRUE.)
    
    CALL add_var(ocean_default_list, 'w_time_weighted', ocean_state_diag%w_time_weighted, &
      & grid_unstructured_cell, za_depth_below_sea_half, &
      & t_cf_var('w_prev','m/s','vertical velocity at cells', DATATYPE_FLT32),&
      & grib2_var(255, 255, 255, DATATYPE_PACK16, grid_reference, grid_cell),&
      & ldims=(/nproma,n_zlev+1,alloc_cell_blocks/),in_group=groups("oce_diag"))
    
    ! vorticity
    CALL add_var(ocean_restart_list, 'vort', ocean_state_diag%vort, &
      & grid_unstructured_vert, za_depth_below_sea, &
      & t_cf_var('vort','1/s','vorticity', DATATYPE_FLT32),&
      & grib2_var(255, 255, 255, DATATYPE_PACK16, grid_reference, grid_vertex),&
      & ldims=(/nproma,n_zlev,nblks_v/),in_group=groups("oce_diag"),lrestart_cont=.TRUE.)
<<<<<<< HEAD
	  
   CALL add_var(ocean_restart_list, 'potential vort_e', ocean_state_diag%potential_vort_e, &
     & grid_unstructured_edge, za_depth_below_sea, &
     & t_cf_var('vort_e','1/s','potential vorticity at edges', DATATYPE_FLT32),&
     & t_grib2_var(255, 255, 255, DATATYPE_PACK16, grid_reference, grid_edge),&
     & ldims=(/nproma,n_zlev,nblks_e/),in_group=groups("oce_essentials"),lrestart_cont=.TRUE.)
=======
!   CALL add_var(ocean_restart_list, 'vort_e', ocean_state_diag%vort_e, &
!     & grid_unstructured_edge, za_depth_below_sea, &
!     & t_cf_var('vort_e','1/s','vorticity at edges', DATATYPE_FLT32),&
!     & grib2_var(255, 255, 255, DATATYPE_PACK16, grid_reference, grid_edge),&
!     & ldims=(/nproma,n_zlev,nblks_e/),in_group=groups("oce_diag"),lrestart_cont=.TRUE.)
>>>>>>> e9234774
    
    ! kinetic energy component
    CALL add_var(ocean_default_list, 'kin', ocean_state_diag%kin, grid_unstructured_cell, &
      & za_depth_below_sea, &
      & t_cf_var('kin','J','kinetic energy', DATATYPE_FLT32),&
      & grib2_var(255, 255, 255, DATATYPE_PACK16, grid_reference, grid_cell),&
      & ldims=(/nproma,n_zlev,alloc_cell_blocks/),in_group=groups("oce_diag"))
    
    ! gradient term
    CALL add_var(ocean_restart_list, 'grad', ocean_state_diag%grad, grid_unstructured_edge, &
      & za_depth_below_sea, &
      & t_cf_var('grad','','gradient', DATATYPE_FLT32),&
      & grib2_var(255, 255, 255, DATATYPE_PACK16, grid_reference, grid_edge),&
      & ldims=(/nproma,n_zlev,nblks_e/),in_group=groups("oce_diag"),lrestart_cont=.TRUE.)
    
    ! divergence component
    CALL add_var(ocean_restart_list, 'div', ocean_state_diag%div, grid_unstructured_cell, &
      & za_depth_below_sea, &
      & t_cf_var('div','','divergence', DATATYPE_FLT32),&
      & grib2_var(255, 255, 255, DATATYPE_PACK16, grid_reference, grid_cell),&
      & ldims=(/nproma,n_zlev,alloc_cell_blocks/),lrestart_cont=.TRUE.)
    
    ! pressures
    CALL add_var(ocean_restart_list, 'press_hyd', ocean_state_diag%press_hyd, grid_unstructured_cell,&
      & za_depth_below_sea, t_cf_var('press_hyd','','hydrostatic pressure', &
      & DATATYPE_FLT32),&
      & grib2_var(255, 255, 255, DATATYPE_PACK16, grid_reference, grid_cell),&
      & ldims=(/nproma,n_zlev,alloc_cell_blocks/),in_group=groups("oce_diag"),lrestart_cont=.TRUE.)
    CALL add_var(ocean_restart_list, 'press_grad', ocean_state_diag%press_grad, grid_unstructured_edge,&
      & za_depth_below_sea, t_cf_var('press_grad','',' pressure gradient', &
      & DATATYPE_FLT32),&
      & grib2_var(255, 255, 255, DATATYPE_PACK16, grid_reference, grid_edge),&
      & ldims=(/nproma,n_zlev,nblks_e/),in_group=groups("oce_diag"),lrestart_cont=.TRUE.)
    
    ! horizontal velocity advection
    CALL add_var(ocean_restart_list, 'veloc_adv_horz', ocean_state_diag%veloc_adv_horz, &
      & grid_unstructured_edge,&
      & za_depth_below_sea, &
      & t_cf_var('veloc_adv_horz','','horizontal velocity advection', DATATYPE_FLT32),&
      & grib2_var(255, 255, 255, DATATYPE_PACK16, grid_reference, grid_edge),&
      & ldims=(/nproma,n_zlev,nblks_e/),in_group=groups("oce_diag"),lrestart_cont=.TRUE.)
    
    ! vertical velocity advection
    CALL add_var(ocean_restart_list, 'veloc_adv_vert', ocean_state_diag%veloc_adv_vert, &
      & grid_unstructured_edge,&
      & za_depth_below_sea, &
      & t_cf_var('veloc_adv_vert','','vertical velocity advection', DATATYPE_FLT32),&
      & grib2_var(255, 255, 255, DATATYPE_PACK16, grid_reference, grid_edge),&
      & ldims=(/nproma,n_zlev,nblks_e/),in_group=groups("oce_diag"),lrestart_cont=.TRUE.)
    
    ! horizontal diffusion
    CALL add_var(ocean_restart_list, 'laplacian_horz', ocean_state_diag%laplacian_horz, &
      & grid_unstructured_edge,&
      & za_depth_below_sea, &
      & t_cf_var('laplacian_horz','','horizontal diffusion', DATATYPE_FLT32),&
      & grib2_var(255, 255, 255, DATATYPE_PACK16, grid_reference, grid_edge),&
      & ldims=(/nproma,n_zlev,nblks_e/),in_group=groups("oce_diag"),lrestart_cont=.TRUE.)
    ! vertical diffusion
    CALL add_var(ocean_restart_list, 'laplacian_vert', ocean_state_diag%laplacian_vert, &
      & grid_unstructured_edge,&
      & za_depth_below_sea, &
      & t_cf_var('laplacian_vert','','vertical diffusion', DATATYPE_FLT32),&
      & grib2_var(255, 255, 255, DATATYPE_PACK16, grid_reference, grid_edge),&
      & ldims=(/nproma,n_zlev,nblks_e/),lrestart_cont=.TRUE.)
    ! mixed layer depths
    CALL add_var(ocean_default_list, 'mld', ocean_state_diag%mld , grid_unstructured_cell,za_surface, &
      &          t_cf_var('mld', 'm', 'mixed layer depth', DATATYPE_FLT32),&
      &          grib2_var(255, 255, 255, DATATYPE_PACK16, grid_reference, grid_cell),&
      &          ldims=(/nproma,alloc_cell_blocks/),in_group=groups("oce_diag","oce_default","oce_essentials"))
    CALL add_var(ocean_default_list, 'condep', ocean_state_diag%condep , grid_unstructured_cell, za_surface,&
      &         t_cf_var('condep', '', 'convection depth index', DATATYPE_INT8),&
      &         grib2_var(255, 255, 255, DATATYPE_PACK16, grid_reference, grid_cell),&
      &         ldims=(/nproma,alloc_cell_blocks/),in_group=groups("oce_diag","oce_default","oce_essentials"))
    IF (cfl_write) THEN
    CALL add_var(ocean_default_list, 'cfl_vert', ocean_state_diag%cfl_vert , &
      &          grid_unstructured_cell, za_depth_below_sea_half,&
      &          t_cf_var('cdf_vert', '', 'vertical cfl relation', DATATYPE_FLT32),&
      &          grib2_var(255, 255, 255, DATATYPE_PACK16, grid_reference, grid_cell),&
      &          ldims=(/nproma,n_zlev+1,alloc_cell_blocks/), &
      &          in_group=groups("oce_diag"))
    CALL add_var(ocean_default_list, 'cfl_horz', ocean_state_diag%cfl_horz, &
      &          grid_unstructured_edge, za_depth_below_sea,&
      &          t_cf_var('cfl_horz', '', 'horizontal cfl relation', DATATYPE_FLT32),&
      &          grib2_var(255, 255, 255, DATATYPE_PACK16, grid_reference, grid_cell),&
      &          ldims=(/nproma,n_zlev,nblks_e/),in_group=groups("oce_diag"))
    ENDIF
    
    !reconstrcuted velocity in cartesian coordinates
    ALLOCATE(ocean_state_diag%p_vn(nproma,n_zlev,alloc_cell_blocks), stat=ist)
    IF (ist/=success) THEN
      CALL finish(TRIM(routine), 'allocation for p_vn at cells failed')
    END IF
    
    ALLOCATE(ocean_state_diag%p_vn_dual(nproma,n_zlev,nblks_v), stat=ist)
    IF (ist/=success) THEN
      CALL finish(TRIM(routine), 'allocation for p_vn at verts failed')
    END IF
    
    !reconstrcuted velocity at edges in cartesian coordinates
    ALLOCATE(ocean_state_diag%p_vn_mean(nproma,n_zlev,nblks_e), stat=ist)
    IF (ist/=success) THEN
      CALL finish(TRIM(routine), 'allocation for p_vn_mean at edges failed')
    END IF
    ALLOCATE(ocean_state_diag%p_mass_flux_sfc_cc(nproma,alloc_cell_blocks), stat=ist)
    IF (ist/=success) THEN
      CALL finish(TRIM(routine), 'allocation for p_mass_flux_sfc_cc at cells failed')
    END IF
    ! set all values - incl. last block - of cartesian coordinates to zero (NAG compiler)
    ocean_state_diag%p_vn     (:,:,:)%x(1)=0.0_wp
    ocean_state_diag%p_vn     (:,:,:)%x(2)=0.0_wp
    ocean_state_diag%p_vn     (:,:,:)%x(3)=0.0_wp
    ocean_state_diag%p_vn_dual(:,:,:)%x(1)=0.0_wp
    ocean_state_diag%p_vn_dual(:,:,:)%x(2)=0.0_wp
    ocean_state_diag%p_vn_dual(:,:,:)%x(3)=0.0_wp
    ocean_state_diag%p_vn_mean(:,:,:)%x(1)=0.0_wp
    ocean_state_diag%p_vn_mean(:,:,:)%x(2)=0.0_wp
    ocean_state_diag%p_vn_mean(:,:,:)%x(3)=0.0_wp
    
    ocean_state_diag%p_mass_flux_sfc_cc(:,:)%x(1)=0.0_wp
    ocean_state_diag%p_mass_flux_sfc_cc(:,:)%x(2)=0.0_wp
    ocean_state_diag%p_mass_flux_sfc_cc(:,:)%x(3)=0.0_wp
    
    !remapped velocity at cell edges
    ALLOCATE(ocean_state_diag%ptp_vn(nproma,n_zlev,nblks_e), stat=ist)
    IF (ist/=success) THEN
      CALL finish(TRIM(routine), 'allocation for ptp_vn at edges failed')
    END IF
    ! initialize all components with zero (this is preliminary)
    ocean_state_diag%ptp_vn    = 0.0_wp
    
    CALL add_var(ocean_restart_list,'temp_insitu',ocean_state_diag%temp_insitu,grid_unstructured_cell,&
      & za_depth_below_sea, &
      & t_cf_var('temp_insitu', 'K', 'in situ temperature', DATATYPE_FLT32),&
      & grib2_var(255, 255, 255, DATATYPE_PACK16, grid_reference, grid_cell),&
      & ldims=(/nproma,n_zlev,alloc_cell_blocks/),in_group=groups("oce_diag"),lrestart_cont=.TRUE.)
    
    CALL add_var(ocean_restart_list,'temp_horDiffused',ocean_state_diag%temp_horizontally_diffused, grid_unstructured_cell,&
      & za_depth_below_sea, &
      & t_cf_var('temp_insitu', 'K', 'horizonatlly diffused temperature', DATATYPE_FLT32),&
      & grib2_var(255, 255, 255, DATATYPE_PACK16, grid_reference, grid_cell),&
      & ldims=(/nproma,n_zlev,alloc_cell_blocks/),in_group=groups("oce_diag"),lrestart_cont=.TRUE.)

    !--------------------------------------------------------------------------
    !Add output pf prognostic variables with readable names
    CALL add_var(ocean_default_list,'h',ocean_state_diag%h , &
      & grid_unstructured_cell, za_surface, &
      & t_cf_var('h', 'm', 'surface elevation at cell center', DATATYPE_FLT32),&
      & grib2_var(255, 255, 255, DATATYPE_PACK16, grid_reference, grid_cell),&
      & ldims=(/nproma,alloc_cell_blocks/),in_group=groups("oce_prog"),&
      & loutput=.TRUE., lrestart=.FALSE.)
    CALL add_var(ocean_default_list,'vn',ocean_state_diag%vn, &
      & grid_unstructured_edge, za_depth_below_sea, &
      & t_cf_var('vn', 'm/s', 'normal velocity on edge', DATATYPE_FLT32),&
      & grib2_var(255, 255, 255, DATATYPE_PACK16, grid_reference, grid_edge),&
      & ldims=(/nproma,n_zlev,nblks_e/),in_group=groups("oce_prog"), &
      & loutput=.TRUE.,lrestart=.FALSE.)
    CALL add_var(ocean_default_list, 't',ocean_state_diag%t,    &
      & grid_unstructured_cell, za_depth_below_sea,&
      & t_cf_var('t','degC','potential temperature', DATATYPE_FLT32), &
      & grib2_var(255, 255, 255, DATATYPE_PACK16, grid_reference, grid_cell),&
      & ldims=(/nproma,n_zlev,alloc_cell_blocks/),in_group=groups("oce_prog"),&
      & loutput=.TRUE., lrestart=.FALSE.)
    CALL add_var(ocean_default_list, 's',ocean_state_diag%s,    &
      & grid_unstructured_cell, za_depth_below_sea,&
      & t_cf_var('s','degC','salinity', DATATYPE_FLT32), &
      & grib2_var(255, 255, 255, DATATYPE_PACK16, grid_reference, grid_cell),&
      & ldims=(/nproma,n_zlev,alloc_cell_blocks/),in_group=groups("oce_prog"),&
      & loutput=.TRUE., lrestart=.FALSE.)    
    
    
!       CALL add_var(ocean_restart_list, 'tracers'//TRIM(var_suffix), ocean_state_prog%tracer , &
!         & grid_unstructured_cell, za_depth_below_sea, &
!         & t_cf_var('tracers'//TRIM(var_suffix), '', '1:temperature 2:salinity', &
!         & DATATYPE_FLT64),&
!         & grib2_var(255, 255, 255, DATATYPE_PACK16, grid_reference, grid_cell),&
!         & ldims=(/nproma,n_zlev,alloc_cell_blocks,no_tracer/), &
!         & lcontainer=.TRUE., lrestart=.FALSE., loutput=.FALSE.)
!       
!       ! Reference to individual tracer, for I/O
!       ALLOCATE(ocean_state_prog%tracer_ptr(no_tracer))
!       DO jtrc = 1,no_tracer
!         CALL add_ref( ocean_restart_list, 'tracers'//TRIM(var_suffix),              &
!           & oce_tracer_names(jtrc),                 &
!           & ocean_state_prog%tracer_ptr(jtrc)%p,                             &
!           & grid_unstructured_cell, za_depth_below_sea,               &
!           & t_cf_var(TRIM(oce_tracer_names(jtrc))//TRIM(var_suffix), &
!           & oce_tracer_units(jtrc), &
!           & oce_tracer_longnames(jtrc), DATATYPE_FLT64), &
!           & grib2_var(255, 255, 255, DATATYPE_PACK16, grid_reference, grid_cell),&
!           & ldims=(/nproma,n_zlev,alloc_cell_blocks/))
!       END DO
!       
!       ! use of the ocean_tracers structure
!       ALLOCATE(ocean_state_prog%ocean_tracers(no_tracer))
!       DO jtrc = 1,no_tracer
!         ocean_state_prog%ocean_tracers(jtrc)%concentration =>  ocean_state_prog%tracer(:,:,:,jtrc)
!       ENDDO
!     

   IF(GMRedi_configuration/=Cartesian_Mixing)THEN
    
      CALL add_var(ocean_restart_list, 'GMRedi_flux_horz',ocean_state_diag%GMRedi_flux_horz, &
        & grid_unstructured_edge, za_depth_below_sea, &
        & t_cf_var('GMRedi_flux_horz', '', '1:temperature 2:salinity', &
        & DATATYPE_FLT64),&
        & grib2_var(255, 255, 255, DATATYPE_PACK16, grid_reference, grid_edge),&
        & ldims=(/nproma,n_zlev,nblks_e,no_tracer/), &
        & lcontainer=.TRUE., lrestart=.FALSE., loutput=.FALSE.)

      CALL add_var(ocean_restart_list, 'GMRedi_flux_vert',ocean_state_diag%GMRedi_flux_vert, &
        & grid_unstructured_cell, za_depth_below_sea, &
        & t_cf_var('GMRedi_flux_vert', '', '1:temperature 2:salinity', &
        & DATATYPE_FLT64),&
        & grib2_var(255, 255, 255, DATATYPE_PACK16, grid_reference, grid_cell),&
        & ldims=(/nproma,n_zlev+1,alloc_cell_blocks,no_tracer/), &
        & lcontainer=.TRUE., lrestart=.FALSE., loutput=.FALSE.)
    
        ocean_state_diag%GMRedi_flux_horz(:,:,:,:)=0.0_wp
        ocean_state_diag%GMRedi_flux_vert(:,:,:,:)=0.0_wp   
    ENDIF  
      
  END SUBROUTINE construct_hydro_ocean_diag
  
  
  !-------------------------------------------------------------------------
  !>
  !!               Deallocation of diagnostic hydrostatic ocean state.
  !
  !! @par Revision History
  !! Developed  by  Peter Korn, MPI-M (2005).
  !!
!<Optimize:inUse>
  SUBROUTINE destruct_hydro_ocean_diag(ocean_state_diag)
    
    TYPE(t_hydro_ocean_diag), INTENT(inout) :: ocean_state_diag
    
    ! local variables
    
    INTEGER :: ist
    
    CHARACTER(LEN=max_char_length), PARAMETER :: &
      & routine = 'mo_ocean_state:destruct_hydro_ocean_diag'
    
    DEALLOCATE(ocean_state_diag%p_vn, stat=ist)
    IF (ist/=success) THEN
      CALL finish(TRIM(routine), 'deallocation for p_vn failed')
    END IF
    DEALLOCATE(ocean_state_diag%p_vn_dual, stat=ist)
    IF (ist/=success) THEN
      CALL finish(TRIM(routine), 'deallocation for p_vn_dual failed')
    END IF
    DEALLOCATE(ocean_state_diag%ptp_vn, stat=ist)
    IF (ist/=success) THEN
      CALL finish(TRIM(routine), 'deallocation for ptp_vn failed')
    END IF
    
  END SUBROUTINE destruct_hydro_ocean_diag
  !-------------------------------------------------------------------------
  !>
  !!               Allocation of components of hydrostatic ocean auxiliary state.
  !!               Initialization of components with zero.
  !
  !! @par Revision History
  !! Developed  by  Peter Korn, MPI-M (2006).
  !!
!<Optimize:inUse>
  SUBROUTINE construct_hydro_ocean_aux(patch_2d, ocean_state_aux)
    
    TYPE(t_patch),TARGET, INTENT(in)                :: patch_2d
    TYPE(t_hydro_ocean_aux), TARGET,INTENT(inout)   :: ocean_state_aux
    
    ! local variables
    
    INTEGER ::  ist  !, jtrc
    INTEGER ::  alloc_cell_blocks, nblks_e, nblks_v
    
    CHARACTER(LEN=max_char_length), PARAMETER :: &
      & routine = 'mo_ocean_state:construct_hydro_ocean_aux'
    !-------------------------------------------------------------------------
    CALL message(TRIM(routine), 'start to construct hydro ocean auxiliary state')
    
    ! determine size of arrays
    alloc_cell_blocks = patch_2d%alloc_cell_blocks
    nblks_e = patch_2d%nblks_e
    nblks_v = patch_2d%nblks_v
    
    ! allocation for Adam-Bashford time stepping
    CALL add_var(ocean_restart_list,'g_n',ocean_state_aux%g_n, grid_unstructured_edge,&
      & za_depth_below_sea, t_cf_var('g_n','','', DATATYPE_FLT32),&
      & grib2_var(255,255,255,DATATYPE_PACK16,grid_reference, grid_edge),&
      & ldims=(/nproma,n_zlev,nblks_e/),in_group=groups("oce_aux"),loutput=.TRUE.,lrestart_cont=.TRUE.)
    CALL add_var(ocean_restart_list,'g_nm1',ocean_state_aux%g_nm1, grid_unstructured_edge,&
      & za_depth_below_sea, t_cf_var('g_nm1','','', DATATYPE_FLT32),&
      & grib2_var(255,255,255,DATATYPE_PACK16,grid_reference, grid_edge),&
      & ldims=(/nproma,n_zlev,nblks_e/),in_group=groups("oce_aux"),loutput=.TRUE.,lrestart_cont=.TRUE.)
    CALL add_var(ocean_restart_list,'g_nimd',ocean_state_aux%g_nimd, grid_unstructured_edge,&
      & za_depth_below_sea, t_cf_var('g_nimd','','', DATATYPE_FLT32),&
      & grib2_var(255,255,255,DATATYPE_PACK16,grid_reference, grid_edge),&
      & ldims=(/nproma,n_zlev,nblks_e/),in_group=groups("oce_aux"),loutput=.TRUE.,lrestart_cont=.TRUE.)
    
    CALL add_var(ocean_restart_list,'p_rhs_sfc_eq',ocean_state_aux%p_rhs_sfc_eq, grid_unstructured_cell,&
      & za_surface, t_cf_var('p_rhs_sfc_eq','','', DATATYPE_FLT32),&
      & grib2_var(255,255,255,DATATYPE_PACK16,grid_reference, grid_cell),&
      & ldims=(/nproma,alloc_cell_blocks/),in_group=groups("oce_aux"),lrestart_cont=.TRUE.)
    
    ! allocation for boundary conditions
    CALL add_var(ocean_restart_list,'bc_top_u',ocean_state_aux%bc_top_u, grid_unstructured_cell,&
      & za_surface, t_cf_var('bc_top_u','','', DATATYPE_FLT32),&
      & grib2_var(255,255,255,DATATYPE_PACK16,grid_reference, grid_cell),&
      & ldims=(/nproma,alloc_cell_blocks/),in_group=groups("oce_aux"),lrestart_cont=.TRUE.)
    CALL add_var(ocean_restart_list,'bc_top_v',ocean_state_aux%bc_top_v, grid_unstructured_cell,&
      & za_surface, t_cf_var('bc_top_v','','', DATATYPE_FLT32),&
      & grib2_var(255,255,255,DATATYPE_PACK16,grid_reference, grid_cell),&
      & ldims=(/nproma,alloc_cell_blocks/),in_group=groups("oce_aux"),lrestart_cont=.TRUE.)
    CALL add_var(ocean_restart_list,'bc_top_vn',ocean_state_aux%bc_top_vn, grid_unstructured_edge,&
      & za_surface, t_cf_var('bc_top_vn','','', DATATYPE_FLT32),&
      & grib2_var(255,255,255,DATATYPE_PACK16,grid_reference, grid_edge),&
      & ldims=(/nproma,nblks_e/),in_group=groups("oce_aux"),lrestart_cont=.TRUE.)
    CALL add_var(ocean_restart_list,'bc_top_WindStress',ocean_state_aux%bc_top_WindStress, grid_unstructured_edge,&
      & za_surface, t_cf_var('bc_top_WindStress','','', DATATYPE_FLT32),&
      & t_grib2_var(255,255,255,DATATYPE_PACK16,grid_reference, grid_edge),&
      & ldims=(/nproma,nblks_e/),in_group=groups("oce_aux"),lrestart_cont=.FALSE.)
    
<<<<<<< HEAD
=======
    CALL add_var(ocean_restart_list,'bc_bot_u',ocean_state_aux%bc_bot_u, grid_unstructured_cell,&
      & za_surface, t_cf_var('bc_bot_u','','', DATATYPE_FLT32),&
      & grib2_var(255,255,255,DATATYPE_PACK16,grid_reference, grid_cell),&
      & ldims=(/nproma,alloc_cell_blocks/),in_group=groups("oce_aux"),lrestart_cont=.TRUE.)
    CALL add_var(ocean_restart_list,'bc_bot_v',ocean_state_aux%bc_bot_v, grid_unstructured_cell,&
      & za_surface, t_cf_var('bc_bot_v','','', DATATYPE_FLT32),&
      & grib2_var(255,255,255,DATATYPE_PACK16,grid_reference, grid_cell),&
      & ldims=(/nproma,alloc_cell_blocks/),in_group=groups("oce_aux"),lrestart_cont=.TRUE.)
>>>>>>> e9234774
    CALL add_var(ocean_restart_list,'bc_bot_vn',ocean_state_aux%bc_bot_vn, grid_unstructured_edge,&
      & za_surface, t_cf_var('bc_bot_vn','','', DATATYPE_FLT32),&
      & grib2_var(255,255,255,DATATYPE_PACK16,grid_reference, grid_edge),&
      & ldims=(/nproma,nblks_e/),in_group=groups("oce_aux"),lrestart_cont=.TRUE.)
    
    CALL add_var(ocean_restart_list,'bc_bot_w',ocean_state_aux%bc_bot_w, grid_unstructured_cell,&
      & za_surface, t_cf_var('bc_bot_w','','', DATATYPE_FLT32),&
      & grib2_var(255,255,255,DATATYPE_PACK16,grid_reference, grid_cell),&
      & ldims=(/nproma,alloc_cell_blocks/),in_group=groups("oce_aux"),lrestart_cont=.TRUE.)
    CALL add_var(ocean_restart_list,'bc_top_w',ocean_state_aux%bc_top_w, grid_unstructured_cell,&
      & za_surface, t_cf_var('bc_top_w','','', DATATYPE_FLT32),&
      & grib2_var(255,255,255,DATATYPE_PACK16,grid_reference, grid_cell),&
      & ldims=(/nproma,alloc_cell_blocks/),in_group=groups("oce_aux"),lrestart_cont=.TRUE.)
    CALL add_var(ocean_default_list,'bc_bot_tracer',ocean_state_aux%bc_bot_tracer,grid_unstructured_cell,&
      & za_surface, t_cf_var('bc_bot_tracer','','', DATATYPE_FLT32),&
      & grib2_var(255,255,255,DATATYPE_PACK16,grid_reference, grid_cell),&
      & ldims=(/nproma,alloc_cell_blocks,no_tracer/),in_group=groups("oce_aux"))
    CALL add_var(ocean_default_list,'bc_top_tracer',ocean_state_aux%bc_top_tracer,grid_unstructured_cell,&
      & za_surface, t_cf_var('bc_top_tracer','','', DATATYPE_FLT32),&
      & grib2_var(255,255,255,DATATYPE_PACK16,grid_reference, grid_cell),&
      & ldims=(/nproma,alloc_cell_blocks,no_tracer/),in_group=groups("oce_aux"))
    
    ALLOCATE(ocean_state_aux%bc_top_veloc_cc(nproma,alloc_cell_blocks), stat=ist)
    IF (ist/=success) THEN
      CALL finish(TRIM(routine),'allocation of top boundary cond cc failed')
    END IF
    
    ocean_state_aux%bc_top_veloc_cc(:,:)%x(1) = 0.0_wp
    ocean_state_aux%bc_top_veloc_cc(:,:)%x(2) = 0.0_wp
    ocean_state_aux%bc_top_veloc_cc(:,:)%x(3) = 0.0_wp
    
    ! allocation of 3-dim tracer relaxation:
    IF (no_tracer >= 1) THEN
      CALL add_var(ocean_default_list,'data_3dimRelax_Temp',ocean_state_aux%data_3dimRelax_Temp,&
        & grid_unstructured_cell,&
        & za_depth_below_sea, t_cf_var('data_3dimRelax_Temp','','', DATATYPE_FLT32),&
        & grib2_var(255,255,255,DATATYPE_PACK16,grid_reference, grid_cell),&
        & ldims=(/nproma,n_zlev,alloc_cell_blocks/),in_group=groups("oce_aux"),loutput=.FALSE.)
      CALL add_var(ocean_default_list,'forc_3dimRelax_Temp',ocean_state_aux%forc_3dimRelax_Temp,&
        & grid_unstructured_cell,&
        & za_depth_below_sea, t_cf_var('forc_3dimRelax_Temp','','', DATATYPE_FLT32),&
        & grib2_var(255,255,255,DATATYPE_PACK16,grid_reference, grid_cell),&
        & ldims=(/nproma,n_zlev,alloc_cell_blocks/),in_group=groups("oce_aux"),loutput=.FALSE.)
    END IF
    IF (no_tracer == 2) THEN
      CALL add_var(ocean_default_list,'data_3dimRelax_Salt',ocean_state_aux%data_3dimRelax_Salt,&
        & grid_unstructured_cell,&
        & za_depth_below_sea, t_cf_var('data_3dimRelax_Salt','','', DATATYPE_FLT32),&
        & grib2_var(255,255,255,DATATYPE_PACK16,grid_reference, grid_cell),&
        & ldims=(/nproma,n_zlev,alloc_cell_blocks/),in_group=groups("oce_aux"),loutput=.FALSE.)
      CALL add_var(ocean_default_list,'forc_3dimRelax_Salt',ocean_state_aux%forc_3dimRelax_Salt,&
        & grid_unstructured_cell,&
        & za_depth_below_sea, t_cf_var('forc_3dimRelax_Salt','','', DATATYPE_FLT32),&
        & grib2_var(255,255,255,DATATYPE_PACK16,grid_reference, grid_cell),&
        & ldims=(/nproma,n_zlev,alloc_cell_blocks/),in_group=groups("oce_aux"),loutput=.FALSE.)
    END IF
    
   IF(GMRedi_configuration/=Cartesian_mixing)THEN
   
     ALLOCATE(ocean_state_aux%slopes(nproma,n_zlev,alloc_cell_blocks), stat=ist)
     IF (ist/=success) THEN
      CALL finish(TRIM(routine), 'allocation for slopes at cells failed')
     END IF
     ocean_state_aux%slopes    (:,:,:)%x(1)=0.0_wp
     ocean_state_aux%slopes    (:,:,:)%x(2)=0.0_wp
     ocean_state_aux%slopes    (:,:,:)%x(3)=0.0_wp
     ALLOCATE(ocean_state_aux%PgradTemperature_horz_center(nproma,n_zlev,alloc_cell_blocks), stat=ist)
     IF (ist/=success) THEN
      CALL finish(TRIM(routine), 'allocation for PgradTemperature_horz_center at cells failed')
     END IF
     ocean_state_aux%PgradTemperature_horz_center    (:,:,:)%x(1)=0.0_wp
     ocean_state_aux%PgradTemperature_horz_center    (:,:,:)%x(2)=0.0_wp
     ocean_state_aux%PgradTemperature_horz_center    (:,:,:)%x(3)=0.0_wp

     ALLOCATE(ocean_state_aux%PgradSalinity_horz_center(nproma,n_zlev,alloc_cell_blocks), stat=ist)
     IF (ist/=success) THEN
      CALL finish(TRIM(routine), 'allocation for PgradSalinity_horz_center at cells failed')
     END IF
     ocean_state_aux%PgradSalinity_horz_center       (:,:,:)%x(1)=0.0_wp
     ocean_state_aux%PgradSalinity_horz_center       (:,:,:)%x(2)=0.0_wp
     ocean_state_aux%PgradSalinity_horz_center       (:,:,:)%x(3)=0.0_wp

     
     CALL add_var(ocean_default_list,'DerivTemperature_vert',ocean_state_aux%DerivTemperature_vert_center,&
        & grid_unstructured_cell,&
        & za_depth_below_sea, t_cf_var('DerivTemperature_vert','','', DATATYPE_FLT32),&
        & grib2_var(255,255,255,DATATYPE_PACK16,grid_reference, grid_cell),&
        & ldims=(/nproma,n_zlev,alloc_cell_blocks/),in_group=groups("oce_aux"),loutput=.FALSE.)
        ! & ldims=(/nproma,n_zlev+1,alloc_cell_blocks/),in_group=groups("oce_aux"),loutput=.FALSE.)
        
     CALL add_var(ocean_default_list,'DerivSalinity_vert',ocean_state_aux%DerivSalinity_vert_center,&
        & grid_unstructured_cell,&
        & za_depth_below_sea, t_cf_var('DerivSalinity_vert','','', DATATYPE_FLT32),&
        & grib2_var(255,255,255,DATATYPE_PACK16,grid_reference, grid_cell),&
        & ldims=(/nproma,n_zlev,alloc_cell_blocks/),in_group=groups("oce_aux"),loutput=.FALSE.)
        
     CALL add_var(ocean_default_list,'slopes_squared',ocean_state_aux%slopes_squared,&
        & grid_unstructured_cell,&
        & za_depth_below_sea, t_cf_var('slopes_squared','','', DATATYPE_FLT32),&
        & grib2_var(255,255,255,DATATYPE_PACK16,grid_reference, grid_cell),&
        & ldims=(/nproma,n_zlev,alloc_cell_blocks/),in_group=groups("oce_aux"),loutput=.FALSE.)
        

     CALL add_var(ocean_default_list,'taper function 1',ocean_state_aux%taper_function_1,&
        & grid_unstructured_cell,&
        & za_depth_below_sea, t_cf_var('taper function 1','','', DATATYPE_FLT32),&
        & grib2_var(255,255,255,DATATYPE_PACK16,grid_reference, grid_cell),&
        & ldims=(/nproma,n_zlev,alloc_cell_blocks/),in_group=groups("oce_aux"),loutput=.FALSE.)

     CALL add_var(ocean_default_list,'taper function 2',ocean_state_aux%taper_function_2,&
        & grid_unstructured_cell,&
        & za_depth_below_sea, t_cf_var('taper function 2','','', DATATYPE_FLT32),&
        & grib2_var(255,255,255,DATATYPE_PACK16,grid_reference, grid_cell),&
        & ldims=(/nproma,n_zlev,alloc_cell_blocks/),in_group=groups("oce_aux"),loutput=.FALSE.)
        
        
        
     ! set all values - incl. last block - of cartesian coordinates to zero (NAG compiler)
     
!      ocean_state_aux%slopes_squared=0.0_wp
    ENDIF
  END SUBROUTINE construct_hydro_ocean_aux
  
!<Optimize:inUse>
  SUBROUTINE construct_hydro_ocean_acc(patch_2d, ocean_state_acc)
    
    TYPE(t_patch),TARGET, INTENT(in)                :: patch_2d
    TYPE(t_hydro_ocean_acc), TARGET,INTENT(inout)   :: ocean_state_acc
    
    ! local variables
    
    INTEGER ::  ist, jtrc
    INTEGER ::  alloc_cell_blocks, nblks_e, nblks_v
    
    INTEGER, PARAMETER :: max_oce_tracer = 2
    CHARACTER(LEN=max_char_length) :: oce_tracer_names(max_oce_tracer),&
      & oce_tracer_units(max_oce_tracer),&
      & oce_tracer_longnames(max_oce_tracer)
    INTEGER :: oce_tracer_codes(max_oce_tracer)
    CHARACTER(LEN=max_char_length) :: var_suffix
    
    
    ! determine size of arrays
    alloc_cell_blocks = patch_2d%alloc_cell_blocks
    nblks_e = patch_2d%nblks_e
    nblks_v = patch_2d%nblks_v
    
    CALL add_var(ocean_default_list, 'h_acc', ocean_state_acc%h , &
      & grid_unstructured_cell, za_surface, &
      & t_cf_var('h_acc', 'm', 'surface elevation at cell center', DATATYPE_FLT32),&
      & grib2_var(255, 255, 255, DATATYPE_PACK16, grid_reference, grid_cell),&
      & ldims=(/nproma,alloc_cell_blocks/),in_group=groups("oce_default", "oce_essentials"))
    CALL add_var(ocean_default_list, 'u_acc', ocean_state_acc%u, grid_unstructured_cell, &
      & za_depth_below_sea, &
      & t_cf_var('u_acc','m/s','zonal velocity component', DATATYPE_FLT32),&
      & grib2_var(255, 255, 255, DATATYPE_PACK16, grid_reference, grid_cell),&
      & ldims=(/nproma,n_zlev,alloc_cell_blocks/),in_group=groups("oce_default", "oce_essentials"))
    ! reconstructed v velocity component
    CALL add_var(ocean_default_list, 'v_acc', ocean_state_acc%v, grid_unstructured_cell, &
      & za_depth_below_sea, &
      & t_cf_var('v_acc','m/s','meridional velocity component', DATATYPE_FLT32),&
      & grib2_var(255, 255, 255, DATATYPE_PACK16, grid_reference, grid_cell),&
      & ldims=(/nproma,n_zlev,alloc_cell_blocks/),in_group=groups("oce_default", "oce_essentials"))
    CALL add_var(ocean_default_list, 'rhopot_acc', ocean_state_acc%rhopot, grid_unstructured_cell, &
      & za_depth_below_sea, &
      & t_cf_var('rhopot_acc','kg/m^3','potential density', DATATYPE_FLT32),&
      & grib2_var(255, 255, 255, DATATYPE_PACK16, grid_reference, grid_cell),&
      & ldims=(/nproma,n_zlev,alloc_cell_blocks/),in_group=groups("oce_default","oce_essentials"))
    CALL add_var(ocean_default_list, 'rho_acc', ocean_state_acc%rho, grid_unstructured_cell, &
      & za_depth_below_sea, &
      & t_cf_var('rho_acc','kg/m^3','insitu density', DATATYPE_FLT32),&
      & grib2_var(255, 255, 255, DATATYPE_PACK16, grid_reference, grid_cell),&
      & ldims=(/nproma,n_zlev,alloc_cell_blocks/),in_group=groups("oce_default"))
    
    CALL add_var(ocean_default_list, 'w_acc', ocean_state_acc%w, grid_unstructured_cell, &
      & za_depth_below_sea_half, &
      & t_cf_var('w_acc','m/s','vertical velocity', DATATYPE_FLT32),&
      & grib2_var(255, 255, 255, DATATYPE_PACK16, grid_reference, grid_cell),&
      & ldims=(/nproma,n_zlev+1,alloc_cell_blocks/),in_group=groups("oce_default", "oce_essentials"))
    CALL add_var(ocean_default_list, 'mass_flx_e_acc', ocean_state_acc%mass_flx_e, grid_unstructured_edge, &
      & za_depth_below_sea, &
      & t_cf_var('mass_flx_e_acc','','mass flux at edges', DATATYPE_FLT32),&
      & grib2_var(255, 255, 255, DATATYPE_PACK16, grid_reference, grid_edge),&
      & ldims=(/nproma,n_zlev,nblks_e/),in_group=groups("oce_default"))
    CALL add_var(ocean_default_list, 'div_mass_flx_c_acc', ocean_state_acc%div_mass_flx_c, grid_unstructured_cell, &
      & za_depth_below_sea, &
      & t_cf_var('div_mass_flx_c_acc','','divergence of mass flux', DATATYPE_FLT32),&
      & grib2_var(255, 255, 255, DATATYPE_PACK16, grid_reference, grid_cell),&
      & ldims=(/nproma,n_zlev,alloc_cell_blocks/),in_group=groups("oce_default"))
    CALL add_var(ocean_default_list, 'u_vint_acc', ocean_state_acc%u_vint , &
      & grid_unstructured_cell, za_surface, &
      & t_cf_var('u_vint_acc', 'm*m/s', 'barotropic zonal velocity', DATATYPE_FLT32),&
      & grib2_var(255, 255, 255, DATATYPE_PACK16, grid_reference, grid_cell),&
      & ldims=(/nproma,alloc_cell_blocks/),in_group=groups("oce_default", "oce_essentials"))
    CALL add_var(ocean_default_list, 'v_vint_acc', ocean_state_acc%v_vint , &
      & grid_unstructured_cell, za_surface, &
      & t_cf_var('v_vint_acc', 'm*m/s', 'barotropic meridional velocity', DATATYPE_FLT32),&
      & grib2_var(255, 255, 255, DATATYPE_PACK16, grid_reference, grid_cell),&
      & ldims=(/nproma,alloc_cell_blocks/))
    CALL add_var(ocean_default_list, 'vort_acc', ocean_state_acc%vort, &
      & grid_unstructured_vert, za_depth_below_sea, &
      & t_cf_var('vort_acc','1/s','vorticity', DATATYPE_FLT32),&
      & grib2_var(255, 255, 255, DATATYPE_PACK16, grid_reference, grid_vertex),&
      & ldims=(/nproma,n_zlev,nblks_v/),in_group=groups("oce_default"),lrestart_cont=.TRUE.)
    
    ! kinetic energy component
    CALL add_var(ocean_default_list, 'kin_acc', ocean_state_acc%kin, grid_unstructured_cell, &
      & za_depth_below_sea, &
      & t_cf_var('kin_acc','J','kinetic energy', DATATYPE_FLT32),&
      & grib2_var(255, 255, 255, DATATYPE_PACK16, grid_reference, grid_cell),&
      & ldims=(/nproma,n_zlev,alloc_cell_blocks/),in_group=groups("oce_default"))
    ! & ptp_vn(:,:,:)           ,& ! normal velocity after mapping P^T P
    ! & vn_pred(:,:,:)          ,& ! predicted normal velocity vector at edges.
    ! & vn_impl_vert_diff(:,:,:),& ! predicted normal velocity vector at edges.
    ! & vn_time_weighted(:,:,:) ,&  ! predicted normal velocity vector at edges.
    ! & w_time_weighted(:,:,:)  ,& ! predicted normal velocity vector at edges.
    ! & veloc_adv_horz(:,:,:)   ,& ! horizontal velocity advection
    ! & veloc_adv_vert(:,:,:)   ,& ! vertical velocity advection
    ! & laplacian_horz(:,:,:)   ,& ! horizontal diffusion of horizontal velocity
    ! & laplacian_vert(:,:,:)   ,& ! vertical diffusion of horizontal velocity
    ! & grad(:,:,:)             ,& ! gradient of kinetic energy. Unit [m/s]
    ! & div(:,:,:)              ,& ! divergence. Unit [m/s]
    ! & press_hyd(:,:,:)        ,& ! hydrostatic pressure. Unit [m]
    ! & press_grad(:,:,:)       ,& ! hydrostatic pressure gradient term. Unit [m/s]
    ! & temp_insitu(:,:,:)      ,&
    
    !-------------------------------------------------------------------------
    WRITE(var_suffix,'(a)') '_acc'
    !-------------------------------------------------------------------------
    
    IF ( no_tracer > 0 ) THEN
      CALL set_oce_tracer_info(max_oce_tracer      , &
        & oce_tracer_names    , &
        & oce_tracer_longnames, &
        & oce_tracer_codes    , &
        & oce_tracer_units,var_suffix)
      CALL add_var(ocean_default_list, 'tracers'//TRIM(var_suffix), ocean_state_acc%tracer , &
        & grid_unstructured_cell, za_depth_below_sea, &
        & t_cf_var('tracers'//TRIM(var_suffix), '', '1:temperature 2:salinity', &
        & DATATYPE_FLT32),&
        & grib2_var(255, 255, 255, DATATYPE_PACK16, grid_reference, grid_cell),&
        & ldims=(/nproma,n_zlev,alloc_cell_blocks,no_tracer/), &
        & lcontainer=.TRUE., lrestart=.FALSE., loutput=.FALSE.)
      
      ! Reference to individual tracer, for I/O
      ALLOCATE(ocean_state_acc%tracer_ptr(no_tracer))
      DO jtrc = 1,no_tracer
        CALL add_ref( ocean_default_list, 'tracers'//TRIM(var_suffix),&
          & oce_tracer_names(jtrc),                 &
          & ocean_state_acc%tracer_ptr(jtrc)%p,           &
          & grid_unstructured_cell, za_depth_below_sea,&
          & t_cf_var(oce_tracer_names(jtrc), &
          & oce_tracer_units(jtrc), &
          & oce_tracer_longnames(jtrc), DATATYPE_FLT32), &
          & grib2_var(255, 255, 255, DATATYPE_PACK16, grid_reference, grid_cell),&
          & ldims=(/nproma,n_zlev,alloc_cell_blocks/),in_group=groups("oce_default", "oce_essentials"))
        
      END DO

    ENDIF ! no_tracer > 0

    ! Accumulates physics
    CALL add_var(ocean_default_list, 'K_veloc_h_acc', ocean_state_acc%k_veloc_h , grid_unstructured_edge,&
      & za_depth_below_sea, &
      & t_cf_var('K_veloc_h_acc', 'kg/kg', 'horizontal velocity diffusion', datatype_flt32),&
      & grib2_var(255, 255, 255, datatype_pack16, grid_reference, grid_edge),&
      & ldims=(/nproma,n_zlev,nblks_e/),in_group=groups("oce_physics"))
 
    CALL add_var(ocean_default_list, 'A_veloc_v_acc', ocean_state_acc%a_veloc_v , grid_unstructured_edge,&
      & za_depth_below_sea_half, &
      & t_cf_var('A_veloc_v_acc', 'kg/kg', 'vertical velocity diffusion', datatype_flt32),&
      & grib2_var(255, 255, 255, datatype_pack16, grid_reference, grid_edge),&
      & ldims=(/nproma,n_zlev+1,nblks_e/),in_group=groups("oce_physics","oce_essentials","oce_default"))
 
!
!   !! Tracers
    IF ( no_tracer > 0 ) THEN
      CALL add_var(ocean_default_list, 'K_tracer_h'//TRIM(var_suffix), ocean_state_acc%k_tracer_h , &
        & grid_unstructured_edge, za_depth_below_sea, &
        & t_cf_var('K_tracer_h'//TRIM(var_suffix), '', '1:temperature 2:salinity', datatype_flt32),&
        & grib2_var(255, 255, 255, datatype_pack16, grid_reference, grid_edge),&
        & ldims=(/nproma,n_zlev,nblks_e,no_tracer/), &
        & lcontainer=.TRUE., loutput=.FALSE., lrestart=.FALSE.)
      CALL add_var(ocean_default_list, 'A_tracer_v'//TRIM(var_suffix), ocean_state_acc%a_tracer_v , &
        & grid_unstructured_cell, za_depth_below_sea_half, &
        & t_cf_var('A_tracer_v'//TRIM(var_suffix), '', '1:temperature 2:salinity', datatype_flt32),&
        & grib2_var(255, 255, 255, datatype_pack16, grid_reference, grid_cell),&
        & ldims=(/nproma,n_zlev+1,alloc_cell_blocks,no_tracer/), &
        & lcontainer=.TRUE., loutput=.FALSE., lrestart=.FALSE.)
 
      ! Reference to individual tracer, for I/O
 
      ALLOCATE(ocean_state_acc%tracer_horz_physics_ptr(no_tracer))
      ALLOCATE(ocean_state_acc%tracer_vert_physics_ptr(no_tracer))
      DO jtrc = 1,no_tracer
        CALL add_ref( ocean_default_list, 'K_tracer_h'//TRIM(var_suffix),&
          & 'K_tracer_h_'//TRIM(oce_config%tracer_names(jtrc))//TRIM(var_suffix),     &
          & ocean_state_acc%tracer_horz_physics_ptr(jtrc)%p,                             &
          & grid_unstructured_edge, za_depth_below_sea,               &
          & t_cf_var('K_tracer_h_'//TRIM(oce_config%tracer_names(jtrc))//TRIM(var_suffix), &
          & 'kg/kg', &
          & TRIM(oce_config%tracer_longnames(jtrc))//'(K_tracer_h'//TRIM(var_suffix)//')', &
          & datatype_flt32), &
          & grib2_var(255, 255, 255, datatype_pack16, grid_reference, grid_edge),&
          & ldims=(/nproma,n_zlev,nblks_e/),in_group=groups("oce_physics"))
        CALL add_ref( ocean_default_list, 'A_tracer_v'//TRIM(var_suffix),&
          & 'A_tracer_v_'//TRIM(oce_config%tracer_names(jtrc))//TRIM(var_suffix),     &
          & ocean_state_acc%tracer_vert_physics_ptr(jtrc)%p,                             &
          & grid_unstructured_cell, za_depth_below_sea_half,            &
          & t_cf_var('A_tracer_v_'//TRIM(oce_config%tracer_names(jtrc))//TRIM(var_suffix), &
          & 'kg/kg', &
          & TRIM(oce_config%tracer_longnames(jtrc))//'(A_tracer_v'//TRIM(var_suffix)//')', &
          & datatype_flt32), &
          & grib2_var(255, 255, 255, datatype_pack16, grid_reference, grid_cell),&
          & ldims=(/nproma,n_zlev+1,alloc_cell_blocks/),in_group=groups("oce_physics"))
 
      END DO
    ENDIF ! no_tracer > 0

!  IF(GMRedi_configuration==GMRedi_combined&
!  &.OR.GMRedi_configuration==GM_only.OR.GMRedi_configuration==Redi_only)THEN
!
!
!    CALL add_var(ocean_default_list, 'k_tracer_isoneutral_acc', ocean_state_acc%k_tracer_isoneutral, &
!       & grid_unstructured_cell, za_depth_below_sea, &
!       & t_cf_var('k_tracer_isoneutral_acc', '', '1:temperature 2:salinity', datatype_flt32),&
!       & grib2_var(255, 255, 255, datatype_pack16, grid_reference, grid_cell),&
!       & ldims=(/nproma,n_zlev,alloc_cell_blocks/), &
!       & lcontainer=.TRUE., lrestart=.FALSE., loutput=.FALSE.)
!
!
!     CALL add_var(ocean_default_list, 'k_tracer_dianeutral_acc', ocean_state_acc%k_tracer_dianeutral, &
!       & grid_unstructured_cell, za_depth_below_sea_half, &
!       & t_cf_var('k_tracer_dianeutral_acc', '', '1:temperature 2:salinity', datatype_flt32),&
!       & grib2_var(255, 255, 255, datatype_pack16, grid_reference, grid_cell),&
!       & ldims=(/nproma,n_zlev,alloc_cell_blocks/), &
!       & lcontainer=.TRUE., lrestart=.FALSE., loutput=.FALSE.)
!
!
!    CALL add_var(ocean_default_list, 'k_tracer_GM_kappa_acc', ocean_state_acc%k_tracer_GM_kappa, &
!       & grid_unstructured_cell, za_depth_below_sea, &
!       & t_cf_var('k_tracer_GM_kappa_acc_at_cells', '', '1:temperature 2:salinity', datatype_flt32),&
!       & grib2_var(255, 255, 255, datatype_pack16, grid_reference, grid_cell),&
!       & ldims=(/nproma,n_zlev,alloc_cell_blocks/), &
!       & lcontainer=.TRUE., lrestart=.FALSE., loutput=.FALSE.)
!
!   ENDIF
    
  END SUBROUTINE construct_hydro_ocean_acc
  !-------------------------------------------------------------------------
  !>
  !!               Deallocation of auxilliary hydrostatic ocean state.
  !
  !! @par Revision History
  !! Developed  by  Peter Korn, MPI-M (2005).
  !!
!<Optimize:inUse>
  SUBROUTINE destruct_hydro_ocean_aux(ocean_state_aux)
    
    TYPE(t_hydro_ocean_aux), INTENT(inout)      :: ocean_state_aux
    
    ! local variables
    
    INTEGER :: ist
    
    CHARACTER(LEN=max_char_length), PARAMETER :: &
      & routine = 'mo_ocean_state:destruct_hydro_ocean_aux'
    
    DEALLOCATE(ocean_state_aux%bc_top_veloc_cc, stat=ist)
    IF (ist/=success) THEN
      CALL finish(TRIM(routine),'deallocation of top boundary cond cc failed')
    END IF
    
  END SUBROUTINE destruct_hydro_ocean_aux
  !-------------------------------------------------------------------------
  
  
  
  !-------------------------------------------------------------------------
  !>
!<Optimize:inUse>
  SUBROUTINE destruct_patch_3d(patch_3d)
    
    TYPE(t_patch_3d ),TARGET, INTENT(inout)    :: patch_3d

    DEALLOCATE(patch_3d%p_patch_1d(n_dom)%del_zlev_m)
    DEALLOCATE(patch_3d%p_patch_1d(n_dom)%inv_del_zlev_m)
    DEALLOCATE(patch_3d%p_patch_1d(n_dom)%zlev_m)
    DEALLOCATE(patch_3d%p_patch_1d(n_dom)%zlev_i)
    DEALLOCATE(patch_3d%p_patch_1d(n_dom)%del_zlev_i)
    DEALLOCATE(patch_3d%p_patch_1d(n_dom)%ocean_area)
    DEALLOCATE(patch_3d%p_patch_1d(n_dom)%ocean_volume)
    DEALLOCATE(patch_3d%p_patch_1d)
    
  END SUBROUTINE destruct_patch_3d
  
  !-------------------------------------------------------------------------
  !>
  !! Allocation of basic 3-dimensional patch structure. This sbr assumes that
  !! the 2D horizontal patch components is already initialized.
  !
  !
  !! @par Revision History
  !! Developed  by  Peter korn, MPI-M (2012/08).
  !!
!<Optimize:inUse>
  SUBROUTINE construct_patch_3d(patch_3d)
    
    TYPE(t_patch_3d ),TARGET, INTENT(inout)    :: patch_3d
    
    ! local variables
    INTEGER :: ist
    INTEGER :: alloc_cell_blocks, nblks_e, nblks_v, n_zlvp, n_zlvm!, ie
    CHARACTER(LEN=max_char_length), PARAMETER :: &
      & routine = 'mo_ocean_state:construct_patch_3D'
    
    !-------------------------------------------------------------------------
    
    !CALL message(TRIM(routine), 'start to construct basic hydro ocean state')
    
    ! determine size of arrays
    alloc_cell_blocks = patch_3d%p_patch_2d(n_dom)%alloc_cell_blocks
    nblks_e = patch_3d%p_patch_2d(n_dom)%nblks_e
    nblks_v = patch_3d%p_patch_2d(n_dom)%nblks_v
    n_zlvp = n_zlev + 1
    n_zlvm = n_zlev - 1
    
    ALLOCATE(patch_3d%p_patch_1d(n_dom_start:n_dom), stat=ist)
    IF (ist /= success) THEN
      CALL finish (routine,'allocating p_patch_1D failed')
    ENDIF
    
    ! allocate and set vertical level thickness from the namelist
    ALLOCATE(patch_3d%p_patch_1d(n_dom)%del_zlev_m(n_zlev),stat=ist)
    IF (ist /= success) THEN
      CALL finish (routine,'allocating del_zlev_m failed')
    ENDIF
    ! allocate the inverse of the above
    ALLOCATE(patch_3d%p_patch_1d(n_dom)%inv_del_zlev_m(n_zlev),stat=ist)
    IF (ist /= success) THEN
      CALL finish (routine,'allocating inv_del_zlev_m failed')
    ENDIF
    ALLOCATE(patch_3d%p_patch_1d(n_dom)%zlev_m(n_zlev),stat=ist)
    IF (ist /= success) THEN
      CALL finish (routine,'allocating zlev_m failed')
    ENDIF
    ALLOCATE(patch_3d%p_patch_1d(n_dom)%zlev_i(n_zlvp),stat=ist)
    IF (ist /= success) THEN
      CALL finish (routine,'allocating zlev_i failed')
    ENDIF
    ALLOCATE(patch_3d%p_patch_1d(n_dom)%del_zlev_i(n_zlev),stat=ist)
    IF (ist /= success) THEN
      CALL finish (routine,'allocating del_zlev_i failed')
    ENDIF
    ALLOCATE(patch_3d%p_patch_1d(n_dom)%ocean_area(n_zlev),stat=ist)
    IF (ist /= success) THEN
      CALL finish (routine,'allocating ocean_area failed')
    ENDIF
    ALLOCATE(patch_3d%p_patch_1d(n_dom)%ocean_volume(n_zlvp),stat=ist)
    IF (ist /= success) THEN
      CALL finish (routine,'allocating ocean_volume failed')
    ENDIF
    
    !
    !! 3-dim land-sea-mask at cells, edges and vertices
    !
    ! cells
    CALL add_var(ocean_default_list, 'lsm_c', patch_3d%lsm_c, &
      & grid_unstructured_cell, za_depth_below_sea, &
      & t_cf_var('lsm_c','','3d lsm on cells', DATATYPE_INT8),&
      & grib2_var(255, 255, 255, DATATYPE_PACK16, grid_reference, grid_cell),&
      & ldims=(/nproma,n_zlev,alloc_cell_blocks/),in_group=groups("oce_geometry","oce_default"),&
      & isteptype=tstep_constant)
    ! edges
    CALL add_var(ocean_default_list, 'lsm_e', patch_3d%lsm_e, &
      & grid_unstructured_edge, &
      & za_depth_below_sea, &
      & t_cf_var('lsm_e','','3d lsm on edges', DATATYPE_INT8),&
      & grib2_var(255, 255, 255, DATATYPE_PACK16, grid_reference, grid_edge),&
      & ldims=(/nproma,n_zlev,nblks_e/),in_group=groups("oce_geometry","oce_default"),&
      & isteptype=tstep_constant)
    ! surface cells
    CALL add_var(ocean_default_list, 'surface_cell_sea_land_mask', patch_3d%surface_cell_sea_land_mask , &
      & grid_unstructured_cell, za_surface, &
      & t_cf_var('surface_cell_sea_land_mask', '', 'surface_cell_sea_land_mask', DATATYPE_INT8),&
      & grib2_var(255, 255, 255, DATATYPE_PACK16, grid_reference, grid_cell),&
      & ldims=(/nproma,alloc_cell_blocks/),in_group=groups("oce_geometry"),isteptype=tstep_constant)
    ! surface vertices
    CALL add_var(ocean_default_list, 'surface_edge_sea_land_mask', patch_3d%surface_edge_sea_land_mask , &
      & grid_unstructured_edge, za_surface, &
      & t_cf_var('surface_edge_sea_land_mask', '', 'surface_edge_sea_land_mask', DATATYPE_INT8),&
      & grib2_var(255, 255, 255, DATATYPE_PACK16, grid_reference, grid_edge),&
      & ldims=(/nproma,nblks_e/),in_group=groups("oce_geometry"),isteptype=tstep_constant)
    ! surface vertices
    CALL add_var(ocean_default_list, 'surface_vertex_sea_land_mask', patch_3d%surface_vertex_sea_land_mask , &
      & grid_unstructured_vert, za_surface, &
      & t_cf_var('surface_vertex_sea_land_mask', '', 'surface_vertex_sea_land_mask', DATATYPE_INT8),&
      & grib2_var(255, 255, 255, DATATYPE_PACK16, grid_reference, grid_vertex),&
      & ldims=(/nproma,nblks_v/),in_group=groups("oce_geometry"),isteptype=tstep_constant)
    ! deepest ocean layer in column
    CALL add_var(ocean_default_list, 'dolic_c', patch_3d%p_patch_1d(n_dom)%dolic_c , &
      & grid_unstructured_cell, za_surface, &
      & t_cf_var('dolic_c', '', 'dolic_c', DATATYPE_INT8),&
      & grib2_var(255, 255, 255, DATATYPE_PACK16, grid_reference, grid_cell),&
      & ldims=(/nproma,alloc_cell_blocks/),in_group=groups("oce_geometry"),isteptype=tstep_constant)
    CALL add_var(ocean_default_list, 'dolic_e', patch_3d%p_patch_1d(n_dom)%dolic_e , &
      & grid_unstructured_edge, za_surface, &
      & t_cf_var('dolic_e', '', 'dolic_e', DATATYPE_FLT32),&
      & grib2_var(255, 255, 255, DATATYPE_PACK16, grid_reference, grid_edge),&
      & ldims=(/nproma,nblks_e/),in_group=groups("oce_geometry"),isteptype=tstep_constant)
    CALL add_var(ocean_default_list, 'vertex_bottomLevel', patch_3d%p_patch_1d(n_dom)%vertex_bottomLevel , &
      & grid_unstructured_vert, za_surface, &
      & t_cf_var('vertex_bottomLevel', '', 'vertex_bottomLevel', DATATYPE_FLT32),&
      & grib2_var(255, 255, 255, DATATYPE_PACK16, grid_reference, grid_vertex),&
      & ldims=(/nproma,nblks_v/),in_group=groups("oce_geometry"),isteptype=tstep_constant)
    ! 2-dim basins and areas
    CALL add_var(ocean_default_list, 'basin_c', patch_3d%basin_c , &
      & grid_unstructured_cell, za_surface, &
      & t_cf_var('basin_c', '', 'basin_c', DATATYPE_INT8),&
      & grib2_var(255, 255, 255, DATATYPE_PACK16, grid_reference, grid_cell),&
      & ldims=(/nproma,alloc_cell_blocks/),in_group=groups("oce_geometry","oce_default","oce_essentials"), &
      & isteptype=tstep_constant)
    CALL add_var(ocean_default_list, 'regio_c', patch_3d%regio_c , &
      & grid_unstructured_cell, za_surface, &
      & t_cf_var('regio_c', '', 'regio_c', DATATYPE_INT8),&
      & grib2_var(255, 255, 255, DATATYPE_PACK16, grid_reference, grid_cell),&
      & ldims=(/nproma,alloc_cell_blocks/),in_group=groups("oce_geometry","oce_default","oce_essentials"), &
      & isteptype=tstep_constant)
    ! 2-dim bottom and column thickness
    CALL add_var(ocean_default_list, 'bottom_thick_c', patch_3d%bottom_thick_c , &
      & grid_unstructured_cell, za_surface, &
      & t_cf_var('bottom_thick_c', 'm', 'bottom_thick_c', DATATYPE_FLT32),&
      & grib2_var(255, 255, 255, DATATYPE_PACK16, grid_reference, grid_cell),&
      & ldims=(/nproma,alloc_cell_blocks/),in_group=groups("oce_geometry"),isteptype=tstep_constant)
    CALL add_var(ocean_default_list, 'bottom_thick_e', patch_3d%bottom_thick_e , &
      & grid_unstructured_edge, za_surface, &
      & t_cf_var('bottom_thick_e', 'm', 'bottom_thick_e', DATATYPE_FLT32),&
      & grib2_var(255, 255, 255, DATATYPE_PACK16, grid_reference, grid_edge),&
      & ldims=(/nproma,nblks_e/),in_group=groups("oce_geometry"),isteptype=tstep_constant)
    CALL add_var(ocean_default_list, 'column_thick_c', patch_3d%column_thick_c , &
      & grid_unstructured_cell, za_surface, &
      & t_cf_var('column_thick_c', 'm', 'column_thick_c', DATATYPE_FLT32),&
      & grib2_var(255, 255, 255, DATATYPE_PACK16, grid_reference, grid_cell),&
      & ldims=(/nproma,alloc_cell_blocks/),in_group=groups("oce_geometry"),isteptype=tstep_constant)
    CALL add_var(ocean_default_list, 'column_thick_e', patch_3d%column_thick_e , &
      & grid_unstructured_edge, za_surface, &
      & t_cf_var('column_thick_e', 'm', 'column_thick_e', DATATYPE_FLT32),&
      & grib2_var(255, 255, 255, DATATYPE_PACK16, grid_reference, grid_edge),&
      & ldims=(/nproma,nblks_e/),in_group=groups("oce_geometry"),isteptype=tstep_constant)
    ! 3-dim real land-sea-mask
    ! cells
    CALL add_var(ocean_default_list, 'wet_c', patch_3d%wet_c , grid_unstructured_cell,&
      & za_depth_below_sea, &
      & t_cf_var('wet_c', '', '3d lsm on cells', DATATYPE_FLT32),&
      & grib2_var(255, 255, 255, DATATYPE_PACK16, grid_reference, grid_cell),&
      & ldims=(/nproma,n_zlev,alloc_cell_blocks/),in_group=groups("oce_geometry","oce_default","oce_essentials"), &
      & isteptype=tstep_constant)
    ! edges
    CALL add_var(ocean_default_list, 'wet_e', patch_3d%wet_e , grid_unstructured_edge,&
      & za_depth_below_sea, &
      & t_cf_var('wet_e', '', '3d lsm on edges', DATATYPE_FLT32),&
      & grib2_var(255, 255, 255, DATATYPE_PACK16, grid_reference, grid_edge),&
      & ldims=(/nproma,n_zlev,nblks_e/),in_group=groups("oce_geometry","oce_default","oce_essentials"), &
      & isteptype=tstep_constant)
    ! 3-dim real land-sea-mask with zero on halos
    ! cells
    CALL add_var(ocean_default_list, 'wet_halo_zero_c', patch_3d%wet_halo_zero_c , grid_unstructured_cell,&
      & za_depth_below_sea, &
      & t_cf_var('wet_c_halo_zero', '', '3d lsm with halo zero on cells', DATATYPE_FLT32),&
      & grib2_var(255, 255, 255, DATATYPE_PACK16, grid_reference, grid_cell),&
      & ldims=(/nproma,n_zlev,alloc_cell_blocks/),in_group=groups("oce_geometry"),isteptype=tstep_constant)
    ! edges
    CALL add_var(ocean_default_list, 'wet_halo_zero_e', patch_3d%wet_halo_zero_e , grid_unstructured_edge,&
      & za_depth_below_sea, &
      & t_cf_var('wet_e_halo_zero', '', '3d lsm with halo zero on edges', DATATYPE_FLT32),&
      & grib2_var(255, 255, 255, DATATYPE_PACK16, grid_reference, grid_edge),&
      & ldims=(/nproma,n_zlev,nblks_e/),in_group=groups("oce_geometry"),isteptype=tstep_constant)
    
    patch_3d%p_patch_1d(n_dom)%del_zlev_m = 0._wp
    patch_3d%p_patch_1d(n_dom)%del_zlev_i = 0._wp
    patch_3d%p_patch_1d(n_dom)%zlev_m     = 0._wp
    patch_3d%p_patch_1d(n_dom)%zlev_i     = 0._wp
    
    patch_3d%p_patch_1d(n_dom)%ocean_area(:)   = 0._wp
    patch_3d%p_patch_1d(n_dom)%ocean_volume(:) = 0._wp
    
    CALL add_var(ocean_default_list, 'prism_thick_c', patch_3d%p_patch_1d(1)%prism_thick_c, &
      & grid_unstructured_cell, &
      & za_depth_below_sea, &
      & t_cf_var('cons thick','m','prism thickness at cells', DATATYPE_FLT32),&
      & grib2_var(255, 255, 255, DATATYPE_PACK16, grid_reference, grid_cell),&
      & ldims=(/nproma,n_zlev,alloc_cell_blocks/),in_group=groups("oce_geometry"),isteptype=tstep_constant)
    CALL add_var(ocean_default_list, 'prism_volume', patch_3d%p_patch_1d(1)%prism_volume, &
      & grid_unstructured_cell, &
      & za_depth_below_sea, &
      & t_cf_var('cons thick','m','prism volume (cells)', DATATYPE_FLT32),&
      & grib2_var(255, 255, 255, DATATYPE_PACK16, grid_reference, grid_cell),&
      & ldims=(/nproma,n_zlev,alloc_cell_blocks/),in_group=groups("oce_geometry"),isteptype=tstep_constant)
    CALL add_var(ocean_default_list, 'prism_thick_e', patch_3d%p_patch_1d(n_dom)%prism_thick_e, &
      & grid_unstructured_edge, &
      & za_depth_below_sea, &
      & t_cf_var('cons thick','m','prism thickness at cells', DATATYPE_FLT32),&
      & grib2_var(255, 255, 255, DATATYPE_PACK16, grid_reference, grid_edge),&
      & ldims=(/nproma,n_zlev,nblks_e/),in_group=groups("oce_geometry"),isteptype=tstep_constant)
    CALL add_var(ocean_default_list, 'prism_thick_flat_sfc_c', patch_3d%p_patch_1d(n_dom)%prism_thick_flat_sfc_c, &
      & grid_unstructured_cell, &
      & za_depth_below_sea, &
      & t_cf_var('prism_thick_flat_sfc_c','m','time independent depth at cells', DATATYPE_FLT32),&
      & grib2_var(255, 255, 255, DATATYPE_PACK16, grid_reference, grid_cell),&
      & ldims=(/nproma,n_zlev,alloc_cell_blocks/),in_group=groups("oce_geometry"),isteptype=tstep_constant)
    CALL add_var(ocean_default_list, 'prism_thick_flat_sfc_e', patch_3d%p_patch_1d(n_dom)%prism_thick_flat_sfc_e, &
      & grid_unstructured_edge, &
      & za_depth_below_sea, &
      & t_cf_var('prism_thick_flat_sfc_c','m','time independent depth at edges', DATATYPE_FLT32),&
      & grib2_var(255, 255, 255, DATATYPE_PACK16, grid_reference, grid_edge),&
      & ldims=(/nproma,n_zlev,nblks_e/),in_group=groups("oce_geometry"),isteptype=tstep_constant)
    CALL add_var(ocean_default_list, 'inverse prism_thick_c', patch_3d%p_patch_1d(n_dom)%inv_prism_thick_c, &
      & grid_unstructured_cell, &
      & za_depth_below_sea, &
      & t_cf_var('inverse prism_thick_c','m','time dependent depth at cells', DATATYPE_FLT32),&
      & grib2_var(255, 255, 255, DATATYPE_PACK16, grid_reference, grid_cell),&
      & ldims=(/nproma,n_zlev,alloc_cell_blocks/),in_group=groups("oce_geometry"),isteptype=tstep_constant)
    CALL add_var(ocean_default_list, 'prism_center_dist_c', patch_3d%p_patch_1d(n_dom)%prism_center_dist_c, &
      & grid_unstructured_cell, &
      & za_depth_below_sea, &
<<<<<<< HEAD
      & t_cf_var('prism_center_dist_c','m','time dependent distance between prism centers', DATATYPE_FLT32),&
      & t_grib2_var(255, 255, 255, DATATYPE_PACK16, grid_reference, grid_cell),&
      & ldims=(/nproma,n_zlev+1,alloc_cell_blocks/),in_group=groups("oce_geometry"),isteptype=tstep_constant)
    CALL add_var(ocean_default_list, 'constantPrismCenters_Zdistance', &
      & patch_3d%p_patch_1d(n_dom)%constantPrismCenters_Zdistance, &
      & grid_unstructured_cell, &
      & za_depth_below_sea, &
      & t_cf_var('constantPrismCenters_Zdistance','m','constant distance between prism centers', DATATYPE_FLT32),&
      & t_grib2_var(255, 255, 255, DATATYPE_PACK16, grid_reference, grid_cell),&
      & ldims=(/nproma,n_zlev+1,alloc_cell_blocks/),in_group=groups("oce_geometry"),isteptype=tstep_constant)
    CALL add_var(ocean_default_list, 'constantPrismCenters_invZdistance', &
      & patch_3d%p_patch_1d(n_dom)%constantPrismCenters_invZdistance, &
      & grid_unstructured_cell, &
      & za_depth_below_sea, &
      & t_cf_var('constantPrismCenters_invZdistance','m','inverse constant distance between prism centers', DATATYPE_FLT32),&
      & t_grib2_var(255, 255, 255, DATATYPE_PACK16, grid_reference, grid_cell),&
      & ldims=(/nproma,n_zlev+1,alloc_cell_blocks/),in_group=groups("oce_geometry"),isteptype=tstep_constant)
=======
      & t_cf_var('prism_center_dist_c','m','dist between prism centers', DATATYPE_FLT32),&
      & grib2_var(255, 255, 255, DATATYPE_PACK16, grid_reference, grid_cell),&
      & ldims=(/nproma,n_zlev,alloc_cell_blocks/),in_group=groups("oce_geometry"),isteptype=tstep_constant)
>>>>>>> e9234774
    CALL add_var(ocean_default_list, 'inv_prism_thick_e', patch_3d%p_patch_1d(n_dom)%inv_prism_thick_e, &
      & grid_unstructured_edge, &
      & za_depth_below_sea, &
      & t_cf_var('inv_prism_thick_e','m','time dependent inverse thickeness at edges', DATATYPE_FLT32),&
      & grib2_var(255, 255, 255, DATATYPE_PACK16, grid_reference, grid_edge),&
      & ldims=(/nproma,n_zlev,nblks_e/),in_group=groups("oce_geometry"),isteptype=tstep_constant)
    CALL add_var(ocean_default_list, 'inv_prism_center_dist_c', &
      & patch_3d%p_patch_1d(n_dom)%inv_prism_center_dist_c, &
      & grid_unstructured_cell, &
      & za_depth_below_sea, &
      & t_cf_var('inv_prism_center_dist_c','1/m','inverse of dist between prism centers at cells', DATATYPE_FLT32),&
<<<<<<< HEAD
      & t_grib2_var(255, 255, 255, DATATYPE_PACK16, grid_reference, grid_cell),&
      & ldims=(/nproma,n_zlev+1,alloc_cell_blocks/),in_group=groups("oce_geometry"),isteptype=tstep_constant)
=======
      & grib2_var(255, 255, 255, DATATYPE_PACK16, grid_reference, grid_cell),&
      & ldims=(/nproma,n_zlev,alloc_cell_blocks/),in_group=groups("oce_geometry"),isteptype=tstep_constant)
>>>>>>> e9234774
    CALL add_var(ocean_default_list, 'inv_prism_center_dist_e', &
      & patch_3d%p_patch_1d(n_dom)%inv_prism_center_dist_e, &
      & grid_unstructured_edge, &
      & za_depth_below_sea, &
      & t_cf_var('inv_prism_center_dist_e','1/m','inverse of dist between prism centers at edges', DATATYPE_FLT32),&
<<<<<<< HEAD
      & t_grib2_var(255, 255, 255, DATATYPE_PACK16, grid_reference, grid_edge),&
      & ldims=(/nproma,n_zlev+1,nblks_e/),in_group=groups("oce_geometry"),isteptype=tstep_constant)
=======
      & grib2_var(255, 255, 255, DATATYPE_PACK16, grid_reference, grid_edge),&
      & ldims=(/nproma,n_zlev,nblks_e/),in_group=groups("oce_geometry"),isteptype=tstep_constant)
>>>>>>> e9234774
    CALL add_var(ocean_default_list, 'depth_CellMiddle',   &
      & patch_3d%p_patch_1d(n_dom)%depth_CellMiddle,       &
      & grid_unstructured_cell,                             &
      & za_depth_below_sea,                                 &
      & t_cf_var('depth_CellMiddle','m','depth at the middle of the cells', DATATYPE_FLT32),&
      & grib2_var(255, 255, 255, DATATYPE_PACK16, grid_reference, grid_cell),&
      & ldims=(/nproma,n_zlev,alloc_cell_blocks/),in_group=groups("oce_geometry"),isteptype=tstep_constant)
    CALL add_var(ocean_default_list, 'depth_CellInterface',   &
      & patch_3d%p_patch_1d(n_dom)%depth_CellInterface,       &
      & grid_unstructured_cell,                                &
      & za_depth_below_sea_half,                               &
      & t_cf_var('depth_CellInterface','m','depth at cell interfaces', DATATYPE_FLT32),&
      & grib2_var(255, 255, 255, DATATYPE_PACK16, grid_reference, grid_cell),&
      & ldims=(/nproma,n_zlev+1,alloc_cell_blocks/),in_group=groups("oce_geometry"),isteptype=tstep_constant)
     
  END SUBROUTINE construct_patch_3d
  
  !-------------------------------------------------------------------------
  !>
  !!
  !!
  !! @par Revision History
  !! Developed  by  Stephan Lorenz, MPI-M (2011).
  !!
!<Optimize:inUse>
  SUBROUTINE set_oce_tracer_info(max_oce_tracer,&
    & oce_tracer_names,&
    & oce_tracer_longnames,&
    & oce_tracer_codes,&
    & oce_tracer_units,&
    & suffix)
    
    INTEGER, INTENT(in)            :: max_oce_tracer
    CHARACTER(LEN=max_char_length) :: oce_tracer_names(max_oce_tracer),&
      & oce_tracer_units(max_oce_tracer),&
      & oce_tracer_longnames(max_oce_tracer)
    INTEGER :: oce_tracer_codes(max_oce_tracer)
    CHARACTER(LEN=max_char_length), OPTIONAL :: suffix
    
    IF (max_oce_tracer < no_tracer) THEN
      CALL finish('set_oce_tracer_info','Too many tracers! Please provide trace info')
    ENDIF
    IF (PRESENT(suffix)) THEN
      !     write(0,*)'suffix:',suffix
    END IF
    oce_tracer_names(1)     = 't'
    IF (PRESENT(suffix)) THEN
      oce_tracer_names(1) = 't'//TRIM(suffix)
    END IF
    oce_tracer_longnames(1) = 'potential temperature'
    oce_tracer_units(1)     = 'deg C'
    oce_tracer_codes(1)     = 200
    
    oce_tracer_names(2)     = 's'
    IF (PRESENT(suffix)) THEN
      oce_tracer_names(2) = 's'//TRIM(suffix)
    END IF
    oce_tracer_longnames(2) = 'salinity'
    oce_tracer_units(2)     = 'psu'
    oce_tracer_codes(2)     = 201
    
  END SUBROUTINE
  !-------------------------------------------------------------------------
  
  
END MODULE mo_ocean_state<|MERGE_RESOLUTION|>--- conflicted
+++ resolved
@@ -933,20 +933,12 @@
       & t_cf_var('vort','1/s','vorticity', DATATYPE_FLT32),&
       & grib2_var(255, 255, 255, DATATYPE_PACK16, grid_reference, grid_vertex),&
       & ldims=(/nproma,n_zlev,nblks_v/),in_group=groups("oce_diag"),lrestart_cont=.TRUE.)
-<<<<<<< HEAD
-	  
+  
    CALL add_var(ocean_restart_list, 'potential vort_e', ocean_state_diag%potential_vort_e, &
      & grid_unstructured_edge, za_depth_below_sea, &
      & t_cf_var('vort_e','1/s','potential vorticity at edges', DATATYPE_FLT32),&
-     & t_grib2_var(255, 255, 255, DATATYPE_PACK16, grid_reference, grid_edge),&
+     & grib2_var(255, 255, 255, DATATYPE_PACK16, grid_reference, grid_edge),&
      & ldims=(/nproma,n_zlev,nblks_e/),in_group=groups("oce_essentials"),lrestart_cont=.TRUE.)
-=======
-!   CALL add_var(ocean_restart_list, 'vort_e', ocean_state_diag%vort_e, &
-!     & grid_unstructured_edge, za_depth_below_sea, &
-!     & t_cf_var('vort_e','1/s','vorticity at edges', DATATYPE_FLT32),&
-!     & grib2_var(255, 255, 255, DATATYPE_PACK16, grid_reference, grid_edge),&
-!     & ldims=(/nproma,n_zlev,nblks_e/),in_group=groups("oce_diag"),lrestart_cont=.TRUE.)
->>>>>>> e9234774
     
     ! kinetic energy component
     CALL add_var(ocean_default_list, 'kin', ocean_state_diag%kin, grid_unstructured_cell, &
@@ -1267,20 +1259,9 @@
       & ldims=(/nproma,nblks_e/),in_group=groups("oce_aux"),lrestart_cont=.TRUE.)
     CALL add_var(ocean_restart_list,'bc_top_WindStress',ocean_state_aux%bc_top_WindStress, grid_unstructured_edge,&
       & za_surface, t_cf_var('bc_top_WindStress','','', DATATYPE_FLT32),&
-      & t_grib2_var(255,255,255,DATATYPE_PACK16,grid_reference, grid_edge),&
+      & grib2_var(255,255,255,DATATYPE_PACK16,grid_reference, grid_edge),&
       & ldims=(/nproma,nblks_e/),in_group=groups("oce_aux"),lrestart_cont=.FALSE.)
     
-<<<<<<< HEAD
-=======
-    CALL add_var(ocean_restart_list,'bc_bot_u',ocean_state_aux%bc_bot_u, grid_unstructured_cell,&
-      & za_surface, t_cf_var('bc_bot_u','','', DATATYPE_FLT32),&
-      & grib2_var(255,255,255,DATATYPE_PACK16,grid_reference, grid_cell),&
-      & ldims=(/nproma,alloc_cell_blocks/),in_group=groups("oce_aux"),lrestart_cont=.TRUE.)
-    CALL add_var(ocean_restart_list,'bc_bot_v',ocean_state_aux%bc_bot_v, grid_unstructured_cell,&
-      & za_surface, t_cf_var('bc_bot_v','','', DATATYPE_FLT32),&
-      & grib2_var(255,255,255,DATATYPE_PACK16,grid_reference, grid_cell),&
-      & ldims=(/nproma,alloc_cell_blocks/),in_group=groups("oce_aux"),lrestart_cont=.TRUE.)
->>>>>>> e9234774
     CALL add_var(ocean_restart_list,'bc_bot_vn',ocean_state_aux%bc_bot_vn, grid_unstructured_edge,&
       & za_surface, t_cf_var('bc_bot_vn','','', DATATYPE_FLT32),&
       & grib2_var(255,255,255,DATATYPE_PACK16,grid_reference, grid_edge),&
@@ -1906,29 +1887,23 @@
     CALL add_var(ocean_default_list, 'prism_center_dist_c', patch_3d%p_patch_1d(n_dom)%prism_center_dist_c, &
       & grid_unstructured_cell, &
       & za_depth_below_sea, &
-<<<<<<< HEAD
       & t_cf_var('prism_center_dist_c','m','time dependent distance between prism centers', DATATYPE_FLT32),&
-      & t_grib2_var(255, 255, 255, DATATYPE_PACK16, grid_reference, grid_cell),&
+      & grib2_var(255, 255, 255, DATATYPE_PACK16, grid_reference, grid_cell),&
       & ldims=(/nproma,n_zlev+1,alloc_cell_blocks/),in_group=groups("oce_geometry"),isteptype=tstep_constant)
     CALL add_var(ocean_default_list, 'constantPrismCenters_Zdistance', &
       & patch_3d%p_patch_1d(n_dom)%constantPrismCenters_Zdistance, &
       & grid_unstructured_cell, &
       & za_depth_below_sea, &
       & t_cf_var('constantPrismCenters_Zdistance','m','constant distance between prism centers', DATATYPE_FLT32),&
-      & t_grib2_var(255, 255, 255, DATATYPE_PACK16, grid_reference, grid_cell),&
+      & grib2_var(255, 255, 255, DATATYPE_PACK16, grid_reference, grid_cell),&
       & ldims=(/nproma,n_zlev+1,alloc_cell_blocks/),in_group=groups("oce_geometry"),isteptype=tstep_constant)
     CALL add_var(ocean_default_list, 'constantPrismCenters_invZdistance', &
       & patch_3d%p_patch_1d(n_dom)%constantPrismCenters_invZdistance, &
       & grid_unstructured_cell, &
       & za_depth_below_sea, &
       & t_cf_var('constantPrismCenters_invZdistance','m','inverse constant distance between prism centers', DATATYPE_FLT32),&
-      & t_grib2_var(255, 255, 255, DATATYPE_PACK16, grid_reference, grid_cell),&
+      & grib2_var(255, 255, 255, DATATYPE_PACK16, grid_reference, grid_cell),&
       & ldims=(/nproma,n_zlev+1,alloc_cell_blocks/),in_group=groups("oce_geometry"),isteptype=tstep_constant)
-=======
-      & t_cf_var('prism_center_dist_c','m','dist between prism centers', DATATYPE_FLT32),&
-      & grib2_var(255, 255, 255, DATATYPE_PACK16, grid_reference, grid_cell),&
-      & ldims=(/nproma,n_zlev,alloc_cell_blocks/),in_group=groups("oce_geometry"),isteptype=tstep_constant)
->>>>>>> e9234774
     CALL add_var(ocean_default_list, 'inv_prism_thick_e', patch_3d%p_patch_1d(n_dom)%inv_prism_thick_e, &
       & grid_unstructured_edge, &
       & za_depth_below_sea, &
@@ -1940,25 +1915,15 @@
       & grid_unstructured_cell, &
       & za_depth_below_sea, &
       & t_cf_var('inv_prism_center_dist_c','1/m','inverse of dist between prism centers at cells', DATATYPE_FLT32),&
-<<<<<<< HEAD
-      & t_grib2_var(255, 255, 255, DATATYPE_PACK16, grid_reference, grid_cell),&
+      & grib2_var(255, 255, 255, DATATYPE_PACK16, grid_reference, grid_cell),&
       & ldims=(/nproma,n_zlev+1,alloc_cell_blocks/),in_group=groups("oce_geometry"),isteptype=tstep_constant)
-=======
-      & grib2_var(255, 255, 255, DATATYPE_PACK16, grid_reference, grid_cell),&
-      & ldims=(/nproma,n_zlev,alloc_cell_blocks/),in_group=groups("oce_geometry"),isteptype=tstep_constant)
->>>>>>> e9234774
     CALL add_var(ocean_default_list, 'inv_prism_center_dist_e', &
       & patch_3d%p_patch_1d(n_dom)%inv_prism_center_dist_e, &
       & grid_unstructured_edge, &
       & za_depth_below_sea, &
       & t_cf_var('inv_prism_center_dist_e','1/m','inverse of dist between prism centers at edges', DATATYPE_FLT32),&
-<<<<<<< HEAD
-      & t_grib2_var(255, 255, 255, DATATYPE_PACK16, grid_reference, grid_edge),&
+      & grib2_var(255, 255, 255, DATATYPE_PACK16, grid_reference, grid_edge),&
       & ldims=(/nproma,n_zlev+1,nblks_e/),in_group=groups("oce_geometry"),isteptype=tstep_constant)
-=======
-      & grib2_var(255, 255, 255, DATATYPE_PACK16, grid_reference, grid_edge),&
-      & ldims=(/nproma,n_zlev,nblks_e/),in_group=groups("oce_geometry"),isteptype=tstep_constant)
->>>>>>> e9234774
     CALL add_var(ocean_default_list, 'depth_CellMiddle',   &
       & patch_3d%p_patch_1d(n_dom)%depth_CellMiddle,       &
       & grid_unstructured_cell,                             &
