--- conflicted
+++ resolved
@@ -764,12 +764,6 @@
       & grib2_var(255, 255, 255, DATATYPE_PACK16, GRID_UNSTRUCTURED, grid_lonlat),&
       & in_group=groups("ocean_monitor"),ldims=(/1/))
 
-    CALL add_var(ocean_default_list, 'florida_strait', ocean_state_diag%monitor%florida_strait , &
-      & GRID_LONLAT, za_surface,    &
-      & t_cf_var('florida_strait', 'Sv', 'florida_strait', DATATYPE_FLT32),&
-      & grib2_var(255, 255, 255, DATATYPE_PACK16, grid_reference, grid_lonlat),&
-      & in_group=groups("ocean_monitor"),ldims=(/1/))
-
     CALL add_var(ocean_default_list, 't_mean_na_200m', ocean_state_diag%monitor%t_mean_na_200m , &
       & GRID_LONLAT, za_surface,    &
       & t_cf_var('t_mean_na_200m', 'degC', 't_mean_na_200m', DATATYPE_FLT32),&
@@ -846,21 +840,13 @@
       & grid_unstructured_cell, &
       & za_depth_below_sea, &
       & t_cf_var('div mass flux','','divergence mass flux at cells', DATATYPE_FLT32),&
-<<<<<<< HEAD
-      & grib2_var(255, 255, 255, DATATYPE_PACK16, grid_reference, grid_cell),&
-=======
-      & grib2_var(255, 255, 255, DATATYPE_PACK16, GRID_UNSTRUCTURED, grid_cell),&
->>>>>>> c720eddc
+      & grib2_var(255, 255, 255, DATATYPE_PACK16, GRID_UNSTRUCTURED, grid_cell),&
       & ldims=(/nproma,n_zlev,alloc_cell_blocks/),in_group=groups("oce_diag"),lrestart_cont=.FALSE.)
     
     CALL add_var(ocean_default_list, 'mass_flux', ocean_state_diag%mass_flx_e, &
       & grid_unstructured_edge,&
       & za_depth_below_sea, t_cf_var('mass flux','',' mass flux at edges', DATATYPE_FLT32),&
-<<<<<<< HEAD
-      & grib2_var(255, 255, 255, DATATYPE_PACK16, grid_reference, grid_edge),&
-=======
-      & grib2_var(255, 255, 255, DATATYPE_PACK16, GRID_UNSTRUCTURED, grid_edge),&
->>>>>>> c720eddc
+      & grib2_var(255, 255, 255, DATATYPE_PACK16, GRID_UNSTRUCTURED, grid_edge),&
       & ldims=(/nproma,n_zlev,nblks_e/),in_group=groups("oce_diag"),lrestart_cont=.FALSE.)
     
     ! velocities
@@ -929,11 +915,7 @@
       & grid_unstructured_edge, za_depth_below_sea, &
       & t_cf_var('vn_pred_ptp','m/s','transformed predicted vn normal velocity component', &
       & DATATYPE_FLT32),&
-<<<<<<< HEAD
-      & grib2_var(255, 255, 255, DATATYPE_PACK16, grid_reference, grid_edge),&
-=======
-      & grib2_var(255, 255, 255, DATATYPE_PACK16, GRID_UNSTRUCTURED, grid_edge),&
->>>>>>> c720eddc
+      & grib2_var(255, 255, 255, DATATYPE_PACK16, GRID_UNSTRUCTURED, grid_edge),&
       & ldims=(/nproma,n_zlev,nblks_e/),in_group=groups("oce_diag"),lrestart_cont=.FALSE.)      
       
     ! predicted vn normal velocity component
@@ -967,21 +949,13 @@
 !    CALL add_var(ocean_restart_list, 'potential_vort_e', ocean_state_diag%potential_vort_e, &
 !      & grid_unstructured_edge, za_depth_below_sea, &
 !      & t_cf_var('vort_e','1/s','potential vorticity at edges', DATATYPE_FLT32),&
-<<<<<<< HEAD
-!      & grib2_var(255, 255, 255, DATATYPE_PACK16, grid_reference, grid_edge),&
-=======
 !      & grib2_var(255, 255, 255, DATATYPE_PACK16, grid_unstructured, grid_edge),&
->>>>>>> c720eddc
 !      & ldims=(/nproma,n_zlev,nblks_e/),in_group=groups("oce_essentials"),lrestart_cont=.TRUE.)
 
 !    CALL add_var(ocean_restart_list, 'potential vort_c', ocean_state_diag%potential_vort_c, &
 !      & grid_unstructured_cell, za_depth_below_sea, &
 !      & t_cf_var('vort_e','1/s','potential vorticity at cells', DATATYPE_FLT32),&
-<<<<<<< HEAD
-!      & grib2_var(255, 255, 255, DATATYPE_PACK16, grid_reference, grid_cell),&
-=======
 !      & grib2_var(255, 255, 255, DATATYPE_PACK16, GRID_UNSTRUCTURED, grid_cell),&
->>>>>>> c720eddc
 !      & ldims=(/nproma,n_zlev,alloc_cell_blocks/),in_group=groups("oce_essentials"),lrestart_cont=.TRUE.)
     
     ! kinetic energy component
@@ -995,22 +969,14 @@
     CALL add_var(ocean_default_list, 'grad', ocean_state_diag%grad, grid_unstructured_edge, &
       & za_depth_below_sea, &
       & t_cf_var('grad','','gradient', DATATYPE_FLT32),&
-<<<<<<< HEAD
-      & grib2_var(255, 255, 255, DATATYPE_PACK16, grid_reference, grid_edge),&
-=======
-      & grib2_var(255, 255, 255, DATATYPE_PACK16, GRID_UNSTRUCTURED, grid_edge),&
->>>>>>> c720eddc
+      & grib2_var(255, 255, 255, DATATYPE_PACK16, GRID_UNSTRUCTURED, grid_edge),&
       & ldims=(/nproma,n_zlev,nblks_e/),in_group=groups("oce_diag"),lrestart_cont=.FALSE.)
     
     ! divergence component
     CALL add_var(ocean_default_list, 'div', ocean_state_diag%div, grid_unstructured_cell, &
       & za_depth_below_sea, &
       & t_cf_var('div','','divergence', DATATYPE_FLT32),&
-<<<<<<< HEAD
-      & grib2_var(255, 255, 255, DATATYPE_PACK16, grid_reference, grid_cell),&
-=======
-      & grib2_var(255, 255, 255, DATATYPE_PACK16, GRID_UNSTRUCTURED, grid_cell),&
->>>>>>> c720eddc
+      & grib2_var(255, 255, 255, DATATYPE_PACK16, GRID_UNSTRUCTURED, grid_cell),&
       & ldims=(/nproma,n_zlev,alloc_cell_blocks/),lrestart_cont=.FALSE.)
     
     ! pressures
@@ -1038,11 +1004,7 @@
       & grid_unstructured_edge,&
       & za_depth_below_sea, &
       & t_cf_var('veloc_adv_vert','','vertical velocity advection', DATATYPE_FLT32),&
-<<<<<<< HEAD
-      & grib2_var(255, 255, 255, DATATYPE_PACK16, grid_reference, grid_edge),&
-=======
-      & grib2_var(255, 255, 255, DATATYPE_PACK16, GRID_UNSTRUCTURED, grid_edge),&
->>>>>>> c720eddc
+      & grib2_var(255, 255, 255, DATATYPE_PACK16, GRID_UNSTRUCTURED, grid_edge),&
       & ldims=(/nproma,n_zlev,nblks_e/),in_group=groups("oce_diag"),lrestart_cont=.FALSE.)
     
     ! horizontal diffusion
@@ -1050,22 +1012,14 @@
       & grid_unstructured_edge,&
       & za_depth_below_sea, &
       & t_cf_var('laplacian_horz','','horizontal diffusion', DATATYPE_FLT32),&
-<<<<<<< HEAD
-      & grib2_var(255, 255, 255, DATATYPE_PACK16, grid_reference, grid_edge),&
-=======
-      & grib2_var(255, 255, 255, DATATYPE_PACK16, GRID_UNSTRUCTURED, grid_edge),&
->>>>>>> c720eddc
+      & grib2_var(255, 255, 255, DATATYPE_PACK16, GRID_UNSTRUCTURED, grid_edge),&
       & ldims=(/nproma,n_zlev,nblks_e/),in_group=groups("oce_diag"),lrestart_cont=.FALSE.)
     ! vertical diffusion
     CALL add_var(ocean_default_list, 'laplacian_vert', ocean_state_diag%laplacian_vert, &
       & grid_unstructured_edge,&
       & za_depth_below_sea, &
       & t_cf_var('laplacian_vert','','vertical diffusion', DATATYPE_FLT32),&
-<<<<<<< HEAD
-      & grib2_var(255, 255, 255, DATATYPE_PACK16, grid_reference, grid_edge),&
-=======
-      & grib2_var(255, 255, 255, DATATYPE_PACK16, GRID_UNSTRUCTURED, grid_edge),&
->>>>>>> c720eddc
+      & grib2_var(255, 255, 255, DATATYPE_PACK16, GRID_UNSTRUCTURED, grid_edge),&
       & ldims=(/nproma,n_zlev,nblks_e/),lrestart_cont=.FALSE.)
     ! mixed layer depths
     CALL add_var(ocean_default_list, 'mld', ocean_state_diag%mld , grid_unstructured_cell,za_surface, &
@@ -1143,11 +1097,7 @@
 !     CALL add_var(ocean_restart_list,'temp_horDiffused',ocean_state_diag%temp_horizontally_diffused, grid_unstructured_cell,&
 !       & za_depth_below_sea, &
 !       & t_cf_var('temp_insitu', 'K', 'horizonatlly diffused temperature', DATATYPE_FLT32),&
-<<<<<<< HEAD
-!       & grib2_var(255, 255, 255, DATATYPE_PACK16, grid_reference, grid_cell),&
-=======
 !       & grib2_var(255, 255, 255, DATATYPE_PACK16, GRID_UNSTRUCTURED, grid_cell),&
->>>>>>> c720eddc
 !       & ldims=(/nproma,n_zlev,alloc_cell_blocks/),in_group=groups("oce_diag"),lrestart_cont=.TRUE.)
 
     !--------------------------------------------------------------------------
@@ -1492,11 +1442,7 @@
     CALL add_var(ocean_default_list, 'h_sqr', ocean_state_acc%h_sqr , &
       & grid_unstructured_cell, za_surface, &
       & t_cf_var('h_acc', 'm', 'surface elevation squared at cell center', DATATYPE_FLT32),&
-<<<<<<< HEAD
-      & grib2_var(255, 255, 255, DATATYPE_PACK16, grid_reference, grid_cell),&
-=======
-      & grib2_var(255, 255, 255, DATATYPE_PACK16, GRID_UNSTRUCTURED, grid_cell),&
->>>>>>> c720eddc
+      & grib2_var(255, 255, 255, DATATYPE_PACK16, GRID_UNSTRUCTURED, grid_cell),&
       & ldims=(/nproma,alloc_cell_blocks/),in_group=groups("oce_default"))
     CALL add_var(ocean_default_list, 'u_acc', ocean_state_acc%u, grid_unstructured_cell, &
       & za_depth_below_sea, &
@@ -1507,20 +1453,12 @@
     CALL add_var(ocean_default_list, 'v_acc', ocean_state_acc%v, grid_unstructured_cell, &
       & za_depth_below_sea, &
       & t_cf_var('v_acc','m/s','meridional velocity component', DATATYPE_FLT32),&
-<<<<<<< HEAD
-      & grib2_var(255, 255, 255, DATATYPE_PACK16, grid_reference, grid_cell),&
-=======
-      & grib2_var(255, 255, 255, DATATYPE_PACK16, GRID_UNSTRUCTURED, grid_cell),&
->>>>>>> c720eddc
+      & grib2_var(255, 255, 255, DATATYPE_PACK16, GRID_UNSTRUCTURED, grid_cell),&
       & ldims=(/nproma,n_zlev,alloc_cell_blocks/),in_group=groups("oce_default"))
     CALL add_var(ocean_default_list, 'rhopot_acc', ocean_state_acc%rhopot, grid_unstructured_cell, &
       & za_depth_below_sea, &
       & t_cf_var('rhopot_acc','kg/m^3','potential density', DATATYPE_FLT32),&
-<<<<<<< HEAD
-      & grib2_var(255, 255, 255, DATATYPE_PACK16, grid_reference, grid_cell),&
-=======
-      & grib2_var(255, 255, 255, DATATYPE_PACK16, GRID_UNSTRUCTURED, grid_cell),&
->>>>>>> c720eddc
+      & grib2_var(255, 255, 255, DATATYPE_PACK16, GRID_UNSTRUCTURED, grid_cell),&
       & ldims=(/nproma,n_zlev,alloc_cell_blocks/),in_group=groups("oce_default"))
     CALL add_var(ocean_default_list, 'rho_acc', ocean_state_acc%rho, grid_unstructured_cell, &
       & za_depth_below_sea, &
@@ -1531,11 +1469,7 @@
     CALL add_var(ocean_default_list, 'w_acc', ocean_state_acc%w, grid_unstructured_cell, &
       & za_depth_below_sea_half, &
       & t_cf_var('w_acc','m/s','vertical velocity', DATATYPE_FLT32),&
-<<<<<<< HEAD
-      & grib2_var(255, 255, 255, DATATYPE_PACK16, grid_reference, grid_cell),&
-=======
-      & grib2_var(255, 255, 255, DATATYPE_PACK16, GRID_UNSTRUCTURED, grid_cell),&
->>>>>>> c720eddc
+      & grib2_var(255, 255, 255, DATATYPE_PACK16, GRID_UNSTRUCTURED, grid_cell),&
       & ldims=(/nproma,n_zlev+1,alloc_cell_blocks/),in_group=groups("oce_default"))
     CALL add_var(ocean_default_list, 'mass_flx_e_acc', ocean_state_acc%mass_flx_e, grid_unstructured_edge, &
       & za_depth_below_sea, &
@@ -1629,11 +1563,7 @@
     CALL add_var(ocean_default_list, 'A_veloc_v_acc', ocean_state_acc%a_veloc_v , grid_unstructured_edge,&
       & za_depth_below_sea_half, &
       & t_cf_var('A_veloc_v_acc', 'kg/kg', 'vertical velocity diffusion', datatype_flt32),&
-<<<<<<< HEAD
-      & grib2_var(255, 255, 255, datatype_pack16, grid_reference, grid_edge),&
-=======
       & grib2_var(255, 255, 255, datatype_pack16, GRID_UNSTRUCTURED, grid_edge),&
->>>>>>> c720eddc
       & ldims=(/nproma,n_zlev+1,nblks_e/),in_group=groups("oce_physics","oce_default"))
  
 !
@@ -1923,11 +1853,7 @@
     CALL add_var(ocean_default_list, 'wet_e', patch_3d%wet_e , grid_unstructured_edge,&
       & za_depth_below_sea, &
       & t_cf_var('wet_e', '', '3d lsm on edges', DATATYPE_FLT32),&
-<<<<<<< HEAD
-      & grib2_var(255, 255, 255, DATATYPE_PACK16, grid_reference, grid_edge),&
-=======
-      & grib2_var(255, 255, 255, DATATYPE_PACK16, GRID_UNSTRUCTURED, grid_edge),&
->>>>>>> c720eddc
+      & grib2_var(255, 255, 255, DATATYPE_PACK16, GRID_UNSTRUCTURED, grid_edge),&
       & ldims=(/nproma,n_zlev,nblks_e/),in_group=groups("oce_geometry","oce_default"), &
       & isteptype=tstep_constant)
     ! 3-dim real land-sea-mask with zero on halos
