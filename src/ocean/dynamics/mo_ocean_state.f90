--- conflicted
+++ resolved
@@ -38,12 +38,8 @@
     &                               GMRedi_configuration,GMRedi_combined,                         &
     &                               GM_only,Redi_only, type_3dimrelax_salt, type_3dimrelax_temp,  &
     &                               GMREDI_COMBINED_DIAGNOSTIC,GM_INDIVIDUAL_DIAGNOSTIC,          &
-<<<<<<< HEAD
-    &                               REDI_INDIVIDUAL_DIAGNOSTIC, eddydiag, vert_cor_type
-=======
-    &                               REDI_INDIVIDUAL_DIAGNOSTIC, eddydiag,                         &
+    &                               REDI_INDIVIDUAL_DIAGNOSTIC, eddydiag, vert_cor_type,          &
     &                               diagnose_for_tendencies, diagnose_for_heat_content, lhamocc
->>>>>>> 7bf91209
   USE mo_run_config,          ONLY: test_mode
   USE mo_ocean_types,         ONLY: t_hydro_ocean_base ,t_hydro_ocean_state ,t_hydro_ocean_prog ,t_hydro_ocean_diag, &
     &                               t_hydro_ocean_aux , t_oce_config,   &
@@ -1223,37 +1219,23 @@
 
     IF ( eddydiag ) THEN
       CALL add_var(ocean_restart_list, 'w_prismcenter ', ocean_state_diag%w_prismcenter, grid_unstructured_cell, &
-<<<<<<< HEAD
        & za_depth_below_sea, &
        & t_cf_var('w prism center','m/s','vertical velocity at prism center', DATATYPE_FLT32),&
        & grib2_var(255, 255, 255, DATATYPE_PACK16, GRID_UNSTRUCTURED, grid_cell),&
        & ldims=(/nproma,n_zlev,alloc_cell_blocks/),in_group=groups("oce_diag"),lrestart_cont=.TRUE.)
-
-
-      CALL add_var(ocean_restart_list, 'w_bolus', ocean_state_diag%w_bolus, grid_unstructured_cell, &
-       & za_depth_below_sea, &
-       & t_cf_var('w bolus','m/s','vertical bolus velocity at prism center', DATATYPE_FLT32),&
+    ENDIF
+
+    IF ( ( vert_cor_type == 1 ) ) THEN
+      CALL add_var(ocean_restart_list, 'w_deriv', ocean_state_diag%w_deriv, grid_unstructured_cell, &
+       & za_depth_below_sea_half, &
+       & t_cf_var('w_der','m/s','physical vertical velocity at cells for zstar', datatype_flt),&
        & grib2_var(255, 255, 255, DATATYPE_PACK16, GRID_UNSTRUCTURED, grid_cell),&
-       & ldims=(/nproma,n_zlev,alloc_cell_blocks/),in_group=groups("oce_diag"),lrestart_cont=.TRUE.)
-
-      IF ( ( vert_cor_type == 1 ) ) THEN
-        CALL add_var(ocean_restart_list, 'w_deriv', ocean_state_diag%w_deriv, grid_unstructured_cell, &
-         & za_depth_below_sea_half, &
-         & t_cf_var('w_der','m/s','physical vertical velocity at cells for zstar', datatype_flt),&
-         & grib2_var(255, 255, 255, DATATYPE_PACK16, GRID_UNSTRUCTURED, grid_cell),&
-         & ldims=(/nproma,n_zlev+1,alloc_cell_blocks/),in_group=groups("oce_diag","oce_default"), &
-         & lrestart_cont=.TRUE.)
-     ENDIF
-
-=======
-        & za_depth_below_sea, &
-        & t_cf_var('w prism center','m/s','vertical velocity at prism center', DATATYPE_FLT32),&
-        & grib2_var(255, 255, 255, DATATYPE_PACK16, GRID_UNSTRUCTURED, grid_cell),&
-        & ldims=(/nproma,n_zlev,alloc_cell_blocks/),in_group=groups("oce_diag"),lrestart_cont=.TRUE.)
-    ENDIF
+       & ldims=(/nproma,n_zlev+1,alloc_cell_blocks/),in_group=groups("oce_diag","oce_default"), &
+       & lrestart_cont=.TRUE.)
+    ENDIF
+
     
     ! somehow these are passed to the moc calculation
->>>>>>> 7bf91209
     ! tendency of snow
       CALL add_var(ocean_default_list, 'delta_snow', ocean_state_diag%delta_snow , &
        &         grid_unstructured_cell, za_surface,&
