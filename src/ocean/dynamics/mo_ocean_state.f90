--- conflicted
+++ resolved
@@ -61,11 +61,7 @@
     &                               add_ref
   USE mo_var_metadata,        ONLY: groups 
   USE mo_cf_convention
-<<<<<<< HEAD
-  USE mo_grib2,               ONLY: t_grib2_var, grib2_var
-=======
   USE mo_grib2,               ONLY: grib2_var, t_grib2_var
->>>>>>> 24b91b23
   USE mo_cdi_constants
   !  USE mo_ocean_config,        ONLY: ignore_land_points
   
@@ -682,15 +678,12 @@
       & GRID_LONLAT, za_surface,    &
       & t_cf_var('ice_extent_sh', 'km^2', 'ice_extent_sh', DATATYPE_FLT32),&
       & grib2_var(255, 255, 255, DATATYPE_PACK16, grid_reference, grid_lonlat),&
-<<<<<<< HEAD
-=======
       & in_group=groups("ocean_monitor"),ldims=(/1/))
 
     CALL add_var(ocean_default_list, 'ice_framStrait', ocean_state_diag%monitor%ice_framStrait , &
       & GRID_LONLAT, za_surface,    &
       & t_cf_var('ice_framStrait', 'm^3/s', 'ice_framStrait', DATATYPE_FLT32),&
       & grib2_var(255, 255, 255, DATATYPE_PACK16, grid_reference, grid_lonlat),&
->>>>>>> 24b91b23
       & in_group=groups("ocean_monitor"),ldims=(/1/))
 
     CALL add_var(ocean_default_list, 'gibraltar', ocean_state_diag%monitor%gibraltar , &
@@ -946,13 +939,6 @@
       & t_cf_var('vort','1/s','vorticity', DATATYPE_FLT32),&
       & grib2_var(255, 255, 255, DATATYPE_PACK16, grid_reference, grid_vertex),&
       & ldims=(/nproma,n_zlev,nblks_v/),in_group=groups("oce_diag"),lrestart_cont=.TRUE.)
-<<<<<<< HEAD
-!   CALL add_var(ocean_restart_list, 'vort_e', ocean_state_diag%vort_e, &
-!     & grid_unstructured_edge, za_depth_below_sea, &
-!     & t_cf_var('vort_e','1/s','vorticity at edges', DATATYPE_FLT32),&
-!     & grib2_var(255, 255, 255, DATATYPE_PACK16, grid_reference, grid_edge),&
-!     & ldims=(/nproma,n_zlev,nblks_e/),in_group=groups("oce_diag"),lrestart_cont=.TRUE.)
-=======
   
    CALL add_var(ocean_restart_list, 'potential vort_e', ocean_state_diag%potential_vort_e, &
      & grid_unstructured_edge, za_depth_below_sea, &
@@ -965,7 +951,6 @@
      & t_cf_var('vort_e','1/s','potential vorticity at cells', DATATYPE_FLT32),&
      & grib2_var(255, 255, 255, DATATYPE_PACK16, grid_reference, grid_cell),&
      & ldims=(/nproma,n_zlev,alloc_cell_blocks/),in_group=groups("oce_essentials"),lrestart_cont=.TRUE.)
->>>>>>> 24b91b23
     
     ! kinetic energy component
     CALL add_var(ocean_default_list, 'kin', ocean_state_diag%kin, grid_unstructured_cell, &
@@ -1289,17 +1274,6 @@
       & grib2_var(255,255,255,DATATYPE_PACK16,grid_reference, grid_edge),&
       & ldims=(/nproma,nblks_e/),in_group=groups("oce_aux"),lrestart_cont=.FALSE.)
     
-<<<<<<< HEAD
-    CALL add_var(ocean_restart_list,'bc_bot_u',ocean_state_aux%bc_bot_u, grid_unstructured_cell,&
-      & za_surface, t_cf_var('bc_bot_u','','', DATATYPE_FLT32),&
-      & grib2_var(255,255,255,DATATYPE_PACK16,grid_reference, grid_cell),&
-      & ldims=(/nproma,alloc_cell_blocks/),in_group=groups("oce_aux"),lrestart_cont=.TRUE.)
-    CALL add_var(ocean_restart_list,'bc_bot_v',ocean_state_aux%bc_bot_v, grid_unstructured_cell,&
-      & za_surface, t_cf_var('bc_bot_v','','', DATATYPE_FLT32),&
-      & grib2_var(255,255,255,DATATYPE_PACK16,grid_reference, grid_cell),&
-      & ldims=(/nproma,alloc_cell_blocks/),in_group=groups("oce_aux"),lrestart_cont=.TRUE.)
-=======
->>>>>>> 24b91b23
     CALL add_var(ocean_restart_list,'bc_bot_vn',ocean_state_aux%bc_bot_vn, grid_unstructured_edge,&
       & za_surface, t_cf_var('bc_bot_vn','','', DATATYPE_FLT32),&
       & grib2_var(255,255,255,DATATYPE_PACK16,grid_reference, grid_edge),&
@@ -1342,9 +1316,6 @@
         & grid_unstructured_cell,&
         & za_depth_below_sea, t_cf_var('forc_3dimRelax_Temp','','', DATATYPE_FLT32),&
         & grib2_var(255,255,255,DATATYPE_PACK16,grid_reference, grid_cell),&
-<<<<<<< HEAD
-        & ldims=(/nproma,n_zlev,alloc_cell_blocks/),in_group=groups("oce_aux"),loutput=.FALSE.)
-=======
         & ldims=(/nproma,n_zlev,alloc_cell_blocks/),in_group=groups("oce_aux"),loutput=.TRUE.)
       CALL add_var(ocean_default_list,'relax_3dim_coefficient',ocean_state_aux%relax_3dim_coefficient,&
         & grid_unstructured_cell,&
@@ -1352,7 +1323,6 @@
         & grib2_var(255,255,255,DATATYPE_PACK16,grid_reference, grid_cell),&
         & ldims=(/nproma,n_zlev,alloc_cell_blocks/),in_group=groups("oce_aux"),loutput=.TRUE.)
 !       ocean_state_aux%relax_3dim_coefficient(:,:,:) = 1.0_wp 
->>>>>>> 24b91b23
     END IF
     IF (no_tracer==2 .AND. type_3dimrelax_salt >0) THEN
       CALL add_var(ocean_default_list,'data_3dimRelax_Salt',ocean_state_aux%data_3dimRelax_Salt,&
@@ -1935,11 +1905,6 @@
     CALL add_var(ocean_default_list, 'prism_center_dist_c', patch_3d%p_patch_1d(n_dom)%prism_center_dist_c, &
       & grid_unstructured_cell, &
       & za_depth_below_sea, &
-<<<<<<< HEAD
-      & t_cf_var('prism_center_dist_c','m','dist between prism centers', DATATYPE_FLT32),&
-      & grib2_var(255, 255, 255, DATATYPE_PACK16, grid_reference, grid_cell),&
-      & ldims=(/nproma,n_zlev,alloc_cell_blocks/),in_group=groups("oce_geometry"),isteptype=tstep_constant)
-=======
       & t_cf_var('prism_center_dist_c','m','time dependent distance between prism centers', DATATYPE_FLT32),&
       & grib2_var(255, 255, 255, DATATYPE_PACK16, grid_reference, grid_cell),&
       & ldims=(/nproma,n_zlev+1,alloc_cell_blocks/),in_group=groups("oce_geometry"),isteptype=tstep_constant)
@@ -1957,7 +1922,6 @@
       & t_cf_var('constantPrismCenters_invZdistance','m','inverse constant distance between prism centers', DATATYPE_FLT32),&
       & grib2_var(255, 255, 255, DATATYPE_PACK16, grid_reference, grid_cell),&
       & ldims=(/nproma,n_zlev+1,alloc_cell_blocks/),in_group=groups("oce_geometry"),isteptype=tstep_constant)
->>>>>>> 24b91b23
     CALL add_var(ocean_default_list, 'inv_prism_thick_e', patch_3d%p_patch_1d(n_dom)%inv_prism_thick_e, &
       & grid_unstructured_edge, &
       & za_depth_below_sea, &
@@ -1970,22 +1934,14 @@
       & za_depth_below_sea, &
       & t_cf_var('inv_prism_center_dist_c','1/m','inverse of dist between prism centers at cells', DATATYPE_FLT32),&
       & grib2_var(255, 255, 255, DATATYPE_PACK16, grid_reference, grid_cell),&
-<<<<<<< HEAD
-      & ldims=(/nproma,n_zlev,alloc_cell_blocks/),in_group=groups("oce_geometry"),isteptype=tstep_constant)
-=======
       & ldims=(/nproma,n_zlev+1,alloc_cell_blocks/),in_group=groups("oce_geometry"),isteptype=tstep_constant)
->>>>>>> 24b91b23
     CALL add_var(ocean_default_list, 'inv_prism_center_dist_e', &
       & patch_3d%p_patch_1d(n_dom)%inv_prism_center_dist_e, &
       & grid_unstructured_edge, &
       & za_depth_below_sea, &
       & t_cf_var('inv_prism_center_dist_e','1/m','inverse of dist between prism centers at edges', DATATYPE_FLT32),&
       & grib2_var(255, 255, 255, DATATYPE_PACK16, grid_reference, grid_edge),&
-<<<<<<< HEAD
-      & ldims=(/nproma,n_zlev,nblks_e/),in_group=groups("oce_geometry"),isteptype=tstep_constant)
-=======
       & ldims=(/nproma,n_zlev+1,nblks_e/),in_group=groups("oce_geometry"),isteptype=tstep_constant)
->>>>>>> 24b91b23
     CALL add_var(ocean_default_list, 'depth_CellMiddle',   &
       & patch_3d%p_patch_1d(n_dom)%depth_CellMiddle,       &
       & grid_unstructured_cell,                             &
