--- conflicted
+++ resolved
@@ -891,13 +891,8 @@
     CALL add_var(ocean_default_list, 'u_vint', ocean_state_diag%u_vint, grid_unstructured_cell, &
       & za_surface, &
       & t_cf_var('u_vint','m*m/s','barotropic zonal velocity', DATATYPE_FLT32),&
-<<<<<<< HEAD
-      & grib2_var(255, 255, 255, DATATYPE_PACK16, grid_reference, grid_cell),&
+      & grib2_var(255, 255, 255, DATATYPE_PACK16, GRID_UNSTRUCTURED, grid_cell),&
       & ldims=(/nproma,alloc_cell_blocks/),in_group=groups("oce_diag"),lrestart_cont=.FALSE.)
-=======
-      & grib2_var(255, 255, 255, DATATYPE_PACK16, GRID_UNSTRUCTURED, grid_cell),&
-      & ldims=(/nproma,alloc_cell_blocks/),in_group=groups("oce_diag"),lrestart_cont=.TRUE.)
->>>>>>> a9016d23
     CALL add_var(ocean_restart_list, 'v_vint', ocean_state_diag%v_vint, grid_unstructured_cell, &
       & za_surface, &
       & t_cf_var('v_vint','m*m/s','barotropic meridional velocity', DATATYPE_FLT32),&
@@ -907,13 +902,8 @@
       & grid_unstructured_cell, za_depth_below_sea, &
       & t_cf_var('ptp_vn','m/s','normal velocity in cartesian coordinates', &
       & DATATYPE_FLT32),&
-<<<<<<< HEAD
-      & grib2_var(255, 255, 255, DATATYPE_PACK16, grid_reference, grid_edge),&
+      & grib2_var(255, 255, 255, DATATYPE_PACK16, GRID_UNSTRUCTURED, grid_edge),&
       & ldims=(/nproma,n_zlev,nblks_e/),loutput=.FALSE., lrestart_cont=.FALSE.)
-=======
-      & grib2_var(255, 255, 255, DATATYPE_PACK16, GRID_UNSTRUCTURED, grid_edge),&
-      & ldims=(/nproma,n_zlev,nblks_e/),lrestart_cont=.TRUE.)
->>>>>>> a9016d23
     ! predicted vn normal velocity component
     CALL add_var(ocean_restart_list, 'vn_pred', ocean_state_diag%vn_pred, &
       & grid_unstructured_edge, za_depth_below_sea, &
