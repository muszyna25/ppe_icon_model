!>
!!  Contains the data structures for the hydrostatic ocean model.
!!
!!  Contains the data structures to store the hydrostatic & boussinesq ocean model state.
!!  Implementation is based on ICON-Shallow-Water model
!!  to store the shallow water model state and other auxiliary variables.
!!  Constructors and destructors for these data structures are also defined here.
!!
!! @par Revision History
!!  Initial version by Peter Korn (MPI-M), (2006).
!!  Big recoding by P. Korn (MPI-M), (2009/2010)
!!  Modification by Stephan Lorenz, MPI-M, (2010-03-19):
!!   - renaming and adjustment to ocean domain and patch_oce
!!  Modification by Stephan Lorenz, MPI-M, 2011-07
!!   - 3-dim ocean structures moved from patch_oce to hydro_ocean_base
!
!
!! @par Copyright and License
!!
!! This code is subject to the DWD and MPI-M-Software-License-Agreement in
!! its most recent form.
!! Please see the file LICENSE in the root of the source tree for this code.
!! Where software is supplied by third parties, it is indicated in the
!! headers of the routines.
!!
!!
!----------------------------
MODULE mo_ocean_state
  !-------------------------------------------------------------------------
  USE mo_kind,                ONLY: wp
  USE mo_parallel_config,     ONLY: nproma
  USE mo_impl_constants,      ONLY: success, max_char_length
  USE mo_ocean_nml,           ONLY: n_zlev, dzlev_m, no_tracer, use_tracer_x_height, cfl_write,&
    &                               Cartesian_Mixing , &
    &                               k_tracer_dianeutral_parameter,                          &
    &                               k_tracer_isoneutral_parameter, k_tracer_GM_kappa_parameter,    &
    &                               GMRedi_configuration,GMRedi_combined,                   &
    &                               GM_only,Redi_only, type_3dimrelax_salt, type_3dimrelax_temp
  USE mo_ocean_types,           ONLY: t_hydro_ocean_base ,t_hydro_ocean_state ,t_hydro_ocean_prog ,t_hydro_ocean_diag, &
    &                               t_hydro_ocean_aux ,t_hydro_ocean_acc, t_oce_config ,t_ocean_tracer ,    &
    &                               t_ocean_regions ,t_ocean_region_volumes ,t_ocean_region_areas ,t_ocean_basins 
  USE mo_mpi,                 ONLY: get_my_global_mpi_id, global_mpi_barrier,my_process_is_mpi_test
  USE mo_parallel_config,     ONLY: nproma
  USE mo_master_control,      ONLY: is_restart_run
  USE mo_impl_constants,      ONLY: land, land_boundary, boundary, sea_boundary, sea,  &
    &                               success, max_char_length, MIN_DOLIC,               &
    &                               full_coriolis, beta_plane_coriolis,                &
    &                               f_plane_coriolis, zero_coriolis, halo_levels_ceiling
  USE mo_exception,           ONLY: message_text, message, finish
  USE mo_model_domain,        ONLY: t_patch,t_patch_3d, t_grid_cells, t_grid_edges
  USE mo_grid_config,         ONLY: n_dom, n_dom_start, grid_sphere_radius, grid_angular_velocity, &
    & use_dummy_cell_closure
  USE mo_dynamics_config,     ONLY: nnew,nold
  USE mo_math_utilities,      ONLY: t_cartesian_coordinates, t_geographical_coordinates

  USE mo_linked_list,         ONLY: t_var_list
  USE mo_var_list,            ONLY: add_var,                  &
    &                               new_var_list,             &
    &                               delete_var_list,          &
    &                               default_var_list_settings,&
    &                               add_ref
  USE mo_var_metadata,        ONLY: groups
  USE mo_cf_convention
<<<<<<< HEAD
  USE mo_grib2,               ONLY: t_grib2_var, grib2_var
  USE mo_cdi,                 ONLY: DATATYPE_FLT32, DATATYPE_INT8, DATATYPE_PACK16, tstep_constant, DATATYPE_FLT64, GRID_LONLAT
  USE mo_cdi_constants,       ONLY: grid_cell, grid_edge, grid_reference, grid_unstructured_cell, grid_unstructured_edge, &
      &                             grid_unstructured_vert, grid_vertex, za_depth_below_sea, za_depth_below_sea_half, za_surface
=======
  USE mo_grib2,               ONLY: grib2_var, t_grib2_var
  USE mo_cdi_constants
>>>>>>> ddba6433
  !  USE mo_ocean_config,        ONLY: ignore_land_points

  IMPLICIT NONE
  PRIVATE


  !public interface
  !
  ! subroutines
  PUBLIC :: construct_hydro_ocean_base
  PUBLIC :: destruct_hydro_ocean_base
  PUBLIC :: construct_hydro_ocean_state
  PUBLIC :: destruct_hydro_ocean_state
  PUBLIC :: construct_patch_3d, destruct_patch_3d
  PUBLIC :: set_oce_tracer_info
  !
  
  PUBLIC :: ocean_restart_list
  PUBLIC :: ocean_default_list
  PUBLIC :: v_base
  PUBLIC :: oce_config
  
  !constructors
  PRIVATE :: construct_hydro_ocean_diag
  PRIVATE :: construct_hydro_ocean_prog
  PRIVATE :: construct_hydro_ocean_aux
  !destructors
  PRIVATE :: destruct_hydro_ocean_diag
  PRIVATE :: destruct_hydro_ocean_aux
  !----------------------------------------------------------------------------
  
  ! variables
  TYPE(t_var_list)                              :: ocean_restart_list
  TYPE(t_var_list)                              :: ocean_default_list
  TYPE(t_hydro_ocean_base) ,TARGET :: v_base
  TYPE(t_oce_config)                            :: oce_config
  
  !-------------------------------------------------------------------------
  
CONTAINS
  
  
  !>
  !! Constructor for hydrostatic ocean state + diagnostic and auxiliary  states.
  !!
  !! Constructor for hydrostatic ocean state
  !! It calls  constructors to single time level
  !! auxiliary and diagnostic states. Then it constructs state array,
  !! whose components (representing multiple time levels).
  !! Initialization of all components with zero.
  !!
  !! @par Revision History
  !! Developed  by  Peter Korn, MPI-M (2007).
  !!  Modification by Stephan Lorenz, MPI-M, (2010-06-01) - no temporary memory array
  !
  !
!<Optimize:inUse>
  SUBROUTINE construct_hydro_ocean_state( patch_2d, ocean_state )
    
    TYPE(t_patch), TARGET, INTENT(in) :: patch_2d(n_dom)
    TYPE(t_hydro_ocean_state), TARGET :: ocean_state(n_dom)
    
    ! local variables
    INTEGER :: jg
    
    INTEGER :: i_status, jp, prlength ! local prognostic array length
    CHARACTER(LEN=max_char_length), PARAMETER :: &
      & routine = 'mo_ocean_state:construct_hydro_ocean_state'
    
    CALL message(TRIM(routine), 'start to construct hydro_ocean state' )
    
    ! Using Adams-Bashforth semi-implicit timestepping with 3 prognostic time levels:
    prlength = 3
    
    !create state array for each domain
    DO jg = 1, n_dom
      
      ALLOCATE(ocean_state(jg)%p_prog(1:prlength), stat=i_status)
      IF (i_status/=success) THEN
        CALL finish(TRIM(routine), 'allocation of progn. state array failed')
      END IF
      DO jp = 1, prlength
        CALL construct_hydro_ocean_prog(patch_2d(jg), ocean_state(jg)%p_prog(jp),jp)
      END DO
      
      CALL construct_hydro_ocean_diag(patch_2d(jg), ocean_state(jg)%p_diag)
      CALL construct_hydro_ocean_aux(patch_2d(jg),  ocean_state(jg)%p_aux)
      CALL construct_hydro_ocean_acc(patch_2d(jg),  ocean_state(jg)%p_acc)
      
      CALL message(TRIM(routine),'construction of hydrostatic ocean state finished')
      
    END DO
    
  END SUBROUTINE construct_hydro_ocean_state
  
  !-------------------------------------------------------------------------
  !>
  !!               Destructor for hydrostatic ocean state.
  !
  !
  !! @par Revision History
  !! Developed  by  Peter Korn, MPI-M (2006).
  !!
!<Optimize:inUse>
  SUBROUTINE destruct_hydro_ocean_state(ocean_state)
    TYPE(t_hydro_ocean_state), TARGET,INTENT(inout)   :: ocean_state(n_dom)
    
    ! local variables
    
    INTEGER :: jg, prlength, ist
    
    CHARACTER(LEN=max_char_length), PARAMETER :: &
      & routine = 'mo_ocean_state:destruct_hydro_ocean_state'
    
    !-------------------------------------------------------------------------
    CALL message(TRIM(routine), 'start to destruct hydro ocean state ')
    
    prlength = SIZE(ocean_state(1)%p_prog)
    
    IF (prlength==0) THEN
      CALL finish(TRIM(routine),'prog array has length zero')
    END IF
    
    CALL delete_var_list(ocean_restart_list)
    CALL delete_var_list(ocean_default_list)
    
    DO jg = 1, n_dom
      CALL destruct_hydro_ocean_diag(ocean_state(jg)%p_diag)
      CALL destruct_hydro_ocean_aux (ocean_state(jg)%p_aux)
      
      ! destruct state array
      ist = 1
      DEALLOCATE(ocean_state(jg)%p_prog, stat=ist)
      IF (ist/=success) THEN
        CALL finish(TRIM(routine),'deallocation of state array failed')
      END IF
    END DO
    
    CALL message(TRIM(routine),'destruction of hydrostatic ocean state finished')
    
  END SUBROUTINE destruct_hydro_ocean_state
  
  !-------------------------------------------------------------------------
  !>
  !! Allocation of basic 3-dimensional structure components of hydrostatic ocean state.
  !! Initialization of components with zero.
  !
  !
  !! @par Revision History
  !! Developed  by  Stephan Lorenz, MPI-M (2011/06).
  !!
  
!<Optimize:inUse>
  SUBROUTINE construct_hydro_ocean_base(patch_2d, v_base)
    
    TYPE(t_patch), TARGET, INTENT(in)          :: patch_2d
    TYPE(t_hydro_ocean_base), INTENT(inout)    :: v_base
    
    ! local variables
    
    INTEGER :: ist
    INTEGER :: alloc_cell_blocks, nblks_e, nblks_v, n_zlvp, n_zlvm!, ie
    CHARACTER(LEN=max_char_length), PARAMETER :: &
      & routine = 'mo_ocean_state:construct_hydro_ocean_base'
    
    !-------------------------------------------------------------------------
    
    !CALL message(TRIM(routine), 'start to construct basic hydro ocean state')
    
    ! determine size of arrays
    alloc_cell_blocks = patch_2d%alloc_cell_blocks
    nblks_e = patch_2d%nblks_e
    nblks_v = patch_2d%nblks_v
    n_zlvp = n_zlev + 1
    n_zlvm = n_zlev - 1
    
    ! allocate and set vertical level thickness from the namelist
    ALLOCATE(v_base%del_zlev_m(n_zlev),stat=ist)
    IF (ist /= success) THEN
      CALL finish (routine,'allocating del_zlev_m failed')
    ENDIF
    ALLOCATE(v_base%zlev_m(n_zlev),stat=ist)
    IF (ist /= success) THEN
      CALL finish (routine,'allocating zlev_m failed')
    ENDIF
    ALLOCATE(v_base%zlev_i(n_zlvp),stat=ist)
    IF (ist /= success) THEN
      CALL finish (routine,'allocating zlev_i failed')
    ENDIF
    ALLOCATE(v_base%del_zlev_i(n_zlev),stat=ist)
    IF (ist /= success) THEN
      CALL finish (routine,'allocating del_zlev_i failed')
    ENDIF
    
    !
    !! 3-dim land-sea-mask at cells, edges and vertices
    !
    ! cells
    ALLOCATE(v_base%lsm_c(nproma,n_zlev,alloc_cell_blocks),stat=ist)
    IF (ist /= success) THEN
      CALL finish (routine,'allocating lsm_c failed')
    ENDIF
    ! edges
    ALLOCATE(v_base%lsm_e(nproma,n_zlev,nblks_e),stat=ist)
    IF (ist /= success) THEN
      CALL finish (routine,'allocating lsm_e failed')
    ENDIF
    ! deepest ocean layer in column
    ALLOCATE(v_base%dolic_c(nproma,alloc_cell_blocks),stat=ist)
    IF (ist /= success) THEN
      CALL finish (routine,'allocating dolic_c failed')
    ENDIF
    ALLOCATE(v_base%dolic_e(nproma,nblks_e),stat=ist)
    IF (ist /= success) THEN
      CALL finish (routine,'allocating dolic_e failed')
    ENDIF
    ! 2-dim basins and areas
    ALLOCATE(v_base%basin_c(nproma,alloc_cell_blocks),stat=ist)
    IF (ist /= success) THEN
      CALL finish (routine,'allocating basin_c failed')
    ENDIF
    ALLOCATE(v_base%regio_c(nproma,alloc_cell_blocks),stat=ist)
    IF (ist /= success) THEN
      CALL finish (routine,'allocating regio_c failed')
    ENDIF
    ! 3-dim real land-sea-mask
    ! cells
    ALLOCATE(v_base%wet_c(nproma,n_zlev,alloc_cell_blocks),stat=ist)
    IF (ist /= success) THEN
      CALL finish (routine,'allocating wet_c failed')
    ENDIF
    ! edges
    ALLOCATE(v_base%wet_e(nproma,n_zlev,nblks_e),stat=ist)
    IF (ist /= success) THEN
      CALL finish (routine,'allocating wet_e failed')
    ENDIF
    
    v_base%del_zlev_m = 0._wp
    v_base%del_zlev_i = 0._wp
    v_base%zlev_m     = 0._wp
    v_base%zlev_i     = 0._wp
    
    v_base%lsm_c = 0
    v_base%lsm_e = 0
    v_base%dolic_c = 0
    v_base%dolic_e = 0
    v_base%basin_c = 0
    v_base%regio_c = 0
    
    v_base%wet_c = 0.0_wp
    v_base%wet_e = 0.0_wp
    
  END SUBROUTINE construct_hydro_ocean_base
  
  !-------------------------------------------------------------------------
  !>
  !!               Deallocation of diagnostic hydrostatic ocean state.
  !
  !! @par Revision History
  !! Developed  by  Stephan Lorenz, MPI-M (2011/06).
  !!
  SUBROUTINE destruct_hydro_ocean_base(v_base)
    
    TYPE(t_hydro_ocean_base), INTENT(inout) :: v_base
    
    ! local variables
    
    INTEGER :: ist
    
    CHARACTER(LEN=max_char_length), PARAMETER :: &
      & routine = 'mo_ocean_state:destruct_hydro_ocean_base'
    
    CALL message(TRIM(routine),' start to destruct hydrostatic ocean basic state')
    
    DEALLOCATE(v_base%zlev_m,stat=ist)
    IF (ist /= success) THEN
      CALL finish (routine,'deallocating zlev_m failed')
    ENDIF
    
  END SUBROUTINE destruct_hydro_ocean_base
  
  !-------------------------------------------------------------------------
  !>
  !!               Allocation of components of hydrostatic ocean prognostic state.
  !!               Initialization of components with zero.
  !
  !
  !! @par Revision History
  !! Developed  by  Peter Korn, MPI-M (2006).
  !!
!<Optimize:inUse>
  SUBROUTINE construct_hydro_ocean_prog(patch_2d, ocean_state_prog, timelevel)
    
    TYPE(t_patch), INTENT(in), TARGET :: patch_2d
    TYPE(t_hydro_ocean_prog), INTENT(inout)   :: ocean_state_prog
    INTEGER, INTENT(in)                       :: timelevel
    
    INTEGER :: alloc_cell_blocks, nblks_e !, nblks_v
    INTEGER :: jtrc
    INTEGER, PARAMETER :: max_oce_tracer = 2
    CHARACTER(LEN=max_char_length) :: oce_tracer_names(max_oce_tracer),&
      & oce_tracer_units(max_oce_tracer),&
      & oce_tracer_longnames(max_oce_tracer)
    INTEGER :: oce_tracer_codes(max_oce_tracer)
    CHARACTER(LEN=max_char_length) :: var_suffix
    
    !-------------------------------------------------------------------------
    
    !-------------------------------------------------------------------------
    REAL(wp), POINTER ::        &
      & h(:,:)                ,& ! height of the free surface. Unit: [m]
    ! dimension:(nproma, alloc_cell_blocks)
      & vn(:,:,:)             ,& ! velocity component normal to cell edge. Unit [m/s]
    ! dimension: (nproma, n_zlev, nblks_e)
      & t(:,:,:),s(:,:,:)          ! tracer concentration.
    !-------------------------------------------------------------------------
    WRITE(var_suffix,'(a,i2.2)') '_TL',timelevel
    
    !-------------------------------------------------------------------------
    alloc_cell_blocks = patch_2d%alloc_cell_blocks
    nblks_e = patch_2d%nblks_e
    
    ! height
    CALL add_var(ocean_restart_list, 'h'//TRIM(var_suffix), ocean_state_prog%h , &
      & grid_unstructured_cell, za_surface,    &
      & t_cf_var('h'//TRIM(var_suffix), 'm', 'surface elevation at cell center', DATATYPE_FLT64),&
      & grib2_var(255, 255, 255, DATATYPE_PACK16, grid_reference, grid_cell),&
      & ldims=(/nproma,alloc_cell_blocks/))
    
    !! normal velocity component
    CALL add_var(ocean_restart_list,'vn'//TRIM(var_suffix),ocean_state_prog%vn,grid_unstructured_edge, &
      & za_depth_below_sea, &
      & t_cf_var('vn'//TRIM(var_suffix), 'm/s', 'normal velocity on edge', DATATYPE_FLT64),&
      & grib2_var(255, 255, 255, DATATYPE_PACK16, grid_reference, grid_edge),&
      & ldims=(/nproma,n_zlev,nblks_e/))
    
    !! Tracers
    IF ( no_tracer > 0 ) THEN
      CALL set_oce_tracer_info(max_oce_tracer      , &
        & oce_tracer_names    , &
        & oce_tracer_longnames, &
        & oce_tracer_codes    , &
        & oce_tracer_units,     &
        & var_suffix)
      CALL add_var(ocean_restart_list, 'tracers'//TRIM(var_suffix), ocean_state_prog%tracer , &
        & grid_unstructured_cell, za_depth_below_sea, &
        & t_cf_var('tracers'//TRIM(var_suffix), '', '1:temperature 2:salinity', &
        & DATATYPE_FLT64),&
        & grib2_var(255, 255, 255, DATATYPE_PACK16, grid_reference, grid_cell),&
        & ldims=(/nproma,n_zlev,alloc_cell_blocks,no_tracer/), &
        & lcontainer=.TRUE., lrestart=.FALSE., loutput=.FALSE.)
      
      ! Reference to individual tracer, for I/O
      ALLOCATE(ocean_state_prog%tracer_ptr(no_tracer))
      DO jtrc = 1,no_tracer
        CALL add_ref( ocean_restart_list, 'tracers'//TRIM(var_suffix),              &
          & oce_tracer_names(jtrc),                 &
          & ocean_state_prog%tracer_ptr(jtrc)%p,                             &
          & grid_unstructured_cell, za_depth_below_sea,               &
          & t_cf_var(TRIM(oce_tracer_names(jtrc))//TRIM(var_suffix), &
          & oce_tracer_units(jtrc), &
          & oce_tracer_longnames(jtrc), DATATYPE_FLT64), &
          & grib2_var(255, 255, 255, DATATYPE_PACK16, grid_reference, grid_cell),&
          & ldims=(/nproma,n_zlev,alloc_cell_blocks/))
      END DO
      
      ! use of the ocean_tracers structure
      ALLOCATE(ocean_state_prog%ocean_tracers(no_tracer))
      DO jtrc = 1,no_tracer
        ! point the concentration to the 4D tracer
        ! this is a tmeporary solution until the whole code is cleaned
        ocean_state_prog%ocean_tracers(jtrc)%concentration =>  ocean_state_prog%tracer(:,:,:,jtrc)
        
        ! allocate a
!         IF (use_tracer_x_height) THEN
!           !
!           CALL add_var(ocean_restart_list, 'ocean_tracers'//TRIM(var_suffix), &
!             & ocean_state_prog%ocean_tracers(jtrc)%concentration_x_height , &
!             & grid_unstructured_cell, za_depth_below_sea, &
!             & t_cf_var(TRIM(oce_tracer_names(jtrc))//"_x_height",  &
!             & oce_tracer_units(jtrc),                            &
!             & oce_tracer_longnames(jtrc), DATATYPE_FLT64),       &
!             & grib2_var(255, 255, 255, DATATYPE_PACK16, grid_reference, grid_cell),&
!             & ldims=(/nproma,n_zlev,alloc_cell_blocks/))
!           
!         ENDIF ! use_tracer_x_height
      ENDDO
      
    ENDIF ! no_tracer > 0
    
  END SUBROUTINE construct_hydro_ocean_prog
  !-------------------------------------------------------------------------
  
  !-------------------------------------------------------------------------
  !>
  !!               Allocation of components of hydrostatic ocean diagnostic state.
  !!               Initialization of components with zero.
  !
  !! @par Revision History
  !! Developed  by  Peter Korn, MPI-M (2006).
  !!
  
!<Optimize:inUse>
  SUBROUTINE construct_hydro_ocean_diag(patch_2d,ocean_state_diag)
    
    TYPE(t_patch), TARGET, INTENT(in)          :: patch_2d
    TYPE(t_hydro_ocean_diag), INTENT(inout)    :: ocean_state_diag
    
    ! local variables
    
    INTEGER :: ist
    INTEGER :: alloc_cell_blocks, nblks_e, nblks_v
    !INTEGER :: jb, jc, jk, je
    !INTEGER :: i_startidx_c, i_endidx_c, i_startidx_e, i_endidx_e
    INTEGER, PARAMETER :: max_oce_tracer = 2
    CHARACTER(LEN=max_char_length) :: oce_tracer_names(max_oce_tracer),&
      & oce_tracer_units(max_oce_tracer),&
      & oce_tracer_longnames(max_oce_tracer)
    INTEGER :: oce_tracer_codes(max_oce_tracer)
    CHARACTER(LEN=max_char_length), PARAMETER :: &
      & routine = 'mo_ocean_state:construct_hydro_ocean_diag'
    
    !-------------------------------------------------------------------------
    CALL message(TRIM(routine), 'start to construct diagnostic hydro ocean state')
    
    ! determine size of arrays
    alloc_cell_blocks = patch_2d%alloc_cell_blocks
    nblks_e = patch_2d%nblks_e
    nblks_v = patch_2d%nblks_v
    
    ! add monitoring 
    CALL add_var(ocean_default_list, 'volume_Global', ocean_state_diag%monitor%volume , &
      & GRID_LONLAT, za_surface,    &
      & t_cf_var('volume', 'm^3', 'volume', DATATYPE_FLT32),&
      & grib2_var(255, 255, 255, DATATYPE_PACK16, grid_reference, grid_lonlat),&
      & in_group=groups("ocean_monitor"),ldims=(/1/))

    CALL add_var(ocean_default_list, 'kin_energy_Global', ocean_state_diag%monitor%kin_energy , &
      & GRID_LONLAT, za_surface,    &
      & t_cf_var('kin_energy', 'J', 'kin_energy', DATATYPE_FLT32),&
      & grib2_var(255, 255, 255, DATATYPE_PACK16, grid_reference, grid_lonlat),&
      & in_group=groups("ocean_monitor"),ldims=(/1/))

    CALL add_var(ocean_default_list, 'pot_energy_Global', ocean_state_diag%monitor%pot_energy , &
      & GRID_LONLAT, za_surface,    &
      & t_cf_var('pot_energy', 'J', 'pot_energy', DATATYPE_FLT32),&
      & grib2_var(255, 255, 255, DATATYPE_PACK16, grid_reference, grid_lonlat),&
      & in_group=groups("ocean_monitor"),ldims=(/1/))

    CALL add_var(ocean_default_list, 'total_energy_Global', ocean_state_diag%monitor%total_energy , &
      & GRID_LONLAT, za_surface,    &
      & t_cf_var('total_energy', 'J', 'total_energy', DATATYPE_FLT32),&
      & grib2_var(255, 255, 255, DATATYPE_PACK16, grid_reference, grid_lonlat),&
      & in_group=groups("ocean_monitor"),ldims=(/1/))

    CALL add_var(ocean_default_list, 'total_salt_Global', ocean_state_diag%monitor%total_salt , &
      & GRID_LONLAT, za_surface,    &
      & t_cf_var('total_salt', 'kg', 'total_salt', DATATYPE_FLT32),&
      & grib2_var(255, 255, 255, DATATYPE_PACK16, grid_reference, grid_lonlat),&
      & in_group=groups("ocean_monitor"),ldims=(/1/))

    CALL add_var(ocean_default_list, 'vorticity_Global', ocean_state_diag%monitor%vorticity , &
      & GRID_LONLAT, za_surface,    &
      & t_cf_var('vorticity', '', 'vorticity', DATATYPE_FLT32),&
      & grib2_var(255, 255, 255, DATATYPE_PACK16, grid_reference, grid_lonlat),&
      & in_group=groups("ocean_monitor"),ldims=(/1/))

    CALL add_var(ocean_default_list, 'enstrophy_Global', ocean_state_diag%monitor%enstrophy , &
      & GRID_LONLAT, za_surface,    &
      & t_cf_var('enstrophy', '', 'enstrophy', DATATYPE_FLT32),&
      & grib2_var(255, 255, 255, DATATYPE_PACK16, grid_reference, grid_lonlat),&
      & in_group=groups("ocean_monitor"),ldims=(/1/))

    CALL add_var(ocean_default_list, 'potential_enstrophy_Global', ocean_state_diag%monitor%potential_enstrophy , &
      & GRID_LONLAT, za_surface,    &
      & t_cf_var('potential_enstrophy', '', 'potential_enstrophy', DATATYPE_FLT32),&
      & grib2_var(255, 255, 255, DATATYPE_PACK16, grid_reference, grid_lonlat),&
      & in_group=groups("ocean_monitor"),ldims=(/1/))

    CALL add_var(ocean_default_list, 'absolute_vertical_velocity_Global', ocean_state_diag%monitor%absolute_vertical_velocity , &
      & GRID_LONLAT, za_surface,    &
      & t_cf_var('absolute_vertical_velocity', 'm/s', 'absolute_vertical_velocity', DATATYPE_FLT32),&
      & grib2_var(255, 255, 255, DATATYPE_PACK16, grid_reference, grid_lonlat),&
      & in_group=groups("ocean_monitor"),ldims=(/1/))

    CALL add_var(ocean_default_list, 'HeatFlux_ShortWave_Global', ocean_state_diag%monitor%HeatFlux_ShortWave , &
      & GRID_LONLAT, za_surface,    &
      & t_cf_var('HeatFlux_ShortWave', 'W/m2', 'HeatFlux_ShortWave', DATATYPE_FLT32),&
      & grib2_var(255, 255, 255, DATATYPE_PACK16, grid_reference, grid_lonlat),&
      & in_group=groups("ocean_monitor"),ldims=(/1/))

    CALL add_var(ocean_default_list, 'HeatFlux_LongWave_Global', ocean_state_diag%monitor%HeatFlux_LongWave , &
      & GRID_LONLAT, za_surface,    &
      & t_cf_var('HeatFlux_LongWave', 'W/m2', 'HeatFlux_LongWave_Global', DATATYPE_FLT32),&
      & grib2_var(255, 255, 255, DATATYPE_PACK16, grid_reference, grid_lonlat),&
      & in_group=groups("ocean_monitor"),ldims=(/1/))

    CALL add_var(ocean_default_list, 'HeatFlux_Sensible_Global', ocean_state_diag%monitor%HeatFlux_Sensible , &
      & GRID_LONLAT, za_surface,    &
      & t_cf_var('HeatFlux_Sensible', 'W/m2', 'HeatFlux_Sensible', DATATYPE_FLT32),&
      & grib2_var(255, 255, 255, DATATYPE_PACK16, grid_reference, grid_lonlat),&
      & in_group=groups("ocean_monitor"),ldims=(/1/))

    CALL add_var(ocean_default_list, 'HeatFlux_Latent_Global', ocean_state_diag%monitor%HeatFlux_Latent , &
      & GRID_LONLAT, za_surface,    &
      & t_cf_var('HeatFlux_Latent', 'W/m2', 'HeatFlux_Latent', DATATYPE_FLT32),&
      & grib2_var(255, 255, 255, DATATYPE_PACK16, grid_reference, grid_lonlat),&
      & in_group=groups("ocean_monitor"),ldims=(/1/))

    CALL add_var(ocean_default_list, 'HeatFlux_Total_Global', ocean_state_diag%monitor%HeatFlux_Total , &
      & GRID_LONLAT, za_surface,    &
      & t_cf_var('HeatFlux_Total', 'W/m2', 'HeatFlux_Total', DATATYPE_FLT32),&
      & grib2_var(255, 255, 255, DATATYPE_PACK16, grid_reference, grid_lonlat),&
      & in_group=groups("ocean_monitor"),ldims=(/1/))

    CALL add_var(ocean_default_list, 'FrshFlux_Precipitation_Global', ocean_state_diag%monitor%FrshFlux_Precipitation , &
      & GRID_LONLAT, za_surface,    &
      & t_cf_var('FrshFlux_Precipitation', 'm/s', 'FrshFlux_Precipitation', DATATYPE_FLT32),&
      & grib2_var(255, 255, 255, DATATYPE_PACK16, grid_reference, grid_lonlat),&
      & in_group=groups("ocean_monitor"),ldims=(/1/))

    CALL add_var(ocean_default_list, 'FrshFlux_SnowFall_Global', ocean_state_diag%monitor%FrshFlux_SnowFall , &
      & GRID_LONLAT, za_surface,    &
      & t_cf_var('FrshFlux_SnowFall', 'm/s', 'FrshFlux_SnowFall_Global', DATATYPE_FLT32),&
      & grib2_var(255, 255, 255, DATATYPE_PACK16, grid_reference, grid_lonlat),&
      & in_group=groups("ocean_monitor"),ldims=(/1/))

    CALL add_var(ocean_default_list, 'FrshFlux_Evaporation_Global', ocean_state_diag%monitor%FrshFlux_Evaporation , &
      & GRID_LONLAT, za_surface,    &
      & t_cf_var('FrshFlux_Evaporation', 'm/s', 'FrshFlux_Evaporation_Global', DATATYPE_FLT32),&
      & grib2_var(255, 255, 255, DATATYPE_PACK16, grid_reference, grid_lonlat),&
      & in_group=groups("ocean_monitor"),ldims=(/1/))

    CALL add_var(ocean_default_list, 'FrshFlux_Runoff_Global', ocean_state_diag%monitor%FrshFlux_Runoff , &
      & GRID_LONLAT, za_surface,    &
      & t_cf_var('FrshFlux_Runoff', 'm/s', 'FrshFlux_Runoff', DATATYPE_FLT32),&
      & grib2_var(255, 255, 255, DATATYPE_PACK16, grid_reference, grid_lonlat),&
      & in_group=groups("ocean_monitor"),ldims=(/1/))

    CALL add_var(ocean_default_list, 'FrshFlux_TotalSalt_Global', ocean_state_diag%monitor%FrshFlux_TotalSalt , &
      & GRID_LONLAT, za_surface,    &
      & t_cf_var('FrshFlux_TotalSalt', 'm/s', 'FrshFlux_TotalSalt', DATATYPE_FLT32),&
      & grib2_var(255, 255, 255, DATATYPE_PACK16, grid_reference, grid_lonlat),&
      & in_group=groups("ocean_monitor"),ldims=(/1/))

    CALL add_var(ocean_default_list, 'FrshFlux_TotalOcean_Global', ocean_state_diag%monitor%FrshFlux_TotalOcean , &
      & GRID_LONLAT, za_surface,    &
      & t_cf_var('FrshFlux_TotalOcean', 'm/s', 'FrshFlux_TotalOcean', DATATYPE_FLT32),&
      & grib2_var(255, 255, 255, DATATYPE_PACK16, grid_reference, grid_lonlat),&
      & in_group=groups("ocean_monitor"),ldims=(/1/))

    CALL add_var(ocean_default_list, 'FrshFlux_TotalIce_Global', ocean_state_diag%monitor%FrshFlux_TotalIce , &
      & GRID_LONLAT, za_surface,    &
      & t_cf_var('FrshFlux_TotalIce', 'm/s', 'FrshFlux_TotalIce', DATATYPE_FLT32),&
      & grib2_var(255, 255, 255, DATATYPE_PACK16, grid_reference, grid_lonlat),&
      & in_group=groups("ocean_monitor"),ldims=(/1/))

    CALL add_var(ocean_default_list, 'FrshFlux_VolumeIce_Global', ocean_state_diag%monitor%FrshFlux_VolumeIce , &
      & GRID_LONLAT, za_surface,    &
      & t_cf_var('FrshFlux_VolumeIce', 'm/s', 'FrshFlux_VolumeIce', DATATYPE_FLT32),&
      & grib2_var(255, 255, 255, DATATYPE_PACK16, grid_reference, grid_lonlat),&
      & in_group=groups("ocean_monitor"),ldims=(/1/))

    CALL add_var(ocean_default_list, 'FrshFlux_VolumeTotal_Global', ocean_state_diag%monitor%FrshFlux_VolumeTotal , &
      & GRID_LONLAT, za_surface,    &
      & t_cf_var('FrshFlux_VolumeTotal', 'm/s', 'FrshFlux_VolumeTotal', DATATYPE_FLT32),&
      & grib2_var(255, 255, 255, DATATYPE_PACK16, grid_reference, grid_lonlat),&
      & in_group=groups("ocean_monitor"),ldims=(/1/))

    CALL add_var(ocean_default_list, 'HeatFlux_Relax_Global', ocean_state_diag%monitor%HeatFlux_Relax , &
      & GRID_LONLAT, za_surface,    &
      & t_cf_var('HeatFlux_Relax', 'W/m2', 'HeatFlux_Relax', DATATYPE_FLT32),&
      & grib2_var(255, 255, 255, DATATYPE_PACK16, grid_reference, grid_lonlat),&
      & in_group=groups("ocean_monitor"),ldims=(/1/))

    CALL add_var(ocean_default_list, 'FrshFlux_Relax_Global', ocean_state_diag%monitor%FrshFlux_Relax , &
      & GRID_LONLAT, za_surface,    &
      & t_cf_var('FrshFlux_Relax', 'm/m', 'FrshFlux_Relax', DATATYPE_FLT32),&
      & grib2_var(255, 255, 255, DATATYPE_PACK16, grid_reference, grid_lonlat),&
      & in_group=groups("ocean_monitor"),ldims=(/1/))

    CALL add_var(ocean_default_list, 'TempFlux_Relax_Global', ocean_state_diag%monitor%TempFlux_Relax , &
      & GRID_LONLAT, za_surface,    &
      & t_cf_var('TempFlux_Relax', 'T/s', 'TempFlux_Relax', DATATYPE_FLT32),&
      & grib2_var(255, 255, 255, DATATYPE_PACK16, grid_reference, grid_lonlat),&
      & in_group=groups("ocean_monitor"),ldims=(/1/))

    CALL add_var(ocean_default_list, 'SaltFlux_Relax_Global', ocean_state_diag%monitor%SaltFlux_Relax , &
      & GRID_LONLAT, za_surface,    &
      & t_cf_var('SaltFlux_Relax', 'psu/s', 'SaltFlux_Relax', DATATYPE_FLT32),&
      & grib2_var(255, 255, 255, DATATYPE_PACK16, grid_reference, grid_lonlat),&
      & in_group=groups("ocean_monitor"),ldims=(/1/))

    CALL add_var(ocean_default_list, 'ice_volume_nh', ocean_state_diag%monitor%ice_volume_nh , &
      & GRID_LONLAT, za_surface,    &
      & t_cf_var('ice_volume_nh', 'km^3', 'ice_volume_nh', DATATYPE_FLT32),&
      & grib2_var(255, 255, 255, DATATYPE_PACK16, grid_reference, grid_lonlat),&
      & in_group=groups("ocean_monitor"),ldims=(/1/))

    CALL add_var(ocean_default_list, 'ice_volume_sh', ocean_state_diag%monitor%ice_volume_sh , &
      & GRID_LONLAT, za_surface,    &
      & t_cf_var('ice_volume_sh', 'km^3', 'ice_volume_sh', DATATYPE_FLT32),&
      & grib2_var(255, 255, 255, DATATYPE_PACK16, grid_reference, grid_lonlat),&
      & in_group=groups("ocean_monitor"),ldims=(/1/))

    CALL add_var(ocean_default_list, 'ice_extent_nh', ocean_state_diag%monitor%ice_extent_nh , &
      & GRID_LONLAT, za_surface,    &
      & t_cf_var('ice_extent_nh', 'km^2', 'ice_extent_nh', DATATYPE_FLT32),&
      & grib2_var(255, 255, 255, DATATYPE_PACK16, grid_reference, grid_lonlat),&
      & in_group=groups("ocean_monitor"),ldims=(/1/))

    CALL add_var(ocean_default_list, 'ice_extent_sh', ocean_state_diag%monitor%ice_extent_sh , &
      & GRID_LONLAT, za_surface,    &
      & t_cf_var('ice_extent_sh', 'km^2', 'ice_extent_sh', DATATYPE_FLT32),&
      & grib2_var(255, 255, 255, DATATYPE_PACK16, grid_reference, grid_lonlat),&
      & in_group=groups("ocean_monitor"),ldims=(/1/))

    CALL add_var(ocean_default_list, 'ice_framStrait', ocean_state_diag%monitor%ice_framStrait , &
      & GRID_LONLAT, za_surface,    &
      & t_cf_var('ice_framStrait', 'm^3/s', 'ice_framStrait', DATATYPE_FLT32),&
      & grib2_var(255, 255, 255, DATATYPE_PACK16, grid_reference, grid_lonlat),&
      & in_group=groups("ocean_monitor"),ldims=(/1/))

    CALL add_var(ocean_default_list, 'gibraltar', ocean_state_diag%monitor%gibraltar , &
      & GRID_LONLAT, za_surface,    &
      & t_cf_var('gibraltar', 'Sv', 'gibraltar', DATATYPE_FLT32),&
      & grib2_var(255, 255, 255, DATATYPE_PACK16, grid_reference, grid_lonlat),&
      & in_group=groups("ocean_monitor"),ldims=(/1/))

    CALL add_var(ocean_default_list, 'denmark_strait', ocean_state_diag%monitor%denmark_strait , &
      & GRID_LONLAT, za_surface,    &
      & t_cf_var('denmark_strait', 'Sv', 'denmark_strait', DATATYPE_FLT32),&
      & grib2_var(255, 255, 255, DATATYPE_PACK16, grid_reference, grid_lonlat),&
      & in_group=groups("ocean_monitor"),ldims=(/1/))

    CALL add_var(ocean_default_list, 'drake_passage', ocean_state_diag%monitor%drake_passage , &
      & GRID_LONLAT, za_surface,    &
      & t_cf_var('drake_passage', 'Sv', 'drake_passage', DATATYPE_FLT32),&
      & grib2_var(255, 255, 255, DATATYPE_PACK16, grid_reference, grid_lonlat),&
      & in_group=groups("ocean_monitor"),ldims=(/1/))

    CALL add_var(ocean_default_list, 'indonesian_throughflow', ocean_state_diag%monitor%indonesian_throughflow , &
      & GRID_LONLAT, za_surface,    &
      & t_cf_var('indonesian_throughflow', 'Sv', 'indonesian_throughflow', DATATYPE_FLT32),&
      & grib2_var(255, 255, 255, DATATYPE_PACK16, grid_reference, grid_lonlat),&
      & in_group=groups("ocean_monitor"),ldims=(/1/))

    CALL add_var(ocean_default_list, 'scotland_iceland', ocean_state_diag%monitor%scotland_iceland , &
      & GRID_LONLAT, za_surface,    &
      & t_cf_var('scotland_iceland', 'Sv', 'scotland_iceland', DATATYPE_FLT32),&
      & grib2_var(255, 255, 255, DATATYPE_PACK16, grid_reference, grid_lonlat),&
      & in_group=groups("ocean_monitor"),ldims=(/1/))

    CALL add_var(ocean_default_list, 'mozambique', ocean_state_diag%monitor%mozambique , &
      & GRID_LONLAT, za_surface,    &
      & t_cf_var('mozambique', 'Sv', 'mozambique', DATATYPE_FLT32),&
      & grib2_var(255, 255, 255, DATATYPE_PACK16, grid_reference, grid_lonlat),&
      & in_group=groups("ocean_monitor"),ldims=(/1/))

    CALL add_var(ocean_default_list, 'framStrait', ocean_state_diag%monitor%framStrait , &
      & GRID_LONLAT, za_surface,    &
      & t_cf_var('framStrait', 'Sv', 'framStrait', DATATYPE_FLT32),&
      & grib2_var(255, 255, 255, DATATYPE_PACK16, grid_reference, grid_lonlat),&
      & in_group=groups("ocean_monitor"),ldims=(/1/))

    CALL add_var(ocean_default_list, 'beringStrait', ocean_state_diag%monitor%beringStrait , &
      & GRID_LONLAT, za_surface,    &
      & t_cf_var('beringStrait', 'Sv', 'beringStrait', DATATYPE_FLT32),&
      & grib2_var(255, 255, 255, DATATYPE_PACK16, grid_reference, grid_lonlat),&
      & in_group=groups("ocean_monitor"),ldims=(/1/))

    CALL add_var(ocean_default_list, 'barentsOpening', ocean_state_diag%monitor%barentsOpening , &
      & GRID_LONLAT, za_surface,    &
      & t_cf_var('barentsOpening', 'Sv', 'barentsOpening', DATATYPE_FLT32),&
      & grib2_var(255, 255, 255, DATATYPE_PACK16, grid_reference, grid_lonlat),&
      & in_group=groups("ocean_monitor"),ldims=(/1/))

    CALL add_var(ocean_default_list, 'agulhas', ocean_state_diag%monitor%agulhas , &
      & GRID_LONLAT, za_surface,    &
      & t_cf_var('agulhas', 'Sv', 'agulhas', DATATYPE_FLT32),&
      & grib2_var(255, 255, 255, DATATYPE_PACK16, grid_reference, grid_lonlat),&
      & in_group=groups("ocean_monitor"),ldims=(/1/))

    CALL add_var(ocean_default_list, 'agulhas_long', ocean_state_diag%monitor%agulhas_long , &
      & GRID_LONLAT, za_surface,    &
      & t_cf_var('agulhas_long', 'Sv', 'agulhas_long', DATATYPE_FLT32),&
      & grib2_var(255, 255, 255, DATATYPE_PACK16, grid_reference, grid_lonlat),&
      & in_group=groups("ocean_monitor"),ldims=(/1/))

    CALL add_var(ocean_default_list, 'agulhas_longer', ocean_state_diag%monitor%agulhas_longer , &
      & GRID_LONLAT, za_surface,    &
      & t_cf_var('agulhas_longer', 'Sv', 'agulhas_longer', DATATYPE_FLT32),&
      & grib2_var(255, 255, 255, DATATYPE_PACK16, grid_reference, grid_lonlat),&
      & in_group=groups("ocean_monitor"),ldims=(/1/))

    CALL add_var(ocean_default_list, 't_mean_na_200m', ocean_state_diag%monitor%t_mean_na_200m , &
      & GRID_LONLAT, za_surface,    &
      & t_cf_var('t_mean_na_200m', 'degC', 't_mean_na_200m', DATATYPE_FLT32),&
      & grib2_var(255, 255, 255, DATATYPE_PACK16, grid_reference, grid_lonlat),&
      & in_group=groups("ocean_monitor"),ldims=(/1/))

    CALL add_var(ocean_default_list, 't_mean_na_800m', ocean_state_diag%monitor%t_mean_na_800m , &
      & GRID_LONLAT, za_surface,    &
      & t_cf_var('t_mean_na_800m', 'degC', 't_mean_na_800m', DATATYPE_FLT32),&
      & grib2_var(255, 255, 255, DATATYPE_PACK16, grid_reference, grid_lonlat),&
      & in_group=groups("ocean_monitor"),ldims=(/1/))

    CALL add_var(ocean_default_list, 'ice_ocean_heat_budget', ocean_state_diag%monitor%ice_ocean_heat_budget , &
      & GRID_LONLAT, za_surface,    &
      & t_cf_var('ice_ocean_heat_budget', '', 'ice_ocean_heat_budget', DATATYPE_FLT32),&
      & grib2_var(255, 255, 255, DATATYPE_PACK16, grid_reference, grid_lonlat),&
      & in_group=groups("ocean_monitor"),ldims=(/1/))

    CALL add_var(ocean_default_list, 'ice_ocean_salinity_budget', ocean_state_diag%monitor%ice_ocean_salinity_budget , &
      & GRID_LONLAT, za_surface,    &
      & t_cf_var('ice_ocean_salinity_budget', '', 'ice_ocean_salinity_budget', DATATYPE_FLT32),&
      & grib2_var(255, 255, 255, DATATYPE_PACK16, grid_reference, grid_lonlat),&
      & in_group=groups("ocean_monitor"),ldims=(/1/))

    CALL add_var(ocean_default_list, 'ice_ocean_volume_budget', ocean_state_diag%monitor%ice_ocean_volume_budget , &
      & GRID_LONLAT, za_surface,    &
      & t_cf_var('ice_ocean_volume_budget', '', 'ice_ocean_volume_budget', DATATYPE_FLT32),&
      & grib2_var(255, 255, 255, DATATYPE_PACK16, grid_reference, grid_lonlat),&
      & in_group=groups("ocean_monitor"),ldims=(/1/))

    
    CALL add_var(ocean_default_list, 'rho', ocean_state_diag%rho , grid_unstructured_cell,&
      & za_depth_below_sea, &
      & t_cf_var('rho', 'kg/m^3', 'insitu density', DATATYPE_FLT32),&
      & grib2_var(255, 255, 255, DATATYPE_PACK16, grid_reference, grid_cell),&
      & ldims=(/nproma,n_zlev,alloc_cell_blocks/),in_group=groups("oce_diag"))
    
    CALL add_var(ocean_default_list, 'rhopot', ocean_state_diag%rhopot , grid_unstructured_cell,&
      & za_depth_below_sea, &
      & t_cf_var('rhopot', 'kg/m^3', 'potential density', DATATYPE_FLT32),&
      & grib2_var(255, 255, 255, DATATYPE_PACK16, grid_reference, grid_cell),&
      & ldims=(/nproma,n_zlev,alloc_cell_blocks/),in_group=groups("oce_diag"))
    
    CALL add_var(ocean_default_list, 'zgrad_rho', ocean_state_diag%zgrad_rho , grid_unstructured_cell,&
      & za_depth_below_sea, &
      & t_cf_var('zgrad_rho', 'kg/m^3', 'vertical density gradiant', DATATYPE_FLT32),&
      & grib2_var(255, 255, 255, DATATYPE_PACK16, grid_reference, grid_cell),&
      & ldims=(/nproma,n_zlev,alloc_cell_blocks/),in_group=groups("oce_diag"))
    
!   CALL add_var(ocean_default_list, 'vt', ocean_state_diag%vt, grid_unstructured_edge, &
!     & za_depth_below_sea, &
!     & t_cf_var('vt','m/s','tangential velocity at edges', DATATYPE_FLT32),&
!     & grib2_var(255,255,255,DATATYPE_PACK16,grid_reference,grid_edge),&
!     & ldims=(/nproma,n_zlev,nblks_e/),in_group=groups("oce_diag"))
    
    CALL add_var(ocean_default_list, 'h_e', ocean_state_diag%h_e, grid_unstructured_edge,&
      & za_surface, &
      & t_cf_var('h_e','m','surface height ar edges', DATATYPE_FLT32),&
      & grib2_var(255,255,255,DATATYPE_PACK16,grid_reference,grid_edge),&
      & ldims=(/nproma,nblks_e/),in_group=groups("oce_diag"))
    ! thicknesses
    CALL add_var(ocean_default_list, 'thick_c', ocean_state_diag%thick_c,  &
      & grid_unstructured_cell, za_surface, &
      & t_cf_var('thick_c','m','fluid column thickness at cells', DATATYPE_FLT32),&
      & grib2_var(255,255,255,DATATYPE_PACK16,grid_reference,grid_cell),&
      & ldims=(/nproma,alloc_cell_blocks/),in_group=groups("oce_diag"))
    CALL add_var(ocean_default_list, 'thick_e', ocean_state_diag%thick_e, &
      & grid_unstructured_edge, za_surface, &
      & t_cf_var('thick_e','m','fluid column thickness at edges', DATATYPE_FLT32),&
      & grib2_var(255,255,255,DATATYPE_PACK16,grid_reference,grid_edge),&
      & ldims=(/nproma,nblks_e/),in_group=groups("oce_diag"))
    
    CALL add_var(ocean_restart_list, 'div_mass_flx_c', ocean_state_diag%div_mass_flx_c,&
      & grid_unstructured_cell, &
      & za_depth_below_sea, &
      & t_cf_var('div mass flux','','divergence mass flux at cells', DATATYPE_FLT32),&
      & grib2_var(255, 255, 255, DATATYPE_PACK16, grid_reference, grid_cell),&
      & ldims=(/nproma,n_zlev,alloc_cell_blocks/),in_group=groups("oce_diag"),lrestart_cont=.TRUE.)
    
    CALL add_var(ocean_restart_list, 'mass_flux', ocean_state_diag%mass_flx_e, &
      & grid_unstructured_edge,&
      & za_depth_below_sea, t_cf_var('mass flux','',' mass flux at edges', DATATYPE_FLT32),&
      & grib2_var(255, 255, 255, DATATYPE_PACK16, grid_reference, grid_edge),&
      & ldims=(/nproma,n_zlev,nblks_e/),in_group=groups("oce_diag"))
    
    ! velocities
    CALL add_var(ocean_restart_list, 'w', ocean_state_diag%w, grid_unstructured_cell, &
      & za_depth_below_sea_half, &
      & t_cf_var('w','m/s','vertical velocity at cells', DATATYPE_FLT32),&
      & grib2_var(255, 255, 255, DATATYPE_PACK16, grid_reference, grid_cell),&
      & ldims=(/nproma,n_zlev+1,alloc_cell_blocks/),in_group=groups("oce_diag"),lrestart_cont=.TRUE.)
    CALL add_var(ocean_restart_list, 'w_old', ocean_state_diag%w_old, grid_unstructured_cell, &
      & za_depth_below_sea_half,&
      & t_cf_var('w_old','m/s','vertical velocity at cells', DATATYPE_FLT32),&
      & grib2_var(255, 255, 255, DATATYPE_PACK16, grid_reference, grid_cell),&
      & ldims=(/nproma,n_zlev+1,alloc_cell_blocks/),in_group=groups("oce_diag"),lrestart_cont=.TRUE.)
!   CALL add_var(ocean_restart_list, 'w_e', ocean_state_diag%w_e, grid_unstructured_cell, &
!     & za_depth_below_sea_half, &
!     & t_cf_var('w_e','m/s','vertical velocity at edges', DATATYPE_FLT32),&
!     & grib2_var(255, 255, 255, DATATYPE_PACK16, grid_reference, grid_edge),&
!     & ldims=(/nproma,n_zlev+1,nblks_e/),lrestart_cont=.TRUE.)
!   CALL add_var(ocean_default_list, 'w_prev', ocean_state_diag%w_prev, &
!     & grid_unstructured_edge, za_depth_below_sea_half, &
!     & t_cf_var('w_prev','m/s','vertical velocity at edges', DATATYPE_FLT32),&
!     & grib2_var(255, 255, 255, DATATYPE_PACK16, grid_reference, grid_edge),&
!     & ldims=(/nproma,n_zlev+1,nblks_e/))
    ! reconstructed u velocity component
    CALL add_var(ocean_default_list, 'u', ocean_state_diag%u, grid_unstructured_cell, &
      & za_depth_below_sea, &
      & t_cf_var('u','m/s','u zonal velocity component', DATATYPE_FLT32),&
      & grib2_var(255, 255, 255, DATATYPE_PACK16, grid_reference, grid_cell),&
      & ldims=(/nproma,n_zlev,alloc_cell_blocks/),in_group=groups("oce_diag"))
    ! reconstructed v velocity component
    CALL add_var(ocean_default_list, 'v', ocean_state_diag%v, grid_unstructured_cell, &
      & za_depth_below_sea, &
      & t_cf_var('v','m/s','v meridional velocity component', DATATYPE_FLT32),&
      & grib2_var(255, 255, 255, DATATYPE_PACK16, grid_reference, grid_cell),&
      & ldims=(/nproma,n_zlev,alloc_cell_blocks/),in_group=groups("oce_diag"))
    ! reconstrcuted velocity in cartesian coordinates
    !   CALL add_var(ocean_restart_list, 'p_vn', ocean_state_diag%p_vn, GRID_UNSTRUCTURED_CELL, ZA_DEPTH_BELOW_SEA, &
    !   &            t_cf_var('p_vn','m/s','normal velocity in cartesian coordinates', DATATYPE_FLT32),&
    !   &            grib2_var(255, 255, 255, DATATYPE_PACK16, GRID_REFERENCE, GRID_CELL),&
    !   &            ldims=(/nproma,n_zlev,alloc_cell_blocks/))
    ! integrated barotropic stream function
    CALL add_var(ocean_restart_list, 'u_vint', ocean_state_diag%u_vint, grid_unstructured_cell, &
      & za_surface, &
      & t_cf_var('u_vint','m*m/s','barotropic zonal velocity', DATATYPE_FLT32),&
      & grib2_var(255, 255, 255, DATATYPE_PACK16, grid_reference, grid_cell),&
      & ldims=(/nproma,alloc_cell_blocks/),in_group=groups("oce_diag"),lrestart_cont=.TRUE.)
    CALL add_var(ocean_restart_list, 'v_vint', ocean_state_diag%v_vint, grid_unstructured_cell, &
      & za_surface, &
      & t_cf_var('v_vint','m*m/s','barotropic meridional velocity', DATATYPE_FLT32),&
      & grib2_var(255, 255, 255, DATATYPE_PACK16, grid_reference, grid_cell),&
      & ldims=(/nproma,alloc_cell_blocks/))
    CALL add_var(ocean_restart_list, 'ptp_vn', ocean_state_diag%ptp_vn, &
      & grid_unstructured_cell, za_depth_below_sea, &
      & t_cf_var('ptp_vn','m/s','normal velocity in cartesian coordinates', &
      & DATATYPE_FLT32),&
      & grib2_var(255, 255, 255, DATATYPE_PACK16, grid_reference, grid_edge),&
      & ldims=(/nproma,n_zlev,nblks_e/),lrestart_cont=.TRUE.)
    ! predicted vn normal velocity component
    CALL add_var(ocean_restart_list, 'vn_pred', ocean_state_diag%vn_pred, &
      & grid_unstructured_edge, za_depth_below_sea, &
      & t_cf_var('vn_pred','m/s','predicted vn normal velocity component', &
      & DATATYPE_FLT32),&
      & grib2_var(255, 255, 255, DATATYPE_PACK16, grid_reference, grid_edge),&
      & ldims=(/nproma,n_zlev,nblks_e/),in_group=groups("oce_diag"),lrestart_cont=.TRUE.)
    CALL add_var(ocean_restart_list, 'vn_pred_ptp', ocean_state_diag%vn_pred_ptp, &
      & grid_unstructured_edge, za_depth_below_sea, &
      & t_cf_var('vn_pred_ptp','m/s','transformed predicted vn normal velocity component', &
      & DATATYPE_FLT32),&
      & grib2_var(255, 255, 255, DATATYPE_PACK16, grid_reference, grid_edge),&
      & ldims=(/nproma,n_zlev,nblks_e/),in_group=groups("oce_diag"),lrestart_cont=.TRUE.)      
      
    ! predicted vn normal velocity component
!    CALL add_var(ocean_restart_list, 'vn_impl_vert_diff', ocean_state_diag%vn_impl_vert_diff,&
!      & grid_unstructured_edge, za_depth_below_sea, &
!      & t_cf_var('vn_impl_vert_diff','m/s','predicted vn normal velocity component', &
!      & DATATYPE_FLT32),&
!      & grib2_var(255, 255, 255, DATATYPE_PACK16, grid_reference, grid_edge),&
!      & ldims=(/nproma,n_zlev,nblks_e/),in_group=groups("oce_diag"),lrestart_cont=.TRUE.)
    
    CALL add_var(ocean_restart_list, 'vn_time_weighted', ocean_state_diag%vn_time_weighted, &
      & grid_unstructured_edge, za_depth_below_sea, &
      & t_cf_var('vn_pred','m/s','average vn normal velocity component', &
      & DATATYPE_FLT32),&
      & grib2_var(255, 255, 255, DATATYPE_PACK16, grid_reference, grid_edge),&
      & ldims=(/nproma,n_zlev,nblks_e/),in_group=groups("oce_diag"),lrestart_cont=.TRUE.)
    
    CALL add_var(ocean_default_list, 'w_time_weighted', ocean_state_diag%w_time_weighted, &
      & grid_unstructured_cell, za_depth_below_sea_half, &
      & t_cf_var('w_prev','m/s','vertical velocity at cells', DATATYPE_FLT32),&
      & grib2_var(255, 255, 255, DATATYPE_PACK16, grid_reference, grid_cell),&
      & ldims=(/nproma,n_zlev+1,alloc_cell_blocks/),in_group=groups("oce_diag"))
    
    ! vorticity
    CALL add_var(ocean_restart_list, 'vort', ocean_state_diag%vort, &
      & grid_unstructured_vert, za_depth_below_sea, &
      & t_cf_var('vort','1/s','vorticity', DATATYPE_FLT32),&
      & grib2_var(255, 255, 255, DATATYPE_PACK16, grid_reference, grid_vertex),&
      & ldims=(/nproma,n_zlev,nblks_v/),in_group=groups("oce_diag"),lrestart_cont=.TRUE.)
  
   CALL add_var(ocean_restart_list, 'potential vort_e', ocean_state_diag%potential_vort_e, &
     & grid_unstructured_edge, za_depth_below_sea, &
     & t_cf_var('vort_e','1/s','potential vorticity at edges', DATATYPE_FLT32),&
     & grib2_var(255, 255, 255, DATATYPE_PACK16, grid_reference, grid_edge),&
     & ldims=(/nproma,n_zlev,nblks_e/),in_group=groups("oce_essentials"),lrestart_cont=.TRUE.)

   CALL add_var(ocean_restart_list, 'potential vort_c', ocean_state_diag%potential_vort_c, &
     & grid_unstructured_cell, za_depth_below_sea, &
     & t_cf_var('vort_e','1/s','potential vorticity at cells', DATATYPE_FLT32),&
     & grib2_var(255, 255, 255, DATATYPE_PACK16, grid_reference, grid_cell),&
     & ldims=(/nproma,n_zlev,alloc_cell_blocks/),in_group=groups("oce_essentials"),lrestart_cont=.TRUE.)
    
    ! kinetic energy component
    CALL add_var(ocean_default_list, 'kin', ocean_state_diag%kin, grid_unstructured_cell, &
      & za_depth_below_sea, &
      & t_cf_var('kin','J','kinetic energy', DATATYPE_FLT32),&
      & grib2_var(255, 255, 255, DATATYPE_PACK16, grid_reference, grid_cell),&
      & ldims=(/nproma,n_zlev,alloc_cell_blocks/),in_group=groups("oce_diag"))
    
    ! gradient term
    CALL add_var(ocean_restart_list, 'grad', ocean_state_diag%grad, grid_unstructured_edge, &
      & za_depth_below_sea, &
      & t_cf_var('grad','','gradient', DATATYPE_FLT32),&
      & grib2_var(255, 255, 255, DATATYPE_PACK16, grid_reference, grid_edge),&
      & ldims=(/nproma,n_zlev,nblks_e/),in_group=groups("oce_diag"),lrestart_cont=.TRUE.)
    
    ! divergence component
    CALL add_var(ocean_restart_list, 'div', ocean_state_diag%div, grid_unstructured_cell, &
      & za_depth_below_sea, &
      & t_cf_var('div','','divergence', DATATYPE_FLT32),&
      & grib2_var(255, 255, 255, DATATYPE_PACK16, grid_reference, grid_cell),&
      & ldims=(/nproma,n_zlev,alloc_cell_blocks/),lrestart_cont=.TRUE.)
    
    ! pressures
    CALL add_var(ocean_restart_list, 'press_hyd', ocean_state_diag%press_hyd, grid_unstructured_cell,&
      & za_depth_below_sea, t_cf_var('press_hyd','','hydrostatic pressure', &
      & DATATYPE_FLT32),&
      & grib2_var(255, 255, 255, DATATYPE_PACK16, grid_reference, grid_cell),&
      & ldims=(/nproma,n_zlev,alloc_cell_blocks/),in_group=groups("oce_diag"),lrestart_cont=.TRUE.)
    CALL add_var(ocean_restart_list, 'press_grad', ocean_state_diag%press_grad, grid_unstructured_edge,&
      & za_depth_below_sea, t_cf_var('press_grad','',' pressure gradient', &
      & DATATYPE_FLT32),&
      & grib2_var(255, 255, 255, DATATYPE_PACK16, grid_reference, grid_edge),&
      & ldims=(/nproma,n_zlev,nblks_e/),in_group=groups("oce_diag"),lrestart_cont=.TRUE.)
    
    ! horizontal velocity advection
    CALL add_var(ocean_restart_list, 'veloc_adv_horz', ocean_state_diag%veloc_adv_horz, &
      & grid_unstructured_edge,&
      & za_depth_below_sea, &
      & t_cf_var('veloc_adv_horz','','horizontal velocity advection', DATATYPE_FLT32),&
      & grib2_var(255, 255, 255, DATATYPE_PACK16, grid_reference, grid_edge),&
      & ldims=(/nproma,n_zlev,nblks_e/),in_group=groups("oce_diag"),lrestart_cont=.TRUE.)
    
    ! vertical velocity advection
    CALL add_var(ocean_restart_list, 'veloc_adv_vert', ocean_state_diag%veloc_adv_vert, &
      & grid_unstructured_edge,&
      & za_depth_below_sea, &
      & t_cf_var('veloc_adv_vert','','vertical velocity advection', DATATYPE_FLT32),&
      & grib2_var(255, 255, 255, DATATYPE_PACK16, grid_reference, grid_edge),&
      & ldims=(/nproma,n_zlev,nblks_e/),in_group=groups("oce_diag"),lrestart_cont=.TRUE.)
    
    ! horizontal diffusion
    CALL add_var(ocean_restart_list, 'laplacian_horz', ocean_state_diag%laplacian_horz, &
      & grid_unstructured_edge,&
      & za_depth_below_sea, &
      & t_cf_var('laplacian_horz','','horizontal diffusion', DATATYPE_FLT32),&
      & grib2_var(255, 255, 255, DATATYPE_PACK16, grid_reference, grid_edge),&
      & ldims=(/nproma,n_zlev,nblks_e/),in_group=groups("oce_diag"),lrestart_cont=.TRUE.)
    ! vertical diffusion
    CALL add_var(ocean_restart_list, 'laplacian_vert', ocean_state_diag%laplacian_vert, &
      & grid_unstructured_edge,&
      & za_depth_below_sea, &
      & t_cf_var('laplacian_vert','','vertical diffusion', DATATYPE_FLT32),&
      & grib2_var(255, 255, 255, DATATYPE_PACK16, grid_reference, grid_edge),&
      & ldims=(/nproma,n_zlev,nblks_e/),lrestart_cont=.TRUE.)
    ! mixed layer depths
    CALL add_var(ocean_default_list, 'mld', ocean_state_diag%mld , grid_unstructured_cell,za_surface, &
      &          t_cf_var('mld', 'm', 'mixed layer depth', DATATYPE_FLT32),&
      &          grib2_var(255, 255, 255, DATATYPE_PACK16, grid_reference, grid_cell),&
      &          ldims=(/nproma,alloc_cell_blocks/),in_group=groups("oce_diag","oce_default","oce_essentials"))
    CALL add_var(ocean_default_list, 'condep', ocean_state_diag%condep , grid_unstructured_cell, za_surface,&
      &         t_cf_var('condep', '', 'convection depth index', DATATYPE_INT8),&
      &         grib2_var(255, 255, 255, DATATYPE_PACK16, grid_reference, grid_cell),&
      &         ldims=(/nproma,alloc_cell_blocks/),in_group=groups("oce_diag","oce_default","oce_essentials"))
    IF (cfl_write) THEN
    CALL add_var(ocean_default_list, 'cfl_vert', ocean_state_diag%cfl_vert , &
      &          grid_unstructured_cell, za_depth_below_sea_half,&
      &          t_cf_var('cdf_vert', '', 'vertical cfl relation', DATATYPE_FLT32),&
      &          grib2_var(255, 255, 255, DATATYPE_PACK16, grid_reference, grid_cell),&
      &          ldims=(/nproma,n_zlev+1,alloc_cell_blocks/), &
      &          in_group=groups("oce_diag"))
    CALL add_var(ocean_default_list, 'cfl_horz', ocean_state_diag%cfl_horz, &
      &          grid_unstructured_edge, za_depth_below_sea,&
      &          t_cf_var('cfl_horz', '', 'horizontal cfl relation', DATATYPE_FLT32),&
      &          grib2_var(255, 255, 255, DATATYPE_PACK16, grid_reference, grid_cell),&
      &          ldims=(/nproma,n_zlev,nblks_e/),in_group=groups("oce_diag"))
    ENDIF
    
    !reconstrcuted velocity in cartesian coordinates
    ALLOCATE(ocean_state_diag%p_vn(nproma,n_zlev,alloc_cell_blocks), stat=ist)
    IF (ist/=success) THEN
      CALL finish(TRIM(routine), 'allocation for p_vn at cells failed')
    END IF
    
    ALLOCATE(ocean_state_diag%p_vn_dual(nproma,n_zlev,nblks_v), stat=ist)
    IF (ist/=success) THEN
      CALL finish(TRIM(routine), 'allocation for p_vn at verts failed')
    END IF
    
    !reconstrcuted velocity at edges in cartesian coordinates
    ALLOCATE(ocean_state_diag%p_vn_mean(nproma,n_zlev,nblks_e), stat=ist)
    IF (ist/=success) THEN
      CALL finish(TRIM(routine), 'allocation for p_vn_mean at edges failed')
    END IF
    ALLOCATE(ocean_state_diag%p_mass_flux_sfc_cc(nproma,alloc_cell_blocks), stat=ist)
    IF (ist/=success) THEN
      CALL finish(TRIM(routine), 'allocation for p_mass_flux_sfc_cc at cells failed')
    END IF
    ! set all values - incl. last block - of cartesian coordinates to zero (NAG compiler)
    ocean_state_diag%p_vn     (:,:,:)%x(1)=0.0_wp
    ocean_state_diag%p_vn     (:,:,:)%x(2)=0.0_wp
    ocean_state_diag%p_vn     (:,:,:)%x(3)=0.0_wp
    ocean_state_diag%p_vn_dual(:,:,:)%x(1)=0.0_wp
    ocean_state_diag%p_vn_dual(:,:,:)%x(2)=0.0_wp
    ocean_state_diag%p_vn_dual(:,:,:)%x(3)=0.0_wp
    ocean_state_diag%p_vn_mean(:,:,:)%x(1)=0.0_wp
    ocean_state_diag%p_vn_mean(:,:,:)%x(2)=0.0_wp
    ocean_state_diag%p_vn_mean(:,:,:)%x(3)=0.0_wp
    
    ocean_state_diag%p_mass_flux_sfc_cc(:,:)%x(1)=0.0_wp
    ocean_state_diag%p_mass_flux_sfc_cc(:,:)%x(2)=0.0_wp
    ocean_state_diag%p_mass_flux_sfc_cc(:,:)%x(3)=0.0_wp
    
    !remapped velocity at cell edges
    ALLOCATE(ocean_state_diag%ptp_vn(nproma,n_zlev,nblks_e), stat=ist)
    IF (ist/=success) THEN
      CALL finish(TRIM(routine), 'allocation for ptp_vn at edges failed')
    END IF
    ! initialize all components with zero (this is preliminary)
    ocean_state_diag%ptp_vn    = 0.0_wp
    
    CALL add_var(ocean_restart_list,'temp_insitu',ocean_state_diag%temp_insitu,grid_unstructured_cell,&
      & za_depth_below_sea, &
      & t_cf_var('temp_insitu', 'K', 'in situ temperature', DATATYPE_FLT32),&
      & grib2_var(255, 255, 255, DATATYPE_PACK16, grid_reference, grid_cell),&
      & ldims=(/nproma,n_zlev,alloc_cell_blocks/),in_group=groups("oce_diag"),lrestart_cont=.TRUE.)
    
    CALL add_var(ocean_restart_list,'temp_horDiffused',ocean_state_diag%temp_horizontally_diffused, grid_unstructured_cell,&
      & za_depth_below_sea, &
      & t_cf_var('temp_insitu', 'K', 'horizonatlly diffused temperature', DATATYPE_FLT32),&
      & grib2_var(255, 255, 255, DATATYPE_PACK16, grid_reference, grid_cell),&
      & ldims=(/nproma,n_zlev,alloc_cell_blocks/),in_group=groups("oce_diag"),lrestart_cont=.TRUE.)

    !--------------------------------------------------------------------------
    !Add output pf prognostic variables with readable names
    CALL add_var(ocean_default_list,'h',ocean_state_diag%h , &
      & grid_unstructured_cell, za_surface, &
      & t_cf_var('h', 'm', 'surface elevation at cell center', DATATYPE_FLT32),&
      & grib2_var(255, 255, 255, DATATYPE_PACK16, grid_reference, grid_cell),&
      & ldims=(/nproma,alloc_cell_blocks/),in_group=groups("oce_prog"),&
      & loutput=.TRUE., lrestart=.FALSE.)
    CALL add_var(ocean_default_list,'vn',ocean_state_diag%vn, &
      & grid_unstructured_edge, za_depth_below_sea, &
      & t_cf_var('vn', 'm/s', 'normal velocity on edge', DATATYPE_FLT32),&
      & grib2_var(255, 255, 255, DATATYPE_PACK16, grid_reference, grid_edge),&
      & ldims=(/nproma,n_zlev,nblks_e/),in_group=groups("oce_prog"), &
      & loutput=.TRUE.,lrestart=.FALSE.)
    CALL add_var(ocean_default_list, 't',ocean_state_diag%t,    &
      & grid_unstructured_cell, za_depth_below_sea,&
      & t_cf_var('t','degC','potential temperature', DATATYPE_FLT32), &
      & grib2_var(255, 255, 255, DATATYPE_PACK16, grid_reference, grid_cell),&
      & ldims=(/nproma,n_zlev,alloc_cell_blocks/),in_group=groups("oce_prog"),&
      & loutput=.TRUE., lrestart=.FALSE.)
    CALL add_var(ocean_default_list, 's',ocean_state_diag%s,    &
      & grid_unstructured_cell, za_depth_below_sea,&
      & t_cf_var('s','degC','salinity', DATATYPE_FLT32), &
      & grib2_var(255, 255, 255, DATATYPE_PACK16, grid_reference, grid_cell),&
      & ldims=(/nproma,n_zlev,alloc_cell_blocks/),in_group=groups("oce_prog"),&
      & loutput=.TRUE., lrestart=.FALSE.)    
    
    
!       CALL add_var(ocean_restart_list, 'tracers'//TRIM(var_suffix), ocean_state_prog%tracer , &
!         & grid_unstructured_cell, za_depth_below_sea, &
!         & t_cf_var('tracers'//TRIM(var_suffix), '', '1:temperature 2:salinity', &
!         & DATATYPE_FLT64),&
!         & grib2_var(255, 255, 255, DATATYPE_PACK16, grid_reference, grid_cell),&
!         & ldims=(/nproma,n_zlev,alloc_cell_blocks,no_tracer/), &
!         & lcontainer=.TRUE., lrestart=.FALSE., loutput=.FALSE.)
!       
!       ! Reference to individual tracer, for I/O
!       ALLOCATE(ocean_state_prog%tracer_ptr(no_tracer))
!       DO jtrc = 1,no_tracer
!         CALL add_ref( ocean_restart_list, 'tracers'//TRIM(var_suffix),              &
!           & oce_tracer_names(jtrc),                 &
!           & ocean_state_prog%tracer_ptr(jtrc)%p,                             &
!           & grid_unstructured_cell, za_depth_below_sea,               &
!           & t_cf_var(TRIM(oce_tracer_names(jtrc))//TRIM(var_suffix), &
!           & oce_tracer_units(jtrc), &
!           & oce_tracer_longnames(jtrc), DATATYPE_FLT64), &
!           & grib2_var(255, 255, 255, DATATYPE_PACK16, grid_reference, grid_cell),&
!           & ldims=(/nproma,n_zlev,alloc_cell_blocks/))
!       END DO
!       
!       ! use of the ocean_tracers structure
!       ALLOCATE(ocean_state_prog%ocean_tracers(no_tracer))
!       DO jtrc = 1,no_tracer
!         ocean_state_prog%ocean_tracers(jtrc)%concentration =>  ocean_state_prog%tracer(:,:,:,jtrc)
!       ENDDO
!     

   IF(GMRedi_configuration/=Cartesian_Mixing)THEN
    
      CALL add_var(ocean_restart_list, 'GMRedi_flux_horz',ocean_state_diag%GMRedi_flux_horz, &
        & grid_unstructured_edge, za_depth_below_sea, &
        & t_cf_var('GMRedi_flux_horz', '', '1:temperature 2:salinity', &
        & DATATYPE_FLT64),&
        & grib2_var(255, 255, 255, DATATYPE_PACK16, grid_reference, grid_edge),&
        & ldims=(/nproma,n_zlev,nblks_e,no_tracer/), &
        & lcontainer=.TRUE., lrestart=.FALSE., loutput=.FALSE.)

      CALL add_var(ocean_restart_list, 'GMRedi_flux_vert',ocean_state_diag%GMRedi_flux_vert, &
        & grid_unstructured_cell, za_depth_below_sea, &
        & t_cf_var('GMRedi_flux_vert', '', '1:temperature 2:salinity', &
        & DATATYPE_FLT64),&
        & grib2_var(255, 255, 255, DATATYPE_PACK16, grid_reference, grid_cell),&
        & ldims=(/nproma,n_zlev+1,alloc_cell_blocks,no_tracer/), &
        & lcontainer=.TRUE., lrestart=.FALSE., loutput=.FALSE.)
    
        ocean_state_diag%GMRedi_flux_horz(:,:,:,:)=0.0_wp
        ocean_state_diag%GMRedi_flux_vert(:,:,:,:)=0.0_wp   
    ENDIF  
      
  END SUBROUTINE construct_hydro_ocean_diag
  
  
  !-------------------------------------------------------------------------
  !>
  !!               Deallocation of diagnostic hydrostatic ocean state.
  !
  !! @par Revision History
  !! Developed  by  Peter Korn, MPI-M (2005).
  !!
!<Optimize:inUse>
  SUBROUTINE destruct_hydro_ocean_diag(ocean_state_diag)
    
    TYPE(t_hydro_ocean_diag), INTENT(inout) :: ocean_state_diag
    
    ! local variables
    
    INTEGER :: ist
    
    CHARACTER(LEN=max_char_length), PARAMETER :: &
      & routine = 'mo_ocean_state:destruct_hydro_ocean_diag'
    
    DEALLOCATE(ocean_state_diag%p_vn, stat=ist)
    IF (ist/=success) THEN
      CALL finish(TRIM(routine), 'deallocation for p_vn failed')
    END IF
    DEALLOCATE(ocean_state_diag%p_vn_dual, stat=ist)
    IF (ist/=success) THEN
      CALL finish(TRIM(routine), 'deallocation for p_vn_dual failed')
    END IF
    DEALLOCATE(ocean_state_diag%ptp_vn, stat=ist)
    IF (ist/=success) THEN
      CALL finish(TRIM(routine), 'deallocation for ptp_vn failed')
    END IF
    
  END SUBROUTINE destruct_hydro_ocean_diag
  !-------------------------------------------------------------------------
  !>
  !!               Allocation of components of hydrostatic ocean auxiliary state.
  !!               Initialization of components with zero.
  !
  !! @par Revision History
  !! Developed  by  Peter Korn, MPI-M (2006).
  !!
!<Optimize:inUse>
  SUBROUTINE construct_hydro_ocean_aux(patch_2d, ocean_state_aux)
    
    TYPE(t_patch),TARGET, INTENT(in)                :: patch_2d
    TYPE(t_hydro_ocean_aux), TARGET,INTENT(inout)   :: ocean_state_aux
    
    ! local variables
    
    INTEGER ::  ist  !, jtrc
    INTEGER ::  alloc_cell_blocks, nblks_e, nblks_v
    
    CHARACTER(LEN=max_char_length), PARAMETER :: &
      & routine = 'mo_ocean_state:construct_hydro_ocean_aux'
    !-------------------------------------------------------------------------
    CALL message(TRIM(routine), 'start to construct hydro ocean auxiliary state')
    
    ! determine size of arrays
    alloc_cell_blocks = patch_2d%alloc_cell_blocks
    nblks_e = patch_2d%nblks_e
    nblks_v = patch_2d%nblks_v
    
    ! allocation for Adam-Bashford time stepping
    CALL add_var(ocean_restart_list,'g_n',ocean_state_aux%g_n, grid_unstructured_edge,&
      & za_depth_below_sea, t_cf_var('g_n','','', DATATYPE_FLT32),&
      & grib2_var(255,255,255,DATATYPE_PACK16,grid_reference, grid_edge),&
      & ldims=(/nproma,n_zlev,nblks_e/),in_group=groups("oce_aux"),loutput=.TRUE.,lrestart_cont=.TRUE.)
    CALL add_var(ocean_restart_list,'g_nm1',ocean_state_aux%g_nm1, grid_unstructured_edge,&
      & za_depth_below_sea, t_cf_var('g_nm1','','', DATATYPE_FLT32),&
      & grib2_var(255,255,255,DATATYPE_PACK16,grid_reference, grid_edge),&
      & ldims=(/nproma,n_zlev,nblks_e/),in_group=groups("oce_aux"),loutput=.TRUE.,lrestart_cont=.TRUE.)
    CALL add_var(ocean_restart_list,'g_nimd',ocean_state_aux%g_nimd, grid_unstructured_edge,&
      & za_depth_below_sea, t_cf_var('g_nimd','','', DATATYPE_FLT32),&
      & grib2_var(255,255,255,DATATYPE_PACK16,grid_reference, grid_edge),&
      & ldims=(/nproma,n_zlev,nblks_e/),in_group=groups("oce_aux"),loutput=.TRUE.,lrestart_cont=.TRUE.)
    
    CALL add_var(ocean_restart_list,'p_rhs_sfc_eq',ocean_state_aux%p_rhs_sfc_eq, grid_unstructured_cell,&
      & za_surface, t_cf_var('p_rhs_sfc_eq','','', DATATYPE_FLT32),&
      & grib2_var(255,255,255,DATATYPE_PACK16,grid_reference, grid_cell),&
      & ldims=(/nproma,alloc_cell_blocks/),in_group=groups("oce_aux"),lrestart_cont=.TRUE.)
    
    ! allocation for boundary conditions
    CALL add_var(ocean_restart_list,'bc_top_u',ocean_state_aux%bc_top_u, grid_unstructured_cell,&
      & za_surface, t_cf_var('bc_top_u','','', DATATYPE_FLT32),&
      & grib2_var(255,255,255,DATATYPE_PACK16,grid_reference, grid_cell),&
      & ldims=(/nproma,alloc_cell_blocks/),in_group=groups("oce_aux"),lrestart_cont=.TRUE.)
    CALL add_var(ocean_restart_list,'bc_top_v',ocean_state_aux%bc_top_v, grid_unstructured_cell,&
      & za_surface, t_cf_var('bc_top_v','','', DATATYPE_FLT32),&
      & grib2_var(255,255,255,DATATYPE_PACK16,grid_reference, grid_cell),&
      & ldims=(/nproma,alloc_cell_blocks/),in_group=groups("oce_aux"),lrestart_cont=.TRUE.)
    CALL add_var(ocean_restart_list,'bc_top_vn',ocean_state_aux%bc_top_vn, grid_unstructured_edge,&
      & za_surface, t_cf_var('bc_top_vn','','', DATATYPE_FLT32),&
      & grib2_var(255,255,255,DATATYPE_PACK16,grid_reference, grid_edge),&
      & ldims=(/nproma,nblks_e/),in_group=groups("oce_aux"),lrestart_cont=.TRUE.)
    CALL add_var(ocean_restart_list,'bc_top_WindStress',ocean_state_aux%bc_top_WindStress, grid_unstructured_edge,&
      & za_surface, t_cf_var('bc_top_WindStress','','', DATATYPE_FLT32),&
      & grib2_var(255,255,255,DATATYPE_PACK16,grid_reference, grid_edge),&
      & ldims=(/nproma,nblks_e/),in_group=groups("oce_aux"),lrestart_cont=.FALSE.)
    
    CALL add_var(ocean_restart_list,'bc_bot_vn',ocean_state_aux%bc_bot_vn, grid_unstructured_edge,&
      & za_surface, t_cf_var('bc_bot_vn','','', DATATYPE_FLT32),&
      & grib2_var(255,255,255,DATATYPE_PACK16,grid_reference, grid_edge),&
      & ldims=(/nproma,nblks_e/),in_group=groups("oce_aux"),lrestart_cont=.TRUE.)
    
    CALL add_var(ocean_restart_list,'bc_bot_w',ocean_state_aux%bc_bot_w, grid_unstructured_cell,&
      & za_surface, t_cf_var('bc_bot_w','','', DATATYPE_FLT32),&
      & grib2_var(255,255,255,DATATYPE_PACK16,grid_reference, grid_cell),&
      & ldims=(/nproma,alloc_cell_blocks/),in_group=groups("oce_aux"),lrestart_cont=.TRUE.)
    CALL add_var(ocean_restart_list,'bc_top_w',ocean_state_aux%bc_top_w, grid_unstructured_cell,&
      & za_surface, t_cf_var('bc_top_w','','', DATATYPE_FLT32),&
      & grib2_var(255,255,255,DATATYPE_PACK16,grid_reference, grid_cell),&
      & ldims=(/nproma,alloc_cell_blocks/),in_group=groups("oce_aux"),lrestart_cont=.TRUE.)
    CALL add_var(ocean_default_list,'bc_bot_tracer',ocean_state_aux%bc_bot_tracer,grid_unstructured_cell,&
      & za_surface, t_cf_var('bc_bot_tracer','','', DATATYPE_FLT32),&
      & grib2_var(255,255,255,DATATYPE_PACK16,grid_reference, grid_cell),&
      & ldims=(/nproma,alloc_cell_blocks,no_tracer/),in_group=groups("oce_aux"))
    CALL add_var(ocean_default_list,'bc_top_tracer',ocean_state_aux%bc_top_tracer,grid_unstructured_cell,&
      & za_surface, t_cf_var('bc_top_tracer','','', DATATYPE_FLT32),&
      & grib2_var(255,255,255,DATATYPE_PACK16,grid_reference, grid_cell),&
      & ldims=(/nproma,alloc_cell_blocks,no_tracer/),in_group=groups("oce_aux"))
    
    ALLOCATE(ocean_state_aux%bc_top_veloc_cc(nproma,alloc_cell_blocks), stat=ist)
    IF (ist/=success) THEN
      CALL finish(TRIM(routine),'allocation of top boundary cond cc failed')
    END IF
    
    ocean_state_aux%bc_top_veloc_cc(:,:)%x(1) = 0.0_wp
    ocean_state_aux%bc_top_veloc_cc(:,:)%x(2) = 0.0_wp
    ocean_state_aux%bc_top_veloc_cc(:,:)%x(3) = 0.0_wp
    
    ! allocation of 3-dim tracer relaxation:
    IF (no_tracer>=1 .AND. type_3dimrelax_temp >0) THEN
      CALL add_var(ocean_default_list,'data_3dimRelax_Temp',ocean_state_aux%data_3dimRelax_Temp,&
        & grid_unstructured_cell,&
        & za_depth_below_sea, t_cf_var('data_3dimRelax_Temp','','', DATATYPE_FLT32),&
        & grib2_var(255,255,255,DATATYPE_PACK16,grid_reference, grid_cell),&
        & ldims=(/nproma,n_zlev,alloc_cell_blocks/),in_group=groups("oce_aux"),loutput=.FALSE.)
      CALL add_var(ocean_default_list,'forc_3dimRelax_Temp',ocean_state_aux%forc_3dimRelax_Temp,&
        & grid_unstructured_cell,&
        & za_depth_below_sea, t_cf_var('forc_3dimRelax_Temp','','', DATATYPE_FLT32),&
        & grib2_var(255,255,255,DATATYPE_PACK16,grid_reference, grid_cell),&
        & ldims=(/nproma,n_zlev,alloc_cell_blocks/),in_group=groups("oce_aux"),loutput=.TRUE.)
      CALL add_var(ocean_default_list,'relax_3dim_coefficient',ocean_state_aux%relax_3dim_coefficient,&
        & grid_unstructured_cell,&
        & za_depth_below_sea, t_cf_var('relax_3dim_coefficient','','', DATATYPE_FLT32),&
        & grib2_var(255,255,255,DATATYPE_PACK16,grid_reference, grid_cell),&
        & ldims=(/nproma,n_zlev,alloc_cell_blocks/),in_group=groups("oce_aux"),loutput=.TRUE.)
!       ocean_state_aux%relax_3dim_coefficient(:,:,:) = 1.0_wp 
    END IF
    IF (no_tracer==2 .AND. type_3dimrelax_salt >0) THEN
      CALL add_var(ocean_default_list,'data_3dimRelax_Salt',ocean_state_aux%data_3dimRelax_Salt,&
        & grid_unstructured_cell,&
        & za_depth_below_sea, t_cf_var('data_3dimRelax_Salt','','', DATATYPE_FLT32),&
        & grib2_var(255,255,255,DATATYPE_PACK16,grid_reference, grid_cell),&
        & ldims=(/nproma,n_zlev,alloc_cell_blocks/),in_group=groups("oce_aux"),loutput=.FALSE.)
      CALL add_var(ocean_default_list,'forc_3dimRelax_Salt',ocean_state_aux%forc_3dimRelax_Salt,&
        & grid_unstructured_cell,&
        & za_depth_below_sea, t_cf_var('forc_3dimRelax_Salt','','', DATATYPE_FLT32),&
        & grib2_var(255,255,255,DATATYPE_PACK16,grid_reference, grid_cell),&
        & ldims=(/nproma,n_zlev,alloc_cell_blocks/),in_group=groups("oce_aux"),loutput=.FALSE.)
    END IF
    
   IF(GMRedi_configuration/=Cartesian_mixing)THEN
   
     ALLOCATE(ocean_state_aux%slopes(nproma,n_zlev,alloc_cell_blocks), stat=ist)
     IF (ist/=success) THEN
      CALL finish(TRIM(routine), 'allocation for slopes at cells failed')
     END IF
     ocean_state_aux%slopes    (:,:,:)%x(1)=0.0_wp
     ocean_state_aux%slopes    (:,:,:)%x(2)=0.0_wp
     ocean_state_aux%slopes    (:,:,:)%x(3)=0.0_wp
     ALLOCATE(ocean_state_aux%PgradTemperature_horz_center(nproma,n_zlev,alloc_cell_blocks), stat=ist)
     IF (ist/=success) THEN
      CALL finish(TRIM(routine), 'allocation for PgradTemperature_horz_center at cells failed')
     END IF
     ocean_state_aux%PgradTemperature_horz_center    (:,:,:)%x(1)=0.0_wp
     ocean_state_aux%PgradTemperature_horz_center    (:,:,:)%x(2)=0.0_wp
     ocean_state_aux%PgradTemperature_horz_center    (:,:,:)%x(3)=0.0_wp

     ALLOCATE(ocean_state_aux%PgradSalinity_horz_center(nproma,n_zlev,alloc_cell_blocks), stat=ist)
     IF (ist/=success) THEN
      CALL finish(TRIM(routine), 'allocation for PgradSalinity_horz_center at cells failed')
     END IF
     ocean_state_aux%PgradSalinity_horz_center       (:,:,:)%x(1)=0.0_wp
     ocean_state_aux%PgradSalinity_horz_center       (:,:,:)%x(2)=0.0_wp
     ocean_state_aux%PgradSalinity_horz_center       (:,:,:)%x(3)=0.0_wp

     
     CALL add_var(ocean_default_list,'DerivTemperature_vert',ocean_state_aux%DerivTemperature_vert_center,&
        & grid_unstructured_cell,&
        & za_depth_below_sea, t_cf_var('DerivTemperature_vert','','', DATATYPE_FLT32),&
        & grib2_var(255,255,255,DATATYPE_PACK16,grid_reference, grid_cell),&
        & ldims=(/nproma,n_zlev,alloc_cell_blocks/),in_group=groups("oce_aux"),loutput=.FALSE.)
        ! & ldims=(/nproma,n_zlev+1,alloc_cell_blocks/),in_group=groups("oce_aux"),loutput=.FALSE.)
        
     CALL add_var(ocean_default_list,'DerivSalinity_vert',ocean_state_aux%DerivSalinity_vert_center,&
        & grid_unstructured_cell,&
        & za_depth_below_sea, t_cf_var('DerivSalinity_vert','','', DATATYPE_FLT32),&
        & grib2_var(255,255,255,DATATYPE_PACK16,grid_reference, grid_cell),&
        & ldims=(/nproma,n_zlev,alloc_cell_blocks/),in_group=groups("oce_aux"),loutput=.FALSE.)
        
     CALL add_var(ocean_default_list,'slopes_squared',ocean_state_aux%slopes_squared,&
        & grid_unstructured_cell,&
        & za_depth_below_sea, t_cf_var('slopes_squared','','', DATATYPE_FLT32),&
        & grib2_var(255,255,255,DATATYPE_PACK16,grid_reference, grid_cell),&
        & ldims=(/nproma,n_zlev,alloc_cell_blocks/),in_group=groups("oce_aux"),loutput=.FALSE.)
        

     CALL add_var(ocean_default_list,'taper function 1',ocean_state_aux%taper_function_1,&
        & grid_unstructured_cell,&
        & za_depth_below_sea, t_cf_var('taper function 1','','', DATATYPE_FLT32),&
        & grib2_var(255,255,255,DATATYPE_PACK16,grid_reference, grid_cell),&
        & ldims=(/nproma,n_zlev,alloc_cell_blocks/),in_group=groups("oce_aux"),loutput=.FALSE.)

     CALL add_var(ocean_default_list,'taper function 2',ocean_state_aux%taper_function_2,&
        & grid_unstructured_cell,&
        & za_depth_below_sea, t_cf_var('taper function 2','','', DATATYPE_FLT32),&
        & grib2_var(255,255,255,DATATYPE_PACK16,grid_reference, grid_cell),&
        & ldims=(/nproma,n_zlev,alloc_cell_blocks/),in_group=groups("oce_aux"),loutput=.FALSE.)
        
        
        
     ! set all values - incl. last block - of cartesian coordinates to zero (NAG compiler)
     
!      ocean_state_aux%slopes_squared=0.0_wp
    ENDIF
  END SUBROUTINE construct_hydro_ocean_aux
  
!<Optimize:inUse>
  SUBROUTINE construct_hydro_ocean_acc(patch_2d, ocean_state_acc)
    
    TYPE(t_patch),TARGET, INTENT(in)                :: patch_2d
    TYPE(t_hydro_ocean_acc), TARGET,INTENT(inout)   :: ocean_state_acc
    
    ! local variables
    
    INTEGER ::  ist, jtrc
    INTEGER ::  alloc_cell_blocks, nblks_e, nblks_v
    
    INTEGER, PARAMETER :: max_oce_tracer = 2
    CHARACTER(LEN=max_char_length) :: oce_tracer_names(max_oce_tracer),&
      & oce_tracer_units(max_oce_tracer),&
      & oce_tracer_longnames(max_oce_tracer)
    INTEGER :: oce_tracer_codes(max_oce_tracer)
    CHARACTER(LEN=max_char_length) :: var_suffix
    
    
    ! determine size of arrays
    alloc_cell_blocks = patch_2d%alloc_cell_blocks
    nblks_e = patch_2d%nblks_e
    nblks_v = patch_2d%nblks_v
    
    CALL add_var(ocean_default_list, 'h_acc', ocean_state_acc%h , &
      & grid_unstructured_cell, za_surface, &
      & t_cf_var('h_acc', 'm', 'surface elevation at cell center', DATATYPE_FLT32),&
      & grib2_var(255, 255, 255, DATATYPE_PACK16, grid_reference, grid_cell),&
      & ldims=(/nproma,alloc_cell_blocks/),in_group=groups("oce_default", "oce_essentials"))
    CALL add_var(ocean_default_list, 'u_acc', ocean_state_acc%u, grid_unstructured_cell, &
      & za_depth_below_sea, &
      & t_cf_var('u_acc','m/s','zonal velocity component', DATATYPE_FLT32),&
      & grib2_var(255, 255, 255, DATATYPE_PACK16, grid_reference, grid_cell),&
      & ldims=(/nproma,n_zlev,alloc_cell_blocks/),in_group=groups("oce_default", "oce_essentials"))
    ! reconstructed v velocity component
    CALL add_var(ocean_default_list, 'v_acc', ocean_state_acc%v, grid_unstructured_cell, &
      & za_depth_below_sea, &
      & t_cf_var('v_acc','m/s','meridional velocity component', DATATYPE_FLT32),&
      & grib2_var(255, 255, 255, DATATYPE_PACK16, grid_reference, grid_cell),&
      & ldims=(/nproma,n_zlev,alloc_cell_blocks/),in_group=groups("oce_default", "oce_essentials"))
    CALL add_var(ocean_default_list, 'rhopot_acc', ocean_state_acc%rhopot, grid_unstructured_cell, &
      & za_depth_below_sea, &
      & t_cf_var('rhopot_acc','kg/m^3','potential density', DATATYPE_FLT32),&
      & grib2_var(255, 255, 255, DATATYPE_PACK16, grid_reference, grid_cell),&
      & ldims=(/nproma,n_zlev,alloc_cell_blocks/),in_group=groups("oce_default","oce_essentials"))
    CALL add_var(ocean_default_list, 'rho_acc', ocean_state_acc%rho, grid_unstructured_cell, &
      & za_depth_below_sea, &
      & t_cf_var('rho_acc','kg/m^3','insitu density', DATATYPE_FLT32),&
      & grib2_var(255, 255, 255, DATATYPE_PACK16, grid_reference, grid_cell),&
      & ldims=(/nproma,n_zlev,alloc_cell_blocks/),in_group=groups("oce_default"))
    
    CALL add_var(ocean_default_list, 'w_acc', ocean_state_acc%w, grid_unstructured_cell, &
      & za_depth_below_sea_half, &
      & t_cf_var('w_acc','m/s','vertical velocity', DATATYPE_FLT32),&
      & grib2_var(255, 255, 255, DATATYPE_PACK16, grid_reference, grid_cell),&
      & ldims=(/nproma,n_zlev+1,alloc_cell_blocks/),in_group=groups("oce_default", "oce_essentials"))
    CALL add_var(ocean_default_list, 'mass_flx_e_acc', ocean_state_acc%mass_flx_e, grid_unstructured_edge, &
      & za_depth_below_sea, &
      & t_cf_var('mass_flx_e_acc','','mass flux at edges', DATATYPE_FLT32),&
      & grib2_var(255, 255, 255, DATATYPE_PACK16, grid_reference, grid_edge),&
      & ldims=(/nproma,n_zlev,nblks_e/),in_group=groups("oce_default"))
    CALL add_var(ocean_default_list, 'div_mass_flx_c_acc', ocean_state_acc%div_mass_flx_c, grid_unstructured_cell, &
      & za_depth_below_sea, &
      & t_cf_var('div_mass_flx_c_acc','','divergence of mass flux', DATATYPE_FLT32),&
      & grib2_var(255, 255, 255, DATATYPE_PACK16, grid_reference, grid_cell),&
      & ldims=(/nproma,n_zlev,alloc_cell_blocks/),in_group=groups("oce_default"))
    CALL add_var(ocean_default_list, 'u_vint_acc', ocean_state_acc%u_vint , &
      & grid_unstructured_cell, za_surface, &
      & t_cf_var('u_vint_acc', 'm*m/s', 'barotropic zonal velocity', DATATYPE_FLT32),&
      & grib2_var(255, 255, 255, DATATYPE_PACK16, grid_reference, grid_cell),&
      & ldims=(/nproma,alloc_cell_blocks/),in_group=groups("oce_default", "oce_essentials"))
    CALL add_var(ocean_default_list, 'v_vint_acc', ocean_state_acc%v_vint , &
      & grid_unstructured_cell, za_surface, &
      & t_cf_var('v_vint_acc', 'm*m/s', 'barotropic meridional velocity', DATATYPE_FLT32),&
      & grib2_var(255, 255, 255, DATATYPE_PACK16, grid_reference, grid_cell),&
      & ldims=(/nproma,alloc_cell_blocks/))
    CALL add_var(ocean_default_list, 'vort_acc', ocean_state_acc%vort, &
      & grid_unstructured_vert, za_depth_below_sea, &
      & t_cf_var('vort_acc','1/s','vorticity', DATATYPE_FLT32),&
      & grib2_var(255, 255, 255, DATATYPE_PACK16, grid_reference, grid_vertex),&
      & ldims=(/nproma,n_zlev,nblks_v/),in_group=groups("oce_default"),lrestart_cont=.TRUE.)
    
    ! kinetic energy component
    CALL add_var(ocean_default_list, 'kin_acc', ocean_state_acc%kin, grid_unstructured_cell, &
      & za_depth_below_sea, &
      & t_cf_var('kin_acc','J','kinetic energy', DATATYPE_FLT32),&
      & grib2_var(255, 255, 255, DATATYPE_PACK16, grid_reference, grid_cell),&
      & ldims=(/nproma,n_zlev,alloc_cell_blocks/),in_group=groups("oce_default"))
    ! & ptp_vn(:,:,:)           ,& ! normal velocity after mapping P^T P
    ! & vn_pred(:,:,:)          ,& ! predicted normal velocity vector at edges.
    ! & vn_impl_vert_diff(:,:,:),& ! predicted normal velocity vector at edges.
    ! & vn_time_weighted(:,:,:) ,&  ! predicted normal velocity vector at edges.
    ! & w_time_weighted(:,:,:)  ,& ! predicted normal velocity vector at edges.
    ! & veloc_adv_horz(:,:,:)   ,& ! horizontal velocity advection
    ! & veloc_adv_vert(:,:,:)   ,& ! vertical velocity advection
    ! & laplacian_horz(:,:,:)   ,& ! horizontal diffusion of horizontal velocity
    ! & laplacian_vert(:,:,:)   ,& ! vertical diffusion of horizontal velocity
    ! & grad(:,:,:)             ,& ! gradient of kinetic energy. Unit [m/s]
    ! & div(:,:,:)              ,& ! divergence. Unit [m/s]
    ! & press_hyd(:,:,:)        ,& ! hydrostatic pressure. Unit [m]
    ! & press_grad(:,:,:)       ,& ! hydrostatic pressure gradient term. Unit [m/s]
    ! & temp_insitu(:,:,:)      ,&
    
    !-------------------------------------------------------------------------
    WRITE(var_suffix,'(a)') '_acc'
    !-------------------------------------------------------------------------
    
    IF ( no_tracer > 0 ) THEN
      CALL set_oce_tracer_info(max_oce_tracer      , &
        & oce_tracer_names    , &
        & oce_tracer_longnames, &
        & oce_tracer_codes    , &
        & oce_tracer_units,var_suffix)
      CALL add_var(ocean_default_list, 'tracers'//TRIM(var_suffix), ocean_state_acc%tracer , &
        & grid_unstructured_cell, za_depth_below_sea, &
        & t_cf_var('tracers'//TRIM(var_suffix), '', '1:temperature 2:salinity', &
        & DATATYPE_FLT32),&
        & grib2_var(255, 255, 255, DATATYPE_PACK16, grid_reference, grid_cell),&
        & ldims=(/nproma,n_zlev,alloc_cell_blocks,no_tracer/), &
        & lcontainer=.TRUE., lrestart=.FALSE., loutput=.FALSE.)
      
      ! Reference to individual tracer, for I/O
      ALLOCATE(ocean_state_acc%tracer_ptr(no_tracer))
      DO jtrc = 1,no_tracer
        CALL add_ref( ocean_default_list, 'tracers'//TRIM(var_suffix),&
          & oce_tracer_names(jtrc),                 &
          & ocean_state_acc%tracer_ptr(jtrc)%p,           &
          & grid_unstructured_cell, za_depth_below_sea,&
          & t_cf_var(oce_tracer_names(jtrc), &
          & oce_tracer_units(jtrc), &
          & oce_tracer_longnames(jtrc), DATATYPE_FLT32), &
          & grib2_var(255, 255, 255, DATATYPE_PACK16, grid_reference, grid_cell),&
          & ldims=(/nproma,n_zlev,alloc_cell_blocks/),in_group=groups("oce_default", "oce_essentials"))
        
      END DO

    ENDIF ! no_tracer > 0

    ! Accumulates physics
    CALL add_var(ocean_default_list, 'K_veloc_h_acc', ocean_state_acc%k_veloc_h , grid_unstructured_edge,&
      & za_depth_below_sea, &
      & t_cf_var('K_veloc_h_acc', 'kg/kg', 'horizontal velocity diffusion', datatype_flt32),&
      & grib2_var(255, 255, 255, datatype_pack16, grid_reference, grid_edge),&
      & ldims=(/nproma,n_zlev,nblks_e/),in_group=groups("oce_physics"))
 
    CALL add_var(ocean_default_list, 'A_veloc_v_acc', ocean_state_acc%a_veloc_v , grid_unstructured_edge,&
      & za_depth_below_sea_half, &
      & t_cf_var('A_veloc_v_acc', 'kg/kg', 'vertical velocity diffusion', datatype_flt32),&
      & grib2_var(255, 255, 255, datatype_pack16, grid_reference, grid_edge),&
      & ldims=(/nproma,n_zlev+1,nblks_e/),in_group=groups("oce_physics","oce_essentials","oce_default"))
 
!
!   !! Tracers
    IF ( no_tracer > 0 ) THEN
      CALL add_var(ocean_default_list, 'K_tracer_h'//TRIM(var_suffix), ocean_state_acc%k_tracer_h , &
        & grid_unstructured_edge, za_depth_below_sea, &
        & t_cf_var('K_tracer_h'//TRIM(var_suffix), '', '1:temperature 2:salinity', datatype_flt32),&
        & grib2_var(255, 255, 255, datatype_pack16, grid_reference, grid_edge),&
        & ldims=(/nproma,n_zlev,nblks_e,no_tracer/), &
        & lcontainer=.TRUE., loutput=.FALSE., lrestart=.FALSE.)
      CALL add_var(ocean_default_list, 'A_tracer_v'//TRIM(var_suffix), ocean_state_acc%a_tracer_v , &
        & grid_unstructured_cell, za_depth_below_sea_half, &
        & t_cf_var('A_tracer_v'//TRIM(var_suffix), '', '1:temperature 2:salinity', datatype_flt32),&
        & grib2_var(255, 255, 255, datatype_pack16, grid_reference, grid_cell),&
        & ldims=(/nproma,n_zlev+1,alloc_cell_blocks,no_tracer/), &
        & lcontainer=.TRUE., loutput=.FALSE., lrestart=.FALSE.)
 
      ! Reference to individual tracer, for I/O
 
      ALLOCATE(ocean_state_acc%tracer_horz_physics_ptr(no_tracer))
      ALLOCATE(ocean_state_acc%tracer_vert_physics_ptr(no_tracer))
      DO jtrc = 1,no_tracer
        CALL add_ref( ocean_default_list, 'K_tracer_h'//TRIM(var_suffix),&
          & 'K_tracer_h_'//TRIM(oce_config%tracer_names(jtrc))//TRIM(var_suffix),     &
          & ocean_state_acc%tracer_horz_physics_ptr(jtrc)%p,                             &
          & grid_unstructured_edge, za_depth_below_sea,               &
          & t_cf_var('K_tracer_h_'//TRIM(oce_config%tracer_names(jtrc))//TRIM(var_suffix), &
          & 'kg/kg', &
          & TRIM(oce_config%tracer_longnames(jtrc))//'(K_tracer_h'//TRIM(var_suffix)//')', &
          & datatype_flt32), &
          & grib2_var(255, 255, 255, datatype_pack16, grid_reference, grid_edge),&
          & ldims=(/nproma,n_zlev,nblks_e/),in_group=groups("oce_physics"))
        CALL add_ref( ocean_default_list, 'A_tracer_v'//TRIM(var_suffix),&
          & 'A_tracer_v_'//TRIM(oce_config%tracer_names(jtrc))//TRIM(var_suffix),     &
          & ocean_state_acc%tracer_vert_physics_ptr(jtrc)%p,                             &
          & grid_unstructured_cell, za_depth_below_sea_half,            &
          & t_cf_var('A_tracer_v_'//TRIM(oce_config%tracer_names(jtrc))//TRIM(var_suffix), &
          & 'kg/kg', &
          & TRIM(oce_config%tracer_longnames(jtrc))//'(A_tracer_v'//TRIM(var_suffix)//')', &
          & datatype_flt32), &
          & grib2_var(255, 255, 255, datatype_pack16, grid_reference, grid_cell),&
          & ldims=(/nproma,n_zlev+1,alloc_cell_blocks/),in_group=groups("oce_physics"))
 
      END DO
    ENDIF ! no_tracer > 0

!  IF(GMRedi_configuration==GMRedi_combined&
!  &.OR.GMRedi_configuration==GM_only.OR.GMRedi_configuration==Redi_only)THEN
!
!
!    CALL add_var(ocean_default_list, 'k_tracer_isoneutral_acc', ocean_state_acc%k_tracer_isoneutral, &
!       & grid_unstructured_cell, za_depth_below_sea, &
!       & t_cf_var('k_tracer_isoneutral_acc', '', '1:temperature 2:salinity', datatype_flt32),&
!       & grib2_var(255, 255, 255, datatype_pack16, grid_reference, grid_cell),&
!       & ldims=(/nproma,n_zlev,alloc_cell_blocks/), &
!       & lcontainer=.TRUE., lrestart=.FALSE., loutput=.FALSE.)
!
!
!     CALL add_var(ocean_default_list, 'k_tracer_dianeutral_acc', ocean_state_acc%k_tracer_dianeutral, &
!       & grid_unstructured_cell, za_depth_below_sea_half, &
!       & t_cf_var('k_tracer_dianeutral_acc', '', '1:temperature 2:salinity', datatype_flt32),&
!       & grib2_var(255, 255, 255, datatype_pack16, grid_reference, grid_cell),&
!       & ldims=(/nproma,n_zlev,alloc_cell_blocks/), &
!       & lcontainer=.TRUE., lrestart=.FALSE., loutput=.FALSE.)
!
!
!    CALL add_var(ocean_default_list, 'k_tracer_GM_kappa_acc', ocean_state_acc%k_tracer_GM_kappa, &
!       & grid_unstructured_cell, za_depth_below_sea, &
!       & t_cf_var('k_tracer_GM_kappa_acc_at_cells', '', '1:temperature 2:salinity', datatype_flt32),&
!       & grib2_var(255, 255, 255, datatype_pack16, grid_reference, grid_cell),&
!       & ldims=(/nproma,n_zlev,alloc_cell_blocks/), &
!       & lcontainer=.TRUE., lrestart=.FALSE., loutput=.FALSE.)
!
!   ENDIF
    
  END SUBROUTINE construct_hydro_ocean_acc
  !-------------------------------------------------------------------------
  !>
  !!               Deallocation of auxilliary hydrostatic ocean state.
  !
  !! @par Revision History
  !! Developed  by  Peter Korn, MPI-M (2005).
  !!
!<Optimize:inUse>
  SUBROUTINE destruct_hydro_ocean_aux(ocean_state_aux)
    
    TYPE(t_hydro_ocean_aux), INTENT(inout)      :: ocean_state_aux
    
    ! local variables
    
    INTEGER :: ist
    
    CHARACTER(LEN=max_char_length), PARAMETER :: &
      & routine = 'mo_ocean_state:destruct_hydro_ocean_aux'
    
    DEALLOCATE(ocean_state_aux%bc_top_veloc_cc, stat=ist)
    IF (ist/=success) THEN
      CALL finish(TRIM(routine),'deallocation of top boundary cond cc failed')
    END IF
    
  END SUBROUTINE destruct_hydro_ocean_aux
  !-------------------------------------------------------------------------
  
  
  
  !-------------------------------------------------------------------------
  !>
!<Optimize:inUse>
  SUBROUTINE destruct_patch_3d(patch_3d)
    
    TYPE(t_patch_3d ),TARGET, INTENT(inout)    :: patch_3d

    DEALLOCATE(patch_3d%p_patch_1d(n_dom)%del_zlev_m)
    DEALLOCATE(patch_3d%p_patch_1d(n_dom)%inv_del_zlev_m)
    DEALLOCATE(patch_3d%p_patch_1d(n_dom)%zlev_m)
    DEALLOCATE(patch_3d%p_patch_1d(n_dom)%zlev_i)
    DEALLOCATE(patch_3d%p_patch_1d(n_dom)%del_zlev_i)
    DEALLOCATE(patch_3d%p_patch_1d(n_dom)%ocean_area)
    DEALLOCATE(patch_3d%p_patch_1d(n_dom)%ocean_volume)
    DEALLOCATE(patch_3d%p_patch_1d)
    
  END SUBROUTINE destruct_patch_3d
  
  !-------------------------------------------------------------------------
  !>
  !! Allocation of basic 3-dimensional patch structure. This sbr assumes that
  !! the 2D horizontal patch components is already initialized.
  !
  !
  !! @par Revision History
  !! Developed  by  Peter korn, MPI-M (2012/08).
  !!
!<Optimize:inUse>
  SUBROUTINE construct_patch_3d(patch_3d)
    
    TYPE(t_patch_3d ),TARGET, INTENT(inout)    :: patch_3d
    
    ! local variables
    INTEGER :: ist
    INTEGER :: alloc_cell_blocks, nblks_e, nblks_v, n_zlvp, n_zlvm!, ie
    CHARACTER(LEN=max_char_length), PARAMETER :: &
      & routine = 'mo_ocean_state:construct_patch_3D'
    
    !-------------------------------------------------------------------------
    
    !CALL message(TRIM(routine), 'start to construct basic hydro ocean state')
    
    ! determine size of arrays
    alloc_cell_blocks = patch_3d%p_patch_2d(n_dom)%alloc_cell_blocks
    nblks_e = patch_3d%p_patch_2d(n_dom)%nblks_e
    nblks_v = patch_3d%p_patch_2d(n_dom)%nblks_v
    n_zlvp = n_zlev + 1
    n_zlvm = n_zlev - 1
    
    ALLOCATE(patch_3d%p_patch_1d(n_dom_start:n_dom), stat=ist)
    IF (ist /= success) THEN
      CALL finish (routine,'allocating p_patch_1D failed')
    ENDIF
    
    ! allocate and set vertical level thickness from the namelist
    ALLOCATE(patch_3d%p_patch_1d(n_dom)%del_zlev_m(n_zlev),stat=ist)
    IF (ist /= success) THEN
      CALL finish (routine,'allocating del_zlev_m failed')
    ENDIF
    ! allocate the inverse of the above
    ALLOCATE(patch_3d%p_patch_1d(n_dom)%inv_del_zlev_m(n_zlev),stat=ist)
    IF (ist /= success) THEN
      CALL finish (routine,'allocating inv_del_zlev_m failed')
    ENDIF
    ALLOCATE(patch_3d%p_patch_1d(n_dom)%zlev_m(n_zlev),stat=ist)
    IF (ist /= success) THEN
      CALL finish (routine,'allocating zlev_m failed')
    ENDIF
    ALLOCATE(patch_3d%p_patch_1d(n_dom)%zlev_i(n_zlvp),stat=ist)
    IF (ist /= success) THEN
      CALL finish (routine,'allocating zlev_i failed')
    ENDIF
    ALLOCATE(patch_3d%p_patch_1d(n_dom)%del_zlev_i(n_zlev),stat=ist)
    IF (ist /= success) THEN
      CALL finish (routine,'allocating del_zlev_i failed')
    ENDIF
    ALLOCATE(patch_3d%p_patch_1d(n_dom)%ocean_area(n_zlev),stat=ist)
    IF (ist /= success) THEN
      CALL finish (routine,'allocating ocean_area failed')
    ENDIF
    ALLOCATE(patch_3d%p_patch_1d(n_dom)%ocean_volume(n_zlvp),stat=ist)
    IF (ist /= success) THEN
      CALL finish (routine,'allocating ocean_volume failed')
    ENDIF
    
    !
    !! 3-dim land-sea-mask at cells, edges and vertices
    !
    ! cells
    CALL add_var(ocean_default_list, 'lsm_c', patch_3d%lsm_c, &
      & grid_unstructured_cell, za_depth_below_sea, &
      & t_cf_var('lsm_c','','3d lsm on cells', DATATYPE_INT8),&
      & grib2_var(255, 255, 255, DATATYPE_PACK16, grid_reference, grid_cell),&
      & ldims=(/nproma,n_zlev,alloc_cell_blocks/),in_group=groups("oce_geometry","oce_default"),&
      & isteptype=tstep_constant)
    ! edges
    CALL add_var(ocean_default_list, 'lsm_e', patch_3d%lsm_e, &
      & grid_unstructured_edge, &
      & za_depth_below_sea, &
      & t_cf_var('lsm_e','','3d lsm on edges', DATATYPE_INT8),&
      & grib2_var(255, 255, 255, DATATYPE_PACK16, grid_reference, grid_edge),&
      & ldims=(/nproma,n_zlev,nblks_e/),in_group=groups("oce_geometry","oce_default"),&
      & isteptype=tstep_constant)
    ! surface cells
    CALL add_var(ocean_default_list, 'surface_cell_sea_land_mask', patch_3d%surface_cell_sea_land_mask , &
      & grid_unstructured_cell, za_surface, &
      & t_cf_var('surface_cell_sea_land_mask', '', 'surface_cell_sea_land_mask', DATATYPE_INT8),&
      & grib2_var(255, 255, 255, DATATYPE_PACK16, grid_reference, grid_cell),&
      & ldims=(/nproma,alloc_cell_blocks/),in_group=groups("oce_geometry"),isteptype=tstep_constant)
    ! surface vertices
    CALL add_var(ocean_default_list, 'surface_edge_sea_land_mask', patch_3d%surface_edge_sea_land_mask , &
      & grid_unstructured_edge, za_surface, &
      & t_cf_var('surface_edge_sea_land_mask', '', 'surface_edge_sea_land_mask', DATATYPE_INT8),&
      & grib2_var(255, 255, 255, DATATYPE_PACK16, grid_reference, grid_edge),&
      & ldims=(/nproma,nblks_e/),in_group=groups("oce_geometry"),isteptype=tstep_constant)
    ! surface vertices
    CALL add_var(ocean_default_list, 'surface_vertex_sea_land_mask', patch_3d%surface_vertex_sea_land_mask , &
      & grid_unstructured_vert, za_surface, &
      & t_cf_var('surface_vertex_sea_land_mask', '', 'surface_vertex_sea_land_mask', DATATYPE_INT8),&
      & grib2_var(255, 255, 255, DATATYPE_PACK16, grid_reference, grid_vertex),&
      & ldims=(/nproma,nblks_v/),in_group=groups("oce_geometry"),isteptype=tstep_constant)
    ! deepest ocean layer in column
    CALL add_var(ocean_default_list, 'dolic_c', patch_3d%p_patch_1d(n_dom)%dolic_c , &
      & grid_unstructured_cell, za_surface, &
      & t_cf_var('dolic_c', '', 'dolic_c', DATATYPE_INT8),&
      & grib2_var(255, 255, 255, DATATYPE_PACK16, grid_reference, grid_cell),&
      & ldims=(/nproma,alloc_cell_blocks/),in_group=groups("oce_geometry"),isteptype=tstep_constant)
    CALL add_var(ocean_default_list, 'dolic_e', patch_3d%p_patch_1d(n_dom)%dolic_e , &
      & grid_unstructured_edge, za_surface, &
      & t_cf_var('dolic_e', '', 'dolic_e', DATATYPE_FLT32),&
      & grib2_var(255, 255, 255, DATATYPE_PACK16, grid_reference, grid_edge),&
      & ldims=(/nproma,nblks_e/),in_group=groups("oce_geometry"),isteptype=tstep_constant)
    CALL add_var(ocean_default_list, 'vertex_bottomLevel', patch_3d%p_patch_1d(n_dom)%vertex_bottomLevel , &
      & grid_unstructured_vert, za_surface, &
      & t_cf_var('vertex_bottomLevel', '', 'vertex_bottomLevel', DATATYPE_FLT32),&
      & grib2_var(255, 255, 255, DATATYPE_PACK16, grid_reference, grid_vertex),&
      & ldims=(/nproma,nblks_v/),in_group=groups("oce_geometry"),isteptype=tstep_constant)
    ! 2-dim basins and areas
    CALL add_var(ocean_default_list, 'basin_c', patch_3d%basin_c , &
      & grid_unstructured_cell, za_surface, &
      & t_cf_var('basin_c', '', 'basin_c', DATATYPE_INT8),&
      & grib2_var(255, 255, 255, DATATYPE_PACK16, grid_reference, grid_cell),&
      & ldims=(/nproma,alloc_cell_blocks/),in_group=groups("oce_geometry","oce_default","oce_essentials"), &
      & isteptype=tstep_constant)
    CALL add_var(ocean_default_list, 'regio_c', patch_3d%regio_c , &
      & grid_unstructured_cell, za_surface, &
      & t_cf_var('regio_c', '', 'regio_c', DATATYPE_INT8),&
      & grib2_var(255, 255, 255, DATATYPE_PACK16, grid_reference, grid_cell),&
      & ldims=(/nproma,alloc_cell_blocks/),in_group=groups("oce_geometry","oce_default","oce_essentials"), &
      & isteptype=tstep_constant)
    ! 2-dim bottom and column thickness
    CALL add_var(ocean_default_list, 'bottom_thick_c', patch_3d%bottom_thick_c , &
      & grid_unstructured_cell, za_surface, &
      & t_cf_var('bottom_thick_c', 'm', 'bottom_thick_c', DATATYPE_FLT32),&
      & grib2_var(255, 255, 255, DATATYPE_PACK16, grid_reference, grid_cell),&
      & ldims=(/nproma,alloc_cell_blocks/),in_group=groups("oce_geometry"),isteptype=tstep_constant)
    CALL add_var(ocean_default_list, 'bottom_thick_e', patch_3d%bottom_thick_e , &
      & grid_unstructured_edge, za_surface, &
      & t_cf_var('bottom_thick_e', 'm', 'bottom_thick_e', DATATYPE_FLT32),&
      & grib2_var(255, 255, 255, DATATYPE_PACK16, grid_reference, grid_edge),&
      & ldims=(/nproma,nblks_e/),in_group=groups("oce_geometry"),isteptype=tstep_constant)
    CALL add_var(ocean_default_list, 'column_thick_c', patch_3d%column_thick_c , &
      & grid_unstructured_cell, za_surface, &
      & t_cf_var('column_thick_c', 'm', 'column_thick_c', DATATYPE_FLT32),&
      & grib2_var(255, 255, 255, DATATYPE_PACK16, grid_reference, grid_cell),&
      & ldims=(/nproma,alloc_cell_blocks/),in_group=groups("oce_geometry"),isteptype=tstep_constant)
    CALL add_var(ocean_default_list, 'column_thick_e', patch_3d%column_thick_e , &
      & grid_unstructured_edge, za_surface, &
      & t_cf_var('column_thick_e', 'm', 'column_thick_e', DATATYPE_FLT32),&
      & grib2_var(255, 255, 255, DATATYPE_PACK16, grid_reference, grid_edge),&
      & ldims=(/nproma,nblks_e/),in_group=groups("oce_geometry"),isteptype=tstep_constant)
    ! 3-dim real land-sea-mask
    ! cells
    CALL add_var(ocean_default_list, 'wet_c', patch_3d%wet_c , grid_unstructured_cell,&
      & za_depth_below_sea, &
      & t_cf_var('wet_c', '', '3d lsm on cells', DATATYPE_FLT32),&
      & grib2_var(255, 255, 255, DATATYPE_PACK16, grid_reference, grid_cell),&
      & ldims=(/nproma,n_zlev,alloc_cell_blocks/),in_group=groups("oce_geometry","oce_default","oce_essentials"), &
      & isteptype=tstep_constant)
    ! edges
    CALL add_var(ocean_default_list, 'wet_e', patch_3d%wet_e , grid_unstructured_edge,&
      & za_depth_below_sea, &
      & t_cf_var('wet_e', '', '3d lsm on edges', DATATYPE_FLT32),&
      & grib2_var(255, 255, 255, DATATYPE_PACK16, grid_reference, grid_edge),&
      & ldims=(/nproma,n_zlev,nblks_e/),in_group=groups("oce_geometry","oce_default","oce_essentials"), &
      & isteptype=tstep_constant)
    ! 3-dim real land-sea-mask with zero on halos
    ! cells
    CALL add_var(ocean_default_list, 'wet_halo_zero_c', patch_3d%wet_halo_zero_c , grid_unstructured_cell,&
      & za_depth_below_sea, &
      & t_cf_var('wet_c_halo_zero', '', '3d lsm with halo zero on cells', DATATYPE_FLT32),&
      & grib2_var(255, 255, 255, DATATYPE_PACK16, grid_reference, grid_cell),&
      & ldims=(/nproma,n_zlev,alloc_cell_blocks/),in_group=groups("oce_geometry"),isteptype=tstep_constant)
    ! edges
    CALL add_var(ocean_default_list, 'wet_halo_zero_e', patch_3d%wet_halo_zero_e , grid_unstructured_edge,&
      & za_depth_below_sea, &
      & t_cf_var('wet_e_halo_zero', '', '3d lsm with halo zero on edges', DATATYPE_FLT32),&
      & grib2_var(255, 255, 255, DATATYPE_PACK16, grid_reference, grid_edge),&
      & ldims=(/nproma,n_zlev,nblks_e/),in_group=groups("oce_geometry"),isteptype=tstep_constant)
    
    patch_3d%p_patch_1d(n_dom)%del_zlev_m = 0._wp
    patch_3d%p_patch_1d(n_dom)%del_zlev_i = 0._wp
    patch_3d%p_patch_1d(n_dom)%zlev_m     = 0._wp
    patch_3d%p_patch_1d(n_dom)%zlev_i     = 0._wp
    
    patch_3d%p_patch_1d(n_dom)%ocean_area(:)   = 0._wp
    patch_3d%p_patch_1d(n_dom)%ocean_volume(:) = 0._wp
    
    CALL add_var(ocean_default_list, 'prism_thick_c', patch_3d%p_patch_1d(1)%prism_thick_c, &
      & grid_unstructured_cell, &
      & za_depth_below_sea, &
      & t_cf_var('cons thick','m','prism thickness at cells', DATATYPE_FLT32),&
      & grib2_var(255, 255, 255, DATATYPE_PACK16, grid_reference, grid_cell),&
      & ldims=(/nproma,n_zlev,alloc_cell_blocks/),in_group=groups("oce_geometry"),isteptype=tstep_constant)
    CALL add_var(ocean_default_list, 'prism_volume', patch_3d%p_patch_1d(1)%prism_volume, &
      & grid_unstructured_cell, &
      & za_depth_below_sea, &
      & t_cf_var('cons thick','m','prism volume (cells)', DATATYPE_FLT32),&
      & grib2_var(255, 255, 255, DATATYPE_PACK16, grid_reference, grid_cell),&
      & ldims=(/nproma,n_zlev,alloc_cell_blocks/),in_group=groups("oce_geometry"),isteptype=tstep_constant)
    CALL add_var(ocean_default_list, 'prism_thick_e', patch_3d%p_patch_1d(n_dom)%prism_thick_e, &
      & grid_unstructured_edge, &
      & za_depth_below_sea, &
      & t_cf_var('cons thick','m','prism thickness at cells', DATATYPE_FLT32),&
      & grib2_var(255, 255, 255, DATATYPE_PACK16, grid_reference, grid_edge),&
      & ldims=(/nproma,n_zlev,nblks_e/),in_group=groups("oce_geometry"),isteptype=tstep_constant)
    CALL add_var(ocean_default_list, 'prism_thick_flat_sfc_c', patch_3d%p_patch_1d(n_dom)%prism_thick_flat_sfc_c, &
      & grid_unstructured_cell, &
      & za_depth_below_sea, &
      & t_cf_var('prism_thick_flat_sfc_c','m','time independent depth at cells', DATATYPE_FLT32),&
      & grib2_var(255, 255, 255, DATATYPE_PACK16, grid_reference, grid_cell),&
      & ldims=(/nproma,n_zlev,alloc_cell_blocks/),in_group=groups("oce_geometry"),isteptype=tstep_constant)
    CALL add_var(ocean_default_list, 'prism_thick_flat_sfc_e', patch_3d%p_patch_1d(n_dom)%prism_thick_flat_sfc_e, &
      & grid_unstructured_edge, &
      & za_depth_below_sea, &
      & t_cf_var('prism_thick_flat_sfc_c','m','time independent depth at edges', DATATYPE_FLT32),&
      & grib2_var(255, 255, 255, DATATYPE_PACK16, grid_reference, grid_edge),&
      & ldims=(/nproma,n_zlev,nblks_e/),in_group=groups("oce_geometry"),isteptype=tstep_constant)
    CALL add_var(ocean_default_list, 'inverse prism_thick_c', patch_3d%p_patch_1d(n_dom)%inv_prism_thick_c, &
      & grid_unstructured_cell, &
      & za_depth_below_sea, &
      & t_cf_var('inverse prism_thick_c','m','time dependent depth at cells', DATATYPE_FLT32),&
      & grib2_var(255, 255, 255, DATATYPE_PACK16, grid_reference, grid_cell),&
      & ldims=(/nproma,n_zlev,alloc_cell_blocks/),in_group=groups("oce_geometry"),isteptype=tstep_constant)
    CALL add_var(ocean_default_list, 'prism_center_dist_c', patch_3d%p_patch_1d(n_dom)%prism_center_dist_c, &
      & grid_unstructured_cell, &
      & za_depth_below_sea, &
      & t_cf_var('prism_center_dist_c','m','time dependent distance between prism centers', DATATYPE_FLT32),&
      & grib2_var(255, 255, 255, DATATYPE_PACK16, grid_reference, grid_cell),&
      & ldims=(/nproma,n_zlev+1,alloc_cell_blocks/),in_group=groups("oce_geometry"),isteptype=tstep_constant)
    CALL add_var(ocean_default_list, 'constantPrismCenters_Zdistance', &
      & patch_3d%p_patch_1d(n_dom)%constantPrismCenters_Zdistance, &
      & grid_unstructured_cell, &
      & za_depth_below_sea, &
      & t_cf_var('constantPrismCenters_Zdistance','m','constant distance between prism centers', DATATYPE_FLT32),&
      & grib2_var(255, 255, 255, DATATYPE_PACK16, grid_reference, grid_cell),&
      & ldims=(/nproma,n_zlev+1,alloc_cell_blocks/),in_group=groups("oce_geometry"),isteptype=tstep_constant)
    CALL add_var(ocean_default_list, 'constantPrismCenters_invZdistance', &
      & patch_3d%p_patch_1d(n_dom)%constantPrismCenters_invZdistance, &
      & grid_unstructured_cell, &
      & za_depth_below_sea, &
      & t_cf_var('constantPrismCenters_invZdistance','m','inverse constant distance between prism centers', DATATYPE_FLT32),&
      & grib2_var(255, 255, 255, DATATYPE_PACK16, grid_reference, grid_cell),&
      & ldims=(/nproma,n_zlev+1,alloc_cell_blocks/),in_group=groups("oce_geometry"),isteptype=tstep_constant)
    CALL add_var(ocean_default_list, 'inv_prism_thick_e', patch_3d%p_patch_1d(n_dom)%inv_prism_thick_e, &
      & grid_unstructured_edge, &
      & za_depth_below_sea, &
      & t_cf_var('inv_prism_thick_e','m','time dependent inverse thickeness at edges', DATATYPE_FLT32),&
      & grib2_var(255, 255, 255, DATATYPE_PACK16, grid_reference, grid_edge),&
      & ldims=(/nproma,n_zlev,nblks_e/),in_group=groups("oce_geometry"),isteptype=tstep_constant)
    CALL add_var(ocean_default_list, 'inv_prism_center_dist_c', &
      & patch_3d%p_patch_1d(n_dom)%inv_prism_center_dist_c, &
      & grid_unstructured_cell, &
      & za_depth_below_sea, &
      & t_cf_var('inv_prism_center_dist_c','1/m','inverse of dist between prism centers at cells', DATATYPE_FLT32),&
      & grib2_var(255, 255, 255, DATATYPE_PACK16, grid_reference, grid_cell),&
      & ldims=(/nproma,n_zlev+1,alloc_cell_blocks/),in_group=groups("oce_geometry"),isteptype=tstep_constant)
    CALL add_var(ocean_default_list, 'inv_prism_center_dist_e', &
      & patch_3d%p_patch_1d(n_dom)%inv_prism_center_dist_e, &
      & grid_unstructured_edge, &
      & za_depth_below_sea, &
      & t_cf_var('inv_prism_center_dist_e','1/m','inverse of dist between prism centers at edges', DATATYPE_FLT32),&
      & grib2_var(255, 255, 255, DATATYPE_PACK16, grid_reference, grid_edge),&
      & ldims=(/nproma,n_zlev+1,nblks_e/),in_group=groups("oce_geometry"),isteptype=tstep_constant)
    CALL add_var(ocean_default_list, 'depth_CellMiddle',   &
      & patch_3d%p_patch_1d(n_dom)%depth_CellMiddle,       &
      & grid_unstructured_cell,                             &
      & za_depth_below_sea,                                 &
      & t_cf_var('depth_CellMiddle','m','depth at the middle of the cells', DATATYPE_FLT32),&
      & grib2_var(255, 255, 255, DATATYPE_PACK16, grid_reference, grid_cell),&
      & ldims=(/nproma,n_zlev,alloc_cell_blocks/),in_group=groups("oce_geometry"),isteptype=tstep_constant)
    CALL add_var(ocean_default_list, 'depth_CellInterface',   &
      & patch_3d%p_patch_1d(n_dom)%depth_CellInterface,       &
      & grid_unstructured_cell,                                &
      & za_depth_below_sea_half,                               &
      & t_cf_var('depth_CellInterface','m','depth at cell interfaces', DATATYPE_FLT32),&
      & grib2_var(255, 255, 255, DATATYPE_PACK16, grid_reference, grid_cell),&
      & ldims=(/nproma,n_zlev+1,alloc_cell_blocks/),in_group=groups("oce_geometry"),isteptype=tstep_constant)
     
  END SUBROUTINE construct_patch_3d
  
  !-------------------------------------------------------------------------
  !>
  !!
  !!
  !! @par Revision History
  !! Developed  by  Stephan Lorenz, MPI-M (2011).
  !!
!<Optimize:inUse>
  SUBROUTINE set_oce_tracer_info(max_oce_tracer,&
    & oce_tracer_names,&
    & oce_tracer_longnames,&
    & oce_tracer_codes,&
    & oce_tracer_units,&
    & suffix)
    
    INTEGER, INTENT(in)            :: max_oce_tracer
    CHARACTER(LEN=max_char_length) :: oce_tracer_names(max_oce_tracer),&
      & oce_tracer_units(max_oce_tracer),&
      & oce_tracer_longnames(max_oce_tracer)
    INTEGER :: oce_tracer_codes(max_oce_tracer)
    CHARACTER(LEN=max_char_length), OPTIONAL :: suffix
    
    IF (max_oce_tracer < no_tracer) THEN
      CALL finish('set_oce_tracer_info','Too many tracers! Please provide trace info')
    ENDIF
    IF (PRESENT(suffix)) THEN
      !     write(0,*)'suffix:',suffix
    END IF
    oce_tracer_names(1)     = 't'
    IF (PRESENT(suffix)) THEN
      oce_tracer_names(1) = 't'//TRIM(suffix)
    END IF
    oce_tracer_longnames(1) = 'potential temperature'
    oce_tracer_units(1)     = 'deg C'
    oce_tracer_codes(1)     = 200
    
    oce_tracer_names(2)     = 's'
    IF (PRESENT(suffix)) THEN
      oce_tracer_names(2) = 's'//TRIM(suffix)
    END IF
    oce_tracer_longnames(2) = 'salinity'
    oce_tracer_units(2)     = 'psu'
    oce_tracer_codes(2)     = 201
    
  END SUBROUTINE
  !-------------------------------------------------------------------------
  
  
END MODULE mo_ocean_state<|MERGE_RESOLUTION|>--- conflicted
+++ resolved
@@ -61,15 +61,10 @@
     &                               add_ref
   USE mo_var_metadata,        ONLY: groups
   USE mo_cf_convention
-<<<<<<< HEAD
-  USE mo_grib2,               ONLY: t_grib2_var, grib2_var
+  USE mo_grib2,               ONLY: grib2_var, t_grib2_var
   USE mo_cdi,                 ONLY: DATATYPE_FLT32, DATATYPE_INT8, DATATYPE_PACK16, tstep_constant, DATATYPE_FLT64, GRID_LONLAT
   USE mo_cdi_constants,       ONLY: grid_cell, grid_edge, grid_reference, grid_unstructured_cell, grid_unstructured_edge, &
       &                             grid_unstructured_vert, grid_vertex, za_depth_below_sea, za_depth_below_sea_half, za_surface
-=======
-  USE mo_grib2,               ONLY: grib2_var, t_grib2_var
-  USE mo_cdi_constants
->>>>>>> ddba6433
   !  USE mo_ocean_config,        ONLY: ignore_land_points
 
   IMPLICIT NONE
