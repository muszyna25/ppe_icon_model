--- conflicted
+++ resolved
@@ -56,12 +56,8 @@
   USE mo_timer,                     ONLY: timer_start, timer_stop, timers_level, timer_dif_vert, timer_extra30
   USE mo_statistics,                ONLY: global_minmaxmean, print_value_location
   USE mo_mpi,                       ONLY: my_process_is_stdio !global_mpi_barrier
-<<<<<<< HEAD
-  USE mo_ocean_GM_Redi,             ONLY: calc_ocean_physics, prepare_ocean_physics, &
-    & calc_ocean_physics_zstar, prepare_ocean_physics_zstar
-=======
-  USE mo_ocean_GM_Redi,             ONLY: calc_ocean_physics, prepare_GMRedi
->>>>>>> f9450a85
+  USE mo_ocean_GM_Redi,             ONLY: calc_ocean_physics, &
+    & calc_ocean_physics_zstar, prepare_ocean_physics_zstar, prepare_GMRedi
   USE mo_ocean_math_operators,      ONLY: div_oce_3d, verticalDiv_scalar_onFullLevels! !verticalDiv_scalar_midlevel
   USE mo_scalar_product,            ONLY: map_edges2edges_viacell_3d_const_z, map_edges2edges_sc_zstar
   USE mo_physical_constants,        ONLY: clw, rho_ref,sitodbar
@@ -250,20 +246,6 @@
       CALL verticalDiv_scalar_onFullLevels( patch_3d, &
         & GMRedi_flux_vert(:,:,:), &
         & div_diff_flx_vert)
-<<<<<<< HEAD
-     
-    !---------------------------------------------------------------------
-      idt_src=1  ! output print level (1-5, fix)
-      CALL dbg_print('diff_horz',div_diff_flux_horz , &
-      & str_module,idt_src, in_subset=cells_in_domain)
-    CALL dbg_print('diff_vert',div_diff_flx_vert , &
-      & str_module,idt_src, in_subset=cells_in_domain)
-
-    !---------------------------------------------------------------------
-              
-                   
-      IF(GMREDI_COMBINED_DIAGNOSTIC)THEN
-=======
 
       IF (typeOfTracers == "ocean" )THEN
         p_os%p_diag%GMRedi_flux_horz(:,:,:,tracer_index) = GMRedi_flux_horz
@@ -271,7 +253,6 @@
       ENDIF
                    
       IF(GMREDI_COMBINED_DIAGNOSTIC .AND. typeOfTracers == "ocean" )THEN
->>>>>>> f9450a85
         IF(tracer_index == 1) THEN
 
 !ICON_OMP_PARALLEL_DO PRIVATE(start_cell_index, end_cell_index, jc, &
@@ -763,38 +744,38 @@
     TYPE(t_patch), POINTER :: patch_2d
     TYPE(t_subset_range), POINTER :: edges_in_domain, all_cells
     !-------------------------------------------------------------------------------
-    patch_2d        => patch_3d%p_patch_2d(1)
-    all_cells       => patch_2d%cells%all
-    edges_in_domain => patch_2d%edges%in_domain
-
-    startLevel = 1
-    half_time = 0.5_wp * dtime
-
-!ICON_OMP_PARALLEL 
-!ICON_OMP_DO PRIVATE(start_edge_index, end_edge_index, je, edge_cell_index, edge_cell_block, &
-!ICON_OMP fin_level, level, upwind_index) ICON_OMP_DEFAULT_SCHEDULE
-    DO jb = edges_in_domain%start_block, edges_in_domain%end_block
-      CALL get_index_range(edges_in_domain, jb, start_edge_index, end_edge_index)
-      DO je = start_edge_index, end_edge_index
-        !Get indices of two adjacent cells
-        edge_cell_index(1) = patch_2d%edges%cell_idx(je,jb,1)
-        edge_cell_block(1) = patch_2d%edges%cell_blk(je,jb,1)
-        edge_cell_index(2) = patch_2d%edges%cell_idx(je,jb,2)
-        edge_cell_block(2) = patch_2d%edges%cell_blk(je,jb,2)
-        fin_level  = patch_3d%p_patch_1d(1)%dolic_e(je,jb)
-
-        DO level = startLevel, fin_level
-          upwind_index = MERGE(1, 2, p_os%p_diag%vn_time_weighted(je,level,jb) > 0.0_wp)
-
-          p_op_coeff%upwind_cell_idx(je,level,jb) = edge_cell_index(upwind_index)
-          p_op_coeff%upwind_cell_blk(je,level,jb) = edge_cell_block(upwind_index)
-
-        END DO
-
-      END DO
-    END DO
-!ICON_OMP_END_DO NOWAIT
-!ICON_OMP_END_PARALLEL
+!    patch_2d        => patch_3d%p_patch_2d(1)
+!    all_cells       => patch_2d%cells%all
+!    edges_in_domain => patch_2d%edges%in_domain
+!
+!    startLevel = 1
+!    half_time = 0.5_wp * dtime
+!
+!!ICON_OMP_PARALLEL 
+!!ICON_OMP_DO PRIVATE(start_edge_index, end_edge_index, je, edge_cell_index, edge_cell_block, &
+!!ICON_OMP fin_level, level, upwind_index) ICON_OMP_DEFAULT_SCHEDULE
+!    DO jb = edges_in_domain%start_block, edges_in_domain%end_block
+!      CALL get_index_range(edges_in_domain, jb, start_edge_index, end_edge_index)
+!      DO je = start_edge_index, end_edge_index
+!        !Get indices of two adjacent cells
+!        edge_cell_index(1) = patch_2d%edges%cell_idx(je,jb,1)
+!        edge_cell_block(1) = patch_2d%edges%cell_blk(je,jb,1)
+!        edge_cell_index(2) = patch_2d%edges%cell_idx(je,jb,2)
+!        edge_cell_block(2) = patch_2d%edges%cell_blk(je,jb,2)
+!        fin_level  = patch_3d%p_patch_1d(1)%dolic_e(je,jb)
+!
+!        DO level = startLevel, fin_level
+!          upwind_index = MERGE(1, 2, p_os%p_diag%vn_time_weighted(je,level,jb) > 0.0_wp)
+!
+!          p_op_coeff%upwind_cell_idx(je,level,jb) = edge_cell_index(upwind_index)
+!          p_op_coeff%upwind_cell_blk(je,level,jb) = edge_cell_block(upwind_index)
+!
+!        END DO
+!
+!      END DO
+!    END DO
+!!ICON_OMP_END_DO NOWAIT
+!!ICON_OMP_END_PARALLEL
 
     !calculation of isopycnical slopes and tapering
 
@@ -901,7 +882,8 @@
         & old_tracers%tracer(tracer_index)%hor_diffusion_coeff,   &
         & old_tracers%tracer(tracer_index)%ver_diffusion_coeff,   &
         & new_tracers%tracer(tracer_index),&
-        & tracer_index, stretch_c, stretch_e, stretch_c_new)
+        & tracer_index, old_tracers%typeOfTracers, &
+        & stretch_c, stretch_e, stretch_c_new)
 
     END DO
 
@@ -918,7 +900,8 @@
   SUBROUTINE advect_diffuse_tracer_zstar(patch_3d, old_tracer,       &
     & p_os, transport_state, p_param, p_op_coeff,              &
     & k_h, a_v,                            &
-    & new_tracer, tracer_index, stretch_c, stretch_e, stretch_c_new)
+    & new_tracer, tracer_index, typeOfTracers, &
+    & stretch_c, stretch_e, stretch_c_new)
 
     TYPE(t_patch_3d ),TARGET, INTENT(inout)   :: patch_3d
     TYPE(t_ocean_tracer), TARGET :: old_tracer
@@ -931,6 +914,7 @@
     REAL(wp), INTENT(in)                 :: k_h(:,:,:)       !horizontal mixing coeff
     REAL(wp), INTENT(inout)              :: a_v(:,:,:)       !vertical mixing coeff, in
     INTEGER,  INTENT(in)                 :: tracer_index
+    CHARACTER(LEN=*), INTENT(in)         :: typeOfTracers
     REAL(wp), INTENT(IN)                 :: stretch_c(nproma, patch_3d%p_patch_2d(1)%alloc_cell_blocks) 
     REAL(wp), INTENT(IN)                 :: stretch_e(nproma, patch_3d%p_patch_2d(1)%nblks_e) 
     REAL(wp), INTENT(IN)                 :: stretch_c_new(nproma, patch_3d%p_patch_2d(1)%alloc_cell_blocks) 
@@ -1030,7 +1014,8 @@
     !---------------------------------------------------------------------
 
     !calculate horizontal and vertical Redi and GM fluxes
-    CALL calc_ocean_physics_zstar(patch_3d, p_os, p_param,p_op_coeff, tracer_index, stretch_c)
+    CALL calc_ocean_physics_zstar(patch_3d, p_os, p_param,p_op_coeff, tracer_index, &
+      & typeOfTracers, stretch_c)
     
     !calculate horizontal divergence of diffusive flux
     CALL div_oce_3d( p_os%p_diag%GMRedi_flux_horz(:,:,:,tracer_index),&
