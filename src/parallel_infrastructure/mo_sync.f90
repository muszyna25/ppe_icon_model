!>
!!               The module <i>mo_communication</i>.
!!
!!               The module <i>mo_communication</i>
!! provides functionality for boundary exchange and global sums.
!!
!! @par Revision History
!! Initial version by Rainer Johanni, Nov 2009
!!
!! @par Copyright and License
!!
!! This code is subject to the DWD and MPI-M-Software-License-Agreement in
!! its most recent form.
!! Please see the file LICENSE in the root of the source tree for this code.
!! Where software is supplied by third parties, it is indicated in the
!! headers of the routines.
!!
!!
MODULE mo_sync
!-------------------------------------------------------------------------
!
!    ProTeX FORTRAN source: Style 2
!    modified for ICON project, DWD/MPI-M 2006
!
!-------------------------------------------------------------------------


USE mo_kind,               ONLY: wp, dp, i8
USE mo_exception,          ONLY: finish, message, message_text
USE mo_model_domain,       ONLY: t_patch
USE mo_decomposition_tools,ONLY: t_grid_domain_decomp_info, get_local_index, &
  &                              get_valid_local_index
USE mo_parallel_config,    ONLY: nproma
USE mo_run_config,         ONLY: msg_level
USE mo_math_constants,     ONLY: pi
USE mo_impl_constants,     ONLY: min_rlcell_int, min_rledge_int, min_rlvert_int, max_dom
USE mo_impl_constants_grf, ONLY: grf_bdywidth_c, grf_bdywidth_e
USE mo_io_units,           ONLY: find_next_free_unit, filename_max
USE mo_mpi,                ONLY: p_pe, p_bcast, p_sum, p_max, p_min, p_send, p_recv,               &
  &                              p_comm_work_test,  p_comm_work, p_n_work, my_process_is_mpi_test, &
  &                              get_my_mpi_all_id, process_mpi_all_test_id,                       &
  &                              my_process_is_mpi_parallel, p_work_pe0,p_pe_work,                 &
  &                              comm_lev, glob_comm, comm_proc0,   &
  &                              p_gather, p_gatherv
USE mo_parallel_config, ONLY:p_test_run,   &
  & n_ghost_rows, l_log_checks, l_fast_sum
USE mo_communication,      ONLY: exchange_data, exchange_data_4de1,            &
                                 exchange_data_mult, t_comm_pattern,           &
                                 blk_no, idx_no, idx_1d, get_np_recv,          &
                                 get_np_send, get_pelist_recv

USE mo_timer,           ONLY: timer_start, timer_stop, activate_sync_timers, &
  & timer_global_sum, timer_omp_global_sum, timer_ordglb_sum, timer_omp_ordglb_sum

IMPLICIT NONE

PRIVATE


!modules interface-------------------------------------------
!subroutines
PUBLIC :: sync_patch_array, check_patch_array, sync_idx,              &
          global_sum_array, omp_global_sum_array,                     &
          global_sum_array2, global_sum_array3,                       &
          sync_patch_array_mult, global_min, global_max,              &
          sync_patch_array_4de1, decomposition_statistics,            &
          enable_sync_checks, disable_sync_checks,                    &
          cumulative_sync_patch_array, complete_cumulative_sync

!
!variables

INTEGER, PARAMETER, PUBLIC :: SYNC_C = 1
INTEGER, PARAMETER, PUBLIC :: SYNC_E = 2
INTEGER, PARAMETER, PUBLIC :: SYNC_V = 3
INTEGER, PARAMETER, PUBLIC :: SYNC_C1 = 4

#if defined( __ROUNDOFF_CHECK )
REAL(wp), PARAMETER :: ABS_TOL  = 1.0D-09
REAL(wp), PARAMETER :: REL_TOL  = 1.0D-09
REAL(wp), PARAMETER :: MACH_TOL = 3.0D-14
#endif

INTERFACE sync_patch_array
  MODULE PROCEDURE sync_patch_array_r2
  MODULE PROCEDURE sync_patch_array_r3
  MODULE PROCEDURE sync_patch_array_i2
  MODULE PROCEDURE sync_patch_array_i3
END INTERFACE

INTERFACE check_patch_array
  MODULE PROCEDURE check_patch_array_2
  MODULE PROCEDURE check_patch_array_3
  MODULE PROCEDURE check_patch_array_4
END INTERFACE

INTERFACE global_min
  MODULE PROCEDURE global_min_0d
  MODULE PROCEDURE global_min_1d
END INTERFACE

INTERFACE global_max
  MODULE PROCEDURE global_max_0d
  MODULE PROCEDURE global_max_1d
END INTERFACE

INTERFACE global_sum_array
  MODULE PROCEDURE global_sum_array_0d
  MODULE PROCEDURE global_sum_array_0di
  MODULE PROCEDURE global_sum_array_1d
  MODULE PROCEDURE global_sum_array_2d
  MODULE PROCEDURE global_sum_array_3d
END INTERFACE

INTERFACE omp_global_sum_array
  MODULE PROCEDURE omp_global_sum_array_1d
  MODULE PROCEDURE omp_global_sum_array_2d
END INTERFACE


! Unit for logging sync errors
INTEGER, SAVE :: log_unit = -1

! Flag if sync checks are enabled when sync_patch_array et al is called
LOGICAL, SAVE :: do_sync_checks = .TRUE.

!-------------------------------------------------------------------------

!> Type definition for "cumulative syncs": These are boundary
!  exchanges for 3D cell-based fields, collecting as many fields as
!  possible before actually performing the sync.
TYPE t_cumulative_sync
  REAL(wp),      POINTER :: f3d(:,:,:)
  TYPE(t_patch), POINTER :: p_patch
END TYPE t_cumulative_sync

!> max. no. fields that can be handled by "sync_patch_array_mult"
INTEGER, PARAMETER :: MAX_CUMULATIVE_SYNC = 5
!> No. of pending cumulative sync; dim (typ,patch_id,fieldno)
INTEGER :: ncumul_sync(4,max_dom) = 0
!> List of cumulative sync fields:
TYPE(t_cumulative_sync) :: cumul_sync(4,max_dom,MAX_CUMULATIVE_SYNC)


CONTAINS


!-------------------------------------------------------------------------
!
!> enable_sync_checks: Enables sync checks when sync_patch_array et al is called

SUBROUTINE enable_sync_checks()
  do_sync_checks = .TRUE.
END SUBROUTINE enable_sync_checks
!-------------------------------------------------------------------------
!
!> disable_sync_checks: Disables sync checks when sync_patch_array et al is called

SUBROUTINE disable_sync_checks()
  do_sync_checks = .FALSE.
END SUBROUTINE disable_sync_checks


!-------------------------------------------------------------------------
!> Does boundary exchange for a 3-D REAL array.
!
!  @par Revision History
!  Initial version by Rainer Johanni, Nov 2009
!
SUBROUTINE sync_patch_array_r3(typ, p_patch, arr, opt_varname)
   INTEGER,       INTENT(IN)    :: typ
   TYPE(t_patch), INTENT(IN)    :: p_patch
   REAL(wp),      INTENT(INOUT) :: arr(:,:,:)
   CHARACTER*(*), INTENT(IN), OPTIONAL :: opt_varname

   ! If this is a verification run, check consistency before doing boundary exchange
   IF (p_test_run .AND. do_sync_checks) THEN
     IF(PRESENT(opt_varname)) THEN
       CALL check_patch_array_3(typ, p_patch, arr, opt_varname)
     ELSE
       CALL check_patch_array_3(typ, p_patch, arr, 'sync')
     ENDIF
   ENDIF

   ! Boundary exchange for work PEs
   IF(my_process_is_mpi_parallel()) THEN
      IF(typ == SYNC_C) THEN
         CALL exchange_data(p_patch%comm_pat_c, arr)
      ELSE IF(typ == SYNC_E) THEN
         CALL exchange_data(p_patch%comm_pat_e, arr)
      ELSE IF(typ == SYNC_V) THEN
         CALL exchange_data(p_patch%comm_pat_v, arr)
      ELSE IF(typ == SYNC_C1) THEN
         CALL exchange_data(p_patch%comm_pat_c1, arr)
      ELSE
         CALL finish('sync_patch_array','Illegal type parameter')
      ENDIF
   ENDIF
END SUBROUTINE sync_patch_array_r3


!-------------------------------------------------------------------------
!> Does boundary exchange for a 3-D INTEGER array.
!
!  @par Revision History
!  Initial version by Rainer Johanni, Nov 2009
!
!  @note This implementation does not perform a consistency check
!        (p_test_run)!
!
SUBROUTINE sync_patch_array_i3(typ, p_patch, arr)
   INTEGER,       INTENT(IN)    :: typ
   TYPE(t_patch), INTENT(IN)    :: p_patch
   INTEGER,       INTENT(INOUT) :: arr(:,:,:)

   ! Boundary exchange for work PEs
   IF(my_process_is_mpi_parallel()) THEN
      IF(typ == SYNC_C) THEN
         CALL exchange_data(p_patch%comm_pat_c, arr)
      ELSE IF(typ == SYNC_E) THEN
         CALL exchange_data(p_patch%comm_pat_e, arr)
      ELSE IF(typ == SYNC_V) THEN
         CALL exchange_data(p_patch%comm_pat_v, arr)
      ELSE IF(typ == SYNC_C1) THEN
         CALL exchange_data(p_patch%comm_pat_c1, arr)
      ELSE
         CALL finish('sync_patch_array','Illegal type parameter')
      ENDIF
   ENDIF
END SUBROUTINE sync_patch_array_i3


!-------------------------------------------------------------------------
!> Does boundary exchange for a 2-D REAL array.
!
!  @par Revision History
!  Initial version by Rainer Johanni, Nov 2009
!
SUBROUTINE sync_patch_array_r2(typ, p_patch, arr, opt_varname)
   INTEGER,       INTENT(IN)    :: typ
   TYPE(t_patch), INTENT(IN)    :: p_patch
   REAL(wp),      INTENT(INOUT) :: arr(:,:)
   CHARACTER*(*), INTENT(IN), OPTIONAL :: opt_varname
   ! local variable
   REAL(wp), ALLOCATABLE :: arr3(:,:,:)

   ALLOCATE(arr3(UBOUND(arr,1), 1, UBOUND(arr,2)))
   arr3(:,1,:) = arr(:,:)
   CALL sync_patch_array_r3(typ, p_patch, arr3, opt_varname)
   arr(:,:) = arr3(:,1,:)
   DEALLOCATE(arr3)
END SUBROUTINE sync_patch_array_r2


!-------------------------------------------------------------------------
!> Does boundary exchange for a 2-D INTEGER array.
!
!  @par Revision History
!  Initial version by Rainer Johanni, Nov 2009
!
!  @note This implementation does not perform a consistency check
!        (p_test_run)!
!
SUBROUTINE sync_patch_array_i2(typ, p_patch, arr)
   INTEGER,       INTENT(IN)    :: typ
   TYPE(t_patch), INTENT(IN)    :: p_patch
   INTEGER,       INTENT(INOUT) :: arr(:,:)
   ! local variable
   INTEGER, ALLOCATABLE :: arr3(:,:,:)

   ALLOCATE(arr3(UBOUND(arr,1), 1, UBOUND(arr,2)))
   arr3(:,1,:) = arr(:,:)
   CALL sync_patch_array_i3(typ, p_patch, arr3)
   arr(:,:) = arr3(:,1,:)
   DEALLOCATE(arr3)
END SUBROUTINE sync_patch_array_i2


!-------------------------------------------------------------------------
!>
!! Does boundary exchange for up to 5 3D cell-based fields and/or a 4D field.
!!
!! @par Revision History
!! Optimized version by Guenther Zaengl, Apr 2010, based on routines
!! developed by Rainer Johanni
!!
SUBROUTINE sync_patch_array_mult(typ, p_patch, nfields, f3din1, f3din2, f3din3, &
                                 f3din4, f3din5, f4din)

   INTEGER, INTENT(IN)             :: typ
   TYPE(t_patch), INTENT(IN), TARGET :: p_patch
   INTEGER,     INTENT(IN)         :: nfields

   REAL(wp), OPTIONAL, INTENT(INOUT) ::  f3din1(:,:,:), f3din2(:,:,:), f3din3(:,:,:), &
      &                                  f3din4(:,:,:), f3din5(:,:,:), f4din(:,:,:,:)

   REAL(wp), ALLOCATABLE :: arr3(:,:,:)
   TYPE(t_comm_pattern), POINTER :: p_pat
   INTEGER :: i
   INTEGER :: ndim2tot ! Sum of second dimensions over all input fields

!-----------------------------------------------------------------------

    IF(typ == SYNC_C) THEN
      p_pat => p_patch%comm_pat_c
    ELSE IF(typ == SYNC_E) THEN
      p_pat => p_patch%comm_pat_e
    ELSE IF(typ == SYNC_V) THEN
      p_pat => p_patch%comm_pat_v
    ELSE IF(typ == SYNC_C1) THEN
      p_pat => p_patch%comm_pat_c1
    ENDIF

   ! If this is a verification run, check consistency before doing boundary exchange
   IF (p_test_run .AND. do_sync_checks) THEN
     IF (PRESENT(f4din)) THEN
       ALLOCATE(arr3(UBOUND(f4din,1), UBOUND(f4din,2), UBOUND(f4din,3)))
       DO i = 1, SIZE(f4din,4)
         arr3(:,:,:) = f4din(:,:,:,i)
         CALL check_patch_array_3(typ, p_patch, arr3, 'sync')
       ENDDO
       DEALLOCATE(arr3)
     ENDIF
     IF (PRESENT(f3din1)) CALL check_patch_array_3(typ, p_patch, f3din1, 'sync')
     IF (PRESENT(f3din2)) CALL check_patch_array_3(typ, p_patch, f3din2, 'sync')
     IF (PRESENT(f3din3)) CALL check_patch_array_3(typ, p_patch, f3din3, 'sync')
     IF (PRESENT(f3din4)) CALL check_patch_array_3(typ, p_patch, f3din4, 'sync')
     IF (PRESENT(f3din5)) CALL check_patch_array_3(typ, p_patch, f3din5, 'sync')
   ENDIF

   ! Boundary exchange for work PEs
   IF(my_process_is_mpi_parallel()) THEN
     IF (PRESENT(f4din)) THEN
       ndim2tot = SIZE(f4din,4)*SIZE(f4din,2)
     ELSE
       ndim2tot = 0
     ENDIF
     IF (PRESENT(f3din1)) ndim2tot = ndim2tot+SIZE(f3din1,2)
     IF (PRESENT(f3din2)) ndim2tot = ndim2tot+SIZE(f3din2,2)
     IF (PRESENT(f3din3)) ndim2tot = ndim2tot+SIZE(f3din3,2)
     IF (PRESENT(f3din4)) ndim2tot = ndim2tot+SIZE(f3din4,2)
     IF (PRESENT(f3din5)) ndim2tot = ndim2tot+SIZE(f3din5,2)

     CALL exchange_data_mult(p_pat, nfields, ndim2tot, recv1=f3din1, recv2=f3din2, &
       &                     recv3=f3din3, recv4=f3din4, recv5=f3din5, recv4d=f4din)
   ENDIF

END SUBROUTINE sync_patch_array_mult


!>
!! Does boundary exchange for a 4D field for which the extra dimension
!! is on the third index.
!!
!! @par Revision History
!! Optimized version by Guenther Zaengl, Apr 2010, based on routines
!! developed by Rainer Johanni
!!
SUBROUTINE sync_patch_array_4de1(typ, p_patch, nfields, f4din)

   INTEGER, INTENT(IN)             :: typ
   TYPE(t_patch), INTENT(IN), TARGET :: p_patch
   INTEGER,     INTENT(IN)         :: nfields

   REAL(wp), INTENT(INOUT) :: f4din(:,:,:,:)

   REAL(wp), ALLOCATABLE :: arr3(:,:,:)
   TYPE(t_comm_pattern), POINTER :: p_pat
   INTEGER :: i, ndim2tot

!-----------------------------------------------------------------------

    IF(typ == SYNC_C) THEN
      p_pat => p_patch%comm_pat_c
    ELSE IF(typ == SYNC_E) THEN
      p_pat => p_patch%comm_pat_e
    ELSE IF(typ == SYNC_V) THEN
      p_pat => p_patch%comm_pat_v
    ELSE IF(typ == SYNC_C1) THEN
      p_pat => p_patch%comm_pat_c1
    ENDIF

   ! If this is a verification run, check consistency before doing boundary exchange
   IF (p_test_run .AND. do_sync_checks) THEN
     ALLOCATE(arr3(UBOUND(f4din,2), UBOUND(f4din,3), UBOUND(f4din,4)))
     DO i = 1, nfields
       arr3(:,:,:) = f4din(i,:,:,:)
       CALL check_patch_array_3(typ, p_patch, arr3, 'sync')
     ENDDO
     DEALLOCATE(arr3)
   ENDIF

   ! Boundary exchange for work PEs
     IF(my_process_is_mpi_parallel()) THEN
     IF (nfields/=UBOUND(f4din,1)) &
       CALL finish('sync_patch_array_4de1','inconsistent arguments')
     ndim2tot = nfields*SIZE(f4din,3)
     CALL exchange_data_4de1(p_pat, nfields, ndim2tot, recv=f4din)
   ENDIF

END SUBROUTINE sync_patch_array_4de1



!-------------------------------------------------------------------------
!
!

!>
!! In a verification run, this routine checks the consistency of an array, i.
!!
!! e. if the parts on the worker PEs are identical with the data on
!! the verification PE.
!! For a non-verification run it just does nothing.
!!
!! @par Revision History
!! Initial version by Rainer Johanni, Nov 2009
!!
SUBROUTINE check_patch_array_3(typ, p_patch, arr, opt_varname)

!

   INTEGER, INTENT(IN)     :: typ
   TYPE(t_patch), INTENT(IN), TARGET :: p_patch
   CHARACTER*(*), INTENT(IN), OPTIONAL :: opt_varname

!  Please note: this is also an input parameter in reality, but for using it
!  as an argument of p_bcast it has to be declared INTENT(INOUT)
   REAL(wp), INTENT(INOUT) :: arr(:,:,:)

   REAL(wp), ALLOCATABLE:: arr_g(:,:,:)
   INTEGER :: j, jb, jl, jb_g, jl_g, n, ndim2, ndim3, nblks_g, flag
   INTEGER :: ityp, ndim, ndim_g
   INTEGER :: nerr(0:n_ghost_rows)
   INTEGER, POINTER :: p_glb_index(:)=>NULL(), p_decomp_domain(:,:)=>NULL()

   CHARACTER(len=256) :: varname, cfmt

   CHARACTER(filename_max) :: log_file
   REAL(wp) :: absmax, relmax
   LOGICAL :: sync_error

   ityp   = -1
   ndim   = -1
   ndim_g = -1

!-----------------------------------------------------------------------

   IF(.NOT. p_test_run) RETURN ! This routine is only effective in a verification run

   IF(PRESENT(opt_varname)) THEN
      varname = opt_varname
   ELSE
      varname = ''
   ENDIF

   ! Check dimensions of arr, determine if this is an cell/edge/vert array

   IF(UBOUND(arr,1) /= nproma) THEN
      CALL finish('sync_patch_array','first dimension /= nproma')
   ENDIF

   ndim2 = UBOUND(arr,2)
   ndim3 = UBOUND(arr,3)

   IF(typ == SYNC_C .OR. typ == SYNC_C1) THEN
      ndim   = p_patch%n_patch_cells
      ndim_g = p_patch%n_patch_cells_g
      p_glb_index => p_patch%cells%decomp_info%glb_index
      p_decomp_domain => p_patch%cells%decomp_info%decomp_domain
      ityp = typ
   ELSE IF(typ == SYNC_E) THEN
      ndim   = p_patch%n_patch_edges
      ndim_g = p_patch%n_patch_edges_g
      p_glb_index => p_patch%edges%decomp_info%glb_index
      p_decomp_domain => p_patch%edges%decomp_info%decomp_domain
      ityp = typ
   ELSE IF(typ == SYNC_V) THEN
      ndim   = p_patch%n_patch_verts
      ndim_g = p_patch%n_patch_verts_g
      p_glb_index => p_patch%verts%decomp_info%glb_index
      p_decomp_domain => p_patch%verts%decomp_info%decomp_domain
      ityp = typ
   ELSE IF(typ == 0) THEN
      ! typ == 0 may be set for quick checks without knowing the type of the array.
      ! It may only be used if the array is correctly dimensioned.

      IF(ndim3 == p_patch%nblks_c) THEN
         ndim   = p_patch%n_patch_cells
         ndim_g = p_patch%n_patch_cells_g
         p_glb_index => p_patch%cells%decomp_info%glb_index
         p_decomp_domain => p_patch%cells%decomp_info%decomp_domain
         ityp = SYNC_C
      ELSE IF(ndim3 == p_patch%nblks_e) THEN
         ndim   = p_patch%n_patch_edges
         ndim_g = p_patch%n_patch_edges_g
         p_glb_index => p_patch%edges%decomp_info%glb_index
         p_decomp_domain => p_patch%edges%decomp_info%decomp_domain
         ityp = SYNC_E
      ELSE IF(ndim3 == p_patch%nblks_v) THEN
         ndim   = p_patch%n_patch_verts
         ndim_g = p_patch%n_patch_verts_g
         p_glb_index => p_patch%verts%decomp_info%glb_index
         p_decomp_domain => p_patch%verts%decomp_info%decomp_domain
         ityp = SYNC_V
      ELSE
         CALL finish('check_patch_array','typ==0 but unknown blocksize of array')
      ENDIF
   ELSE
      CALL finish('sync_patch_array','Illegal type parameter')
   ENDIF

   ! Actually do the check.
   ! The test PE broadcasts its full array, the other check if their section matches.

   nblks_g = (ndim_g-1)/nproma+1

   IF(get_my_mpi_all_id() == process_mpi_all_test_id) THEN

     ! the test PE may also have reordered global indices. create a
     ! temporary array in the correct order:
     ALLOCATE(arr_g(nproma,ndim2,nblks_g))
     DO j=1,ndim
         jb = blk_no(j) ! Block index in distributed patch
         jl = idx_no(j) ! Line  index in distributed patch

         jb_g = blk_no(p_glb_index(j)) ! Block index in global patch
         jl_g = idx_no(p_glb_index(j)) ! Line  index in global patch
         arr_g(jl_g,1:ndim2,jb_g) = arr(jl,1:ndim2,jb)
     END DO

     IF(comm_lev==0) THEN
       CALL p_bcast(arr_g(:,:,1:nblks_g), process_mpi_all_test_id, comm=p_comm_work_test)
     ELSE
       CALL p_send(arr_g(:,:,1:nblks_g),comm_proc0(comm_lev)+p_work_pe0,1)
     ENDIF
     DEALLOCATE(arr_g)

   ELSE

      ALLOCATE(arr_g(nproma,ndim2,nblks_g))
      IF(comm_lev==0) THEN
         CALL p_bcast(arr_g(:,:,1:nblks_g), process_mpi_all_test_id, comm=p_comm_work_test)
      ELSE
         IF(p_pe_work==comm_proc0(comm_lev)) &
           & CALL p_recv(arr_g(:,:,1:nblks_g), process_mpi_all_test_id, 1)
         CALL p_bcast(arr_g(:,:,1:nblks_g),0,comm=glob_comm(comm_lev))
      ENDIF

      ! Count errors in the inner domain and the different ghost rows

      nerr(:) = 0
      absmax = 0.0_wp
      relmax = 0.0_wp
      sync_error = .FALSE.

      DO j = 1, ndim

         jb = blk_no(j) ! Block index in distributed patch
         jl = idx_no(j) ! Line  index in distributed patch

         jb_g = blk_no(p_glb_index(j)) ! Block index in global patch
         jl_g = idx_no(p_glb_index(j)) ! Line  index in global patch

         flag = p_decomp_domain(jl,jb)

         ! Safety measures only:
         flag = MAX(flag,0)
         flag = MIN(flag,UBOUND(nerr,1))

         DO n=1,ndim2
#if defined( __ROUNDOFF_CHECK )
            IF( ( ( ABS(arr(jl,n,jb)- arr_g(jl_g,n,jb_g)) > ABS_TOL ) ) .AND.     &
                ( ( ABS(arr(jl,n,jb)- arr_g(jl_g,n,jb_g) ) ) / (ABS(arr(jl,n,jb))+MACH_TOL) ) > REL_TOL ) THEN
#else
            IF(arr(jl,n,jb) /= arr_g(jl_g,n,jb_g)) THEN
#endif
               nerr(flag) = nerr(flag)+1
               IF(flag==0) THEN
                  ! Real sync error detected
                  sync_error = .TRUE.
                  absmax = MAX(absmax,ABS(arr(jl,n,jb) - arr_g(jl_g,n,jb_g)))
#if defined( __ROUNDOFF_CHECK )
                  relmax = MAX(relmax,(ABS(arr(jl,n,jb) - arr_g(jl_g,n,jb_g))) / (ABS(arr(jl,n,jb))+MACH_TOL) )
#endif
                  IF (l_log_checks) &
#if defined( __ROUNDOFF_CHECK )
                     PRINT *, TRIM(varname), ' sync error location:',&
                        jb,jl,jb_g,jl_g,n,arr(jl,n,jb),arr_g(jl_g,n,jb_g),    &
                       ABS(arr(jl,n,jb)-arr_g(jl_g,n,jb_g)),  &
                       ( ABS(arr(jl,n,jb)- arr_g(jl_g,n,jb_g) ) ) / (ABS(arr(jl,n,jb))+MACH_TOL)
#else
                     WRITE(log_unit,'(a,5i7,3e18.10)') 'sync error location:',&
                       jb,jl,jb_g,jl_g,n,arr(jl,n,jb),arr_g(jl_g,n,jb_g),    &
                       ABS(arr(jl,n,jb)-arr_g(jl_g,n,jb_g))
#endif
               ENDIF
            ENDIF
         ENDDO
      ENDDO

      IF(l_log_checks) THEN

         IF(log_unit<0) THEN
            WRITE(log_file,'(''log'',i4.4,''.txt'')') p_pe
            log_unit = find_next_free_unit(10,99)
            OPEN(log_unit,FILE=log_file)
         ENDIF

         n = n_ghost_rows
         WRITE(cfmt,'(a,i3,a)') '(',n+1,'i8,'' '',a)'

         IF(ALL(arr == 0.0_wp)) THEN
            WRITE(log_unit,cfmt) nerr(0:n),TRIM(varname)//': ALL 0 !!!'
         ELSE
            WRITE(log_unit,cfmt) nerr(0:n),TRIM(varname)
         ENDIF
#if defined( __ROUNDOFF_CHECK )
         IF(absmax > 0.0_wp) WRITE(log_unit,*) 'Max abs inner err:',absmax, ' max rel error ', relmax
#else
         IF(absmax > 0.0_wp) WRITE(log_unit,*) 'Max abs inner err:',absmax
#endif
      ENDIF

      ! Terminate the programm if the array is out of sync

      IF(sync_error) THEN
#if defined( __ROUNDOFF_CHECK )
        PRINT *, TRIM(varname), ' synch error detected '
        IF(l_log_checks) THEN
          WRITE(log_file,'(''log'',i4.4,''.txt'')') p_pe
          OPEN(log_unit, FILE=log_file, STATUS="OLD", POSITION="APPEND", ACTION="WRITE")   ! Reopen file for subsequent output
          PRINT *, 'OPEN_ACC version: ', TRIM(varname), ' max abs error ', absmax, ' rel error ', relmax
        ENDIF
#else
        IF(l_log_checks) THEN
          CLOSE (log_unit)
        ENDIF
        CALL finish('sync_patch_array','Out of sync detected!')
#endif
      ENDIF

      DEALLOCATE(arr_g)

   ENDIF

END SUBROUTINE check_patch_array_3
!-------------------------------------------------------------------------
!
!

!>
!! 2-D Interface to check_patch_array.
!!
!!
!! @par Revision History
!! Initial version by Rainer Johanni, Nov 2009
!!
SUBROUTINE check_patch_array_2(typ, p_patch, arr, opt_varname)

!

   INTEGER, INTENT(IN)     :: typ
   TYPE(t_patch), INTENT(IN), TARGET :: p_patch
   REAL(wp), INTENT(IN)    :: arr(:,:)
   CHARACTER*(*), INTENT(IN), OPTIONAL :: opt_varname

   REAL(wp), ALLOCATABLE :: arr3(:,:,:)
!-----------------------------------------------------------------------

   IF(.NOT. p_test_run) RETURN ! This routine is only effective in a verification run

   ALLOCATE(arr3(UBOUND(arr,1), 1, UBOUND(arr,2)))
   arr3(:,1,:) = arr(:,:)

   IF(PRESENT(opt_varname)) THEN
      CALL check_patch_array_3(typ, p_patch, arr3, opt_varname)
   ELSE
      CALL check_patch_array_3(typ, p_patch, arr3)
   ENDIF

   DEALLOCATE(arr3) ! NB: No back-copy here!

END SUBROUTINE check_patch_array_2
!-------------------------------------------------------------------------
!
!

!>
!! 4-D Interface to check_patch_array.
!!
!!
!! @par Revision History
!! Initial version by Rainer Johanni, Nov 2009
!!
SUBROUTINE check_patch_array_4(typ, p_patch, arr, opt_varname)

!

   INTEGER, INTENT(IN)     :: typ
   TYPE(t_patch), INTENT(IN), TARGET :: p_patch
   REAL(wp), INTENT(INOUT) :: arr(:,:,:,:)
   CHARACTER(len=*), INTENT(IN), OPTIONAL :: opt_varname

   CHARACTER(len=256) :: new_var
   INTEGER :: jt
!-----------------------------------------------------------------------

   IF(.NOT. p_test_run) RETURN ! This routine is only effective in a verification run

   DO jt=1,UBOUND(arr,4)
      IF(PRESENT(opt_varname)) THEN
         WRITE(new_var,'(a,''['',i2,'']'')') opt_varname, jt
         CALL check_patch_array_3(typ, p_patch, arr(:,:,:,jt),TRIM(new_var))
      ELSE
         CALL check_patch_array_3(typ, p_patch, arr(:,:,:,jt))
      ENDIF
   ENDDO

END SUBROUTINE check_patch_array_4
!-------------------------------------------------------------------------
!-------------------------------------------------------------------------
!>
!! Syncs an idx/blk pair of arrays
!!
!! @par Revision History
!! Initial version by Rainer Johanni, Oct 2011

SUBROUTINE sync_idx(type_arr, type_idx, p_patch, idx, blk, opt_remap)

  INTEGER, INTENT(IN) :: type_arr, type_idx
  TYPE(t_patch), TARGET, INTENT(IN) :: p_patch
  INTEGER, INTENT(INOUT) :: idx(:,:), blk(:,:)
  LOGICAL, INTENT(IN), OPTIONAL :: opt_remap

  INTEGER :: nblks, n_idx, n_idx_g, jb, jl, i_l, i_g
  LOGICAL :: remap
  REAL(wp), ALLOCATABLE :: z_idx(:,:)
  TYPE(t_grid_domain_decomp_info), POINTER :: decomp_info

  ! opt_remap: Flag if index values pointing outside local domain
  ! should be remapped to values within local domain

  IF(PRESENT(opt_remap)) THEN
    remap = opt_remap
  ELSE
    remap = .TRUE.
  ENDIF

  IF(type_arr == SYNC_C) THEN
    nblks = p_patch%nblks_c
  ELSEIF(type_arr == SYNC_E) THEN
    nblks = p_patch%nblks_e
  ELSEIF(type_arr == SYNC_V) THEN
    nblks = p_patch%nblks_v
  ELSE
    CALL finish('sync_idx','Unsupported type_arr')
  ENDIF

  IF(type_idx == SYNC_C) THEN
    decomp_info => p_patch%cells%decomp_info
    n_idx = p_patch%n_patch_cells
    n_idx_g = p_patch%n_patch_cells_g
  ELSEIF(type_idx == SYNC_E) THEN
    decomp_info => p_patch%edges%decomp_info
    n_idx = p_patch%n_patch_edges
    n_idx_g = p_patch%n_patch_edges_g
  ELSEIF(type_idx == SYNC_V) THEN
    decomp_info => p_patch%verts%decomp_info
    n_idx = p_patch%n_patch_verts
    n_idx_g = p_patch%n_patch_verts_g
  ELSE
    CALL finish('sync_idx','Unsupported type_idx')
  ENDIF


  if(ubound(idx,1) /= nproma) CALL finish('sync_idx','ubound(idx,1) /= nproma')
  if(ubound(idx,2) /= nblks)  CALL finish('sync_idx','ubound(idx,2) /= nblks')

  ALLOCATE(z_idx(nproma,nblks))
  z_idx = 0._wp

  ! Set z_idx with the global 1D-index of all points

  DO jb = 1, nblks
    DO jl = 1, nproma

      i_l = idx_1d(idx(jl,jb),blk(jl,jb))

      IF(i_l <= 0 .or. i_l > n_idx) THEN
        z_idx(jl,jb) = 0._wp
      ELSE
        z_idx(jl,jb) = REAL(decomp_info%glb_index(i_l),wp)
      ENDIF

    END DO
  END DO

  ! Sync z_idx
  CALL sync_patch_array(type_arr, p_patch, z_idx)

  ! Set all points with local index corresponding to z_idx
  DO jb = 1, nblks
    DO jl = 1, nproma

      i_g = INT(z_idx(jl,jb))

      IF(i_g <= 0 .or. i_g > n_idx_g) THEN
        idx(jl,jb) = idx_no(0)
        blk(jl,jb) = blk_no(0)
      ELSE
        IF (remap) THEN
          i_l = MAX(get_valid_local_index(decomp_info%glb2loc_index, i_g), 1)
        ELSE
          i_l = get_local_index(decomp_info%glb2loc_index, i_g)
          ! Set it to negative global index like in
          ! mo_setup_subdivision/get_local_idx_blk in case the local
          ! index is invalid
          ! MoHa: ...does this make sense?
          IF (i_l <= 0) i_l = - i_g
        END IF
        idx(jl,jb) = idx_no(i_l)
        blk(jl,jb) = blk_no(i_l)
      ENDIF

    END DO
  END DO

END SUBROUTINE sync_idx

!-------------------------------------------------------------------------
!>
!! Calculates the global sum of an integer scalar.
!! This routine should be called outside an OMP parallel Region!
!!
!! @par Revision History
!! Initial version by Rainer Johanni, Nov 2009
!! "iroot"-functionality: F. Prill, DWD, 2014-03-14
!!
!! @param[in] opt_iroot (Optional:) root PE, otherwise we perform an
!!            ALL-TO-ALL operation.
!!
FUNCTION global_sum_array_0di (zfield, opt_iroot) RESULT (global_sum)

  INTEGER,           INTENT(in) :: zfield
  INTEGER, OPTIONAL, INTENT(IN) :: opt_iroot
  INTEGER                       :: global_sum
  ! local variables
  REAL(wp)                      :: z_aux, z_auxs
  INTEGER                       :: p_comm_glob
  IF (activate_sync_timers) CALL timer_start(timer_global_sum)

  IF(comm_lev==0) THEN
    p_comm_glob = p_comm_work
  ELSE
    p_comm_glob = glob_comm(comm_lev)
  ENDIF

  z_aux  =  REAL(zfield,wp)
  z_auxs = 0._wp
  z_auxs = p_sum(z_aux, comm=p_comm_glob, root=opt_iroot)

  global_sum = NINT(z_auxs)

  IF (activate_sync_timers) CALL timer_stop(timer_global_sum)
END FUNCTION global_sum_array_0di

!-------------------------------------------------------------------------
!>
!! Calculates the global sum of zfield and checks for consistency
!! when doing a verification run.
!! This routine should be called outside an OMP parallel Region!
!!
!! @par Revision History
!! Initial version by Rainer Johanni, Nov 2009
!! "iroot"-functionality: F. Prill, DWD, 2014-03-14
!!
!! @param[in] opt_iroot (Optional:) root PE, otherwise we perform an
!!            ALL-TO-ALL operation (for "l_fast_sum == .TRUE.").
!!
FUNCTION global_sum_array_0d (zfield, opt_iroot) RESULT (global_sum)

  REAL(wp), INTENT(IN)           :: zfield
  INTEGER,  INTENT(IN), OPTIONAL :: opt_iroot
  REAL(wp)                       :: global_sum
  ! local variables
  REAL(wp)                      :: sum_on_testpe(1), z_aux(1)
  INTEGER :: p_comm_glob

  IF(comm_lev==0) THEN
    p_comm_glob = p_comm_work
  ELSE
    p_comm_glob = glob_comm(comm_lev)
  ENDIF

  z_aux(1) = zfield

  IF(l_fast_sum) THEN
    global_sum = simple_sum(z_aux, SIZE(z_aux), p_comm_glob, opt_iroot)
  ELSE
    ! Note: For (l_fast_sum == .FALSE.) there is no special
    !       implementation, which gathers only at rank
    !       "iroot". Instead, we always do an ALLREDUCE here.
    global_sum = order_insensit_ieee64_sum(z_aux, SIZE(z_aux), p_comm_glob)
  ENDIF

  IF(p_test_run .AND. do_sync_checks) THEN
    IF(l_fast_sum) THEN
      CALL check_result( (/ global_sum /), 'global_sum_array', sum_on_testpe)
      global_sum = sum_on_testpe(1)
    ELSE
      CALL check_result( (/ global_sum /), 'global_sum_array')
    ENDIF
  ENDIF
END FUNCTION global_sum_array_0d

!-------------------------------------------------------------------------
!>
!! Calculates the global sum of zfield and checks for consistency
!! when doing a verification run.
!! This routine should be called outside an OMP parallel Region!
!!
!! @par Revision History
!! Initial version by Rainer Johanni, Nov 2009
!!
FUNCTION global_sum_array_1d (zfield) RESULT (global_sum)

  REAL(wp),          INTENT(in) :: zfield(:)
  REAL(wp)                      :: global_sum
  REAL(wp)                      :: sum_on_testpe(1)

  INTEGER :: p_comm_glob
!-----------------------------------------------------------------------

  IF(comm_lev==0) THEN
    p_comm_glob = p_comm_work
  ELSE
    p_comm_glob = glob_comm(comm_lev)
  ENDIF

  IF(l_fast_sum) THEN
    global_sum = simple_sum(zfield, SIZE(zfield), p_comm_glob)
  ELSE
    global_sum = order_insensit_ieee64_sum(zfield, SIZE(zfield), p_comm_glob)
  ENDIF

  IF(p_test_run .AND. do_sync_checks) THEN
    IF(l_fast_sum) THEN
      CALL check_result( (/ global_sum /), 'global_sum_array', sum_on_testpe)
      global_sum = sum_on_testpe(1)
    ELSE
      CALL check_result( (/ global_sum /), 'global_sum_array')
    ENDIF
  ENDIF


END FUNCTION global_sum_array_1d

!-------------------------------------------------------------------------
!>
!! Calculates the global sum of zfield and checks for consistency
!! when doing a verification run.
!! This routine should be called outside an OMP parallel Region!
!!
!! @par Revision History
!! Initial version by Rainer Johanni, Nov 2009
!!
FUNCTION global_sum_array_2d (zfield) RESULT (global_sum)

  REAL(wp),          INTENT(in) :: zfield(:, :)
  REAL(wp)                      :: global_sum
  REAL(wp)                      :: sum_on_testpe(1)

  INTEGER :: p_comm_glob
!-----------------------------------------------------------------------

  IF(comm_lev==0) THEN
    p_comm_glob = p_comm_work
  ELSE
    p_comm_glob = glob_comm(comm_lev)
  ENDIF

  IF(l_fast_sum) THEN
    global_sum = simple_sum(zfield, SIZE(zfield), p_comm_glob)
  ELSE
    global_sum = order_insensit_ieee64_sum(zfield, SIZE(zfield), p_comm_glob)
  ENDIF

  IF(p_test_run .AND. do_sync_checks) THEN
    IF(l_fast_sum) THEN
      CALL check_result( (/ global_sum /), 'global_sum_array', sum_on_testpe)
      global_sum = sum_on_testpe(1)
    ELSE
      CALL check_result( (/ global_sum /), 'global_sum_array')
    ENDIF
  ENDIF


END FUNCTION global_sum_array_2d

!-------------------------------------------------------------------------
!>
!! Calculates the global sum of zfield and checks for consistency
!! when doing a verification run.
!! This routine should be called outside an OMP parallel Region!
!!
!! @par Revision History
!! Initial version by Rainer Johanni, Nov 2009
!!
FUNCTION global_sum_array_3d (zfield) RESULT (global_sum)

  REAL(wp),          INTENT(in) :: zfield(:,:,:)
  REAL(wp)                      :: global_sum
  REAL(wp)                      :: sum_on_testpe(1)

  INTEGER :: p_comm_glob
!-----------------------------------------------------------------------

  IF(comm_lev==0) THEN
    p_comm_glob = p_comm_work
  ELSE
    p_comm_glob = glob_comm(comm_lev)
  ENDIF

  IF(l_fast_sum) THEN
    global_sum = simple_sum(zfield, SIZE(zfield), p_comm_glob)
  ELSE
    global_sum = order_insensit_ieee64_sum(zfield, SIZE(zfield), p_comm_glob)
  ENDIF

  IF(p_test_run .AND. do_sync_checks) THEN
    IF(l_fast_sum) THEN
      CALL check_result( (/ global_sum /), 'global_sum_array', sum_on_testpe)
      global_sum = sum_on_testpe(1)
    ELSE
      CALL check_result( (/ global_sum /), 'global_sum_array')
    ENDIF
  ENDIF

END FUNCTION global_sum_array_3d
!-------------------------------------------------------------------------


!-------------------------------------------------------------------------
!>
!! Calculates the global sum of zfield and checks for consistency
!! when doing a verification run.
!! This routine should be called from within an OMP parallel Region!
!!
!! @par Revision History
!! Initial version by Rainer Johanni, Nov 2009
!!
FUNCTION omp_global_sum_array_1d (zfield) RESULT (global_sum)

!
  REAL(wp),          INTENT(in) :: zfield(:)
  REAL(wp)                      :: global_sum
  REAL(wp)                      :: sum_on_testpe(1)

  INTEGER :: p_comm_glob
!-----------------------------------------------------------------------

  IF(comm_lev==0) THEN
    p_comm_glob = p_comm_work
  ELSE
    p_comm_glob = glob_comm(comm_lev)
  ENDIF

  IF(l_fast_sum) THEN
    global_sum = omp_simple_sum(zfield, SIZE(zfield), p_comm_glob)
  ELSE
    global_sum = omp_order_insensit_ieee64_sum(zfield, SIZE(zfield), p_comm_glob)
  ENDIF

  IF(p_test_run .AND. do_sync_checks) THEN
!$OMP BARRIER
!$OMP MASTER
    IF(l_fast_sum) THEN
      CALL check_result( (/ global_sum /), 'global_sum_array', sum_on_testpe)
      global_sum = sum_on_testpe(1)
    ELSE
      CALL check_result( (/ global_sum /), 'global_sum_array')
    ENDIF
!$OMP END MASTER
!$OMP BARRIER
  ENDIF

END FUNCTION omp_global_sum_array_1d

!-------------------------------------------------------------------------
!>
!! Calculates the global sum of zfield and checks for consistency
!! when doing a verification run.
!! This routine should be called from within an OMP parallel Region!
!!
!! @par Revision History
!! Initial version by Rainer Johanni, Nov 2009
!!
FUNCTION omp_global_sum_array_2d (zfield) RESULT (global_sum)

!
  REAL(wp),          INTENT(in) :: zfield(:, :)
  REAL(wp)                      :: global_sum
  REAL(wp)                      :: sum_on_testpe(1)

  INTEGER :: p_comm_glob
!-----------------------------------------------------------------------

  IF(comm_lev==0) THEN
    p_comm_glob = p_comm_work
  ELSE
    p_comm_glob = glob_comm(comm_lev)
  ENDIF

  IF(l_fast_sum) THEN
    global_sum = omp_simple_sum(zfield, SIZE(zfield), p_comm_glob)
  ELSE
    global_sum = omp_order_insensit_ieee64_sum(zfield, SIZE(zfield), p_comm_glob)
  ENDIF

  IF(p_test_run .AND. do_sync_checks) THEN
!$OMP BARRIER
!$OMP MASTER
    IF(l_fast_sum) THEN
      CALL check_result( (/ global_sum /), 'global_sum_array', sum_on_testpe)
      global_sum = sum_on_testpe(1)
    ELSE
      CALL check_result( (/ global_sum /), 'global_sum_array')
    ENDIF
!$OMP END MASTER
!$OMP BARRIER
  ENDIF

END FUNCTION omp_global_sum_array_2d


!-------------------------------------------------------------------------
!
!

!>
!! Calculates the global sum of zfield and checks for consistency.
!!
!! Calculates the global sum of zfield and checks for consistency
!! when doing a verification run.
!! This routine has to be called from outside an OMP parallel Region!
!!
!! @par Revision History
!! Initial version by Rainer Johanni, Nov 2009
!! NEC-optimized version by Guenther Zaengl, Dec 2009
!!
FUNCTION global_sum_array2 (zfield) RESULT (global_sum)

!
   REAL(wp), INTENT(in) :: zfield(:,:)
   REAL(wp)             :: global_sum

   INTEGER(i8)       :: itmp(2), isum(2), ival1, ival2
   INTEGER(i8)       :: ilsum(SIZE(zfield,2),2)
   INTEGER           :: i, j, iexp, nblks, nlen
   REAL(dp)          :: abs_max
   REAL(dp)          :: fact, r_fact, rval
   REAL(dp)          :: max_aux(SIZE(zfield,2))

   REAL(dp), PARAMETER :: two_40 = 1099511627776._dp ! 2.**40
   REAL(dp), PARAMETER :: r_two_40 = 1._dp/two_40

#if defined (__SX__) || defined (__PGI)
   INTEGER(i8) :: mask40
   DATA mask40 / z'000000ffffffffff' / ! last 40 bits set
#else
   INTEGER(i8), PARAMETER :: mask40 = INT(z'000000ffffffffff',i8)
#endif
   INTEGER :: p_comm_glob

!-----------------------------------------------------------------------

   ilsum = 0_i8
   nblks = SIZE(zfield,2)
   nlen  = SIZE(zfield,1)

   IF(comm_lev==0) THEN
     p_comm_glob = p_comm_work
   ELSE
     p_comm_glob = glob_comm(comm_lev)
   ENDIF

   ! Get the maximum absolute value of all numbers.
!$OMP PARALLEL PRIVATE(rval)
!$OMP DO PRIVATE(j)
   DO j=1,nblks
      max_aux(j) = MAXVAL(ABS(zfield(:,j)))
   ENDDO
!$OMP END DO

!$OMP MASTER
   rval = MAXVAL(max_aux)
   abs_max = p_max(rval, comm=p_comm_glob)

   ! Get the exponent of abs_max for scaling
   iexp = EXPONENT(abs_max)

   ! Calculate a factor for scaling the input numbers
   ! so that the maximum absolute value of a scaled number
   ! is below 2**40

   fact = SCALE(1._dp,40-iexp) ! same as 2**(40-iexp)
   r_fact = SCALE(1._dp,iexp-40) ! 1./fact

!$OMP END MASTER
!$OMP BARRIER

   ! Sum up all numbers as scaled integers

!$OMP DO PRIVATE(i, j, rval, ival1, ival2)
   DO j=1,nblks
     DO i=1,nlen
       ! Scale number into range -2**40 < rval < 2**40
       ! and store integer part in ival1

       rval = zfield(i,j)*fact
       ival1 = INT(rval,i8)

       ! Scale fraction by 2**40 and store integer part in ival2

       ival2 = INT((rval - REAL(ival1,dp))*two_40,i8)

       ! Sum up ival1 and ival2; since we are using 8-byte integers
       ! for the sum there are no problems with overflow

       ilsum(j,1) = ilsum(j,1) + ival1
       ilsum(j,2) = ilsum(j,2) + ival2
     ENDDO
   ENDDO
!$OMP END DO
!$OMP END PARALLEL

   ! If the exponent is too small, return 0 in order to avoid
   ! problems with overflow below

   IF(iexp < -980) THEN
      global_sum = 0._dp
      RETURN
   ENDIF

   itmp(1) = SUM(ilsum(:,1))
   itmp(2) = SUM(ilsum(:,2))
   isum = p_sum(itmp, comm=p_comm_glob)

   ! Scale integer numbers back to real numbers and add them.
   ! For safety, we use only positive INTEGERS < 2**40 when converting to REAL

    IF (isum(1) >= 0_i8) THEN
       ival1 = ISHFT(isum(1),-40)
       ival2 = IAND (isum(1),mask40)
       global_sum = (REAL(ival1,dp)*r_fact)*two_40 + REAL(ival2,dp)*r_fact
    ELSE
       ival1 = ISHFT(ABS(isum(1)),-40)
       ival2 = IAND (ABS(isum(1)),mask40)
       global_sum = (REAL(ival1,dp)*r_fact)*two_40 + REAL(ival2,dp)*r_fact
       global_sum = -global_sum
    ENDIF

    IF (isum(2) >= 0_i8) THEN
       ival1 = ISHFT(isum(2),-40)
       ival2 = IAND (isum(2),mask40)
       global_sum = global_sum + (REAL(ival1,dp)*r_fact) + (REAL(ival2,dp)*r_fact)*r_two_40
    ELSE
       ival1 = ISHFT(ABS(isum(2)),-40)
       ival2 = IAND (ABS(isum(2)),mask40)
       global_sum = global_sum - (REAL(ival1,dp)*r_fact) - (REAL(ival2,dp)*r_fact)*r_two_40
    ENDIF

   IF(p_test_run .AND. do_sync_checks) CALL check_result( (/ global_sum /), 'global_sum_array2')

END FUNCTION global_sum_array2


!>
!! Calculates the global sum of 3D and/or 4D input fields and checks for
!! consistency when doing a verification run.
!! This routine has to be called from outside an OMP parallel Region!
!! If ldiff=.true., a difference or ratio between f??in and f??d is computed
!! nfields specifies the number of 3D input fields, or pairs of input fields if
!! ldiff=.true. (when providing a 4D field as input, it counts as "n" 3D fields)
!! diffmask specifies if differences or ratios are to be computed.
!!
!! @par Revision History
!! Initial version by Rainer Johanni, Nov 2009
!! Optimized version by Guenther Zaengl, Apr 2010
!!
FUNCTION global_sum_array3 (nfields,ldiff,f3din,f3dd,f3din2,f3dd2,f4din,f4dd,diffmask) &
         RESULT (global_sum)

   REAL(wp), INTENT(in), TARGET           :: f3din(:,:,:)
   REAL(wp), INTENT(in), TARGET, OPTIONAL :: f3dd(:,:,:), f3din2(:,:,:), f3dd2(:,:,:), &
                                             f4din(:,:,:,:), f4dd(:,:,:,:)

   INTEGER,  INTENT(in)           :: nfields  ! Total number of 3D input fields
   LOGICAL,  INTENT(in)           :: ldiff    ! .TRUE.: compute differences or ratios (depending
                                              ! on diffmask) between f??in and f??d
   INTEGER,  INTENT(in), OPTIONAL :: diffmask(nfields) ! 1: compute differences, 2: compute ratios

   REAL(wp)                       :: global_sum(nfields*SIZE(f3din,2))

   INTEGER(i8)       :: ival1, ival2
   INTEGER           :: i, j, k, kk, n, nblks, nlen, nlev, nblks2, nfldtot, &
                        nlevtot, icnt, icnt2, nnblks(2*nfields)
   REAL(dp)          :: rlog2, rval1

   INTEGER(i8), ALLOCATABLE :: itmp(:,:),isum(:,:)
   INTEGER    , ALLOCATABLE :: iexp(:)
   REAL(dp),    ALLOCATABLE :: fact(:),r_fact(:),rval(:),abs_max(:)
   REAL(wp),    ALLOCATABLE :: aux_sum(:)

   TYPE t_fieldptr
     REAL(wp), POINTER :: fld(:,:,:)
   END TYPE t_fieldptr

   TYPE(t_fieldptr), ALLOCATABLE :: ff(:)

   REAL(dp), PARAMETER :: two_40 = 1099511627776._dp ! 2.**40
   REAL(dp), PARAMETER :: r_two_40 = 1._dp/two_40

#if defined (__SX__) || defined (__PGI)
   INTEGER(i8) :: mask40
   DATA mask40 / z'000000ffffffffff' / ! last 40 bits set
#else
   INTEGER(i8), PARAMETER :: mask40 = INT(z'000000ffffffffff',i8)
#endif
   INTEGER :: p_comm_glob

!-----------------------------------------------------------------------

   IF (ldiff .AND. .NOT.(PRESENT(diffmask))) THEN
     CALL finish('global_sum_array3','ldiff=.TRUE. requires the presence of diffmask')
   ENDIF

   IF(comm_lev==0) THEN
     p_comm_glob = p_comm_work
   ELSE
     p_comm_glob = glob_comm(comm_lev)
   ENDIF

   rlog2 = LOG(2._dp)
   nlen  = SIZE(f3din,1)
   nlev  = SIZE(f3din,2)
   nblks = SIZE(f3din,3)
   IF (ldiff) THEN
     nblks2 = SIZE(f3dd,3)
     nfldtot = 2*nfields
   ELSE
     nblks2 = 0
     nfldtot = nfields
   ENDIF
   nlevtot           = nlev*nfldtot
   nnblks(1:nfields) = nblks

   ALLOCATE (ff(nfldtot),itmp(nlevtot,2),isum(nlevtot,2),iexp(nlevtot),fact(nlevtot),&
             r_fact(nlevtot),rval(nlevtot),abs_max(nlevtot),aux_sum(nlevtot))

   itmp = 0_i8

   ! Set pointers to input fields
   icnt = 1
   icnt2 = 1
   ff(icnt)%fld => f3din
   IF (PRESENT(f3din2)) THEN
     icnt = icnt + 1
     icnt2 = icnt2 + 1
     ff(icnt)%fld => f3din2
   ENDIF
   IF (PRESENT(f4din)) THEN
     DO i = 1, nfields-icnt2
       icnt = icnt + 1
       ff(icnt)%fld => f4din(:,:,:,i)
     ENDDO
   ENDIF

   IF (ldiff) THEN
     icnt = icnt + 1
     icnt2 = 1
     ff(icnt)%fld => f3dd
     nnblks(icnt) = nblks2
     IF (PRESENT(f3dd2)) THEN
       icnt = icnt + 1
       icnt2 = icnt2 + 1
       ff(icnt)%fld => f3dd2(:,:,:)
       nnblks(icnt) = nblks2
     ENDIF
     IF (PRESENT(f4dd)) THEN
       DO i = 1, nfields-icnt2
         icnt = icnt + 1
         ff(icnt)%fld => f4dd(:,:,:,i)
         nnblks(icnt) = nblks2
       ENDDO
     ENDIF
   ENDIF

! OpenMP parallelization is done over the vertical levels in this routine
!$OMP PARALLEL
!$OMP DO PRIVATE(k,kk,n)
   ! Get the maximum absolute value of all field elements of a model level.
   DO k=1,nlevtot
     n = INT((k-1)/nlev)+1
     kk = k-(n-1)*nlev
     rval(k) = MAXVAL(ABS(ff(n)%fld(:,kk,:)))
   ENDDO
!$OMP END DO
!$OMP END PARALLEL

   abs_max = p_max(rval, comm=p_comm_glob)

   DO k=1,nlevtot
     abs_max(k) = MAX(abs_max(k),1.d-250)
     ! Get the exponent of abs_max for scaling
     iexp(k) = INT(LOG(abs_max(k))/rlog2)
     ! Calculate a factor for scaling the input numbers
     ! so that the maximum absolute value of a scaled number
     ! is below 2**40
     fact(k) = 2._wp**(40._wp-REAL(iexp(k),wp))
     r_fact(k) = 1._dp/fact(k)
   ENDDO

!$OMP PARALLEL
!$OMP DO PRIVATE(i, j, k, kk, n, ival1, rval1)
   DO k=1,nlevtot
     n = INT((k-1)/nlev)+1
     kk = k-(n-1)*nlev
     ! Sum up all numbers as scaled integers
!CDIR UNROLL=4
     DO j=1,nnblks(n)
       DO i=1,nlen
       ! Scale number into range -2**40 < rval < 2**40
       ! and store integer part in ival1

         rval1 = ff(n)%fld(i,kk,j)*fact(k)
         ival1 = INT(rval1,i8)

         ! Sum up ival1 and ival2; since we are using 8-byte integers
         ! for the sum there are no problems with overflow

         itmp(k,1) = itmp(k,1) + ival1
         itmp(k,2) = itmp(k,2) + INT((rval1 - REAL(ival1,dp))*two_40,i8)
       ENDDO
     ENDDO

   ENDDO
!$OMP END DO
!$OMP END PARALLEL

   isum(:,1) = p_sum(itmp(:,1), comm=p_comm_glob)
   isum(:,2) = p_sum(itmp(:,2), comm=p_comm_glob)

   DO k=1,nlevtot

     ! If the exponent is too small, return 0 in order to avoid
     ! problems with overflow below
     IF(iexp(k) < -980) THEN
       aux_sum(k) = 0._dp
       CYCLE
     ENDIF

     ! Scale integer numbers back to real numbers and add them.
     ! For safety, we use only positive INTEGERS < 2**40 when converting to REAL

     IF (isum(k,1) >= 0_i8) THEN
       ival1 = ISHFT(isum(k,1),-40)
       ival2 = IAND (isum(k,1),mask40)
       aux_sum(k) = (REAL(ival1,dp)*r_fact(k))*two_40 + REAL(ival2,dp)*r_fact(k)
     ELSE
       ival1 = ISHFT(ABS(isum(k,1)),-40)
       ival2 = IAND (ABS(isum(k,1)),mask40)
       aux_sum(k) = (REAL(ival1,dp)*r_fact(k))*two_40 + REAL(ival2,dp)*r_fact(k)
       aux_sum(k) = -aux_sum(k)
     ENDIF

     IF (isum(k,2) >= 0_i8) THEN
       ival1 = ISHFT(isum(k,2),-40)
       ival2 = IAND (isum(k,2),mask40)
       aux_sum(k) = aux_sum(k) + (REAL(ival1,dp)*r_fact(k)) + &
                    (REAL(ival2,dp)*r_fact(k))*r_two_40
     ELSE
       ival1 = ISHFT(ABS(isum(k,2)),-40)
       ival2 = IAND (ABS(isum(k,2)),mask40)
       aux_sum(k) = aux_sum(k) - (REAL(ival1,dp)*r_fact(k)) - &
                    (REAL(ival2,dp)*r_fact(k))*r_two_40
     ENDIF

   ENDDO

   IF (ldiff) THEN ! Compute difference or ratio of global sums
     n = nlevtot/2
     DO k=1,n
       i = INT((k-1)/nlev)+1
       IF (diffmask(i) == 1) THEN
         global_sum(k) = aux_sum(k) - aux_sum(k+n)
       ELSE
         global_sum(k) = MIN(1.001_wp, aux_sum(k) / MAX(1.e-50_wp,aux_sum(k+n)))
         global_sum(k) = MAX(0.999_wp, global_sum(k))
       ENDIF
     ENDDO
   ELSE
     n = nlevtot
     global_sum(1:n) = aux_sum(1:n)
   ENDIF

   IF(p_test_run .AND. do_sync_checks) CALL check_result(global_sum, 'global_sum_array3')

   DEALLOCATE (ff,itmp,isum,iexp,fact,r_fact,rval,abs_max,aux_sum)

END FUNCTION global_sum_array3
!-------------------------------------------------------------------------------

!-------------------------------------------------------------------------------
!> global_min/global_max family:
!! Calculate global min/max (using current communicator) and compare
!! result to result on test PE (in case of a test run)
FUNCTION global_min_0d(zfield) RESULT(global_min)

  REAL(wp), INTENT(IN) :: zfield
  REAL(wp) :: global_min

  IF(comm_lev==0) THEN
    global_min = p_min(zfield, comm=p_comm_work)
  ELSE
    global_min = p_min(zfield, comm=glob_comm(comm_lev))
  ENDIF

  IF(p_test_run .AND. do_sync_checks) CALL check_result( (/ global_min /), 'global_min' )

END FUNCTION global_min_0d
!-------------------------------------------------------------------------------

!-------------------------------------------------------------------------------
FUNCTION global_min_1d(zfield) RESULT(global_min)

  REAL(wp), INTENT(IN) :: zfield(:)
  REAL(wp) :: global_min(SIZE(zfield))

  IF(comm_lev==0) THEN
    global_min = p_min(zfield, comm=p_comm_work)
  ELSE
    global_min = p_min(zfield, comm=glob_comm(comm_lev))
  ENDIF

  IF(p_test_run .AND. do_sync_checks) CALL check_result( global_min, 'global_min' )

END FUNCTION global_min_1d
!-------------------------------------------------------------------------------

!-------------------------------------------------------------------------------
!
! @param[out]   proc_id  (Optional:) PE number of maximum value
! @param[inout] keyval   (Optional:) additional meta information
! @param[in]    iroot    (Optional:) root PE, otherwise we perform an
!                                    ALL-TO-ALL operation
!
! The parameter @p keyval can be used to communicate
! additional data on the maximum value, e.g., the level
! index where the maximum occurred.
!
FUNCTION global_max_0d(zfield, proc_id, keyval, iroot, icomm) RESULT(global_max)

  REAL(wp), INTENT(IN) :: zfield
  INTEGER, OPTIONAL, INTENT(inout) :: proc_id
  INTEGER, OPTIONAL, INTENT(inout) :: keyval
  INTEGER, OPTIONAL, INTENT(in)    :: iroot                !< rank of collecting PE
  INTEGER, OPTIONAL, INTENT(in)    :: icomm                !< MPI communicator
  REAL(wp) :: global_max
  INTEGER  :: pcomm

  IF(comm_lev==0) THEN
    pcomm=p_comm_work
  ELSE
    pcomm=glob_comm(comm_lev)
  END IF
  IF (PRESENT(icomm)) pcomm = icomm

  IF (p_test_run) THEN ! all-to-all communication required
    global_max = p_max(zfield, proc_id=proc_id, keyval=keyval, comm=pcomm)
  ELSE
    global_max = p_max(zfield, proc_id=proc_id, keyval=keyval, comm=pcomm, root=iroot)
  ENDIF

  IF(p_test_run .AND. do_sync_checks) CALL check_result( (/ global_max /), 'global_max' )

END FUNCTION global_max_0d
!-------------------------------------------------------------------------------

!-------------------------------------------------------------------------------
!
! @param[out]   proc_id  (Optional:) PE number of maximum value
! @param[inout] keyval   (Optional:) additional meta information
! @param[in]    iroot    (Optional:) root PE, otherwise we perform an
!                                    ALL-TO-ALL operation
!
! The parameter @p keyval can be used to communicate
! additional data on the maximum value, e.g., the level
! index where the maximum occurred.
!
FUNCTION global_max_1d(zfield, proc_id, keyval, iroot, icomm) RESULT(global_max)

  REAL(wp), INTENT(IN) :: zfield(:)
  INTEGER, OPTIONAL, INTENT(inout) :: proc_id(SIZE(zfield))
  INTEGER, OPTIONAL, INTENT(inout) :: keyval(SIZE(zfield))
  INTEGER, OPTIONAL, INTENT(in)    :: iroot                !< rank of collecting PE
  INTEGER, OPTIONAL, INTENT(in)    :: icomm                !< MPI communicator
  REAL(wp) :: global_max(SIZE(zfield))
  INTEGER  :: pcomm

  IF(comm_lev==0) THEN
    pcomm=p_comm_work
  ELSE
    pcomm=glob_comm(comm_lev)
  END IF
  IF (PRESENT(icomm)) pcomm = icomm

  IF (p_test_run) THEN ! all-to-all communication required
    global_max = p_max(zfield, proc_id=proc_id, keyval=keyval, comm=pcomm)
  ELSE
    global_max = p_max(zfield, proc_id=proc_id, keyval=keyval, comm=pcomm, root=iroot)
  ENDIF

  IF(p_test_run .AND. do_sync_checks) CALL check_result( global_max, 'global_max' )

END FUNCTION global_max_1d

!-------------------------------------------------------------------------------

!> Checks if res is identical on Test PE and working PEs.
!! If res_on_testpe is present, it contains the result on the test PE on exit,
!! otherwise the routine finishes if the results are not identical.

SUBROUTINE check_result(res, routine, res_on_testpe)

  REAL(wp), INTENT(IN) :: res(:)
  CHARACTER(len=*), INTENT(IN) :: routine
  REAL(wp), INTENT(out), OPTIONAL :: res_on_testpe(:)

  REAL(wp) :: aux(SIZE(res))
  INTEGER :: k
  LOGICAL :: out_of_sync


  aux(:) = 0.0_wp ! Safety only
  IF(my_process_is_mpi_test()) aux(:) = res(:)

  IF(comm_lev==0) THEN
    CALL p_bcast(aux, process_mpi_all_test_id, comm=p_comm_work_test)
  ELSE
    IF(get_my_mpi_all_id() == process_mpi_all_test_id) THEN
      CALL p_send(aux, comm_proc0(comm_lev)+p_work_pe0, 1)
    ELSE
      IF(p_pe_work==comm_proc0(comm_lev)) CALL p_recv(aux, process_mpi_all_test_id, 1)
      CALL p_bcast(aux, 0, comm=glob_comm(comm_lev))
    ENDIF
  ENDIF

  out_of_sync = .FALSE.
  DO k = 1, SIZE(res)
    IF( .NOT. my_process_is_mpi_test() .AND. l_log_checks .AND. log_unit>0) &
      & WRITE(log_unit,'(a,2g25.18,a,g25.18)') routine,aux(k),res(k),' Error: ',ABS(aux(k)-res(k))
    IF(PRESENT(res_on_testpe)) THEN
      res_on_testpe(k) = aux(k)
    ELSE
      ! Check if result is identical
#if defined( __ROUNDOFF_CHECK )
      IF ( ( ( ABS(aux(k)- res(k)) > ABS_TOL ) ) .AND.     &
                ( ( ABS(aux(k)- res(k) ) ) / (ABS(res(k))+MACH_TOL)  > REL_TOL ) ) THEN
        out_of_sync = .FALSE.
        PRINT *, 'Abs. error ', ABS(aux(k)- res(k)), ' rel. error ', ( ABS(aux(k)- res(k) ) ) / (ABS(res(k))+MACH_TOL)
      ENDIF
#else
      IF(aux(k)/=res(k)) out_of_sync = .TRUE.
#endif
    ENDIF
  ENDDO

  IF(out_of_sync) CALL finish(routine, 'Result out of sync')

END SUBROUTINE check_result


!-------------------------------------------------------------------------------
!>
!! This routine calculates the sum of an array of IEEE 64 bit
!! floating point values in an order insensitve way.
!! This is done by calculating the sum in INTEGER arithmetic,
!! so it is always exactly the same for any permutation of the numbers
!! (even among several processors).
!! Since 60 bits are used for the mantissa of each operand (and even more
!! for the accumulator), this sum should be almost always more precise
!! than naivly summing up the operands.
!! ATTENTION: When compiled with OpenMP in effect, this routine
!! should be called from a parallel region!!!!
!!
!! @par Revision History
!! Initial version by Rainer Johanni, Nov 2009
!!
FUNCTION omp_order_insensit_ieee64_sum(vals, num_vals, mpi_comm) RESULT(global_sum)

!
   INTEGER  :: num_vals, mpi_comm
   REAL(dp) :: vals(num_vals)

   REAL(dp) :: global_sum

   INTEGER(i8)       :: itmp(2),  ival1, ival2
   INTEGER(i8), SAVE :: isum(2) ! This must be a shared variable
   INTEGER           :: i, iexp
   REAL(dp), SAVE    :: abs_max ! This must be a shared variable
   REAL(dp)          :: fact, r_fact, rval

   REAL(dp), PARAMETER :: two_30 = 1073741824._dp ! 2.**30
   REAL(dp), PARAMETER :: r_two_30 = 1._dp/two_30

#if defined (__SX__) || defined (__PGI)
   INTEGER(i8) :: mask30
   DATA mask30 / z'000000003fffffff' / ! last 30 bits set
#else
   INTEGER(i8), PARAMETER :: mask30 = INT(z'000000003fffffff',i8)
#endif

!-----------------------------------------------------------------------
!    IF (activate_sync_timers) CALL timer_start(timer_omp_ordglb_sum)

   ! Set shared variables in a MASTER region

!$OMP MASTER
   abs_max = 0._dp
   isum(:) = 0_i8
!$OMP END MASTER
!$OMP BARRIER

   ! Get the maximum absolute value of all numbers.

!$OMP DO PRIVATE(i), REDUCTION(MAX:abs_max)
   DO i=1,num_vals
      abs_max = MAX(abs_max, ABS(vals(i)))
   ENDDO
!$OMP END DO

!$OMP MASTER
   rval = abs_max
   abs_max = p_max(rval, comm=mpi_comm)
!$OMP END MASTER
!$OMP BARRIER

   ! If abs_max is 0, all input values are 0
   ! and we are done

   IF(abs_max == 0.0_dp) THEN
      global_sum = 0._dp
      RETURN
   ENDIF

   ! Get the exponent of abs_max for scaling

   iexp = EXPONENT(abs_max)

   ! If the exponent is too small, return 0 in order to avoid
   ! problems with overflow below

   IF(iexp < -980) THEN
      global_sum = 0._dp
      RETURN
   ENDIF

   ! Calculate a factor for scaling the input numbers
   ! so that the maximum absolute value of a scaled number
   ! is below 2**30

   fact = SCALE(1._dp,30-iexp) ! same as 2**(30-iexp)
   r_fact = SCALE(1._dp,iexp-30) ! 1./fact

   ! Sum up all numbers as scaled integers

!$OMP DO PRIVATE(i, rval, ival1, ival2), REDUCTION(+:isum)
   DO i=1,num_vals

      ! Scale number into range -2**30 < rval < 2**30
      ! and store integer part in ival1

      rval = vals(i)*fact
      ival1 = INT(rval,i8)

      ! Scale fraction by 2**30 and store integer part in ival2

      ival2 = INT((rval - REAL(ival1,dp))*two_30,i8)

      ! Sum up ival1 and ival2; since we are using 8-byte integers
      ! for the sum there are no problems with overflow

      isum(1) = isum(1) + ival1
      isum(2) = isum(2) + ival2

   ENDDO
!$OMP END DO

!$OMP MASTER
   itmp = isum
   isum = p_sum(itmp, comm=mpi_comm)
!$OMP END MASTER
!$OMP BARRIER

   ! Scale integer numbers back to real numbers and add them.
   ! For safety, we use only positive INTEGERS < 2**30 when converting to REAL

    IF(isum(1) >= 0_i8)THEN
       ival1 = ISHFT(isum(1),-30)
       ival2 = IAND (isum(1),mask30)
       global_sum = (REAL(ival1,dp)*r_fact)*two_30 + REAL(ival2,dp)*r_fact
    ELSE
       ival1 = ISHFT(ABS(isum(1)),-30)
       ival2 = IAND (ABS(isum(1)),mask30)
       global_sum = (REAL(ival1,dp)*r_fact)*two_30 + REAL(ival2,dp)*r_fact
       global_sum = -global_sum
    ENDIF

    IF(isum(2) >= 0_i8)THEN
       ival1 = ISHFT(isum(2),-30)
       ival2 = IAND (isum(2),mask30)
       global_sum = global_sum + (REAL(ival1,dp)*r_fact) + (REAL(ival2,dp)*r_fact)*r_two_30
    ELSE
       ival1 = ISHFT(ABS(isum(2)),-30)
       ival2 = IAND (ABS(isum(2)),mask30)
       global_sum = global_sum - (REAL(ival1,dp)*r_fact) - (REAL(ival2,dp)*r_fact)*r_two_30
    ENDIF

!    IF (activate_sync_timers) CALL timer_stop(timer_omp_ordglb_sum)

END FUNCTION omp_order_insensit_ieee64_sum
!-------------------------------------------------------------------------------


!-------------------------------------------------------------------------------
!>
!! This routine calculates the sum of an array of IEEE 64 bit
!! floating point values in an order insensitve way.
!! This is done by calculating the sum in INTEGER arithmetic,
!! so it is always exactly the same for any permutation of the numbers
!! (even among several processors).
!! Since 60 bits are used for the mantissa of each operand (and even more
!! for the accumulator), this sum should be almost always more precise
!! than naivly summing up the operands.
!! ATTENTION: When compiled with OpenMP in effect, this routine
!! should be called outside an omp parallel region!!!!
!!
!! @par Revision History
!! Initial version by Rainer Johanni, Nov 2009
!!
FUNCTION order_insensit_ieee64_sum(vals, num_vals, mpi_comm) RESULT(global_sum)

!
   INTEGER  :: num_vals, mpi_comm
   REAL(dp) :: vals(num_vals)

   REAL(dp) :: global_sum

   INTEGER(i8)       :: itmp(2),  ival1, ival2
   INTEGER(i8), SAVE :: isum(2) ! This must be a shared variable
   INTEGER           :: i, iexp
   REAL(dp), SAVE    :: abs_max ! This must be a shared variable
   REAL(dp)          :: fact, r_fact, rval

   REAL(dp), PARAMETER :: two_30 = 1073741824._dp ! 2.**30
   REAL(dp), PARAMETER :: r_two_30 = 1._dp/two_30

#if defined (__SX__) || defined (__PGI)
   INTEGER(i8) :: mask30
   DATA mask30 / z'000000003fffffff' / ! last 30 bits set
#else
   INTEGER(i8), PARAMETER :: mask30 = INT(z'000000003fffffff',i8)
#endif

!-----------------------------------------------------------------------
   IF (activate_sync_timers) CALL timer_start(timer_ordglb_sum)

   ! Set shared variables in a MASTER region
   abs_max = 0._dp
   isum(:) = 0_i8
   ! Get the maximum absolute value of all numbers.
   DO i=1,num_vals
      abs_max = MAX(abs_max, ABS(vals(i)))
   ENDDO
   rval = abs_max
   abs_max = p_max(rval, comm=mpi_comm)
   ! If abs_max is 0, all input values are 0
   ! and we are done
   IF(abs_max == 0.0_dp) THEN
      global_sum = 0._dp
      IF (activate_sync_timers) CALL timer_stop(timer_ordglb_sum)
      RETURN
   ENDIF

   ! Get the exponent of abs_max for scaling

   iexp = EXPONENT(abs_max)

   ! If the exponent is too small, return 0 in order to avoid
   ! problems with overflow below

   IF(iexp < -980) THEN
      global_sum = 0._dp
      IF (activate_sync_timers) CALL timer_stop(timer_ordglb_sum)
      RETURN
   ENDIF

   ! Calculate a factor for scaling the input numbers
   ! so that the maximum absolute value of a scaled number
   ! is below 2**30

   fact = SCALE(1._dp,30-iexp) ! same as 2**(30-iexp)
   r_fact = SCALE(1._dp,iexp-30) ! 1./fact

   ! Sum up all numbers as scaled integers
   DO i=1,num_vals

      ! Scale number into range -2**30 < rval < 2**30
      ! and store integer part in ival1

      rval = vals(i)*fact
      ival1 = INT(rval,i8)

      ! Scale fraction by 2**30 and store integer part in ival2

      ival2 = INT((rval - REAL(ival1,dp))*two_30,i8)

      ! Sum up ival1 and ival2; since we are using 8-byte integers
      ! for the sum there are no problems with overflow

      isum(1) = isum(1) + ival1
      isum(2) = isum(2) + ival2

   ENDDO
   itmp = isum
   isum = p_sum(itmp, comm=mpi_comm)

   ! Scale integer numbers back to real numbers and add them.
   ! For safety, we use only positive INTEGERS < 2**30 when converting to REAL

    IF(isum(1) >= 0_i8)THEN
       ival1 = ISHFT(isum(1),-30)
       ival2 = IAND (isum(1),mask30)
       global_sum = (REAL(ival1,dp)*r_fact)*two_30 + REAL(ival2,dp)*r_fact
    ELSE
       ival1 = ISHFT(ABS(isum(1)),-30)
       ival2 = IAND (ABS(isum(1)),mask30)
       global_sum = (REAL(ival1,dp)*r_fact)*two_30 + REAL(ival2,dp)*r_fact
       global_sum = -global_sum
    ENDIF

    IF(isum(2) >= 0_i8)THEN
       ival1 = ISHFT(isum(2),-30)
       ival2 = IAND (isum(2),mask30)
       global_sum = global_sum + (REAL(ival1,dp)*r_fact) + (REAL(ival2,dp)*r_fact)*r_two_30
    ELSE
       ival1 = ISHFT(ABS(isum(2)),-30)
       ival2 = IAND (ABS(isum(2)),mask30)
       global_sum = global_sum - (REAL(ival1,dp)*r_fact) - (REAL(ival2,dp)*r_fact)*r_two_30
    ENDIF

    IF (activate_sync_timers) CALL timer_stop(timer_ordglb_sum)

END FUNCTION order_insensit_ieee64_sum
!-------------------------------------------------------------------------------

!-------------------------------------------------------------------------------
!>
!! This routine calculates the sum of an array in the
!! straightforward way in parallel.
!! ATTENTION: When compiled with OpenMP in effect, this routine
!! should be called outside a parallel omp region!!!!
!!
!! @par Revision History
!! Initial version by Rainer Johanni, Nov 2009
!! "iroot"-functionality: F. Prill, DWD, 2014-03-14
!!
!! @param[in] opt_iroot (Optional:) root PE, otherwise we perform an
!!            ALL-TO-ALL operation.
!!
FUNCTION simple_sum(vals, num_vals, mpi_comm, opt_iroot) RESULT(global_sum)

  INTEGER                        :: num_vals, mpi_comm
  REAL(dp)                       :: vals(num_vals)
  INTEGER,  INTENT(IN), OPTIONAL :: opt_iroot
  REAL(dp)                       :: global_sum
  ! local variables
  INTEGER        :: i
  REAL(dp), SAVE :: s, res

!-----------------------------------------------------------------------
   IF (activate_sync_timers) CALL timer_start(timer_global_sum)

   s   = 0._dp
   res = 0._dp

   ! Sum up all numbers
   DO i=1,num_vals
      s = s + vals(i)
   ENDDO
   res = p_sum(s, comm=mpi_comm, root=opt_iroot)

   global_sum = res

   IF (activate_sync_timers) CALL timer_stop(timer_global_sum)

END FUNCTION simple_sum
!-------------------------------------------------------------------------

!-------------------------------------------------------------------------------
!>
!! This routine calculates the sum of an array in the
!! straightforward way in parallel.
!! ATTENTION: When compiled with OpenMP in effect, this routine
!! should be called from a parallel region!!!!
!!
!! @par Revision History
!! Initial version by Rainer Johanni, Nov 2009
!!
FUNCTION omp_simple_sum(vals, num_vals, mpi_comm) RESULT(global_sum)

!
   INTEGER  :: num_vals, mpi_comm
   REAL(dp) :: vals(num_vals)

   REAL(dp) :: global_sum

   INTEGER :: i
   REAL(dp), SAVE :: s, res

!-----------------------------------------------------------------------
  IF (activate_sync_timers) CALL timer_start(timer_omp_global_sum)

   ! Set shared variables in a MASTER region

!$OMP MASTER
   s = 0._dp
!$OMP END MASTER
!$OMP BARRIER

   ! Sum up all numbers

!$OMP DO PRIVATE(i), REDUCTION(+:s)
   DO i=1,num_vals
      s = s + vals(i)
   ENDDO
!$OMP END DO

!$OMP MASTER
   res = p_sum(s, comm=mpi_comm)
!$OMP END MASTER
!$OMP BARRIER

   global_sum = res

   IF (activate_sync_timers) CALL timer_stop(timer_omp_global_sum)

END FUNCTION omp_simple_sum
!-------------------------------------------------------------------------


!>
!! Computes and prints summary information on the domain decomposition
!!
!!
!! @par Revision History
!! Initial version by Guenther Zaengl, Nov 2011
!!
SUBROUTINE decomposition_statistics(p_patch)

   TYPE(t_patch), INTENT(INOUT) :: p_patch

   REAL(wp) :: cellstat(0:6),edgestat(0:6),vertstat(0:5), csmax(0:5),csmin(0:5),csavg(0:6), &
               esmax(0:6),esmin(0:6),esavg(0:6),vsmax(0:5),vsmin(0:5),vsavg(0:5),avglat,avglon
   INTEGER  :: i_nchdom, i, i_pe, max_nprecv, i1, i2, i1m, i2m
   INTEGER,  ALLOCATABLE :: nprecv_buf(:),displs(:),recvlist_buf(:)
   REAL(wp), ALLOCATABLE :: avglat_buf(:),avglon_buf(:)
   INTEGER :: np_recv
   INTEGER, ALLOCATABLE :: pelist_recv(:)

!-----------------------------------------------------------------------

   i_nchdom = MAX(1,p_patch%n_childdom)

   cellstat(0) = REAL(nproma*(p_patch%cells%end_blk(grf_bdywidth_c,1)-1) + &
                      p_patch%cells%end_idx(grf_bdywidth_c,1),wp)
   cellstat(1) = REAL(nproma*(p_patch%cells%end_blk(min_rlcell_int,i_nchdom)-1) + &
                      p_patch%cells%end_idx(min_rlcell_int,i_nchdom),wp) - cellstat(0)
   cellstat(2) = REAL(nproma*(p_patch%cells%end_blk(min_rlcell_int-1,i_nchdom)-1) + &
                      p_patch%cells%end_idx(min_rlcell_int-1,i_nchdom),wp) - cellstat(0)
   cellstat(3) = REAL(nproma*(p_patch%cells%end_blk(min_rlcell_int-2,i_nchdom)-1) + &
                      p_patch%cells%end_idx(min_rlcell_int-2,i_nchdom),wp) - cellstat(0)
   cellstat(4) = REAL(get_np_send(p_patch%comm_pat_c),wp)
   cellstat(5) = REAL(get_np_recv(p_patch%comm_pat_c),wp)

   ! The purpose of this is to compute average quantities only over those PEs
   ! that actually contain grid points of a given model domain (relevant in the case
   ! of processor splitting)
   IF (cellstat(1) > 0._wp) THEN
     cellstat(6) = 1._wp
   ELSE
     cellstat(6) = 0._wp
   ENDIF

   edgestat(0) = REAL(nproma*(p_patch%edges%end_blk(grf_bdywidth_e,1)-1) + &
                      p_patch%edges%end_idx(grf_bdywidth_e,1),wp)
   edgestat(1) = REAL(nproma*(p_patch%edges%end_blk(min_rledge_int,i_nchdom)-1) + &
                      p_patch%edges%end_idx(min_rledge_int,i_nchdom),wp) - edgestat(0)
   edgestat(2) = REAL(nproma*(p_patch%edges%end_blk(min_rledge_int-1,i_nchdom)-1) + &
                      p_patch%edges%end_idx(min_rledge_int-1,i_nchdom),wp) - edgestat(0)
   edgestat(3) = REAL(nproma*(p_patch%edges%end_blk(min_rledge_int-2,i_nchdom)-1) + &
                      p_patch%edges%end_idx(min_rledge_int-2,i_nchdom),wp) - edgestat(0)
   edgestat(4) = REAL(nproma*(p_patch%edges%end_blk(min_rledge_int-3,i_nchdom)-1) + &
                      p_patch%edges%end_idx(min_rledge_int-3,i_nchdom),wp) - edgestat(0)
   edgestat(5) = REAL(get_np_send(p_patch%comm_pat_e),wp)
   edgestat(6) = REAL(get_np_recv(p_patch%comm_pat_e),wp)

   vertstat(0) = REAL(nproma*(p_patch%verts%end_blk(grf_bdywidth_c,1)-1) + &
                      p_patch%verts%end_idx(grf_bdywidth_c,1),wp)
   vertstat(1) = REAL(nproma*(p_patch%verts%end_blk(min_rlvert_int,i_nchdom)-1) + &
                      p_patch%verts%end_idx(min_rlvert_int,i_nchdom),wp) - vertstat(0)
   vertstat(2) = REAL(nproma*(p_patch%verts%end_blk(min_rlvert_int-1,i_nchdom)-1) + &
                      p_patch%verts%end_idx(min_rlvert_int-1,i_nchdom),wp) - vertstat(0)
   vertstat(3) = REAL(nproma*(p_patch%verts%end_blk(min_rlvert_int-2,i_nchdom)-1) + &
                      p_patch%verts%end_idx(min_rlvert_int-2,i_nchdom),wp) - vertstat(0)
   vertstat(4) = REAL(get_np_send(p_patch%comm_pat_v),wp)
   vertstat(5) = REAL(get_np_recv(p_patch%comm_pat_v),wp)

   ! Question: how can I exclude PEs containing zero grid points of a model domain
   ! from global minimum computation?
   csmax = global_max(cellstat(0:5))
   csmin = global_min(cellstat(0:5))
   DO i = 0, 6
     csavg(i) = global_sum_array(cellstat(i))
   ENDDO
   csavg(0:5) = csavg(0:5)/MAX(1._wp,csavg(6))
   esmax = global_max(edgestat)
   esmin = global_min(edgestat)
   DO i = 0, 6
     esavg(i) = global_sum_array(edgestat(i))/MAX(1._wp,csavg(6))
   ENDDO
   vsmax = global_max(vertstat)
   vsmin = global_min(vertstat)
   DO i = 0, 5
     vsavg(i) = global_sum_array(vertstat(i))/MAX(1._wp,csavg(6))
   ENDDO

   WRITE(message_text,'(a,i4)') 'grid ',p_patch%id
     CALL message('Information on domain decomposition',TRIM(message_text))
   WRITE(message_text,'(i6)') NINT(csavg(6))
     CALL message('Number of compute PEs used for this grid',TRIM(message_text))
   IF (p_patch%id > 1) THEN
     WRITE(message_text,'(a,2i7,f10.2)') 'max/min/avg ',NINT(csmax(0)),NINT(csmin(0)),csavg(0)
      CALL message('#   lateral boundary cells', TRIM(message_text))
   ENDIF
   WRITE(message_text,'(a,2i7,f10.2)') 'max/min/avg ',NINT(csmax(1)),NINT(csmin(1)),csavg(1)
     CALL message('#         prognostic cells', TRIM(message_text))
   WRITE(message_text,'(a,2i7,f10.2)') 'max/min/avg ',NINT(csmax(2)),NINT(csmin(2)),csavg(2)
     CALL message('# cells up to halo level 1', TRIM(message_text))
   WRITE(message_text,'(a,2i7,f10.2)') 'max/min/avg ',NINT(csmax(3)),NINT(csmin(3)),csavg(3)
     CALL message('# cells up to halo level 2', TRIM(message_text))

   IF (p_patch%id > 1) THEN
     WRITE(message_text,'(a,2i7,f10.2)') 'max/min/avg ',NINT(esmax(0)),NINT(esmin(0)),esavg(0)
       CALL message('#   lateral boundary edges', TRIM(message_text))
   ENDIF
   WRITE(message_text,'(a,2i7,f10.2)') 'max/min/avg ',NINT(esmax(1)),NINT(esmin(1)),esavg(1)
     CALL message('#         prognostic edges', TRIM(message_text))
   WRITE(message_text,'(a,2i7,f10.2)') 'max/min/avg ',NINT(esmax(2)),NINT(esmin(2)),esavg(2)
     CALL message('# edges up to halo level 1', TRIM(message_text))
   WRITE(message_text,'(a,2i7,f10.2)') 'max/min/avg ',NINT(esmax(3)),NINT(esmin(3)),esavg(3)
     CALL message('# edges up to halo level 2', TRIM(message_text))
   WRITE(message_text,'(a,2i7,f10.2)') 'max/min/avg ',NINT(esmax(4)),NINT(esmin(4)),esavg(4)
     CALL message('# edges up to halo level 3', TRIM(message_text))

   IF (p_patch%id > 1) THEN
     WRITE(message_text,'(a,2i7,f10.2)') 'max/min/avg ',NINT(vsmax(0)),NINT(vsmin(0)),vsavg(0)
       CALL message('#   lateral boundary verts', TRIM(message_text))
   ENDIF
   WRITE(message_text,'(a,2i7,f10.2)') 'max/min/avg ',NINT(vsmax(1)),NINT(vsmin(1)),vsavg(1)
     CALL message('#         prognostic verts', TRIM(message_text))
   WRITE(message_text,'(a,2i7,f10.2)') 'max/min/avg ',NINT(vsmax(2)),NINT(vsmin(2)),vsavg(2)
     CALL message('# verts up to halo level 1', TRIM(message_text))
   WRITE(message_text,'(a,2i7,f10.2)') 'max/min/avg ',NINT(vsmax(3)),NINT(vsmin(3)),vsavg(3)
     CALL message('# verts up to halo level 2', TRIM(message_text))
     CALL message('','')
   WRITE(message_text,'(a,2i7,f10.2)') 'max/min/avg ',NINT(csmax(4)),NINT(csmin(4)),csavg(4)
     CALL message('# send PEs (cells)', TRIM(message_text))
   WRITE(message_text,'(a,2i7,f10.2)') 'max/min/avg ',NINT(csmax(5)),NINT(csmin(5)),csavg(5)
     CALL message('# recv PEs (cells)', TRIM(message_text))
   WRITE(message_text,'(a,2i7,f10.2)') 'max/min/avg ',NINT(esmax(5)),NINT(esmin(5)),esavg(5)
     CALL message('# send PEs (edges)', TRIM(message_text))
   WRITE(message_text,'(a,2i7,f10.2)') 'max/min/avg ',NINT(esmax(6)),NINT(esmin(6)),esavg(6)
     CALL message('# recv PEs (edges)', TRIM(message_text))
   WRITE(message_text,'(a,2i7,f10.2)') 'max/min/avg ',NINT(vsmax(4)),NINT(vsmin(4)),vsavg(4)
     CALL message('# send PEs (verts)', TRIM(message_text))
   WRITE(message_text,'(a,2i7,f10.2)') 'max/min/avg ',NINT(vsmax(5)),NINT(vsmin(5)),vsavg(5)
     CALL message('# recv PEs (verts)', TRIM(message_text))
     CALL message('','')

   ! Stop if the current model domain lives on only one processor. MPI communication
   ! will not work in this case
   IF (.NOT. p_test_run .AND. NINT(csavg(6)) <= 1) &
     CALL finish('Bad use of processor splitting','This grid is processed by only one PE')


   IF (msg_level >= 14) THEN ! add list of cell recv PEs for each PE

     WRITE(message_text,'(a,i4)') 'grid ',p_patch%id
     CALL message('List of receive PEs (cells)', TRIM(message_text))
     max_nprecv = NINT(csmax(5))

     ! Compute average latitude and longitude over prognostic grid points (including nest boundary)
     avglat = 0._wp
     avglon = 0._wp
     i2m = p_patch%cells%end_blk(min_rlcell_int,i_nchdom)
     DO i2 = 1, i2m
       i1m = nproma
       if (i2 == i2m) i1m = p_patch%cells%end_idx(min_rlcell_int,i_nchdom)
       DO i1 = 1, i1m
         avglat = avglat + p_patch%cells%center(i1,i2)%lat
         avglon = avglon + p_patch%cells%center(i1,i2)%lon
       ENDDO
     ENDDO

     IF (cellstat(0)+cellstat(1) > 0._wp) THEN
       avglat = avglat/(cellstat(0)+cellstat(1))*180._wp/pi
       avglon = avglon/(cellstat(0)+cellstat(1))*180._wp/pi
     ELSE
       avglat = 0._wp
       avglon = 0._wp
     ENDIF

     ALLOCATE(nprecv_buf(p_n_work),displs(p_n_work),recvlist_buf(max_nprecv*p_n_work), &
              avglat_buf(p_n_work),avglon_buf(p_n_work), &
              pelist_recv(get_np_recv(p_patch%comm_pat_c)))
<<<<<<< HEAD

     np_recv = get_np_recv(p_patch%comm_pat_c)

=======

     np_recv = get_np_recv(p_patch%comm_pat_c)

>>>>>>> c720eddc
     CALL p_gather(np_recv, nprecv_buf, 0, p_comm_work)

     displs(:) = (/ ( (i_pe-1)*max_nprecv, i_pe=1, p_n_work) /)

     CALL get_pelist_recv(p_patch%comm_pat_c, pelist_recv)

     CALL p_gatherv(pelist_recv, get_np_recv(p_patch%comm_pat_c), &
                    recvlist_buf, nprecv_buf, displs, 0, p_comm_work)

     CALL p_gather(avglat, avglat_buf, 0, p_comm_work)
     CALL p_gather(avglon, avglon_buf, 0, p_comm_work)

     IF (p_pe == 0) THEN
       WRITE(0,'(a)') 'PE, avg lat/lon, list of receive PEs'
       DO i_pe = 1, p_n_work
         i1 = (i_pe-1)*max_nprecv+1
         i2 = i1-1+MIN(18,nprecv_buf(i_pe))
         IF (nprecv_buf(i_pe) > 0) WRITE(0,'(i6,a,2f8.2,18i6)') i_pe-1,':', &
           avglat_buf(i_pe),avglon_buf(i_pe),recvlist_buf(i1:i2)
       ENDDO
     ENDIF

     DEALLOCATE(nprecv_buf,displs,recvlist_buf,avglat_buf,avglon_buf, pelist_recv)

   ENDIF

END SUBROUTINE decomposition_statistics

!-------------------------------------------------------------------------


!-------------------------------------------------------------------------
!> Does boundary exchange for 3D cell-based fields, collecting as many
!  fields as possible before actually performing the sync.
!
!  @par Revision History
!  Initial revision : F. Prill, DWD (2013-02-08)
!
SUBROUTINE cumulative_sync_patch_array(typ, p_patch, f3d)
  INTEGER,       INTENT(IN)            :: typ
  TYPE(t_patch), INTENT(IN),    TARGET :: p_patch
  REAL(wp),      INTENT(INOUT), TARGET :: f3d(:,:,:)
  ! local variables
  CHARACTER(*), PARAMETER :: routine = TRIM("mo_sync:cumulative_sync_patch_array")
  INTEGER :: idx

  ! add pointer to list of cumulative sync fields:
  idx = ncumul_sync(typ,p_patch%id) + 1
  IF (idx > MAX_CUMULATIVE_SYNC) CALL finish(routine, "Internal error!")
  ncumul_sync(typ, p_patch%id)            =  idx
  cumul_sync(typ, p_patch%id,idx)%f3d     => f3d
  cumul_sync(typ, p_patch%id,idx)%p_patch => p_patch
  IF (idx == MAX_CUMULATIVE_SYNC) THEN
!CDIR NOIEXPAND
    CALL complete_cumulative_sync(typ, p_patch%id)
  END IF
END SUBROUTINE cumulative_sync_patch_array


!-------------------------------------------------------------------------
!> If there are any pending "cumulative sync" operations: Complete them!
!
!  @par Revision History
!  Initial revision : F. Prill, DWD (2013-02-08)
!
RECURSIVE SUBROUTINE complete_cumulative_sync(opt_typ, opt_patch_id)
  INTEGER, OPTIONAL, INTENT(IN) :: opt_typ
  INTEGER, OPTIONAL, INTENT(IN) :: opt_patch_id
  ! local variables
  CHARACTER(*), PARAMETER :: routine = TRIM("mo_sync:complete_cumulative_sync")
  TYPE(t_patch), POINTER :: p_patch
  INTEGER :: i

  ! first, handle the case that this routine has been called for all
  ! sync types or/and all patches:
  IF (.NOT. PRESENT(opt_typ)) THEN
    DO i=1,4
!CDIR NOIEXPAND
      CALL complete_cumulative_sync(i, opt_patch_id)
    END DO
    RETURN
  END IF
  IF (.NOT. PRESENT(opt_patch_id)) THEN
    DO i=1,max_dom
!CDIR NOIEXPAND
      CALL complete_cumulative_sync(opt_typ,i)
    END DO
    RETURN
  END IF
  ! now, call "sync_patch_array_mult"
  IF (PRESENT(opt_typ) .AND. (PRESENT(opt_patch_id))) THEN
    p_patch => cumul_sync(opt_typ,opt_patch_id,1)%p_patch
    SELECT CASE(ncumul_sync(opt_typ,opt_patch_id))
    CASE (0)
      RETURN
    CASE (1)
      CALL sync_patch_array_mult(opt_typ, p_patch, 1, cumul_sync(opt_typ,opt_patch_id,1)%f3d)
    CASE (2)
      CALL sync_patch_array_mult(opt_typ, p_patch, 2, cumul_sync(opt_typ,opt_patch_id, 1)%f3d, &
        &                        cumul_sync(opt_typ,opt_patch_id,2)%f3d)
    CASE (3)
      CALL sync_patch_array_mult(opt_typ, p_patch, 3, cumul_sync(opt_typ,opt_patch_id,1)%f3d,  &
        &                        cumul_sync(opt_typ,opt_patch_id,2)%f3d, cumul_sync(opt_typ,opt_patch_id,3)%f3d)
    CASE (4)
      CALL sync_patch_array_mult(opt_typ, p_patch, 4, cumul_sync(opt_typ,opt_patch_id,1)%f3d,  &
        &                        cumul_sync(opt_typ,opt_patch_id,2)%f3d, cumul_sync(opt_typ,opt_patch_id,3)%f3d, &
        &                        cumul_sync(opt_typ,opt_patch_id,4)%f3d)
    CASE (5)
      CALL sync_patch_array_mult(opt_typ, p_patch, 5, cumul_sync(opt_typ,opt_patch_id,1)%f3d,  &
        &                        cumul_sync(opt_typ,opt_patch_id,2)%f3d, cumul_sync(opt_typ,opt_patch_id,3)%f3d, &
        &                        cumul_sync(opt_typ,opt_patch_id,4)%f3d, cumul_sync(opt_typ,opt_patch_id,5)%f3d)
    CASE DEFAULT
      CALL finish(routine, "Internal error!")
    END SELECT
    ncumul_sync(opt_typ,opt_patch_id) = 0 ! reset sync counter
  END IF
END SUBROUTINE complete_cumulative_sync


END MODULE mo_sync
<|MERGE_RESOLUTION|>--- conflicted
+++ resolved
@@ -2236,15 +2236,9 @@
      ALLOCATE(nprecv_buf(p_n_work),displs(p_n_work),recvlist_buf(max_nprecv*p_n_work), &
               avglat_buf(p_n_work),avglon_buf(p_n_work), &
               pelist_recv(get_np_recv(p_patch%comm_pat_c)))
-<<<<<<< HEAD
 
      np_recv = get_np_recv(p_patch%comm_pat_c)
 
-=======
-
-     np_recv = get_np_recv(p_patch%comm_pat_c)
-
->>>>>>> c720eddc
      CALL p_gather(np_recv, nprecv_buf, 0, p_comm_work)
 
      displs(:) = (/ ( (i_pe-1)*max_nprecv, i_pe=1, p_n_work) /)
