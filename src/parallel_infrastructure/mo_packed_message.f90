--- conflicted
+++ resolved
@@ -27,256 +27,8 @@
   USE mpi
 #endif
 
-<<<<<<< HEAD
-    IMPLICIT NONE
-    PRIVATE
-
-    PUBLIC :: t_PackedMessage
-    PUBLIC :: kPackOp, kUnpackOp
-
-    ENUM, BIND(C)
-        ENUMERATOR :: kPackOp = 1, kUnpackOp
-    END ENUM
-
-    ! A t_PackedMessage IS used to bundle a number of different values
-    ! together into a single message, that can be communicated via a
-    ! single CALL.  It IS possible to have ANY number of communication
-    ! steps between the packing AND unpacking, including zero (a PE
-    ! unpacks its own DATA), AND two (a PE recieves a packed message
-    ! AND passes it on, possibly via a different communicator).
-    !
-    ! If NOMPI IS defined, the communication routines are simply
-    ! noops, the packing/unpacking still works as expected.
-    !
-    ! As an added bonus, this provides packerXXX() routines IN
-    ! addition to the packXXX() AND unpackXXX() routines, which allow
-    ! folding the packing AND unpacking into the same code. Ie.,
-    ! instead of writing a routine containing
-    !
-    !   message%pack(foo)
-    !   message%pack(bar)
-    !   message%pack(baz)
-    !
-    ! AND a second routine containing
-    !
-    !   message%unpack(foo)
-    !   message%unpack(baz) !Error: messed up sequence!
-    !   message%unpack(bar) !Error: messed up sequence!
-    !
-    ! you can WRITE a single routine containing
-    !
-    !   message%packer(operation, foo)
-    !   message%packer(operation, baz)
-    !   message%packer(operation, bar)
-    !
-    ! knowing that it will be simply impossible to mix up the sequence
-    ! when setting operation to kUnpackOp to unpack the message.
-    !
-    ! XXX: This originated as a wrapper around MPI_Pack() AND friends
-    ! that IS able to manage the buffer that's used to hold the packed
-    ! message.  However, it turned OUT to be more sensible to DO the
-    ! packing ourselves: We need to be able to pack/unpack even when
-    ! NOMPI IS defined.
-
-    TYPE, EXTENDS(t_Destructible) :: t_PackedMessage
-        INTEGER messageSize, readPosition
-        CHARACTER, POINTER :: messageBuffer(:)
-      CONTAINS
-        ! functionally equivalent to CALL message%destruct(); CALL
-        ! message%construct(), but more efficient (buffer IS reused)
-        PROCEDURE :: construct => PackedMessage_construct
-        PROCEDURE :: reset => PackedMessage_reset   
-
-        ! The routine marked as "base CASE" are the ones that perform the actual packing,
-        ! i. e. they are the ones that need to be overridden to change the way the DATA IS serialized.
-        ! This IS done IN t_SerializedData, which produces platform-independent ASCII text instead of
-        ! platform-dependent (endianess!) binary DATA.
-        ! pack routines
-        PROCEDURE :: packInt => PackedMessage_packInt
-        PROCEDURE :: packLong => PackedMessage_packLong        
-        PROCEDURE :: packSingle => PackedMessage_packSingle
-        PROCEDURE :: packDouble => PackedMessage_packDouble
-        PROCEDURE :: packLogical => PackedMessage_packLogical
-        PROCEDURE :: packCharacter => PackedMessage_packCharacter
-        PROCEDURE :: packIntCchar => PackedMessage_packIntCchar
-
-        PROCEDURE :: packAllocatableInt => PackedMessage_packAllocatableInt
-        PROCEDURE :: packAllocatableLong => PackedMessage_packAllocatableLong        
-        PROCEDURE :: packAllocatableSingle => PackedMessage_packAllocatableSingle
-        PROCEDURE :: packAllocatableDouble => PackedMessage_packAllocatableDouble
-        PROCEDURE :: packAllocatableLogical => PackedMessage_packAllocatableLogical
-        !XXX: see PackedMessage_unpackAllocatableCharacter() for an explanation of the deactivation
-        ! PROCEDURE :: packAllocatableCharacter => PackedMessage_packAllocatableCharacter
-
-        PROCEDURE :: packPointerInt => PackedMessage_packPointerInt
-        PROCEDURE :: packPointerLong => PackedMessage_packPointerLong        
-        PROCEDURE :: packPointerSingle => PackedMessage_packPointerSingle
-        PROCEDURE :: packPointerDouble => PackedMessage_packPointerDouble
-        PROCEDURE :: packPointerLogical => PackedMessage_packPointerLogical
-
-        PROCEDURE :: packIntArray => PackedMessage_packIntArray
-        PROCEDURE :: packLongArray => PackedMessage_packLongArray        
-        PROCEDURE :: packSingleArray => PackedMessage_packSingleArray
-        PROCEDURE :: packDoubleArray => PackedMessage_packDoubleArray
-        PROCEDURE :: packLogicalArray => PackedMessage_packLogicalArray
-
-        PROCEDURE :: packIntArrayPtr => PackedMessage_packIntArrayPtr
-        PROCEDURE :: packLongArrayPtr => PackedMessage_packLongArrayPtr        
-        PROCEDURE :: packSingleArrayPtr => PackedMessage_packSingleArrayPtr
-        PROCEDURE :: packDoubleArrayPtr => PackedMessage_packDoubleArrayPtr
-        PROCEDURE :: packLogicalArrayPtr => PackedMessage_packLogicalArrayPtr
-        PROCEDURE :: packIntCcharArrayPtr => PackedMessage_packIntCcharArrayPtr
-
-        GENERIC :: pack => packInt, packLong, &
-             &             packSingle, packDouble, &
-             &             packLogical, packCharacter, &
-             &             packIntArray, packLongArray, &
-             &             packSingleArray, packDoubleArray, &
-             &             packLogicalArray, packIntCchar
-        GENERIC :: packAllocatable => packAllocatableInt, packAllocatableLong, &
-             &                        packAllocatableSingle, packAllocatableDouble, &
-             &                        packAllocatableLogical
-        
-        GENERIC :: packPointer => packPointerInt, packPointerLong, &
-             &                        packPointerSingle, packPointerDouble, &
-             &                        packPointerLogical, packIntArrayPtr, packLongArrayPtr, &
-             &                        packSingleArrayPtr, packDoubleArrayPtr, &
-             &                        packLogicalArrayPtr, packIntCcharArrayPtr
-
-        ! unpack routines
-        PROCEDURE :: unpackInt => PackedMessage_unpackInt
-        PROCEDURE :: unpackLong => PackedMessage_unpackLong        
-        PROCEDURE :: unpackSingle => PackedMessage_unpackSingle
-        PROCEDURE :: unpackDouble => PackedMessage_unpackDouble
-        PROCEDURE :: unpackLogical => PackedMessage_unpackLogical
-        PROCEDURE :: unpackCharacter => PackedMessage_unpackCharacter
-        PROCEDURE :: unpackIntCchar => PackedMessage_unpackIntCchar
-
-        PROCEDURE :: unpackAllocatableInt => PackedMessage_unpackAllocatableInt
-        PROCEDURE :: unpackAllocatableLong => PackedMessage_unpackAllocatableLong        
-        PROCEDURE :: unpackAllocatableSingle => PackedMessage_unpackAllocatableSingle
-        PROCEDURE :: unpackAllocatableDouble => PackedMessage_unpackAllocatableDouble
-        PROCEDURE :: unpackAllocatableLogical => PackedMessage_unpackAllocatableLogical
-        !XXX: see PackedMessage_unpackAllocatableCharacter() for an explanation of the deactivation
-        ! PROCEDURE :: unpackAllocatableCharacter => PackedMessage_unpackAllocatableCharacter
-
-        PROCEDURE :: unpackPointerInt => PackedMessage_unpackPointerInt
-        PROCEDURE :: unpackPointerLong => PackedMessage_unpackPointerLong        
-        PROCEDURE :: unpackPointerSingle => PackedMessage_unpackPointerSingle
-        PROCEDURE :: unpackPointerDouble => PackedMessage_unpackPointerDouble
-        PROCEDURE :: unpackPointerLogical => PackedMessage_unpackPointerLogical
-
-        PROCEDURE :: unpackIntArray => PackedMessage_unpackIntArray
-        PROCEDURE :: unpackLongArray => PackedMessage_unpackLongArray        
-        PROCEDURE :: unpackSingleArray => PackedMessage_unpackSingleArray
-        PROCEDURE :: unpackDoubleArray => PackedMessage_unpackDoubleArray
-        PROCEDURE :: unpackLogicalArray => PackedMessage_unpackLogicalArray
-
-        PROCEDURE :: unpackIntArrayPtr => PackedMessage_unpackIntArrayPtr
-        PROCEDURE :: unpackLongArrayPtr => PackedMessage_unpackLongArrayPtr        
-        PROCEDURE :: unpackSingleArrayPtr => PackedMessage_unpackSingleArrayPtr
-        PROCEDURE :: unpackDoubleArrayPtr => PackedMessage_unpackDoubleArrayPtr
-        PROCEDURE :: unpackLogicalArrayPtr => PackedMessage_unpackLogicalArrayPtr
-        PROCEDURE :: unpackIntCcharArrayPtr => PackedMessage_unpackIntCcharArrayPtr
-
-        GENERIC :: unpack => unpackInt, unpackLong, &
-             &               unpackSingle, unpackDouble, &
-             &               unpackLogical, unpackCharacter, &
-             &               unpackIntArray, unpackLongArray, &
-             &               unpackSingleArray, unpackDoubleArray, &
-             &               unpackLogicalArray, unpackIntCchar
-        GENERIC :: unpackAllocatable => unpackAllocatableInt, unpackAllocatableLong, &
-             &                          unpackAllocatableSingle, unpackAllocatableDouble, &
-             &                          unpackAllocatableLogical
-        GENERIC :: unpackPointer => unpackPointerInt, unpackPointerLong, &
-             &                          unpackPointerSingle, unpackPointerDouble, &
-             &                          unpackPointerLogical, unpackIntArrayPtr, unpackLongArrayPtr, &
-             &                          unpackSingleArrayPtr, unpackDoubleArrayPtr, &
-             &                          unpackLogicalArrayPtr, unpackIntCcharArrayPtr
-
-        ! routines to facilitate packing AND unpacking with the same code
-        ! USE of these routine prohibits ANY errors by mismatches between packing AND unpacking code
-        PROCEDURE :: packerInt => PackedMessage_packerInt
-        PROCEDURE :: packerLong => PackedMessage_packerLong        
-        PROCEDURE :: packerSingle => PackedMessage_packerSingle
-        PROCEDURE :: packerDouble => PackedMessage_packerDouble
-        PROCEDURE :: packerLogical => PackedMessage_packerLogical
-        PROCEDURE :: packerCharacter => PackedMessage_packerCharacter
-
-        PROCEDURE :: packerAllocatableInt => PackedMessage_packerAllocatableInt
-        PROCEDURE :: packerAllocatableLong => PackedMessage_packerAllocatableLong        
-        PROCEDURE :: packerAllocatableSingle => PackedMessage_packerAllocatableSingle
-        PROCEDURE :: packerAllocatableDouble => PackedMessage_packerAllocatableDouble
-        PROCEDURE :: packerAllocatableLogical => PackedMessage_packerAllocatableLogical
-        !XXX: see PackedMessage_unpackAllocatableCharacter() for an explanation of the deactivation
-        ! PROCEDURE :: packerAllocatableCharacter => PackedMessage_packerAllocatableCharacter
-
-        PROCEDURE :: packerPointerInt => PackedMessage_packerPointerInt
-        PROCEDURE :: packerPointerLong => PackedMessage_packerPointerLong        
-        PROCEDURE :: packerPointerSingle => PackedMessage_packerPointerSingle
-        PROCEDURE :: packerPointerDouble => PackedMessage_packerPointerDouble
-        PROCEDURE :: packerPointerLogical => PackedMessage_packerPointerLogical
-
-        PROCEDURE :: packerIntArray => PackedMessage_packerIntArray
-        PROCEDURE :: packerLongArray => PackedMessage_packerLongArray        
-        PROCEDURE :: packerSingleArray => PackedMessage_packerSingleArray
-        PROCEDURE :: packerDoubleArray => PackedMessage_packerDoubleArray
-        PROCEDURE :: packerLogicalArray => PackedMessage_packerLogicalArray
-
-        PROCEDURE :: packerIntArrayPtr => PackedMessage_packerIntArrayPtr
-        PROCEDURE :: packerLongArrayPtr => PackedMessage_packerLongArrayPtr        
-        PROCEDURE :: packerSingleArrayPtr => PackedMessage_packerSingleArrayPtr
-        PROCEDURE :: packerDoubleArrayPtr => PackedMessage_packerDoubleArrayPtr
-        PROCEDURE :: packerLogicalArrayPtr => PackedMessage_packerLogicalArrayPtr
-        PROCEDURE :: packerIntCcharArrayPtr => PackedMessage_packerIntCcharArrayPtr
-
-        GENERIC :: packer => packerInt, packerLong, &
-             &               packerSingle, packerDouble, &
-             &               packerLogical, packerCharacter, &
-             &               packerIntArray, packerLongArray, &
-             &               packerSingleArray, packerDoubleArray, &
-             &               packerLogicalArray
-        GENERIC :: packerAllocatable => packerAllocatableInt, packerAllocatableLong, &
-             &                          packerAllocatableSingle, packerAllocatableDouble, &
-             &                          packerAllocatableLogical
-
-        GENERIC :: packerPointer => packerPointerInt, packerPointerLong, &
-             &                          packerPointerSingle, packerPointerDouble, &
-             &                          packerPointerLogical, packerIntArrayPtr, packerLongArrayPtr, &
-             &                          packerSingleArrayPtr, packerDoubleArrayPtr, &
-             &                          packerLogicalArrayPtr, packerIntCcharArrayPtr
-
-        ! communication routines
-        ! All of these will flush ANY contents of the receiver(s), replacing it with a copy of the sender's packet.
-        PROCEDURE :: send => PackedMessage_send
-        PROCEDURE :: recv => PackedMessage_recv
-        PROCEDURE :: bcast => PackedMessage_bcast
-
-        ! destructor
-        PROCEDURE :: destruct => PackedMessage_destruct
-
-        PROCEDURE :: ensureSpace => PackedMessage_ensureSpace   ! protected, use only in subclasses that implement their own packing
-        PROCEDURE, PRIVATE :: printState => PackedMessage_printState
-
-        ! these two methods are ONLY ever invoked via the two preprocessor macros below
-        PROCEDURE, PRIVATE :: packBytes => PackedMessage_packBytes
-
-        ! returns a POINTER to a subarray of the internal storage, so
-        ! that POINTER IS invalidated by ANY (IN)direct CALL to
-        ! ensureSpace()!
-        PROCEDURE, PRIVATE :: unpackBytes => PackedMessage_unpackBytes  
-
-#define doPacking(me, VALUE) CALL me%packBytes(TRANSFER(VALUE, characterArrayMold))
-
-    END TYPE t_PackedMessage
-
-    CHARACTER :: characterArrayMold(1)
-
-    CHARACTER(len=*), PARAMETER :: modname = "mo_packed_message"
-=======
   IMPLICIT NONE
   PRIVATE
->>>>>>> 63eeb334
 
   PUBLIC :: t_PackedMessage
 
@@ -420,1166 +172,7 @@
 
   CHARACTER(len=*), PARAMETER :: modname = "mo_packed_message"
 
-<<<<<<< HEAD
-    SUBROUTINE PackedMessage_packPointerSingle(me, val)
-        CLASS(t_PackedMessage), INTENT(INOUT) :: me
-        REAL(sp), POINTER, INTENT(IN) :: val
-
-        CALL me%pack(ASSOCIATED(val))
-        IF(ASSOCIATED(val)) CALL me%pack(val)
-    END SUBROUTINE PackedMessage_packPointerSingle
-
-    SUBROUTINE PackedMessage_packPointerDouble(me, val)
-        CLASS(t_PackedMessage), INTENT(INOUT) :: me
-        REAL(dp), POINTER, INTENT(IN) :: val
-
-        CALL me%pack(ASSOCIATED(val))
-        IF(ASSOCIATED(val)) CALL me%pack(val)
-    END SUBROUTINE PackedMessage_packPointerDouble
-
-    SUBROUTINE PackedMessage_packPointerLogical(me, val)
-        CLASS(t_PackedMessage), INTENT(INOUT) :: me
-        LOGICAL, POINTER, INTENT(IN) :: val
-
-        CALL me%pack(ASSOCIATED(val))
-        IF(ASSOCIATED(val)) CALL me%pack(val)
-    END SUBROUTINE PackedMessage_packPointerLogical
-
-    SUBROUTINE PackedMessage_packIntArray(me, array)
-        CLASS(t_PackedMessage), INTENT(INOUT) :: me
-        INTEGER, ALLOCATABLE :: array(:)
-
-        INTEGER :: arraySize, i
-
-        arraySize = 0
-        IF(ALLOCATED(array)) arraySize = SIZE(array)
-        CALL me%packInt(arraySize)
-        DO i = 1, arraySize
-            CALL me%packInt(array(i))
-        END DO
-    END SUBROUTINE PackedMessage_packIntArray
-
-    SUBROUTINE PackedMessage_packLongArray(me, array)
-        CLASS(t_PackedMessage), INTENT(INOUT) :: me
-        INTEGER(i8), ALLOCATABLE :: array(:)
-
-        INTEGER :: arraySize, i
-
-        arraySize = 0
-        IF(ALLOCATED(array)) arraySize = SIZE(array)
-        CALL me%packInt(arraySize)
-        DO i = 1, arraySize
-            CALL me%packLong(array(i))
-        END DO
-      END SUBROUTINE PackedMessage_packLongArray
-
-    SUBROUTINE PackedMessage_packSingleArray(me, array)
-        CLASS(t_PackedMessage), INTENT(INOUT) :: me
-        REAL(sp), ALLOCATABLE :: array(:)
-
-        INTEGER :: arraySize, i
-
-        arraySize = 0
-        IF(ALLOCATED(array)) arraySize = SIZE(array)
-        CALL me%packInt(arraySize)
-        DO i = 1, arraySize
-            CALL me%packSingle(array(i))
-        END DO
-    END SUBROUTINE PackedMessage_packSingleArray
-
-    SUBROUTINE PackedMessage_packDoubleArray(me, array)
-        CLASS(t_PackedMessage), INTENT(INOUT) :: me
-        REAL(dp), ALLOCATABLE :: array(:)
-
-        INTEGER :: arraySize, i
-
-        arraySize = 0
-        IF(ALLOCATED(array)) arraySize = SIZE(array)
-        CALL me%packInt(arraySize)
-        DO i = 1, arraySize
-            CALL me%packDouble(array(i))
-        END DO
-    END SUBROUTINE PackedMessage_packDoubleArray
-
-    SUBROUTINE PackedMessage_packLogicalArray(me, array)
-        CLASS(t_PackedMessage), INTENT(INOUT) :: me
-        LOGICAL, ALLOCATABLE :: array(:)
-
-        INTEGER :: arraySize, i
-
-        arraySize = 0
-        IF(ALLOCATED(array)) arraySize = SIZE(array)
-        CALL me%packInt(arraySize)
-        DO i = 1, arraySize
-            CALL me%packLogical(array(i))
-        END DO
-    END SUBROUTINE PackedMessage_packLogicalArray
-
-    SUBROUTINE PackedMessage_packIntArrayPtr(me, array)
-        CLASS(t_PackedMessage), INTENT(INOUT) :: me
-        INTEGER, POINTER :: array(:)
-
-        INTEGER :: arraySize, i
-
-        arraySize = 0
-        IF(ASSOCIATED(array)) arraySize = SIZE(array)
-        CALL me%packInt(arraySize)
-        DO i = 1, arraySize
-            CALL me%packInt(array(i))
-        END DO
-    END SUBROUTINE PackedMessage_packIntArrayPtr
-
-    SUBROUTINE PackedMessage_packLongArrayPtr(me, array)
-        CLASS(t_PackedMessage), INTENT(INOUT) :: me
-        INTEGER(i8), POINTER :: array(:)
-
-        INTEGER :: arraySize, i
-
-        arraySize = 0
-        IF(ASSOCIATED(array)) arraySize = SIZE(array)
-        CALL me%packInt(arraySize)
-        DO i = 1, arraySize
-            CALL me%packLong(array(i))
-        END DO
-      END SUBROUTINE PackedMessage_packLongArrayPtr
-
-    SUBROUTINE PackedMessage_packSingleArrayPtr(me, array)
-        CLASS(t_PackedMessage), INTENT(INOUT) :: me
-        REAL(sp), POINTER :: array(:)
-
-        INTEGER :: arraySize, i
-
-        arraySize = 0
-        IF(ASSOCIATED(array)) arraySize = SIZE(array)
-        CALL me%packInt(arraySize)
-        DO i = 1, arraySize
-            CALL me%packSingle(array(i))
-        END DO
-    END SUBROUTINE PackedMessage_packSingleArrayPtr
-
-    SUBROUTINE PackedMessage_packDoubleArrayPtr(me, array)
-        CLASS(t_PackedMessage), INTENT(INOUT) :: me
-        REAL(dp), POINTER :: array(:)
-
-        INTEGER :: arraySize, i
-
-        arraySize = 0
-        IF(ASSOCIATED(array)) arraySize = SIZE(array)
-        CALL me%packInt(arraySize)
-        DO i = 1, arraySize
-            CALL me%packDouble(array(i))
-        END DO
-    END SUBROUTINE PackedMessage_packDoubleArrayPtr
-
-    SUBROUTINE PackedMessage_packLogicalArrayPtr(me, array)
-        CLASS(t_PackedMessage), INTENT(INOUT) :: me
-        LOGICAL, POINTER :: array(:)
-
-        INTEGER :: arraySize, i
-
-        arraySize = 0
-        IF(ASSOCIATED(array)) arraySize = SIZE(array)
-        CALL me%packInt(arraySize)
-        DO i = 1, arraySize
-            CALL me%packLogical(array(i))
-        END DO
-    END SUBROUTINE PackedMessage_packLogicalArrayPtr
-
-    SUBROUTINE PackedMessage_packIntCcharArrayPtr(me, array)
-        CLASS(t_PackedMessage), INTENT(INOUT) :: me
-        INTEGER(kind=C_SIGNED_CHAR), POINTER :: array(:)
-
-        INTEGER :: arraySize, i
-
-        arraySize = 0
-        IF(ASSOCIATED(array)) arraySize = SIZE(array)
-        CALL me%packInt(arraySize)
-        DO i = 1, arraySize
-            CALL me%packIntCchar(array(i))
-        END DO
-      END SUBROUTINE PackedMessage_packIntCcharArrayPtr
-
-    ! unpack routines for scalar values !!!!!!!!!!!!!!!!!!!!!!!!!!!!!!!!!!!!!!!!!!!!!!!!!!!!!!!!!!!!!!!!!!!!!!!!!!!!!!!!!!!!!!!!!!!!
-
-    SUBROUTINE PackedMessage_unpackInt(me, val)
-        CLASS(t_PackedMessage), INTENT(INOUT) :: me
-        INTEGER, INTENT(OUT) :: val
-
-        CHARACTER, pointer :: res(:)
-        res => me%unpackBytes(TRANSFER(val, characterArrayMold))
-        val = TRANSFER(res, val)
-    END SUBROUTINE PackedMessage_unpackInt
-
-    SUBROUTINE PackedMessage_unpackLong(me, val)
-        CLASS(t_PackedMessage), INTENT(INOUT) :: me
-        INTEGER(i8), INTENT(OUT) :: val
-
-        CHARACTER, pointer :: res(:)
-        res => me%unpackBytes(TRANSFER(val, characterArrayMold))
-        val = TRANSFER(res, val)
-    END SUBROUTINE PackedMessage_unpackLong
-
-    SUBROUTINE PackedMessage_unpackSingle(me, val)
-        CLASS(t_PackedMessage), INTENT(INOUT) :: me
-        REAL(sp), INTENT(OUT) :: val
-
-        CHARACTER, pointer :: res(:)
-        res => me%unpackBytes(TRANSFER(val, characterArrayMold))
-        val = TRANSFER(res, val)
-    END SUBROUTINE PackedMessage_unpackSingle
-
-    SUBROUTINE PackedMessage_unpackDouble(me, val)
-        CLASS(t_PackedMessage), INTENT(INOUT) :: me
-        REAL(dp), INTENT(OUT) :: val
-
-        CHARACTER, pointer :: res(:)
-        res => me%unpackBytes(TRANSFER(val, characterArrayMold))
-        val = TRANSFER(res, val)
-    END SUBROUTINE PackedMessage_unpackDouble
-
-    SUBROUTINE PackedMessage_unpackLogical(me, val)
-        CLASS(t_PackedMessage), INTENT(INOUT) :: me
-        LOGICAL, INTENT(OUT) :: val
-
-        CHARACTER, pointer :: res(:)
-        res => me%unpackBytes(TRANSFER(val, characterArrayMold))
-        val = TRANSFER(res, val)
-    END SUBROUTINE PackedMessage_unpackLogical
-
-    SUBROUTINE PackedMessage_unpackCharacter(me, val)
-        CLASS(t_PackedMessage), INTENT(INOUT) :: me
-        CHARACTER(LEN = *), INTENT(INOUT) :: val
-
-        CHARACTER, pointer :: res(:)
-        res => me%unpackBytes(TRANSFER(val, characterArrayMold))
-        val = TRANSFER(res, val)
-    END SUBROUTINE PackedMessage_unpackCharacter
-
-    SUBROUTINE PackedMessage_unpackIntcchar(me, val)
-        CLASS(t_PackedMessage), INTENT(INOUT) :: me
-        INTEGER(kind=C_SIGNED_CHAR), INTENT(OUT) :: val
-
-        CHARACTER, pointer :: res(:)
-        res => me%unpackBytes(TRANSFER(val, characterArrayMold))
-        val = TRANSFER(res, val)
-
-    END SUBROUTINE PackedMessage_unpackIntCchar
-
-    ! unpack routines for ALLOCATABLE scalars !
-
-    SUBROUTINE PackedMessage_unpackAllocatableInt(me, val)
-        CLASS(t_PackedMessage), INTENT(INOUT) :: me
-        INTEGER, ALLOCATABLE, INTENT(INOUT) :: val
-
-        LOGICAL :: isAllocated
-        INTEGER :: error
-        CHARACTER(*), PARAMETER :: routine = modname//":PackedMessage_unpackAllocatableInt"
-
-        CALL me%unpack(isAllocated)
-        IF(isAllocated) THEN
-            IF(.NOT.ALLOCATED(val)) THEN
-                ALLOCATE(val, STAT = error)
-                IF(error /= SUCCESS) CALL finish(routine, "memory allocation error")
-            END IF
-            CALL me%unpack(val)
-        ELSE
-            IF(ALLOCATED(val)) DEALLOCATE(val)
-        END IF
-    END SUBROUTINE PackedMessage_unpackAllocatableInt
-
-    SUBROUTINE PackedMessage_unpackAllocatableLong(me, VALUE)
-        CLASS(t_PackedMessage), INTENT(INOUT) :: me
-        INTEGER(i8), ALLOCATABLE, INTENT(INOUT) :: VALUE
-
-        LOGICAL :: isAllocated
-        INTEGER :: error
-        CHARACTER(*), PARAMETER :: routine = modname//":PackedMessage_unpackAllocatableLong"
-
-        CALL me%unpack(isAllocated)
-        IF(isAllocated) THEN
-            IF(.NOT.ALLOCATED(VALUE)) THEN
-                ALLOCATE(VALUE, STAT = error)
-                IF(error /= SUCCESS) CALL finish(routine, "memory allocation error")
-            END IF
-            CALL me%unpack(VALUE)
-        ELSE
-            IF(ALLOCATED(VALUE)) DEALLOCATE(VALUE)
-        END IF
-    END SUBROUTINE PackedMessage_unpackAllocatableLong
-
-    SUBROUTINE PackedMessage_unpackAllocatableSingle(me, val)
-        CLASS(t_PackedMessage), INTENT(INOUT) :: me
-        REAL(sp), ALLOCATABLE, INTENT(INOUT) :: val
-
-        LOGICAL :: isAllocated
-        INTEGER :: error
-        CHARACTER(*), PARAMETER :: routine = modname//":PackedMessage_unpackAllocatableSingle"
-
-        CALL me%unpack(isAllocated)
-        IF(isAllocated) THEN
-            IF(.NOT.ALLOCATED(val)) THEN
-                ALLOCATE(val, STAT = error)
-                IF(error /= SUCCESS) CALL finish(routine, "memory allocation error")
-            END IF
-            CALL me%unpack(val)
-        ELSE
-            IF(ALLOCATED(val)) DEALLOCATE(val)
-        END IF
-    END SUBROUTINE PackedMessage_unpackAllocatableSingle
-
-    SUBROUTINE PackedMessage_unpackAllocatableDouble(me, val)
-        CLASS(t_PackedMessage), INTENT(INOUT) :: me
-        REAL(dp), ALLOCATABLE, INTENT(INOUT) :: val
-
-        LOGICAL :: isAllocated
-        INTEGER :: error
-        CHARACTER(*), PARAMETER :: routine = modname//":PackedMessage_unpackAllocatableDouble"
-
-        CALL me%unpack(isAllocated)
-        IF(isAllocated) THEN
-            IF(.NOT.ALLOCATED(val)) THEN
-                ALLOCATE(val, STAT = error)
-                IF(error /= SUCCESS) CALL finish(routine, "memory allocation error")
-            END IF
-            CALL me%unpack(val)
-        ELSE
-            IF(ALLOCATED(val)) DEALLOCATE(val)
-        END IF
-    END SUBROUTINE PackedMessage_unpackAllocatableDouble
-
-    SUBROUTINE PackedMessage_unpackAllocatableLogical(me, val)
-        CLASS(t_PackedMessage), INTENT(INOUT) :: me
-        LOGICAL, ALLOCATABLE, INTENT(INOUT) :: val
-
-        LOGICAL :: isAllocated
-        INTEGER :: error
-        CHARACTER(*), PARAMETER :: routine = modname//":PackedMessage_unpackAllocatableLogical"
-
-        CALL me%unpack(isAllocated)
-        IF(isAllocated) THEN
-            IF(.NOT.ALLOCATED(val)) THEN
-                ALLOCATE(val, STAT = error)
-                IF(error /= SUCCESS) CALL finish(routine, "memory allocation error")
-            END IF
-            CALL me%unpack(val)
-        ELSE
-            IF(ALLOCATED(val)) DEALLOCATE(val)
-        END IF
-    END SUBROUTINE PackedMessage_unpackAllocatableLogical
-
-!XXX: This is deactivated because it triggers a bug in gfortran that looses the contents of val on return from the routine.
-!     The only known workaround is to implement the functionality right where it is needed.
-!
-!   SUBROUTINE PackedMessage_unpackAllocatableCharacter(me, val)
-!       CLASS(t_PackedMessage), INTENT(INOUT) :: me
-!       CHARACTER(:), ALLOCATABLE, INTENT(INOUT) :: val
-
-!       LOGICAL :: isAllocated
-!       INTEGER :: error, length
-!       CHARACTER(*), PARAMETER :: routine = modname//":PackedMessage_unpackAllocatableCharacter"
-
-!       IF(ALLOCATED(val)) DEALLOCATE(val)  ! get val into a known state (unallocated)
-
-!       CALL me%unpack(isAllocated)
-!       IF(isAllocated) THEN
-!           CALL me%unpack(length)
-!           ALLOCATE(CHARACTER(length) :: val, STAT = error)
-!           IF(error /= SUCCESS) CALL finish(routine, "memory allocation error")
-!           CALL me%unpack(val)
-!       END IF
-!   END SUBROUTINE PackedMessage_unpackAllocatableCharacter
-
-    ! unpack routines for array values !!!!!!!!!!!!!!!!!!!!!!!!!!!!!!!!!!!!!!!!!!!!!!!!!!!!!!!!!!!!!!!!!!!!!!!!!!!!!!!!!!!!!!!!!!!!!
-
-    SUBROUTINE PackedMessage_unpackPointerInt(me, val)
-        CLASS(t_PackedMessage), INTENT(INOUT) :: me
-        INTEGER, POINTER, INTENT(INOUT) :: val
-
-        LOGICAL :: isassociated
-        INTEGER :: error
-        CHARACTER(*), PARAMETER :: routine = modname//":PackedMessage_unpackPointerInt"
-
-        CALL me%unpack(isassociated)
-        IF(isassociated) THEN
-            IF(.NOT.ASSOCIATED(val)) THEN
-                ALLOCATE(val, STAT = error)
-                IF(error /= SUCCESS) CALL finish(routine, "memory allocation error")
-            END IF
-            CALL me%unpack(val)
-        ELSE
-            IF(ASSOCIATED(val)) DEALLOCATE(val)
-        END IF
-    END SUBROUTINE PackedMessage_unpackPointerInt
-
-    SUBROUTINE PackedMessage_unpackPointerLong(me, VALUE)
-        CLASS(t_PackedMessage), INTENT(INOUT) :: me
-        INTEGER(i8), POINTER, INTENT(INOUT) :: VALUE
-
-        LOGICAL :: isassociated
-        INTEGER :: error
-        CHARACTER(*), PARAMETER :: routine = modname//":PackedMessage_unpackPointerLong"
-
-        CALL me%unpack(isassociated)
-        IF(isassociated) THEN
-            IF(.NOT.ASSOCIATED(VALUE)) THEN
-                ALLOCATE(VALUE, STAT = error)
-                IF(error /= SUCCESS) CALL finish(routine, "memory allocation error")
-            END IF
-            CALL me%unpack(VALUE)
-        ELSE
-            IF(ASSOCIATED(VALUE)) DEALLOCATE(VALUE)
-        END IF
-    END SUBROUTINE PackedMessage_unpackPointerLong
-
-    SUBROUTINE PackedMessage_unpackPointerSingle(me, val)
-        CLASS(t_PackedMessage), INTENT(INOUT) :: me
-        REAL(sp), POINTER, INTENT(INOUT) :: val
-
-        LOGICAL :: isassociated
-        INTEGER :: error
-        CHARACTER(*), PARAMETER :: routine = modname//":PackedMessage_unpackPointerSingle"
-
-        CALL me%unpack(isassociated)
-        IF(isassociated) THEN
-            IF(.NOT.ASSOCIATED(val)) THEN
-                ALLOCATE(val, STAT = error)
-                IF(error /= SUCCESS) CALL finish(routine, "memory allocation error")
-            END IF
-            CALL me%unpack(val)
-        ELSE
-            IF(ASSOCIATED(val)) DEALLOCATE(val)
-        END IF
-    END SUBROUTINE PackedMessage_unpackPointerSingle
-
-    SUBROUTINE PackedMessage_unpackPointerDouble(me, val)
-        CLASS(t_PackedMessage), INTENT(INOUT) :: me
-        REAL(dp), POINTER, INTENT(INOUT) :: val
-
-        LOGICAL :: isassociated
-        INTEGER :: error
-        CHARACTER(*), PARAMETER :: routine = modname//":PackedMessage_unpackPointerDouble"
-
-        CALL me%unpack(isassociated)
-        IF(isassociated) THEN
-            IF(.NOT.ASSOCIATED(val)) THEN
-                ALLOCATE(val, STAT = error)
-                IF(error /= SUCCESS) CALL finish(routine, "memory allocation error")
-            END IF
-            CALL me%unpack(val)
-        ELSE
-            IF(ASSOCIATED(val)) DEALLOCATE(val)
-        END IF
-    END SUBROUTINE PackedMessage_unpackPointerDouble
-
-    SUBROUTINE PackedMessage_unpackPointerLogical(me, val)
-        CLASS(t_PackedMessage), INTENT(INOUT) :: me
-        LOGICAL, POINTER, INTENT(INOUT) :: val
-
-        LOGICAL :: isassociated
-        INTEGER :: error
-        CHARACTER(*), PARAMETER :: routine = modname//":PackedMessage_unpackPointerLogical"
-
-        CALL me%unpack(isassociated)
-        IF(isassociated) THEN
-            IF(.NOT.ASSOCIATED(val)) THEN
-                ALLOCATE(val, STAT = error)
-                IF(error /= SUCCESS) CALL finish(routine, "memory allocation error")
-            END IF
-            CALL me%unpack(val)
-        ELSE
-            IF(ASSOCIATED(val)) DEALLOCATE(val)
-        END IF
-    END SUBROUTINE PackedMessage_unpackPointerLogical
-
-    SUBROUTINE PackedMessage_unpackIntArray(me, array)
-        CLASS(t_PackedMessage), INTENT(INOUT) :: me
-        INTEGER, ALLOCATABLE, INTENT(INOUT) :: array(:)
-
-        INTEGER :: arraySize, i, error
-        CHARACTER(LEN = *), PARAMETER :: routine = modname//":PackedMessage_unpackIntArray"
-
-        CALL me%unpackInt(arraySize)
-        IF(ALLOCATED(array)) THEN
-            IF(arraySize == 0 .OR. arraySize /= SIZE(array)) DEALLOCATE(array)
-        END IF
-        IF(.NOT.ALLOCATED(array) .AND. arraySize /= 0) THEN
-            ALLOCATE(array(arraySize), STAT = error)
-            IF(error /= SUCCESS) CALL finish(routine, "memory allocation failed")
-        END IF
-        DO i = 1, arraySize
-            CALL me%unpackInt(array(i))
-        END DO
-    END SUBROUTINE PackedMessage_unpackIntArray
-
-    SUBROUTINE PackedMessage_unpackLongArray(me, array)
-        CLASS(t_PackedMessage), INTENT(INOUT) :: me
-        INTEGER(i8), ALLOCATABLE, INTENT(INOUT) :: array(:)
-
-        INTEGER :: arraySize, i, error
-        CHARACTER(LEN = *), PARAMETER :: routine = modname//":PackedMessage_unpackLongArray"
-
-        CALL me%unpackInt(arraySize)
-        IF(ALLOCATED(array)) THEN
-            IF(arraySize == 0 .OR. arraySize /= SIZE(array)) DEALLOCATE(array)
-        END IF
-        IF(.NOT.ALLOCATED(array) .AND. arraySize /= 0) THEN
-            ALLOCATE(array(arraySize), STAT = error)
-            IF(error /= SUCCESS) CALL finish(routine, "memory allocation failed")
-        END IF
-        DO i = 1, arraySize
-            CALL me%unpackLong(array(i))
-        END DO
-    END SUBROUTINE PackedMessage_unpackLongArray
-
-    SUBROUTINE PackedMessage_unpackSingleArray(me, array)
-        CLASS(t_PackedMessage), INTENT(INOUT) :: me
-        REAL(sp), ALLOCATABLE, INTENT(INOUT) :: array(:)
-
-        INTEGER :: arraySize, i, error
-        CHARACTER(LEN = *), PARAMETER :: routine = modname//":PackedMessage_unpackSingleArray"
-
-        CALL me%unpackInt(arraySize)
-        IF(ALLOCATED(array)) THEN
-            IF(arraySize == 0 .OR. arraySize /= SIZE(array)) DEALLOCATE(array)
-        END IF
-        IF(.NOT.ALLOCATED(array) .AND. arraySize /= 0) THEN
-            ALLOCATE(array(arraySize), STAT = error)
-            IF(error /= SUCCESS) CALL finish(routine, "memory allocation failed")
-        END IF
-        DO i = 1, arraySize
-            CALL me%unpackSingle(array(i))
-        END DO
-    END SUBROUTINE PackedMessage_unpackSingleArray
-
-    SUBROUTINE PackedMessage_unpackDoubleArray(me, array)
-        CLASS(t_PackedMessage), INTENT(INOUT) :: me
-        REAL(dp), ALLOCATABLE, INTENT(INOUT) :: array(:)
-
-        INTEGER :: arraySize, i, error
-        CHARACTER(LEN = *), PARAMETER :: routine = modname//":PackedMessage_unpackDoubleArray"
-
-        CALL me%unpackInt(arraySize)
-        IF(ALLOCATED(array)) THEN
-            IF(arraySize == 0 .OR. arraySize /= SIZE(array)) DEALLOCATE(array)
-        END IF
-        IF(.NOT.ALLOCATED(array) .AND. arraySize /= 0) THEN
-            ALLOCATE(array(arraySize), STAT = error)
-            IF(error /= SUCCESS) CALL finish(routine, "memory allocation failed")
-        END IF
-        DO i = 1, arraySize
-            CALL me%unpackDouble(array(i))
-        END DO
-    END SUBROUTINE PackedMessage_unpackDoubleArray
-
-    SUBROUTINE PackedMessage_unpackLogicalArray(me, array)
-        CLASS(t_PackedMessage), INTENT(INOUT) :: me
-        LOGICAL, ALLOCATABLE, INTENT(INOUT) :: array(:)
-
-        INTEGER :: arraySize, i, error
-        CHARACTER(LEN = *), PARAMETER :: routine = modname//":PackedMessage_unpackLogicalArray"
-
-        CALL me%unpackInt(arraySize)
-        IF(ALLOCATED(array)) THEN
-            IF(arraySize == 0 .OR. arraySize /= SIZE(array)) DEALLOCATE(array)
-        END IF
-        IF(.NOT.ALLOCATED(array) .AND. arraySize /= 0) THEN
-            ALLOCATE(array(arraySize), STAT = error)
-            IF(error /= SUCCESS) CALL finish(routine, "memory allocation failed")
-        END IF
-        DO i = 1, arraySize
-            CALL me%unpackLogical(array(i))
-        END DO
-    END SUBROUTINE PackedMessage_unpackLogicalArray
-
-    SUBROUTINE PackedMessage_unpackIntArrayPtr(me, array)
-        CLASS(t_PackedMessage), INTENT(INOUT) :: me
-        INTEGER, POINTER, INTENT(INOUT) :: array(:)
-
-        INTEGER :: arraySize, i, error
-        CHARACTER(LEN = *), PARAMETER :: routine = modname//":PackedMessage_unpackIntArrayPtr"
-
-        CALL me%unpackInt(arraySize)
-        IF(ASSOCIATED(array)) THEN
-            IF(arraySize == 0 .OR. arraySize /= SIZE(array)) DEALLOCATE(array)
-        END IF
-        IF(.NOT.ASSOCIATED(array) .AND. arraySize /= 0) THEN
-            ALLOCATE(array(arraySize), STAT = error)
-            IF(error /= SUCCESS) CALL finish(routine, "memory allocation failed")
-        END IF
-        DO i = 1, arraySize
-            CALL me%unpackInt(array(i))
-        END DO
-    END SUBROUTINE PackedMessage_unpackIntArrayPtr
-
-    SUBROUTINE PackedMessage_unpackLongArrayPtr(me, array)
-        CLASS(t_PackedMessage), INTENT(INOUT) :: me
-        INTEGER(i8), POINTER, INTENT(INOUT) :: array(:)
-
-        INTEGER :: arraySize, i, error
-        CHARACTER(LEN = *), PARAMETER :: routine = modname//":PackedMessage_unpackLongArrayPtr"
-
-        CALL me%unpackInt(arraySize)
-        IF(ASSOCIATED(array)) THEN
-            IF(arraySize == 0 .OR. arraySize /= SIZE(array)) DEALLOCATE(array)
-        END IF
-        IF(.NOT.ASSOCIATED(array) .AND. arraySize /= 0) THEN
-            ALLOCATE(array(arraySize), STAT = error)
-            IF(error /= SUCCESS) CALL finish(routine, "memory allocation failed")
-        END IF
-        DO i = 1, arraySize
-            CALL me%unpackLong(array(i))
-        END DO
-    END SUBROUTINE PackedMessage_unpackLongArrayPtr
-
-    SUBROUTINE PackedMessage_unpackSingleArrayPtr(me, array)
-        CLASS(t_PackedMessage), INTENT(INOUT) :: me
-        REAL(sp), POINTER, INTENT(INOUT) :: array(:)
-
-        INTEGER :: arraySize, i, error
-        CHARACTER(LEN = *), PARAMETER :: routine = modname//":PackedMessage_unpackSingleArrayPtr"
-
-        CALL me%unpackInt(arraySize)
-        IF(ASSOCIATED(array)) THEN
-            IF(arraySize == 0 .OR. arraySize /= SIZE(array)) DEALLOCATE(array)
-        END IF
-        IF(.NOT.ASSOCIATED(array) .AND. arraySize /= 0) THEN
-            ALLOCATE(array(arraySize), STAT = error)
-            IF(error /= SUCCESS) CALL finish(routine, "memory allocation failed")
-        END IF
-        DO i = 1, arraySize
-            CALL me%unpackSingle(array(i))
-        END DO
-    END SUBROUTINE PackedMessage_unpackSingleArrayPtr
-
-    SUBROUTINE PackedMessage_unpackDoubleArrayPtr(me, array)
-        CLASS(t_PackedMessage), INTENT(INOUT) :: me
-        REAL(dp), POINTER, INTENT(INOUT) :: array(:)
-
-        INTEGER :: arraySize, i, error
-        CHARACTER(LEN = *), PARAMETER :: routine = modname//":PackedMessage_unpackDoubleArrayPtr"
-
-        CALL me%unpackInt(arraySize)
-        IF(ASSOCIATED(array)) THEN
-            IF(arraySize == 0 .OR. arraySize /= SIZE(array)) DEALLOCATE(array)
-        END IF
-        IF(.NOT.ASSOCIATED(array) .AND. arraySize /= 0) THEN
-            ALLOCATE(array(arraySize), STAT = error)
-            IF(error /= SUCCESS) CALL finish(routine, "memory allocation failed")
-        END IF
-        DO i = 1, arraySize
-            CALL me%unpackDouble(array(i))
-        END DO
-    END SUBROUTINE PackedMessage_unpackDoubleArrayPtr
-
-    SUBROUTINE PackedMessage_unpackLogicalArrayPtr(me, array)
-        CLASS(t_PackedMessage), INTENT(INOUT) :: me
-        LOGICAL, POINTER, INTENT(INOUT) :: array(:)
-
-        INTEGER :: arraySize, i, error
-        CHARACTER(LEN = *), PARAMETER :: routine = modname//":PackedMessage_unpackLogicalArrayPtr"
-
-        CALL me%unpackInt(arraySize)
-        IF(ASSOCIATED(array)) THEN
-            IF(arraySize == 0 .OR. arraySize /= SIZE(array)) DEALLOCATE(array)
-        END IF
-        IF(.NOT.ASSOCIATED(array) .AND. arraySize /= 0) THEN
-            ALLOCATE(array(arraySize), STAT = error)
-            IF(error /= SUCCESS) CALL finish(routine, "memory allocation failed")
-        END IF
-        DO i = 1, arraySize
-            CALL me%unpackLogical(array(i))
-        END DO
-    END SUBROUTINE PackedMessage_unpackLogicalArrayPtr
-
-    SUBROUTINE PackedMessage_unpackIntCcharArrayPtr(me, array)
-        CLASS(t_PackedMessage), INTENT(INOUT) :: me
-        INTEGER(kind=C_SIGNED_CHAR), POINTER, INTENT(INOUT) :: array(:)
-
-        INTEGER :: arraySize, i, error
-        CHARACTER(LEN = *), PARAMETER :: routine = modname//":PackedMessage_unpackIntCcharArrayPtr"
-
-        CALL me%unpackInt(arraySize)
-        IF(ASSOCIATED(array)) THEN
-            IF(arraySize == 0 .OR. arraySize /= SIZE(array)) DEALLOCATE(array)
-        END IF
-        IF(.NOT.ASSOCIATED(array) .AND. arraySize /= 0) THEN
-            ALLOCATE(array(arraySize), STAT = error)
-            IF(error /= SUCCESS) CALL finish(routine, "memory allocation failed")
-        END IF
-        DO i = 1, arraySize
-            CALL me%unpackIntCchar(array(i))
-        END DO
-      END SUBROUTINE PackedMessage_unpackIntCcharArrayPtr
-
-    ! wrappers for unified (un)packing !!!!!!!!!!!!!!!!!!!!!!!!!!!!!!!!!!!!!!!!!!!!!!!!!!!!!!!!!!!!!!!!!!!!!!!!!!!!!!!!!!!!!!!!!!!!!
-
-    SUBROUTINE PackedMessage_packerInt(me, operation, val)
-        CLASS(t_PackedMessage), INTENT(INOUT) :: me
-        INTEGER, VALUE :: operation
-        INTEGER, INTENT(INOUT) :: val
-        CHARACTER(LEN = *), PARAMETER :: routine = modname//":PackedMessage_packerInt"
-
-        SELECT CASE(operation)
-            CASE(kPackOp)
-                CALL me%pack(val)
-            CASE(kUnpackOp)
-                CALL me%unpack(val)
-            CASE DEFAULT
-                CALL finish(routine, "illegal operation")
-        END SELECT
-    END SUBROUTINE PackedMessage_packerInt
-
-    SUBROUTINE PackedMessage_packerLong(me, operation, value)
-        CLASS(t_PackedMessage), INTENT(INOUT) :: me
-        INTEGER, VALUE :: operation
-        INTEGER(i8), INTENT(INOUT) :: value
-        CHARACTER(LEN = *), PARAMETER :: routine = modname//":PackedMessage_packerInt"
-
-        SELECT CASE(operation)
-            CASE(kPackOp)
-                CALL me%pack(value)
-            CASE(kUnpackOp)
-                CALL me%unpack(value)
-            CASE DEFAULT
-                CALL finish(routine, "illegal operation")
-        END SELECT
-    END SUBROUTINE PackedMessage_packerLong
-
-    SUBROUTINE PackedMessage_packerSingle(me, operation, val)
-        CLASS(t_PackedMessage), INTENT(INOUT) :: me
-        INTEGER, VALUE :: operation
-        REAL(sp), INTENT(INOUT) :: val
-        CHARACTER(LEN = *), PARAMETER :: routine = modname//":PackedMessage_packerSingle"
-
-        SELECT CASE(operation)
-            CASE(kPackOp)
-                CALL me%pack(val)
-            CASE(kUnpackOp)
-                CALL me%unpack(val)
-            CASE DEFAULT
-                CALL finish(routine, "illegal operation")
-        END SELECT
-    END SUBROUTINE PackedMessage_packerSingle
-
-    SUBROUTINE PackedMessage_packerDouble(me, operation, val)
-        CLASS(t_PackedMessage), INTENT(INOUT) :: me
-        INTEGER, VALUE :: operation
-        REAL(dp), INTENT(INOUT) :: val
-        CHARACTER(LEN = *), PARAMETER :: routine = modname//":PackedMessage_packerDouble"
-
-        SELECT CASE(operation)
-            CASE(kPackOp)
-                CALL me%pack(val)
-            CASE(kUnpackOp)
-                CALL me%unpack(val)
-            CASE DEFAULT
-                CALL finish(routine, "illegal operation")
-        END SELECT
-    END SUBROUTINE PackedMessage_packerDouble
-
-    SUBROUTINE PackedMessage_packerLogical(me, operation, val)
-        CLASS(t_PackedMessage), INTENT(INOUT) :: me
-        INTEGER, VALUE :: operation
-        LOGICAL, INTENT(INOUT) :: val
-        CHARACTER(LEN = *), PARAMETER :: routine = modname//":PackedMessage_packerLogical"
-
-        SELECT CASE(operation)
-            CASE(kPackOp)
-                CALL me%pack(val)
-            CASE(kUnpackOp)
-                CALL me%unpack(val)
-            CASE DEFAULT
-                CALL finish(routine, "illegal operation")
-        END SELECT
-    END SUBROUTINE PackedMessage_packerLogical
-
-    SUBROUTINE PackedMessage_packerCharacter(me, operation, val)
-        CLASS(t_PackedMessage), INTENT(INOUT) :: me
-        INTEGER, VALUE :: operation
-        CHARACTER(LEN = *), INTENT(INOUT) :: val
-        CHARACTER(LEN = *), PARAMETER :: routine = modname//":PackedMessage_packerCharacter"
-
-        SELECT CASE(operation)
-            CASE(kPackOp)
-                CALL me%pack(val)
-            CASE(kUnpackOp)
-                CALL me%unpack(val)
-            CASE DEFAULT
-                CALL finish(routine, "illegal operation")
-        END SELECT
-    END SUBROUTINE PackedMessage_packerCharacter
-
-    SUBROUTINE PackedMessage_packerAllocatableInt(me, operation, val)
-        CLASS(t_PackedMessage), INTENT(INOUT) :: me
-        INTEGER, VALUE :: operation
-        INTEGER, ALLOCATABLE, INTENT(INOUT) :: val
-
-        CHARACTER(*), PARAMETER :: routine = modname//":PackedMessage_packerAllocatableInt"
-
-        SELECT CASE(operation)
-            CASE(kPackOp)
-                CALL me%packAllocatable(val)
-            CASE(kUnpackOp)
-                CALL me%unpackAllocatable(val)
-            CASE DEFAULT
-                CALL finish(routine, "illegal operation")
-        END SELECT
-    END SUBROUTINE PackedMessage_packerAllocatableInt
-
-    SUBROUTINE PackedMessage_packerAllocatableLong(me, operation, val)
-        CLASS(t_PackedMessage), INTENT(INOUT) :: me
-        INTEGER, VALUE :: operation
-        INTEGER(i8), ALLOCATABLE, INTENT(INOUT) :: val
-
-        CHARACTER(*), PARAMETER :: routine = modname//":PackedMessage_packerAllocatableLong"
-
-        SELECT CASE(operation)
-            CASE(kPackOp)
-                CALL me%packAllocatable(val)
-            CASE(kUnpackOp)
-                CALL me%unpackAllocatable(val)
-            CASE DEFAULT
-                CALL finish(routine, "illegal operation")
-        END SELECT
-    END SUBROUTINE PackedMessage_packerAllocatableLong
-
-    SUBROUTINE PackedMessage_packerAllocatableSingle(me, operation, val)
-        CLASS(t_PackedMessage), INTENT(INOUT) :: me
-        INTEGER, VALUE :: operation
-        REAL(sp), ALLOCATABLE, INTENT(INOUT) :: val
-
-        CHARACTER(*), PARAMETER :: routine = modname//":PackedMessage_packerAllocatableSingle"
-
-        SELECT CASE(operation)
-            CASE(kPackOp)
-                CALL me%packAllocatable(val)
-            CASE(kUnpackOp)
-                CALL me%unpackAllocatable(val)
-            CASE DEFAULT
-                CALL finish(routine, "illegal operation")
-        END SELECT
-    END SUBROUTINE PackedMessage_packerAllocatableSingle
-
-    SUBROUTINE PackedMessage_packerAllocatableDouble(me, operation, val)
-        CLASS(t_PackedMessage), INTENT(INOUT) :: me
-        INTEGER, VALUE :: operation
-        REAL(dp), ALLOCATABLE, INTENT(INOUT) :: val
-
-        CHARACTER(*), PARAMETER :: routine = modname//":PackedMessage_packerAllocatableDouble"
-
-        SELECT CASE(operation)
-            CASE(kPackOp)
-                CALL me%packAllocatable(val)
-            CASE(kUnpackOp)
-                CALL me%unpackAllocatable(val)
-            CASE DEFAULT
-                CALL finish(routine, "illegal operation")
-        END SELECT
-    END SUBROUTINE PackedMessage_packerAllocatableDouble
-
-    SUBROUTINE PackedMessage_packerAllocatableLogical(me, operation, val)
-        CLASS(t_PackedMessage), INTENT(INOUT) :: me
-        INTEGER, VALUE :: operation
-        LOGICAL, ALLOCATABLE, INTENT(INOUT) :: val
-
-        CHARACTER(*), PARAMETER :: routine = modname//":PackedMessage_packerAllocatableLogical"
-
-        SELECT CASE(operation)
-            CASE(kPackOp)
-                CALL me%packAllocatable(val)
-            CASE(kUnpackOp)
-                CALL me%unpackAllocatable(val)
-            CASE DEFAULT
-                CALL finish(routine, "illegal operation")
-        END SELECT
-    END SUBROUTINE PackedMessage_packerAllocatableLogical
-
-!XXX: see PackedMessage_unpackAllocatableCharacter() for an explanation of the deactivation
-!   SUBROUTINE PackedMessage_packerAllocatableCharacter(me, operation, val)
-!       CLASS(t_PackedMessage), INTENT(INOUT) :: me
-!       INTEGER, VALUE :: operation
-!       CHARACTER(:), ALLOCATABLE, INTENT(INOUT) :: val
-
-!       CHARACTER(*), PARAMETER :: routine = modname//":PackedMessage_packerAllocatableCharacter"
-
-!       SELECT CASE(operation)
-!           CASE(kPackOp)
-!               CALL me%packAllocatable(val)
-!           CASE(kUnpackOp)
-!               CALL me%unpackAllocatable(val)
-!           CASE DEFAULT
-!               CALL finish(routine, "illegal operation")
-!       END SELECT
-!   END SUBROUTINE PackedMessage_packerAllocatableCharacter
-
-    SUBROUTINE PackedMessage_packerPointerInt(me, operation, val)
-        CLASS(t_PackedMessage), INTENT(INOUT) :: me
-        INTEGER, VALUE :: operation
-        INTEGER, POINTER, INTENT(INOUT) :: val
-
-        CHARACTER(*), PARAMETER :: routine = modname//":PackedMessage_packerPointerInt"
-
-        SELECT CASE(operation)
-            CASE(kPackOp)
-                CALL me%packPointer(val)
-            CASE(kUnpackOp)
-                CALL me%unpackPointer(val)
-            CASE DEFAULT
-                CALL finish(routine, "illegal operation")
-        END SELECT
-    END SUBROUTINE PackedMessage_packerPointerInt
-
-    SUBROUTINE PackedMessage_packerPointerLong(me, operation, val)
-        CLASS(t_PackedMessage), INTENT(INOUT) :: me
-        INTEGER, VALUE :: operation
-        INTEGER(i8), POINTER, INTENT(INOUT) :: val
-
-        CHARACTER(*), PARAMETER :: routine = modname//":PackedMessage_packerPointerLong"
-
-        SELECT CASE(operation)
-            CASE(kPackOp)
-                CALL me%packPointer(val)
-            CASE(kUnpackOp)
-                CALL me%unpackPointer(val)
-            CASE DEFAULT
-                CALL finish(routine, "illegal operation")
-        END SELECT
-    END SUBROUTINE PackedMessage_packerPointerLong
-
-    SUBROUTINE PackedMessage_packerPointerSingle(me, operation, val)
-        CLASS(t_PackedMessage), INTENT(INOUT) :: me
-        INTEGER, VALUE :: operation
-        REAL(sp), POINTER, INTENT(INOUT) :: val
-
-        CHARACTER(*), PARAMETER :: routine = modname//":PackedMessage_packerPointerSingle"
-
-        SELECT CASE(operation)
-            CASE(kPackOp)
-                CALL me%packPointer(val)
-            CASE(kUnpackOp)
-                CALL me%unpackPointer(val)
-            CASE DEFAULT
-                CALL finish(routine, "illegal operation")
-        END SELECT
-    END SUBROUTINE PackedMessage_packerPointerSingle
-
-    SUBROUTINE PackedMessage_packerPointerDouble(me, operation, val)
-        CLASS(t_PackedMessage), INTENT(INOUT) :: me
-        INTEGER, VALUE :: operation
-        REAL(dp), POINTER, INTENT(INOUT) :: val
-
-        CHARACTER(*), PARAMETER :: routine = modname//":PackedMessage_packerPointerDouble"
-
-        SELECT CASE(operation)
-            CASE(kPackOp)
-                CALL me%packPointer(val)
-            CASE(kUnpackOp)
-                CALL me%unpackPointer(val)
-            CASE DEFAULT
-                CALL finish(routine, "illegal operation")
-        END SELECT
-    END SUBROUTINE PackedMessage_packerPointerDouble
-
-    SUBROUTINE PackedMessage_packerPointerLogical(me, operation, val)
-        CLASS(t_PackedMessage), INTENT(INOUT) :: me
-        INTEGER, VALUE :: operation
-        LOGICAL, POINTER, INTENT(INOUT) :: val
-
-        CHARACTER(*), PARAMETER :: routine = modname//":PackedMessage_packerPointerLogical"
-
-        SELECT CASE(operation)
-            CASE(kPackOp)
-                CALL me%packPointer(val)
-            CASE(kUnpackOp)
-                CALL me%unpackPointer(val)
-            CASE DEFAULT
-                CALL finish(routine, "illegal operation")
-        END SELECT
-    END SUBROUTINE PackedMessage_packerPointerLogical
-
-    SUBROUTINE PackedMessage_packerIntArray(me, operation, val)
-        CLASS(t_PackedMessage), INTENT(INOUT) :: me
-        INTEGER, VALUE :: operation
-        INTEGER, ALLOCATABLE, INTENT(INOUT) :: val(:)
-        CHARACTER(LEN = *), PARAMETER :: routine = modname//":PackedMessage_packerIntArray"
-
-        SELECT CASE(operation)
-            CASE(kPackOp)
-                CALL me%pack(val)
-            CASE(kUnpackOp)
-                CALL me%unpack(val)
-            CASE DEFAULT
-                CALL finish(routine, "illegal operation")
-        END SELECT
-    END SUBROUTINE PackedMessage_packerIntArray
-    
-    SUBROUTINE PackedMessage_packerLongArray(me, operation, value)
-        CLASS(t_PackedMessage), INTENT(INOUT) :: me
-        INTEGER, VALUE :: operation
-        INTEGER(i8), ALLOCATABLE, INTENT(INOUT) :: value(:)
-        CHARACTER(LEN = *), PARAMETER :: routine = modname//":PackedMessage_packerLongArray"
-
-        SELECT CASE(operation)
-            CASE(kPackOp)
-                CALL me%pack(value)
-            CASE(kUnpackOp)
-                CALL me%unpack(value)
-            CASE DEFAULT
-                CALL finish(routine, "illegal operation")
-        END SELECT
-    END SUBROUTINE PackedMessage_packerLongArray
-
-    SUBROUTINE PackedMessage_packerSingleArray(me, operation, val)
-        CLASS(t_PackedMessage), INTENT(INOUT) :: me
-        INTEGER, VALUE :: operation
-        REAL(sp), ALLOCATABLE, INTENT(INOUT) :: val(:)
-        CHARACTER(LEN = *), PARAMETER :: routine = modname//":PackedMessage_packerSingleArray"
-
-        SELECT CASE(operation)
-            CASE(kPackOp)
-                CALL me%pack(val)
-            CASE(kUnpackOp)
-                CALL me%unpack(val)
-            CASE DEFAULT
-                CALL finish(routine, "illegal operation")
-        END SELECT
-    END SUBROUTINE PackedMessage_packerSingleArray
-
-    SUBROUTINE PackedMessage_packerDoubleArray(me, operation, val)
-        CLASS(t_PackedMessage), INTENT(INOUT) :: me
-        INTEGER, VALUE :: operation
-        REAL(dp), ALLOCATABLE, INTENT(INOUT) :: val(:)
-        CHARACTER(LEN = *), PARAMETER :: routine = modname//":PackedMessage_packerDoubleArray"
-
-        SELECT CASE(operation)
-            CASE(kPackOp)
-                CALL me%pack(val)
-            CASE(kUnpackOp)
-                CALL me%unpack(val)
-            CASE DEFAULT
-                CALL finish(routine, "illegal operation")
-        END SELECT
-    END SUBROUTINE PackedMessage_packerDoubleArray
-
-    SUBROUTINE PackedMessage_packerLogicalArray(me, operation, val)
-        CLASS(t_PackedMessage), INTENT(INOUT) :: me
-        INTEGER, VALUE :: operation
-        LOGICAL, ALLOCATABLE, INTENT(INOUT) :: val(:)
-        CHARACTER(LEN = *), PARAMETER :: routine = modname//":PackedMessage_packerLogicalArray"
-
-        SELECT CASE(operation)
-            CASE(kPackOp)
-                CALL me%pack(val)
-            CASE(kUnpackOp)
-                CALL me%unpack(val)
-            CASE DEFAULT
-                CALL finish(routine, "illegal operation")
-        END SELECT
-    END SUBROUTINE PackedMessage_packerLogicalArray
-
-    SUBROUTINE PackedMessage_packerIntArrayPtr(me, operation, val)
-        CLASS(t_PackedMessage), INTENT(INOUT) :: me
-        INTEGER, VALUE :: operation
-        INTEGER, POINTER, INTENT(INOUT) :: val(:)
-        CHARACTER(LEN = *), PARAMETER :: routine = modname//":PackedMessage_packerIntArrayPtr"
-
-        SELECT CASE(operation)
-            CASE(kPackOp)
-                CALL me%packPointer(val)
-            CASE(kUnpackOp)
-                CALL me%unpackPointer(val)
-            CASE DEFAULT
-                CALL finish(routine, "illegal operation")
-        END SELECT
-    END SUBROUTINE PackedMessage_packerIntArrayPtr
-    
-    SUBROUTINE PackedMessage_packerLongArrayPtr(me, operation, value)
-        CLASS(t_PackedMessage), INTENT(INOUT) :: me
-        INTEGER, VALUE :: operation
-        INTEGER(i8), POINTER, INTENT(INOUT) :: value(:)
-        CHARACTER(LEN = *), PARAMETER :: routine = modname//":PackedMessage_packerLongArrayPtr"
-
-        SELECT CASE(operation)
-            CASE(kPackOp)
-                CALL me%packPointer(value)
-            CASE(kUnpackOp)
-                CALL me%unpackPointer(value)
-            CASE DEFAULT
-                CALL finish(routine, "illegal operation")
-        END SELECT
-    END SUBROUTINE PackedMessage_packerLongArrayPtr
-
-    SUBROUTINE PackedMessage_packerSingleArrayPtr(me, operation, val)
-        CLASS(t_PackedMessage), INTENT(INOUT) :: me
-        INTEGER, VALUE :: operation
-        REAL(sp), POINTER, INTENT(INOUT) :: val(:)
-        CHARACTER(LEN = *), PARAMETER :: routine = modname//":PackedMessage_packerSingleArrayPtr"
-
-        SELECT CASE(operation)
-            CASE(kPackOp)
-                CALL me%packPointer(val)
-            CASE(kUnpackOp)
-                CALL me%unpackPointer(val)
-            CASE DEFAULT
-                CALL finish(routine, "illegal operation")
-        END SELECT
-    END SUBROUTINE PackedMessage_packerSingleArrayPtr
-
-    SUBROUTINE PackedMessage_packerDoubleArrayPtr(me, operation, val)
-        CLASS(t_PackedMessage), INTENT(INOUT) :: me
-        INTEGER, VALUE :: operation
-        REAL(dp), POINTER, INTENT(INOUT) :: val(:)
-        CHARACTER(LEN = *), PARAMETER :: routine = modname//":PackedMessage_packerDoubleArrayPtr"
-
-        SELECT CASE(operation)
-            CASE(kPackOp)
-                CALL me%packPointer(val)
-            CASE(kUnpackOp)
-                CALL me%unpackPointer(val)
-            CASE DEFAULT
-                CALL finish(routine, "illegal operation")
-        END SELECT
-    END SUBROUTINE PackedMessage_packerDoubleArrayPtr
-
-    SUBROUTINE PackedMessage_packerLogicalArrayPtr(me, operation, val)
-        CLASS(t_PackedMessage), INTENT(INOUT) :: me
-        INTEGER, VALUE :: operation
-        LOGICAL, POINTER, INTENT(INOUT) :: val(:)
-        CHARACTER(LEN = *), PARAMETER :: routine = modname//":PackedMessage_packerLogicalArrayPtr"
-
-        SELECT CASE(operation)
-            CASE(kPackOp)
-                CALL me%packPointer(val)
-            CASE(kUnpackOp)
-                CALL me%unpackPointer(val)
-            CASE DEFAULT
-                CALL finish(routine, "illegal operation")
-        END SELECT
-    END SUBROUTINE PackedMessage_packerLogicalArrayPtr
-
-    SUBROUTINE PackedMessage_packerIntCcharArrayPtr(me, operation, val)
-        CLASS(t_PackedMessage), INTENT(INOUT) :: me
-        INTEGER, VALUE :: operation
-        INTEGER(kind=C_SIGNED_CHAR), POINTER, INTENT(INOUT) :: val(:)
-        CHARACTER(LEN = *), PARAMETER :: routine = modname//":PackedMessage_packerIntCcharArrayPtr"
-
-        SELECT CASE(operation)
-            CASE(kPackOp)
-                CALL me%packPointer(val)
-            CASE(kUnpackOp)
-                CALL me%unpackPointer(val)
-            CASE DEFAULT
-                CALL finish(routine, "illegal operation")
-        END SELECT
-    END SUBROUTINE PackedMessage_packerIntCcharArrayPtr
-
-    ! communication routines !!!!!!!!!!!!!!!!!!!!!!!!!!!!!!!!!!!!!!!!!!!!!!!!!!!!!!!!!!!!!!!!!!!!!!!!!!!!!!!!!!!!!!!!!!!!!!!!!!!!!!!
-
-    ! These always send/receive two MPI messages: one with the SIZE of the packed message, AND one with the actual message.
-    ! This allows us to ensure that the receiver(s) always have enough memory to store the entire incoming message.
-=======
 CONTAINS
->>>>>>> 63eeb334
 
 #ifdef __PGI
   SUBROUTINE init_tbytes()
