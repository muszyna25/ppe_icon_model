--- conflicted
+++ resolved
@@ -425,14 +425,13 @@
     LOGICAL, INTENT(in) :: use_next
     INTEGER :: temp
 
-<<<<<<< HEAD
+
+    !$ACC ROUTINE SEQ
+
     IF (.NOT. use_next) THEN
       get_valid_local_index_next = get_valid_local_index_prev(glb2loc_index, glb_index)
       RETURN
     ENDIF
-=======
-    !$ACC ROUTINE SEQ
->>>>>>> ec275094
 
     IF (glb_index > glb2loc_index%global_size .OR. &
       & glb_index < 1) THEN
