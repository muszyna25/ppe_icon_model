--- conflicted
+++ resolved
@@ -7748,7 +7748,6 @@
      ELSE
        p_comm = process_mpi_all_comm
      ENDIF
-<<<<<<< HEAD
 
      CALL mpi_allgather(sendbuf, 1, mpi_integer, &
           &             recvbuf, 1, mpi_integer, &
@@ -7759,23 +7758,10 @@
 #endif
    END SUBROUTINE p_allgather_int_0d1d
 
-=======
-
-     CALL mpi_allgather(sendbuf, 1, mpi_integer, &
-          &             recvbuf, 1, mpi_integer, &
-          &             p_comm, p_error)
-     IF (p_error /=  MPI_SUCCESS) CALL finish (routine, 'Error in mpi_allgather operation!')
-#else
-     recvbuf = sendbuf
-#endif
-   END SUBROUTINE p_allgather_int_0d1d
-
->>>>>>> c720eddc
    SUBROUTINE p_allgather_int_1d2d(sendbuf, recvbuf, comm)
      INTEGER,           INTENT(inout) :: recvbuf(:,:)
      INTEGER,           INTENT(in) :: sendbuf(:)
      INTEGER, OPTIONAL, INTENT(in) :: comm
-<<<<<<< HEAD
 
 #ifndef NOMPI
      CHARACTER(*), PARAMETER :: routine = TRIM("mo_mpi:p_allgather_int_0d1d")
@@ -7845,88 +7831,6 @@
    SUBROUTINE p_allgatherv_int_1d(sendbuf, recvbuf, recvcounts, comm)
      INTEGER,           INTENT(in)    :: sendbuf(:)
      INTEGER,           INTENT(inout) :: recvbuf(:)
-=======
-
-#ifndef NOMPI
-     CHARACTER(*), PARAMETER :: routine = TRIM("mo_mpi:p_allgather_int_0d1d")
-     INTEGER :: p_comm, n
-
-     IF (PRESENT(comm)) THEN
-       p_comm = comm
-     ELSE
-       p_comm = process_mpi_all_comm
-     ENDIF
-     n = SIZE(sendbuf)
-     CALL mpi_allgather(sendbuf, n, mpi_integer, &
-          &             recvbuf, n, mpi_integer, &
-          &             p_comm, p_error)
-     IF (p_error /=  MPI_SUCCESS) CALL finish (routine, 'Error in mpi_allgather operation!')
-#else
-     recvbuf(:, 1) = sendbuf
-#endif
-   END SUBROUTINE p_allgather_int_1d2d
-
-   SUBROUTINE p_allgatherv_real_1d(sendbuf, recvbuf, recvcounts, comm)
-     REAL(dp),          INTENT(in)    :: sendbuf(:)
-     REAL(dp),          INTENT(inout) :: recvbuf(:)
->>>>>>> c720eddc
-     INTEGER,           INTENT(in)    :: recvcounts(:)
-     INTEGER, OPTIONAL, INTENT(in)    :: comm
-
-#ifndef NOMPI
-<<<<<<< HEAD
-     CHARACTER(*), PARAMETER :: routine = TRIM("mo_mpi:p_allgatherv_int_1d")
-=======
-     CHARACTER(*), PARAMETER :: routine = TRIM("mo_mpi:p_allgatherv_real_1d")
->>>>>>> c720eddc
-     INTEGER :: p_comm, sendcount, comm_size, i
-     INTEGER, ALLOCATABLE :: displs(:)
-
-     IF (PRESENT(comm)) THEN
-       p_comm = comm
-     ELSE
-       p_comm = process_mpi_all_comm
-     ENDIF
-
-     IF (p_comm_is_intercomm(p_comm)) THEN
-      comm_size = p_comm_remote_size(p_comm)
-     ELSE
-      comm_size = p_comm_size(p_comm)
-     END IF
-
-     IF ((comm_size > SIZE(recvcounts, 1)) .OR. &
-      &  (SUM(recvcounts) > SIZE(recvbuf, 1))) &
-       CALL finish(routine, "invalid recvcounts")
-
-     ALLOCATE(displs(comm_size))
-     displs(1) = 0
-     DO i = 2, comm_size
-       displs(i) = displs(i-1) + recvcounts(i-1)
-     END DO
-
-     sendcount = SIZE(sendbuf)
-<<<<<<< HEAD
-     CALL mpi_allgatherv(sendbuf, sendcount, mpi_integer, &
-          &              recvbuf, recvcounts, displs, mpi_integer, &
-=======
-     CALL mpi_allgatherv(sendbuf, sendcount, p_real_dp, &
-          &              recvbuf, recvcounts, displs, p_real_dp, &
->>>>>>> c720eddc
-          &              p_comm, p_error)
-     IF (p_error /=  MPI_SUCCESS) &
-       CALL finish (routine, 'Error in mpi_allgatherv operation!')
-
-     DEALLOCATE(displs)
-#else
-     recvbuf = sendbuf
-#endif
-<<<<<<< HEAD
-=======
-   END SUBROUTINE p_allgatherv_real_1d
-
-   SUBROUTINE p_allgatherv_int_1d(sendbuf, recvbuf, recvcounts, comm)
-     INTEGER,           INTENT(in)    :: sendbuf(:)
-     INTEGER,           INTENT(inout) :: recvbuf(:)
      INTEGER,           INTENT(in)    :: recvcounts(:)
      INTEGER, OPTIONAL, INTENT(in)    :: comm
 
@@ -7968,7 +7872,6 @@
 #else
      recvbuf = sendbuf
 #endif
->>>>>>> c720eddc
    END SUBROUTINE p_allgatherv_int_1d
 
 
