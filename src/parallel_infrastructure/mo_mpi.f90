--- conflicted
+++ resolved
@@ -1073,28 +1073,16 @@
   !          We don't care about work processes here that are reused as restart writing processes.
   SUBROUTINE set_mpi_work_communicators(p_test_run, l_test_openmp, num_io_procs, &
     &                                   num_restart_procs, num_prefetch_proc, &
-<<<<<<< HEAD
-    &                                   opt_comp_id)
-    LOGICAL,INTENT(INOUT) :: p_test_run, l_test_openmp
-    INTEGER,INTENT(INOUT) :: num_io_procs
-    INTEGER,INTENT(INOUT) :: num_restart_procs
-    INTEGER,INTENT(INOUT), OPTIONAL :: num_prefetch_proc
-    INTEGER,INTENT(IN), OPTIONAL :: opt_comp_id
-
-!   !local variables
-    INTEGER :: my_color, peer_comm, peer_comm_restart, peer_comm_pref, &
-               p_error, global_dup_comm
-=======
-    &                                   num_test_pe)
+    &                                   num_test_pe, opt_comp_id)
     LOGICAL,INTENT(INOUT) :: p_test_run, l_test_openmp
     INTEGER,INTENT(INOUT) :: num_io_procs
     INTEGER,INTENT(INOUT) :: num_restart_procs
     INTEGER,INTENT(IN), OPTIONAL :: num_prefetch_proc, num_test_pe
+    INTEGER,INTENT(IN), OPTIONAL :: opt_comp_id
 
 !   !local variables
-    INTEGER :: my_color, remote_leader, peer_comm, p_error
+    INTEGER :: my_color, remote_leader, peer_comm, p_error, global_dup_comm
     INTEGER :: my_function_comm
->>>>>>> 083fcefc
     CHARACTER(*), PARAMETER :: method_name = "set_mpi_work_communicators"
     INTEGER :: grp_process_mpi_all_comm, grp_comm_work_io, input_ranks(1), &
                translated_ranks(1), grp_comm_work_pref
