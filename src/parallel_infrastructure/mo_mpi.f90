!> Basic module initializing the MPI communication and handling most
!> of the MPI calls (wrapper functions).
!!
!! @par Copyright and License
!!
!! This code is subject to the DWD and MPI-M-Software-License-Agreement in
!! its most recent form.
!! Please see the file LICENSE in the root of the source tree for this code.
!! Where software is supplied by third parties, it is indicated in the
!! headers of the routines.
!!
!!
!!
!!  Processors are divided into
!!    1.    worker PEs    : majority of MPI tasks, doing the actual work
!!    2.    I/O PEs       : dedicated I/O server tasks          (only for parallel_nml::num_io_procs > 0)
!!    3.    one test PE   : for verification runs               (only for parallel_nml::p_test_run == .TRUE.)
!!    4.    restart PEs   : for asynchronous restart writing    (only for dedicatedRestartProcs > 0)
!!    5.    prefetch PEs  : for prefetching of data             (only for parallel_nml::num_prefetch_proc > 0)
!!    6.    radar I/O PEs : for some async. tasks of radar      (only for parallel_nml::num_io_procs_radar > 0)
!!                          forward operator EMVORADO (asynchr. processing: I/O and postprocessing tasks like
!!                          radar composites, bubble generator, superobservations)
!!
!!  The communicators are split like this:
!!
!!          0    p_work_pe0    p_io_pe0    p_restart_pe0    p_pref_pe0    p_radario_pe0   process_mpi_all_size
!!
!!          |         |            |             |               |                |              |
!!          V         V            V             V               V                V              V
!!
!!          +---------------------------------------------------------------------+---------------+
!!          !                      process_mpi_all_comm                                           !
!!          +---------+------------+-------------+---------------+----------------+---------------+
!!          | test PE | worker PEs |   I/O PEs   |  restart PEs  |  prefetch PEs  | radar I/O PEs |
!!          +---------+------------+-------------+---------------+----------------+---------------+
!!          |    A    |     B      |     C       |      D        |       E        |               | p_comm_work
!!          |    A    |     A      |             |               |                |               | p_comm_work_test
!!          |    A    |     B      |     B       |               |                | (see the      | p_comm_work_io
!!          |    A    |            |     B       |               |                |    Note^^     | p_comm_io (B is worker PE 0 if num_io_procs == 0)
!!          |         |     A      |             |      A        |                |      below)   | p_comm_work_restart
!!          |         |     A      |             |               |       A        |               | p_comm_work_pref
!!          +---------+------------+-------------+---------------+----------------+---------------+
!!
!!  Note that there are actually two different p_comm_work_io communicators:
!!  One that spans the worker AND I/O PEs as the NAME implies, AND one that IS ONLY defined on the test PE.
!!  Similarly, there IS another ghost communicator p_comm_io defined on the test PE.
!!  This has the consequence that `my_process_is_io()` IS NOT equivalent to `p_comm_io /= MPI_COMM_NULL`
!!
!!  Process groups with specific main procs, all of these are called from mo_atmo_model:
!!    * I/O (mo_name_list_output): name_list_io_main_proc()
!!    * restart (mo_async_restart): restart_main_proc()
!!    * prefetch (mo_async_latbc): prefetch_main_proc()
!!
!!
!!  List of MPI communicators:
!!  --------------------------
!!
!!       global_mpi_communicator
!!
!!         description  : MPI communicator spanning all PEs running  (= MPI_COMM_WORLD).
!!         size         : global_mpi_size
!!         this PE's ID : my_global_mpi_id (= get_my_global_mpi_id())
!!
!!
!!       process_mpi_all_comm  (= get_my_mpi_all_communicator())
!!
!!         description  : MPI communicator containing all PEs that are running this
!!                        model component. Different from global_mpi_communicator,
!!                        if master_nml::no_of_models > 1
!!         size         : process_mpi_all_size
!!         this PE's ID : my_process_mpi_all_id (= get_my_mpi_all_id())
!!
!!
!!       p_comm_work  (=get_my_mpi_work_communicator())
!!
!!         description  : MPI communicator for work group. On I/O and test PEs this
!!                        defaults to process_mpi_all_comm.
!!         size         : num_work_procs (on worker PEs: num_work_procs==p_n_work)
!!         this PE's ID : p_pe_work (= get_my_mpi_work_id())
!!
!!       In the case of the NEC hybrid mode (detached PE0), the sub-communicator p_comm_work_only encompasses
!!       all true worker PEs (excluding PE0), otherwise, p_comm_work_only is identical to p_comm_work
!!
!!
!!       ... less important MPI communicators ...
!!
!!       p_comm_work_test (size = 0/1)
!!         description  : MPI communicator spanning work group and test PE
!!                        in verification mode parallel_nml::p_test_run == .TRUE.
!!       p_comm_work_io
!!         description  : MPI communicator spanning work group and I/O PEs
!!       p_comm_io
!!         description  : MPI communicator spanning I/O PEs
!!       p_comm_work_2_io
!!         description  : Inter(!)communicator work PEs - I/O PEs
!!       p_comm_work_pref
!!         description  : MPI Communicator spanning work group and prefetch PEs
!!       p_comm_work_2_pref
!!         description  : Inter(!)communicator work PEs - prefetching PEs
!!
!!
!!  Processor splitting:
!!  --------------------
!!
!!       In order to improve the parallel load balancing, the domains
!!       of the first refinement level can be distributed to disjoint
!!       processor subsets. This distribution process is weighted by
!!       the namelist parameter grid_nml::patch_weight.  Since the
!!       processor sets are disjoint, MPI calls happen independently on
!!       each PE subset.
!!
!!       For global operations (sum, min, max in mo_sync), each patch
!!       contains additional data members which are initialized in
!!       mo_complete_subdivision::set_patch_communicators:
!!
!!       p_patch % comm
!!         description  : MPI communicator for this patch. If no processor
!!                        splitting enabled: p_patch%comm==p_comm_work.
!!         size         : p_patch%n_proc
!!         this PE's ID : p_patch%rank
!!
!!       p_patch % proc0
!!         description  : global id of processor with rank 0 (within the
!!                        working set p_comm_work)
!!
!!       The global communicator which is currently in use is stored by
!!       a call to mo_mpi::push_glob_comm in the data structure
!!       mo_mpi::glob_comm(0:max_lev), where the level number is equal
!!       to 0 for the global grid, 1 for the first generation of child
!!       domains etc.
!!
!!
!! Split of process_mpi_all_comm and stdio process:
!! ------------------------------------------------
!!
!!    The process_mpi_all_comm is the whole model communicator and is split
!!    to test/work/io/restart, in this order
!!
!!    The process_mpi_stdio_id is always the 0 process of the process_mpi_all_comm
!!    If is p_test, then the testing process is also the stdio process
!!
!!    The my_process_is_mpi_workroot() is true for the 0 process of the
!!    p_comm_work communicator, this communicator does not include the test process,
!!    the io and the restart processes. This communicator and and the mpi_workroot
!!    process should be used in the case of gather and scatter procedures that do
!!    not use the io process (the third part). This will be different from using
!!    the stdio process only in the case of p_test
!!
!!
!! ^^A Note on radar I/O PEs:
!! --------------------------
!!
!!   If ANY(run_nml::luse_radarfwo(1:max_dom)) and parallel_nml::num_io_procs_radar > 0,
!!   These PEs are appended at the very end of the PE list, but are not used by ICON itself.
!!   They are provided exclusively to the radar forward operator EMVORADO for
!!   Input/Output of observed and simulated radar data and postprocessing tasks
!!   such as computing superobservations for data assimilation,
!!   generating radar reflectivity composites for model verification and visualization,
<<<<<<< HEAD
!!   or the "warm bubble generator" for triggering missing convective cells. 
=======
!!   or the "warm bubble generator" for triggering missing convective cells.
>>>>>>> 7bf0032e
!!   From this set of PEs, EMVORADO creates different communicators internally on its own,
!!   triggered by a "CALL init_emvorado_mpi()" below. These communicators
!!   are only used in EMVORADO and its interface (src/data_assimilation/interfaces/) and consist of:
!!
!!     - a clone of p_comm_work                    : icomm_cart_fwo
!!     - a communicator for the radar I/O Pes      : icomm_radario
!!     - a combined communicator                   : icomm_radar = icomm_cart_fwo + icomm_radario
!!
!!   In case EMVORADO runs asynchroneously for more than 1 (N) different model domains, i.e.,
!!   run_nml::luse_radarfwo(1:N) = .TRUE. and parallel_nml::num_io_procs_radar > 0,
!!   and if parallel_nml::num_io_procs_radar > N,
!!   there are also separate radar I/O sub-communicators for each model domain:
!!
!!     - a subset of icomm_radario for each domain : icomm_radario_dom(i), i=1...N
!!     - a combined communicator for each domain   : icomm_radar_dom(i) = icomm_cart_fwo + icomm_radario_dom(i), i=1...N
!!     - icomm_radario is still available as the superset of all icomm_radario_dom(i)
!!     - icomm_radar is still available as icomm_cart_fwo + icomm_radario
!!
!!   This enables to run the radar I/O and postprocessing for each domain
!!   separately and in parallel, minimizing communication latency on the worker
!!   procs.
!!
!!   Although ICON does not need to access these communicators explicitly,
!!   it checks at a few places if the PE does belong to icomm_radar or icomm_radario.
!!   For this purpose, the following is provided PUBLIC below:
!!
!!   process_mpi_radario_size        : equals parallel_nml::num_io_procs_radar
!!   process_mpi_all_radarioroot_id  : ID of root of icomm_radario in the global communicator (= p_radario_pe0)
!!   my_process_is_radar()           : returns .TRUE. if PE belongs to icomm_radar
!!   my_process_is_radario()         : returns .TRUE. if PE belongs to icomm_radario
!!   my_process_is_mpi_radarioroot() : returns .TRUE. if PE is root of icomm_radario
!!

!This IS a small helper to avoid a full #ifdef ... #ELSE ... #endif sequence where we
!can just replace the MPI symbol with something constant.
#ifdef NOMPI
#define MERGE_HAVE_MPI(mpiVariant, noMpiVariant) noMpiVariant
#else
#define MERGE_HAVE_MPI(mpiVariant, noMpiVariant) mpiVariant
#endif

MODULE mo_mpi

  ! Comment: Please use basic WRITE to nerr for messaging in the whole
  !          MPI package to achieve proper output.

  USE ISO_C_BINDING, ONLY: C_CHAR
  ! actual method (MPI-2)
#ifndef NOMPI
#if !defined (__SUNPRO_F95)
  USE mpi
#endif
#endif

#ifdef _OPENMP
  USE omp_lib, ONLY: omp_get_max_threads, omp_set_num_threads
#endif

  USE mo_kind, ONLY: i4, i8, dp, sp, wp
  USE mo_io_units,       ONLY: nerr
  USE mo_impl_constants, ONLY: pio_type_async, pio_type_cdipio
  USE mtime,             ONLY: datetime, max_datetime_str_len, datetimeToString, &
    &                          newDatetime, deallocateDatetime
#ifdef HAVE_CDI_PIO
  USE mo_cdi_pio_interface, ONLY: nml_io_cdi_pio_conf_handle
#endif
!  USE mo_impl_constants, ONLY: SUCCESS

  USE mo_emvorado_init, ONLY: init_emvorado_mpi

#ifndef __STANDALONE
    USE mo_util_system, ONLY: util_exit
#endif

  IMPLICIT NONE

  PRIVATE                          ! all declarations are private

#ifndef NOMPI
#if defined (__SUNPRO_F95)
  INCLUDE "mpif.h"
#endif
#endif
#ifdef HAVE_CDI_PIO
  INCLUDE 'cdipio.inc'
#endif

  ! start/stop methods
  PUBLIC :: start_mpi, stop_mpi, abort_mpi

#ifndef NOMPI
  ! print mpi error
  PUBLIC :: handle_mpi_error
#endif

  ! split the global communicator to _process_mpi_communicator
  PUBLIC :: split_global_mpi_communicator
  !The given communicator will be the all communicator for this component
!   PUBLIC :: set_process_mpi_communicator
  ! Sets the test, work, i/o and prefetch communicators
  PUBLIC :: set_mpi_work_communicators
  ! set other parameters
  PUBLIC :: set_process_mpi_name
  ! generates a intercomm between the work PEs of two model components
  PUBLIC :: get_mpi_work_intercomm

  PUBLIC :: push_glob_comm, pop_glob_comm, get_glob_proc0

  ! Logical functions
  PUBLIC :: run_is_global_mpi_parallel
  PUBLIC :: my_process_is_stdio, my_process_is_mpi_parallel, my_process_is_mpi_all_parallel
  PUBLIC :: my_process_is_mpi_seq, my_process_is_mpi_test, my_process_is_mpi_workroot
  PUBLIC :: my_process_is_mpi_ioroot
  PUBLIC :: my_process_is_mpi_all_seq, my_process_is_io
  PUBLIC :: my_process_is_global_root
  PUBLIC :: my_process_is_mpi_prefroot, my_process_is_pref
  PUBLIC :: my_process_is_restart
  PUBLIC :: my_process_is_work, my_process_is_work_only

  ! get parameters
  PUBLIC :: get_my_global_mpi_communicator   ! essentially a copy of MPI_COMM_WORLD
  PUBLIC :: get_my_mpi_all_communicator   ! the communicator for the specific component, ie the process_mpi_all_comm
  PUBLIC :: get_my_mpi_all_comm_size   ! this is the the size of the communicator for the specific component
  PUBLIC :: get_my_mpi_work_communicator   ! the communicator for the workers of this component
  PUBLIC :: get_my_mpi_work_comm_size   ! this is the the size of the workers

  PUBLIC :: get_mpi_all_workroot_id, get_my_global_mpi_id, get_my_mpi_all_id
  PUBLIC :: get_mpi_all_ioroot_id
  PUBLIC :: get_my_mpi_work_id, get_mpi_prefroot_id
  PUBLIC :: default_comm_type, null_comm_type


  ! some public communicators
  PUBLIC :: process_mpi_all_comm
  PUBLIC :: process_mpi_all_test_id, process_mpi_all_workroot_id, &
    &       process_mpi_all_ioroot_id, &
    &       process_mpi_all_prefroot_id, p_comm_work_pref_compute_pe0

  PUBLIC :: p_comm_work, p_comm_work_test, p_comm_work_2_test, p_comm_work_only
<<<<<<< HEAD
  PUBLIC :: p_comm_work_2_io, p_comm_work_io, &
=======
  PUBLIC :: p_comm_work_2_io, p_comm_work_io, p_comm_dio_io, &
>>>>>>> 7bf0032e
    &       p_comm_io, p_comm_work_pref, p_comm_work_2_pref
  !restart communicators
  PUBLIC :: p_comm_work_2_restart, p_comm_work_restart
  PUBLIC :: p_communicator_a, p_communicator_b, p_communicator_d

  PUBLIC :: process_mpi_io_size, process_mpi_restart_size, process_mpi_pref_size
  
  PUBLIC :: process_mpi_all_size
  PUBLIC :: process_mpi_radario_size, process_mpi_all_radarioroot_id
  PUBLIC :: my_process_is_radar, my_process_is_radario, my_process_is_mpi_radarioroot

  PUBLIC :: process_mpi_all_size
  PUBLIC :: process_mpi_radario_size, process_mpi_all_radarioroot_id
  PUBLIC :: my_process_is_radar, my_process_is_radario, my_process_is_mpi_radarioroot

  PUBLIC :: process_mpi_stdio_id
  PUBLIC :: process_mpi_root_id
  PUBLIC :: process_work_io0
  PUBLIC :: process_work_pref0

  ! Main communication methods
  PUBLIC :: global_mpi_barrier
  PUBLIC :: work_mpi_barrier

  PUBLIC :: p_comm_size
  PUBLIC :: p_comm_rank
  PUBLIC :: p_send, p_recv, p_sendrecv, p_bcast, p_barrier
! PUBLIC :: p_bcast_achar
  PUBLIC :: p_get_bcast_role
  PUBLIC :: p_isend, p_irecv, p_wait, p_wait_any,         &
    &       p_irecv_packed, p_send_packed, p_recv_packed, &
    &       p_bcast_packed,                               &
    &       p_pack_int, p_pack_bool, p_pack_real,         &
    &       p_pack_int_1d, p_pack_real_1d,                &
    &       p_pack_string, p_pack_real_2d,                &
    &       p_unpack_int, p_unpack_bool, p_unpack_real,   &
    &       p_unpack_int_1d, p_unpack_real_1d,            &
    &       p_unpack_string, p_unpack_real_2d, p_test
  PUBLIC :: p_max, p_min, p_lor, p_sum, p_global_sum, p_field_sum
  PUBLIC :: p_scatter, p_gather
  PUBLIC :: p_probe
  PUBLIC :: p_gatherv, p_allgather, p_allgatherv
  PUBLIC :: p_scatterv
  PUBLIC :: p_allreduce_max
  PUBLIC :: p_reduce
  PUBLIC :: p_allreduce
  PUBLIC :: p_commit_type_struct
  PUBLIC :: p_alltoall
  PUBLIC :: p_alltoallv
  PUBLIC :: p_alltoallv_p2p
  PUBLIC :: p_clear_request
  PUBLIC :: p_mpi_wtime
  PUBLIC :: p_comm_is_intercomm
  PUBLIC :: p_comm_remote_size
  PUBLIC :: get_mpi_comm_world_ranks

  PUBLIC :: p_isEqual

  !----------- to be removed -----------------------------------------
  PUBLIC :: p_pe, p_io
  PUBLIC :: num_test_procs, num_work_procs,     &
       &    p_work_pe0, p_io_pe0,               &
       &    p_n_work, p_pe_work, &
       &    p_pref_pe0
  PUBLIC :: p_pe_work_only
  !--------------------------------------------------------------------

#ifndef NOMPI
#ifdef  __SUNPRO_F95
  INTEGER,PUBLIC :: MPI_INTEGER, MPI_STATUS_SIZE, MPI_SUCCESS, &
            MPI_INFO_NULL, MPI_ADDRESS_KIND, MPI_COMM_SELF, &
            MPI_UNDEFINED, mpi_max, mpi_in_place
#else
  PUBLIC :: MPI_INTEGER, MPI_STATUS_SIZE, MPI_SUCCESS, &
            MPI_INFO_NULL, MPI_ADDRESS_KIND, &
            MPI_UNDEFINED, mpi_in_place, mpi_op_null, &
            mpi_datatype_null
#endif
  PUBLIC :: MPI_2INTEGER
#endif
  PUBLIC :: MPI_ANY_SOURCE, MPI_COMM_NULL, MPI_COMM_SELF
  PUBLIC :: mpi_request_null

  ! real data type matching real type of MPI implementation
  PUBLIC :: p_real_dp, p_real_sp, p_real
  PUBLIC :: p_int
  PUBLIC :: p_int_i8
  PUBLIC :: p_bool
  PUBLIC :: p_address_kind
  PUBLIC :: p_real_dp_byte, p_real_sp_byte, p_int_byte
  PUBLIC :: p_int_i4_byte, p_int_i8_byte
  PUBLIC :: p_mpi_comm_null
<<<<<<< HEAD
  
=======

>>>>>>> 7bf0032e
  ! mpi reduction operators
  PUBLIC :: mpi_lor, mpi_land, mpi_sum, mpi_min, mpi_max, &
       mpi_minloc, mpi_maxloc
#ifdef NOMPI
  INTEGER, PARAMETER :: mpi_lor = 1, mpi_land = 2, mpi_sum = 3, &
       mpi_min = 4, mpi_max = 5, mpi_minloc = 6, mpi_maxloc = 7
#endif

  PUBLIC ::get_mpi_time,ellapsed_mpi_time

  TYPE t_work_root_process
    INTEGER :: comp_id
    INTEGER :: global_mpi_id
  END TYPE t_work_root_process

  TYPE (t_work_root_process), ALLOCATABLE :: p_work_root_processes(:)

  ! old fashioned method (MPI-1)

!!$#ifndef NOMPI
!!$  INCLUDE 'mpif.h'
!!$#endif

  ! general run time information

#ifndef NOMPI
  INTEGER :: version, subversion   ! MPI version
 ! MPI call inherent variables
  INTEGER :: p_error                     ! MPI error number
  INTEGER :: p_status(MPI_STATUS_SIZE)   ! standard information of MPI_RECV

  INTEGER, ALLOCATABLE, SAVE :: p_request(:) ! request values for non blocking calls
  INTEGER :: p_irequest ! the first p_irequest values of p_request are in use
  INTEGER :: p_mrequest ! actual size of p_request
  INTEGER, PARAMETER :: p_request_alloc_size = 4096
  INTEGER, PARAMETER :: p_address_kind = MPI_ADDRESS_KIND
  ! this is the global communicator
  INTEGER :: global_mpi_communicator = mpi_comm_world ! replaces MPI_COMM_WORLD
#else
  INTEGER, PARAMETER :: p_address_kind = i8    ! should not get touched at all
  INTEGER, PARAMETER :: MPI_COMM_NULL  = 0
  INTEGER, PARAMETER :: MPI_COMM_SELF  = 1
  ! dummy arguments for function calls:
  INTEGER, PARAMETER :: MPI_ANY_SOURCE = 0
  INTEGER, PARAMETER :: mpi_request_null = 0
  ! this is the global communicator
  INTEGER, PARAMETER :: global_mpi_communicator = 0  ! replaces MPI_COMM_WORLD
#endif

  ! public parallel run information
  CHARACTER(len=64) :: global_mpi_name
  CHARACTER(len=64) :: process_mpi_name
  ! Do not change the following parameters
  INTEGER, PARAMETER :: process_mpi_stdio_id = 0
  INTEGER, PARAMETER :: process_mpi_root_id = 0
  INTEGER, PARAMETER :: default_comm_type = 1
  INTEGER, PARAMETER :: null_comm_type = 0

  ! communicator sets
  INTEGER :: global_mpi_size          ! total number of processes in global world
  INTEGER :: my_global_mpi_id         ! process id in global world
  LOGICAL :: is_global_mpi_parallel

  ! this is the communicator for the whole component (atmo/ocean/etc)
  INTEGER :: process_mpi_all_comm     ! communicator in the whole model-component
  INTEGER :: process_mpi_all_size     ! total number of processes in the whole model-component
  INTEGER :: my_process_mpi_all_id        ! the id in the whole model communicator
  INTEGER :: process_mpi_all_workroot_id  ! the root process in component
  INTEGER :: process_mpi_all_ioroot_id    ! the first I/O process
  INTEGER :: process_mpi_all_radarioroot_id    ! the first radar I/O process
  INTEGER :: process_mpi_all_test_id  ! the test process in component
  INTEGER :: process_work_io0
  INTEGER :: process_mpi_all_prefroot_id ! the id of the first prefetch process
  INTEGER :: p_comm_work_pref_compute_pe0 ! the ID for Communicator spanning work group and prefetch PEs
  INTEGER :: process_work_pref0           ! ID of prefetch PE0 within p_comm_work_pref communicator

  LOGICAL :: process_is_mpi_parallel
  LOGICAL :: process_is_stdio

  ! this is the local work communicator (computation, i/o, etc)
!   INTEGER :: process_mpi_local_comm     ! communicator in the work group
!   INTEGER :: process_mpi_local_size     ! total number of processes in the whole model-component
!   INTEGER :: my_process_mpi_local_id

  INTEGER :: my_mpi_function  ! test, work, i/o, restart_output or prefetch
  INTEGER, PARAMETER :: test_mpi_process = 1
  INTEGER, PARAMETER :: work_mpi_process = 2
  INTEGER, PARAMETER :: io_mpi_process = 3
  INTEGER, PARAMETER :: restart_mpi_process = 4
  INTEGER, PARAMETER :: pref_mpi_process = 5
  INTEGER, PARAMETER :: radario_mpi_process = 6

  !------------------------------------------------------------
  ! Processor distribution:
  ! num_test_procs:      0 or 1
  ! num_work_procs:      number of procs running in parallel on the model
  ! process_mpi_io_size: number of procs for I/O
  ! num_restart_procs:   number of procs used for writing restart files
  ! num_prefetch_proc:      number of procs used for prefetching of data
  ! num_test_procs + num_work_procs + process_mpi_io_size + num_restart_procs + num_prefetch_proc = process_mpi_all_size
  INTEGER :: num_test_procs
  INTEGER :: num_work_procs
  INTEGER :: p_radario_pe0
  INTEGER :: process_mpi_radario_size
  INTEGER :: process_mpi_io_size
  INTEGER :: process_mpi_restart_size
  INTEGER :: process_mpi_pref_size

  ! Note: p_work_pe0, p_io_pe0 are identical on all PEs

  INTEGER :: p_work_pe0    ! Number of workgroup PE 0 within all PEs
  INTEGER :: p_workonly_pe0 ! Number of workgroup PE 0 excluding detached PE0
  INTEGER :: p_io_pe0      ! Number of I/O PE 0 within all PEs (process_mpi_all_size if no I/O PEs)
  INTEGER :: p_pref_pe0    ! Number of the prefetching PE 0 within all PEs (process_mpi_all_size
  !                          if no prefetching PEs)

  ! Note: p_n_work, p_pe_work are NOT identical on all PEs

  ! p_n_work: Number of PEs working together:
  ! - num_work_procs    for non-verification runs
  ! - num_work_procs    for verification runs on pes != p_test_pe
  ! - num_test_procs    for verification runs on p_test_pe
  ! - num_io_procs      always on I/O pes
  ! - num_restart_procs on restart PEs

  INTEGER :: p_n_work
  INTEGER :: p_pe_work        ! PE number within work group
  INTEGER :: p_pe_work_only   ! PE number within work group excluding detached stdio-PE (NEC hybrid mode), otherwise same as p_pe_work


  ! MPI communicators
  INTEGER :: p_comm_work           ! Communicator for work group
  INTEGER :: p_comm_work_only      ! Communicator for work group excluding detached stdio-PE (NEC hybrid mode), otherwise same as p_comm_work
  INTEGER :: p_comm_work_test      ! Communicator spanning work group and test PE
  INTEGER :: p_comm_work_2_test
  INTEGER :: p_comm_work_io        ! Communicator spanning work group and I/O PEs
  INTEGER :: p_comm_dio_io         ! Communicator spanning detached std I/O and I/O PEs
  INTEGER :: p_comm_io             ! Communicator spanning the I/O PEs
  INTEGER :: p_comm_work_2_io      ! Inter(!)communicator work PEs - I/O PEs
  INTEGER :: p_comm_work_restart   ! Communicator spanning work group and Restart Output PEs
  INTEGER :: p_comm_work_2_restart ! Inter(!)communicator work PEs - Restart PEs
  INTEGER :: p_comm_work_pref           ! Communicator spanning work group and prefetch PEs
  INTEGER :: p_comm_work_2_pref    ! Inter(!)communicator work PEs - prefetching PEs

  INTEGER :: p_communicator_a ! for Set A
  INTEGER :: p_communicator_b ! for Set B
  INTEGER :: p_communicator_d ! for debug node

  INTEGER :: p_pe     = 0     ! this is the PE number of this task
  INTEGER :: p_io     = 0     ! PE number of PE handling IO

! non blocking calls

  ! module intrinsic names

!!#ifndef NOMPI
!!LK  INTEGER :: iope                  ! PE able to do IO
!!#endif

#ifdef DEBUG
  INTEGER :: nbcast                ! counter for broadcasts for debugging
#endif

  ! MPI native transfer types

  INTEGER :: p_int     = 0
  INTEGER :: p_real    = 0
  INTEGER :: p_bool    = 0
  INTEGER :: p_char    = 0

  ! MPI transfer types

  INTEGER :: p_real_dp = 0
  INTEGER :: p_real_sp = 0
  INTEGER :: p_int_i4  = 0
  INTEGER :: p_int_i8  = 0

  ! MPI native transfer types byte size

  INTEGER :: p_int_byte     = 0
  INTEGER :: p_real_byte    = 0
!  INTEGER :: p_bool_byte    = 0
!  INTEGER :: p_char_byte    = 0

  ! MPI transfer types byte size

  INTEGER :: p_real_dp_byte = 0
  INTEGER :: p_real_sp_byte = 0
  INTEGER :: p_int_i4_byte  = 0
  INTEGER :: p_int_i8_byte  = 0

  INTEGER :: p_mpi_comm_null = -32766
<<<<<<< HEAD
  
=======

>>>>>>> 7bf0032e
  ! Flag if processor splitting is active
  LOGICAL, PUBLIC :: proc_split = .FALSE.
#ifdef _OPENACC
  LOGICAL, PUBLIC :: i_am_accel_node = .FALSE.
#endif

  ! communicator stack for global sums
  INTEGER, PARAMETER :: max_lev = 10 ! 2 is sufficient
  INTEGER, PUBLIC :: comm_lev = 0, glob_comm(0:max_lev), comm_proc0(0:max_lev)

  ! Storage for buffered non-blocking point-to-point communication. This is
  ! especially needed for communication between I/O servers. These tasks may
  ! be completely asynchronous and therefore ISENDs may be launched before a
  ! corresponding IRECVs has been issued.
  INTEGER :: mpi_buffer(10000)


  ! define generic interfaces to allow proper compiling with picky compilers
  ! like NAG f95 for clean argument checking and shortening the call sequence.

  INTERFACE p_send
     MODULE PROCEDURE p_send_char
     MODULE PROCEDURE p_send_real
     MODULE PROCEDURE p_send_sreal
     MODULE PROCEDURE p_send_int
     MODULE PROCEDURE p_send_bool
     MODULE PROCEDURE p_send_real_1d
     MODULE PROCEDURE p_send_sreal_1d
     MODULE PROCEDURE p_send_int_1d
     MODULE PROCEDURE p_send_bool_1d
     MODULE PROCEDURE p_send_char_1d
     MODULE PROCEDURE p_send_real_2d
     MODULE PROCEDURE p_send_int_2d
     MODULE PROCEDURE p_send_bool_2d
     MODULE PROCEDURE p_send_real_3d
     MODULE PROCEDURE p_send_int_3d
     MODULE PROCEDURE p_send_bool_3d
     MODULE PROCEDURE p_send_real_4d
     MODULE PROCEDURE p_send_int_4d
     MODULE PROCEDURE p_send_bool_4d
     MODULE PROCEDURE p_send_real_5d
  END INTERFACE

  INTERFACE p_isend
     MODULE PROCEDURE p_isend_char
     MODULE PROCEDURE p_isend_real
     MODULE PROCEDURE p_isend_sreal
     MODULE PROCEDURE p_isend_int
     MODULE PROCEDURE p_isend_bool
     MODULE PROCEDURE p_isend_real_1d
     MODULE PROCEDURE p_isend_sreal_1d
     MODULE PROCEDURE p_isend_int_1d
     MODULE PROCEDURE p_isend_bool_1d
     MODULE PROCEDURE p_isend_real_2d
     MODULE PROCEDURE p_isend_sreal_2d
     MODULE PROCEDURE p_isend_int_2d
     MODULE PROCEDURE p_isend_bool_2d
     MODULE PROCEDURE p_isend_real_3d
     MODULE PROCEDURE p_isend_int_3d
     MODULE PROCEDURE p_isend_bool_3d
     MODULE PROCEDURE p_isend_real_4d
     MODULE PROCEDURE p_isend_int_4d
     MODULE PROCEDURE p_isend_bool_4d
     MODULE PROCEDURE p_isend_real_5d
  END INTERFACE

  INTERFACE p_recv
     MODULE PROCEDURE p_recv_char
     MODULE PROCEDURE p_recv_real
     MODULE PROCEDURE p_recv_sreal
     MODULE PROCEDURE p_recv_int
     MODULE PROCEDURE p_recv_bool
     MODULE PROCEDURE p_recv_real_1d
     MODULE PROCEDURE p_recv_sreal_1d
     MODULE PROCEDURE p_recv_int_1d
     MODULE PROCEDURE p_recv_bool_1d
     MODULE PROCEDURE p_recv_char_1d
     MODULE PROCEDURE p_recv_real_2d
     MODULE PROCEDURE p_recv_int_2d
     MODULE PROCEDURE p_recv_bool_2d
     MODULE PROCEDURE p_recv_real_3d
     MODULE PROCEDURE p_recv_int_3d
     MODULE PROCEDURE p_recv_bool_3d
     MODULE PROCEDURE p_recv_real_4d
     MODULE PROCEDURE p_recv_int_4d
     MODULE PROCEDURE p_recv_bool_4d
     MODULE PROCEDURE p_recv_real_5d
  END INTERFACE

  INTERFACE p_irecv
     MODULE PROCEDURE p_irecv_char
     MODULE PROCEDURE p_irecv_real
     MODULE PROCEDURE p_irecv_sreal
     MODULE PROCEDURE p_irecv_int
     MODULE PROCEDURE p_irecv_bool
     MODULE PROCEDURE p_irecv_real_1d
     MODULE PROCEDURE p_irecv_sreal_1d
     MODULE PROCEDURE p_irecv_int_1d
     MODULE PROCEDURE p_irecv_bool_1d
     MODULE PROCEDURE p_irecv_real_2d
     MODULE PROCEDURE p_irecv_sreal_2d
     MODULE PROCEDURE p_irecv_int_2d
     MODULE PROCEDURE p_irecv_bool_2d
     MODULE PROCEDURE p_irecv_real_3d
     MODULE PROCEDURE p_irecv_int_3d
     MODULE PROCEDURE p_irecv_bool_3d
     MODULE PROCEDURE p_irecv_real_4d
     MODULE PROCEDURE p_irecv_int_4d
     MODULE PROCEDURE p_irecv_bool_4d
  END INTERFACE p_irecv

  INTERFACE p_wait
    MODULE PROCEDURE p_wait
    MODULE PROCEDURE p_wait_1
    MODULE PROCEDURE p_wait_n
  END INTERFACE p_wait

  INTERFACE p_clear_request
    MODULE PROCEDURE p_clear_request
    MODULE PROCEDURE p_clear_requests
  END INTERFACE p_clear_request

  INTERFACE p_sendrecv
     MODULE PROCEDURE p_sendrecv_real_1d
     MODULE PROCEDURE p_sendrecv_real_2d
     MODULE PROCEDURE p_sendrecv_real_3d
     MODULE PROCEDURE p_sendrecv_real_4d
     MODULE PROCEDURE p_sendrecv_char_array
  END INTERFACE

  INTERFACE p_bcast
     MODULE PROCEDURE p_bcast_real
     MODULE PROCEDURE p_bcast_real_single
     MODULE PROCEDURE p_bcast_int_i4
     MODULE PROCEDURE p_bcast_int_i8
     MODULE PROCEDURE p_bcast_bool
     MODULE PROCEDURE p_bcast_real_1d
     MODULE PROCEDURE p_bcast_real_1d_single
     MODULE PROCEDURE p_bcast_int_1d
     MODULE PROCEDURE p_bcast_int_i8_1d
     MODULE PROCEDURE p_bcast_bool_1d
     MODULE PROCEDURE p_bcast_real_2d
     MODULE PROCEDURE p_bcast_real_2d_single
     MODULE PROCEDURE p_bcast_int_2d
     MODULE PROCEDURE p_bcast_bool_2d
     MODULE PROCEDURE p_bcast_real_3d
     MODULE PROCEDURE p_bcast_int_3d
     MODULE PROCEDURE p_bcast_bool_3d
     MODULE PROCEDURE p_bcast_real_4d
     MODULE PROCEDURE p_bcast_int_4d
     MODULE PROCEDURE p_bcast_bool_4d
     MODULE PROCEDURE p_bcast_real_5d
     MODULE PROCEDURE p_bcast_int_7d
     MODULE PROCEDURE p_bcast_real_7d
     MODULE PROCEDURE p_bcast_char
     MODULE PROCEDURE p_bcast_cchar
     MODULE PROCEDURE p_bcast_char_1d
     MODULE PROCEDURE p_bcast_datetime
     MODULE PROCEDURE p_bcast_char_2d
  END INTERFACE

  INTERFACE p_scatter
     MODULE PROCEDURE p_scatter_real_1d1d
     MODULE PROCEDURE p_scatter_real_2d1d
     MODULE PROCEDURE p_scatter_sp_1d1d
     MODULE PROCEDURE p_scatter_sp_2d1d
     MODULE PROCEDURE p_scatter_int_1d1d
     MODULE PROCEDURE p_scatter_int_2d1d
  END INTERFACE

  INTERFACE p_gather
     MODULE PROCEDURE p_gather_real_0d1d
     MODULE PROCEDURE p_gather_real_1d2d
     MODULE PROCEDURE p_gather_real_2d3d
     MODULE PROCEDURE p_gather_real_5d6d
     MODULE PROCEDURE p_gather_real_1d1d
     MODULE PROCEDURE p_gather_int_0d1d
     MODULE PROCEDURE p_gather_int_1d1d
     MODULE PROCEDURE p_gather_int_1d2d
     MODULE PROCEDURE p_gather_int_2d3d
     MODULE PROCEDURE p_gather_char_0d1d
     MODULE PROCEDURE p_gather_bool_0d1d
  END INTERFACE

  INTERFACE p_allgather
     MODULE PROCEDURE p_allgather_int_0d1d
     MODULE PROCEDURE p_allgather_int_1d2d
  END INTERFACE

  INTERFACE p_allgatherv
     MODULE PROCEDURE p_allgatherv_real_1d
     MODULE PROCEDURE p_allgatherv_int_1d
     MODULE PROCEDURE p_allgatherv_int_1d_contiguous
  END INTERFACE

  INTERFACE p_scatterv
    MODULE PROCEDURE p_scatterv_real1D2D
    MODULE PROCEDURE p_scatterv_real1D1D
    MODULE PROCEDURE p_scatterv_single1D1D
  END INTERFACE

  INTERFACE p_gatherv
    MODULE PROCEDURE p_gatherv_int
    MODULE PROCEDURE p_gatherv_real2D1D
    MODULE PROCEDURE p_gatherv_real3D1D
    MODULE PROCEDURE p_gatherv_int2D1D
    MODULE PROCEDURE p_gatherv_real2D2D
    MODULE PROCEDURE p_gatherv_sreal2D2D
    MODULE PROCEDURE p_gatherv_int2D2D
  END INTERFACE

  INTERFACE p_max
     MODULE PROCEDURE p_max_0d
     MODULE PROCEDURE p_max_int_0d
     MODULE PROCEDURE p_max_1d
     MODULE PROCEDURE p_max_int_1d
     MODULE PROCEDURE p_max_2d
     MODULE PROCEDURE p_max_3d
     MODULE PROCEDURE p_max_0d_sp
     MODULE PROCEDURE p_max_1d_sp
     MODULE PROCEDURE p_max_2d_sp
     MODULE PROCEDURE p_max_3d_sp
  END INTERFACE

  INTERFACE p_min
     MODULE PROCEDURE p_min_0d
     MODULE PROCEDURE p_min_int_0d
     MODULE PROCEDURE p_min_1d
     MODULE PROCEDURE p_min_int_1d
     MODULE PROCEDURE p_min_2d
     MODULE PROCEDURE p_min_3d
  END INTERFACE

  INTERFACE p_lor
    MODULE PROCEDURE p_lor_0d
  END INTERFACE p_lor

  INTERFACE p_sum
     MODULE PROCEDURE p_sum_sp_0d
     MODULE PROCEDURE p_sum_sp_1d
     MODULE PROCEDURE p_sum_dp_0d
     MODULE PROCEDURE p_sum_dp_1d
     MODULE PROCEDURE p_sum_dp_2d
     MODULE PROCEDURE p_sum_dp_3d
     MODULE PROCEDURE p_sum_i8_1d
     MODULE PROCEDURE p_sum_i_1d
     MODULE PROCEDURE p_sum_i_0d
  END INTERFACE

  INTERFACE p_global_sum
     MODULE PROCEDURE p_global_sum_1d
  END INTERFACE

  INTERFACE p_field_sum
     MODULE PROCEDURE p_field_sum_1d
     MODULE PROCEDURE p_field_sum_2d
  END INTERFACE

  !> generic interface for MPI communication calls
  INTERFACE p_allreduce_max
    MODULE PROCEDURE p_allreduce_max_int_1d
  END INTERFACE

  INTERFACE p_reduce
    MODULE PROCEDURE p_reduce_i8_0d
    MODULE PROCEDURE p_reduce_i4_0d
  END INTERFACE p_reduce

  INTERFACE p_allreduce
    MODULE PROCEDURE p_allreduce_bool_0d
    MODULE PROCEDURE p_allreduce_int4_0d
    MODULE PROCEDURE p_allreduce_int8_0d
  END INTERFACE p_allreduce

  INTERFACE p_alltoall
    MODULE PROCEDURE p_alltoall_int
  END INTERFACE

  INTERFACE p_alltoallv
    MODULE PROCEDURE p_alltoallv_int
    MODULE PROCEDURE p_alltoallv_int_i8_1d
    MODULE PROCEDURE p_alltoallv_real_2d
    MODULE PROCEDURE p_alltoallv_sreal_2d
    MODULE PROCEDURE p_alltoallv_int_2d
  END INTERFACE

  INTERFACE p_alltoallv_p2p
    MODULE PROCEDURE p_alltoallv_p2p_real_2d
    MODULE PROCEDURE p_alltoallv_p2p_int_2d
  END INTERFACE

  INTERFACE p_isEqual
    MODULE PROCEDURE p_isEqual_int
    MODULE PROCEDURE p_isEqual_charArray
  END INTERFACE

  INTERFACE p_minmax_common
    MODULE PROCEDURE p_minmax_common
    MODULE PROCEDURE p_minmax_common_sp
  END INTERFACE p_minmax_common

  CHARACTER(*), PARAMETER :: modname = "mo_mpi"

#if defined( _OPENACC )
#define ACC_DEBUG NOACC
#if defined(__MPI_NOACC)
  LOGICAL, PARAMETER ::  acc_on = .FALSE.
#else
  LOGICAL, PARAMETER ::  acc_on = .TRUE.
#endif
#endif

CONTAINS

#ifndef NOMPI
  SUBROUTINE handle_mpi_error(ierror, routine, line, mpi_routine)
    INTEGER, INTENT(in) :: ierror, line
    CHARACTER(*), INTENT(in) :: routine, mpi_routine

    INTEGER :: msg_len, ierror_
    CHARACTER(len=mpi_max_error_string) :: msg

    CALL mpi_error_string(ierror, msg, msg_len, ierror_)
    WRITE (nerr, '(3a,i0,a,i0,4a)') 'In routine ', routine, ' at line ', line, &
         ' error ', ierror, ' occurred when calling ', mpi_routine, &
         ': ', msg(1:msg_len)
    CALL abort_mpi
  END SUBROUTINE handle_mpi_error
#endif

  !------------------------------------------------------------------------------
  REAL(dp) FUNCTION get_mpi_time()
    get_mpi_time = MERGE_HAVE_MPI(MPI_Wtime(), 0.0_dp)
  END FUNCTION get_mpi_time
  !------------------------------------------------------------------------------

  !------------------------------------------------------------------------------
  REAL(dp) FUNCTION ellapsed_mpi_time(start_time)
    REAL(dp), INTENT(in) :: start_time
    ellapsed_mpi_time = MERGE_HAVE_MPI(MPI_Wtime() - start_time, 0.0_dp)
  END FUNCTION ellapsed_mpi_time
  !------------------------------------------------------------------------------

  !------------------------------------------------------------------------------
  SUBROUTINE set_process_mpi_name(name)
    CHARACTER(len=*), INTENT(in) ::name

    process_mpi_name = name

  END SUBROUTINE set_process_mpi_name
  !------------------------------------------------------------------------------

  !------------------------------------------------------------------------------
  ! Rene: this has become obsolete and should be erased.
  ! It is used to idendify globally the proccess that caused an error
  INTEGER FUNCTION get_my_global_mpi_id()
    get_my_global_mpi_id = my_global_mpi_id
  END FUNCTION get_my_global_mpi_id
  !------------------------------------------------------------------------------

  !------------------------------------------------------------------------------
  INTEGER FUNCTION get_my_global_mpi_communicator()
    get_my_global_mpi_communicator = global_mpi_communicator
  END FUNCTION get_my_global_mpi_communicator
  !------------------------------------------------------------------------------

  !------------------------------------------------------------------------------
  INTEGER FUNCTION get_my_mpi_all_communicator()
    get_my_mpi_all_communicator = process_mpi_all_comm
  END FUNCTION get_my_mpi_all_communicator
  !------------------------------------------------------------------------------

  !------------------------------------------------------------------------------
  INTEGER FUNCTION get_my_mpi_all_comm_size()
    get_my_mpi_all_comm_size = process_mpi_all_size
  END FUNCTION get_my_mpi_all_comm_size
  !------------------------------------------------------------------------------

  !------------------------------------------------------------------------------
  INTEGER FUNCTION get_my_mpi_all_id()
    get_my_mpi_all_id = my_process_mpi_all_id
  END FUNCTION get_my_mpi_all_id
  !------------------------------------------------------------------------------

  !------------------------------------------------------------------------------
  INTEGER FUNCTION get_mpi_all_workroot_id()
    get_mpi_all_workroot_id = process_mpi_all_workroot_id
  END FUNCTION get_mpi_all_workroot_id
  !------------------------------------------------------------------------------

  !------------------------------------------------------------------------------
  INTEGER FUNCTION get_mpi_all_ioroot_id()
    get_mpi_all_ioroot_id = process_mpi_all_ioroot_id
  END FUNCTION get_mpi_all_ioroot_id
  !------------------------------------------------------------------------------

  !------------------------------------------------------------------------------
  INTEGER FUNCTION get_mpi_prefroot_id()
    get_mpi_prefroot_id = process_mpi_all_prefroot_id
  END FUNCTION get_mpi_prefroot_id
  !------------------------------------------------------------------------------

  !------------------------------------------------------------------------------
  INTEGER FUNCTION get_my_mpi_work_communicator()
    get_my_mpi_work_communicator = p_comm_work
  END FUNCTION get_my_mpi_work_communicator
  !------------------------------------------------------------------------------

!------------------------------------------------------------------------------
  INTEGER FUNCTION get_my_mpi_work_comm_size()
    get_my_mpi_work_comm_size = p_n_work
  END FUNCTION get_my_mpi_work_comm_size
  !------------------------------------------------------------------------------
  !------------------------------------------------------------------------------
  INTEGER FUNCTION get_my_mpi_work_id()
    get_my_mpi_work_id = p_pe_work
  END FUNCTION get_my_mpi_work_id
  !------------------------------------------------------------------------------



  !------------------------------------------------------------------------------
  LOGICAL FUNCTION my_process_is_stdio()
    my_process_is_stdio = MERGE_HAVE_MPI(process_is_stdio, .TRUE.)
  END FUNCTION my_process_is_stdio
  !------------------------------------------------------------------------------

  !------------------------------------------------------------------------------
  LOGICAL FUNCTION my_process_is_io()
    my_process_is_io = (my_mpi_function == io_mpi_process)
  END FUNCTION my_process_is_io
  !------------------------------------------------------------------------------

  !------------------------------------------------------------------------------
  LOGICAL FUNCTION my_process_is_radar()
    my_process_is_radar = ( my_process_is_work() .OR. my_process_is_radario() )
  END FUNCTION my_process_is_radar
  !------------------------------------------------------------------------------

  !------------------------------------------------------------------------------
  LOGICAL FUNCTION my_process_is_radario()
    my_process_is_radario = (my_mpi_function == radario_mpi_process)
  END FUNCTION my_process_is_radario
  !------------------------------------------------------------------------------

  !------------------------------------------------------------------------------
  LOGICAL FUNCTION my_process_is_mpi_radarioroot()
    my_process_is_mpi_radarioroot = (my_process_is_radario() .AND. &
     &                   (my_process_mpi_all_id == process_mpi_all_radarioroot_id))
  END FUNCTION my_process_is_mpi_radarioroot
  !------------------------------------------------------------------------------

  !------------------------------------------------------------------------------
  !>
  LOGICAL FUNCTION my_process_is_mpi_ioroot()
    my_process_is_mpi_ioroot = (my_process_mpi_all_id == process_mpi_all_ioroot_id)
  END FUNCTION my_process_is_mpi_ioroot
  !------------------------------------------------------------------------------

  !------------------------------------------------------------------------------
  !>
  LOGICAL FUNCTION my_process_is_global_root()
    my_process_is_global_root = (my_global_mpi_id == process_mpi_stdio_id) ! == 0
  END FUNCTION my_process_is_global_root
  !------------------------------------------------------------------------------

  !------------------------------------------------------------------------------
  !>
  LOGICAL FUNCTION my_process_is_restart()
     my_process_is_restart = (my_mpi_function == restart_mpi_process)
  END FUNCTION my_process_is_restart
  !------------------------------------------------------------------------------

  !------------------------------------------------------------------------------
  !>
  LOGICAL FUNCTION my_process_is_work()
     my_process_is_work = (my_mpi_function == work_mpi_process)
  END FUNCTION my_process_is_work
  !------------------------------------------------------------------------------

  !------------------------------------------------------------------------------
  !>
  LOGICAL FUNCTION my_process_is_work_only()
     my_process_is_work_only = (my_process_is_work() .AND. p_pe >= p_workonly_pe0)
  END FUNCTION my_process_is_work_only
  !------------------------------------------------------------------------------

  !------------------------------------------------------------------------------
  LOGICAL FUNCTION my_process_is_pref()
    my_process_is_pref = (my_mpi_function == pref_mpi_process)
  END FUNCTION my_process_is_pref
  !------------------------------------------------------------------------------

  !------------------------------------------------------------------------------
  !>
  LOGICAL FUNCTION my_process_is_mpi_prefroot()
    my_process_is_mpi_prefroot = (my_process_is_pref() .AND. &
     &                   (my_process_mpi_all_id == process_mpi_all_prefroot_id))
  END FUNCTION my_process_is_mpi_prefroot
  !------------------------------------------------------------------------------

  !------------------------------------------------------------------------------
  LOGICAL FUNCTION my_process_is_mpi_test()
    my_process_is_mpi_test = (my_mpi_function == test_mpi_process)
  END FUNCTION my_process_is_mpi_test
  !------------------------------------------------------------------------------

  !------------------------------------------------------------------------------
  !>
  ! If is mpi parallel and not a test process
  !! Note: mpi i/o processes do not count in mpi parallel work
  !!        Only computational processes are checked for running in parallel
  LOGICAL FUNCTION my_process_is_mpi_parallel()
    my_process_is_mpi_parallel = process_is_mpi_parallel
  END FUNCTION my_process_is_mpi_parallel
  !------------------------------------------------------------------------------


  !------------------------------------------------------------------------------
  !>
  ! If is mpi all parallel
  LOGICAL FUNCTION my_process_is_mpi_all_parallel()
    my_process_is_mpi_all_parallel = (process_mpi_all_size > 1)
  END FUNCTION my_process_is_mpi_all_parallel
  !------------------------------------------------------------------------------

  !------------------------------------------------------------------------------
  !>
  ! If is mpi all parallel
  LOGICAL FUNCTION my_process_is_mpi_all_seq()
    my_process_is_mpi_all_seq = (process_mpi_all_size <= 1)
  END FUNCTION my_process_is_mpi_all_seq
  !------------------------------------------------------------------------------

  !------------------------------------------------------------------------------
  !>
  !! If is not mpi work parallel or this is a test process
  !! returns true
  !! Note: mpi i/o processes do not count is mpi parallel work
  !!        Only computational processes are checked for running in parallel
  LOGICAL FUNCTION my_process_is_mpi_seq()
    my_process_is_mpi_seq = .NOT. process_is_mpi_parallel
  END FUNCTION my_process_is_mpi_seq
  !------------------------------------------------------------------------------

  !------------------------------------------------------------------------------
  !>
  LOGICAL FUNCTION my_process_is_mpi_workroot()
!     my_process_is_mpi_workroot = (my_process_mpi_all_id == process_mpi_all_workroot_id)
    my_process_is_mpi_workroot = (p_pe_work == process_mpi_root_id)
  END FUNCTION my_process_is_mpi_workroot
  !------------------------------------------------------------------------------


  !------------------------------------------------------------------------------
  !>
  ! If is not mpi parallel or is a test process
  LOGICAL FUNCTION run_is_global_mpi_parallel()
    run_is_global_mpi_parallel = is_global_mpi_parallel
  END FUNCTION run_is_global_mpi_parallel
  !------------------------------------------------------------------------------

  !------------------------------------------------------------------------------
  SUBROUTINE print_info_stderr (name, text)
    CHARACTER (len=*), INTENT(in) :: name
    CHARACTER (len=*), INTENT(in) :: text

    IF (my_process_is_stdio() ) THEN
      WRITE (nerr,'(a,a,a,a)') " ", TRIM(name), ": ", TRIM(text)
    ENDIF

  END SUBROUTINE print_info_stderr
  !------------------------------------------------------------------------------


  !------------------------------------------------------------------------------
  SUBROUTINE finish (name, text)
    CHARACTER (len=*), INTENT(in) :: name
    CHARACTER (len=*), INTENT(in) :: text

    WRITE (nerr,'(i4.4,a,a,a,a)') my_global_mpi_id, ": ", TRIM(name), ": ", TRIM(text)
    CALL abort_mpi

  END SUBROUTINE finish
  !------------------------------------------------------------------------------


  !-------------------------------------------------------------------------
  !
  !> Pushes the communicator and proc0 onto the communicator stack.
  !! The communicator stack is needed for global sums if the processor
  !! set is split among different 1st level patches.

  SUBROUTINE push_glob_comm(comm, proc0)
    INTEGER, INTENT(IN) :: comm, proc0

    ! Safety check
    IF(comm_lev>=max_lev) &
      CALL finish('push_glob_comm','max_lev exceeded')

    comm_lev = comm_lev+1
    glob_comm(comm_lev) = comm
    comm_proc0(comm_lev) = proc0

  END SUBROUTINE push_glob_comm

  !-------------------------------------------------------------------------
  !
  !> Pops one level of the communicator stack

  SUBROUTINE pop_glob_comm()

    ! Safety check
    IF(comm_lev<=0) &
      CALL finish('pop_glob_comm','stack empty')

    comm_lev = comm_lev-1

  END SUBROUTINE pop_glob_comm


  !-------------------------------------------------------------------------
  !
  !> @return current top of communicator stack

  FUNCTION get_glob_proc0()
    INTEGER :: get_glob_proc0
    get_glob_proc0 = comm_proc0(comm_lev)
  END FUNCTION get_glob_proc0


  !------------------------------------------------------------------------------
  !-------------------------------------------------------------------------
  ! Warning: The dummy argument num_restart_procs IS NOT identical to the namelist PARAMETER anymore,
  !          rather, it IS the number of *dedicated* restart processes.
  !          We don't care about work processes here that are reused as restart writing processes.
  SUBROUTINE set_mpi_work_communicators(p_test_run, l_test_openmp, num_io_procs,               &
    &                                   num_restart_procs, my_comp_id, num_prefetch_proc,      &
    &                                   num_test_pe, pio_type,                                 &
<<<<<<< HEAD
    &                                   num_io_procs_radar, radar_flag_doms_model, detached_pio)

    LOGICAL,INTENT(INOUT) :: p_test_run, l_test_openmp
    INTEGER,INTENT(INOUT) :: num_io_procs
    INTEGER,INTENT(INOUT) :: num_restart_procs
    INTEGER,INTENT(IN)    :: my_comp_id
    INTEGER,INTENT(IN), OPTIONAL :: num_prefetch_proc, num_test_pe
    INTEGER,INTENT(INOUT), OPTIONAL :: num_io_procs_radar
    LOGICAL,INTENT(IN)   , OPTIONAL :: radar_flag_doms_model(:), detached_pio
    INTEGER,INTENT(IN), OPTIONAL :: pio_type
=======
    &                                   num_io_procs_radar, radar_flag_doms_model, num_dio_procs)

    LOGICAL, INTENT(INOUT)           :: p_test_run, l_test_openmp
    INTEGER, INTENT(INOUT)           :: num_io_procs
    INTEGER, INTENT(INOUT)           :: num_restart_procs
    INTEGER, INTENT(IN)              :: my_comp_id
    INTEGER, INTENT(IN),    OPTIONAL :: num_prefetch_proc, num_test_pe
    INTEGER, INTENT(IN),    OPTIONAL :: pio_type
    INTEGER, INTENT(INOUT), OPTIONAL :: num_io_procs_radar
    LOGICAL, INTENT(IN),    OPTIONAL :: radar_flag_doms_model(:)
    INTEGER, INTENT(IN),    OPTIONAL :: num_dio_procs
>>>>>>> 7bf0032e

!   !local variables
    INTEGER :: my_color, remote_leader, peer_comm, p_error, global_dup_comm
    INTEGER :: my_function_comm
    CHARACTER(*), PARAMETER :: method_name = "set_mpi_work_communicators"
    INTEGER :: grp_process_mpi_all_comm, grp_comm_work_io, input_ranks(1), &
               translated_ranks(1), grp_comm_work_pref
    INTEGER :: sizeof_prefetch_processes, pio_type_

    INTEGER :: num_radario_procs
    INTEGER :: icomm_cart, my_cart_id
    LOGICAL :: lhave_radar


#ifdef HAVE_CDI_PIO
    INTEGER :: my_cdi_pio_role, grib_mode_for_cdi_pio
#endif
    INTEGER :: p_restart_pe0 ! Number of Restart Output PE 0 within all PEs
                             ! (process_mpi_all_size if no restart PEs)
    INTEGER :: num_component, i
    INTEGER, ALLOCATABLE :: root_buffer(:)
    INTEGER :: comp_id
    CHARACTER(len=1000) :: message_text = ''
    CHARACTER(len=*), PARAMETER :: &
         routine = modname//'::set_mpi_work_communicators'

    INTEGER :: my_arch, p
    INTEGER, ALLOCATABLE :: glb_arch(:)
    LOGICAL :: arch_mismatch

    IF (PRESENT(num_prefetch_proc)) THEN
      sizeof_prefetch_processes = num_prefetch_proc
    ELSE
      sizeof_prefetch_processes = 0
    ENDIF

    comp_id = my_comp_id

    IF (PRESENT(pio_type)) THEN
      pio_type_ = pio_type
    ELSE
      pio_type_ = pio_type_async
    END IF

    IF (PRESENT(num_io_procs_radar) .AND. PRESENT(radar_flag_doms_model)) THEN
      lhave_radar = .TRUE.
      IF (.NOT.ANY(radar_flag_doms_model)) THEN
        CALL print_info_stderr(method_name, &
             & 'num_io_procs_radar has no effect if there are no radar-active domains!')
        CALL print_info_stderr(method_name, &
             & '--> num_io_procs_radar set to 0')
        num_io_procs_radar = 0
      END IF
    ELSE
      lhave_radar = .FALSE.
    END IF

! check l_test_openmp
#ifndef _OPENMP
    IF (l_test_openmp) THEN
      CALL print_info_stderr(method_name, &
        & 'l_test_openmp has no effect if the model is compiled without OpenMP support')
      CALL print_info_stderr(method_name, &
        & '--> l_test_openmp set to .FALSE.')
      l_test_openmp = .FALSE.
    END IF
#endif

    ! check p_test_run, num_io_procs and num_restart_procs
#ifdef NOMPI
    ! Unconditionally set p_test_run to .FALSE. and num_io_procs to 0,
    ! all other variables are already set correctly
    IF (p_test_run) THEN
      CALL print_info_stderr(method_name, &
       & 'p_test_run has no effect if the model is compiled with the NOMPI compiler directive')
      CALL print_info_stderr(method_name, &
       & '--> p_test_run set to .FALSE.')
      p_test_run = .FALSE.
    END IF
    IF (num_io_procs /= 0) THEN
      CALL print_info_stderr(method_name, &
       & 'num_io_procs has no effect if the model is compiled with the NOMPI compiler directive')
      CALL print_info_stderr(method_name, &
       & '--> num_io_procs set to 0')
      num_io_procs = 0
    END IF

    IF (lhave_radar) THEN
      IF (num_io_procs_radar /= 0) THEN
        CALL print_info_stderr(method_name, &
             & 'num_io_procs_radar has no effect if the model is compiled with the NOMPI compiler directive')
        CALL print_info_stderr(method_name, &
             & '--> num_io_procs_radar set to 0')
        num_io_procs_radar = 0
      ENDIF
    ENDIF

    IF (num_restart_procs /= 0) THEN
      CALL print_info_stderr(method_name, &
       & 'num_restart_procs has no effect if the model is compiled with the NOMPI compiler directive')
      CALL print_info_stderr(method_name, &
       & '--> num_restart_procs set to 0')
      num_restart_procs = 0
    END IF
    IF (sizeof_prefetch_processes /= 0) THEN
      CALL print_info_stderr(method_name, &
      & 'sizeof_prefetch_processes has no effect if the model is compiled with the NOMPI compiler directive')
      CALL print_info_stderr(method_name, &
      & '--> sizeof_prefetch_processes set to 0')
      sizeof_prefetch_processes = 0
    END IF


    ! set the sequential values
    p_work_pe0 = 0
    num_io_procs = 0
    sizeof_prefetch_processes = 0
    num_work_procs = 1
    p_comm_io = mpi_comm_self

    num_radario_procs = 0
    p_radario_pe0 = 0
    IF (lhave_radar) THEN
      message_text(:) = ' '
      CALL init_emvorado_mpi ( radar_flag_doms_model,  & ! INPUT
                               MPI_COMM_NULL, 0, 1,    & ! INPUT
                               MPI_COMM_NULL, 0, 1,    & ! INPUT
                               .TRUE.,                 & ! INPUT
                               0, 0, 0,                & ! INPUT
                               p_error, message_text )
      IF (p_error /= 0) THEN
        CALL finish ('init_emvorado_mpi', TRIM(message_text))
      END IF
    END IF

#else

    ! A run on 1 PE is never a verification run,
    ! correct this if the user should set it differently
    IF (process_mpi_all_size < 2) THEN
      IF (p_test_run) THEN
        CALL print_info_stderr(method_name, &
            & 'p_test_run has no effect in seq run')
        CALL print_info_stderr(method_name, &
            & '--> p_test_run set to .FALSE.')
        p_test_run = .FALSE.
      ENDIF
      IF (num_io_procs > 0) THEN
        CALL print_info_stderr(method_name, &
            & 'num_io_procs cannot be > 0 in seq run')
        CALL print_info_stderr(method_name, &
            & '--> num_io_procs set to 0')
        num_io_procs = 0
      ENDIF
      IF (lhave_radar) THEN
        IF (num_io_procs_radar > 0) THEN
          CALL print_info_stderr(method_name, &
               & 'num_io_procs_radar cannot be > 0 in seq run')
          CALL print_info_stderr(method_name, &
               & '--> num_io_procs_radar set to 0')
          num_io_procs_radar = 0
        ENDIF
      ENDIF
      IF (num_restart_procs > 0) THEN
        CALL print_info_stderr(method_name, &
            & 'num_restart_procs cannot be > 0 in seq run')
        CALL print_info_stderr(method_name, &
            & '--> num_restart_procs set to 0')
        num_restart_procs = 0
      ENDIF
      IF (sizeof_prefetch_processes > 0) THEN
        CALL print_info_stderr(method_name, &
            & 'sizeof_prefetch_processes cannot be > 0 in seq run')
        CALL print_info_stderr(method_name, &
            & '--> sizeof_prefetch_processes set to 0')
        sizeof_prefetch_processes = 0
      ENDIF
    ENDIF
    IF(num_io_procs < 0) num_io_procs = 0              ! for safety only
    IF (lhave_radar) THEN
      IF (num_io_procs_radar < 0) num_io_procs_radar = 0  ! for safety only
    ENDIF
    IF(num_restart_procs < 0) num_restart_procs = 0    ! for safety only
    IF(sizeof_prefetch_processes < 0) sizeof_prefetch_processes = 0 ! for safety only
    ! -----------------------------------------
    ! Set if test
    IF(p_test_run) THEN
      IF (PRESENT(num_test_pe)) THEN
        num_test_procs = MERGE(num_test_pe, 1, num_test_pe > 1)
      ELSE
        num_test_procs = 1
      END IF
    ELSE
      num_test_procs = 0
    ENDIF
    IF (lhave_radar) THEN
      num_radario_procs = num_io_procs_radar
    ELSE
      num_radario_procs = 0
    END IF

    ! -----------------------------------------
    ! how many work processors?
    num_work_procs = process_mpi_all_size - num_test_procs - num_io_procs - num_restart_procs - sizeof_prefetch_processes &
                        - num_radario_procs

    ! Check if there are sufficient PEs at all
    IF(num_work_procs < 1) THEN
      WRITE (message_text, &
             '(a,7("  |  ",a,i0))' &
             ) 'ERROR in processor config: ', &
             & 'total number of procs: ', process_mpi_all_size, &
             & 'num_test_procs: ', num_test_procs, &
             & 'num_work_procs: ',num_work_procs, &
             & 'num_io_procs: ',num_io_procs, &
             & 'num_io_procs_radar: ',num_radario_procs, &
             & 'num_restart_procs: ',num_restart_procs, &
             & 'sizeof_prefetch_process: ',sizeof_prefetch_processes
      CALL print_info_stderr(method_name, TRIM(message_text))
      CALL finish(method_name, &
      & 'not enough processors for given values of p_test_run/num_io_procs/num_restart_procs/'// &
      &    'sizeof_prefetch_processes/num_radario_procs')
    ELSE IF (p_test_run .AND. num_work_procs == 1) THEN
#ifdef _OPENACC
      PRINT *, "Testing 1 CPU against 1 GPU"
#else
      CALL finish(method_name, &
      & 'running p_test_run with only 1 work processor does not make sense')
#endif
    ENDIF

    WRITE(message_text,'(5(a,i0))') 'Number of procs for test: ',num_test_procs, &
      & ', work: ',num_work_procs, &
      & ', I/O: ',num_io_procs, &
      & ', Restart: ',num_restart_procs, &
      & ', Prefetching: ',sizeof_prefetch_processes
    CALL print_info_stderr(method_name, message_text)

    ! Everything seems ok. Proceed to setup the communicators and ids
    ! Set up p_work_pe0, p_io_pe0, p_restart_pe0, p_pref_pe0
    ! which are identical on all PEs
    p_work_pe0    = num_test_procs
    p_io_pe0      = num_test_procs + num_work_procs
    p_restart_pe0 = num_test_procs + num_work_procs + num_io_procs
    p_pref_pe0    = num_test_procs + num_work_procs + num_io_procs + num_restart_procs
    ! preliminary, will be re-computed below to match the requirements from EMVORADO:
    p_radario_pe0 = num_test_procs + num_work_procs + num_io_procs + num_restart_procs + sizeof_prefetch_processes

    ! Print the process layout
    WRITE (message_text, *) "0 <= ", num_test_procs, " test procs < "                          , &
                          & p_work_pe0,    " <= ", num_work_procs, " work procs < "            , &
                          & p_io_pe0,      " <= ", num_io_procs, " io procs < "                , &
                          & p_restart_pe0, " <= ", num_restart_procs, " restart procs < "      , &
                          & p_pref_pe0,    " <= ", sizeof_prefetch_processes, " pref procs < " , &
                          & p_radario_pe0, " <= ", num_radario_procs, " radario procs < "     , &
                          & process_mpi_all_size
    CALL print_info_stderr(method_name, message_text)

    ! Set up p_n_work and p_pe_work which are NOT identical on all PEs
    IF(p_pe < p_work_pe0) THEN
      ! Test PE (if present)
      p_n_work  = num_test_procs ! PE in verification work group
      p_pe_work = p_pe           ! PE number within work group
    ELSE IF(p_pe < p_io_pe0) THEN
      ! Work PE
      p_n_work  = num_work_procs
      p_pe_work = p_pe - num_test_procs
    ELSE IF(p_pe < p_restart_pe0) THEN
      ! I/O PE (if present)
      p_n_work  = num_io_procs
      p_pe_work = p_pe - num_test_procs - num_work_procs
    ELSE IF(p_pe < p_pref_pe0) THEN
      ! Restart PE (if present)
      p_n_work  = num_restart_procs
      p_pe_work = p_pe - num_test_procs - num_work_procs - num_io_procs
    ELSE IF (p_pe < p_radario_pe0) THEN
      p_n_work  = sizeof_prefetch_processes
      p_pe_work = p_pe - num_test_procs - num_work_procs - num_io_procs - num_restart_procs
    ELSE
      p_n_work  = num_radario_procs
      p_pe_work = p_pe - num_test_procs - num_work_procs - num_io_procs - num_restart_procs - sizeof_prefetch_processes
    ENDIF

    ! Set communicators
    ! =================

    ! Split communicator process_mpi_all_comm between test/work/io/restart/prefetching
    ! to get  which is the communicator for
    ! usage WITHIN every group of the 5 different types
    IF(p_pe < p_work_pe0) THEN
      my_mpi_function = test_mpi_process
    ELSE IF(p_pe < p_io_pe0) THEN
      my_mpi_function = work_mpi_process
    ELSE IF(p_pe < p_restart_pe0) THEN
      my_mpi_function = io_mpi_process
    ELSE IF(p_pe < p_pref_pe0) THEN
      my_mpi_function = restart_mpi_process
    ELSE IF (p_pe < p_radario_pe0) THEN
      my_mpi_function = pref_mpi_process
    ELSE
      my_mpi_function = radario_mpi_process
    ENDIF

    ! create intra-communicators for
    ! * test ranks and work ranks (later
    !   split into p_comm_work for the respective groups)
    ! * io ranks
    ! * restart ranks and
    ! * prefetch ranks
    my_color = MERGE(work_mpi_process, my_mpi_function, &
      &                   my_mpi_function == test_mpi_process &
      &              .OR. my_mpi_function == work_mpi_process)
    CALL mpi_comm_split(process_mpi_all_comm, my_color, p_pe, &
         my_function_comm, p_error)

    IF (p_test_run .AND. my_color == work_mpi_process) THEN
      p_comm_work_test = my_function_comm
      my_color = MERGE(1, 2, my_mpi_function == test_mpi_process)
      CALL mpi_comm_split(p_comm_work_test, my_color, p_pe, &
           p_comm_work, p_error)
      my_function_comm = p_comm_work
    ELSE
      p_comm_work = my_function_comm
      ! If not a test run, p_comm_work_test must not be used at all
      p_comm_work_test = MPI_COMM_NULL
    ENDIF

    ! Apply communicator splitting in case of NEC hybrid mode
    p_comm_work_only = p_comm_work
    p_workonly_pe0   = p_work_pe0
<<<<<<< HEAD

    IF (PRESENT(detached_pio)) THEN
      IF (my_mpi_function == work_mpi_process .AND. detached_pio) THEN
        my_color = MERGE(1, mpi_undefined, p_pe > p_work_pe0)
        CALL mpi_comm_split(p_comm_work, my_color, p_pe, p_comm_work_only, p_error)
      ENDIF
      p_workonly_pe0 = p_work_pe0 + MERGE(1,0,detached_pio)
=======
    p_pe_work_only   = p_pe_work

    IF (PRESENT(num_dio_procs)) THEN
       IF (my_mpi_function == work_mpi_process .AND. num_dio_procs > 0) THEN
          ! set first process of p_comm_work_only
          p_workonly_pe0 = p_work_pe0 + num_dio_procs
          IF (p_pe > p_work_pe0 + num_dio_procs - 1) THEN
             ! give color to real work processes
             my_color = 1
          ELSE
             ! give color to detached stdio-PEs
             my_color = 2
          END IF
          CALL MPI_COMM_SPLIT(p_comm_work, my_color, p_pe, p_comm_work_only, p_error)
          CALL MPI_COMM_RANK (p_comm_work_only, p_pe_work_only, p_error)
       ENDIF
>>>>>>> 7bf0032e
    ENDIF

    ! Create p_comm_work_io, the communicator spanning work group and I/O PEs
    IF (num_io_procs > 0) THEN
      my_color = MERGE(2, &
        &              MERGE(1, mpi_undefined, &
        &                    my_mpi_function == test_mpi_process), &
        &       my_mpi_function == work_mpi_process &
           .OR. my_mpi_function == io_mpi_process)
      CALL mpi_comm_split(process_mpi_all_comm, my_color, p_pe, &
           p_comm_work_io, p_error)

      ! Check whether all detached std I/O PEs and I/O PEs run on same architecture
#ifdef __NEC__
      my_arch = 1 ! NEC-SX
#else
      my_arch = 0
#endif

      IF (p_comm_work_io /= MPI_COMM_NULL) THEN
        ! gather all architectures on PE0
        ALLOCATE(glb_arch(num_work_procs + num_io_procs))
        CALL p_gather(my_arch, glb_arch, 0, p_comm_work_io)

        ! compare process architectures with PE0 architecture
        IF (p_pe == p_work_pe0) THEN

          arch_mismatch = .FALSE.
          ! check all detached std I/O PEs
          DO p = 1, num_dio_procs
            IF (my_arch /= glb_arch(p)) arch_mismatch = .TRUE.
          END DO
          ! check all I/O PEs
          DO p = num_work_procs + 1, num_work_procs + num_io_procs
            IF (my_arch /= glb_arch(p)) arch_mismatch = .TRUE.
          END DO
          DEALLOCATE(glb_arch)

          ! if mismatch found, abort
          IF (arch_mismatch) THEN
            CALL finish(routine, "All detached std I/O PEs and I/O PEs must run on same architecture!")
          END IF
        END IF
      END IF

      IF (pio_type_ == pio_type_async &
        & .AND. (     my_mpi_function == work_mpi_process &
        &        .OR. my_mpi_function == io_mpi_process)) THEN
        my_color = MERGE(1, mpi_undefined, my_mpi_function == io_mpi_process)
        CALL mpi_comm_split(p_comm_work_io, my_color, p_pe, p_comm_io, p_error)
      ELSE
        p_comm_io = mpi_comm_null
      END IF
      IF (pio_type_ == pio_type_cdipio &
        & .AND. (     my_mpi_function == work_mpi_process &
        &        .OR. my_mpi_function == io_mpi_process)) THEN
#ifdef HAVE_CDI_PIO
        grib_mode_for_cdi_pio = pio_mpi_fw_at_all
        nml_io_cdi_pio_conf_handle = cdiPioConfCreate()
        ! todo: cdiPioCSRLastN needs to match assignment of mpi function
        my_cdi_pio_role = cdiPioCSRLastN(p_comm_work_io, &
          &                              grib_mode_for_cdi_pio, &
          &                              num_io_procs)
        CALL cdiPioConfSetIOMode(nml_io_cdi_pio_conf_handle, &
          &                      grib_mode_for_cdi_pio)
        CALL cdiPioConfSetCSRole(nml_io_cdi_pio_conf_handle, my_cdi_pio_role)
#else
        CALL finish(routine, "ICON was compiled without CDI-PIO")
#endif
      END IF
    ELSE IF (     my_mpi_function == work_mpi_process &
      &      .OR. my_mpi_function == test_mpi_process) THEN
      p_comm_work_io = my_function_comm
      p_comm_io = MERGE(mpi_comm_self, mpi_comm_null, p_pe_work == 0)
    ELSE
      p_comm_io = mpi_comm_null
      p_comm_work_io = mpi_comm_null
    END IF

    ! translate the rank "p_io_pe0" to the communicator "p_comm_work_io":
    IF (p_comm_work_io /= mpi_comm_null) THEN
      CALL MPI_Comm_group(process_mpi_all_comm, grp_process_mpi_all_comm, p_error)
      CALL MPI_Comm_group(p_comm_work_io,       grp_comm_work_io,         p_error)
      IF (num_io_procs > 0) THEN
        input_ranks(1) = p_io_pe0
      ELSE IF (p_test_run .AND. my_mpi_function == test_mpi_process) THEN
        input_ranks(1) = 0
      ELSE
        input_ranks(1) = p_work_pe0
      END IF
      CALL MPI_group_translate_ranks(grp_process_mpi_all_comm, 1, input_ranks, &
        &                            grp_comm_work_io, translated_ranks, p_error)
      process_work_io0 = translated_ranks(1)
      CALL MPI_group_free(grp_process_mpi_all_comm, p_error)
      CALL MPI_group_free(grp_comm_work_io, p_error)
    ELSE
      process_work_io0 = -1
    END IF

    ! Set p_comm_work_restart, the communicator spanning work group and Restart Ouput PEs
    my_color = MERGE(1, MPI_UNDEFINED, &
      &                   my_mpi_function == work_mpi_process &
      &              .OR. my_mpi_function == restart_mpi_process)
    CALL mpi_comm_split(process_mpi_all_comm, my_color, p_pe, &
      p_comm_work_restart, p_error)

    ! Set p_comm_work_pref, the communicator spanning work group and prefetching PEs
    IF (sizeof_prefetch_processes > 0) THEN
      my_color = MERGE(1, MPI_UNDEFINED, &
        &                   my_mpi_function == work_mpi_process &
        &              .OR. my_mpi_function == pref_mpi_process)
      CALL mpi_comm_split(process_mpi_all_comm, my_color, p_pe, &
           p_comm_work_pref, p_error)
    ELSE
      ! If no prefetching PEs are present, p_comm_inp_pref must not be used at all
      p_comm_work_pref = mpi_comm_null
    ENDIF

    ! translate the rank "p_pref_pe0" to the communicator "p_comm_work_pref":
    IF (p_comm_work_pref /= MPI_COMM_NULL) THEN
      CALL MPI_Comm_group(process_mpi_all_comm, grp_process_mpi_all_comm, p_error)
      CALL MPI_Comm_group(p_comm_work_pref,     grp_comm_work_pref,       p_error)
      IF (sizeof_prefetch_processes > 0) THEN
        input_ranks(1) = p_pref_pe0
      ELSE IF (p_test_run .AND. (p_pe < p_work_pe0)) THEN
        input_ranks(1) = 0
      ELSE
        input_ranks(1) = p_work_pe0
      END IF
      CALL MPI_group_translate_ranks(grp_process_mpi_all_comm, 1, input_ranks, &
        &                            grp_comm_work_pref, translated_ranks, p_error)
      process_work_pref0 = translated_ranks(1)
      CALL MPI_group_free(grp_process_mpi_all_comm, p_error)
      CALL MPI_group_free(grp_comm_work_pref, p_error)
    END IF

    ! Create Intercommunicator work PEs - I/O PEs

    ! From MPI-Report:
    ! Advice to users: We recommend using a dedicated peer communicator, such as a
    ! duplicate of MPI_COMM_WORLD, to avoid trouble with peer communicators.

    ! No idea what these troubles may be in reality, but let us follow the advice

    CALL MPI_Comm_dup(process_mpi_all_comm, peer_comm, p_error)

    IF (num_io_procs > 0 .AND. (     my_mpi_function == work_mpi_process &
      &                         .OR. my_mpi_function == io_mpi_process) &
      &                  .AND. pio_type_ ==  pio_type_async) THEN
      remote_leader &
        = MERGE(p_io_pe0, p_work_pe0, my_mpi_function == work_mpi_process)
      CALL mpi_intercomm_create(my_function_comm, 0, peer_comm, remote_leader, &
        & 1, p_comm_work_2_io, p_error)
    ELSE
      ! No Intercommunicator for test PE or for all, when no IO PEs are defined
      p_comm_work_2_io = MPI_COMM_NULL
    ENDIF

    IF (num_test_procs > 0 .AND. (     my_mpi_function == work_mpi_process &
      &                           .OR. my_mpi_function == test_mpi_process)) THEN
      remote_leader &
        = MERGE(0, p_work_pe0, my_mpi_function == work_mpi_process)
      CALL mpi_intercomm_create(my_function_comm, 0, peer_comm, remote_leader, &
        & 1, p_comm_work_2_test, p_error)
    ELSE
      ! No Intercommunicator when no test PEs are requested or the process is
      ! of neither work nor test function
      p_comm_work_2_test = MPI_COMM_NULL
    ENDIF

    ! Perform the same as above, but create the inter-communicators between
    ! the worker PEs and the restart PEs.
    IF (num_restart_procs > 0 &
      & .AND. (     my_mpi_function == work_mpi_process &
      &        .OR. my_mpi_function == restart_mpi_process)) THEN
      remote_leader &
        = MERGE(p_restart_pe0, p_work_pe0, my_mpi_function == work_mpi_process)
      CALL mpi_intercomm_create(my_function_comm, 0, peer_comm, remote_leader, &
        & 2, p_comm_work_2_restart, p_error)
    ELSE
      ! No Intercommunicator for Test PE or for all, when no restart PEs
      p_comm_work_2_restart = MPI_COMM_NULL
    ENDIF

    ! Perform the same as above, but create the inter-communicator between
    ! the worker PEs and the prefetching PEs.
    IF (sizeof_prefetch_processes > 0 &
      & .AND. (     my_mpi_function == work_mpi_process &
      &        .OR. my_mpi_function == pref_mpi_process)) THEN
      remote_leader &
           = MERGE(p_pref_pe0, p_work_pe0, my_mpi_function == work_mpi_process)
      CALL mpi_intercomm_create(my_function_comm, 0, peer_comm, remote_leader, &
           & 3, p_comm_work_2_pref, p_error)
    ELSE
      ! No Intercommunicator for Test PE or for all, when no prefetch PEs
      p_comm_work_2_pref = MPI_COMM_NULL
    ENDIF

    CALL mpi_comm_free(peer_comm, p_error)
    ! if OpenMP is used, the test PE uses only 1 thread in order to check
    ! the correctness of the OpenMP implementation
    ! Currently the I/O PEs are also single threaded!
#ifdef _OPENMP
    IF (l_test_openmp .AND. my_mpi_function == test_mpi_process) &
         CALL OMP_SET_NUM_THREADS(1)
    IF (p_pe >= p_io_pe0 .AND. p_pe < p_radario_pe0) CALL OMP_SET_NUM_THREADS(1)
#endif

    IF (lhave_radar) THEN
      IF (num_radario_procs > 0) THEN
        p_radario_pe0 = num_test_procs + num_work_procs + num_io_procs + num_restart_procs + sizeof_prefetch_processes
      ELSE
        p_radario_pe0 = p_work_pe0
      END IF
      IF (my_process_is_work()) THEN
        icomm_cart = p_comm_work
        my_cart_id = p_pe_work
      ELSE
        icomm_cart = MPI_COMM_NULL
        my_cart_id = MPI_UNDEFINED
      END IF
      message_text(:) = ' '
      CALL init_emvorado_mpi ( radar_flag_doms_model,            & ! INPUT
           process_mpi_all_comm, p_pe, process_mpi_all_size,     & ! INPUT
           icomm_cart, my_cart_id, num_work_procs,               & ! INPUT
           my_process_is_work(),                                 & ! INPUT
           num_radario_procs, p_work_pe0, p_radario_pe0,         & ! INPUT
           p_error, message_text)
      IF (p_error /= 0) THEN
        CALL finish ('init_emvorado_mpi', TRIM(message_text))
      END IF
    END IF

#endif

    ! fill some derived variables
    process_mpi_all_workroot_id     = p_work_pe0
    process_mpi_all_ioroot_id       = p_io_pe0
    process_mpi_all_test_id         = p_work_pe0-1
    process_mpi_restart_size        = num_restart_procs
    process_mpi_io_size             = num_io_procs
    process_mpi_radario_size        = num_radario_procs
    process_mpi_all_radarioroot_id  = p_radario_pe0
    process_mpi_all_prefroot_id     = p_pref_pe0
    process_mpi_pref_size           = sizeof_prefetch_processes
    p_comm_work_pref_compute_pe0    = p_work_pe0

    ! In case of test run, only the test process is stdio
    process_is_stdio = (my_process_mpi_all_id == process_mpi_stdio_id)
    process_is_mpi_parallel = p_n_work > 1

#ifdef NOMPI
    p_work_root_processes(1)%comp_id = comp_id
    p_work_root_processes(1)%global_mpi_id = my_global_mpi_id
#else
    ! gather information of work root processes from all components
    CALL MPI_Comm_dup(global_mpi_communicator, global_dup_comm, p_error)

    num_component = SIZE(p_work_root_processes)
    ALLOCATE(root_buffer(2 * num_component))
    IF (my_global_mpi_id == 0) THEN

      IF (my_process_mpi_all_id == 0) THEN
        root_buffer(1) = comp_id
        root_buffer(2) = my_global_mpi_id
      END IF

      DO i = MERGE(1, 0, my_process_mpi_all_id == 0), num_component - 1

        CALL MPI_RECV(root_buffer(2*i+1:2*i+2), 2, p_int, MPI_ANY_SOURCE, 0, &
                      global_dup_comm, p_status, p_error)
      END DO

    ELSE IF (my_process_mpi_all_id == 0) THEN

      root_buffer(1) = comp_id
      root_buffer(2) = my_global_mpi_id
      CALL MPI_SEND(root_buffer, 2, p_int, 0, 0, global_dup_comm, p_error)

    END IF

    CALL MPI_BCAST(root_buffer, 2 * num_component, p_int, 0, global_dup_comm, &
                   p_error)
    CALL MPI_COMM_FREE(global_dup_comm, p_error)

    DO i = 1, num_component
      p_work_root_processes(i)%comp_id = root_buffer(2*i-1)
      p_work_root_processes(i)%global_mpi_id = root_buffer(2*i)
    END DO

    DEALLOCATE(root_buffer)
#endif

    ! still to be filled
!     process_mpi_local_comm  = process_mpi_all_comm
!     process_mpi_local_size  = process_mpi_all_size
!     my_process_mpi_local_id = my_process_mpi_all_id

#ifdef DEBUG
      WRITE (nerr,'(a,a,i5)') method_name, ' p_pe=',            p_pe
      WRITE (nerr,'(a,a,i5)') method_name, ' p_work_pe0=',      p_work_pe0
      WRITE (nerr,'(a,a,i5)') method_name, ' p_io_pe0=',        p_io_pe0
      WRITE (nerr,'(a,a,i5)') method_name, ' p_restart_pe0=',   p_restart_pe0
      WRITE (nerr,'(a,a,i5)') method_name, ' p_radario_pe0=',   p_radario_pe0
      WRITE (nerr,'(a,a,i5)') method_name, ' p_comm_work=',     p_comm_work
      WRITE (nerr,'(a,a,i5)') method_name, ' p_comm_work_2_restart=', &
        & p_comm_work_2_restart
      WRITE (nerr,'(a,a,i5)') method_name, ' my_mpi_function=', my_mpi_function
#endif

  END SUBROUTINE set_mpi_work_communicators
  !-------------------------------------------------------------------------

  !------------------------------------------------------------------------------
  !>
  INTEGER FUNCTION get_mpi_work_intercomm(other_comp_id)

    INTEGER, INTENT(IN) :: other_comp_id
    CHARACTER(len=*), PARAMETER :: method_name = 'get_mpi_work_intercomm'

    INTEGER :: peer_comm, num_component, other_comp_root_global_mpi_id, i, &
               intercomm

#ifdef NOMPI
    get_mpi_work_intercomm = -1
#else

    IF (my_mpi_function /= work_mpi_process) THEN
      WRITE (nerr,'(a,a)') method_name, ' Process type is not work_mpi_process.'
      STOP
    END IF
    num_component = SIZE(p_work_root_processes)
    other_comp_root_global_mpi_id = -1

    DO i = 1, num_component
<<<<<<< HEAD
  !    write(0,*) "get_mpi_work_intercomm:", i, p_work_root_processes(i)%comp_id 
=======
  !    write(0,*) "get_mpi_work_intercomm:", i, p_work_root_processes(i)%comp_id
>>>>>>> 7bf0032e
      IF (p_work_root_processes(i)%comp_id == other_comp_id) THEN
        other_comp_root_global_mpi_id = p_work_root_processes(i)%global_mpi_id
      END IF
    END DO

    IF (other_comp_root_global_mpi_id == -1) THEN
      WRITE (nerr,'(a,a)') method_name, ' Other component not found.'
      STOP
    END IF

    ! Perform the same as above, but create the intra-communicators between
    ! the worker PEs and the prefetching PEs.
    CALL MPI_COMM_DUP(global_mpi_communicator, peer_comm, p_error)
    CALL MPI_Intercomm_create(p_comm_work, 0, peer_comm, &
                              other_comp_root_global_mpi_id, 0, intercomm, &
                              p_error)
    CALL MPI_COMM_FREE(peer_comm, p_error)

    get_mpi_work_intercomm = intercomm
#endif

  END FUNCTION get_mpi_work_intercomm
  !-------------------------------------------------------------------------

  !------------------------------------------------------------------------------
  !>
  SUBROUTINE set_default_mpi_work_variables()

    ! fill some derived variables
    process_is_stdio = (my_process_mpi_all_id == process_mpi_stdio_id)
    process_is_mpi_parallel = (process_mpi_all_size > 1)
    my_mpi_function = work_mpi_process

    process_mpi_all_test_id     = -1
    process_mpi_all_workroot_id = 0
    process_mpi_io_size         = 0
    process_mpi_restart_size    = 0
    process_mpi_pref_size       = 0
    process_mpi_radario_size    = 0
    p_comm_work_pref_compute_pe0 = 0

!     process_mpi_local_comm  = process_mpi_all_comm
!     process_mpi_local_size  = process_mpi_all_size
!     my_process_mpi_local_id = my_process_mpi_all_id

    ! set some of the old variables
    ! should be removed once the old variables are cleaned
    p_pe           = my_process_mpi_all_id
    p_io           = 0
    num_test_procs = 0
    num_work_procs = process_mpi_all_size
    p_work_pe0     = 0
    p_io_pe0       = process_mpi_all_size    ! Number of I/O PE 0 within all PEs (process_mpi_all_size if no I/O PEs)
<<<<<<< HEAD
    p_radario_pe0  = process_mpi_all_size 
=======
    p_radario_pe0  = process_mpi_all_size
>>>>>>> 7bf0032e
    ! Number of prefetching PE 0 within all PEs (process_mpi_all_size if no prefetching PEs)
    p_pref_pe0     = process_mpi_all_size
    p_n_work       = process_mpi_all_size
    p_pe_work      = my_process_mpi_all_id

    p_comm_work             = process_mpi_all_comm
    p_comm_work_io          = MPI_COMM_NULL
    p_comm_work_test        = MPI_COMM_NULL
    p_comm_work_2_io        = MPI_COMM_NULL
    p_comm_work_restart     = MPI_COMM_NULL
    p_comm_work_2_restart   = MPI_COMM_NULL
    p_comm_io               = MPI_COMM_NULL
    P_comm_work_pref        = MPI_COMM_NULL
    P_comm_work_2_pref      = MPI_COMM_NULL

    ! print some info
    IF ( .NOT. process_is_mpi_parallel) THEN
      WRITE (nerr,'(/,a,/)')  ' Single processor run.'
    ELSEIF (process_is_stdio) THEN
      WRITE (nerr,'(/,a,a,a,i0,a,/)') ' ', TRIM(process_mpi_name), &
        ' runs on ', process_mpi_all_size, ' mpi processes.'
    END IF

  END SUBROUTINE set_default_mpi_work_variables
  !------------------------------------------------------------------------------

  !------------------------------------------------------------------------------
  !>
  !! Splits the global communicator into this component's communicator
  !! Should be called before the component configuration
  SUBROUTINE split_global_mpi_communicator(component_no, num_components)
    INTEGER, INTENT(in) :: component_no, num_components

    INTEGER :: new_communicator
    LOGICAL             :: l_mpi_is_initialised
    CHARACTER(len=*), PARAMETER :: &
         routine = modname//'::split_process_mpi_communicator'
#ifdef NOMPI
    ALLOCATE(p_work_root_processes(1))
    RETURN
#else
    !--------------------------------------------
    ! check if mpi is initialized
    CALL MPI_INITIALIZED(l_mpi_is_initialised, p_error)
    IF (p_error /= MPI_SUCCESS) THEN
      WRITE (nerr,'(a,a)') routine, ' MPI_INITITIALIZED failed.'
      WRITE (nerr,'(a,i4)') ' Error =  ', p_error
      STOP
    END IF
    !--------------------------------------------
    ! split global_mpi_communicator
    CALL MPI_Comm_split(global_mpi_communicator, component_no, my_global_mpi_id, &
      & new_communicator, p_error)
    IF (p_error /= MPI_SUCCESS) THEN
      WRITE (nerr,'(a,a)') routine, ' MPI_Comm_split failed.'
      WRITE (nerr,'(a,i4)') ' Error =  ', p_error
      STOP
    END IF
    CALL set_process_mpi_communicator(new_communicator)
    ALLOCATE(p_work_root_processes(num_components))
#endif

  END SUBROUTINE split_global_mpi_communicator
  !------------------------------------------------------------------------------

  !------------------------------------------------------------------------------
  !>
  !! Set this component's communicator
  !! The new communicator id is duplicated from the input communicator
  !! Should be called before the component configuration
  SUBROUTINE set_process_mpi_communicator(new_communicator)
    INTEGER, INTENT(in) :: new_communicator

    LOGICAL             :: l_mpi_is_initialised
    CHARACTER(len=*), PARAMETER :: &
         routine = modname//'::set_process_mpi_communicator'

#ifdef NOMPI
    process_mpi_all_comm    = new_communicator
    process_mpi_all_size    = 1
    my_process_mpi_all_id   = 0

#else
    ! since here we define the process all communicator
    ! the work communicator is identical to the all communicator
    ! and the no test or i/o processes are present
    CALL MPI_INITIALIZED(l_mpi_is_initialised, p_error)

    IF (p_error /= MPI_SUCCESS) THEN
      WRITE (nerr,'(a,a)') routine, ' MPI_INITITIALIZED failed.'
      WRITE (nerr,'(a,i4)') ' Error =  ', p_error
      STOP
    END IF

    IF ( .NOT. l_mpi_is_initialised ) THEN
       WRITE (nerr,'(a,a)') routine, &
         & ' MPI_Init or start_mpi needs to be called first.'
       STOP
    ENDIF

    IF ( process_mpi_all_comm /= MPI_COMM_NULL) THEN
      ! free original communicator
      CALL MPI_COMM_FREE(process_mpi_all_comm, p_error)
      IF (p_error /= MPI_SUCCESS) THEN
        WRITE (nerr,'(a,a)') routine, &
          & ' MPI_COMM_FREE failed. start_mpi needs to be called before.'
        WRITE (nerr,'(a,i4)') ' Error =  ', p_error
        CALL abort_mpi
      END IF
    ENDIF
    ! assign MPI communicator generated elsewhere to process_mpi_all_comm

    CALL MPI_COMM_DUP(new_communicator, process_mpi_all_comm, p_error)
    IF (p_error /= MPI_SUCCESS) THEN
       WRITE (nerr,'(a,a)') routine,&
         & ' MPI_COMM_DUP failed for process_mpi_all_comm.'
       WRITE (nerr,'(a,i4)') ' Error =  ', p_error
       CALL abort_mpi
    END IF

    ! get local PE identification
    CALL MPI_COMM_RANK (process_mpi_all_comm, my_process_mpi_all_id, p_error)

    IF (p_error /= MPI_SUCCESS) THEN
       WRITE (nerr,'(a,a)') routine, ' MPI_COMM_RANK failed.'
       WRITE (nerr,'(a,i4)') ' Error =  ', p_error
       CALL abort_mpi
    ELSE
#ifdef DEBUG
       WRITE (nerr,'(a,a,i4,a)') routine, ' my_process_mpi_all_id ', &
         & my_process_mpi_all_id, ' started.'
#endif
    END IF


    CALL MPI_COMM_SIZE (process_mpi_all_comm, process_mpi_all_size, p_error)

    IF (p_error /= MPI_SUCCESS) THEN
       WRITE (nerr,'(a,a,i4,a)') routine, ' PE: ',&
         & my_process_mpi_all_id, ' MPI_COMM_SIZE failed.'
       WRITE (nerr,'(a,i4)') ' Error =  ', p_error
       CALL abort_mpi
    END IF


!     CALL MPI_COMM_DUP(process_mpi_all_comm,p_comm_work,p_error)
!     IF (p_error /= MPI_SUCCESS) THEN
!        WRITE (nerr,'(a,a)') routine, ' MPI_COMM_DUP failed for p_comm_work.'
!        WRITE (nerr,'(a,i4)') ' Error =  ', p_error
!        CALL abort_mpi
!     END IF
!
!     CALL MPI_COMM_DUP(process_mpi_all_comm,p_comm_work_test,p_error)
!     IF (p_error /= MPI_SUCCESS) THEN
!        WRITE (nerr,'(a,a)') routine, ' MPI_COMM_DUP failed for p_comm_work_test.'
!        WRITE (nerr,'(a,i4)') ' Error =  ', p_error
!        CALL abort_mpi
!     END IF

#endif

    CALL set_default_mpi_work_variables()

  END SUBROUTINE set_process_mpi_communicator
  !------------------------------------------------------------------------------

  !------------------------------------------------------------------------------
  SUBROUTINE start_mpi(global_name)

!#ifdef _OPENMP
!    USE mo_util_string, ONLY: toupper
!#endif

    CHARACTER(len=*), INTENT(in), OPTIONAL :: global_name

    ! variables are required for determing I/O size in bytes of the defined
    ! KIND types for assigning the right MPI data types with the used kinds
    INTEGER     :: iig = 0
    INTEGER(i4) :: ii4 = 0_i4
    INTEGER(i8) :: ii8 = 0_i8
    REAL        :: rrg = 0.0
    REAL(sp)    :: rsp = 0.0_sp
    REAL(dp)    :: rdp = 0.0_dp

    CHARACTER(len=132) :: yname

    ! variables used for determing the OpenMP threads
    ! suitable as well for coupled models
#if (defined _OPENMP)
!    CHARACTER(len=32) :: env_name
!    CHARACTER(len=32) :: thread_num
!    INTEGER :: threads
    INTEGER :: global_no_of_threads
#ifndef NOMPI
    INTEGER :: provided
#endif
#ifndef __SX__
    ! status
!    INTEGER :: istat
#else
    EXTERNAL :: getenv
#endif
#endif

    CHARACTER(len=*), PARAMETER :: routine = modname//'::start_mpi'


! #ifdef _OPENMP
!     global_no_of_threads = 1
! #endif


    ! start MPI
#ifndef NOMPI
#ifdef _OPENMP
#ifdef __MULTIPLE_MPI_THREADS
    CALL MPI_INIT_THREAD(MPI_THREAD_MULTIPLE,provided,p_error)
#else
    CALL MPI_INIT_THREAD(MPI_THREAD_FUNNELED,provided,p_error)
#endif
#else
    CALL MPI_INIT (p_error)
#endif
    IF (p_error /= MPI_SUCCESS) THEN
       WRITE (nerr,'(a,a)') routine, ' MPI_INIT failed.'
       WRITE (nerr,'(a,i4)') ' Error =  ', p_error
       STOP
    END IF

#ifdef _OPENMP
    ! Check if MPI_INIT_THREAD returned at least MPI_THREAD_FUNNELED in "provided"
#ifdef __MULTIPLE_MPI_THREADS
    IF (provided < MPI_THREAD_MULTIPLE) THEN
       WRITE (nerr,'(a,a)') routine, &
         & ' MPI_INIT_THREAD did not return desired level of thread support'
       WRITE (nerr,'(a,i0)') " provided: ", provided
       WRITE (nerr,'(a,i0)') " required: ", MPI_THREAD_MULTIPLE
       CALL MPI_Finalize(p_error)
       STOP
    END IF
#else
    IF (provided < MPI_THREAD_FUNNELED) THEN
       WRITE (nerr,'(a,a)') routine, &
         & ' MPI_INIT_THREAD did not return desired level of thread support'
       WRITE (nerr,'(a,i0)') " provided: ", provided
       WRITE (nerr,'(a,i0)') " required: ", MPI_THREAD_FUNNELED
       ! CALL MPI_Finalize(p_error)
       ! STOP
    END IF
#endif
#endif

    CALL MPI_BUFFER_ATTACH(mpi_buffer, SIZE(mpi_buffer), p_error)
    IF (p_error /= 0) THEN
       WRITE (0,*) "Error in MPI_BUFFER_ATTACH."
       STOP
    END IF

    process_mpi_all_comm = MPI_COMM_NULL
    IF (PRESENT(global_name)) THEN
      yname = global_name
    ELSE
      yname = '(unnamed)'
    END IF
    global_mpi_name = yname


    ! get local PE identification
    CALL MPI_COMM_RANK (global_mpi_communicator, my_global_mpi_id, p_error)

    IF (p_error /= MPI_SUCCESS) THEN
       WRITE (nerr,'(a,a)') routine, ' MPI_COMM_RANK failed.'
       WRITE (nerr,'(a,i4)') ' Error =  ', p_error
       CALL abort_mpi
    END IF

    ! Information ...
    IF (my_global_mpi_id == 0) THEN
       WRITE (nerr,'(/,a,a,a)') ' ', &
            TRIM(yname), ' MPI interface runtime information:'
    END IF

#ifdef DEBUG
    WRITE (nerr,'(a,a,i4,a)') routine, ' PE ', my_global_mpi_id, ' started.'
#endif

    ! get number of available PEs
    CALL MPI_COMM_SIZE (global_mpi_communicator, global_mpi_size, p_error)

    IF (p_error /= MPI_SUCCESS) THEN
       WRITE (nerr,'(a,a,i4,a)') routine ,' PE: ', my_global_mpi_id, &
       &  ' MPI_COMM_SIZE failed.'
       WRITE (nerr,'(a,i4)') ' Error =  ', p_error
       CALL abort_mpi
    END IF

    ! for non blocking calls
    p_mrequest = p_request_alloc_size
    ALLOCATE(p_request(p_mrequest))
    p_irequest = 0

    ! lets check the available MPI version
    CALL MPI_GET_VERSION (version, subversion, p_error)

    IF (p_error /= MPI_SUCCESS) THEN
      WRITE (nerr,'(a,a)') routine , ' MPI_GET_VERSION failed.'
      WRITE (nerr,'(a,i4)') ' Error =  ', p_error
      CALL abort_mpi
    END IF

    IF (my_global_mpi_id == 0) THEN
      WRITE (nerr,'(a,a,a,i0,a1,i0)') " ", routine, &
           ' Used MPI version: ', version, '.', subversion
    END IF

    IF (my_global_mpi_id == 0) THEN
      WRITE (nerr,'(a,a,a,a,a,i0,a)') " ", routine, " ", &
        & TRIM(yname), ': Globally run on ',&
        & global_mpi_size, ' mpi processes.'
    END IF

   ! due to a possible circular dependency with mo_machine and other
    ! modules, we determine here locally the I/O size of the different
    ! kind types (assume 8 bit/byte. This is than used for determing
    ! the right MPI send/receive type parameters.
    CALL MPI_SIZEOF(iig, p_int_byte, p_error)
    CALL MPI_SIZEOF(ii4, p_int_i4_byte, p_error)
    CALL MPI_SIZEOF(ii8, p_int_i8_byte, p_error)
    CALL MPI_SIZEOF(rrg, p_real_byte, p_error)
    CALL MPI_SIZEOF(rsp, p_real_sp_byte, p_error)
    CALL MPI_SIZEOF(rdp, p_real_dp_byte, p_error)

    p_int     = MPI_INTEGER
    p_bool    = MPI_LOGICAL
    p_char    = MPI_CHARACTER

    CALL MPI_TYPE_MATCH_SIZE(MPI_TYPECLASS_REAL, p_real_sp_byte, p_real_sp, p_error)
    CALL MPI_TYPE_MATCH_SIZE(MPI_TYPECLASS_REAL, p_real_dp_byte, p_real_dp, p_error)
    CALL MPI_TYPE_MATCH_SIZE(MPI_TYPECLASS_INTEGER, p_int_i4_byte, p_int_i4, p_error)
    CALL MPI_TYPE_MATCH_SIZE(MPI_TYPECLASS_INTEGER, p_int_i8_byte, p_int_i8, p_error)
    IF (wp == dp) THEN
      p_real = p_real_dp
    ELSE IF (wp == sp) THEN
      p_real = p_real_sp
    ELSE
      p_real = mpi_datatype_null
    END IF

    p_mpi_comm_null = MPI_COMM_NULL
<<<<<<< HEAD
    
=======

>>>>>>> 7bf0032e
#ifdef DEBUG
    WRITE (nerr,'(/,a)')    ' MPI transfer sizes [bytes]:'
    WRITE (nerr,'(a,i4)') '  INTEGER generic:', p_int_byte
    WRITE (nerr,'(a,i4)') '  INTEGER 4 byte :', p_int_i4_byte
    WRITE (nerr,'(a,i4)') '  INTEGER 8 byte :', p_int_i8_byte
    WRITE (nerr,'(a,i4)') '  REAL generic   :', p_real_byte
    WRITE (nerr,'(a,i4)') '  REAL single    :', p_real_sp_byte
    WRITE (nerr,'(a,i4)') '  REAL double    :', p_real_dp_byte
#endif

! MPI ends here
#else

    WRITE (nerr,'(a,a)')  routine, ' No MPI: Single processor run.'
    ! set defaults for sequential run
    global_mpi_size  = 1        ! total number of processes in global world
    my_global_mpi_id = 0        ! process id in global world
    is_global_mpi_parallel = .false.
    process_mpi_name = 'uknown'
    process_mpi_all_comm = MPI_COMM_NULL
    p_mpi_comm_null = MPI_COMM_NULL

#endif


    IF (global_mpi_size > 1) THEN
      is_global_mpi_parallel = .TRUE.
    ELSE
      global_mpi_size = 1 ! just in case we got wrong size
    ENDIF

#ifdef _OPENMP
    ! The number of threads, if varying, will be defined via
    ! namelists
    global_no_of_threads = omp_get_max_threads()
#ifndef NOMPI
    ! Make number of threads from environment available to all model PEs
!     CALL MPI_BCAST (global_no_of_threads, 1, MPI_INTEGER, 0, global_mpi_communicator, p_error)
#endif

    IF (my_global_mpi_id == 0) THEN

      IF (is_global_mpi_parallel) THEN
        WRITE (nerr,'(a,a,a)') " ", routine, &
          & ': Running globally hybrid OpenMP-MPI mode.'
      ELSE
        WRITE (nerr,'(a,a,a)') " ", routine,': Running globally OpenMP mode.'
      ENDIF
      WRITE (nerr,'(a,a, a, i0)') " ", routine, &
        & ' global_no_of_threads is ', global_no_of_threads
    ENDIF

#endif


    ! The number of threads, if varying, will be defined via
    ! namelists
! #ifdef _OPENMP
!     ! Expect that PE 0 did got the information of OMP_NUM_THREADS.
!     ! That might be wrong in the coupled case when the model is
!     ! started via MPI dynamic process creation. So we have to check
!     ! the environment variable too.
!     IF (my_global_mpi_id == 0) THEN
!
!       IF (is_global_mpi_parallel) THEN
!         WRITE (nerr,'(/,a)') ' Running globally hybrid OpenMP-MPI mode.'
!       ELSE
!         WRITE (nerr,'(/,a)') ' Running globally OpenMP mode.'
!       ENDIF
!
!       env_name = toupper(TRIM(yname)) // '_THREADS'
! #ifdef __SX__
!       CALL getenv(TRIM(env_name), thread_num)
!
!       IF (thread_num /= ' ') THEN
! #else
!       CALL get_environment_variable(name=TRIM(env_name), value=thread_num, &
!           status=istat)
!       IF (istat == 0) THEN
! #endif
!          READ(thread_num,*) global_no_of_threads
!        ELSE
!          WRITE (nerr,'(1x,a,/)') ' Global number of OpenMP threads not given!'
!          WRITE (nerr,'(1x,a,a,a,/,1x,a,a,a)') &
!              ' Environment variable ', TRIM(env_name), ' either not set,', &
!              ' or not available to ', TRIM(yname), ' root PE.'
!          global_no_of_threads = omp_get_max_threads()
!        ENDIF
!     ENDIF ! (my_global_mpi_id == 0)
!
! #ifndef NOMPI
!     ! Make number of threads from environment available to all model PEs
!     CALL MPI_BCAST (global_no_of_threads, 1, MPI_INTEGER, 0, global_mpi_communicator, p_error)
! #endif
!     ! Inform on OpenMP thread usage
! !     CALL OMP_SET_NUM_THREADS(threads)
! !     threads = OMP_GET_MAX_THREADS()
!
!     IF (my_global_mpi_id == 0) THEN
!        WRITE (nerr,*)
!        WRITE (nerr,'(1x,a,i3)') ' global_no_of_threads is ', global_no_of_threads
!     ENDIF
! #endif


    ! by default, the global communicator is the process communicator
    CALL set_process_mpi_name(global_mpi_name)
    CALL set_process_mpi_communicator(global_mpi_communicator)

  END SUBROUTINE start_mpi
  !------------------------------------------------------------------------------

  !------------------------------------------------------------------------------
  SUBROUTINE stop_mpi

    ! finish MPI and clean up all PEs

#ifndef NOMPI
    ! to prevent abort due to unfinished communication
    CALL p_barrier(process_mpi_all_comm)

    CALL MPI_FINALIZE (p_error)

    IF (p_error /= MPI_SUCCESS) THEN
       WRITE (nerr,'(a)') ' MPI_FINALIZE failed.'
       WRITE (nerr,'(a,i4)') ' Error = ', p_error
       CALL abort_mpi
    END IF
    process_is_mpi_parallel = .FALSE.
    DEALLOCATE(p_request)
#endif

  END SUBROUTINE stop_mpi
  !------------------------------------------------------------------------------

  !------------------------------------------------------------------------------
  SUBROUTINE abort_mpi

    ! this routine should be used instead of abort, util_abort() or STOP
    ! in all routines for proper clean up of all PEs

#ifndef NOMPI
    CALL MPI_ABORT (MPI_COMM_WORLD, 0, p_error)

    IF (p_error /= MPI_SUCCESS) THEN
       WRITE (nerr,'(a)') ' MPI_ABORT failed.'
       WRITE (nerr,'(a,i4)') ' Error =  ', p_error
       STOP
    END IF
#else
#ifndef __STANDALONE
    CALL util_exit(1)
#else
    STOP 'mo_mpi: abort_mpi ..'
#endif
#endif

  END SUBROUTINE abort_mpi
  !------------------------------------------------------------------------------

  ! communicator set up
  SUBROUTINE p_set_communicator (nproca, nprocb, mapmesh, debug_parallel)

    INTEGER, INTENT(in) :: nproca, nprocb
    INTEGER, INTENT(in) :: mapmesh(0:,0:)
    INTEGER, INTENT(in) :: debug_parallel

#ifndef NOMPI
    INTEGER :: all_debug_pes(SIZE(mapmesh))

    INTEGER :: group_world, group_a, group_b, group_d
    INTEGER :: p_communicator_tmp

    INTEGER :: n, members

    INTEGER :: ranks(1) = 0

    ! first set global group

    CALL MPI_COMM_GROUP (process_mpi_all_comm, group_world, p_error)

    IF (p_error /= MPI_SUCCESS) THEN
       WRITE (nerr,'(a,i4,a)') ' PE: ', my_process_mpi_all_id, &
         & ' MPI_COMM_GROUP failed.'
       WRITE (nerr,'(a,i4)') ' Error =  ', p_error
       CALL abort_mpi
    END IF

    ! communicator is process_mpi_all_comm

    IF (debug_parallel >= 0 ) THEN

       CALL MPI_GROUP_INCL (group_world, 1, ranks, group_d, p_error)

       IF (p_error /= MPI_SUCCESS) THEN
          WRITE (nerr,'(a,i4,a)') ' PE: ', my_process_mpi_all_id, &
            &' MPI_GROUP_INCL failed.'
          WRITE (nerr,'(a,i4)') ' Error =  ', p_error
          CALL abort_mpi
       END IF

       CALL MPI_COMM_CREATE (process_mpi_all_comm, group_d, p_communicator_tmp, &
            p_error)

       IF (p_error /= MPI_SUCCESS) THEN
          WRITE (nerr,'(a,i4,a)') ' PE: ', my_process_mpi_all_id, &
            &' MPI_COMM_CREATE failed.'
          WRITE (nerr,'(a,i4)') ' Error =  ', p_error
          CALL abort_mpi
       END IF

       IF (my_process_mpi_all_id == 0) p_communicator_d = p_communicator_tmp

       DO n = 1, SIZE(mapmesh)
          all_debug_pes(n) = n
       END DO

       CALL MPI_GROUP_INCL (group_world, SIZE(mapmesh), all_debug_pes, &
            group_d, p_error)

       IF (p_error /= MPI_SUCCESS) THEN
          WRITE (nerr,'(a,i4,a)') ' PE: ', my_process_mpi_all_id, &
            & ' MPI_GROUP_INCL failed.'
          WRITE (nerr,'(a,i4)') ' Error =  ', p_error
          CALL abort_mpi
       END IF

       CALL MPI_COMM_CREATE (process_mpi_all_comm, group_d, p_communicator_tmp, &
            p_error)

       IF (p_error /= MPI_SUCCESS) THEN
          WRITE (nerr,'(a,i4,a)') ' PE: ', my_process_mpi_all_id, &
            & ' MPI_COMM_CREATE failed.'
          WRITE (nerr,'(a,i4)') ' Error =  ', p_error
          CALL abort_mpi
       END IF

       IF (my_process_mpi_all_id /= 0) p_communicator_d = p_communicator_tmp

    ELSE
       p_communicator_d = process_mpi_all_comm
    END IF

    DO n = 0, nproca-1
       members = nprocb
       CALL MPI_GROUP_INCL (group_world, members, mapmesh(:,n), group_a, &
            p_error)

       IF (p_error /= MPI_SUCCESS) THEN
          WRITE (nerr,'(a,i4,a)') ' PE: ', my_process_mpi_all_id, &
            & ' MPI_GROUP_INCL failed.'
          WRITE (nerr,'(a,i4)') ' Error =  ', p_error
          CALL abort_mpi
       END IF

       CALL MPI_COMM_CREATE (process_mpi_all_comm, group_a, p_communicator_tmp, &
            p_error)

       IF (p_error /= MPI_SUCCESS) THEN
          WRITE (nerr,'(a,i4,a)') ' PE: ', my_process_mpi_all_id, &
            & ' MPI_COMM_CREATE failed.'
          WRITE (nerr,'(a,i4)') ' Error =  ', p_error
          CALL abort_mpi
       END IF
       IF(p_communicator_tmp/=MPI_COMM_NULL) &
         p_communicator_a = p_communicator_tmp

    END DO

    ! create groups for set Bs

    DO n = 0, nprocb-1
       members = nproca
       CALL MPI_GROUP_INCL (group_world, members, mapmesh(n,:), group_b, &
            p_error)

       IF (p_error /= MPI_SUCCESS) THEN
          WRITE (nerr,'(a,i4,a)') ' PE: ', my_process_mpi_all_id, &
            & ' MPI_GROUP_INCL failed.'
          WRITE (nerr,'(a,i4)') ' Error =  ', p_error
          CALL abort_mpi
       END IF

       CALL MPI_COMM_CREATE (process_mpi_all_comm, group_b, p_communicator_tmp, &
            p_error)

       IF (p_error /= MPI_SUCCESS) THEN
          WRITE (nerr,'(a,i4,a)') ' PE: ', my_process_mpi_all_id, &
            & ' MPI_COMM_CREATE failed.'
          WRITE (nerr,'(a,i4)') ' Error =  ', p_error
          CALL abort_mpi
       END IF
       IF(p_communicator_tmp/=MPI_COMM_NULL) &
         p_communicator_b = p_communicator_tmp

    END DO

    CALL MPI_BARRIER (process_mpi_all_comm, p_error)

    IF (p_error /= MPI_SUCCESS) THEN
       WRITE (nerr,'(a,i4,a)') ' PE: ', my_process_mpi_all_id, '&
         & MPI_BARRIER failed.'
       WRITE (nerr,'(a,i4)') ' Error =  ', p_error
       CALL abort_mpi
    END IF

    IF (debug_parallel >= 0 .AND. my_process_mpi_all_id == 0) THEN
      p_communicator_a = p_communicator_d
      p_communicator_b = p_communicator_d
    ENDIF

#ifdef DEBUG
    WRITE (nerr,'(a,i4,a,3i8)') &
         'p_set_communicator on PE ', my_process_mpi_all_id, ': ', &
         p_communicator_d, &
         p_communicator_a, &
         p_communicator_b
#endif
#endif
  END SUBROUTINE p_set_communicator

!=========================================================================

  !---------------------------------------------------------------------------------------------------------------------------------
  !> wrapper for MPI_Comm_size()
  !---------------------------------------------------------------------------------------------------------------------------------
  FUNCTION p_comm_size(communicator)
    INTEGER :: p_comm_size
    INTEGER, INTENT(IN) :: communicator

    CHARACTER(LEN=*), PARAMETER :: routine = modname//'::p_comm_size'
    INTEGER :: ierr

#ifndef NOMPI
    CALL MPI_Comm_size(communicator, p_comm_size, ierr)
    IF(ierr /= MPI_SUCCESS) CALL finish(routine, 'Error in MPI_COMM_SIZE operation!')
#else
    p_comm_size = 1
#endif
  END FUNCTION p_comm_size

  !---------------------------------------------------------------------------------------------------------------------------------
  !> wrapper for MPI_Comm_rank()
  !---------------------------------------------------------------------------------------------------------------------------------
  FUNCTION p_comm_rank(communicator)
    INTEGER :: p_comm_rank
    INTEGER, INTENT(IN) :: communicator

    CHARACTER(LEN=*), PARAMETER :: routine = modname//'::p_comm_rank'
    INTEGER :: ierr

#ifndef NOMPI
    CALL MPI_COMM_RANK(communicator, p_comm_rank, ierr)
    IF(ierr /= MPI_SUCCESS) CALL finish(routine, 'Error in MPI_COMM_RANK operation!')
#else
    p_comm_rank = 0
#endif
  END FUNCTION p_comm_rank


!=========================================================================

  ! send implementation

  SUBROUTINE p_send_real (t_buffer, p_destination, p_tag, p_count, comm)

    REAL (dp), INTENT(in) :: t_buffer
    INTEGER,   INTENT(in) :: p_destination, p_tag
    INTEGER, OPTIONAL, INTENT(in) :: p_count, comm
#ifndef NOMPI
    INTEGER :: p_comm, icount

    IF (PRESENT(comm)) THEN
       p_comm = comm
    ELSE
       p_comm = process_mpi_all_comm
    ENDIF
    IF (PRESENT(p_count)) THEN
      icount = p_count
    ELSE
      icount = 1
    END IF

#ifdef __USE_G2G
!$ACC HOST_DATA USE_DEVICE( t_buffer ),  IF_PRESENT, IF ( i_am_accel_node .AND. acc_on )
#endif

    CALL mpi_send(t_buffer, icount, p_real_dp, p_destination, p_tag, &
         p_comm, p_error)

#ifdef __USE_G2G
!$ACC END HOST_DATA
#endif

#ifdef DEBUG
    IF (p_error /= MPI_SUCCESS) THEN
       WRITE (nerr,'(a,i4,a,i4,a,i6,a)') ' MPI_SEND from ', my_process_mpi_all_id, &
            ' to ', p_destination, ' for tag ', p_tag, ' failed.'
       WRITE (nerr,'(a,i4)') ' Error = ', p_error
       CALL abort_mpi
    END IF
#endif
#endif

  END SUBROUTINE p_send_real


  ! send implementation

  SUBROUTINE p_send_sreal (t_buffer, p_destination, p_tag, p_count, comm)

    REAL (sp), INTENT(in) :: t_buffer
    INTEGER,   INTENT(in) :: p_destination, p_tag
    INTEGER, OPTIONAL, INTENT(in) :: p_count, comm
#ifndef NOMPI
    INTEGER :: p_comm, icount

    IF (PRESENT(comm)) THEN
       p_comm = comm
    ELSE
       p_comm = process_mpi_all_comm
    ENDIF
    IF (PRESENT(p_count)) THEN
      icount = p_count
    ELSE
      icount = 1
    END IF

#ifdef __USE_G2G
!$ACC HOST_DATA USE_DEVICE( t_buffer ),  IF_PRESENT, IF ( i_am_accel_node )
#endif

    CALL mpi_send(t_buffer, icount, p_real_sp, p_destination, p_tag, &
            p_comm, p_error)

#ifdef __USE_G2G
!$ACC END HOST_DATA
#endif

#ifdef DEBUG
    IF (p_error /= MPI_SUCCESS) THEN
       WRITE (nerr,'(a,i4,a,i4,a,i6,a)') ' MPI_SEND from ', my_process_mpi_all_id, &
            ' to ', p_destination, ' for tag ', p_tag, ' failed.'
       WRITE (nerr,'(a,i4)') ' Error = ', p_error
       CALL abort_mpi
    END IF
#endif
#endif

  END SUBROUTINE p_send_sreal


  SUBROUTINE p_send_real_1d (t_buffer, p_destination, p_tag, p_count, comm)

    REAL (dp), INTENT(in) :: t_buffer(:)
    INTEGER,   INTENT(in) :: p_destination, p_tag
    INTEGER, OPTIONAL, INTENT(in) :: p_count, comm
#ifndef NOMPI
    INTEGER :: p_comm, icount

    IF (PRESENT(comm)) THEN
      p_comm = comm
    ELSE
      p_comm = process_mpi_all_comm
    ENDIF

#ifdef __USE_G2G
!$ACC HOST_DATA USE_DEVICE( t_buffer ),  IF_PRESENT, IF ( i_am_accel_node .AND. acc_on )
#endif

    IF (PRESENT(p_count)) THEN
      icount = p_count
    ELSE
      icount = SIZE(t_buffer)
    END IF

    CALL mpi_send(t_buffer, icount, p_real_dp, p_destination, p_tag, &
         &        p_comm, p_error)

#ifdef __USE_G2G
!$ACC END HOST_DATA
#endif

#ifdef DEBUG
    IF (p_error /= MPI_SUCCESS) THEN
       WRITE (nerr,'(a,i4,a,i4,a,i6,a)') ' MPI_SEND from ', my_process_mpi_all_id, &
            ' to ', p_destination, ' for tag ', p_tag, ' failed.'
       WRITE (nerr,'(a,i4)') ' Error = ', p_error
       CALL abort_mpi
    END IF
#endif
#endif

  END SUBROUTINE p_send_real_1d

  SUBROUTINE p_send_sreal_1d (t_buffer, p_destination, p_tag, p_count, comm)

    REAL (sp), INTENT(in) :: t_buffer(:)
    INTEGER,   INTENT(in) :: p_destination, p_tag
    INTEGER, OPTIONAL, INTENT(in) :: p_count, comm
#ifndef NOMPI
    INTEGER :: p_comm, icount

    IF (PRESENT(comm)) THEN
       p_comm = comm
    ELSE
       p_comm = process_mpi_all_comm
    ENDIF
    IF (PRESENT(p_count)) THEN
      icount = p_count
    ELSE
      icount = SIZE(t_buffer)
    END IF

#ifdef __USE_G2G
!$ACC HOST_DATA USE_DEVICE( t_buffer ),  IF_PRESENT, IF ( i_am_accel_node )
#endif

    CALL mpi_send(t_buffer, icount, p_real_sp, p_destination, p_tag, &
         &        p_comm, p_error)

#ifdef __USE_G2G
!$ACC END HOST_DATA
#endif

#ifdef DEBUG
    IF (p_error /= MPI_SUCCESS) THEN
       WRITE (nerr,'(a,i4,a,i4,a,i6,a)') ' MPI_SEND from ', my_process_mpi_all_id, &
            ' to ', p_destination, ' for tag ', p_tag, ' failed.'
       WRITE (nerr,'(a,i4)') ' Error = ', p_error
       CALL abort_mpi
    END IF
#endif
#endif

  END SUBROUTINE p_send_sreal_1d

  SUBROUTINE p_send_real_2d (t_buffer, p_destination, p_tag, p_count, comm)

    REAL (dp), INTENT(in) :: t_buffer(:,:)
    INTEGER,   INTENT(in) :: p_destination, p_tag
    INTEGER, OPTIONAL, INTENT(in) :: p_count, comm
#ifndef NOMPI
    INTEGER :: p_comm, icount

    IF (PRESENT(comm)) THEN
      p_comm = comm
    ELSE
      p_comm = process_mpi_all_comm
    ENDIF
    IF (PRESENT(p_count)) THEN
      icount = p_count
    ELSE
      icount = SIZE(t_buffer)
    END IF

#ifdef __USE_G2G
!$ACC HOST_DATA USE_DEVICE( t_buffer ),  IF_PRESENT, IF ( i_am_accel_node .AND. acc_on )
#endif

    CALL mpi_send(t_buffer, icount, p_real_dp, p_destination, p_tag, &
         p_comm, p_error)

#ifdef __USE_G2G
!$ACC END HOST_DATA
#endif

#ifdef DEBUG
    IF (p_error /= MPI_SUCCESS) THEN
       WRITE (nerr,'(a,i4,a,i4,a,i6,a)') ' MPI_SEND from ', my_process_mpi_all_id, &
            ' to ', p_destination, ' for tag ', p_tag, ' failed.'
       WRITE (nerr,'(a,i4)') ' Error = ', p_error
       CALL abort_mpi
    END IF
#endif
#endif

  END SUBROUTINE p_send_real_2d

  SUBROUTINE p_send_real_3d (t_buffer, p_destination, p_tag, p_count, comm)

    REAL (dp), INTENT(in) :: t_buffer(:,:,:)
    INTEGER,   INTENT(in) :: p_destination, p_tag
    INTEGER, OPTIONAL, INTENT(in) :: p_count, comm
#ifndef NOMPI
    INTEGER :: p_comm, icount

    IF (PRESENT(comm)) THEN
      p_comm = comm
    ELSE
      p_comm = process_mpi_all_comm
    ENDIF
    IF (PRESENT(p_count)) THEN
      icount = p_count
    ELSE
      icount = SIZE(t_buffer)
    END IF

#ifdef __USE_G2G
!$ACC HOST_DATA USE_DEVICE( t_buffer ),  IF_PRESENT, IF ( i_am_accel_node .AND. acc_on )
#endif

    CALL mpi_send(t_buffer, icount, p_real_dp, p_destination, p_tag, &
         p_comm, p_error)

#ifdef __USE_G2G
!$ACC END HOST_DATA
#endif

#ifdef DEBUG
    IF (p_error /= MPI_SUCCESS) THEN
       WRITE (nerr,'(a,i4,a,i4,a,i6,a)') ' MPI_SEND from ', my_process_mpi_all_id, &
            ' to ', p_destination, ' for tag ', p_tag, ' failed.'
       WRITE (nerr,'(a,i4)') ' Error = ', p_error
       CALL abort_mpi
    END IF
#endif
#endif

  END SUBROUTINE p_send_real_3d

  SUBROUTINE p_send_real_4d (t_buffer, p_destination, p_tag, p_count, comm)

    REAL (dp), INTENT(in) :: t_buffer(:,:,:,:)
    INTEGER,   INTENT(in) :: p_destination, p_tag
    INTEGER, OPTIONAL, INTENT(in) :: p_count, comm
#ifndef NOMPI
    INTEGER :: p_comm, icount

    IF (PRESENT(comm)) THEN
      p_comm = comm
    ELSE
      p_comm = process_mpi_all_comm
    ENDIF
    IF (PRESENT(p_count)) THEN
      icount = p_count
    ELSE
      icount = SIZE(t_buffer)
    END IF

#ifdef __USE_G2G
!$ACC HOST_DATA USE_DEVICE( t_buffer ),  IF_PRESENT, IF ( i_am_accel_node .AND. acc_on )
#endif

    CALL mpi_send(t_buffer, icount, p_real_dp, p_destination, p_tag, &
         p_comm, p_error)

#ifdef __USE_G2G
!$ACC END HOST_DATA
#endif

#ifdef DEBUG
    IF (p_error /= MPI_SUCCESS) THEN
       WRITE (nerr,'(a,i4,a,i4,a,i6,a)') ' MPI_SEND from ', my_process_mpi_all_id, &
            ' to ', p_destination, ' for tag ', p_tag, ' failed.'
       WRITE (nerr,'(a,i4)') ' Error = ', p_error
       CALL abort_mpi
    END IF
#endif
#endif

  END SUBROUTINE p_send_real_4d

  SUBROUTINE p_send_real_5d (t_buffer, p_destination, p_tag, p_count, comm)

    REAL (dp), INTENT(in) :: t_buffer(:,:,:,:,:)
    INTEGER,   INTENT(in) :: p_destination, p_tag
    INTEGER, OPTIONAL, INTENT(in) :: p_count, comm
#ifndef NOMPI
    INTEGER :: p_comm, icount

    IF (PRESENT(comm)) THEN
      p_comm = comm
    ELSE
      p_comm = process_mpi_all_comm
    ENDIF
    IF (PRESENT(p_count)) THEN
      icount = p_count
    ELSE
      icount = SIZE(t_buffer)
    END IF

#ifdef __USE_G2G
!$ACC HOST_DATA USE_DEVICE( t_buffer ),  IF_PRESENT, IF ( i_am_accel_node .AND. acc_on )
#endif

    CALL mpi_send(t_buffer, icount, p_real_dp, p_destination, p_tag, &
         p_comm, p_error)

#ifdef __USE_G2G
!$ACC END HOST_DATA
#endif

#ifdef DEBUG
    IF (p_error /= MPI_SUCCESS) THEN
       WRITE (nerr,'(a,i4,a,i4,a,i6,a)') ' MPI_SEND from ', my_process_mpi_all_id, &
            ' to ', p_destination, ' for tag ', p_tag, ' failed.'
       WRITE (nerr,'(a,i4)') ' Error = ', p_error
       CALL abort_mpi
    END IF
#endif
#endif

  END SUBROUTINE p_send_real_5d

  SUBROUTINE p_send_int (t_buffer, p_destination, p_tag, p_count, comm)

    INTEGER, INTENT(in) :: t_buffer
    INTEGER, INTENT(in) :: p_destination, p_tag
    INTEGER, OPTIONAL, INTENT(in) :: p_count, comm
#ifndef NOMPI
    INTEGER :: p_comm, icount

    IF (PRESENT(comm)) THEN
      p_comm = comm
    ELSE
      p_comm = process_mpi_all_comm
    ENDIF
    IF (PRESENT(p_count)) THEN
      icount = p_count
    ELSE
      icount = 1
    END IF

#ifdef __USE_G2G
!$ACC HOST_DATA USE_DEVICE( t_buffer ),  IF_PRESENT, IF ( i_am_accel_node .AND. acc_on )
#endif

    CALL mpi_send(t_buffer, icount, p_int, p_destination, p_tag, &
         p_comm, p_error)

#ifdef __USE_G2G
!$ACC END HOST_DATA
#endif

#ifdef DEBUG
    IF (p_error /= MPI_SUCCESS) THEN
       WRITE (nerr,'(a,i4,a,i4,a,i6,a)') ' MPI_SEND from ', my_process_mpi_all_id, &
            ' to ', p_destination, ' for tag ', p_tag, ' failed.'
       WRITE (nerr,'(a,i4)') ' Error = ', p_error
       CALL abort_mpi
    END IF
#endif
#endif

  END SUBROUTINE p_send_int

  SUBROUTINE p_send_int_1d (t_buffer, p_destination, p_tag, p_count, comm)

    INTEGER, INTENT(in) :: t_buffer(:)
    INTEGER, INTENT(in) :: p_destination, p_tag
    INTEGER, OPTIONAL, INTENT(in) :: p_count, comm
#ifndef NOMPI
    INTEGER :: p_comm, icount

    IF (PRESENT(comm)) THEN
      p_comm = comm
    ELSE
      p_comm = process_mpi_all_comm
    ENDIF
    IF (PRESENT(p_count)) THEN
      icount = p_count
    ELSE
      icount = SIZE(t_buffer)
    END IF

#ifdef __USE_G2G
!$ACC HOST_DATA USE_DEVICE( t_buffer ),  IF_PRESENT, IF ( i_am_accel_node .AND. acc_on )
#endif

    CALL mpi_send(t_buffer, icount, p_int, p_destination, p_tag, &
         p_comm, p_error)

#ifdef __USE_G2G
!$ACC END HOST_DATA
#endif

#ifdef DEBUG
    IF (p_error /= MPI_SUCCESS) THEN
       WRITE (nerr,'(a,i4,a,i4,a,i6,a)') ' MPI_SEND from ', my_process_mpi_all_id, &
            ' to ', p_destination, ' for tag ', p_tag, ' failed.'
       WRITE (nerr,'(a,i4)') ' Error = ', p_error
       CALL abort_mpi
    END IF
#endif
#endif

  END SUBROUTINE p_send_int_1d

  SUBROUTINE p_send_int_2d (t_buffer, p_destination, p_tag, p_count, comm)

    INTEGER, INTENT(in) :: t_buffer(:,:)
    INTEGER, INTENT(in) :: p_destination, p_tag
    INTEGER, OPTIONAL, INTENT(in) :: p_count, comm
#ifndef NOMPI
    INTEGER :: p_comm, icount

    IF (PRESENT(comm)) THEN
      p_comm = comm
    ELSE
      p_comm = process_mpi_all_comm
    ENDIF
    IF (PRESENT(p_count)) THEN
      icount = p_count
    ELSE
      icount = SIZE(t_buffer)
    END IF

#ifdef __USE_G2G
!$ACC HOST_DATA USE_DEVICE( t_buffer ),  IF_PRESENT, IF ( i_am_accel_node .AND. acc_on )
#endif

    CALL mpi_send(t_buffer, icount, p_int, p_destination, p_tag, &
         p_comm, p_error)

#ifdef __USE_G2G
!$ACC END HOST_DATA
#endif

#ifdef DEBUG
    IF (p_error /= MPI_SUCCESS) THEN
       WRITE (nerr,'(a,i4,a,i4,a,i6,a)') ' MPI_SEND from ', my_process_mpi_all_id, &
            ' to ', p_destination, ' for tag ', p_tag, ' failed.'
       WRITE (nerr,'(a,i4)') ' Error = ', p_error
       CALL abort_mpi
    END IF
#endif
#endif

  END SUBROUTINE p_send_int_2d

  SUBROUTINE p_send_int_3d (t_buffer, p_destination, p_tag, p_count, comm)

    INTEGER, INTENT(in) :: t_buffer(:,:,:)
    INTEGER, INTENT(in) :: p_destination, p_tag
    INTEGER, OPTIONAL, INTENT(in) :: p_count, comm
#ifndef NOMPI
    INTEGER :: p_comm, icount

    IF (PRESENT(comm)) THEN
       p_comm = comm
    ELSE
       p_comm = process_mpi_all_comm
    ENDIF
    IF (PRESENT(p_count)) THEN
      icount = p_count
    ELSE
      icount = SIZE(t_buffer)
    END IF

#ifdef __USE_G2G
!$ACC HOST_DATA USE_DEVICE( t_buffer ),  IF_PRESENT, IF ( i_am_accel_node .AND. acc_on )
#endif

    CALL mpi_send(t_buffer, icount, p_int, p_destination, p_tag, &
         p_comm, p_error)

#ifdef __USE_G2G
!$ACC END HOST_DATA
#endif

#ifdef DEBUG
    IF (p_error /= MPI_SUCCESS) THEN
       WRITE (nerr,'(a,i4,a,i4,a,i6,a)') ' MPI_SEND from ', my_process_mpi_all_id, &
            ' to ', p_destination, ' for tag ', p_tag, ' failed.'
       WRITE (nerr,'(a,i4)') ' Error = ', p_error
       CALL abort_mpi
    END IF
#endif
#endif

  END SUBROUTINE p_send_int_3d

  SUBROUTINE p_send_int_4d (t_buffer, p_destination, p_tag, p_count, comm)

    INTEGER, INTENT(in) :: t_buffer(:,:,:,:)
    INTEGER, INTENT(in) :: p_destination, p_tag
    INTEGER, OPTIONAL, INTENT(in) :: p_count, comm
#ifndef NOMPI
    INTEGER :: p_comm, icount

    IF (PRESENT(comm)) THEN
       p_comm = comm
    ELSE
       p_comm = process_mpi_all_comm
    ENDIF
    IF (PRESENT(p_count)) THEN
      icount = p_count
    ELSE
      icount = SIZE(t_buffer)
    END IF

#ifdef __USE_G2G
!$ACC HOST_DATA USE_DEVICE( t_buffer ),  IF_PRESENT, IF ( i_am_accel_node .AND. acc_on )
#endif

    CALL mpi_send(t_buffer, icount, p_int, p_destination, p_tag, &
         p_comm, p_error)

#ifdef __USE_G2G
!$ACC END HOST_DATA
#endif

#ifdef DEBUG
    IF (p_error /= MPI_SUCCESS) THEN
       WRITE (nerr,'(a,i4,a,i4,a,i6,a)') ' MPI_SEND from ', my_process_mpi_all_id, &
            ' to ', p_destination, ' for tag ', p_tag, ' failed.'
       WRITE (nerr,'(a,i4)') ' Error = ', p_error
       CALL abort_mpi
    END IF
#endif
#endif

  END SUBROUTINE p_send_int_4d


  SUBROUTINE p_send_bool (t_buffer, p_destination, p_tag, p_count, comm)

    LOGICAL, INTENT(in) :: t_buffer
    INTEGER, INTENT(in) :: p_destination, p_tag
    INTEGER, OPTIONAL, INTENT(in) :: p_count, comm
#ifndef NOMPI
    INTEGER :: p_comm, icount

    IF (PRESENT(comm)) THEN
      p_comm = comm
    ELSE
      p_comm = process_mpi_all_comm
    ENDIF
    IF (PRESENT(p_count)) THEN
      icount = p_count
    ELSE
      icount = 1
    END IF

#ifdef __USE_G2G
!$ACC HOST_DATA USE_DEVICE( t_buffer ),  IF_PRESENT, IF ( i_am_accel_node .AND. acc_on )
#endif

    CALL mpi_send(t_buffer, icount, p_bool, p_destination, p_tag, &
         p_comm, p_error)

#ifdef __USE_G2G
!$ACC END HOST_DATA
#endif

#ifdef DEBUG
    IF (p_error /= MPI_SUCCESS) THEN
       WRITE (nerr,'(a,i4,a,i4,a,i6,a)') ' MPI_SEND from ', my_process_mpi_all_id, &
            ' to ', p_destination, ' for tag ', p_tag, ' failed.'
       WRITE (nerr,'(a,i4)') ' Error = ', p_error
       CALL abort_mpi
    END IF
#endif
#endif

  END SUBROUTINE p_send_bool

  SUBROUTINE p_send_bool_1d (t_buffer, p_destination, p_tag, p_count, comm)

    LOGICAL, INTENT(in) :: t_buffer(:)
    INTEGER, INTENT(in) :: p_destination, p_tag
    INTEGER, OPTIONAL, INTENT(in) :: p_count, comm
#ifndef NOMPI
    INTEGER :: p_comm, icount

    IF (PRESENT(comm)) THEN
      p_comm = comm
    ELSE
      p_comm = process_mpi_all_comm
    ENDIF
    IF (PRESENT(p_count)) THEN
      icount = p_count
    ELSE
      icount = SIZE(t_buffer)
    END IF

#ifdef __USE_G2G
!$ACC HOST_DATA USE_DEVICE( t_buffer ),  IF_PRESENT, IF ( i_am_accel_node .AND. acc_on )
#endif

    CALL mpi_send(t_buffer, icount, p_bool, p_destination, p_tag, &
         p_comm, p_error)

#ifdef __USE_G2G
!$ACC END HOST_DATA
#endif

#ifdef DEBUG
    IF (p_error /= MPI_SUCCESS) THEN
       WRITE (nerr,'(a,i4,a,i4,a,i6,a)') ' MPI_SEND from ', my_process_mpi_all_id, &
            ' to ', p_destination, ' for tag ', p_tag, ' failed.'
       WRITE (nerr,'(a,i4)') ' Error = ', p_error
       CALL abort_mpi
    END IF
#endif
#endif

  END SUBROUTINE p_send_bool_1d


  SUBROUTINE p_send_char_1d (t_buffer, p_destination, p_tag, p_count, comm)

    CHARACTER(LEN=*), INTENT(in) :: t_buffer(:)
    INTEGER, INTENT(in) :: p_destination, p_tag
    INTEGER, OPTIONAL, INTENT(in) :: p_count, comm
#ifndef NOMPI
    INTEGER :: p_comm, icount

    IF (PRESENT(comm)) THEN
      p_comm = comm
    ELSE
      p_comm = process_mpi_all_comm
    ENDIF
    IF (PRESENT(p_count)) THEN
      icount = p_count
    ELSE
      icount = SIZE(t_buffer)
    END IF
    icount = icount * LEN(t_buffer(1))

#ifdef __USE_G2G
!$ACC HOST_DATA USE_DEVICE( t_buffer ),  IF_PRESENT, IF ( i_am_accel_node .AND. acc_on )
#endif


    CALL mpi_send(t_buffer, icount, p_char, p_destination, p_tag, &
         p_comm, p_error)

#ifdef __USE_G2G
!$ACC END HOST_DATA
#endif

#ifdef DEBUG
    IF (p_error /= MPI_SUCCESS) THEN
       WRITE (nerr,'(a,i4,a,i4,a,i6,a)') ' MPI_SEND from ', my_process_mpi_all_id, &
            ' to ', p_destination, ' for tag ', p_tag, ' failed.'
       WRITE (nerr,'(a,i4)') ' Error = ', p_error
       CALL abort_mpi
    END IF
#endif
#endif

  END SUBROUTINE p_send_char_1d


  SUBROUTINE p_send_bool_2d (t_buffer, p_destination, p_tag, p_count, comm)

    LOGICAL, INTENT(in) :: t_buffer(:,:)
    INTEGER, INTENT(in) :: p_destination, p_tag
    INTEGER, OPTIONAL, INTENT(in) :: p_count, comm
#ifndef NOMPI
    INTEGER :: p_comm, icount

    IF (PRESENT(comm)) THEN
      p_comm = comm
    ELSE
      p_comm = process_mpi_all_comm
    ENDIF
    IF (PRESENT(p_count)) THEN
      icount = p_count
    ELSE
      icount = SIZE(t_buffer)
    END IF

#ifdef __USE_G2G
!$ACC HOST_DATA USE_DEVICE( t_buffer ),  IF_PRESENT, IF ( i_am_accel_node .AND. acc_on )
#endif

    CALL mpi_send(t_buffer, icount, p_bool, p_destination, p_tag, &
         p_comm, p_error)

#ifdef __USE_G2G
!$ACC END HOST_DATA
#endif

#ifdef DEBUG
    IF (p_error /= MPI_SUCCESS) THEN
       WRITE (nerr,'(a,i4,a,i4,a,i6,a)') ' MPI_SEND from ', my_process_mpi_all_id, &
            ' to ', p_destination, ' for tag ', p_tag, ' failed.'
       WRITE (nerr,'(a,i4)') ' Error = ', p_error
       CALL abort_mpi
    END IF
#endif
#endif

  END SUBROUTINE p_send_bool_2d

  SUBROUTINE p_send_bool_3d (t_buffer, p_destination, p_tag, p_count, comm)

    LOGICAL, INTENT(in) :: t_buffer(:,:,:)
    INTEGER, INTENT(in) :: p_destination, p_tag
    INTEGER, OPTIONAL, INTENT(in) :: p_count, comm
#ifndef NOMPI
    INTEGER :: p_comm, icount

    IF (PRESENT(comm)) THEN
      p_comm = comm
    ELSE
      p_comm = process_mpi_all_comm
    ENDIF
    IF (PRESENT(p_count)) THEN
      icount = p_count
    ELSE
      icount = SIZE(t_buffer)
    END IF

#ifdef __USE_G2G
!$ACC HOST_DATA USE_DEVICE( t_buffer ),  IF_PRESENT, IF ( i_am_accel_node .AND. acc_on )
#endif

    CALL mpi_send(t_buffer, icount, p_bool, p_destination, p_tag, &
         p_comm, p_error)

#ifdef __USE_G2G
!$ACC END HOST_DATA
#endif

#ifdef DEBUG
    IF (p_error /= MPI_SUCCESS) THEN
       WRITE (nerr,'(a,i4,a,i4,a,i6,a)') ' MPI_SEND from ', my_process_mpi_all_id, &
            ' to ', p_destination, ' for tag ', p_tag, ' failed.'
       WRITE (nerr,'(a,i4)') ' Error = ', p_error
       CALL abort_mpi
    END IF
#endif
#endif

  END SUBROUTINE p_send_bool_3d

  SUBROUTINE p_send_bool_4d (t_buffer, p_destination, p_tag, p_count, comm)

    LOGICAL, INTENT(in) :: t_buffer(:,:,:,:)
    INTEGER, INTENT(in) :: p_destination, p_tag
    INTEGER, OPTIONAL, INTENT(in) :: p_count, comm
#ifndef NOMPI
    INTEGER :: p_comm, icount

    IF (PRESENT(comm)) THEN
      p_comm = comm
    ELSE
      p_comm = process_mpi_all_comm
    ENDIF
    IF (PRESENT(p_count)) THEN
      icount = p_count
    ELSE
      icount = SIZE(t_buffer)
    END IF

#ifdef __USE_G2G
!$ACC HOST_DATA USE_DEVICE( t_buffer ),  IF_PRESENT, IF ( i_am_accel_node .AND. acc_on )
#endif

    CALL mpi_send(t_buffer, icount, p_bool, p_destination, p_tag, &
         p_comm, p_error)

#ifdef __USE_G2G
!$ACC END HOST_DATA
#endif

#ifdef DEBUG
    IF (p_error /= MPI_SUCCESS) THEN
       WRITE (nerr,'(a,i4,a,i4,a,i6,a)') ' MPI_SEND from ', my_process_mpi_all_id, &
            ' to ', p_destination, ' for tag ', p_tag, ' failed.'
       WRITE (nerr,'(a,i4)') ' Error = ', p_error
       CALL abort_mpi
    END IF
#endif
#endif

  END SUBROUTINE p_send_bool_4d

  SUBROUTINE p_send_char (t_buffer, p_destination, p_tag, p_count, comm)

    CHARACTER(len=*),  INTENT(in) :: t_buffer
    INTEGER,           INTENT(in) :: p_destination, p_tag
    INTEGER, OPTIONAL, INTENT(in) :: p_count, comm
#ifndef NOMPI
    INTEGER :: p_comm, icount

    IF (PRESENT(comm)) THEN
      p_comm = comm
    ELSE
      p_comm = process_mpi_all_comm
    ENDIF
    IF (PRESENT(p_count)) THEN
      icount = p_count
    ELSE
      icount = LEN(t_buffer)
    END IF


#ifdef __USE_G2G
!$ACC HOST_DATA USE_DEVICE( t_buffer ),  IF_PRESENT, IF ( i_am_accel_node .AND. acc_on )
#endif

    CALL mpi_send(t_buffer, icount, p_char, p_destination, p_tag, &
         p_comm, p_error)

#ifdef __USE_G2G
!$ACC END HOST_DATA
#endif

#ifdef DEBUG
    IF (p_error /= MPI_SUCCESS) THEN
       WRITE (nerr,'(a,i4,a,i4,a,i6,a)') ' MPI_SEND from ', my_process_mpi_all_id, &
            ' to ', p_destination, ' for tag ', p_tag, ' failed.'
       WRITE (nerr,'(a,i4)') ' Error = ', p_error
       CALL abort_mpi
    END IF
#endif
#endif

  END SUBROUTINE p_send_char

! non-blocking sends

  SUBROUTINE p_inc_request
    INTEGER, ALLOCATABLE :: tmp(:)

#ifndef NOMPI
    p_irequest = p_irequest + 1
    IF (p_irequest > p_mrequest) THEN
      ALLOCATE(tmp(p_mrequest))
      tmp(:) = p_request(:)
      DEALLOCATE(p_request)
      ALLOCATE(p_request(p_mrequest+p_request_alloc_size))
      p_request(1:p_mrequest) = tmp(:)
      p_mrequest = p_mrequest+p_request_alloc_size
      DEALLOCATE(tmp)
    ENDIF
#endif

  END SUBROUTINE p_inc_request

  SUBROUTINE p_isend_real (t_buffer, p_destination, p_tag, p_count, comm, request)

    REAL (dp), INTENT(inout) :: t_buffer
    INTEGER,   INTENT(in) :: p_destination, p_tag
    INTEGER, OPTIONAL, INTENT(in) :: p_count, comm
    INTEGER,   INTENT(INOUT), OPTIONAL :: request
#ifndef NOMPI
    INTEGER :: p_comm, icount, out_request

    IF (PRESENT(comm)) THEN
      p_comm = comm
    ELSE
      p_comm = process_mpi_all_comm
    ENDIF
    IF (PRESENT(p_count)) THEN
      icount = p_count
    ELSE
      icount = 1
    END IF

#ifdef __USE_G2G
!$ACC HOST_DATA USE_DEVICE( t_buffer ),  IF_PRESENT, IF ( i_am_accel_node .AND. acc_on )
#endif

    CALL mpi_isend(t_buffer, icount, p_real_dp, p_destination, p_tag, &
         p_comm, out_request, p_error)

#ifdef __USE_G2G
!$ACC END HOST_DATA
#endif

    IF (PRESENT(request)) THEN
      request               = out_request
    ELSE
      CALL p_inc_request
      p_request(p_irequest) = out_request
    END IF

#ifdef DEBUG
    IF (p_error /= MPI_SUCCESS) THEN
       WRITE (nerr,'(a,i4,a,i4,a,i6,a)') ' MPI_ISEND from ', my_process_mpi_all_id, &
            ' to ', p_destination, ' for tag ', p_tag, ' failed.'
       WRITE (nerr,'(a,i4)') ' Error = ', p_error
       CALL abort_mpi
    END IF
#endif
#endif

  END SUBROUTINE p_isend_real


  SUBROUTINE p_isend_sreal (t_buffer, p_destination, p_tag, p_count, comm, request)

    REAL (sp), INTENT(inout) :: t_buffer
    INTEGER,   INTENT(in) :: p_destination, p_tag
    INTEGER, OPTIONAL, INTENT(in) :: p_count, comm
    INTEGER,   INTENT(INOUT), OPTIONAL :: request
#ifndef NOMPI
    INTEGER :: p_comm, out_request, icount

    IF (PRESENT(comm)) THEN
       p_comm = comm
    ELSE
       p_comm = process_mpi_all_comm
    ENDIF
    IF (PRESENT(p_count)) THEN
      icount = p_count
    ELSE
      icount = 1
    END IF

#ifdef __USE_G2G
!$ACC HOST_DATA USE_DEVICE( t_buffer ),  IF_PRESENT, IF ( i_am_accel_node )
#endif

    CALL mpi_isend(t_buffer, icount, p_real_sp, p_destination, p_tag, &
         &         p_comm, out_request, p_error)

#ifdef __USE_G2G
!$ACC END HOST_DATA
#endif

    IF (PRESENT(request)) THEN
      request               = out_request
    ELSE
      CALL p_inc_request
      p_request(p_irequest) = out_request
    END IF

#ifdef DEBUG
    IF (p_error /= MPI_SUCCESS) THEN
       WRITE (nerr,'(a,i4,a,i4,a,i6,a)') ' MPI_ISEND from ', my_process_mpi_all_id, &
            ' to ', p_destination, ' for tag ', p_tag, ' failed.'
       WRITE (nerr,'(a,i4)') ' Error = ', p_error
       CALL abort_mpi
    END IF
#endif
#endif

  END SUBROUTINE p_isend_sreal


  SUBROUTINE p_isend_real_1d (t_buffer, p_destination, p_tag, p_count, comm, request)

    REAL (dp), INTENT(inout) :: t_buffer(:)
    INTEGER,   INTENT(in) :: p_destination, p_tag
    INTEGER, OPTIONAL, INTENT(in) :: p_count, comm
    INTEGER,   INTENT(INOUT), OPTIONAL :: request
#ifndef NOMPI
    INTEGER :: p_comm, icount, out_request

    IF (PRESENT(comm)) THEN
       p_comm = comm
    ELSE
       p_comm = process_mpi_all_comm
    ENDIF
    IF (PRESENT(p_count)) THEN
      icount = p_count
    ELSE
      icount = SIZE(t_buffer)
    END IF

#ifdef __USE_G2G
!$ACC HOST_DATA USE_DEVICE( t_buffer ),  IF_PRESENT, IF ( i_am_accel_node .AND. acc_on )
#endif

    CALL mpi_isend(t_buffer, icount, p_real_dp, p_destination, p_tag, &
         &         p_comm, out_request, p_error)

#ifdef __USE_G2G
!$ACC END HOST_DATA
#endif

    IF (PRESENT(request)) THEN
      request               = out_request
    ELSE
      CALL p_inc_request
      p_request(p_irequest) = out_request
    END IF

#ifdef DEBUG
    IF (p_error /= MPI_SUCCESS) THEN
       WRITE (nerr,'(a,i4,a,i4,a,i6,a)') ' MPI_ISEND from ', my_process_mpi_all_id, &
            ' to ', p_destination, ' for tag ', p_tag, ' failed.'
       WRITE (nerr,'(a,i4)') ' Error = ', p_error
       CALL abort_mpi
    END IF
#endif
#endif

  END SUBROUTINE p_isend_real_1d


  SUBROUTINE p_isend_sreal_1d (t_buffer, p_destination, p_tag, p_count, comm, request)

    REAL (sp), INTENT(inout) :: t_buffer(:)
    INTEGER,   INTENT(in) :: p_destination, p_tag
    INTEGER, OPTIONAL, INTENT(in) :: p_count, comm
    INTEGER,   INTENT(INOUT), OPTIONAL :: request
#ifndef NOMPI
    INTEGER :: p_comm, icount, out_request

    IF (PRESENT(comm)) THEN
       p_comm = comm
    ELSE
       p_comm = process_mpi_all_comm
    ENDIF
    IF (PRESENT(p_count)) THEN
      icount = p_count
    ELSE
      icount = SIZE(t_buffer)
    END IF

#ifdef __USE_G2G
!$ACC HOST_DATA USE_DEVICE( t_buffer ),  IF_PRESENT, IF ( i_am_accel_node .AND. acc_on )
#endif

    CALL mpi_isend(t_buffer, icount, p_real_sp, p_destination, p_tag, &
      &            p_comm, out_request, p_error)

#ifdef __USE_G2G
!$ACC END HOST_DATA
#endif

    IF (PRESENT(request)) THEN
      request               = out_request
    ELSE
      CALL p_inc_request
      p_request(p_irequest) = out_request
    END IF

#ifdef DEBUG
    IF (p_error /= MPI_SUCCESS) THEN
       WRITE (nerr,'(a,i4,a,i4,a,i6,a)') ' MPI_ISEND from ', my_process_mpi_all_id, &
            ' to ', p_destination, ' for tag ', p_tag, ' failed.'
       WRITE (nerr,'(a,i4)') ' Error = ', p_error
       CALL abort_mpi
    END IF
#endif
#endif

  END SUBROUTINE p_isend_sreal_1d


  SUBROUTINE p_isend_real_2d (t_buffer, p_destination, p_tag, p_count, comm)

    REAL (dp), INTENT(inout) :: t_buffer(:,:)
    INTEGER,   INTENT(in) :: p_destination, p_tag
    INTEGER, OPTIONAL, INTENT(in) :: p_count, comm

#ifndef NOMPI
    INTEGER :: p_comm, icount

    IF (PRESENT(comm)) THEN
       p_comm = comm
    ELSE
       p_comm = process_mpi_all_comm
    ENDIF
    IF (PRESENT(p_count)) THEN
      icount = p_count
    ELSE
      icount = SIZE(t_buffer)
    END IF

#ifdef __USE_G2G
!$ACC HOST_DATA USE_DEVICE( t_buffer ),  IF_PRESENT, IF ( i_am_accel_node .AND. acc_on )
#endif

    CALL p_inc_request
    CALL mpi_isend(t_buffer, icount, p_real_dp, p_destination, p_tag, &
            p_comm, p_request(p_irequest), p_error)

#ifdef __USE_G2G
!$ACC END HOST_DATA
#endif

#ifdef DEBUG
    IF (p_error /= MPI_SUCCESS) THEN
       WRITE (nerr,'(a,i4,a,i4,a,i6,a)') ' MPI_ISEND from ', my_process_mpi_all_id, &
            ' to ', p_destination, ' for tag ', p_tag, ' failed.'
       WRITE (nerr,'(a,i4)') ' Error = ', p_error
       CALL abort_mpi
    END IF
#endif
#endif

  END SUBROUTINE p_isend_real_2d


  SUBROUTINE p_isend_sreal_2d (t_buffer, p_destination, p_tag, p_count, comm)

    REAL (sp), INTENT(inout) :: t_buffer(:,:)
    INTEGER,   INTENT(in) :: p_destination, p_tag
    INTEGER, OPTIONAL, INTENT(in) :: p_count, comm

#ifndef NOMPI
    INTEGER :: p_comm, icount

    IF (PRESENT(comm)) THEN
       p_comm = comm
    ELSE
       p_comm = process_mpi_all_comm
    ENDIF
    IF (PRESENT(p_count)) THEN
      icount = p_count
    ELSE
      icount = SIZE(t_buffer)
    END IF

#ifdef __USE_G2G
!$ACC HOST_DATA USE_DEVICE( t_buffer ),  IF_PRESENT, IF ( i_am_accel_node )
#endif

    CALL p_inc_request
    CALL mpi_isend(t_buffer, icount, p_real_sp, p_destination, p_tag, &
         &         p_comm, p_request(p_irequest), p_error)

#ifdef __USE_G2G
!$ACC END HOST_DATA
#endif

#ifdef DEBUG
    IF (p_error /= MPI_SUCCESS) THEN
       WRITE (nerr,'(a,i4,a,i4,a,i6,a)') ' MPI_ISEND from ', my_process_mpi_all_id, &
            ' to ', p_destination, ' for tag ', p_tag, ' failed.'
       WRITE (nerr,'(a,i4)') ' Error = ', p_error
       CALL abort_mpi
    END IF
#endif
#endif

  END SUBROUTINE p_isend_sreal_2d


  SUBROUTINE p_isend_real_3d (t_buffer, p_destination, p_tag, p_count, comm)

    REAL (dp), INTENT(inout) :: t_buffer(:,:,:)
    INTEGER,   INTENT(in) :: p_destination, p_tag
    INTEGER, OPTIONAL, INTENT(in) :: p_count, comm

#ifndef NOMPI
    INTEGER :: p_comm, icount

    IF (PRESENT(comm)) THEN
       p_comm = comm
    ELSE
       p_comm = process_mpi_all_comm
    ENDIF
    IF (PRESENT(p_count)) THEN
      icount = p_count
    ELSE
      icount = SIZE(t_buffer)
    END IF

#ifdef __USE_G2G
!$ACC HOST_DATA USE_DEVICE( t_buffer ),  IF_PRESENT, IF ( i_am_accel_node .AND. acc_on )
#endif

    CALL p_inc_request
    CALL mpi_isend(t_buffer, icount, p_real_dp, p_destination, p_tag, &
         &         p_comm, p_request(p_irequest), p_error)

#ifdef __USE_G2G
!$ACC END HOST_DATA
#endif

#ifdef DEBUG
    IF (p_error /= MPI_SUCCESS) THEN
       WRITE (nerr,'(a,i4,a,i4,a,i6,a)') ' MPI_ISEND from ', my_process_mpi_all_id, &
            ' to ', p_destination, ' for tag ', p_tag, ' failed.'
       WRITE (nerr,'(a,i4)') ' Error = ', p_error
       CALL abort_mpi
    END IF
#endif
#endif

  END SUBROUTINE p_isend_real_3d

  SUBROUTINE p_isend_real_4d (t_buffer, p_destination, p_tag, p_count, comm)

    REAL (dp), INTENT(inout) :: t_buffer(:,:,:,:)
    INTEGER,   INTENT(in) :: p_destination, p_tag
    INTEGER, OPTIONAL, INTENT(in) :: p_count, comm

#ifndef NOMPI
    INTEGER :: p_comm, icount

    IF (PRESENT(comm)) THEN
       p_comm = comm
    ELSE
       p_comm = process_mpi_all_comm
    ENDIF
    IF (PRESENT(p_count)) THEN
      icount = p_count
    ELSE
      icount = SIZE(t_buffer)
    END IF

#ifdef __USE_G2G
!$ACC HOST_DATA USE_DEVICE( t_buffer ),  IF_PRESENT, IF ( i_am_accel_node .AND. acc_on )
#endif

    CALL p_inc_request
    CALL mpi_isend(t_buffer, icount, p_real_dp, p_destination, p_tag, &
         &         p_comm, p_request(p_irequest), p_error)

#ifdef __USE_G2G
!$ACC END HOST_DATA
#endif

#ifdef DEBUG
    IF (p_error /= MPI_SUCCESS) THEN
       WRITE (nerr,'(a,i4,a,i4,a,i6,a)') ' MPI_ISEND from ', my_process_mpi_all_id, &
            ' to ', p_destination, ' for tag ', p_tag, ' failed.'
       WRITE (nerr,'(a,i4)') ' Error = ', p_error
       CALL abort_mpi
    END IF
#endif
#endif

  END SUBROUTINE p_isend_real_4d

  SUBROUTINE p_isend_real_5d (t_buffer, p_destination, p_tag, p_count, comm)

    REAL (dp), INTENT(inout) :: t_buffer(:,:,:,:,:)
    INTEGER,   INTENT(in) :: p_destination, p_tag
    INTEGER, OPTIONAL, INTENT(in) :: p_count, comm

#ifndef NOMPI
    INTEGER :: p_comm, icount

    IF (PRESENT(comm)) THEN
       p_comm = comm
    ELSE
       p_comm = process_mpi_all_comm
    ENDIF
    IF (PRESENT(p_count)) THEN
      icount = p_count
    ELSE
      icount = SIZE(t_buffer)
    END IF

#ifdef __USE_G2G
!$ACC HOST_DATA USE_DEVICE( t_buffer ),  IF_PRESENT, IF ( i_am_accel_node .AND. acc_on )
#endif

    CALL p_inc_request
    CALL mpi_isend(t_buffer, icount, p_real_dp, p_destination, p_tag, &
         &         p_comm, p_request(p_irequest), p_error)

#ifdef __USE_G2G
!$ACC END HOST_DATA
#endif

#ifdef DEBUG
    IF (p_error /= MPI_SUCCESS) THEN
       WRITE (nerr,'(a,i4,a,i4,a,i6,a)') ' MPI_ISEND from ', my_process_mpi_all_id, &
            ' to ', p_destination, ' for tag ', p_tag, ' failed.'
       WRITE (nerr,'(a,i4)') ' Error = ', p_error
       CALL abort_mpi
    END IF
#endif
#endif

  END SUBROUTINE p_isend_real_5d

  SUBROUTINE p_isend_int(t_buffer, p_destination, p_tag, p_count, comm, request)

    INTEGER, INTENT(in) :: t_buffer
    INTEGER, INTENT(in) :: p_destination, p_tag
    INTEGER, OPTIONAL, INTENT(in) :: p_count, comm
    INTEGER,   INTENT(INOUT), OPTIONAL :: request

#ifndef NOMPI
    INTEGER :: p_comm, out_request, icount

    IF (PRESENT(comm)) THEN
       p_comm = comm
    ELSE
       p_comm = process_mpi_all_comm
    ENDIF
    IF (PRESENT(p_count)) THEN
      icount = p_count
    ELSE
      icount = 1
    END IF

#ifdef __USE_G2G
!$ACC HOST_DATA USE_DEVICE( t_buffer ),  IF_PRESENT, IF ( i_am_accel_node .AND. acc_on )
#endif

    CALL mpi_isend(t_buffer, icount, p_int, p_destination, p_tag, &
         &         p_comm, out_request, p_error)

#ifdef __USE_G2G
!$ACC END HOST_DATA
#endif

    IF (PRESENT(request)) THEN
      request               = out_request
    ELSE
      CALL p_inc_request
      p_request(p_irequest) = out_request
    END IF

#ifdef DEBUG
    IF (p_error /= MPI_SUCCESS) THEN
       WRITE (nerr,'(a,i4,a,i4,a,i6,a)') ' MPI_ISEND from ', my_process_mpi_all_id, &
            ' to ', p_destination, ' for tag ', p_tag, ' failed.'
       WRITE (nerr,'(a,i4)') ' Error = ', p_error
       CALL abort_mpi
    END IF
#endif
#endif

  END SUBROUTINE p_isend_int

  SUBROUTINE p_isend_int_1d(t_buffer, p_destination, p_tag, p_count, comm, request)

    INTEGER, INTENT(inout) :: t_buffer(:)
    INTEGER, INTENT(in) :: p_destination, p_tag
    INTEGER, OPTIONAL, INTENT(in) :: p_count, comm
    INTEGER,   INTENT(INOUT), OPTIONAL :: request

#ifndef NOMPI
    INTEGER :: p_comm, out_request, icount

    IF (PRESENT(comm)) THEN
       p_comm = comm
    ELSE
       p_comm = process_mpi_all_comm
    ENDIF
    IF (PRESENT(p_count)) THEN
      icount = p_count
    ELSE
      icount = SIZE(t_buffer)
    END IF

#ifdef __USE_G2G
!$ACC HOST_DATA USE_DEVICE( t_buffer ),  IF_PRESENT, IF ( i_am_accel_node .AND. acc_on )
#endif

    CALL mpi_isend(t_buffer, icount, p_int, p_destination, p_tag, &
         &         p_comm, out_request, p_error)

#ifdef __USE_G2G
!$ACC END HOST_DATA
#endif

    IF (PRESENT(request)) THEN
      request               = out_request
    ELSE
      CALL p_inc_request
      p_request(p_irequest) = out_request
    END IF

#ifdef DEBUG
    IF (p_error /= MPI_SUCCESS) THEN
       WRITE (nerr,'(a,i4,a,i4,a,i6,a)') ' MPI_ISEND from ', my_process_mpi_all_id, &
            ' to ', p_destination, ' for tag ', p_tag, ' failed.'
       WRITE (nerr,'(a,i4)') ' Error = ', p_error
       CALL abort_mpi
    END IF
#endif
#endif

  END SUBROUTINE p_isend_int_1d

  SUBROUTINE p_isend_int_2d (t_buffer, p_destination, p_tag, p_count, comm)

    INTEGER, INTENT(inout) :: t_buffer(:,:)
    INTEGER, INTENT(in) :: p_destination, p_tag
    INTEGER, OPTIONAL, INTENT(in) :: p_count, comm

#ifndef NOMPI
    INTEGER :: p_comm, icount

    IF (PRESENT(comm)) THEN
       p_comm = comm
    ELSE
       p_comm = process_mpi_all_comm
    ENDIF
    IF (PRESENT(p_count)) THEN
      icount = p_count
    ELSE
      icount = SIZE(t_buffer)
    END IF

#ifdef __USE_G2G
!$ACC HOST_DATA USE_DEVICE( t_buffer ),  IF_PRESENT, IF ( i_am_accel_node .AND. acc_on )
#endif

    CALL p_inc_request
    CALL mpi_isend(t_buffer, icount, p_int, p_destination, p_tag, &
         &         p_comm, p_request(p_irequest), p_error)

#ifdef __USE_G2G
!$ACC END HOST_DATA
#endif

#ifdef DEBUG
    IF (p_error /= MPI_SUCCESS) THEN
       WRITE (nerr,'(a,i4,a,i4,a,i6,a)') ' MPI_ISEND from ', my_process_mpi_all_id, &
            ' to ', p_destination, ' for tag ', p_tag, ' failed.'
       WRITE (nerr,'(a,i4)') ' Error = ', p_error
       CALL abort_mpi
    END IF
#endif
#endif

  END SUBROUTINE p_isend_int_2d

  SUBROUTINE p_isend_int_3d (t_buffer, p_destination, p_tag, p_count, comm)

    INTEGER, INTENT(inout) :: t_buffer(:,:,:)
    INTEGER, INTENT(in) :: p_destination, p_tag
    INTEGER, OPTIONAL, INTENT(in) :: p_count, comm
#ifndef NOMPI
    INTEGER :: p_comm, icount

    IF (PRESENT(comm)) THEN
      p_comm = comm
    ELSE
      p_comm = process_mpi_all_comm
    ENDIF
    IF (PRESENT(p_count)) THEN
      icount = p_count
    ELSE
      icount = SIZE(t_buffer)
    END IF

#ifdef __USE_G2G
!$ACC HOST_DATA USE_DEVICE( t_buffer ),  IF_PRESENT, IF ( i_am_accel_node .AND. acc_on )
#endif

    CALL p_inc_request
    CALL mpi_isend(t_buffer, icount, p_int, p_destination, p_tag, &
         p_comm, p_request(p_irequest), p_error)

#ifdef __USE_G2G
!$ACC END HOST_DATA
#endif

#ifdef DEBUG
    IF (p_error /= MPI_SUCCESS) THEN
       WRITE (nerr,'(a,i4,a,i4,a,i6,a)') ' MPI_ISEND from ', my_process_mpi_all_id, &
            ' to ', p_destination, ' for tag ', p_tag, ' failed.'
       WRITE (nerr,'(a,i4)') ' Error = ', p_error
       CALL abort_mpi
    END IF
#endif
#endif

  END SUBROUTINE p_isend_int_3d

  SUBROUTINE p_isend_int_4d (t_buffer, p_destination, p_tag, p_count, comm)

    INTEGER, INTENT(inout) :: t_buffer(:,:,:,:)
    INTEGER, INTENT(in) :: p_destination, p_tag
    INTEGER, OPTIONAL, INTENT(in) :: p_count, comm

#ifndef NOMPI
    INTEGER :: p_comm, icount

    IF (PRESENT(comm)) THEN
      p_comm = comm
    ELSE
      p_comm = process_mpi_all_comm
    ENDIF
    IF (PRESENT(p_count)) THEN
      icount = p_count
    ELSE
      icount = SIZE(t_buffer)
    END IF

#ifdef __USE_G2G
!$ACC HOST_DATA USE_DEVICE( t_buffer ),  IF_PRESENT, IF ( i_am_accel_node .AND. acc_on )
#endif

    CALL p_inc_request
    CALL mpi_isend(t_buffer, icount, p_int, p_destination, p_tag, &
         p_comm, p_request(p_irequest), p_error)

#ifdef __USE_G2G
!$ACC END HOST_DATA
#endif

#ifdef DEBUG
    IF (p_error /= MPI_SUCCESS) THEN
       WRITE (nerr,'(a,i4,a,i4,a,i6,a)') ' MPI_ISEND from ', my_process_mpi_all_id, &
            ' to ', p_destination, ' for tag ', p_tag, ' failed.'
       WRITE (nerr,'(a,i4)') ' Error = ', p_error
       CALL abort_mpi
    END IF
#endif
#endif

  END SUBROUTINE p_isend_int_4d


  SUBROUTINE p_isend_bool (t_buffer, p_destination, p_tag, p_count, comm)

    LOGICAL, INTENT(inout) :: t_buffer
    INTEGER, INTENT(in) :: p_destination, p_tag
    INTEGER, OPTIONAL, INTENT(in) :: p_count, comm

#ifndef NOMPI
    INTEGER :: p_comm, icount

    IF (PRESENT(comm)) THEN
      p_comm = comm
    ELSE
      p_comm = process_mpi_all_comm
    ENDIF
    IF (PRESENT(p_count)) THEN
      icount = p_count
    ELSE
      icount = 1
    END IF

#ifdef __USE_G2G
!$ACC HOST_DATA USE_DEVICE( t_buffer ),  IF_PRESENT, IF ( i_am_accel_node .AND. acc_on )
#endif

    CALL p_inc_request
    CALL mpi_isend(t_buffer, icount, p_bool, p_destination, p_tag, &
         &         p_comm, p_request(p_irequest), p_error)

#ifdef __USE_G2G
!$ACC END HOST_DATA
#endif

#ifdef DEBUG
    IF (p_error /= MPI_SUCCESS) THEN
       WRITE (nerr,'(a,i4,a,i4,a,i6,a)') ' MPI_ISEND from ', my_process_mpi_all_id, &
            ' to ', p_destination, ' for tag ', p_tag, ' failed.'
       WRITE (nerr,'(a,i4)') ' Error = ', p_error
       CALL abort_mpi
    END IF
#endif
#endif

  END SUBROUTINE p_isend_bool

  SUBROUTINE p_isend_bool_1d (t_buffer, p_destination, p_tag, p_count, comm)

    LOGICAL, INTENT(inout) :: t_buffer(:)
    INTEGER, INTENT(in) :: p_destination, p_tag
    INTEGER, OPTIONAL, INTENT(in) :: p_count, comm

#ifndef NOMPI
    INTEGER :: p_comm, icount

    IF (PRESENT(comm)) THEN
       p_comm = comm
    ELSE
       p_comm = process_mpi_all_comm
    ENDIF
    IF (PRESENT(p_count)) THEN
      icount = p_count
    ELSE
      icount = SIZE(t_buffer)
    END IF

#ifdef __USE_G2G
!$ACC HOST_DATA USE_DEVICE( t_buffer ),  IF_PRESENT, IF ( i_am_accel_node .AND. acc_on )
#endif

    CALL p_inc_request
    CALL mpi_isend(t_buffer, icount, p_bool, p_destination, p_tag, &
         p_comm, p_request(p_irequest), p_error)

#ifdef __USE_G2G
!$ACC END HOST_DATA
#endif

#ifdef DEBUG
    IF (p_error /= MPI_SUCCESS) THEN
       WRITE (nerr,'(a,i4,a,i4,a,i6,a)') ' MPI_ISEND from ', my_process_mpi_all_id, &
            ' to ', p_destination, ' for tag ', p_tag, ' failed.'
       WRITE (nerr,'(a,i4)') ' Error = ', p_error
       CALL abort_mpi
    END IF
#endif
#endif

  END SUBROUTINE p_isend_bool_1d

  SUBROUTINE p_isend_bool_2d (t_buffer, p_destination, p_tag, p_count, comm)

    LOGICAL, INTENT(inout) :: t_buffer(:,:)
    INTEGER, INTENT(in) :: p_destination, p_tag
    INTEGER, OPTIONAL, INTENT(in) :: p_count, comm

#ifndef NOMPI
    INTEGER :: p_comm, icount

    IF (PRESENT(comm)) THEN
       p_comm = comm
    ELSE
       p_comm = process_mpi_all_comm
    ENDIF
    IF (PRESENT(p_count)) THEN
      icount = p_count
    ELSE
      icount = SIZE(t_buffer)
    END IF

#ifdef __USE_G2G
!$ACC HOST_DATA USE_DEVICE( t_buffer ),  IF_PRESENT, IF ( i_am_accel_node .AND. acc_on )
#endif

    CALL p_inc_request
    CALL mpi_isend(t_buffer, icount, p_bool, p_destination, p_tag, &
         &         p_comm, p_request(p_irequest), p_error)

#ifdef __USE_G2G
!$ACC END HOST_DATA
#endif

#ifdef DEBUG
    IF (p_error /= MPI_SUCCESS) THEN
       WRITE (nerr,'(a,i4,a,i4,a,i6,a)') ' MPI_ISEND from ', my_process_mpi_all_id, &
            ' to ', p_destination, ' for tag ', p_tag, ' failed.'
       WRITE (nerr,'(a,i4)') ' Error = ', p_error
       CALL abort_mpi
    END IF
#endif
#endif

  END SUBROUTINE p_isend_bool_2d

  SUBROUTINE p_isend_bool_3d (t_buffer, p_destination, p_tag, p_count, comm)

    LOGICAL, INTENT(inout) :: t_buffer(:,:,:)
    INTEGER, INTENT(in) :: p_destination, p_tag
    INTEGER, OPTIONAL, INTENT(in) :: p_count, comm

#ifndef NOMPI
    INTEGER :: p_comm, icount

    IF (PRESENT(comm)) THEN
       p_comm = comm
    ELSE
       p_comm = process_mpi_all_comm
    ENDIF
    IF (PRESENT(p_count)) THEN
      icount = p_count
    ELSE
      icount = SIZE(t_buffer)
    END IF

#ifdef __USE_G2G
!$ACC HOST_DATA USE_DEVICE( t_buffer ),  IF_PRESENT, IF ( i_am_accel_node .AND. acc_on )
#endif

    CALL p_inc_request
    CALL mpi_isend(t_buffer, icount, p_bool, p_destination, p_tag, &
         &         p_comm, p_request(p_irequest), p_error)

#ifdef __USE_G2G
!$ACC END HOST_DATA
#endif

#ifdef DEBUG
    IF (p_error /= MPI_SUCCESS) THEN
       WRITE (nerr,'(a,i4,a,i4,a,i6,a)') ' MPI_ISEND from ', my_process_mpi_all_id, &
            ' to ', p_destination, ' for tag ', p_tag, ' failed.'
       WRITE (nerr,'(a,i4)') ' Error = ', p_error
       CALL abort_mpi
    END IF
#endif
#endif

  END SUBROUTINE p_isend_bool_3d

  SUBROUTINE p_isend_bool_4d (t_buffer, p_destination, p_tag, p_count, comm)

    LOGICAL, INTENT(inout) :: t_buffer(:,:,:,:)
    INTEGER, INTENT(in) :: p_destination, p_tag
    INTEGER, OPTIONAL, INTENT(in) :: p_count, comm

#ifndef NOMPI
    INTEGER :: p_comm, icount

    IF (PRESENT(comm)) THEN
       p_comm = comm
    ELSE
       p_comm = process_mpi_all_comm
    ENDIF
    IF (PRESENT(p_count)) THEN
      icount = p_count
    ELSE
      icount = SIZE(t_buffer)
    END IF

#ifdef __USE_G2G
!$ACC HOST_DATA USE_DEVICE( t_buffer ),  IF_PRESENT, IF ( i_am_accel_node .AND. acc_on )
#endif

    CALL p_inc_request
    CALL mpi_isend(t_buffer, icount, p_bool, p_destination, p_tag, &
         &         p_comm, p_request(p_irequest), p_error)

#ifdef __USE_G2G
!$ACC END HOST_DATA
#endif

#ifdef DEBUG
    IF (p_error /= MPI_SUCCESS) THEN
       WRITE (nerr,'(a,i4,a,i4,a,i6,a)') ' MPI_ISEND from ', my_process_mpi_all_id, &
            ' to ', p_destination, ' for tag ', p_tag, ' failed.'
       WRITE (nerr,'(a,i4)') ' Error = ', p_error
       CALL abort_mpi
    END IF
#endif
#endif

  END SUBROUTINE p_isend_bool_4d

  SUBROUTINE p_isend_char (t_buffer, p_destination, p_tag, p_count, comm)

    CHARACTER(len=*),  INTENT(inout) :: t_buffer
    INTEGER,           INTENT(in) :: p_destination, p_tag
    INTEGER, OPTIONAL, INTENT(in) :: p_count, comm

#ifndef NOMPI
    INTEGER :: p_comm, icount

    IF (PRESENT(comm)) THEN
      p_comm = comm
    ELSE
      p_comm = process_mpi_all_comm
    ENDIF
    IF (PRESENT(p_count)) THEN
      icount = p_count
    ELSE
      icount = LEN(t_buffer)
    END IF

#ifdef __USE_G2G
!$ACC HOST_DATA USE_DEVICE( t_buffer ),  IF_PRESENT, IF ( i_am_accel_node .AND. acc_on )
#endif

    CALL p_inc_request
    CALL mpi_isend(t_buffer, icount, p_char, p_destination, p_tag, &
         &         p_comm, p_request(p_irequest), p_error)

#ifdef __USE_G2G
!$ACC END HOST_DATA
#endif

#ifdef DEBUG
    IF (p_error /= MPI_SUCCESS) THEN
       WRITE (nerr,'(a,i4,a,i4,a,i6,a)') ' MPI_ISEND from ', my_process_mpi_all_id, &
            ' to ', p_destination, ' for tag ', p_tag, ' failed.'
       WRITE (nerr,'(a,i4)') ' Error = ', p_error
       CALL abort_mpi
    END IF
#endif
#endif

  END SUBROUTINE p_isend_char

  ! recv implementation

  SUBROUTINE p_recv_real (t_buffer, p_source, p_tag, p_count, comm)

    REAL (dp), INTENT(out) :: t_buffer
    INTEGER,   INTENT(in)  :: p_source, p_tag
    INTEGER, OPTIONAL, INTENT(in) :: p_count, comm
#ifndef NOMPI
    INTEGER :: p_comm, icount

    IF (PRESENT(comm)) THEN
       p_comm = comm
    ELSE
       p_comm = process_mpi_all_comm
    ENDIF
    IF (PRESENT(p_count)) THEN
      icount = p_count
    ELSE
      icount = 1
    END IF

#ifdef __USE_G2G
!$ACC HOST_DATA USE_DEVICE( t_buffer ),  IF_PRESENT, IF ( i_am_accel_node .AND. acc_on )
#endif

    CALL mpi_recv(t_buffer, icount, p_real_dp, p_source, p_tag, &
         p_comm, p_status, p_error)

#ifdef __USE_G2G
!$ACC END HOST_DATA
#endif

#ifdef DEBUG
    IF (p_error /= MPI_SUCCESS) THEN
       WRITE (nerr,'(a,i4,a,i4,a,i6,a)') ' MPI_RECV on ', my_process_mpi_all_id, &
            ' from ', p_source, ' for tag ', p_tag, ' failed.'
       WRITE (nerr,'(a,i4)') ' Error = ', p_error
       CALL abort_mpi
    END IF
#endif
#endif

  END SUBROUTINE p_recv_real

  ! recv implementation

  SUBROUTINE p_recv_sreal (t_buffer, p_source, p_tag, p_count, comm)

    REAL (sp), INTENT(out) :: t_buffer
    INTEGER,   INTENT(in)  :: p_source, p_tag
    INTEGER, OPTIONAL, INTENT(in) :: p_count, comm
#ifndef NOMPI
    INTEGER :: p_comm, icount

    IF (PRESENT(comm)) THEN
      p_comm = comm
    ELSE
      p_comm = process_mpi_all_comm
    ENDIF
    IF (PRESENT(p_count)) THEN
      icount = p_count
    ELSE
      icount = 1
    END IF

#ifdef __USE_G2G
!$ACC HOST_DATA USE_DEVICE( t_buffer ),  IF_PRESENT, IF ( i_am_accel_node )
#endif

    CALL mpi_recv(t_buffer, icount, p_real_sp, p_source, p_tag, &
            p_comm, p_status, p_error)

#ifdef __USE_G2G
!$ACC END HOST_DATA
#endif

#ifdef DEBUG
    IF (p_error /= MPI_SUCCESS) THEN
       WRITE (nerr,'(a,i4,a,i4,a,i6,a)') ' MPI_RECV on ', my_process_mpi_all_id, &
            ' from ', p_source, ' for tag ', p_tag, ' failed.'
       WRITE (nerr,'(a,i4)') ' Error = ', p_error
       CALL abort_mpi
    END IF
#endif
#endif

  END SUBROUTINE p_recv_sreal

  SUBROUTINE p_recv_real_1d (t_buffer, p_source, p_tag, p_count, comm, displs)

    REAL (dp), INTENT(out) :: t_buffer(:)
    INTEGER,   INTENT(in)  :: p_source, p_tag
    INTEGER, OPTIONAL, INTENT(in) :: p_count, comm, displs
#ifndef NOMPI
    INTEGER :: p_comm, icount, idispls

    IF (PRESENT(comm)) THEN
       p_comm = comm
    ELSE
       p_comm = process_mpi_all_comm
    ENDIF

    icount = SIZE(t_buffer)
    IF (PRESENT(p_count))  icount = p_count

    idispls = 1
    IF (PRESENT(displs)) idispls = displs

#ifdef __USE_G2G
!$ACC HOST_DATA USE_DEVICE( t_buffer ),  IF_PRESENT, IF ( i_am_accel_node .AND. acc_on )
#endif

    CALL mpi_recv(t_buffer(idispls), icount, p_real_dp, p_source, p_tag, &
      &           p_comm, p_status, p_error)

#ifdef __USE_G2G
!$ACC END HOST_DATA
#endif

#ifdef DEBUG
    IF (p_error /= MPI_SUCCESS) THEN
       WRITE (nerr,'(a,i4,a,i4,a,i6,a)') ' MPI_RECV on ', my_process_mpi_all_id, &
            ' from ', p_source, ' for tag ', p_tag, ' failed.'
       WRITE (nerr,'(a,i4)') ' Error = ', p_error
       CALL abort_mpi
    END IF
#endif
#endif

  END SUBROUTINE p_recv_real_1d

  SUBROUTINE p_recv_sreal_1d (t_buffer, p_source, p_tag, p_count, comm, displs)

    REAL (sp), INTENT(out) :: t_buffer(:)
    INTEGER,   INTENT(in)  :: p_source, p_tag
    INTEGER, OPTIONAL, INTENT(in) :: p_count, comm, displs
#ifndef NOMPI
    INTEGER :: p_comm, icount, idispls

    IF (PRESENT(comm)) THEN
       p_comm = comm
    ELSE
       p_comm = process_mpi_all_comm
    ENDIF
    IF (PRESENT(p_count)) THEN
      icount = p_count
    ELSE
      icount = SIZE(t_buffer)
    END IF
    IF (PRESENT(displs)) THEN
      idispls = displs
    ELSE
      idispls = 1
    END IF

#ifdef __USE_G2G
!$ACC HOST_DATA USE_DEVICE( t_buffer ),  IF_PRESENT, IF ( i_am_accel_node )
#endif

    CALL mpi_recv(t_buffer(idispls), icount, p_real_sp, p_source, p_tag, &
         &        p_comm, p_status, p_error)

#ifdef __USE_G2G
!$ACC END HOST_DATA
#endif

#ifdef DEBUG
    IF (p_error /= MPI_SUCCESS) THEN
       WRITE (nerr,'(a,i4,a,i4,a,i6,a)') ' MPI_RECV on ', my_process_mpi_all_id, &
            ' from ', p_source, ' for tag ', p_tag, ' failed.'
       WRITE (nerr,'(a,i4)') ' Error = ', p_error
       CALL abort_mpi
    END IF
#endif
#endif

  END SUBROUTINE p_recv_sreal_1d

  SUBROUTINE p_recv_real_2d (t_buffer, p_source, p_tag, p_count, comm)

    REAL (dp), INTENT(out) :: t_buffer(:,:)
    INTEGER,   INTENT(in)  :: p_source, p_tag
    INTEGER, OPTIONAL, INTENT(in) :: p_count, comm
#ifndef NOMPI
    INTEGER :: p_comm, icount

    IF (PRESENT(comm)) THEN
      p_comm = comm
    ELSE
      p_comm = process_mpi_all_comm
    ENDIF
    IF (PRESENT(p_count)) THEN
      icount = p_count
    ELSE
      icount = SIZE(t_buffer)
    END IF

#ifdef __USE_G2G
!$ACC HOST_DATA USE_DEVICE( t_buffer ),  IF_PRESENT, IF ( i_am_accel_node .AND. acc_on )
#endif

    CALL mpi_recv(t_buffer, icount, p_real_dp, p_source, p_tag, &
      &           p_comm, p_status, p_error)

#ifdef __USE_G2G
!$ACC END HOST_DATA
#endif

#ifdef DEBUG
    IF (p_error /= MPI_SUCCESS) THEN
       WRITE (nerr,'(a,i4,a,i4,a,i6,a)') ' MPI_RECV on ', my_process_mpi_all_id, &
            ' from ', p_source, ' for tag ', p_tag, ' failed.'
       WRITE (nerr,'(a,i4)') ' Error = ', p_error
       CALL abort_mpi
    END IF
#endif
#endif

  END SUBROUTINE p_recv_real_2d

  SUBROUTINE p_recv_real_3d (t_buffer, p_source, p_tag, p_count, comm)

    REAL (dp), INTENT(out) :: t_buffer(:,:,:)
    INTEGER,   INTENT(in)  :: p_source, p_tag
    INTEGER, OPTIONAL, INTENT(in) :: p_count, comm
#ifndef NOMPI
    INTEGER :: p_comm, icount

    IF (PRESENT(comm)) THEN
      p_comm = comm
    ELSE
      p_comm = process_mpi_all_comm
    ENDIF
    IF (PRESENT(p_count)) THEN
      icount = p_count
    ELSE
      icount = SIZE(t_buffer)
    END IF

#ifdef __USE_G2G
!$ACC HOST_DATA USE_DEVICE( t_buffer ),  IF_PRESENT, IF ( i_am_accel_node .AND. acc_on )
#endif

    CALL mpi_recv(t_buffer, icount, p_real_dp, p_source, p_tag, &
      &           p_comm, p_status, p_error)

#ifdef __USE_G2G
!$ACC END HOST_DATA
#endif

#ifdef DEBUG
    IF (p_error /= MPI_SUCCESS) THEN
       WRITE (nerr,'(a,i4,a,i4,a,i6,a)') ' MPI_RECV on ', my_process_mpi_all_id, &
            ' from ', p_source, ' for tag ', p_tag, ' failed.'
       WRITE (nerr,'(a,i4)') ' Error = ', p_error
       CALL abort_mpi
    END IF
#endif
#endif

  END SUBROUTINE p_recv_real_3d

  SUBROUTINE p_recv_real_4d (t_buffer, p_source, p_tag, p_count, comm)

    REAL (dp), INTENT(out) :: t_buffer(:,:,:,:)
    INTEGER,   INTENT(in)  :: p_source, p_tag
    INTEGER, OPTIONAL, INTENT(in) :: p_count, comm
#ifndef NOMPI
    INTEGER :: p_comm, icount

    IF (PRESENT(comm)) THEN
      p_comm = comm
    ELSE
      p_comm = process_mpi_all_comm
    ENDIF
    IF (PRESENT(p_count)) THEN
      icount = p_count
    ELSE
      icount = SIZE(t_buffer)
    END IF

#ifdef __USE_G2G
!$ACC HOST_DATA USE_DEVICE( t_buffer ),  IF_PRESENT, IF ( i_am_accel_node .AND. acc_on )
#endif

    CALL mpi_recv(t_buffer, icount, p_real_dp, p_source, p_tag, &
      &           p_comm, p_status, p_error)

#ifdef __USE_G2G
!$ACC END HOST_DATA
#endif

#ifdef DEBUG
    IF (p_error /= MPI_SUCCESS) THEN
       WRITE (nerr,'(a,i4,a,i4,a,i6,a)') ' MPI_RECV on ', my_process_mpi_all_id, &
            ' from ', p_source, ' for tag ', p_tag, ' failed.'
       WRITE (nerr,'(a,i4)') ' Error = ', p_error
       CALL abort_mpi
    END IF
#endif
#endif

  END SUBROUTINE p_recv_real_4d

  SUBROUTINE p_recv_real_5d (t_buffer, p_source, p_tag, p_count, comm)

    REAL (dp), INTENT(out) :: t_buffer(:,:,:,:,:)
    INTEGER,   INTENT(in)  :: p_source, p_tag
    INTEGER, OPTIONAL, INTENT(in) :: p_count, comm
#ifndef NOMPI
    INTEGER :: p_comm, icount

    IF (PRESENT(comm)) THEN
      p_comm = comm
    ELSE
      p_comm = process_mpi_all_comm
    ENDIF
    IF (PRESENT(p_count)) THEN
      icount = p_count
    ELSE
      icount = SIZE(t_buffer)
    END IF

#ifdef __USE_G2G
!$ACC HOST_DATA USE_DEVICE( t_buffer ),  IF_PRESENT, IF ( i_am_accel_node .AND. acc_on )
#endif

    CALL mpi_recv(t_buffer, icount, p_real_dp, p_source, p_tag, &
      &           p_comm, p_status, p_error)

#ifdef __USE_G2G
!$ACC END HOST_DATA
#endif

#ifdef DEBUG
    IF (p_error /= MPI_SUCCESS) THEN
       WRITE (nerr,'(a,i4,a,i4,a,i6,a)') ' MPI_RECV on ', my_process_mpi_all_id, &
            ' from ', p_source, ' for tag ', p_tag, ' failed.'
       WRITE (nerr,'(a,i4)') ' Error = ', p_error
       CALL abort_mpi
    END IF
#endif
#endif

  END SUBROUTINE p_recv_real_5d

  SUBROUTINE p_recv_int (t_buffer, p_source, p_tag, p_count, comm)

    INTEGER, INTENT(out) :: t_buffer
    INTEGER, INTENT(in)  :: p_source, p_tag
    INTEGER, OPTIONAL, INTENT(in) :: p_count, comm
#ifndef NOMPI
    INTEGER :: p_comm, icount

    IF (PRESENT(comm)) THEN
      p_comm = comm
    ELSE
      p_comm = process_mpi_all_comm
    ENDIF
    IF (PRESENT(p_count)) THEN
      icount = p_count
    ELSE
      icount = 1
    END IF

#ifdef __USE_G2G
!$ACC HOST_DATA USE_DEVICE( t_buffer ),  IF_PRESENT, IF ( i_am_accel_node .AND. acc_on )
#endif

    CALL mpi_recv(t_buffer, icount, p_int, p_source, p_tag, &
      &           p_comm, p_status, p_error)

#ifdef __USE_G2G
!$ACC END HOST_DATA
#endif

#ifdef DEBUG
    IF (p_error /= MPI_SUCCESS) THEN
       WRITE (nerr,'(a,i4,a,i4,a,i6,a)') ' MPI_RECV on ', my_process_mpi_all_id, &
            ' from ', p_source, ' for tag ', p_tag, ' failed.'
       WRITE (nerr,'(a,i4)') ' Error = ', p_error
       CALL abort_mpi
    END IF
#endif
#endif

  END SUBROUTINE p_recv_int

  SUBROUTINE p_recv_int_1d (t_buffer, p_source, p_tag, p_count, comm)

    INTEGER, INTENT(out) :: t_buffer(:)
    INTEGER, INTENT(in)  :: p_source, p_tag
    INTEGER, OPTIONAL, INTENT(in) :: p_count, comm
#ifndef NOMPI
    INTEGER :: p_comm, icount

    IF (PRESENT(comm)) THEN
       p_comm = comm
    ELSE
       p_comm = process_mpi_all_comm
    ENDIF
    IF (PRESENT(p_count)) THEN
      icount = p_count
    ELSE
      icount = SIZE(t_buffer)
    END IF

#ifdef __USE_G2G
!$ACC HOST_DATA USE_DEVICE( t_buffer ),  IF_PRESENT, IF ( i_am_accel_node .AND. acc_on )
#endif

    CALL mpi_recv(t_buffer, icount, p_int, p_source, p_tag, &
      &           p_comm, p_status, p_error)

#ifdef __USE_G2G
!$ACC END HOST_DATA
#endif

#ifdef DEBUG
    IF (p_error /= MPI_SUCCESS) THEN
       WRITE (nerr,'(a,i4,a,i4,a,i6,a)') ' MPI_RECV on ', my_process_mpi_all_id, &
            ' from ', p_source, ' for tag ', p_tag, ' failed.'
       WRITE (nerr,'(a,i4)') ' Error = ', p_error
       CALL abort_mpi
    END IF
#endif
#endif

  END SUBROUTINE p_recv_int_1d

  SUBROUTINE p_recv_int_2d (t_buffer, p_source, p_tag, p_count, comm)

    INTEGER, INTENT(out) :: t_buffer(:,:)
    INTEGER, INTENT(in)  :: p_source, p_tag
    INTEGER, OPTIONAL, INTENT(in) :: p_count, comm
#ifndef NOMPI
    INTEGER :: p_comm, icount

    IF (PRESENT(comm)) THEN
      p_comm = comm
    ELSE
      p_comm = process_mpi_all_comm
    ENDIF
    IF (PRESENT(p_count)) THEN
      icount = p_count
    ELSE
      icount = SIZE(t_buffer)
    END IF

#ifdef __USE_G2G
!$ACC HOST_DATA USE_DEVICE( t_buffer ),  IF_PRESENT, IF ( i_am_accel_node .AND. acc_on )
#endif

    CALL mpi_recv(t_buffer, icount, p_int, p_source, p_tag, &
      &           p_comm, p_status, p_error)

#ifdef __USE_G2G
!$ACC END HOST_DATA
#endif

#ifdef DEBUG
    IF (p_error /= MPI_SUCCESS) THEN
       WRITE (nerr,'(a,i4,a,i4,a,i6,a)') ' MPI_RECV on ', my_process_mpi_all_id, &
            ' from ', p_source, ' for tag ', p_tag, ' failed.'
       WRITE (nerr,'(a,i4)') ' Error = ', p_error
       CALL abort_mpi
    END IF
#endif
#endif

  END SUBROUTINE p_recv_int_2d

  SUBROUTINE p_recv_int_3d (t_buffer, p_source, p_tag, p_count, comm)

    INTEGER, INTENT(out) :: t_buffer(:,:,:)
    INTEGER, INTENT(in)  :: p_source, p_tag
    INTEGER, OPTIONAL, INTENT(in) :: p_count, comm
#ifndef NOMPI
    INTEGER :: p_comm, icount

    IF (PRESENT(comm)) THEN
      p_comm = comm
    ELSE
      p_comm = process_mpi_all_comm
    ENDIF
    IF (PRESENT(p_count)) THEN
      icount = p_count
    ELSE
      icount = SIZE(t_buffer)
    END IF

#ifdef __USE_G2G
!$ACC HOST_DATA USE_DEVICE( t_buffer ),  IF_PRESENT, IF ( i_am_accel_node .AND. acc_on )
#endif

    CALL mpi_recv(t_buffer, icount, p_int, p_source, p_tag, &
      &           p_comm, p_status, p_error)

#ifdef __USE_G2G
!$ACC END HOST_DATA
#endif

#ifdef DEBUG
    IF (p_error /= MPI_SUCCESS) THEN
       WRITE (nerr,'(a,i4,a,i4,a,i6,a)') ' MPI_RECV on ', my_process_mpi_all_id, &
            ' from ', p_source, ' for tag ', p_tag, ' failed.'
       WRITE (nerr,'(a,i4)') ' Error = ', p_error
       CALL abort_mpi
    END IF
#endif
#endif

  END SUBROUTINE p_recv_int_3d

  SUBROUTINE p_recv_int_4d (t_buffer, p_source, p_tag, p_count, comm)

    INTEGER, INTENT(out) :: t_buffer(:,:,:,:)
    INTEGER, INTENT(in)  :: p_source, p_tag
    INTEGER, OPTIONAL, INTENT(in) :: p_count, comm
#ifndef NOMPI
    INTEGER :: p_comm, icount

    IF (PRESENT(comm)) THEN
      p_comm = comm
    ELSE
      p_comm = process_mpi_all_comm
    ENDIF
    IF (PRESENT(p_count)) THEN
      icount = p_count
    ELSE
      icount = SIZE(t_buffer)
    END IF

#ifdef __USE_G2G
!$ACC HOST_DATA USE_DEVICE( t_buffer ),  IF_PRESENT, IF ( i_am_accel_node .AND. acc_on )
#endif

    CALL mpi_recv(t_buffer, icount, p_int, p_source, p_tag, &
      &           p_comm, p_status, p_error)

#ifdef __USE_G2G
!$ACC END HOST_DATA
#endif

#ifdef DEBUG
    IF (p_error /= MPI_SUCCESS) THEN
       WRITE (nerr,'(a,i4,a,i4,a,i6,a)') ' MPI_RECV on ', my_process_mpi_all_id, &
            ' from ', p_source, ' for tag ', p_tag, ' failed.'
       WRITE (nerr,'(a,i4)') ' Error = ', p_error
       CALL abort_mpi
    END IF
#endif
#endif

  END SUBROUTINE p_recv_int_4d


  SUBROUTINE p_recv_bool (t_buffer, p_source, p_tag, p_count, comm)

    LOGICAL, INTENT(out) :: t_buffer
    INTEGER, INTENT(in)  :: p_source, p_tag
    INTEGER, OPTIONAL, INTENT(in) :: p_count, comm
#ifndef NOMPI
    INTEGER :: p_comm, icount

    IF (PRESENT(comm)) THEN
      p_comm = comm
    ELSE
      p_comm = process_mpi_all_comm
    ENDIF
    IF (PRESENT(p_count)) THEN
      icount = p_count
    ELSE
      icount = 1
    END IF

#ifdef __USE_G2G
!$ACC HOST_DATA USE_DEVICE( t_buffer ),  IF_PRESENT, IF ( i_am_accel_node .AND. acc_on )
#endif

    CALL mpi_recv(t_buffer, icount, p_bool, p_source, p_tag, &
            p_comm, p_status, p_error)

#ifdef __USE_G2G
!$ACC END HOST_DATA
#endif

#ifdef DEBUG
    IF (p_error /= MPI_SUCCESS) THEN
       WRITE (nerr,'(a,i4,a,i4,a,i6,a)') ' MPI_RECV on ', my_process_mpi_all_id, &
            ' from ', p_source, ' for tag ', p_tag, ' failed.'
       WRITE (nerr,'(a,i4)') ' Error = ', p_error
       CALL abort_mpi
    END IF
#endif
#endif

  END SUBROUTINE p_recv_bool

  SUBROUTINE p_recv_bool_1d (t_buffer, p_source, p_tag, p_count, comm)

    LOGICAL, INTENT(out) :: t_buffer(:)
    INTEGER, INTENT(in)  :: p_source, p_tag
    INTEGER, OPTIONAL, INTENT(in) :: p_count, comm
#ifndef NOMPI
    INTEGER :: p_comm, icount

    IF (PRESENT(comm)) THEN
      p_comm = comm
    ELSE
      p_comm = process_mpi_all_comm
    ENDIF
    IF (PRESENT(p_count)) THEN
      icount = p_count
    ELSE
      icount = SIZE(t_buffer)
    END IF

#ifdef __USE_G2G
!$ACC HOST_DATA USE_DEVICE( t_buffer ),  IF_PRESENT, IF ( i_am_accel_node .AND. acc_on )
#endif

    CALL mpi_recv(t_buffer, icount, p_bool, p_source, p_tag, &
         p_comm, p_status, p_error)

#ifdef __USE_G2G
!$ACC END HOST_DATA
#endif

#ifdef DEBUG
    IF (p_error /= MPI_SUCCESS) THEN
       WRITE (nerr,'(a,i4,a,i4,a,i6,a)') ' MPI_RECV on ', my_process_mpi_all_id, &
            ' from ', p_source, ' for tag ', p_tag, ' failed.'
       WRITE (nerr,'(a,i4)') ' Error = ', p_error
       CALL abort_mpi
    END IF
#endif
#endif

  END SUBROUTINE p_recv_bool_1d


  SUBROUTINE p_recv_char_1d (t_buffer, p_source, p_tag, p_count, comm)

    CHARACTER(LEN=*), INTENT(out) :: t_buffer(:)
    INTEGER, INTENT(in)  :: p_source, p_tag
    INTEGER, OPTIONAL, INTENT(in) :: p_count, comm
#ifndef NOMPI
    INTEGER :: p_comm, icount

    IF (PRESENT(comm)) THEN
       p_comm = comm
    ELSE
       p_comm = process_mpi_all_comm
    ENDIF
    IF (PRESENT(p_count)) THEN
      icount = p_count
    ELSE
      icount = SIZE(t_buffer)
    END IF
    icount = icount * LEN(t_buffer(1))

#ifdef __USE_G2G
!$ACC HOST_DATA USE_DEVICE( t_buffer ),  IF_PRESENT, IF ( i_am_accel_node .AND. acc_on )
#endif

    CALL mpi_recv(t_buffer, icount, p_char, p_source, p_tag, &
         p_comm, p_status, p_error)

#ifdef __USE_G2G
!$ACC END HOST_DATA
#endif

#ifdef DEBUG
    IF (p_error /= MPI_SUCCESS) THEN
       WRITE (nerr,'(a,i4,a,i4,a,i6,a)') ' MPI_RECV on ', my_process_mpi_all_id, &
            ' from ', p_source, ' for tag ', p_tag, ' failed.'
       WRITE (nerr,'(a,i4)') ' Error = ', p_error
       CALL abort_mpi
    END IF
#endif
#endif

  END SUBROUTINE p_recv_char_1d


  SUBROUTINE p_recv_bool_2d (t_buffer, p_source, p_tag, p_count, comm)

    LOGICAL, INTENT(out) :: t_buffer(:,:)
    INTEGER, INTENT(in)  :: p_source, p_tag
    INTEGER, OPTIONAL, INTENT(in) :: p_count, comm
#ifndef NOMPI
    INTEGER :: p_comm, icount

    IF (PRESENT(comm)) THEN
       p_comm = comm
    ELSE
       p_comm = process_mpi_all_comm
    ENDIF
    IF (PRESENT(p_count)) THEN
      icount = p_count
    ELSE
      icount = SIZE(t_buffer)
    END IF

#ifdef __USE_G2G
!$ACC HOST_DATA USE_DEVICE( t_buffer ),  IF_PRESENT, IF ( i_am_accel_node .AND. acc_on )
#endif

    CALL mpi_recv(t_buffer, icount, p_bool, p_source, p_tag, &
         p_comm, p_status, p_error)

#ifdef __USE_G2G
!$ACC END HOST_DATA
#endif

#ifdef DEBUG
    IF (p_error /= MPI_SUCCESS) THEN
       WRITE (nerr,'(a,i4,a,i4,a,i6,a)') ' MPI_RECV on ', my_process_mpi_all_id, &
            ' from ', p_source, ' for tag ', p_tag, ' failed.'
       WRITE (nerr,'(a,i4)') ' Error = ', p_error
       CALL abort_mpi
    END IF
#endif
#endif

  END SUBROUTINE p_recv_bool_2d

  SUBROUTINE p_recv_bool_3d (t_buffer, p_source, p_tag, p_count, comm)

    LOGICAL, INTENT(out) :: t_buffer(:,:,:)
    INTEGER, INTENT(in)  :: p_source, p_tag
    INTEGER, OPTIONAL, INTENT(in) :: p_count, comm
#ifndef NOMPI
    INTEGER :: p_comm, icount

    IF (PRESENT(comm)) THEN
       p_comm = comm
    ELSE
       p_comm = process_mpi_all_comm
    ENDIF
    IF (PRESENT(p_count)) THEN
      icount = p_count
    ELSE
      icount = SIZE(t_buffer)
    END IF

#ifdef __USE_G2G
!$ACC HOST_DATA USE_DEVICE( t_buffer ),  IF_PRESENT, IF ( i_am_accel_node .AND. acc_on )
#endif

    CALL mpi_recv(t_buffer, icount, p_bool, p_source, p_tag, &
      &           p_comm, p_status, p_error)

#ifdef __USE_G2G
!$ACC END HOST_DATA
#endif

#ifdef DEBUG
    IF (p_error /= MPI_SUCCESS) THEN
       WRITE (nerr,'(a,i4,a,i4,a,i6,a)') ' MPI_RECV on ', my_process_mpi_all_id, &
            ' from ', p_source, ' for tag ', p_tag, ' failed.'
       WRITE (nerr,'(a,i4)') ' Error = ', p_error
       CALL abort_mpi
    END IF
#endif
#endif

  END SUBROUTINE p_recv_bool_3d

  SUBROUTINE p_recv_bool_4d (t_buffer, p_source, p_tag, p_count, comm)

    LOGICAL, INTENT(out) :: t_buffer(:,:,:,:)
    INTEGER, INTENT(in)  :: p_source, p_tag
    INTEGER, OPTIONAL, INTENT(in) :: p_count, comm
#ifndef NOMPI
    INTEGER :: p_comm, icount

    IF (PRESENT(comm)) THEN
      p_comm = comm
    ELSE
      p_comm = process_mpi_all_comm
    ENDIF
    IF (PRESENT(p_count)) THEN
      icount = p_count
    ELSE
      icount = SIZE(t_buffer)
    END IF

#ifdef __USE_G2G
!$ACC HOST_DATA USE_DEVICE( t_buffer ),  IF_PRESENT, IF ( i_am_accel_node .AND. acc_on )
#endif

    CALL mpi_recv(t_buffer, icount, p_bool, p_source, p_tag, &
         p_comm, p_status, p_error)

#ifdef __USE_G2G
!$ACC END HOST_DATA
#endif

#ifdef DEBUG
    IF (p_error /= MPI_SUCCESS) THEN
       WRITE (nerr,'(a,i4,a,i4,a,i6,a)') ' MPI_RECV on ', my_process_mpi_all_id, &
            ' from ', p_source, ' for tag ', p_tag, ' failed.'
       WRITE (nerr,'(a,i4)') ' Error = ', p_error
       CALL abort_mpi
    END IF
#endif
#endif

  END SUBROUTINE p_recv_bool_4d

  SUBROUTINE p_recv_char (t_buffer, p_source, p_tag, p_count, comm)

    CHARACTER(len=*),  INTENT(out) :: t_buffer
    INTEGER,           INTENT(in)  :: p_source, p_tag
    INTEGER, OPTIONAL, INTENT(in) :: p_count, comm
#ifndef NOMPI
#ifdef DEBUG
    CHARACTER(LEN=*), PARAMETER :: routine = modname//'::p_recv_char'
#endif
    INTEGER :: p_comm, icount

    IF (PRESENT(comm)) THEN
      p_comm = comm
    ELSE
      p_comm = process_mpi_all_comm
    ENDIF
    IF (PRESENT(p_count)) THEN
      icount = p_count
    ELSE
      icount = LEN(t_buffer)
    END IF


#ifdef __USE_G2G
!$ACC HOST_DATA USE_DEVICE( t_buffer ),  IF_PRESENT, IF ( i_am_accel_node .AND. acc_on )
#endif

    CALL mpi_recv(t_buffer, icount, p_char, p_source, p_tag, &
         p_comm, p_status, p_error)

#ifdef __USE_G2G
!$ACC END HOST_DATA
#endif

#ifdef DEBUG
    IF (p_error /= MPI_SUCCESS) CALL finish (routine, 'MPI function call failed')
#endif
#endif

  END SUBROUTINE p_recv_char

  ! non-blocking receives

  !================================================================================================
  ! CHARACTER SECTION -----------------------------------------------------------------------------
  !
  SUBROUTINE p_irecv_char (t_buffer, p_source, p_tag, p_count, comm)

    CHARACTER(len=*), INTENT(inout) :: t_buffer
    INTEGER,   INTENT(in) :: p_source, p_tag
    INTEGER, OPTIONAL, INTENT(in) :: p_count, comm
#ifndef NOMPI
    INTEGER :: p_comm, icount

    IF (PRESENT(comm)) THEN
       p_comm = comm
    ELSE
       p_comm = process_mpi_all_comm
    ENDIF

    IF (PRESENT(p_count)) THEN
      icount = p_count
    ELSE
      ! FIXME: this should probably be LEN(t_buffer) instead of 1 as
      ! in p_recv_char
      icount = 1
    END IF

#ifdef __USE_G2G
!$ACC HOST_DATA USE_DEVICE( t_buffer ),  IF_PRESENT, IF ( i_am_accel_node .AND. acc_on )
#endif

    CALL p_inc_request
    CALL mpi_irecv(t_buffer, icount, p_char, p_source, p_tag, &
         p_comm, p_request(p_irequest), p_error)

#ifdef __USE_G2G
!$ACC END HOST_DATA
#endif

#ifdef DEBUG
    IF (p_error /= MPI_SUCCESS) THEN
       WRITE (nerr,'(a,i4,a,i4,a,i6,a)') ' MPI_IRECV on ', my_process_mpi_all_id, &
            ' from ', p_source, ' for tag ', p_tag, ' failed.'
       WRITE (nerr,'(a,i4)') ' Error = ', p_error
       CALL abort_mpi
    END IF
#endif
#endif

  END SUBROUTINE p_irecv_char
  !================================================================================================
  ! REAL SECTION ----------------------------------------------------------------------------------
  !
  SUBROUTINE p_irecv_real (t_buffer, p_source, p_tag, p_count, comm)

    REAL(dp),  INTENT(inout) :: t_buffer
    INTEGER,   INTENT(in) :: p_source, p_tag
    INTEGER, OPTIONAL, INTENT(in) :: p_count, comm
#ifndef NOMPI
    INTEGER :: p_comm, icount

    IF (PRESENT(comm)) THEN
       p_comm = comm
    ELSE
       p_comm = process_mpi_all_comm
    ENDIF
    IF (PRESENT(p_count)) THEN
      icount = p_count
    ELSE
      icount = 1
    END IF

#ifdef __USE_G2G
!$ACC HOST_DATA USE_DEVICE( t_buffer ),  IF_PRESENT, IF ( i_am_accel_node .AND. acc_on )
#endif

    CALL p_inc_request
    CALL mpi_irecv(t_buffer, icount, p_real_dp, p_source, p_tag, &
         p_comm, p_request(p_irequest), p_error)

#ifdef __USE_G2G
!$ACC END HOST_DATA
#endif

#ifdef DEBUG
    IF (p_error /= MPI_SUCCESS) THEN
       WRITE (nerr,'(a,i4,a,i4,a,i6,a)') ' MPI_IRECV on ', my_process_mpi_all_id, &
            ' from ', p_source, ' for tag ', p_tag, ' failed.'
       WRITE (nerr,'(a,i4)') ' Error = ', p_error
       CALL abort_mpi
    END IF
#endif
#endif

  END SUBROUTINE p_irecv_real


  SUBROUTINE p_irecv_sreal (t_buffer, p_source, p_tag, p_count, comm)

    REAL(sp),  INTENT(inout) :: t_buffer
    INTEGER,   INTENT(in) :: p_source, p_tag
    INTEGER, OPTIONAL, INTENT(in) :: p_count, comm
#ifndef NOMPI
    INTEGER :: p_comm, icount

    IF (PRESENT(comm)) THEN
      p_comm = comm
    ELSE
      p_comm = process_mpi_all_comm
    ENDIF
    IF (PRESENT(p_count)) THEN
      icount = p_count
    ELSE
      icount = 1
    END IF

#ifdef __USE_G2G
!$ACC HOST_DATA USE_DEVICE( t_buffer ),  IF_PRESENT, IF ( i_am_accel_node )
#endif

    CALL p_inc_request
    CALL MPI_IRECV(t_buffer, icount, p_real_sp, p_source, p_tag, &
         p_comm, p_request(p_irequest), p_error)

#ifdef __USE_G2G
!$ACC END HOST_DATA
#endif

#ifdef DEBUG
    IF (p_error /= MPI_SUCCESS) THEN
       WRITE (nerr,'(a,i4,a,i4,a,i6,a)') ' MPI_IRECV on ', my_process_mpi_all_id, &
            ' from ', p_source, ' for tag ', p_tag, ' failed.'
       WRITE (nerr,'(a,i4)') ' Error = ', p_error
       CALL abort_mpi
    END IF
#endif
#endif

  END SUBROUTINE p_irecv_sreal


  SUBROUTINE p_irecv_real_1d (t_buffer, p_source, p_tag, p_count, comm)

    REAL(dp),  INTENT(inout) :: t_buffer(:)
    INTEGER,   INTENT(in) :: p_source, p_tag
    INTEGER, OPTIONAL, INTENT(in) :: p_count, comm
#ifndef NOMPI
    INTEGER :: p_comm, icount

    IF (PRESENT(comm)) THEN
      p_comm = comm
    ELSE
      p_comm = process_mpi_all_comm
    ENDIF
    IF (PRESENT(p_count)) THEN
      icount = p_count
    ELSE
      icount = SIZE(t_buffer)
    END IF

#ifdef __USE_G2G
!$ACC HOST_DATA USE_DEVICE( t_buffer ),  IF_PRESENT, IF ( i_am_accel_node .AND. acc_on )
#endif

    CALL p_inc_request
    CALL mpi_irecv(t_buffer, icount, p_real_dp, p_source, p_tag, &
         p_comm, p_request(p_irequest), p_error)

#ifdef __USE_G2G
!$ACC END HOST_DATA
#endif

#ifdef DEBUG
    IF (p_error /= MPI_SUCCESS) THEN
       WRITE (nerr,'(a,i4,a,i4,a,i6,a)') ' MPI_IRECV on ', my_process_mpi_all_id, &
            ' from ', p_source, ' for tag ', p_tag, ' failed.'
       WRITE (nerr,'(a,i4)') ' Error = ', p_error
       CALL abort_mpi
    END IF
#endif
#endif

  END SUBROUTINE p_irecv_real_1d


  SUBROUTINE p_irecv_sreal_1d (t_buffer, p_source, p_tag, p_count, comm)

    REAL(sp),  INTENT(inout) :: t_buffer(:)
    INTEGER,   INTENT(in) :: p_source, p_tag
    INTEGER, OPTIONAL, INTENT(in) :: p_count, comm
#ifndef NOMPI
    INTEGER :: p_comm, icount

    IF (PRESENT(comm)) THEN
       p_comm = comm
    ELSE
       p_comm = process_mpi_all_comm
    ENDIF
    IF (PRESENT(p_count)) THEN
      icount = p_count
    ELSE
      icount = SIZE(t_buffer)
    END IF

#ifdef __USE_G2G
!$ACC HOST_DATA USE_DEVICE( t_buffer ),  IF_PRESENT, IF ( i_am_accel_node .AND. acc_on )
#endif

    CALL p_inc_request
    CALL mpi_irecv(t_buffer, icount, p_real_sp, p_source, p_tag, &
         p_comm, p_request(p_irequest), p_error)

#ifdef __USE_G2G
!$ACC END HOST_DATA
#endif

#ifdef DEBUG
    IF (p_error /= MPI_SUCCESS) THEN
       WRITE (nerr,'(a,i4,a,i4,a,i6,a)') ' MPI_IRECV on ', my_process_mpi_all_id, &
            ' from ', p_source, ' for tag ', p_tag, ' failed.'
       WRITE (nerr,'(a,i4)') ' Error = ', p_error
       CALL abort_mpi
    END IF
#endif
#endif

  END SUBROUTINE p_irecv_sreal_1d


  SUBROUTINE p_irecv_real_2d (t_buffer, p_source, p_tag, p_count, comm)

    REAL(dp),  INTENT(inout) :: t_buffer(:,:)
    INTEGER,   INTENT(in) :: p_source, p_tag
    INTEGER, OPTIONAL, INTENT(in) :: p_count, comm

#ifndef NOMPI
    INTEGER :: p_comm, icount

    IF (PRESENT(comm)) THEN
      p_comm = comm
    ELSE
      p_comm = process_mpi_all_comm
    ENDIF
    IF (PRESENT(p_count)) THEN
      icount = p_count
    ELSE
      icount = SIZE(t_buffer)
    END IF

#ifdef __USE_G2G
!$ACC HOST_DATA USE_DEVICE( t_buffer ),  IF_PRESENT, IF ( i_am_accel_node .AND. acc_on )
#endif

    CALL p_inc_request
    CALL mpi_irecv(t_buffer, icount, p_real_dp, p_source, p_tag, &
         p_comm, p_request(p_irequest), p_error)

#ifdef __USE_G2G
!$ACC END HOST_DATA
#endif

#ifdef DEBUG
    IF (p_error /= MPI_SUCCESS) THEN
       WRITE (nerr,'(a,i4,a,i4,a,i6,a)') ' MPI_IRECV on ', my_process_mpi_all_id, &
            ' from ', p_source, ' for tag ', p_tag, ' failed.'
       WRITE (nerr,'(a,i4)') ' Error = ', p_error
       CALL abort_mpi
    END IF
#endif
#endif

  END SUBROUTINE p_irecv_real_2d


  SUBROUTINE p_irecv_sreal_2d (t_buffer, p_source, p_tag, p_count, comm)

    REAL(sp),  INTENT(inout) :: t_buffer(:,:)
    INTEGER,   INTENT(in) :: p_source, p_tag
    INTEGER, OPTIONAL, INTENT(in) :: p_count, comm

#ifndef NOMPI
    INTEGER :: p_comm, icount

    IF (PRESENT(comm)) THEN
      p_comm = comm
    ELSE
      p_comm = process_mpi_all_comm
    ENDIF
    IF (PRESENT(p_count)) THEN
      icount = p_count
    ELSE
      icount = SIZE(t_buffer)
    END IF

#ifdef __USE_G2G
!$ACC HOST_DATA USE_DEVICE( t_buffer ),  IF_PRESENT, IF ( i_am_accel_node )
#endif

    CALL p_inc_request
    CALL mpi_irecv(t_buffer, icount, p_real_sp, p_source, p_tag, &
         p_comm, p_request(p_irequest), p_error)

#ifdef __USE_G2G
!$ACC END HOST_DATA
#endif

#ifdef DEBUG
    IF (p_error /= MPI_SUCCESS) THEN
       WRITE (nerr,'(a,i4,a,i4,a,i6,a)') ' MPI_IRECV on ', my_process_mpi_all_id, &
            ' from ', p_source, ' for tag ', p_tag, ' failed.'
       WRITE (nerr,'(a,i4)') ' Error = ', p_error
       CALL abort_mpi
    END IF
#endif
#endif

  END SUBROUTINE p_irecv_sreal_2d


  SUBROUTINE p_irecv_real_3d (t_buffer, p_source, p_tag, p_count, comm)

    REAL(dp),  INTENT(inout) :: t_buffer(:,:,:)
    INTEGER,   INTENT(in) :: p_source, p_tag
    INTEGER, OPTIONAL, INTENT(in) :: p_count, comm

#ifndef NOMPI
    INTEGER :: p_comm, icount

    IF (PRESENT(comm)) THEN
      p_comm = comm
    ELSE
      p_comm = process_mpi_all_comm
    ENDIF
    IF (PRESENT(p_count)) THEN
      icount = p_count
    ELSE
      icount = SIZE(t_buffer)
    END IF

#ifdef __USE_G2G
!$ACC HOST_DATA USE_DEVICE( t_buffer ),  IF_PRESENT, IF ( i_am_accel_node .AND. acc_on )
#endif

    CALL p_inc_request
    CALL mpi_irecv(t_buffer, icount, p_real_dp, p_source, p_tag, &
         p_comm, p_request(p_irequest), p_error)

#ifdef __USE_G2G
!$ACC END HOST_DATA
#endif

#ifdef DEBUG
    IF (p_error /= MPI_SUCCESS) THEN
       WRITE (nerr,'(a,i4,a,i4,a,i6,a)') ' MPI_IRECV on ', my_process_mpi_all_id, &
            ' from ', p_source, ' for tag ', p_tag, ' failed.'
       WRITE (nerr,'(a,i4)') ' Error = ', p_error
       CALL abort_mpi
    END IF
#endif
#endif

  END SUBROUTINE p_irecv_real_3d

  SUBROUTINE p_irecv_real_4d (t_buffer, p_source, p_tag, p_count, comm)

    REAL(dp),  INTENT(inout) :: t_buffer(:,:,:,:)
    INTEGER,   INTENT(in) :: p_source, p_tag
    INTEGER, OPTIONAL, INTENT(in) :: p_count, comm

#ifndef NOMPI
    INTEGER :: p_comm, icount

    IF (PRESENT(comm)) THEN
      p_comm = comm
    ELSE
      p_comm = process_mpi_all_comm
    ENDIF
    IF (PRESENT(p_count)) THEN
      icount = p_count
    ELSE
      icount = SIZE(t_buffer)
    END IF

#ifdef __USE_G2G
!$ACC HOST_DATA USE_DEVICE( t_buffer ),  IF_PRESENT, IF ( i_am_accel_node .AND. acc_on )
#endif

    CALL p_inc_request
    CALL mpi_irecv(t_buffer, icount, p_real_dp, p_source, p_tag, &
         p_comm, p_request(p_irequest), p_error)

#ifdef __USE_G2G
!$ACC END HOST_DATA
#endif

#ifdef DEBUG
    IF (p_error /= MPI_SUCCESS) THEN
       WRITE (nerr,'(a,i4,a,i4,a,i6,a)') ' MPI_IRECV on ', my_process_mpi_all_id, &
            ' from ', p_source, ' for tag ', p_tag, ' failed.'
       WRITE (nerr,'(a,i4)') ' Error = ', p_error
       CALL abort_mpi
    END IF
#endif
#endif

  END SUBROUTINE p_irecv_real_4d
  !================================================================================================
  ! INTEGER SECTION -------------------------------------------------------------------------------
  !
  SUBROUTINE p_irecv_int (t_buffer, p_source, p_tag, p_count, comm, request)

    INTEGER, INTENT(inout) :: t_buffer
    INTEGER,   INTENT(in) :: p_source, p_tag
    INTEGER, OPTIONAL, INTENT(in) :: p_count, comm
    INTEGER, OPTIONAL, INTENT(INOUT) :: request
#ifndef NOMPI
    INTEGER :: p_comm, icount, out_request

    IF (PRESENT(comm)) THEN
      p_comm = comm
    ELSE
      p_comm = process_mpi_all_comm
    ENDIF
    IF (PRESENT(p_count)) THEN
      icount = p_count
    ELSE
      icount = 1
    END IF

#ifdef __USE_G2G
!$ACC HOST_DATA USE_DEVICE( t_buffer ),  IF_PRESENT, IF ( i_am_accel_node .AND. acc_on )
#endif

    CALL mpi_irecv(t_buffer, icount, p_int, p_source, p_tag, &
         p_comm, out_request, p_error)

    IF (PRESENT(request)) THEN
      request               = out_request
    ELSE
      CALL p_inc_request
      p_request(p_irequest) = out_request
    END IF

#ifdef __USE_G2G
!$ACC END HOST_DATA
#endif

#ifdef DEBUG
    IF (p_error /= MPI_SUCCESS) THEN
       WRITE (nerr,'(a,i4,a,i4,a,i6,a)') ' MPI_IRECV on ', my_process_mpi_all_id, &
            ' from ', p_source, ' for tag ', p_tag, ' failed.'
       WRITE (nerr,'(a,i4)') ' Error = ', p_error
       CALL abort_mpi
    END IF
#endif
#endif

  END SUBROUTINE p_irecv_int

  SUBROUTINE p_irecv_int_1d (t_buffer, p_source, p_tag, p_count, comm)

    INTEGER, INTENT(inout) :: t_buffer(:)
    INTEGER,   INTENT(in) :: p_source, p_tag
    INTEGER, OPTIONAL, INTENT(in) :: p_count, comm
#ifndef NOMPI
    INTEGER :: p_comm, icount

    IF (PRESENT(comm)) THEN
      p_comm = comm
    ELSE
      p_comm = process_mpi_all_comm
    ENDIF
    IF (PRESENT(p_count)) THEN
      icount = p_count
    ELSE
      icount = SIZE(t_buffer)
    ENDIF

#ifdef __USE_G2G
!$ACC HOST_DATA USE_DEVICE( t_buffer ),  IF_PRESENT, IF ( i_am_accel_node .AND. acc_on )
#endif

    CALL p_inc_request
    CALL mpi_irecv(t_buffer, icount, p_int, p_source, p_tag, &
         p_comm, p_request(p_irequest), p_error)

#ifdef __USE_G2G
!$ACC END HOST_DATA
#endif

#ifdef DEBUG
    IF (p_error /= MPI_SUCCESS) THEN
       WRITE (nerr,'(a,i4,a,i4,a,i6,a)') ' MPI_IRECV on ', my_process_mpi_all_id, &
            ' from ', p_source, ' for tag ', p_tag, ' failed.'
       WRITE (nerr,'(a,i4)') ' Error = ', p_error
       CALL abort_mpi
    END IF
#endif
#endif

  END SUBROUTINE p_irecv_int_1d

  SUBROUTINE p_irecv_int_2d (t_buffer, p_source, p_tag, p_count, comm)

    INTEGER, INTENT(inout) :: t_buffer(:,:)
    INTEGER,   INTENT(in) :: p_source, p_tag
    INTEGER, OPTIONAL, INTENT(in) :: p_count, comm

#ifndef NOMPI
    INTEGER :: p_comm, icount

    IF (PRESENT(comm)) THEN
       p_comm = comm
    ELSE
       p_comm = process_mpi_all_comm
    ENDIF
    IF (PRESENT(p_count)) THEN
      icount = p_count
    ELSE
      icount = SIZE(t_buffer)
    ENDIF

#ifdef __USE_G2G
!$ACC HOST_DATA USE_DEVICE( t_buffer ),  IF_PRESENT, IF ( i_am_accel_node .AND. acc_on )
#endif

    CALL p_inc_request
    CALL mpi_irecv(t_buffer, icount, p_int, p_source, p_tag, &
         p_comm, p_request(p_irequest), p_error)

#ifdef __USE_G2G
!$ACC END HOST_DATA
#endif

#ifdef DEBUG
    IF (p_error /= MPI_SUCCESS) THEN
       WRITE (nerr,'(a,i4,a,i4,a,i6,a)') ' MPI_IRECV on ', my_process_mpi_all_id, &
            ' from ', p_source, ' for tag ', p_tag, ' failed.'
       WRITE (nerr,'(a,i4)') ' Error = ', p_error
       CALL abort_mpi
    END IF
#endif
#endif

  END SUBROUTINE p_irecv_int_2d

  SUBROUTINE p_irecv_int_3d (t_buffer, p_source, p_tag, p_count, comm)

    INTEGER, INTENT(inout) :: t_buffer(:,:,:)
    INTEGER,   INTENT(in) :: p_source, p_tag
    INTEGER, OPTIONAL, INTENT(in) :: p_count, comm

#ifndef NOMPI
    INTEGER :: p_comm, icount

    IF (PRESENT(comm)) THEN
      p_comm = comm
    ELSE
      p_comm = process_mpi_all_comm
    ENDIF
    IF (PRESENT(p_count)) THEN
      icount = p_count
    ELSE
      icount = SIZE(t_buffer)
    END IF

#ifdef __USE_G2G
!$ACC HOST_DATA USE_DEVICE( t_buffer ),  IF_PRESENT, IF ( i_am_accel_node .AND. acc_on )
#endif

    CALL p_inc_request
    CALL mpi_irecv(t_buffer, icount, p_int, p_source, p_tag, &
         p_comm, p_request(p_irequest), p_error)

#ifdef __USE_G2G
!$ACC END HOST_DATA
#endif

#ifdef DEBUG
    IF (p_error /= MPI_SUCCESS) THEN
       WRITE (nerr,'(a,i4,a,i4,a,i6,a)') ' MPI_IRECV on ', my_process_mpi_all_id, &
            ' from ', p_source, ' for tag ', p_tag, ' failed.'
       WRITE (nerr,'(a,i4)') ' Error = ', p_error
       CALL abort_mpi
    END IF
#endif
#endif

  END SUBROUTINE p_irecv_int_3d

  SUBROUTINE p_irecv_int_4d (t_buffer, p_source, p_tag, p_count, comm)

    INTEGER, INTENT(inout) :: t_buffer(:,:,:,:)
    INTEGER,   INTENT(in) :: p_source, p_tag
    INTEGER, OPTIONAL, INTENT(in) :: p_count, comm

#ifndef NOMPI
    INTEGER :: p_comm, icount

    IF (PRESENT(comm)) THEN
      p_comm = comm
    ELSE
      p_comm = process_mpi_all_comm
    ENDIF
    IF (PRESENT(p_count)) THEN
      icount = p_count
    ELSE
      icount = SIZE(t_buffer)
    END IF

#ifdef __USE_G2G
!$ACC HOST_DATA USE_DEVICE( t_buffer ),  IF_PRESENT, IF ( i_am_accel_node .AND. acc_on )
#endif

    CALL p_inc_request
    CALL mpi_irecv(t_buffer, icount, p_int, p_source, p_tag, &
         p_comm, p_request(p_irequest), p_error)

#ifdef __USE_G2G
!$ACC END HOST_DATA
#endif

#ifdef DEBUG
    IF (p_error /= MPI_SUCCESS) THEN
       WRITE (nerr,'(a,i4,a,i4,a,i6,a)') ' MPI_IRECV on ', my_process_mpi_all_id, &
            ' from ', p_source, ' for tag ', p_tag, ' failed.'
       WRITE (nerr,'(a,i4)') ' Error = ', p_error
       CALL abort_mpi
    END IF
#endif
#endif

  END SUBROUTINE p_irecv_int_4d

  !================================================================================================
  ! LOGICAL SECTION -------------------------------------------------------------------------------
  !
  SUBROUTINE p_irecv_bool (t_buffer, p_source, p_tag, p_count, comm)

    LOGICAL, INTENT(inout) :: t_buffer
    INTEGER,   INTENT(in) :: p_source, p_tag
    INTEGER, OPTIONAL, INTENT(in) :: p_count, comm
#ifndef NOMPI
    INTEGER :: p_comm, icount

    IF (PRESENT(comm)) THEN
      p_comm = comm
    ELSE
      p_comm = process_mpi_all_comm
    ENDIF
    IF (PRESENT(p_count)) THEN
      icount = p_count
    ELSE
      icount = 1
    END IF

#ifdef __USE_G2G
!$ACC HOST_DATA USE_DEVICE( t_buffer ),  IF_PRESENT, IF ( i_am_accel_node .AND. acc_on )
#endif

    CALL p_inc_request
    CALL mpi_irecv(t_buffer, icount, p_bool, p_source, p_tag, &
         p_comm, p_request(p_irequest), p_error)

#ifdef __USE_G2G
!$ACC END HOST_DATA
#endif

#ifdef DEBUG
    IF (p_error /= MPI_SUCCESS) THEN
       WRITE (nerr,'(a,i4,a,i4,a,i6,a)') ' MPI_IRECV on ', my_process_mpi_all_id, &
            ' from ', p_source, ' for tag ', p_tag, ' failed.'
       WRITE (nerr,'(a,i4)') ' Error = ', p_error
       CALL abort_mpi
    END IF
#endif
#endif

  END SUBROUTINE p_irecv_bool

  SUBROUTINE p_irecv_bool_1d (t_buffer, p_source, p_tag, p_count, comm)

    LOGICAL, INTENT(inout) :: t_buffer(:)
    INTEGER,   INTENT(in) :: p_source, p_tag
    INTEGER, OPTIONAL, INTENT(in) :: p_count, comm
#ifndef NOMPI
    INTEGER :: p_comm, icount

    IF (PRESENT(comm)) THEN
      p_comm = comm
    ELSE
      p_comm = process_mpi_all_comm
    ENDIF
    IF (PRESENT(p_count)) THEN
      icount = p_count
    ELSE
      icount = SIZE(t_buffer)
    END IF

#ifdef __USE_G2G
!$ACC HOST_DATA USE_DEVICE( t_buffer ),  IF_PRESENT, IF ( i_am_accel_node .AND. acc_on )
#endif

    CALL p_inc_request
    CALL mpi_irecv(t_buffer, icount, p_bool, p_source, p_tag, &
         p_comm, p_request(p_irequest), p_error)

#ifdef __USE_G2G
!$ACC END HOST_DATA
#endif

#ifdef DEBUG
    IF (p_error /= MPI_SUCCESS) THEN
       WRITE (nerr,'(a,i4,a,i4,a,i6,a)') ' MPI_IRECV on ', my_process_mpi_all_id, &
            ' from ', p_source, ' for tag ', p_tag, ' failed.'
       WRITE (nerr,'(a,i4)') ' Error = ', p_error
       CALL abort_mpi
    END IF
#endif
#endif

  END SUBROUTINE p_irecv_bool_1d

  SUBROUTINE p_irecv_bool_2d (t_buffer, p_source, p_tag, p_count, comm)

    LOGICAL, INTENT(inout) :: t_buffer(:,:)
    INTEGER,   INTENT(in) :: p_source, p_tag
    INTEGER, OPTIONAL, INTENT(in) :: p_count, comm

#ifndef NOMPI
    INTEGER :: p_comm, icount

    IF (PRESENT(comm)) THEN
      p_comm = comm
    ELSE
      p_comm = process_mpi_all_comm
    ENDIF
    IF (PRESENT(p_count)) THEN
      icount = p_count
    ELSE
      icount = SIZE(t_buffer)
    END IF

#ifdef __USE_G2G
!$ACC HOST_DATA USE_DEVICE( t_buffer ),  IF_PRESENT, IF ( i_am_accel_node .AND. acc_on )
#endif

    CALL p_inc_request
    CALL mpi_irecv(t_buffer, icount, p_bool, p_source, p_tag, &
         p_comm, p_request(p_irequest), p_error)

#ifdef __USE_G2G
!$ACC END HOST_DATA
#endif

#ifdef DEBUG
    IF (p_error /= MPI_SUCCESS) THEN
       WRITE (nerr,'(a,i4,a,i4,a,i6,a)') ' MPI_IRECV on ', my_process_mpi_all_id, &
            ' from ', p_source, ' for tag ', p_tag, ' failed.'
       WRITE (nerr,'(a,i4)') ' Error = ', p_error
       CALL abort_mpi
    END IF
#endif
#endif

  END SUBROUTINE p_irecv_bool_2d

  SUBROUTINE p_irecv_bool_3d (t_buffer, p_source, p_tag, p_count, comm)

    LOGICAL, INTENT(inout) :: t_buffer(:,:,:)
    INTEGER,   INTENT(in) :: p_source, p_tag
    INTEGER, OPTIONAL, INTENT(in) :: p_count, comm

#ifndef NOMPI
    INTEGER :: p_comm, icount

    IF (PRESENT(comm)) THEN
      p_comm = comm
    ELSE
      p_comm = process_mpi_all_comm
    ENDIF
    IF (PRESENT(p_count)) THEN
      icount = p_count
    ELSE
      icount = SIZE(t_buffer)
    END IF

#ifdef __USE_G2G
!$ACC HOST_DATA USE_DEVICE( t_buffer ),  IF_PRESENT, IF ( i_am_accel_node .AND. acc_on )
#endif

    CALL p_inc_request
    CALL mpi_irecv(t_buffer, icount, p_bool, p_source, p_tag, &
         p_comm, p_request(p_irequest), p_error)

#ifdef __USE_G2G
!$ACC END HOST_DATA
#endif

#ifdef DEBUG
    IF (p_error /= MPI_SUCCESS) THEN
       WRITE (nerr,'(a,i4,a,i4,a,i6,a)') ' MPI_IRECV on ', my_process_mpi_all_id, &
            ' from ', p_source, ' for tag ', p_tag, ' failed.'
       WRITE (nerr,'(a,i4)') ' Error = ', p_error
       CALL abort_mpi
    END IF
#endif
#endif

  END SUBROUTINE p_irecv_bool_3d

  SUBROUTINE p_irecv_bool_4d (t_buffer, p_source, p_tag, p_count, comm)

    LOGICAL, INTENT(inout) :: t_buffer(:,:,:,:)
    INTEGER,   INTENT(in) :: p_source, p_tag
    INTEGER, OPTIONAL, INTENT(in) :: p_count, comm

#ifndef NOMPI
    INTEGER :: p_comm, icount

    IF (PRESENT(comm)) THEN
      p_comm = comm
    ELSE
      p_comm = process_mpi_all_comm
    ENDIF
    IF (PRESENT(p_count)) THEN
      icount = p_count
    ELSE
      icount = SIZE(t_buffer)
    END IF

#ifdef __USE_G2G
!$ACC HOST_DATA USE_DEVICE( t_buffer ),  IF_PRESENT, IF ( i_am_accel_node .AND. acc_on )
#endif

    CALL p_inc_request
    CALL mpi_irecv(t_buffer, icount, p_bool, p_source, p_tag, &
         p_comm, p_request(p_irequest), p_error)

#ifdef __USE_G2G
!$ACC END HOST_DATA
#endif

#ifdef DEBUG
    IF (p_error /= MPI_SUCCESS) THEN
       WRITE (nerr,'(a,i4,a,i4,a,i6,a)') ' MPI_IRECV on ', my_process_mpi_all_id, &
            ' from ', p_source, ' for tag ', p_tag, ' failed.'
       WRITE (nerr,'(a,i4)') ' Error = ', p_error
       CALL abort_mpi
    END IF
#endif
#endif

  END SUBROUTINE p_irecv_bool_4d

  SUBROUTINE p_pack_int (t_var, t_buffer, p_pos, comm)

    INTEGER,   INTENT(IN)    :: t_var
    CHARACTER, INTENT(INOUT) :: t_buffer(:)
    INTEGER,   INTENT(INOUT) :: p_pos
    INTEGER, OPTIONAL, INTENT(IN) :: comm
#ifndef NOMPI
    INTEGER :: p_comm

    IF (PRESENT(comm)) THEN
       p_comm = comm
    ELSE
       p_comm = process_mpi_all_comm
    ENDIF

    CALL MPI_PACK(t_var, 1, p_int, t_buffer, SIZE(t_buffer), p_pos, p_comm, p_error)
#ifdef DEBUG
    IF (p_error /= MPI_SUCCESS) CALL finish ("p_pack_int", 'MPI call failed')
#endif
#endif
  END SUBROUTINE p_pack_int

  SUBROUTINE p_pack_bool (t_var, t_buffer, p_pos, comm)

    LOGICAL,   INTENT(IN)    :: t_var
    CHARACTER, INTENT(INOUT) :: t_buffer(:)
    INTEGER,   INTENT(INOUT) :: p_pos
    INTEGER, OPTIONAL, INTENT(IN) :: comm
#ifndef NOMPI
    INTEGER :: p_comm

    IF (PRESENT(comm)) THEN
       p_comm = comm
    ELSE
       p_comm = process_mpi_all_comm
    ENDIF

    CALL MPI_PACK(t_var, 1, p_bool, t_buffer, SIZE(t_buffer), p_pos, p_comm, p_error)
#ifdef DEBUG
    IF (p_error /= MPI_SUCCESS) CALL finish ("p_pack_int", 'MPI call failed')
#endif
#endif
  END SUBROUTINE p_pack_bool

  SUBROUTINE p_pack_real (t_var, t_buffer, p_pos, comm)

    REAL(wp),  INTENT(IN)    :: t_var
    CHARACTER, INTENT(INOUT) :: t_buffer(:)
    INTEGER,   INTENT(INOUT) :: p_pos
    INTEGER, OPTIONAL, INTENT(IN) :: comm
#ifndef NOMPI
    INTEGER :: p_comm

    IF (PRESENT(comm)) THEN
       p_comm = comm
    ELSE
       p_comm = process_mpi_all_comm
    ENDIF

    CALL MPI_PACK(t_var, 1, p_real_dp, t_buffer, SIZE(t_buffer), p_pos, p_comm, p_error)
#ifdef DEBUG
   IF (p_error /= MPI_SUCCESS) CALL finish ("p_pack_real", 'MPI call failed')
#endif
#endif
  END SUBROUTINE p_pack_real

  SUBROUTINE p_pack_int_1d (t_var, p_count, t_buffer, p_pos, comm)

    INTEGER,   INTENT(IN)    :: t_var(:)
    INTEGER,   INTENT(IN)    :: p_count
    CHARACTER, INTENT(INOUT) :: t_buffer(:)
    INTEGER,   INTENT(INOUT) :: p_pos
    INTEGER, OPTIONAL, INTENT(IN) :: comm
#ifndef NOMPI
    INTEGER :: p_comm

    IF (PRESENT(comm)) THEN
       p_comm = comm
    ELSE
       p_comm = process_mpi_all_comm
    ENDIF

    CALL MPI_PACK(t_var, p_count, p_int, t_buffer, SIZE(t_buffer), p_pos, p_comm, p_error)
#ifdef DEBUG
    IF (p_error /= MPI_SUCCESS) CALL finish ("p_pack_int_1d", 'MPI call failed')
#endif
#endif
  END SUBROUTINE p_pack_int_1d

  SUBROUTINE p_pack_real_1d (t_var, p_count, t_buffer, p_pos, comm)

    REAL(wp),  INTENT(IN)    :: t_var(:)
    INTEGER,   INTENT(IN)    :: p_count
    CHARACTER, INTENT(INOUT) :: t_buffer(:)
    INTEGER,   INTENT(INOUT) :: p_pos
    INTEGER, OPTIONAL, INTENT(IN) :: comm
#ifndef NOMPI
    INTEGER :: p_comm

    IF (PRESENT(comm)) THEN
       p_comm = comm
    ELSE
       p_comm = process_mpi_all_comm
    ENDIF

    CALL MPI_PACK(t_var, p_count, p_real_dp, t_buffer, SIZE(t_buffer), p_pos, p_comm, p_error)
#ifdef DEBUG
    IF (p_error /= MPI_SUCCESS) CALL finish ("p_pack_real_1d", 'MPI call failed')
#endif
#endif
  END SUBROUTINE p_pack_real_1d


  SUBROUTINE p_pack_string (t_var, t_buffer, p_pos, comm)

    CHARACTER(LEN=*), INTENT(IN) :: t_var
    CHARACTER, INTENT(INOUT) :: t_buffer(:)
    INTEGER,   INTENT(INOUT) :: p_pos
    INTEGER, OPTIONAL, INTENT(IN) :: comm
#ifndef NOMPI
    INTEGER :: p_comm, ilength

    IF (PRESENT(comm)) THEN
       p_comm = comm
    ELSE
       p_comm = process_mpi_all_comm
    ENDIF

    ilength = LEN_TRIM(t_var)
    ! first pack string length, then the character sequence
    CALL MPI_PACK(ilength,       1,  p_int, t_buffer, SIZE(t_buffer), p_pos, p_comm, p_error)
#ifdef DEBUG
    IF (p_error /= MPI_SUCCESS) CALL finish ("p_pack_char_1d", 'MPI call failed')
#endif
    CALL MPI_PACK(t_var(1:ilength), ilength, p_char, t_buffer, SIZE(t_buffer), p_pos, p_comm, p_error)
#ifdef DEBUG
    IF (p_error /= MPI_SUCCESS) CALL finish ("p_pack_char_1d", 'MPI call failed')
#endif
#endif
  END SUBROUTINE p_pack_string

  SUBROUTINE p_pack_real_2d (t_var, p_count, t_buffer, p_pos, comm)

    REAL(wp),  INTENT(IN)    :: t_var(:,:)
    INTEGER,   INTENT(IN)    :: p_count
    CHARACTER, INTENT(INOUT) :: t_buffer(:)
    INTEGER,   INTENT(INOUT) :: p_pos
    INTEGER, OPTIONAL, INTENT(IN) :: comm
#ifndef NOMPI
    INTEGER :: p_comm

    IF (PRESENT(comm)) THEN
       p_comm = comm
    ELSE
       p_comm = process_mpi_all_comm
    ENDIF

    CALL MPI_PACK(t_var, p_count, p_real_dp, t_buffer, SIZE(t_buffer), p_pos, p_comm, p_error)
#ifdef DEBUG
    IF (p_error /= MPI_SUCCESS) CALL finish ("p_pack_real_2d", 'MPI call failed')
#endif
#endif
  END SUBROUTINE p_pack_real_2d

  SUBROUTINE p_unpack_int (t_buffer, p_pos, t_var, comm)

    CHARACTER, INTENT(IN)    :: t_buffer(:)
    INTEGER,   INTENT(INOUT) :: p_pos
    INTEGER,   INTENT(OUT)   :: t_var
    INTEGER, OPTIONAL, INTENT(IN) :: comm
#ifndef NOMPI
    INTEGER :: p_comm

    IF (PRESENT(comm)) THEN
       p_comm = comm
    ELSE
       p_comm = process_mpi_all_comm
    ENDIF

    CALL MPI_UNPACK(t_buffer, SIZE(t_buffer), p_pos, t_var, 1, p_int, p_comm, p_error)
#ifdef DEBUG
    IF (p_error /= MPI_SUCCESS) CALL finish ("p_unpack_int", 'MPI call failed')
#endif
#endif
  END SUBROUTINE p_unpack_int

  SUBROUTINE p_unpack_bool (t_buffer, p_pos, t_var, comm)

    CHARACTER, INTENT(IN)    :: t_buffer(:)
    INTEGER,   INTENT(INOUT) :: p_pos
    LOGICAL,   INTENT(OUT)   :: t_var
    INTEGER, OPTIONAL, INTENT(IN) :: comm
#ifndef NOMPI
    INTEGER :: p_comm

    IF (PRESENT(comm)) THEN
       p_comm = comm
    ELSE
       p_comm = process_mpi_all_comm
    ENDIF

    CALL MPI_UNPACK(t_buffer, SIZE(t_buffer), p_pos, t_var, 1, p_bool, p_comm, p_error)
#ifdef DEBUG
    IF (p_error /= MPI_SUCCESS) CALL finish ("p_unpack_int", 'MPI call failed')
#endif
#endif
  END SUBROUTINE p_unpack_bool

  SUBROUTINE p_unpack_real (t_buffer, p_pos, t_var, comm)

    CHARACTER, INTENT(IN)    :: t_buffer(:)
    INTEGER,   INTENT(INOUT) :: p_pos
    REAL(wp),  INTENT(OUT)   :: t_var
    INTEGER, OPTIONAL, INTENT(IN) :: comm
#ifndef NOMPI
    INTEGER :: p_comm

    IF (PRESENT(comm)) THEN
       p_comm = comm
    ELSE
       p_comm = process_mpi_all_comm
    ENDIF

    CALL MPI_UNPACK(t_buffer, SIZE(t_buffer), p_pos, t_var, 1, p_real_dp, p_comm, p_error)
#ifdef DEBUG
    IF (p_error /= MPI_SUCCESS) CALL finish ("p_unpack_real", 'MPI call failed')
#endif
#endif
  END SUBROUTINE p_unpack_real

  SUBROUTINE p_unpack_int_1d (t_buffer, p_pos, t_var, p_count, comm)

    CHARACTER, INTENT(IN)    :: t_buffer(:)
    INTEGER,   INTENT(INOUT) :: p_pos
    INTEGER,   INTENT(INOUT) :: t_var(:)
    INTEGER,   INTENT(IN)    :: p_count
    INTEGER, OPTIONAL, INTENT(IN) :: comm
#ifndef NOMPI
    INTEGER :: p_comm

    IF (PRESENT(comm)) THEN
       p_comm = comm
    ELSE
       p_comm = process_mpi_all_comm
    ENDIF

    CALL MPI_UNPACK(t_buffer, SIZE(t_buffer), p_pos, t_var, p_count, p_int, p_comm, p_error)
#ifdef DEBUG
    IF (p_error /= MPI_SUCCESS) CALL finish ("p_unpack_int_1d", 'MPI call failed')
#endif
#endif
  END SUBROUTINE p_unpack_int_1d

  SUBROUTINE p_unpack_real_1d (t_buffer, p_pos, t_var, p_count, comm)

    CHARACTER, INTENT(IN)    :: t_buffer(:)
    INTEGER,   INTENT(INOUT) :: p_pos
    REAL(wp),  INTENT(INOUT) :: t_var(:)
    INTEGER,   INTENT(IN)    :: p_count
    INTEGER, OPTIONAL, INTENT(IN) :: comm
#ifndef NOMPI
    INTEGER :: p_comm

    IF (PRESENT(comm)) THEN
       p_comm = comm
    ELSE
       p_comm = process_mpi_all_comm
    ENDIF

    CALL MPI_UNPACK(t_buffer, SIZE(t_buffer), p_pos, t_var, p_count, p_real_dp, p_comm, p_error)
#ifdef DEBUG
    IF (p_error /= MPI_SUCCESS) CALL finish ("p_unpack_real_1d", 'MPI call failed')
#endif
#endif
  END SUBROUTINE p_unpack_real_1d


  SUBROUTINE p_unpack_string (t_buffer, p_pos, t_var, comm)

    CHARACTER, INTENT(IN) :: t_buffer(:)
    INTEGER,   INTENT(INOUT) :: p_pos
    CHARACTER(LEN=*), INTENT(INOUT) :: t_var
    INTEGER, OPTIONAL, INTENT(IN) :: comm
#ifndef NOMPI
    INTEGER :: p_comm, ilength

    IF (PRESENT(comm)) THEN
       p_comm = comm
    ELSE
       p_comm = process_mpi_all_comm
    ENDIF
    ! first unpack string length, then the character sequence
    CALL MPI_UNPACK(t_buffer, SIZE(t_buffer), p_pos, ilength,       1,  p_int, p_comm, p_error)
#ifdef DEBUG
    IF (p_error /= MPI_SUCCESS) CALL finish ("p_unpack_char_1d", 'MPI call failed')
#endif
    t_var = " "
    CALL MPI_UNPACK(t_buffer, SIZE(t_buffer), p_pos,   t_var, ilength, p_char, p_comm, p_error)
#ifdef DEBUG
    IF (p_error /= MPI_SUCCESS) CALL finish ("p_unpack_char_1d", 'MPI call failed')
#endif
#endif
  END SUBROUTINE p_unpack_string


  SUBROUTINE p_unpack_real_2d (t_buffer, p_pos, t_var, p_count, comm)

    CHARACTER, INTENT(IN)    :: t_buffer(:)
    INTEGER,   INTENT(INOUT) :: p_pos
    REAL(wp),  INTENT(INOUT) :: t_var(:,:)
    INTEGER,   INTENT(IN)    :: p_count
    INTEGER, OPTIONAL, INTENT(IN) :: comm
#ifndef NOMPI
    INTEGER :: p_comm

    IF (PRESENT(comm)) THEN
       p_comm = comm
    ELSE
       p_comm = process_mpi_all_comm
    ENDIF

    CALL MPI_UNPACK(t_buffer, SIZE(t_buffer), p_pos, t_var, p_count, p_real_dp, p_comm, p_error)
#ifdef DEBUG
    IF (p_error /= MPI_SUCCESS) CALL finish ("p_unpack_real_2d", 'MPI call failed')
#endif
#endif
  END SUBROUTINE p_unpack_real_2d

  SUBROUTINE p_recv_packed (t_buffer, p_source, p_tag, p_count, comm)

    CHARACTER, INTENT(INOUT) :: t_buffer(:)
    INTEGER,   INTENT(IN)    :: p_source, p_tag
    INTEGER,   INTENT(IN)    :: p_count
    INTEGER, OPTIONAL, INTENT(IN) :: comm
#ifndef NOMPI
    INTEGER :: p_comm

    IF (PRESENT(comm)) THEN
       p_comm = comm
    ELSE
       p_comm = process_mpi_all_comm
    ENDIF

    CALL MPI_RECV (t_buffer, p_count, MPI_PACKED, p_source, p_tag, &
      p_comm, p_status, p_error)

#ifdef DEBUG
    IF (p_error /= MPI_SUCCESS) THEN
       WRITE (nerr,'(a,i4,a,i4,a,i6,a)') ' MPI_RECV on ', my_process_mpi_all_id, &
            ' from ', p_source, ' for tag ', p_tag, ' failed.'
       WRITE (nerr,'(a,i4)') ' Error = ', p_error
       CALL p_abort
    END IF
#endif
#endif

  END SUBROUTINE p_recv_packed

  SUBROUTINE p_irecv_packed (t_buffer, p_source, p_tag, p_count, comm)

    CHARACTER, INTENT(INOUT) :: t_buffer(:)
    INTEGER,   INTENT(IN)    :: p_source, p_tag
    INTEGER,   INTENT(IN)    :: p_count
    INTEGER, OPTIONAL, INTENT(IN) :: comm
#ifndef NOMPI
    INTEGER :: p_comm

    IF (PRESENT(comm)) THEN
       p_comm = comm
    ELSE
       p_comm = process_mpi_all_comm
    ENDIF

    CALL p_inc_request
    CALL MPI_IRECV (t_buffer, p_count, MPI_PACKED, p_source, p_tag, &
      p_comm, p_request(p_irequest), p_error)

#ifdef DEBUG
    IF (p_error /= MPI_SUCCESS) THEN
       WRITE (nerr,'(a,i4,a,i4,a,i6,a)') ' MPI_IRECV on ', my_process_mpi_all_id, &
            ' from ', p_source, ' for tag ', p_tag, ' failed.'
       WRITE (nerr,'(a,i4)') ' Error = ', p_error
       CALL abort_mpi
    END IF
#endif
#endif

  END SUBROUTINE p_irecv_packed

  SUBROUTINE p_send_packed (t_buffer, p_destination, p_tag, p_count, comm)

    CHARACTER, INTENT(in) :: t_buffer(:)
    INTEGER,   INTENT(in) :: p_destination, p_tag
    INTEGER,   INTENT(in) :: p_count
    INTEGER, OPTIONAL, INTENT(in) :: comm
#ifndef NOMPI
    INTEGER :: p_comm

    IF (PRESENT(comm)) THEN
       p_comm = comm
    ELSE
       p_comm = process_mpi_all_comm
    ENDIF
    CALL MPI_SEND (t_buffer, p_count, MPI_PACKED, p_destination, p_tag, &
      p_comm, p_error)

#ifdef DEBUG
    IF (p_error /= MPI_SUCCESS) THEN
       WRITE (nerr,'(a,i4,a,i4,a,i6,a)') ' MPI_SEND from ', my_process_mpi_all_id, &
            ' to ', p_destination, ' for tag ', p_tag, ' failed.'
       WRITE (nerr,'(a,i4)') ' Error = ', p_error
       CALL abort_mpi
    END IF
#endif
#endif

  END SUBROUTINE p_send_packed

  SUBROUTINE p_bcast_packed (t_buffer, p_source, p_count, comm)
    CHARACTER, INTENT(inout) :: t_buffer(:)
    INTEGER,   INTENT(in)    :: p_source
    INTEGER,   INTENT(in)    :: p_count
    INTEGER, OPTIONAL, INTENT(in) :: comm
#ifndef NOMPI
    INTEGER :: p_comm

    IF (PRESENT(comm)) THEN
       p_comm = comm
    ELSE
       p_comm = process_mpi_all_comm
    ENDIF

    CALL MPI_BCAST (t_buffer, p_count, MPI_PACKED, p_source, &
            p_comm, p_error)

#ifdef DEBUG
    WRITE (nerr,'(a,i4,a,i4,a)') ' MPI_BCAST from ', p_source, &
            ' with broadcast successful.'

    IF (p_error /= MPI_SUCCESS) THEN
       WRITE (nerr,'(a,i4,a)') ' MPI_BCAST from ', p_source, &
            ' failed.'
       WRITE (nerr,'(a,i4)') ' Error = ', p_error
       CALL p_abort
    END IF
#endif

#endif
  END SUBROUTINE p_bcast_packed

  !
  !================================================================================================

  ! sendrecv implementation

  SUBROUTINE p_sendrecv_real_1d (sendbuf, p_dest, recvbuf, p_source, &
                                  p_tag, comm)

    REAL(dp), INTENT(in)           :: sendbuf (:)
    INTEGER,  INTENT(in)           :: p_dest
    REAL(dp), INTENT(out)          :: recvbuf (:)
    INTEGER,  INTENT(in)           :: p_source
    INTEGER,  INTENT(in)           :: p_tag
    INTEGER,  INTENT(in) ,OPTIONAL :: comm

#ifndef NOMPI
    INTEGER :: p_comm

    IF (PRESENT(comm)) THEN
       p_comm = comm
    ELSE
       p_comm = process_mpi_all_comm
    ENDIF

#ifdef __USE_G2G
!$ACC HOST_DATA USE_DEVICE( sendbuf, recvbuf ),  IF_PRESENT, IF ( i_am_accel_node .AND. acc_on )
#endif

    CALL MPI_SENDRECV (sendbuf, SIZE(sendbuf), p_real_dp, p_dest,   p_tag, &
                        recvbuf, SIZE(recvbuf), p_real_dp, p_source, p_tag, &
                        p_comm, p_status, p_error)

#ifdef __USE_G2G
!$ACC END HOST_DATA
#endif

#ifdef DEBUG
    IF (p_error /= MPI_SUCCESS) THEN
       WRITE (nerr,'(a,i4,a,i4,a,i4,a,i6,a)') ' MPI_SENDRECV by ', my_process_mpi_all_id, &
            ' to ', p_dest, ' from ', p_source, ' for tag ', p_tag, ' failed.'
       WRITE (nerr,'(a,i4)') ' Error = ', p_error
       CALL abort_mpi
    END IF
#endif
#endif

  END SUBROUTINE p_sendrecv_real_1d

  SUBROUTINE p_sendrecv_real_2d (sendbuf, p_dest, recvbuf, p_source, &
                                  p_tag, comm)

    REAL(dp), INTENT(in)           :: sendbuf (:,:)
    INTEGER,  INTENT(in)           :: p_dest
    REAL(dp), INTENT(out)          :: recvbuf (:,:)
    INTEGER,  INTENT(in)           :: p_source
    INTEGER,  INTENT(in)           :: p_tag
    INTEGER,  INTENT(in) ,OPTIONAL :: comm

#ifndef NOMPI
    INTEGER :: p_comm

    IF (PRESENT(comm)) THEN
       p_comm = comm
    ELSE
       p_comm = process_mpi_all_comm
    ENDIF

#ifdef __USE_G2G
!$ACC HOST_DATA USE_DEVICE( sendbuf, recvbuf ),  IF_PRESENT, IF ( i_am_accel_node .AND. acc_on )
#endif

    CALL MPI_SENDRECV (sendbuf, SIZE(sendbuf), p_real_dp, p_dest,   p_tag, &
                        recvbuf, SIZE(recvbuf), p_real_dp, p_source, p_tag, &
                        p_comm, p_status, p_error)

#ifdef __USE_G2G
!$ACC END HOST_DATA
#endif

#ifdef DEBUG
    IF (p_error /= MPI_SUCCESS) THEN
       WRITE (nerr,'(a,i4,a,i4,a,i4,a,i6,a)') ' MPI_SENDRECV by ', my_process_mpi_all_id, &
            ' to ', p_dest, ' from ', p_source, ' for tag ', p_tag, ' failed.'
       WRITE (nerr,'(a,i4)') ' Error = ', p_error
       CALL abort_mpi
    END IF
#endif
#endif

  END SUBROUTINE p_sendrecv_real_2d

  SUBROUTINE p_sendrecv_real_3d (sendbuf, p_dest, recvbuf, p_source, &
                                  p_tag, comm)

    REAL(dp), INTENT(in)           :: sendbuf (:,:,:)
    INTEGER,  INTENT(in)           :: p_dest
    REAL(dp), INTENT(out)          :: recvbuf (:,:,:)
    INTEGER,  INTENT(in)           :: p_source
    INTEGER,  INTENT(in)           :: p_tag
    INTEGER,  INTENT(in) ,OPTIONAL :: comm

#ifndef NOMPI
    INTEGER :: p_comm

    IF (PRESENT(comm)) THEN
       p_comm = comm
    ELSE
       p_comm = process_mpi_all_comm
    ENDIF

#ifdef __USE_G2G
!$ACC HOST_DATA USE_DEVICE( sendbuf, recvbuf ),  IF_PRESENT, IF ( i_am_accel_node .AND. acc_on )
#endif

    CALL MPI_SENDRECV (sendbuf, SIZE(sendbuf), p_real_dp, p_dest,   p_tag, &
                        recvbuf, SIZE(recvbuf), p_real_dp, p_source, p_tag, &
                        p_comm, p_status, p_error)

#ifdef __USE_G2G
!$ACC END HOST_DATA
#endif

#ifdef DEBUG
    IF (p_error /= MPI_SUCCESS) THEN
       WRITE (nerr,'(a,i4,a,i4,a,i4,a,i6,a)') ' MPI_SENDRECV by ', my_process_mpi_all_id, &
            ' to ', p_dest, ' from ', p_source, ' for tag ', p_tag, ' failed.'
       WRITE (nerr,'(a,i4)') ' Error = ', p_error
       CALL abort_mpi
    END IF
#endif
#endif

  END SUBROUTINE p_sendrecv_real_3d

  SUBROUTINE p_sendrecv_real_4d (sendbuf, p_dest, recvbuf, p_source, &
                                  p_tag, comm)

    REAL(dp), INTENT(in)           :: sendbuf (:,:,:,:)
    INTEGER,  INTENT(in)           :: p_dest
    REAL(dp), INTENT(out)          :: recvbuf (:,:,:,:)
    INTEGER,  INTENT(in)           :: p_source
    INTEGER,  INTENT(in)           :: p_tag
    INTEGER,  INTENT(in) ,OPTIONAL :: comm

#ifndef NOMPI
    INTEGER :: p_comm

    IF (PRESENT(comm)) THEN
       p_comm = comm
    ELSE
       p_comm = process_mpi_all_comm
    ENDIF

#ifdef __USE_G2G
!$ACC HOST_DATA USE_DEVICE( sendbuf, recvbuf ),  IF_PRESENT, IF ( i_am_accel_node .AND. acc_on )
#endif

    CALL MPI_SENDRECV (sendbuf, SIZE(sendbuf), p_real_dp, p_dest,   p_tag, &
                        recvbuf, SIZE(recvbuf), p_real_dp, p_source, p_tag, &
                        p_comm, p_status, p_error)

#ifdef __USE_G2G
!$ACC END HOST_DATA
#endif

#ifdef DEBUG
    IF (p_error /= MPI_SUCCESS) THEN
       WRITE (nerr,'(a,i4,a,i4,a,i4,a,i6,a)') ' MPI_SENDRECV by ', my_process_mpi_all_id, &
            ' to ', p_dest, ' from ', p_source, ' for tag ', p_tag, ' failed.'
       WRITE (nerr,'(a,i4)') ' Error = ', p_error
       CALL abort_mpi
    END IF
#endif
#endif

  END SUBROUTINE p_sendrecv_real_4d

  SUBROUTINE p_sendrecv_char_array (sendbuf, p_dest, recvbuf, p_source, p_tag, comm)
    CHARACTER(KIND = C_CHAR), INTENT(in) :: sendbuf (:)
    CHARACTER(KIND = C_CHAR), INTENT(out) :: recvbuf (:)
    INTEGER, INTENT(IN) :: p_dest, p_source, p_tag
    INTEGER, INTENT(in), OPTIONAL :: comm

#ifndef NOMPI
    INTEGER :: p_comm

    IF (PRESENT(comm)) THEN
       p_comm = comm
    ELSE
       p_comm = process_mpi_all_comm
    ENDIF

#ifdef __USE_G2G
!$ACC HOST_DATA USE_DEVICE( sendbuf, recvbuf ),  IF_PRESENT, IF ( i_am_accel_node .AND. acc_on )
#endif

    CALL MPI_Sendrecv(sendbuf(1), SIZE(sendbuf, 1), MPI_CHARACTER, p_dest,   p_tag, &
    &                 recvbuf(1), SIZE(recvbuf, 1), MPI_CHARACTER, p_source, p_tag, &
    &                 p_comm, p_status, p_error)

#ifdef __USE_G2G
!$ACC END HOST_DATA
#endif

#ifdef DEBUG
    IF (p_error /= MPI_SUCCESS) THEN
       WRITE (nerr,'(a,i4,a,i4,a,i4,a,i6,a)') ' MPI_SENDRECV by ', my_process_mpi_all_id, &
            ' to ', p_dest, ' from ', p_source, ' for tag ', p_tag, ' failed.'
       WRITE (nerr,'(a,i4)') ' Error = ', p_error
       CALL abort_mpi
    END IF
#endif
#endif

  END SUBROUTINE p_sendrecv_char_array

  ! bcast implementation

  SUBROUTINE p_bcast_real (t_buffer, p_source, comm)

    REAL (dp), INTENT(inout) :: t_buffer
    INTEGER,   INTENT(in)    :: p_source
    INTEGER, OPTIONAL, INTENT(in) :: comm
#ifndef NOMPI
    INTEGER :: p_comm

    IF (PRESENT(comm)) THEN
       p_comm = comm
    ELSE
       p_comm = process_mpi_all_comm
    ENDIF

#ifdef DEBUG
    nbcast = nbcast+1
#endif

    IF (process_mpi_all_size == 1) THEN
       RETURN
    ELSE

#ifdef __USE_G2G
!$ACC HOST_DATA USE_DEVICE( t_buffer ),  IF_PRESENT, IF ( i_am_accel_node .AND. acc_on )
#endif

       CALL MPI_BCAST (t_buffer, 1, p_real_dp, p_source, &
            p_comm, p_error)

#ifdef __USE_G2G
!$ACC END HOST_DATA
#endif

    ENDIF

#ifdef DEBUG
    WRITE (nerr,'(a,i4,a,i4,a)') ' MPI_BCAST from ', p_source, &
            ' with broadcast number ', nbcast, ' successful.'

    IF (p_error /= MPI_SUCCESS) THEN
       WRITE (nerr,'(a,i4,a)') ' MPI_BCAST from ', p_source, &
            ' failed.'
       WRITE (nerr,'(a,i4)') ' Error = ', p_error
       CALL abort_mpi
    END IF
#endif
#endif

  END SUBROUTINE p_bcast_real

  !---------------------------------------------------------------------------------------------------------------------------------
  !> wrapper for MPI_Bcast
  !---------------------------------------------------------------------------------------------------------------------------------
  SUBROUTINE p_bcast_real_single (t_buffer, p_source, comm)

    REAL (sp), INTENT(inout) :: t_buffer
    INTEGER,   INTENT(in)    :: p_source
    INTEGER, OPTIONAL, INTENT(in) :: comm
#ifndef NOMPI
    INTEGER :: p_comm

    IF (PRESENT(comm)) THEN
       p_comm = comm
    ELSE
       p_comm = process_mpi_all_comm
    ENDIF

#ifdef DEBUG
    nbcast = nbcast+1
#endif

    IF (process_mpi_all_size == 1) THEN
       RETURN
    ELSE

#ifdef __USE_G2G
!$ACC HOST_DATA USE_DEVICE( t_buffer ),  IF_PRESENT, IF ( i_am_accel_node .AND. acc_on )
#endif

       CALL MPI_BCAST (t_buffer, 1, p_real_sp, p_source, &
            p_comm, p_error)

#ifdef __USE_G2G
!$ACC END HOST_DATA
#endif

    ENDIF

#ifdef DEBUG
    WRITE (nerr,'(a,i4,a,i4,a)') ' MPI_BCAST from ', p_source, &
            ' with broadcast number ', nbcast, ' successful.'

    IF (p_error /= MPI_SUCCESS) THEN
       WRITE (nerr,'(a,i4,a)') ' MPI_BCAST from ', p_source, &
            ' failed.'
       WRITE (nerr,'(a,i4)') ' Error = ', p_error
       CALL abort_mpi
    END IF
#endif
#endif

  END SUBROUTINE p_bcast_real_single

  SUBROUTINE p_bcast_real_1d (t_buffer, p_source, comm)

    REAL (dp), INTENT(inout) :: t_buffer(:)
    INTEGER,   INTENT(in)    :: p_source
    INTEGER, OPTIONAL, INTENT(in) :: comm
#ifndef NOMPI
    INTEGER :: p_comm

    IF (PRESENT(comm)) THEN
       p_comm = comm
    ELSE
       p_comm = process_mpi_all_comm
    ENDIF

#ifdef DEBUG
    nbcast = nbcast+1
#endif

    IF (process_mpi_all_size == 1) THEN
       RETURN
    ELSE

#ifdef __USE_G2G
!$ACC HOST_DATA USE_DEVICE( t_buffer ),  IF_PRESENT, IF ( i_am_accel_node .AND. acc_on )
#endif

       CALL MPI_BCAST (t_buffer, SIZE(t_buffer), p_real_dp, p_source, &
            p_comm, p_error)

#ifdef __USE_G2G
!$ACC END HOST_DATA
#endif

    ENDIF

#ifdef DEBUG
    WRITE (nerr,'(a,i4,a,i4,a)') ' MPI_BCAST from ', p_source, &
            ' with broadcast number ', nbcast, ' successful.'

     IF (p_error /= MPI_SUCCESS) THEN
       WRITE (nerr,'(a,i4,a)') ' MPI_BCAST from ', p_source, &
            ' failed.'
       WRITE (nerr,'(a,i4)') ' Error = ', p_error
       CALL abort_mpi
    END IF
#endif
#endif

  END SUBROUTINE p_bcast_real_1d

  !---------------------------------------------------------------------------------------------------------------------------------
  !> wrapper for MPI_Bcast
  !---------------------------------------------------------------------------------------------------------------------------------
  SUBROUTINE p_bcast_real_1d_single (t_buffer, p_source, comm)

    REAL (sp), INTENT(inout) :: t_buffer(:)
    INTEGER,   INTENT(in)    :: p_source
    INTEGER, OPTIONAL, INTENT(in) :: comm
#ifndef NOMPI
    INTEGER :: p_comm

    IF (PRESENT(comm)) THEN
       p_comm = comm
    ELSE
       p_comm = process_mpi_all_comm
    ENDIF

#ifdef DEBUG
    nbcast = nbcast+1
#endif

    IF (process_mpi_all_size == 1) THEN
       RETURN
    ELSE

#ifdef __USE_G2G
!$ACC HOST_DATA USE_DEVICE( t_buffer ),  IF_PRESENT, IF ( i_am_accel_node .AND. acc_on )
#endif

       CALL MPI_BCAST (t_buffer, SIZE(t_buffer), p_real_sp, p_source, &
            p_comm, p_error)

#ifdef __USE_G2G
!$ACC END HOST_DATA
#endif

    ENDIF

#ifdef DEBUG
    WRITE (nerr,'(a,i4,a,i4,a)') ' MPI_BCAST from ', p_source, &
            ' with broadcast number ', nbcast, ' successful.'

     IF (p_error /= MPI_SUCCESS) THEN
       WRITE (nerr,'(a,i4,a)') ' MPI_BCAST from ', p_source, &
            ' failed.'
       WRITE (nerr,'(a,i4)') ' Error = ', p_error
       CALL abort_mpi
    END IF
#endif
#endif

  END SUBROUTINE p_bcast_real_1d_single

  SUBROUTINE p_bcast_real_2d (t_buffer, p_source, comm)

    REAL (dp), INTENT(inout) :: t_buffer(:,:)
    INTEGER,   INTENT(in)    :: p_source
    INTEGER, OPTIONAL, INTENT(in) :: comm

#ifndef NOMPI
    INTEGER :: p_comm

    IF (PRESENT(comm)) THEN
       p_comm = comm
    ELSE
       p_comm = process_mpi_all_comm
    ENDIF

#ifdef DEBUG
    nbcast = nbcast+1
#endif

    IF (process_mpi_all_size == 1) THEN
       RETURN
    ELSE

#ifdef __USE_G2G
!$ACC HOST_DATA USE_DEVICE( t_buffer ),  IF_PRESENT, IF ( i_am_accel_node .AND. acc_on )
#endif

       CALL MPI_BCAST (t_buffer, SIZE(t_buffer), p_real_dp, p_source, &
            p_comm, p_error)

#ifdef __USE_G2G
!$ACC END HOST_DATA
#endif

    ENDIF

#ifdef DEBUG
    WRITE (nerr,'(a,i4,a,i4,a)') ' MPI_BCAST from ', p_source, &
            ' with broadcast number ', nbcast, ' successful.'

     IF (p_error /= MPI_SUCCESS) THEN
       WRITE (nerr,'(a,i4,a)') ' MPI_BCAST from ', p_source, &
            ' failed.'
       WRITE (nerr,'(a,i4)') ' Error = ', p_error
       CALL abort_mpi
    END IF
#endif
#endif

  END SUBROUTINE p_bcast_real_2d


  SUBROUTINE p_bcast_real_2d_single (t_buffer, p_source, comm)

    REAL (sp), INTENT(inout) :: t_buffer(:,:) ! SINGLE PRECISION
    INTEGER,   INTENT(in)    :: p_source
    INTEGER, OPTIONAL, INTENT(in) :: comm

#ifndef NOMPI
    INTEGER :: p_comm

    IF (PRESENT(comm)) THEN
       p_comm = comm
    ELSE
       p_comm = process_mpi_all_comm
    ENDIF

#ifdef DEBUG
    nbcast = nbcast+1
#endif

    IF (process_mpi_all_size == 1) THEN
       RETURN
    ELSE

#ifdef __USE_G2G
!$ACC HOST_DATA USE_DEVICE( t_buffer ),  IF_PRESENT, IF ( i_am_accel_node .AND. acc_on )
#endif

       CALL MPI_BCAST (t_buffer, SIZE(t_buffer), p_real_sp, p_source, &
            p_comm, p_error)

#ifdef __USE_G2G
!$ACC END HOST_DATA
#endif

    ENDIF

#ifdef DEBUG
    WRITE (nerr,'(a,i4,a,i4,a)') ' MPI_BCAST from ', p_source, &
            ' with broadcast number ', nbcast, ' successful.'

     IF (p_error /= MPI_SUCCESS) THEN
       WRITE (nerr,'(a,i4,a)') ' MPI_BCAST from ', p_source, &
            ' failed.'
       WRITE (nerr,'(a,i4)') ' Error = ', p_error
       CALL abort_mpi
    END IF
#endif
#endif

  END SUBROUTINE p_bcast_real_2d_single


  SUBROUTINE p_bcast_real_3d (t_buffer, p_source, comm)

    REAL (dp), INTENT(inout) :: t_buffer(:,:,:)
    INTEGER,   INTENT(in)    :: p_source
    INTEGER, OPTIONAL, INTENT(in) :: comm

#ifndef NOMPI
    INTEGER :: p_comm

    IF (PRESENT(comm)) THEN
       p_comm = comm
    ELSE
       p_comm = process_mpi_all_comm
    ENDIF

#ifdef DEBUG
    nbcast = nbcast+1
#endif

    IF (process_mpi_all_size == 1) THEN
       RETURN
    ELSE

#ifdef __USE_G2G
!$ACC HOST_DATA USE_DEVICE( t_buffer ),  IF_PRESENT, IF ( i_am_accel_node .AND. acc_on )
#endif

       CALL MPI_BCAST (t_buffer, SIZE(t_buffer), p_real_dp, p_source, &
            p_comm, p_error)

#ifdef __USE_G2G
!$ACC END HOST_DATA
#endif

    ENDIF

#ifdef DEBUG
    WRITE (nerr,'(a,i4,a,i4,a)') ' MPI_BCAST from ', p_source, &
            ' with broadcast number ', nbcast, ' successful.'

    IF (p_error /= MPI_SUCCESS) THEN
       WRITE (nerr,'(a,i4,a)') ' MPI_BCAST from ', p_source, &
            ' failed.'
       WRITE (nerr,'(a,i4)') ' Error = ', p_error
       CALL abort_mpi
    END IF
#endif
#endif

  END SUBROUTINE p_bcast_real_3d

  SUBROUTINE p_bcast_real_4d (t_buffer, p_source, comm)

    REAL (dp), INTENT(inout) :: t_buffer(:,:,:,:)
    INTEGER,   INTENT(in)    :: p_source
    INTEGER, OPTIONAL, INTENT(in) :: comm

#ifndef NOMPI
    INTEGER :: p_comm

    IF (PRESENT(comm)) THEN
       p_comm = comm
    ELSE
       p_comm = process_mpi_all_comm
    ENDIF

#ifdef DEBUG
    nbcast = nbcast+1
#endif

    IF (process_mpi_all_size == 1) THEN
       RETURN
    ELSE

#ifdef __USE_G2G
!$ACC HOST_DATA USE_DEVICE( t_buffer ),  IF_PRESENT, IF ( i_am_accel_node .AND. acc_on )
#endif

       CALL MPI_BCAST (t_buffer, SIZE(t_buffer), p_real_dp, p_source, &
            p_comm, p_error)

#ifdef __USE_G2G
!$ACC END HOST_DATA
#endif

    ENDIF

#ifdef DEBUG
    WRITE (nerr,'(a,i4,a,i4,a)') ' MPI_BCAST from ', p_source, &
            ' with broadcast number ', nbcast, ' successful.'

     IF (p_error /= MPI_SUCCESS) THEN
       WRITE (nerr,'(a,i4,a)') ' MPI_BCAST from ', p_source, &
            ' failed.'
       WRITE (nerr,'(a,i4)') ' Error = ', p_error
       CALL abort_mpi
    END IF
#endif
#endif

  END SUBROUTINE p_bcast_real_4d

  SUBROUTINE p_bcast_real_5d (t_buffer, p_source, comm)

    REAL (dp), INTENT(inout) :: t_buffer(:,:,:,:,:)
    INTEGER,   INTENT(in)    :: p_source
    INTEGER, OPTIONAL, INTENT(in) :: comm

#ifndef NOMPI
    INTEGER :: p_comm

    IF (PRESENT(comm)) THEN
       p_comm = comm
    ELSE
       p_comm = process_mpi_all_comm
    ENDIF

#ifdef DEBUG
    nbcast = nbcast+1
#endif

    IF (process_mpi_all_size == 1) THEN
       RETURN
    ELSE

#ifdef __USE_G2G
!$ACC HOST_DATA USE_DEVICE( t_buffer ),  IF_PRESENT, IF ( i_am_accel_node .AND. acc_on )
#endif

       CALL MPI_BCAST (t_buffer, SIZE(t_buffer), p_real_dp, p_source, &
            p_comm, p_error)

#ifdef __USE_G2G
!$ACC END HOST_DATA
#endif

    ENDIF

#ifdef DEBUG
    WRITE (nerr,'(a,i4,a,i4,a)') ' MPI_BCAST from ', p_source, &
            ' with broadcast number ', nbcast, ' successful.'

     IF (p_error /= MPI_SUCCESS) THEN
       WRITE (nerr,'(a,i4,a)') ' MPI_BCAST from ', p_source, &
            ' failed.'
       WRITE (nerr,'(a,i4)') ' Error = ', p_error
       CALL abort_mpi
    END IF
#endif
#endif

  END SUBROUTINE p_bcast_real_5d

  SUBROUTINE p_bcast_real_7d (t_buffer, p_source, comm)

    REAL (dp), INTENT(inout) :: t_buffer(:,:,:,:,:,:,:)
    INTEGER,   INTENT(in)    :: p_source
    INTEGER, OPTIONAL, INTENT(in) :: comm

#ifndef NOMPI
    INTEGER :: p_comm

    IF (PRESENT(comm)) THEN
       p_comm = comm
    ELSE
       p_comm = process_mpi_all_comm
    ENDIF

#ifdef DEBUG
    nbcast = nbcast+1
#endif

    IF (process_mpi_all_size == 1) THEN
       RETURN
    ELSE

#ifdef __USE_G2G
!$ACC HOST_DATA USE_DEVICE( t_buffer ),  IF_PRESENT, IF ( i_am_accel_node .AND. acc_on )
#endif

       CALL MPI_BCAST (t_buffer, SIZE(t_buffer), p_real_dp, p_source, &
            p_comm, p_error)

#ifdef __USE_G2G
!$ACC END HOST_DATA
#endif

    ENDIF

#ifdef DEBUG
    WRITE (nerr,'(a,i4,a,i4,a)') ' MPI_BCAST from ', p_source, &
            ' with broadcast number ', nbcast, ' successful.'

     IF (p_error /= MPI_SUCCESS) THEN
       WRITE (nerr,'(a,i4,a)') ' MPI_BCAST from ', p_source, &
            ' failed.'
       WRITE (nerr,'(a,i4)') ' Error = ', p_error
       CALL abort_mpi
    END IF
#endif
#endif

  END SUBROUTINE p_bcast_real_7d

  SUBROUTINE p_bcast_int_i4 (t_buffer, p_source, comm)

    INTEGER (i4), INTENT(inout) :: t_buffer
    INTEGER, INTENT(in)    :: p_source
    INTEGER, OPTIONAL, INTENT(in) :: comm

#ifndef NOMPI
    INTEGER :: p_comm

    IF (PRESENT(comm)) THEN
       p_comm = comm
    ELSE
       p_comm = process_mpi_all_comm
    ENDIF

#ifdef DEBUG
    nbcast = nbcast+1
#endif

    IF (process_mpi_all_size == 1) THEN
       RETURN
    ELSE

#ifdef __USE_G2G
!$ACC HOST_DATA USE_DEVICE( t_buffer ),  IF_PRESENT, IF ( i_am_accel_node .AND. acc_on )
#endif

       CALL MPI_BCAST (t_buffer, 1, p_int_i4, p_source, &
            p_comm, p_error)

#ifdef __USE_G2G
!$ACC END HOST_DATA
#endif

    ENDIF

#ifdef DEBUG
    WRITE (nerr,'(a,i4,a,i4,a)') ' MPI_BCAST from ', p_source, &
            ' with broadcast number ', nbcast, ' successful.'

    IF (p_error /= MPI_SUCCESS) THEN
       WRITE (nerr,'(a,i4,a)') ' MPI_BCAST from ', p_source, &
            ' failed.'
       WRITE (nerr,'(a,i4)') ' Error = ', p_error
       CALL abort_mpi
    END IF
#endif
#endif

  END SUBROUTINE p_bcast_int_i4

  SUBROUTINE p_bcast_int_i8 (t_buffer, p_source, comm)

    INTEGER (i8), INTENT(inout) :: t_buffer
    INTEGER, INTENT(in)    :: p_source
    INTEGER, OPTIONAL, INTENT(in) :: comm

#ifndef NOMPI
    INTEGER :: p_comm

    IF (PRESENT(comm)) THEN
       p_comm = comm
    ELSE
       p_comm = process_mpi_all_comm
    ENDIF

#ifdef DEBUG
    nbcast = nbcast+1
#endif

    IF (process_mpi_all_size == 1) THEN
       RETURN
    ELSE

#ifdef __USE_G2G
!$ACC HOST_DATA USE_DEVICE( t_buffer ),  IF_PRESENT, IF ( i_am_accel_node .AND. acc_on )
#endif

       CALL MPI_BCAST (t_buffer, 1, p_int_i8, p_source, &
            p_comm, p_error)

#ifdef __USE_G2G
!$ACC END HOST_DATA
#endif

    ENDIF

#ifdef DEBUG
    WRITE (nerr,'(a,i4,a,i4,a)') ' MPI_BCAST from ', p_source, &
            ' with broadcast number ', nbcast, ' successful.'

     IF (p_error /= MPI_SUCCESS) THEN
       WRITE (nerr,'(a,i4,a)') ' MPI_BCAST from ', p_source, &
            ' failed.'
       WRITE (nerr,'(a,i4)') ' Error = ', p_error
       CALL abort_mpi
    END IF
#endif
#endif

  END SUBROUTINE p_bcast_int_i8

  SUBROUTINE p_bcast_int_1d (t_buffer, p_source, comm)

    INTEGER, INTENT(inout) :: t_buffer(:)
    INTEGER, INTENT(in)    :: p_source
    INTEGER, OPTIONAL, INTENT(in) :: comm

#ifndef NOMPI
    INTEGER :: p_comm

    IF (PRESENT(comm)) THEN
       p_comm = comm
    ELSE
       p_comm = process_mpi_all_comm
    ENDIF

#ifdef DEBUG
    nbcast = nbcast+1
#endif

    IF (process_mpi_all_size == 1) THEN
       RETURN
    ELSE

#ifdef __USE_G2G
!$ACC HOST_DATA USE_DEVICE( t_buffer ),  IF_PRESENT, IF ( i_am_accel_node .AND. acc_on )
#endif

       CALL MPI_BCAST (t_buffer, SIZE(t_buffer), p_int, p_source, &
            p_comm, p_error)

#ifdef __USE_G2G
!$ACC END HOST_DATA
#endif

    ENDIF

#ifdef DEBUG
    WRITE (nerr,'(a,i4,a,i4,a)') ' MPI_BCAST from ', p_source, &
            ' with broadcast number ', nbcast, ' successful.'

     IF (p_error /= MPI_SUCCESS) THEN
       WRITE (nerr,'(a,i4,a)') ' MPI_BCAST from ', p_source, &
            ' failed.'
       WRITE (nerr,'(a,i4)') ' Error = ', p_error
       CALL abort_mpi
    END IF
#endif
#endif

  END SUBROUTINE p_bcast_int_1d

  SUBROUTINE p_bcast_int_i8_1d (t_buffer, p_source, comm)

    INTEGER(i8), INTENT(inout) :: t_buffer(:)
    INTEGER, INTENT(in)    :: p_source
    INTEGER, OPTIONAL, INTENT(in) :: comm

#ifndef NOMPI
    INTEGER :: p_comm

    IF (PRESENT(comm)) THEN
       p_comm = comm
    ELSE
       p_comm = process_mpi_all_comm
    ENDIF

#ifdef DEBUG
    nbcast = nbcast+1
#endif

    IF (process_mpi_all_size == 1) THEN
       RETURN
    ELSE

#ifdef __USE_G2G
!$ACC HOST_DATA USE_DEVICE( t_buffer ),  IF_PRESENT, IF ( i_am_accel_node .AND. acc_on )
#endif

       CALL MPI_BCAST (t_buffer, SIZE(t_buffer), p_int_i8, p_source, &
            p_comm, p_error)

#ifdef __USE_G2G
!$ACC END HOST_DATA
#endif

    ENDIF

#ifdef DEBUG
    WRITE (nerr,'(a,i4,a,i4,a)') ' MPI_BCAST from ', p_source, &
            ' with broadcast number ', nbcast, ' successful.'

     IF (p_error /= MPI_SUCCESS) THEN
       WRITE (nerr,'(a,i4,a)') ' MPI_BCAST from ', p_source, &
            ' failed.'
       WRITE (nerr,'(a,i4)') ' Error = ', p_error
       CALL abort_mpi
    END IF
#endif
#endif

  END SUBROUTINE p_bcast_int_i8_1d

  SUBROUTINE p_bcast_int_2d (t_buffer, p_source, comm)

    INTEGER, INTENT(inout) :: t_buffer(:,:)
    INTEGER, INTENT(in)    :: p_source
    INTEGER, OPTIONAL, INTENT(in) :: comm

#ifndef NOMPI
    INTEGER :: p_comm

    IF (PRESENT(comm)) THEN
       p_comm = comm
    ELSE
       p_comm = process_mpi_all_comm
    ENDIF

#ifdef DEBUG
    nbcast = nbcast+1
#endif

    IF (process_mpi_all_size == 1) THEN
       RETURN
    ELSE

#ifdef __USE_G2G
!$ACC HOST_DATA USE_DEVICE( t_buffer ),  IF_PRESENT, IF ( i_am_accel_node .AND. acc_on )
#endif

       CALL MPI_BCAST (t_buffer, SIZE(t_buffer), p_int, p_source, &
            p_comm, p_error)

#ifdef __USE_G2G
!$ACC END HOST_DATA
#endif

    ENDIF

#ifdef DEBUG
    WRITE (nerr,'(a,i4,a,i4,a)') ' MPI_BCAST from ', p_source, &
            ' with broadcast number ', nbcast, ' successful.'

     IF (p_error /= MPI_SUCCESS) THEN
       WRITE (nerr,'(a,i4,a)') ' MPI_BCAST from ', p_source, &
            ' failed.'
       WRITE (nerr,'(a,i4)') ' Error = ', p_error
       CALL abort_mpi
    END IF
#endif
#endif

  END SUBROUTINE p_bcast_int_2d

  SUBROUTINE p_bcast_int_3d (t_buffer, p_source, comm)

    INTEGER, INTENT(inout) :: t_buffer(:,:,:)
    INTEGER, INTENT(in)    :: p_source
    INTEGER, OPTIONAL, INTENT(in) :: comm

#ifndef NOMPI
    INTEGER :: p_comm

    IF (PRESENT(comm)) THEN
       p_comm = comm
    ELSE
       p_comm = process_mpi_all_comm
    ENDIF

#ifdef DEBUG
    nbcast = nbcast+1
#endif

    IF (process_mpi_all_size == 1) THEN
       RETURN
    ELSE

#ifdef __USE_G2G
!$ACC HOST_DATA USE_DEVICE( t_buffer ),  IF_PRESENT, IF ( i_am_accel_node .AND. acc_on )
#endif

       CALL MPI_BCAST (t_buffer, SIZE(t_buffer), p_int, p_source, &
            p_comm, p_error)

#ifdef __USE_G2G
!$ACC END HOST_DATA
#endif

    ENDIF

#ifdef DEBUG
    WRITE (nerr,'(a,i4,a,i4,a)') ' MPI_BCAST from ', p_source, &
            ' with broadcast number ', nbcast, ' successful.'

     IF (p_error /= MPI_SUCCESS) THEN
       WRITE (nerr,'(a,i4,a)') ' MPI_BCAST from ', p_source, &
            ' failed.'
       WRITE (nerr,'(a,i4)') ' Error = ', p_error
       CALL abort_mpi
    END IF
#endif
#endif

  END SUBROUTINE p_bcast_int_3d

  SUBROUTINE p_bcast_int_4d (t_buffer, p_source, comm)

    INTEGER, INTENT(inout) :: t_buffer(:,:,:,:)
    INTEGER, INTENT(in)    :: p_source
    INTEGER, OPTIONAL, INTENT(in) :: comm

#ifndef NOMPI
    INTEGER :: p_comm

    IF (PRESENT(comm)) THEN
       p_comm = comm
    ELSE
       p_comm = process_mpi_all_comm
    ENDIF

#ifdef DEBUG
    nbcast = nbcast+1
#endif

    IF (process_mpi_all_size == 1) THEN
       RETURN
    ELSE

#ifdef __USE_G2G
!$ACC HOST_DATA USE_DEVICE( t_buffer ),  IF_PRESENT, IF ( i_am_accel_node .AND. acc_on )
#endif

       CALL MPI_BCAST (t_buffer, SIZE(t_buffer), p_int, p_source, &
            p_comm, p_error)

#ifdef __USE_G2G
!$ACC END HOST_DATA
#endif

    ENDIF

#ifdef DEBUG
    WRITE (nerr,'(a,i4,a,i4,a)') ' MPI_BCAST from ', p_source, &
            ' with broadcast number ', nbcast, ' successful.'

     IF (p_error /= MPI_SUCCESS) THEN
       WRITE (nerr,'(a,i4,a)') ' MPI_BCAST from ', p_source, &
            ' failed.'
       WRITE (nerr,'(a,i4)') ' Error = ', p_error
       CALL abort_mpi
    END IF
#endif
#endif

  END SUBROUTINE p_bcast_int_4d

  SUBROUTINE p_bcast_int_7d (t_buffer, p_source, comm)

    INTEGER, INTENT(inout) :: t_buffer(:,:,:,:,:,:,:)
    INTEGER, INTENT(in)    :: p_source
    INTEGER, OPTIONAL, INTENT(in) :: comm

#ifndef NOMPI
    INTEGER :: p_comm

    IF (PRESENT(comm)) THEN
       p_comm = comm
    ELSE
       p_comm = process_mpi_all_comm
    ENDIF

#ifdef DEBUG
    nbcast = nbcast+1
#endif

    IF (process_mpi_all_size == 1) THEN
       RETURN
    ELSE

#ifdef __USE_G2G
!$ACC HOST_DATA USE_DEVICE( t_buffer ),  IF_PRESENT, IF ( i_am_accel_node .AND. acc_on )
#endif

       CALL MPI_BCAST (t_buffer, SIZE(t_buffer), p_int, p_source, &
            p_comm, p_error)

#ifdef __USE_G2G
!$ACC END HOST_DATA
#endif

    ENDIF

#ifdef DEBUG
    WRITE (nerr,'(a,i4,a,i4,a)') ' MPI_BCAST from ', p_source, &
            ' with broadcast number ', nbcast, ' successful.'

     IF (p_error /= MPI_SUCCESS) THEN
       WRITE (nerr,'(a,i4,a)') ' MPI_BCAST from ', p_source, &
            ' failed.'
       WRITE (nerr,'(a,i4)') ' Error = ', p_error
       CALL abort_mpi
    END IF
#endif
#endif

  END SUBROUTINE p_bcast_int_7d

  SUBROUTINE p_bcast_bool (t_buffer, p_source, comm)

    LOGICAL, INTENT(inout) :: t_buffer
    INTEGER, INTENT(in)    :: p_source
    INTEGER, OPTIONAL, INTENT(in) :: comm

#ifndef NOMPI
    INTEGER :: p_comm

    IF (PRESENT(comm)) THEN
       p_comm = comm
    ELSE
       p_comm = process_mpi_all_comm
    ENDIF

#ifdef DEBUG
    nbcast = nbcast+1
#endif

    IF (process_mpi_all_size == 1) THEN
       RETURN
    ELSE

#ifdef __USE_G2G
!$ACC HOST_DATA USE_DEVICE( t_buffer ),  IF_PRESENT, IF ( i_am_accel_node .AND. acc_on )
#endif

       CALL MPI_BCAST (t_buffer, 1, p_bool, p_source, &
            p_comm, p_error)

#ifdef __USE_G2G
!$ACC END HOST_DATA
#endif

    ENDIF

#ifdef DEBUG
    WRITE (nerr,'(a,i4,a,i4,a)') ' MPI_BCAST from ', p_source, &
            ' with broadcast number ', nbcast, ' successful.'

     IF (p_error /= MPI_SUCCESS) THEN
       WRITE (nerr,'(a,i4,a)') ' MPI_BCAST from ', p_source, &
            ' failed.'
       WRITE (nerr,'(a,i4)') ' Error = ', p_error
       CALL abort_mpi
    END IF
#endif
#endif

  END SUBROUTINE p_bcast_bool

  SUBROUTINE p_bcast_bool_1d (t_buffer, p_source, comm)

    LOGICAL, INTENT(inout) :: t_buffer(:)
    INTEGER, INTENT(in) :: p_source
    INTEGER, OPTIONAL, INTENT(in) :: comm

#ifndef NOMPI
    INTEGER :: p_comm

    IF (PRESENT(comm)) THEN
       p_comm = comm
    ELSE
       p_comm = process_mpi_all_comm
    ENDIF

#ifdef DEBUG
    nbcast = nbcast+1
#endif

    IF (process_mpi_all_size == 1) THEN
       RETURN
    ELSE

#ifdef __USE_G2G
!$ACC HOST_DATA USE_DEVICE( t_buffer ),  IF_PRESENT, IF ( i_am_accel_node .AND. acc_on )
#endif

       CALL MPI_BCAST (t_buffer, SIZE(t_buffer), p_bool, p_source, &
            p_comm, p_error)

#ifdef __USE_G2G
!$ACC END HOST_DATA
#endif

    ENDIF

#ifdef DEBUG
    WRITE (nerr,'(a,i4,a,i4,a)') ' MPI_BCAST from ', p_source, &
            ' with broadcast number ', nbcast, ' successful.'

    IF (p_error /= MPI_SUCCESS) THEN
       WRITE (nerr,'(a,i4,a)') ' MPI_BCAST from ', p_source, &
            ' failed.'
       WRITE (nerr,'(a,i4)') ' Error = ', p_error
       CALL abort_mpi
    END IF
#endif
#endif

  END SUBROUTINE p_bcast_bool_1d

  SUBROUTINE p_bcast_bool_2d (t_buffer, p_source, comm)

    LOGICAL, INTENT(inout) :: t_buffer(:,:)
    INTEGER, INTENT(in)    :: p_source
    INTEGER, OPTIONAL, INTENT(in) :: comm

#ifndef NOMPI
    INTEGER :: p_comm

    IF (PRESENT(comm)) THEN
       p_comm = comm
    ELSE
       p_comm = process_mpi_all_comm
    ENDIF

#ifdef DEBUG
    nbcast = nbcast+1
#endif

    IF (process_mpi_all_size == 1) THEN
       RETURN
    ELSE

#ifdef __USE_G2G
!$ACC HOST_DATA USE_DEVICE( t_buffer ),  IF_PRESENT, IF ( i_am_accel_node .AND. acc_on )
#endif

       CALL MPI_BCAST (t_buffer, SIZE(t_buffer), p_bool, p_source, &
            p_comm, p_error)

#ifdef __USE_G2G
!$ACC END HOST_DATA
#endif

    ENDIF

#ifdef DEBUG
    WRITE (nerr,'(a,i4,a,i4,a)') ' MPI_BCAST from ', p_source, &
            ' with broadcast number ', nbcast, ' successful.'

     IF (p_error /= MPI_SUCCESS) THEN
       WRITE (nerr,'(a,i4,a)') ' MPI_BCAST from ', p_source, &
            ' failed.'
       WRITE (nerr,'(a,i4)') ' Error = ', p_error
       CALL abort_mpi
    END IF
#endif
#endif

  END SUBROUTINE p_bcast_bool_2d

  SUBROUTINE p_bcast_bool_3d (t_buffer, p_source, comm)

    LOGICAL, INTENT(inout) :: t_buffer(:,:,:)
    INTEGER, INTENT(in)    :: p_source
    INTEGER, OPTIONAL, INTENT(in) :: comm

#ifndef NOMPI
    INTEGER :: p_comm

    IF (PRESENT(comm)) THEN
       p_comm = comm
    ELSE
       p_comm = process_mpi_all_comm
    ENDIF

#ifdef DEBUG
    nbcast = nbcast+1
#endif

    IF (process_mpi_all_size == 1) THEN
       RETURN
    ELSE

#ifdef __USE_G2G
!$ACC HOST_DATA USE_DEVICE( t_buffer ),  IF_PRESENT, IF ( i_am_accel_node .AND. acc_on )
#endif

       CALL MPI_BCAST (t_buffer, SIZE(t_buffer), p_bool, p_source, &
            p_comm, p_error)

#ifdef __USE_G2G
!$ACC END HOST_DATA
#endif

    ENDIF

#ifdef DEBUG
    WRITE (nerr,'(a,i4,a,i4,a)') ' MPI_BCAST from ', p_source, &
            ' with broadcast number ', nbcast, ' successful.'

    IF (p_error /= MPI_SUCCESS) THEN
       WRITE (nerr,'(a,i4,a)') ' MPI_BCAST from ', p_source, &
            ' failed.'
       WRITE (nerr,'(a,i4)') ' Error = ', p_error
       CALL abort_mpi
    END IF
#endif
#endif

  END SUBROUTINE p_bcast_bool_3d

  SUBROUTINE p_bcast_bool_4d (t_buffer, p_source, comm)

    LOGICAL, INTENT(inout) :: t_buffer(:,:,:,:)
    INTEGER, INTENT(in)    :: p_source
    INTEGER, OPTIONAL, INTENT(in) :: comm

#ifndef NOMPI
    INTEGER :: p_comm

    IF (PRESENT(comm)) THEN
       p_comm = comm
    ELSE
       p_comm = process_mpi_all_comm
    ENDIF

#ifdef DEBUG
    nbcast = nbcast+1
#endif

    IF (process_mpi_all_size == 1) THEN
       RETURN
    ELSE

#ifdef __USE_G2G
!$ACC HOST_DATA USE_DEVICE( t_buffer ),  IF_PRESENT, IF ( i_am_accel_node .AND. acc_on )
#endif

       CALL MPI_BCAST (t_buffer, SIZE(t_buffer), p_bool, p_source, &
            p_comm, p_error)

#ifdef __USE_G2G
!$ACC END HOST_DATA
#endif

    ENDIF

#ifdef DEBUG
    WRITE (nerr,'(a,i4,a,i4,a)') ' MPI_BCAST from ', p_source, &
            ' with broadcast number ', nbcast, ' successful.'

     IF (p_error /= MPI_SUCCESS) THEN
       WRITE (nerr,'(a,i4,a)') ' MPI_BCAST from ', p_source, &
            ' failed.'
       WRITE (nerr,'(a,i4)') ' Error = ', p_error
       CALL abort_mpi
    END IF
#endif
#endif

  END SUBROUTINE p_bcast_bool_4d

  SUBROUTINE p_bcast_char (t_buffer, p_source, comm)

    CHARACTER(len=*),  INTENT(inout) :: t_buffer
    INTEGER,           INTENT(in)    :: p_source
    INTEGER, OPTIONAL, INTENT(in) :: comm

#ifndef NOMPI
    INTEGER :: p_comm

    IF (PRESENT(comm)) THEN
       p_comm = comm
    ELSE
       p_comm = process_mpi_all_comm
    ENDIF

#ifdef DEBUG
    nbcast = nbcast+1
#endif

    IF (process_mpi_all_size == 1) THEN
       RETURN
    ELSE

#ifdef __USE_G2G
!$ACC HOST_DATA USE_DEVICE( t_buffer ),  IF_PRESENT, IF ( i_am_accel_node .AND. acc_on )
#endif

       CALL MPI_BCAST (t_buffer, LEN(t_buffer), p_char, p_source, &
            p_comm, p_error)

#ifdef __USE_G2G
!$ACC END HOST_DATA
#endif

    ENDIF

#ifdef DEBUG
    WRITE (nerr,'(a,i4,a,i4,a)') ' MPI_BCAST from ', p_source, &
            ' with broadcast number ', nbcast, ' successful.'

     IF (p_error /= MPI_SUCCESS) THEN
       WRITE (nerr,'(a,i4,a)') ' MPI_BCAST from ', p_source, &
            ' failed.'
       WRITE (nerr,'(a,i4)') ' Error = ', p_error
       CALL abort_mpi
    END IF
#endif
#endif

  END SUBROUTINE p_bcast_char

  SUBROUTINE p_bcast_char_1d(t_buffer, p_source, comm)

    CHARACTER (*), INTENT(inout) :: t_buffer(:)
    INTEGER,       INTENT(in)    :: p_source
    INTEGER, OPTIONAL, INTENT(in) :: comm
    INTEGER                      :: lexlength, flength

#ifndef NOMPI
    INTEGER :: p_comm

    IF (PRESENT(comm)) THEN
       p_comm = comm
    ELSE
       p_comm = process_mpi_all_comm
    ENDIF

#ifdef DEBUG
    nbcast = nbcast+1
#endif

    IF (process_mpi_all_size == 1) THEN
       RETURN
    ELSE
       lexlength=LEN(t_buffer(1))
       flength=SIZE(t_buffer)
       lexlength=lexlength*flength

#ifdef __USE_G2G
!$ACC HOST_DATA USE_DEVICE( t_buffer ),  IF_PRESENT, IF ( i_am_accel_node .AND. acc_on )
#endif

       CALL MPI_BCAST (t_buffer, lexlength, p_char, p_source, p_comm, p_error)

#ifdef __USE_G2G
!$ACC END HOST_DATA
#endif

#ifdef DEBUG
       WRITE (nerr,'(a,i4,a,i4,a)') ' MPI_BCAST from ', p_source, &
            ' with broadcast number ', nbcast, ' successful.'

       IF (p_error /= MPI_SUCCESS) THEN
          WRITE (nerr,'(a,i4,a)') ' MPI_BCAST from ', p_source, &
               ' failed.'
          WRITE (nerr,'(a,i4)') ' Error = ', p_error
          CALL abort_mpi
       END IF
#endif
    ENDIF
#endif

  END SUBROUTINE p_bcast_char_1d

  SUBROUTINE p_bcast_char_2d(t_buffer, p_source, comm)
    CHARACTER(*),  INTENT(inout) :: t_buffer(:,:)
    INTEGER,       INTENT(in)    :: p_source
    INTEGER, OPTIONAL, INTENT(in) :: comm
    INTEGER :: lexlength, flength

#ifndef NOMPI
    INTEGER :: p_comm

    IF (PRESENT(comm)) THEN
       p_comm = comm
    ELSE
       p_comm = process_mpi_all_comm
    ENDIF

#ifdef DEBUG
    nbcast = nbcast+1
#endif

    IF (process_mpi_all_size == 1) THEN
       RETURN
    ELSE
       lexlength=LEN(t_buffer(1,1))
       flength=SIZE(t_buffer)
       lexlength=lexlength*flength
       CALL mpi_bcast(t_buffer, lexlength, p_char, p_source, p_comm, p_error)
#ifdef DEBUG
       WRITE (nerr,'(a,i4,a,i4,a)') ' MPI_BCAST from ', p_source, &
            ' with broadcast number ', nbcast, ' successful.'

       IF (p_error /= MPI_SUCCESS) THEN
          WRITE (nerr,'(a,i4,a)') ' MPI_BCAST from ', p_source, &
               ' failed.'
          WRITE (nerr,'(a,i4)') ' Error = ', p_error
          CALL abort_mpi
       END IF
#endif
    ENDIF
#endif
  END SUBROUTINE p_bcast_char_2d



  SUBROUTINE p_bcast_cchar (t_buffer, buflen, p_source, p_comm)

    USE, INTRINSIC :: ISO_C_BINDING, ONLY: C_SIGNED_CHAR

    INTEGER,           INTENT(IN)    :: buflen
    INTEGER(C_SIGNED_CHAR), INTENT(INOUT) :: t_buffer(buflen)

    INTEGER,           INTENT(IN)    :: p_source
    INTEGER,           INTENT(IN)    :: p_comm

#ifndef NOMPI

#ifdef DEBUG
    nbcast = nbcast+1
#endif

    IF (process_mpi_all_size == 1) THEN
       RETURN
    ELSE

#ifdef __USE_G2G
!$ACC HOST_DATA USE_DEVICE( t_buffer ),  IF_PRESENT, IF ( i_am_accel_node .AND. acc_on )
#endif

       CALL MPI_BCAST (t_buffer, buflen, p_char, p_source, p_comm, p_error)

#ifdef __USE_G2G
!$ACC END HOST_DATA
#endif

#ifdef DEBUG
       WRITE (nerr,'(a,i4,a,i4,a)') ' MPI_BCAST from ', p_source, &
            ' with broadcast number ', nbcast, ' successful.'

       IF (p_error /= MPI_SUCCESS) THEN
          WRITE (nerr,'(a,i4,a)') ' MPI_BCAST from ', p_source, &
               ' failed.'
          WRITE (nerr,'(a,i4)') ' Error = ', p_error
          CALL abort_mpi
       END IF
#endif
    ENDIF
#endif

  END SUBROUTINE p_bcast_cchar

  ! A bcast variant that handles ALLOCATABLE strings. Cannot be overloaded with p_bcast() because that would make the CALL ambigous.
  ! After this CALL, the string will always be ALLOCATED, even IF its length IS zero
  !
  !XXX: Deactivated due to a gfortran bug that looses the contents of allocatable strings on return.
!  SUBROUTINE p_bcast_achar(string, source, comm)
!    CHARACTER(:), ALLOCATABLE, INTENT(INOUT) :: string
!    INTEGER, VALUE :: source, comm
!
!    INTEGER :: length, error
!    CHARACTER(*), PARAMETER :: routine = modname//":p_bcast_achar"
!
!#ifndef NOMPI
!    ! inform the receivers about the length of the string
!    length = 0
!    IF(ALLOCATED(string)) length = LEN(string)
!    CALL p_bcast(length, source, comm)
!
!    ! ensure that the string IS ALLOCATED to the correct length
!    IF(ALLOCATED(string)) THEN
!        IF(length /= LEN(string) .OR. length == 0) DEALLOCATE(string)
!    END IF
!    IF(.NOT.ALLOCATED(string)) THEN
!        ALLOCATE(CHARACTER(LEN = length) :: string, STAT = error)
!        IF(error /= SUCCESS) CALL finish(routine, "memory allocation failed")
!    END IF
!
!    ! actually TRANSFER the string
!    CALL p_bcast(string, source, comm)
!#endif
!    END SUBROUTINE p_bcast_achar


!DR Test
  SUBROUTINE p_bcast_datetime (mtime_datetime, p_source, comm)

    TYPE(datetime), TARGET  , INTENT(inout) :: mtime_datetime
    INTEGER                 , INTENT(in)    :: p_source
    INTEGER       , OPTIONAL, INTENT(in)    :: comm
    !
    ! local
    character(len=max_datetime_str_len) :: mtime_datetime_str
    TYPE(datetime), POINTER             :: mtime_datetime_ptr
    TYPE(datetime), POINTER             :: datetime_loc
    INTEGER                             :: errno

#ifndef NOMPI
    mtime_datetime_ptr => mtime_datetime
    CALL datetimeToString(mtime_datetime_ptr, mtime_datetime_str, errno)

    CALL p_bcast_char (mtime_datetime_str, p_source, comm)

    datetime_loc => newDatetime(mtime_datetime_str, errno)

    mtime_datetime = datetime_loc

    CALL deallocateDatetime(datetime_loc)
#endif

  END SUBROUTINE p_bcast_datetime

  ! Collective CALL to determine whether this process IS a sender/receiver IN a broadcast operation.
  ! This routine IS robust IN the presence of inter-communicators (which IS its reason d'etre).
  SUBROUTINE p_get_bcast_role(root, comm, isSender, isReceiver)
    INTEGER, INTENT(IN) :: root, comm
    LOGICAL, INTENT(OUT) :: isSender, isReceiver
#ifndef NOMPI
    INTEGER :: ierr
    LOGICAL :: isInterComm
    CHARACTER(*), PARAMETER :: routine = modname//"::p_get_bcast_role"

    CALL MPI_Comm_test_inter(comm, isInterComm, ierr)
    IF(ierr /= MPI_SUCCESS) CALL finish(routine, "MPI_Comm_test_inter() returned an error")
    IF(isInterComm) THEN
        isSender = root == MPI_ROOT
        isReceiver = root /= MPI_ROOT .AND. root /= MPI_PROC_NULL
    ELSE
        isSender = root == p_comm_rank(comm)
        isReceiver = .NOT.isSender
    END IF
#else
    isSender = .TRUE.
    isReceiver = .FALSE.
#endif
  END SUBROUTINE p_get_bcast_role

  ! probe implementation

  SUBROUTINE p_probe (p_tagcount, p_tagtable, p_source, &
       p_tag, p_count, comm)

    INTEGER,   INTENT(in)  :: p_tagcount, p_tagtable(:)
    INTEGER,   INTENT(out) :: p_source, p_tag, p_count
    INTEGER, OPTIONAL, INTENT(in) :: comm

#ifndef NOMPI
    INTEGER :: p_comm, i
    LOGICAL :: flag

    IF (PRESENT(comm)) THEN
       p_comm = comm
    ELSE
       p_comm = process_mpi_all_comm
    ENDIF

    p_tag = -1
    DO WHILE (p_tag == -1)
       DO i = 1, p_tagcount
          CALL MPI_IPROBE (MPI_ANY_SOURCE, p_tagtable(i), p_comm, &
               flag, p_status, p_error)
#ifdef DEBUG
          IF (p_error /= MPI_SUCCESS) THEN
             WRITE (nerr,'(a,i4,a,i4,a)') ' MPI_IPROBE on ', my_process_mpi_all_id, &
                  ' for tag ', p_tagtable(i), ' failed.'
             WRITE (nerr,'(a,i4)') ' Error = ', p_error
             CALL abort_mpi
          END IF
#endif
          IF (flag) THEN
             p_source = p_status(MPI_SOURCE)
             p_tag = p_status(MPI_TAG)
             CALL MPI_GET_COUNT(p_status, p_real_dp, p_count, p_error)
#ifdef DEBUG
             IF (p_error /= MPI_SUCCESS) THEN
                WRITE (nerr,'(a,i4,a,i4,a,i6,a)') ' MPI_GET_COUNT on ', &
                  & my_process_mpi_all_id, &
                     ' for tag ', p_tag, ' from ' , p_source, ' failed.'
                WRITE (nerr,'(a,i4)') ' Error = ', p_error
                CALL abort_mpi
             END IF
#endif
          ELSE
             p_tag = -1
          END IF
       END DO
    END DO

#endif

  END SUBROUTINE p_probe
  !------------------------------------------------------

  !------------------------------------------------------
  SUBROUTINE p_wait
#ifndef NOMPI
    CALL mpi_waitall(p_irequest, p_request, mpi_statuses_ignore, p_error)
    p_irequest = 0
#endif
  END SUBROUTINE p_wait

  SUBROUTINE p_wait_1(request)
    INTEGER, INTENT(INOUT) :: request
#ifndef NOMPI
    CALL mpi_wait(request, mpi_status_ignore, p_error)
    CALL p_clear_request(request)
#endif
  END SUBROUTINE p_wait_1

  SUBROUTINE p_wait_n(requests)
    INTEGER, INTENT(INOUT) :: requests(:)
#ifndef NOMPI
    CALL mpi_waitall(SIZE(requests), requests, mpi_statuses_ignore, p_error)
    CALL p_clear_request(requests)
#endif
  END SUBROUTINE p_wait_n

  SUBROUTINE p_wait_any(return_pe)

    INTEGER, INTENT(out) :: return_pe
#ifndef NOMPI
    INTEGER :: i

    CALL MPI_WAITANY(p_irequest, p_request, i, p_status, p_error)
    IF (i == MPI_UNDEFINED) THEN
      p_irequest = 0
      return_pe = -1
    ELSE
      return_pe = p_status(MPI_SOURCE)
    ENDIF
#else
    return_pe = 0
#endif
  END SUBROUTINE p_wait_any
  !------------------------------------------------------


  !------------------------------------------------------
  FUNCTION p_test() RESULT(ret)
    LOGICAL :: ret
#ifndef NOMPI
    CALL MPI_TESTALL(p_irequest, p_request, ret, mpi_statuses_ignore, p_error)
#else
    ret = .TRUE.
#endif
  END FUNCTION p_test


  !------------------------------------------------------
  SUBROUTINE p_barrier (comm)
  INTEGER ,INTENT(IN) ,OPTIONAL :: comm
#ifndef NOMPI
    INTEGER :: com
    com = MPI_COMM_WORLD; IF(PRESENT(comm)) com = comm
    CALL MPI_BARRIER (com, p_error)

!#ifdef DEBUG
    IF (p_error /= MPI_SUCCESS) THEN
       WRITE (nerr,'(a,i4,a)') ' MPI_BARRIER on ', my_process_mpi_all_id, ' failed.'
       WRITE (nerr,'(a,i4)') ' Error = ', p_error
       CALL abort_mpi
    END IF
!#endif
#endif

  END SUBROUTINE p_barrier
  !------------------------------------------------------

  !------------------------------------------------------
  SUBROUTINE global_mpi_barrier
#ifndef NOMPI
    CALL MPI_BARRIER (global_mpi_communicator, p_error)

!#ifdef DEBUG
    IF (p_error /= MPI_SUCCESS) THEN
       WRITE (nerr,'(a,i4,a)') ' global_mpi_barrier on ', get_my_global_mpi_id(), ' failed.'
       WRITE (nerr,'(a,i4)') ' Error = ', p_error
       CALL abort_mpi
    END IF
!#endif
#endif

  END SUBROUTINE global_mpi_barrier
  !------------------------------------------------------

  !------------------------------------------------------
  SUBROUTINE work_mpi_barrier
#ifndef NOMPI
    CALL MPI_BARRIER (p_comm_work, p_error)

!#ifdef DEBUG
    IF (p_error /= MPI_SUCCESS) THEN
       WRITE (nerr,'(a,i4,a)') ' global_mpi_barrier on ', get_my_global_mpi_id(), ' failed.'
       WRITE (nerr,'(a,i4)') ' Error = ', p_error
       CALL abort_mpi
    END IF
!#endif
#endif

  END SUBROUTINE work_mpi_barrier
  !------------------------------------------------------

  !------------------------------------------------------
  !> computes a global sum of real single precision numbers
  !
  !  perform an ALLREDUCE operation
  FUNCTION p_sum_sp_0d (zfield, comm) RESULT (p_sum)

    REAL(sp)                        :: p_sum
    REAL(sp),  INTENT(in)           :: zfield
    INTEGER,   INTENT(in)           :: comm
#ifndef NOMPI
    INTEGER :: p_comm

    p_comm = comm

    IF (my_process_is_mpi_parallel()) THEN
        CALL MPI_ALLREDUCE (zfield, p_sum, 1, p_real_sp, &
          mpi_sum, p_comm, p_error)
    ELSE
       p_sum = zfield
    END IF
#else
    p_sum = zfield
#endif
  END FUNCTION p_sum_sp_0d
  !------------------------------------------------------

  !------------------------------------------------------
  !> computes a global sum of real numbers
  !
  ! @param[in]    root     (Optional:) root PE, otherwise we perform an
  !                                    ALLREDUCE operation
  FUNCTION p_sum_dp_0d (zfield, comm, root) RESULT (p_sum)

    REAL(dp)                        :: p_sum
    REAL(dp),  INTENT(in)           :: zfield
    INTEGER,   INTENT(in)           :: comm
    INTEGER,   INTENT(in), OPTIONAL :: root
#ifndef NOMPI
    INTEGER :: p_comm, my_rank

    p_comm = comm

    IF (my_process_is_mpi_parallel()) THEN
      IF (PRESENT(root)) THEN
        CALL MPI_REDUCE (zfield, p_sum, 1, p_real_dp, &
          mpi_sum, root, p_comm, p_error)
        ! get local PE identification
        CALL MPI_COMM_RANK (p_comm, my_rank, p_error)
        ! do not use the result on all the other ranks:
        IF (root /= my_rank)  p_sum = zfield
      ELSE
        CALL MPI_ALLREDUCE (zfield, p_sum, 1, p_real_dp, &
          mpi_sum, p_comm, p_error)
      END IF
    ELSE
       p_sum = zfield
    END IF
#else
    p_sum = zfield
#endif
  END FUNCTION p_sum_dp_0d
  !------------------------------------------------------

  !------------------------------------------------------
  FUNCTION p_sum_sp_1d (zfield, comm, root) RESULT (p_sum)

    REAL(sp),          INTENT(in) :: zfield(:)
    INTEGER, OPTIONAL, INTENT(in) :: comm, root
    REAL(sp)                      :: p_sum (SIZE(zfield))

#ifndef NOMPI
    INTEGER :: p_comm, my_rank

    IF (PRESENT(comm)) THEN
       p_comm = comm
    ELSE
       p_comm = process_mpi_all_comm
    ENDIF

    IF (my_process_is_mpi_all_parallel()) THEN
      IF (PRESENT(root)) THEN
        CALL mpi_reduce(zfield, p_sum, SIZE(zfield), p_real_sp, &
             mpi_sum, root, p_comm, p_error)
        ! get local PE identification
        CALL mpi_comm_rank(p_comm, my_rank, p_error)
        ! do not use the result on all the other ranks:
        IF (root /= my_rank) p_sum = zfield
      ELSE
        CALL mpi_allreduce (zfield, p_sum, SIZE(zfield), p_real_sp, &
             mpi_sum, p_comm, p_error)
      END IF
    ELSE
       p_sum = zfield
    END IF
#else
    p_sum = zfield
#endif

  END FUNCTION p_sum_sp_1d

  !------------------------------------------------------
  FUNCTION p_sum_dp_1d (zfield, comm, root) RESULT (p_sum)

    REAL(dp),          INTENT(in) :: zfield(:)
    INTEGER, OPTIONAL, INTENT(in) :: comm, root
    REAL(dp)                      :: p_sum (SIZE(zfield))

#ifndef NOMPI
    INTEGER :: p_comm, my_rank

    IF (PRESENT(comm)) THEN
       p_comm = comm
    ELSE
       p_comm = process_mpi_all_comm
    ENDIF

    IF (my_process_is_mpi_all_parallel()) THEN
      IF (PRESENT(root)) THEN
        CALL mpi_reduce(zfield, p_sum, SIZE(zfield), p_real_dp, &
             mpi_sum, root, p_comm, p_error)
        ! get local PE identification
        CALL mpi_comm_rank(p_comm, my_rank, p_error)
        ! do not use the result on all the other ranks:
        IF (root /= my_rank) p_sum = zfield
      ELSE
        CALL mpi_allreduce (zfield, p_sum, SIZE(zfield), p_real_dp, &
             mpi_sum, p_comm, p_error)
      END IF
    ELSE
       p_sum = zfield
    END IF
#else
    p_sum = zfield
#endif

  END FUNCTION p_sum_dp_1d

  !------------------------------------------------------
  FUNCTION p_sum_dp_2d (zfield, comm, root) RESULT (p_sum)

    REAL(dp),          INTENT(in) :: zfield(:,:)
    INTEGER, OPTIONAL, INTENT(in) :: comm, root
    REAL(dp)                      :: p_sum (SIZE(zfield,1),SIZE(zfield,2))

#ifndef NOMPI
    INTEGER :: p_comm, my_rank

    IF (PRESENT(comm)) THEN
       p_comm = comm
    ELSE
       p_comm = process_mpi_all_comm
    ENDIF

    IF (my_process_is_mpi_all_parallel()) THEN
      IF (PRESENT(root)) THEN
        CALL mpi_reduce(zfield, p_sum, SIZE(zfield), p_real_dp, &
             mpi_sum, root, p_comm, p_error)
        ! get local PE identification
        CALL mpi_comm_rank(p_comm, my_rank, p_error)
        ! do not use the result on all the other ranks:
        IF (root /= my_rank) p_sum = zfield
      ELSE
        CALL mpi_allreduce (zfield, p_sum, SIZE(zfield), p_real_dp, &
             mpi_sum, p_comm, p_error)
      END IF
    ELSE
       p_sum = zfield
    END IF
#else
    p_sum = zfield
#endif

  END FUNCTION p_sum_dp_2d

  !------------------------------------------------------
  FUNCTION p_sum_dp_3d (zfield, comm, root) RESULT (p_sum)

    REAL(dp),          INTENT(in) :: zfield(:,:,:)
    INTEGER, OPTIONAL, INTENT(in) :: comm, root
    REAL(dp)                      :: p_sum (SIZE(zfield,1),SIZE(zfield,2),SIZE(zfield,3))

#ifndef NOMPI
    INTEGER :: p_comm, my_rank

    IF (PRESENT(comm)) THEN
       p_comm = comm
    ELSE
       p_comm = process_mpi_all_comm
    ENDIF

    IF (my_process_is_mpi_all_parallel()) THEN
      IF (PRESENT(root)) THEN
        CALL mpi_reduce(zfield, p_sum, SIZE(zfield), p_real_dp, &
             mpi_sum, root, p_comm, p_error)
        ! get local PE identification
        CALL mpi_comm_rank(p_comm, my_rank, p_error)
        ! do not use the result on all the other ranks:
        IF (root /= my_rank) p_sum = zfield
      ELSE
        CALL mpi_allreduce (zfield, p_sum, SIZE(zfield), p_real_dp, &
             mpi_sum, p_comm, p_error)
      END IF
    ELSE
       p_sum = zfield
    END IF
#else
    p_sum = zfield
#endif

  END FUNCTION p_sum_dp_3d

  FUNCTION p_sum_i8_1d (kfield, comm) RESULT (p_sum)

    INTEGER(i8),       INTENT(in) :: kfield(:)
    INTEGER, OPTIONAL, INTENT(in) :: comm
    INTEGER(i8)                   :: p_sum (SIZE(kfield))

#ifndef NOMPI
    INTEGER :: p_comm

    IF (PRESENT(comm)) THEN
       p_comm = comm
    ELSE
       p_comm = process_mpi_all_comm
    ENDIF

    IF (my_process_is_mpi_all_parallel()) THEN
       CALL MPI_ALLREDUCE (kfield, p_sum, SIZE(kfield), p_int_i8, &
            mpi_sum, p_comm, p_error)
    ELSE
       p_sum = kfield
    END IF
#else
    p_sum = kfield
#endif

  END FUNCTION p_sum_i8_1d

  FUNCTION p_sum_i_1d (kfield, comm, root) RESULT (p_sum)

    INTEGER,       INTENT(in) :: kfield(:)
    INTEGER, OPTIONAL, INTENT(in) :: comm, root
    INTEGER                   :: p_sum (SIZE(kfield))

#ifndef NOMPI
    INTEGER :: p_comm, my_rank

    IF (PRESENT(comm)) THEN
       p_comm = comm
    ELSE
       p_comm = process_mpi_all_comm
    ENDIF

    IF (my_process_is_mpi_all_parallel()) THEN
      IF (PRESENT(root)) THEN
        CALL MPI_REDUCE(kfield, p_sum, SIZE(kfield), p_int, &
             mpi_sum, root, p_comm, p_error)
        ! get local PE identification
        CALL mpi_comm_rank(p_comm, my_rank, p_error)
        ! do not use the result on all the other ranks:
        IF (root /= my_rank) p_sum = kfield
      ELSE
        CALL MPI_ALLREDUCE (kfield, p_sum, SIZE(kfield), p_int, &
            mpi_sum, p_comm, p_error)
      END IF
    ELSE
       p_sum = kfield
    END IF
#else
    p_sum = kfield
#endif

  END FUNCTION p_sum_i_1d


  FUNCTION p_sum_i_0d (kfield, comm) RESULT (p_sum)

    INTEGER,       INTENT(in) :: kfield
    INTEGER, OPTIONAL, INTENT(in) :: comm
    INTEGER                   :: p_sum

#ifndef NOMPI
    INTEGER :: p_comm

    IF (PRESENT(comm)) THEN
       p_comm = comm
    ELSE
       p_comm = process_mpi_all_comm
    ENDIF

    IF (my_process_is_mpi_all_parallel()) THEN
       CALL MPI_ALLREDUCE (kfield, p_sum, 1, p_int, &
            mpi_sum, p_comm, p_error)
    ELSE
       p_sum = kfield
    END IF
#else
    p_sum = kfield
#endif

  END FUNCTION p_sum_i_0d

  FUNCTION p_global_sum_1d (zfield, comm) RESULT (p_sum)

    REAL(dp),          INTENT(in) :: zfield(:)
    INTEGER, OPTIONAL, INTENT(in) :: comm
    REAL(dp)                      :: p_sum
    REAL(dp)                      :: pe_sums(SIZE(zfield))

#ifndef NOMPI
    INTEGER :: p_comm

    IF (PRESENT(comm)) THEN
       p_comm = comm
    ELSE
       p_comm = process_mpi_all_comm
    ENDIF

    IF (my_process_is_mpi_all_parallel()) THEN
       CALL MPI_REDUCE (zfield, pe_sums, SIZE(zfield), p_real_dp, &
            mpi_sum, process_mpi_root_id, p_comm, p_error)
       p_sum = SUM(pe_sums)
    ELSE
       p_sum = SUM(zfield)
    END IF
#else
    p_sum = SUM(zfield)
#endif

  END FUNCTION p_global_sum_1d

  FUNCTION p_field_sum_1d (zfield, comm) RESULT (p_sum)

    REAL(dp),          INTENT(in) :: zfield(:)
    INTEGER, OPTIONAL, INTENT(in) :: comm
    REAL(dp)                      :: p_sum (SIZE(zfield))

#ifndef NOMPI
    INTEGER :: p_comm

    IF (PRESENT(comm)) THEN
       p_comm = comm
    ELSE
       p_comm = process_mpi_all_comm
    ENDIF

    IF (my_process_is_mpi_all_parallel()) THEN
       CALL MPI_REDUCE (zfield, p_sum, SIZE(zfield), p_real_dp, &
            mpi_sum, process_mpi_root_id, p_comm, p_error)
       IF (.NOT. my_process_is_stdio()) p_sum = 0.0_dp
    ELSE
       p_sum = zfield
    END IF
#else
    p_sum = zfield
#endif

  END FUNCTION p_field_sum_1d

  FUNCTION p_field_sum_2d (zfield, comm) RESULT (p_sum)

    REAL(dp),          INTENT(in) :: zfield(:,:)
    INTEGER, OPTIONAL, INTENT(in) :: comm
    REAL(dp)                      :: p_sum (SIZE(zfield,1),SIZE(zfield,2))

#ifndef NOMPI
    INTEGER :: p_comm

    IF (PRESENT(comm)) THEN
       p_comm = comm
    ELSE
       p_comm = process_mpi_all_comm
    ENDIF

    IF (my_process_is_mpi_all_parallel()) THEN
       CALL MPI_REDUCE (zfield, p_sum, SIZE(zfield), p_real_dp, &
            mpi_sum, process_mpi_root_id, p_comm, p_error)
       IF (.NOT. my_process_is_stdio()) p_sum = 0.0_dp
    ELSE
       p_sum = zfield
    END IF
#else
    p_sum = zfield
#endif

  END FUNCTION p_field_sum_2d

  !> common code of min/max reductions
  SUBROUTINE p_minmax_common(in_field, out_field, n, op, loc_op, &
       proc_id, keyval, comm, root)
    INTEGER, INTENT(in) :: n, op, loc_op
    REAL(dp), INTENT(in) :: in_field(n)
    REAL(dp), INTENT(out) :: out_field(n)

    INTEGER, OPTIONAL, INTENT(inout) :: proc_id(n)
    INTEGER, OPTIONAL, INTENT(inout) :: keyval(n)
    INTEGER, OPTIONAL, INTENT(in)    :: root
    INTEGER, OPTIONAL, INTENT(in)    :: comm

#ifndef NOMPI
    INTEGER  :: p_comm, rank, comm_size
    LOGICAL :: compute_ikey
    INTEGER, ALLOCATABLE  :: meta_info(:), ikey(:)
#ifndef SLOW_MPI_MAXMINLOC
    DOUBLE PRECISION, ALLOCATABLE :: val_loc(:,:,:)
#endif

    IF (PRESENT(comm)) THEN
       p_comm = comm
       comm_size = p_comm_size(comm)
    ELSE
       p_comm = process_mpi_all_comm
       comm_size = process_mpi_all_size
    ENDIF

    IF (comm_size > 1) THEN

      IF (PRESENT(proc_id) .OR. PRESENT(keyval)) THEN
        ! encode meta information
        ALLOCATE(meta_info(n), ikey(n))
        meta_info = 0
        IF (PRESENT(keyval))  meta_info = meta_info + keyval*comm_size
        IF (PRESENT(proc_id)) meta_info = meta_info + proc_id
        ! use mpi_minloc to transfer additional data
#ifndef SLOW_MPI_MAXMINLOC
        ALLOCATE(val_loc(2, n, 2))
#endif
        IF (PRESENT(root)) THEN
          CALL MPI_COMM_RANK(p_comm, rank, p_error)
#ifdef SLOW_MPI_MAXMINLOC
          ! on BG/Q, {max|min}loc is slow
          CALL mpi_allreduce(in_field, out_field, n, mpi_double_precision, &
               op, p_comm, p_error)
          ikey = MERGE(meta_info, HUGE(1), in_field == out_field)
          CALL mpi_reduce(ikey, meta_info, n, mpi_integer, &
               mpi_min, root, p_comm, p_error)
#else
          val_loc(1, :, 1) = DBLE(in_field)
          val_loc(2, :, 1) = DBLE(meta_info)
          CALL mpi_reduce(val_loc(:, :, 1), val_loc(:, :, 2), &
               n, mpi_2double_precision, loc_op, root, p_comm, p_error)
          IF (rank == root) THEN
             out_field = val_loc(1, :, 2)
          ELSE
             out_field = 0.
          END IF
#endif
          compute_ikey = rank == root
        ELSE
#ifdef SLOW_MPI_MAXMINLOC
          CALL mpi_allreduce(in_field, out_field, n, mpi_double_precision, &
               op, p_comm, p_error)
          ikey = MERGE(meta_info, HUGE(1), in_field == out_field)
          CALL mpi_allreduce(ikey, meta_info, n, mpi_integer, &
               mpi_min, p_comm, p_error)
#else
          val_loc(1, :, 1) = DBLE(in_field)
          val_loc(2, :, 1) = DBLE(meta_info)
          CALL mpi_allreduce(val_loc(:, :, 1), val_loc(:, :, 2), &
               n, mpi_2double_precision, loc_op, p_comm, p_error)
          out_field = val_loc(1, :, 2)
#endif
          compute_ikey = .TRUE.
        END IF
        ! decode meta info:
        IF (compute_ikey) THEN
#ifdef SLOW_MPI_MAXMINLOC
          ikey = meta_info / comm_size
          IF (PRESENT(proc_id)) proc_id = mod(meta_info,comm_size)
#else
          ikey = NINT(val_loc(2, :, 2)) / comm_size
          IF (PRESENT(proc_id)) proc_id = mod(nint(val_loc(2, :, 2)),comm_size)
#endif
          IF (PRESENT(keyval)) keyval = ikey
        END IF
      ELSE
        ! compute simple (standard) minimum
        IF (PRESENT(root)) THEN
          CALL mpi_reduce(in_field, out_field, n, p_real_dp, &
               op, root, p_comm, p_error)
        ELSE
          CALL mpi_allreduce(in_field, out_field, n, p_real_dp, &
               op, p_comm, p_error)
        END IF
     END IF
    ELSE
      out_field = in_field
    END IF
#else
    out_field = in_field
#endif
  END SUBROUTINE p_minmax_common

  SUBROUTINE p_minmax_common_sp(in_field, out_field, n, op, loc_op, &
       proc_id, keyval, comm, root)
    INTEGER, INTENT(in) :: n, op, loc_op
    REAL(sp), INTENT(in) :: in_field(n)
    REAL(sp), INTENT(out) :: out_field(n)

    INTEGER, OPTIONAL, INTENT(inout) :: proc_id(n)
    INTEGER, OPTIONAL, INTENT(inout) :: keyval(n)
    INTEGER, OPTIONAL, INTENT(in)    :: root
    INTEGER, OPTIONAL, INTENT(in)    :: comm

#ifndef NOMPI
    INTEGER  :: p_comm, rank, comm_size
    LOGICAL :: compute_ikey
    INTEGER, ALLOCATABLE  :: meta_info(:), ikey(:)
#ifndef SLOW_MPI_MAXMINLOC
    DOUBLE PRECISION, ALLOCATABLE :: val_loc(:,:,:)
#endif

    IF (PRESENT(comm)) THEN
       p_comm = comm
       comm_size = p_comm_size(comm)
    ELSE
       p_comm = process_mpi_all_comm
       comm_size = process_mpi_all_size
    ENDIF

    IF (comm_size > 1) THEN

      IF (PRESENT(proc_id) .OR. PRESENT(keyval)) THEN
        ! encode meta information
        ALLOCATE(meta_info(n), ikey(n))
        meta_info = 0
        IF (PRESENT(keyval))  meta_info = meta_info + keyval*comm_size
        IF (PRESENT(proc_id)) meta_info = meta_info + proc_id
        ! use mpi_minloc to transfer additional data
#ifndef SLOW_MPI_MAXMINLOC
        ALLOCATE(val_loc(2, n, 2))
#endif
        IF (PRESENT(root)) THEN
          CALL MPI_COMM_RANK(p_comm, rank, p_error)
#ifdef SLOW_MPI_MAXMINLOC
          ! on BG/Q, {max|min}loc is slow
          CALL mpi_allreduce(in_field, out_field, n, mpi_double_precision, &
               op, p_comm, p_error)
          ikey = MERGE(meta_info, HUGE(1), in_field == out_field)
          CALL mpi_reduce(ikey, meta_info, n, mpi_integer, &
               p_min_op(), root, p_comm, p_error)
#else
          val_loc(1, :, 1) = DBLE(in_field)
          val_loc(2, :, 1) = DBLE(meta_info)
          CALL mpi_reduce(val_loc(:, :, 1), val_loc(:, :, 2), &
               n, mpi_2double_precision, loc_op, root, p_comm, p_error)
          IF (rank == root) THEN
             out_field = val_loc(1, :, 2)
          ELSE
             out_field = 0.
          END IF
#endif
          compute_ikey = rank == root
        ELSE
#ifdef SLOW_MPI_MAXMINLOC
          CALL mpi_allreduce(in_field, out_field, n, mpi_double_precision, &
               op, p_comm, p_error)
          ikey = MERGE(meta_info, HUGE(1), in_field == out_field)
          CALL mpi_allreduce(ikey, meta_info, n, mpi_integer, &
               p_min_op(), p_comm, p_error)
#else
          val_loc(1, :, 1) = DBLE(in_field)
          val_loc(2, :, 1) = DBLE(meta_info)
          CALL mpi_allreduce(val_loc(:, :, 1), val_loc(:, :, 2), &
               n, mpi_2double_precision, loc_op, p_comm, p_error)
          out_field = val_loc(1, :, 2)
#endif
          compute_ikey = .TRUE.
        END IF
        ! decode meta info:
        IF (compute_ikey) THEN
#ifdef SLOW_MPI_MAXMINLOC
          ikey = meta_info / comm_size
          IF (PRESENT(proc_id)) proc_id = mod(meta_info,comm_size)
#else
          ikey = NINT(val_loc(2, :, 2)) / comm_size
          IF (PRESENT(proc_id)) proc_id = mod(nint(val_loc(2, :, 2)),comm_size)
#endif
          IF (PRESENT(keyval)) keyval = ikey
        END IF
      ELSE
        ! compute simple (standard) minimum
        IF (PRESENT(root)) THEN
          CALL mpi_reduce(in_field, out_field, n, p_real_dp, &
               op, root, p_comm, p_error)
        ELSE
          CALL mpi_allreduce(in_field, out_field, n, p_real_dp, &
               op, p_comm, p_error)
        END IF
     END IF
    ELSE
      out_field = in_field
    END IF
#else
    out_field = in_field
#endif
  END SUBROUTINE p_minmax_common_sp


  !> computes a global maximum of real numbers
  !
  ! @param[out]   proc_id  (Optional:) PE number of maximum value
  ! @param[inout] keyval   (Optional:) additional meta information
  ! @param[in]    root     (Optional:) root PE, otherwise we perform an
  !                                    ALL-TO-ALL operation
  !
  ! The parameter @p keyval can be used to communicate
  ! additional data on the maximum value, e.g., the level
  ! index where the maximum occurred.
  !
  FUNCTION p_max_0d (zfield, proc_id, keyval, comm, root) RESULT (p_max)

    REAL(dp)                         :: p_max
    REAL(dp),          INTENT(in)    :: zfield
    INTEGER, OPTIONAL, INTENT(inout) :: proc_id
    INTEGER, OPTIONAL, INTENT(inout) :: keyval
    INTEGER, OPTIONAL, INTENT(in)    :: root
    INTEGER, OPTIONAL, INTENT(in)    :: comm

    REAL(dp) :: temp_in(1), temp_out(1)
    INTEGER :: temp_keyval(1), temp_proc_id(1)
    temp_in(1) = zfield
    IF (PRESENT(proc_id) .AND. PRESENT(keyval)) THEN
      temp_keyval(1) = keyval; temp_proc_id(1) = proc_id
      CALL p_minmax_common(temp_in, temp_out, 1, mpi_max, mpi_maxloc, &
           proc_id=temp_proc_id, keyval=temp_keyval, comm=comm, root=root)
      keyval = temp_keyval(1); proc_id = temp_proc_id(1)
    ELSE IF (PRESENT(proc_id)) THEN
      temp_proc_id(1) = proc_id
      CALL p_minmax_common(temp_in, temp_out, 1, mpi_max, mpi_maxloc, &
           proc_id=temp_proc_id, comm=comm, root=root)
      proc_id = temp_proc_id(1)
    ELSE IF (PRESENT(keyval)) THEN
      temp_keyval(1) = keyval
      CALL p_minmax_common(temp_in, temp_out, 1, mpi_max, mpi_maxloc, &
         keyval=temp_keyval, comm=comm, root=root)
      keyval = temp_keyval(1)
    ELSE ! .not. present(keyval) .and. .not. present(proc_id)
      CALL p_minmax_common(temp_in, temp_out, 1, mpi_max, mpi_maxloc, &
           comm=comm, root=root)
    END IF

    p_max = temp_out(1)

  END FUNCTION p_max_0d

  FUNCTION p_max_0d_sp (zfield, proc_id, keyval, comm, root) RESULT (p_max)

    REAL(sp)                         :: p_max
    REAL(sp),          INTENT(in)    :: zfield
    INTEGER, OPTIONAL, INTENT(inout) :: proc_id
    INTEGER, OPTIONAL, INTENT(inout) :: keyval
    INTEGER, OPTIONAL, INTENT(in)    :: root
    INTEGER, OPTIONAL, INTENT(in)    :: comm

    REAL(dp) :: temp_in(1), temp_out(1)
    INTEGER :: temp_keyval(1), temp_proc_id(1)
    temp_in(1) = zfield
    IF (PRESENT(proc_id) .AND. PRESENT(keyval)) THEN
      temp_keyval(1) = keyval; temp_proc_id(1) = proc_id
      CALL p_minmax_common(temp_in, temp_out, 1, mpi_max, mpi_maxloc, &
           proc_id=temp_proc_id, keyval=temp_keyval, comm=comm, root=root)
      keyval = temp_keyval(1); proc_id = temp_proc_id(1)
    ELSE IF (PRESENT(proc_id)) THEN
      temp_proc_id(1) = proc_id
      CALL p_minmax_common(temp_in, temp_out, 1, mpi_max, mpi_maxloc, &
           proc_id=temp_proc_id, comm=comm, root=root)
      proc_id = temp_proc_id(1)
    ELSE IF (PRESENT(keyval)) THEN
      temp_keyval(1) = keyval
      CALL p_minmax_common(temp_in, temp_out, 1, mpi_max, mpi_maxloc, &
         keyval=temp_keyval, comm=comm, root=root)
      keyval = temp_keyval(1)
    ELSE ! .not. present(keyval) .and. .not. present(proc_id)
      CALL p_minmax_common(temp_in, temp_out, 1, mpi_max, mpi_maxloc, &
           comm=comm, root=root)
    END IF

    p_max = temp_out(1)

  END FUNCTION p_max_0d_sp

  FUNCTION p_max_int_0d (zfield, comm) RESULT (p_max)

    INTEGER                          :: p_max
    INTEGER,           INTENT(in)    :: zfield
    INTEGER, OPTIONAL, INTENT(in)    :: comm
#ifndef NOMPI
    INTEGER :: p_comm

    IF (PRESENT(comm)) THEN
       p_comm = comm
    ELSE
       p_comm = process_mpi_all_comm
    ENDIF

    IF (my_process_is_mpi_all_parallel()) THEN
       CALL MPI_ALLREDUCE (zfield, p_max, 1, p_int, &
            mpi_max, p_comm, p_error)
    ELSE
       p_max = zfield
    END IF
#else
    p_max = zfield
#endif

  END FUNCTION p_max_int_0d

  !> computes a global maximum of a real number array
  !
  ! @param[out]   proc_id  (Optional:) PE number of maximum value
  ! @param[inout] keyval   (Optional:) additional meta information
  ! @param[in]    root     (Optional:) root PE, otherwise we perform an
  !                                    ALL-TO-ALL operation
  !
  ! The parameter @p keyval can be used to communicate
  ! additional data on the maximum value, e.g., the level
  ! index where the maximum occurred.
  !
  FUNCTION p_max_1d (zfield, proc_id, keyval, comm, root) RESULT (p_max)

    REAL(dp),          INTENT(in)    :: zfield(:)
    INTEGER, OPTIONAL, INTENT(inout) :: proc_id(SIZE(zfield))
    INTEGER, OPTIONAL, INTENT(inout) :: keyval(SIZE(zfield))
    INTEGER, OPTIONAL, INTENT(in)    :: root
    INTEGER, OPTIONAL, INTENT(in)    :: comm
    REAL(dp)                         :: p_max (SIZE(zfield))

    CALL p_minmax_common(zfield, p_max, SIZE(zfield), mpi_max, mpi_maxloc, &
           proc_id=proc_id, keyval=keyval, comm=comm, root=root)

  END FUNCTION p_max_1d

  FUNCTION p_max_1d_sp (zfield, proc_id, keyval, comm, root) RESULT (p_max)

    REAL(sp),          INTENT(in)    :: zfield(:)
    INTEGER, OPTIONAL, INTENT(inout) :: proc_id(SIZE(zfield))
    INTEGER, OPTIONAL, INTENT(inout) :: keyval(SIZE(zfield))
    INTEGER, OPTIONAL, INTENT(in)    :: root
    INTEGER, OPTIONAL, INTENT(in)    :: comm
    REAL(sp)                         :: p_max (SIZE(zfield))

    CALL p_minmax_common(zfield, p_max, SIZE(zfield), mpi_max, mpi_maxloc, &
           proc_id=proc_id, keyval=keyval, comm=comm, root=root)

  END FUNCTION p_max_1d_sp

  ! Computes maximum of a 1D field of integers.
  !
  ! @param[in] root Optional root PE, otherwise we perform an
  !                 ALL-TO-ALL operation
  FUNCTION p_max_int_1d (zfield, comm, root) RESULT (p_max)

    INTEGER,           INTENT(in) :: zfield(:)
    INTEGER, OPTIONAL, INTENT(in) :: comm
    INTEGER, OPTIONAL, INTENT(in) :: root
    INTEGER                       :: p_max (SIZE(zfield))

#ifndef NOMPI
    INTEGER :: p_comm

    IF (PRESENT(comm)) THEN
       p_comm = comm
    ELSE
       p_comm = process_mpi_all_comm
    ENDIF

    IF (my_process_is_mpi_all_parallel()) THEN
      IF (PRESENT(root)) THEN
        CALL MPI_REDUCE (zfield, p_max, SIZE(zfield), p_int, &
          mpi_max, root, p_comm, p_error)
      ELSE
        CALL MPI_ALLREDUCE (zfield, p_max, SIZE(zfield), p_int, &
          mpi_max, p_comm, p_error)
      END IF ! if present(root)
    ELSE
       p_max = zfield
    END IF
#else
    p_max = zfield
#endif

  END FUNCTION p_max_int_1d

  FUNCTION p_max_2d (zfield, comm) RESULT (p_max)

    REAL(dp),          INTENT(in) :: zfield(:,:)
    INTEGER, OPTIONAL, INTENT(in) :: comm
    REAL(dp)                      :: p_max (SIZE(zfield,1),SIZE(zfield,2))

#ifndef NOMPI
    INTEGER :: p_comm

    IF (PRESENT(comm)) THEN
       p_comm = comm
    ELSE
       p_comm = process_mpi_all_comm
    ENDIF

    IF (my_process_is_mpi_all_parallel()) THEN
       CALL MPI_ALLREDUCE (zfield, p_max, SIZE(zfield), p_real_dp, &
            mpi_max, p_comm, p_error)
    ELSE
       p_max = zfield
    END IF
#else
    p_max = zfield
#endif

  END FUNCTION p_max_2d

  FUNCTION p_max_2d_sp (zfield, comm) RESULT (p_max)

    REAL(sp),          INTENT(in) :: zfield(:,:)
    INTEGER, OPTIONAL, INTENT(in) :: comm
    REAL(sp)                      :: p_max (SIZE(zfield,1),SIZE(zfield,2))

#ifndef NOMPI
    INTEGER :: p_comm

    IF (PRESENT(comm)) THEN
       p_comm = comm
    ELSE
       p_comm = process_mpi_all_comm
    ENDIF

    IF (my_process_is_mpi_all_parallel()) THEN
       CALL MPI_ALLREDUCE (zfield, p_max, SIZE(zfield), p_real_dp, &
            mpi_max, p_comm, p_error)
    ELSE
       p_max = zfield
    END IF
#else
    p_max = zfield
#endif

  END FUNCTION p_max_2d_sp

  FUNCTION p_max_3d (zfield, comm) RESULT (p_max)

    REAL(dp),          INTENT(in) :: zfield(:,:,:)
    INTEGER, OPTIONAL, INTENT(in) :: comm
    REAL(dp)                      :: p_max (SIZE(zfield,1),SIZE(zfield,2)&
                                           ,SIZE(zfield,3))

#ifndef NOMPI
    INTEGER :: p_comm

    IF (PRESENT(comm)) THEN
       p_comm = comm
    ELSE
       p_comm = process_mpi_all_comm
    ENDIF

    IF (my_process_is_mpi_all_parallel()) THEN
       CALL MPI_ALLREDUCE (zfield, p_max, SIZE(zfield), p_real_dp, &
            mpi_max, p_comm, p_error)
    ELSE
       p_max = zfield
    END IF
#else
    p_max = zfield
#endif

  END FUNCTION p_max_3d

  FUNCTION p_max_3d_sp (zfield, comm) RESULT (p_max)

    REAL(sp),          INTENT(in) :: zfield(:,:,:)
    INTEGER, OPTIONAL, INTENT(in) :: comm
    REAL(sp)                      :: p_max (SIZE(zfield,1),SIZE(zfield,2)&
                                           ,SIZE(zfield,3))

#ifndef NOMPI
    INTEGER :: p_comm

    IF (PRESENT(comm)) THEN
       p_comm = comm
    ELSE
       p_comm = process_mpi_all_comm
    ENDIF

    IF (my_process_is_mpi_all_parallel()) THEN
       CALL MPI_ALLREDUCE (zfield, p_max, SIZE(zfield), p_real_dp, &
            mpi_max, p_comm, p_error)
    ELSE
       p_max = zfield
    END IF
#else
    p_max = zfield
#endif

  END FUNCTION p_max_3d_sp


  !> computes a global minimum of real numbers
  !
  ! @param[out]   proc_id  (Optional:) PE number of maximum value
  ! @param[inout] keyval   (Optional:) additional meta information
  ! @param[in]    root     (Optional:) root PE, otherwise we perform an
  !                                    ALL-TO-ALL operation
  !
  ! The parameter @p keyval can be used to communicate
  ! additional data on the maximum value, e.g., the level
  ! index where the maximum occurred.
  !
  FUNCTION p_min_0d (zfield, proc_id, keyval, comm, root) RESULT (p_min)

    REAL(dp)                         :: p_min
    REAL(dp),          INTENT(in)    :: zfield
    INTEGER, OPTIONAL, INTENT(inout) :: proc_id
    INTEGER, OPTIONAL, INTENT(inout) :: keyval
    INTEGER, OPTIONAL, INTENT(in)    :: root
    INTEGER, OPTIONAL, INTENT(in)    :: comm

    REAL(dp) :: temp_in(1), temp_out(1)
    INTEGER :: temp_keyval(1), temp_proc_id(1)
    temp_in(1) = zfield
    IF (PRESENT(proc_id) .AND. PRESENT(keyval)) THEN
      temp_keyval(1) = keyval; temp_proc_id(1) = proc_id
      CALL p_minmax_common(temp_in, temp_out, 1, mpi_min, mpi_minloc, &
           proc_id=temp_proc_id, keyval=temp_keyval, comm=comm, root=root)
      keyval = temp_keyval(1); proc_id = temp_proc_id(1)
    ELSE IF (PRESENT(proc_id)) THEN
      temp_proc_id(1) = proc_id
      CALL p_minmax_common(temp_in, temp_out, 1, mpi_min, mpi_minloc, &
           proc_id=temp_proc_id, comm=comm, root=root)
      proc_id = temp_proc_id(1)
    ELSE IF (PRESENT(keyval)) THEN
      temp_keyval(1) = keyval
      CALL p_minmax_common(temp_in, temp_out, 1, mpi_min, mpi_minloc, &
         keyval=temp_keyval, comm=comm, root=root)
      keyval = temp_keyval(1)
    ELSE ! .not. present(keyval) .and. .not. present(proc_id)
      CALL p_minmax_common(temp_in, temp_out, 1, mpi_min, mpi_minloc, &
           comm=comm, root=root)
    END IF

    p_min = temp_out(1)

  END FUNCTION p_min_0d

  FUNCTION p_min_int_0d (zfield, comm) RESULT (p_min)

    INTEGER,           INTENT(in) :: zfield
    INTEGER, OPTIONAL, INTENT(in) :: comm
    INTEGER                       :: p_min
#ifndef NOMPI
    INTEGER :: p_comm

    IF (PRESENT(comm)) THEN
       p_comm = comm
    ELSE
       p_comm = process_mpi_all_comm
    ENDIF

    IF (my_process_is_mpi_all_parallel()) THEN
       CALL MPI_ALLREDUCE (zfield, p_min, 1, p_int, &
            mpi_min, p_comm, p_error)
    ELSE
       p_min = zfield
    END IF
#else
    p_min = zfield
#endif

  END FUNCTION p_min_int_0d

  FUNCTION p_min_1d (zfield, proc_id, keyval, comm, root) RESULT (p_min)

    REAL(dp),          INTENT(in) :: zfield(:)
    INTEGER, OPTIONAL, INTENT(inout) :: proc_id(SIZE(zfield))
    INTEGER, OPTIONAL, INTENT(inout) :: keyval(SIZE(zfield))
    INTEGER, OPTIONAL, INTENT(in) :: root
    INTEGER, OPTIONAL, INTENT(in) :: comm
    REAL(dp)                      :: p_min (SIZE(zfield))

    CALL p_minmax_common(zfield, p_min, SIZE(zfield), mpi_min, mpi_minloc, &
           proc_id=proc_id, keyval=keyval, comm=comm, root=root)

  END FUNCTION p_min_1d

  FUNCTION p_min_int_1d (zfield, comm) RESULT (p_min)

    INTEGER,           INTENT(in) :: zfield(:)
    INTEGER, OPTIONAL, INTENT(in) :: comm
    INTEGER                       :: p_min (SIZE(zfield))

#ifndef NOMPI
    INTEGER :: p_comm

    IF (PRESENT(comm)) THEN
       p_comm = comm
    ELSE
       p_comm = process_mpi_all_comm
    ENDIF

    IF (my_process_is_mpi_all_parallel()) THEN
       CALL MPI_ALLREDUCE (zfield, p_min, SIZE(zfield), p_int, &
            mpi_min, p_comm, p_error)
    ELSE
       p_min = zfield
    END IF
#else
    p_min = zfield
#endif

  END FUNCTION p_min_int_1d

  FUNCTION p_min_2d (zfield, comm) RESULT (p_min)

    REAL(dp),          INTENT(in) :: zfield(:,:)
    INTEGER, OPTIONAL, INTENT(in) :: comm
    REAL(dp)                      :: p_min (SIZE(zfield,1),SIZE(zfield,2))

#ifndef NOMPI
    INTEGER :: p_comm

    IF (PRESENT(comm)) THEN
       p_comm = comm
    ELSE
       p_comm = process_mpi_all_comm
    ENDIF

    IF (my_process_is_mpi_all_parallel()) THEN
       CALL MPI_ALLREDUCE (zfield, p_min, SIZE(zfield), p_real_dp, &
            mpi_min, p_comm, p_error)
    ELSE
       p_min = zfield
    END IF
#else
    p_min = zfield
#endif

  END FUNCTION p_min_2d

  FUNCTION p_min_3d (zfield, comm) RESULT (p_min)

    REAL(dp),          INTENT(in) :: zfield(:,:,:)
    INTEGER, OPTIONAL, INTENT(in) :: comm
    REAL(dp)                      :: p_min (SIZE(zfield,1),SIZE(zfield,2)&
                                           ,SIZE(zfield,3))
#ifndef NOMPI
    INTEGER :: p_comm

    IF (PRESENT(comm)) THEN
       p_comm = comm
    ELSE
       p_comm = process_mpi_all_comm
    ENDIF

    IF (my_process_is_mpi_all_parallel()) THEN
       CALL MPI_ALLREDUCE (zfield, p_min, SIZE(zfield), p_real_dp, &
            mpi_min, p_comm, p_error)
    ELSE
       p_min = zfield
    END IF
#else
    p_min = zfield
#endif

  END FUNCTION p_min_3d

  FUNCTION p_lor_0d(zfield, comm) RESULT(res)
    LOGICAL :: res
    LOGICAL, INTENT(in) :: zfield
    INTEGER, OPTIONAL, INTENT(in) :: comm
#ifndef NOMPI
    INTEGER :: pcomm
    IF (PRESENT(comm)) THEN
       pcomm = comm
    ELSE
       pcomm = process_mpi_all_comm
    ENDIF
    IF (my_process_is_mpi_all_parallel()) THEN
      CALL mpi_allreduce(zfield, res, 1, p_bool, mpi_lor, pcomm, p_error)
    ELSE
      res = zfield
    END IF
#else
    res = zfield
#endif
  END FUNCTION p_lor_0d

  ! Computes maximum of a 1D field of integers.
  !
  ! @param[in] root Optional root PE, otherwise we perform an
  !                 ALL-TO-ALL operation
  SUBROUTINE p_allreduce_max_int_1d (zfield, comm, root)
    INTEGER, INTENT(inout) :: zfield(:)
    INTEGER, INTENT(in) :: comm
    INTEGER, INTENT(in), OPTIONAL :: root

#if !defined(NOMPI)
    INTEGER :: p_comm, p_error

    p_comm = comm
    IF (PRESENT(root)) THEN
      CALL MPI_REDUCE (MPI_IN_PLACE, zfield, SIZE(zfield), p_int, &
        mpi_max, root, p_comm, p_error)
    ELSE
      CALL MPI_ALLREDUCE (MPI_IN_PLACE, zfield, SIZE(zfield), p_int, &
        mpi_max, p_comm, p_error)
    END IF ! if present(root)
#endif
  END SUBROUTINE p_allreduce_max_int_1d

  FUNCTION p_reduce_i8_0d(send, op, root, comm) RESULT(recv)
    INTEGER(i8) :: recv
    INTEGER(i8), INTENT(IN) :: send
    INTEGER, INTENT(in) :: op, root, comm

#ifndef NOMPI
    INTEGER :: ierror
    CHARACTER(*), PARAMETER :: routine = modname//":p_reduce_i8_0d"

    CALL MPI_Reduce(send, recv, 1, p_int_i8, op, root, comm, ierror)
    IF (ierror /= MPI_SUCCESS) CALL finish(routine, "error in MPI call.")
#else
    recv = send
#endif
  END FUNCTION p_reduce_i8_0d

  FUNCTION p_reduce_i4_0d(send, op, root, comm) &
       RESULT(recv)
    INTEGER(i4) :: recv
    INTEGER(i4), INTENT(IN) :: send
    INTEGER, INTENT(in) :: op, root, comm

#ifndef NOMPI
    INTEGER :: ierror
    CHARACTER(*), PARAMETER :: routine = modname//":p_reduce_i4_0d"

    CALL MPI_Reduce(send, recv, 1, p_int_i4, op, root, comm, ierror)
    IF (ierror /= MPI_SUCCESS) CALL finish(routine, "error in MPI call.")
#else
    recv = send
#endif
  END FUNCTION p_reduce_i4_0d

  INTEGER(i4) FUNCTION p_allreduce_int4_0d(input, reductionOp, comm) RESULT(resultVar)
    INTEGER(i4), INTENT(IN) :: input
    INTEGER, INTENT(in) :: reductionOp, comm

#ifndef NOMPI
    INTEGER :: error
    CHARACTER(*), PARAMETER :: routine = modname//":p_allreduce_int4_0d"

    CALL MPI_Allreduce(input, resultVar, 1, p_int_i4, reductionOp, comm, error)
    IF(error /= MPI_SUCCESS) CALL finish(routine, "error in MPI call.")
#else
    resultVar = input
#endif
  END FUNCTION p_allreduce_int4_0d

  FUNCTION p_allreduce_bool_0d(input, reductionOp, comm) &
       RESULT(res)
    LOGICAL :: res
    LOGICAL, INTENT(IN) :: input
    INTEGER, INTENT(in) :: reductionOp, comm

#ifndef NOMPI
    INTEGER :: ierror
    CHARACTER(*), PARAMETER :: routine = modname//":p_allreduce_bool_0d"

    CALL mpi_allreduce(input, res, 1, mpi_logical, reductionOp, comm, ierror)
    IF (ierror /= MPI_SUCCESS) CALL finish(routine, "error in mpi_allreduce.")
#else
    res = input
#endif
  END FUNCTION p_allreduce_bool_0d

  INTEGER(i8) FUNCTION p_allreduce_int8_0d(input, reductionOp, comm) RESULT(resultVar)
    INTEGER(i8), INTENT(IN) :: input
    INTEGER, INTENT(in) :: reductionOp, comm

#ifndef NOMPI
    INTEGER :: error
    CHARACTER(*), PARAMETER :: routine = modname//":p_allreduce_int8_0d"

    CALL MPI_Allreduce(input, resultVar, 1, p_int_i8, reductionOp, comm, error)
    IF(error /= MPI_SUCCESS) CALL finish(routine, "error in MPI call.)")
#else
    resultVar = input
#endif
  END FUNCTION p_allreduce_int8_0d


  !---------------------------------------------------------------------------------------------------------------------------------
  !> wrapper for MPI_Scatter
  !---------------------------------------------------------------------------------------------------------------------------------
  SUBROUTINE p_scatter_real_1d1d(sendbuf, recvbuf, p_src, comm)
    REAL(dp),          INTENT(inout) :: sendbuf(:), recvbuf(:)
    INTEGER,           INTENT(in) :: p_src
    INTEGER, OPTIONAL, INTENT(in) :: comm

#ifndef NOMPI
    CHARACTER(*), PARAMETER :: routine = modname//"::p_scatter_real_1d1d"
    INTEGER :: p_comm

    IF (PRESENT(comm)) THEN
       p_comm = comm
    ELSE
       p_comm = process_mpi_all_comm
    ENDIF

    CALL MPI_Scatter(sendbuf, SIZE(recvbuf), p_real_dp, &
    &                recvbuf, SIZE(recvbuf), p_real_dp, &
    &                p_src, p_comm, p_error)
    IF(p_error /= MPI_SUCCESS) CALL finish(routine, 'Error in MPI_Scatter operation!')
#else
     recvbuf = sendbuf
#endif
   END SUBROUTINE p_scatter_real_1d1d


   SUBROUTINE p_scatter_real_2d1d(sendbuf, recvbuf, p_src, comm)
    REAL(dp),          INTENT(inout) :: sendbuf(:,:), recvbuf(:)
    INTEGER,           INTENT(in) :: p_src
    INTEGER, OPTIONAL, INTENT(in) :: comm

#ifndef NOMPI
    CHARACTER(*), PARAMETER :: routine = modname//"::p_scatter_real_1d1d"
    INTEGER :: p_comm

    IF (PRESENT(comm)) THEN
       p_comm = comm
    ELSE
       p_comm = process_mpi_all_comm
    ENDIF

    CALL MPI_Scatter(sendbuf, SIZE(recvbuf), p_real_dp, &
    &                recvbuf, SIZE(recvbuf), p_real_dp, &
    &                p_src, p_comm, p_error)
    IF(p_error /= MPI_SUCCESS) CALL finish(routine, 'Error in MPI_Scatter operation!')
#else
    recvbuf = sendbuf(:,1)
#endif
  END SUBROUTINE p_scatter_real_2d1d

  SUBROUTINE p_scatter_sp_1d1d(sendbuf, recvbuf, p_src, comm)
    REAL(sp),          INTENT(inout) :: sendbuf(:), recvbuf(:)
    INTEGER,           INTENT(in) :: p_src
    INTEGER, OPTIONAL, INTENT(in) :: comm

#ifndef NOMPI
    CHARACTER(*), PARAMETER :: routine = modname//"::p_scatter_single_1d1d"
    INTEGER :: p_comm

    IF (PRESENT(comm)) THEN
       p_comm = comm
    ELSE
       p_comm = process_mpi_all_comm
    ENDIF

    CALL MPI_Scatter(sendbuf, SIZE(recvbuf), p_real_sp, &
    &                recvbuf, SIZE(recvbuf), p_real_sp, &
    &                p_src, p_comm, p_error)
    IF(p_error /= MPI_SUCCESS) CALL finish(routine, 'Error in MPI_Scatter operation!')
#else
     recvbuf = sendbuf
#endif
   END SUBROUTINE p_scatter_sp_1d1d

  SUBROUTINE p_scatter_sp_2d1d(sendbuf, recvbuf, p_src, comm)
    REAL(sp),          INTENT(inout) :: sendbuf(:,:), recvbuf(:)
    INTEGER,           INTENT(in) :: p_src
    INTEGER, OPTIONAL, INTENT(in) :: comm

#ifndef NOMPI
    CHARACTER(*), PARAMETER :: routine = modname//"::p_scatter_real_1d1d"
    INTEGER :: p_comm

    IF (PRESENT(comm)) THEN
       p_comm = comm
    ELSE
       p_comm = process_mpi_all_comm
    ENDIF

    CALL MPI_Scatter(sendbuf, SIZE(recvbuf), p_real_sp, &
    &                recvbuf, SIZE(recvbuf), p_real_sp, &
    &                p_src, p_comm, p_error)
    IF(p_error /= MPI_SUCCESS) CALL finish(routine, 'Error in MPI_Scatter operation!')
#else
    recvbuf = sendbuf(:,1)
#endif
  END SUBROUTINE p_scatter_sp_2d1d

  !---------------------------------------------------------------------------------------------------------------------------------
  !> wrapper for MPI_Scatter
  !---------------------------------------------------------------------------------------------------------------------------------
  SUBROUTINE p_scatter_int_1d1d(sendbuf, recvbuf, p_src, comm)
    INTEGER,           INTENT(inout) :: sendbuf(:), recvbuf(:)
    INTEGER,           INTENT(in) :: p_src
    INTEGER, OPTIONAL, INTENT(in) :: comm

#ifndef NOMPI
    CHARACTER(*), PARAMETER :: routine = modname//"::p_scatter_int_1d1d"
    INTEGER :: p_comm

    IF (PRESENT(comm)) THEN
       p_comm = comm
    ELSE
       p_comm = process_mpi_all_comm
    ENDIF

    CALL MPI_Scatter(sendbuf, SIZE(recvbuf), p_int, &
    &                recvbuf, SIZE(recvbuf), p_int, &
    &                p_src, p_comm, p_error)
    IF(p_error /= MPI_SUCCESS) CALL finish(routine, 'Error in MPI_Scatter operation!')
#else
     recvbuf = sendbuf
#endif
  END SUBROUTINE p_scatter_int_1d1d

  SUBROUTINE p_scatter_int_2d1d(sendbuf, recvbuf, p_src, comm)
    INTEGER,           INTENT(inout) :: sendbuf(:,:), recvbuf(:)
    INTEGER,           INTENT(in) :: p_src
    INTEGER, OPTIONAL, INTENT(in) :: comm

#ifndef NOMPI
    CHARACTER(*), PARAMETER :: routine = modname//"::p_scatter_int_2d1d"
    INTEGER :: p_comm

    IF (PRESENT(comm)) THEN
       p_comm = comm
    ELSE
       p_comm = process_mpi_all_comm
    ENDIF

    CALL MPI_Scatter(sendbuf, SIZE(recvbuf), p_int, &
    &                recvbuf, SIZE(recvbuf), p_int, &
    &                p_src, p_comm, p_error)
    IF(p_error /= MPI_SUCCESS) CALL finish(routine, 'Error in MPI_Scatter operation!')
#else
     recvbuf = sendbuf(:,1)
#endif
  END SUBROUTINE p_scatter_int_2d1d

  SUBROUTINE p_gather_real_0d1d (sendbuf, recvbuf, p_dest, comm)
    REAL(dp),          INTENT(in   ) :: sendbuf
    REAL(dp),          INTENT(inout) :: recvbuf(:)
    INTEGER,           INTENT(in   ) :: p_dest
    INTEGER, OPTIONAL, INTENT(in   ) :: comm

#ifndef NOMPI
    INTEGER :: p_comm

    IF (PRESENT(comm)) THEN
       p_comm = comm
    ELSE
       p_comm = process_mpi_all_comm
    ENDIF

     CALL MPI_GATHER(sendbuf, 1, p_real_dp, &
                     recvbuf, 1, p_real_dp, &
                     p_dest, p_comm, p_error)
#else
     recvbuf(:) = sendbuf
#endif
  END SUBROUTINE p_gather_real_0d1d

  SUBROUTINE p_gather_real_1d2d (sendbuf, recvbuf, p_dest, comm)
    REAL(dp),          INTENT(in   ) :: sendbuf(:)
    REAL(dp),          INTENT(inout) :: recvbuf(:,:)
    INTEGER,           INTENT(in   ) :: p_dest
    INTEGER, OPTIONAL, INTENT(in   ) :: comm

#ifndef NOMPI
    INTEGER :: p_comm

    IF (PRESENT(comm)) THEN
       p_comm = comm
    ELSE
       p_comm = process_mpi_all_comm
    ENDIF

     CALL MPI_GATHER(sendbuf, SIZE(sendbuf), p_real_dp, &
                     recvbuf, SIZE(sendbuf), p_real_dp, &
                     p_dest, p_comm, p_error)
#else
     recvbuf(:,1) = sendbuf(:)
#endif
  END SUBROUTINE p_gather_real_1d2d

  SUBROUTINE p_gather_real_2d3d(sendbuf, recvbuf, p_dest, comm)
    REAL(dp),          INTENT(in   ) :: sendbuf(:,:)
    REAL(dp),          INTENT(inout) :: recvbuf(:,:,:)
    INTEGER,           INTENT(in   ) :: p_dest
    INTEGER, OPTIONAL, INTENT(in   ) :: comm

#ifndef NOMPI
    INTEGER :: p_comm

    IF (PRESENT(comm)) THEN
       p_comm = comm
    ELSE
       p_comm = process_mpi_all_comm
    ENDIF

    CALL mpi_gather(sendbuf, SIZE(sendbuf), p_real_dp, &
                    recvbuf, SIZE(sendbuf), p_real_dp, &
                    p_dest, p_comm, p_error)
#else
    recvbuf(:,:,1) = sendbuf(:,:)
#endif
  END SUBROUTINE p_gather_real_2d3d

   SUBROUTINE p_gather_real_5d6d (sendbuf, recvbuf, p_dest, comm)
     REAL(dp),          INTENT(in   ) :: sendbuf(:,:,:,:,:)
     REAL(dp),          INTENT(inout) :: recvbuf(:,:,:,:,:,:)
     INTEGER,           INTENT(in   ) :: p_dest
     INTEGER, OPTIONAL, INTENT(in   ) :: comm

#ifndef NOMPI
     INTEGER :: p_comm

     IF (PRESENT(comm)) THEN
       p_comm = comm
     ELSE
       p_comm = process_mpi_all_comm
     ENDIF

     CALL MPI_GATHER(sendbuf, SIZE(sendbuf), p_real_dp, &
                     recvbuf, SIZE(sendbuf), p_real_dp, &
                     p_dest, p_comm, p_error)

     IF (p_error /= MPI_SUCCESS) THEN
       WRITE (nerr,'(a)') ' p_gather_real_5d6d failed.'
       WRITE (nerr,'(a,i4)') ' Error = ', p_error
       STOP
     END IF

#else
     recvbuf(:,:,:,:,:,LBOUND(recvbuf,6)) = sendbuf(:,:,:,:,:)
#endif
   END SUBROUTINE p_gather_real_5d6d


  SUBROUTINE p_gather_real_1d1d (sendbuf, recvbuf, p_dest, comm)
    REAL(dp),          INTENT(in   ) :: sendbuf(:)
    REAL(dp),          INTENT(inout) :: recvbuf(:)
    INTEGER,           INTENT(in   ) :: p_dest
    INTEGER, OPTIONAL, INTENT(in   ) :: comm

#ifndef NOMPI
    INTEGER :: p_comm

    IF (PRESENT(comm)) THEN
       p_comm = comm
    ELSE
       p_comm = process_mpi_all_comm
    ENDIF

     CALL MPI_GATHER(sendbuf, SIZE(sendbuf), p_real_dp, &
                     recvbuf, SIZE(sendbuf), p_real_dp, &
                     p_dest, p_comm, p_error)
#else
     recvbuf(:) = sendbuf(:)
#endif
   END SUBROUTINE p_gather_real_1d1d


  !---------------------------------------------------------------------------------------------------------------------------------
  !> wrapper for MPI_Gather()
  !---------------------------------------------------------------------------------------------------------------------------------
   SUBROUTINE p_gather_int_0d1d (sendbuf, recvbuf, p_dest, comm)
     INTEGER,           INTENT(in   ) :: sendbuf
     INTEGER,           INTENT(inout) :: recvbuf(:)
     INTEGER,           INTENT(in   ) :: p_dest
     INTEGER, OPTIONAL, INTENT(in   ) :: comm

#ifndef NOMPI
     CHARACTER(*), PARAMETER :: routine = modname//"::p_gather_int_0d1d"
     INTEGER :: p_comm

     IF (PRESENT(comm)) THEN
       p_comm = comm
     ELSE
       p_comm = process_mpi_all_comm
     ENDIF

     CALL MPI_GATHER(sendbuf, 1, MPI_INTEGER, &
       &             recvbuf, 1, MPI_INTEGER, &
       &             p_dest, p_comm, p_error)
     IF (p_error /=  MPI_SUCCESS) CALL finish (routine, 'Error in MPI_GATHER operation!')
#else
     recvbuf = sendbuf
#endif
   END SUBROUTINE p_gather_int_0d1d


  !---------------------------------------------------------------------------------------------------------------------------------
  !> wrapper for MPI_Gather()
  !---------------------------------------------------------------------------------------------------------------------------------
  SUBROUTINE p_gather_int_1d1d (sendbuf, recvbuf, p_dest, comm)
     INTEGER,           INTENT(in   ) :: sendbuf(:)
     INTEGER,           INTENT(inout) :: recvbuf(:)
     INTEGER,           INTENT(in   ) :: p_dest
     INTEGER, OPTIONAL, INTENT(in   ) :: comm

#ifndef NOMPI
     CHARACTER(*), PARAMETER :: routine = modname//"::p_gather_int_1d1d"
     INTEGER :: p_comm

     IF (PRESENT(comm)) THEN
       p_comm = comm
     ELSE
       p_comm = process_mpi_all_comm
     ENDIF

     CALL MPI_GATHER(sendbuf, SIZE(sendbuf), MPI_INTEGER, &
       &             recvbuf, SIZE(sendbuf), MPI_INTEGER, &
       &             p_dest, p_comm, p_error)
     IF (p_error /=  MPI_SUCCESS) CALL finish (routine, 'Error in MPI_GATHER operation!')
#else
     recvbuf = sendbuf
#endif
  END SUBROUTINE p_gather_int_1d1d

  SUBROUTINE p_gather_int_1d2d(sendbuf, recvbuf, p_dest, comm)
    INTEGER,           INTENT(inout) :: recvbuf(:,:)
    INTEGER,           INTENT(in) :: p_dest, sendbuf(:)
    INTEGER, OPTIONAL, INTENT(in) :: comm

#ifndef NOMPI
    INTEGER :: p_comm

    IF (PRESENT(comm)) THEN
       p_comm = comm
    ELSE
       p_comm = process_mpi_all_comm
    ENDIF

    CALL mpi_gather(sendbuf, SIZE(sendbuf), mpi_integer, &
      &             recvbuf, SIZE(sendbuf), mpi_integer, &
      &             p_dest, p_comm, p_error)
#else
     recvbuf(:,1) = sendbuf(:)
#endif
   END SUBROUTINE p_gather_int_1d2d

  SUBROUTINE p_gather_int_2d3d(sendbuf, recvbuf, p_dest, comm)
    INTEGER,           INTENT(in) :: sendbuf(:,:)
    INTEGER,        INTENT(inout) :: recvbuf(:,:,:)
    INTEGER,           INTENT(in) :: p_dest
    INTEGER, OPTIONAL, INTENT(in) :: comm

#ifndef NOMPI
    INTEGER :: p_comm

    IF (PRESENT(comm)) THEN
       p_comm = comm
    ELSE
       p_comm = process_mpi_all_comm
    ENDIF

    CALL mpi_gather(sendbuf, SIZE(sendbuf), mpi_integer, &
      &             recvbuf, SIZE(sendbuf), mpi_integer, &
      &             p_dest, p_comm, p_error)
#else
     recvbuf(:,:,1) = sendbuf(:,:)
#endif
   END SUBROUTINE p_gather_int_2d3d

  !---------------------------------------------------------------------------------------------------------------------------------
  !> wrapper for MPI_Gather()
  !---------------------------------------------------------------------------------------------------------------------------------
   SUBROUTINE p_gather_char_0d1d (sbuf, recvbuf, p_dest, comm)
     CHARACTER(len=*),  INTENT(in)    ::  sbuf
     CHARACTER(len=*),  INTENT(inout) ::  recvbuf(:)
     INTEGER,           INTENT(in) :: p_dest
     INTEGER, OPTIONAL, INTENT(in) :: comm
     CHARACTER(*), PARAMETER :: routine = modname//"::p_gather_char_0d1d"

#ifndef NOMPI
     INTEGER :: p_comm

     IF (PRESENT(comm)) THEN
       p_comm = comm
     ELSE
       p_comm = process_mpi_all_comm
     ENDIF

     ! recvbuf argument is only significant on root
     IF (p_comm_rank(p_comm) == p_dest) THEN
       IF (LEN(sbuf) /= LEN(recvbuf(1))) THEN
         CALL finish (routine, 'Internal error: String lengths do not match!')
       END IF
     END IF

     CALL MPI_GATHER(sbuf, LEN(sbuf), p_char,    &
       &             recvbuf, LEN(sbuf), p_char, &
       &             p_dest, p_comm, p_error)
     IF (p_error /=  MPI_SUCCESS) CALL finish (routine, 'Error in MPI_GATHER operation!')
#else
     IF (LEN(sbuf) /= LEN(recvbuf(1))) THEN
       CALL finish (routine, 'Internal error: String lengths do not match!')
     END IF
     recvbuf = sbuf
#endif
   END SUBROUTINE p_gather_char_0d1d


  !---------------------------------------------------------------------------------------------------------------------------------
  !> wrapper for MPI_Gather()
  !---------------------------------------------------------------------------------------------------------------------------------
   SUBROUTINE p_gather_bool_0d1d (sendbuf, recvbuf, p_dest, comm)
     LOGICAL,           INTENT(in   ) :: sendbuf
     LOGICAL,           INTENT(inout) :: recvbuf(:)
     INTEGER,           INTENT(in   ) :: p_dest
     INTEGER, OPTIONAL, INTENT(in   ) :: comm

#ifndef NOMPI
     CHARACTER(*), PARAMETER :: routine = "mo_mpi:p_gather_bool_0d1d"
     INTEGER :: p_comm, comm_size, this_rank

     IF (PRESENT(comm)) THEN
       p_comm = comm
     ELSE
       p_comm = process_mpi_all_comm
     ENDIF

     CALL MPI_COMM_SIZE (comm, comm_size, p_error)
     IF (p_error /=  MPI_SUCCESS) CALL finish (routine, 'Error in MPI_COMM_SIZE operation!')
     CALL MPI_COMM_RANK (comm, this_rank, p_error)
     IF (p_error /=  MPI_SUCCESS) CALL finish (routine, 'Error in MPI_COMM_RANK operation!')

     IF ((this_rank == p_dest) .AND. (comm_size /= SIZE(recvbuf))) THEN
       WRITE (0,*) "comm_size     = ", comm_size
       WRITE (0,*) "SIZE(recvbuf) = ", SIZE(recvbuf)
       CALL finish(routine, "Receive buffer too small!")
     END IF

     CALL MPI_GATHER(sendbuf, 1, p_bool, &
       &             recvbuf, 1, p_bool, &
       &             p_dest, p_comm, p_error)
     IF (p_error /=  MPI_SUCCESS) CALL finish (routine, 'Error in MPI_GATHER operation!')
#else
     recvbuf = sendbuf
#endif
   END SUBROUTINE p_gather_bool_0d1d


   SUBROUTINE p_gatherv_int (sendbuf, sendcount, recvbuf, recvcounts, &
     &                       displs, p_dest, comm)
     INTEGER,           INTENT(in)    :: sendbuf(:), sendcount
     INTEGER,           INTENT(inout) :: recvbuf(:), recvcounts(:), displs(:)
     INTEGER,           INTENT(in)    :: p_dest
     INTEGER, OPTIONAL, INTENT(in)    :: comm

#ifndef NOMPI
     CHARACTER(*), PARAMETER :: routine = modname//"::p_gatherv_int"
     INTEGER :: p_comm

     IF (PRESENT(comm)) THEN
       p_comm = comm
     ELSE
       p_comm = process_mpi_all_comm
     ENDIF

     CALL MPI_GATHERV(sendbuf, sendcount,  MPI_INTEGER, &
       &              recvbuf, recvcounts, displs, MPI_INTEGER, &
       &              p_dest, p_comm, p_error)
     IF (p_error /=  MPI_SUCCESS) CALL finish (routine, 'Error in MPI_GATHERV operation!')
#else
     recvbuf((displs(1)+1):(displs(1)+sendcount)) = sendbuf(1:sendcount)
#endif
   END SUBROUTINE p_gatherv_int


   SUBROUTINE p_gatherv_real2D2D (sendbuf, sendcount, recvbuf, recvcounts, &
     &                            displs, p_dest, comm)
     REAL(DP), INTENT(IN) :: sendbuf(:,:)
     INTEGER, INTENT(IN)  :: sendcount
     REAL(DP), INTENT(OUT) :: recvbuf(:,:)
     INTEGER, INTENT(IN)  :: recvcounts(:)
     INTEGER, INTENT(IN)  :: displs(:)
     INTEGER, INTENT(IN)  :: p_dest
     INTEGER, INTENT(IN)  :: comm

#ifndef NOMPI
     CHARACTER(*), PARAMETER :: routine = modname//"::p_gatherv_real2D2D"

     INTEGER :: dim1_size

     dim1_size = SIZE(sendbuf, 1)

     CALL MPI_GATHERV(sendbuf, sendcount*dim1_size,  p_real_dp, &
       &              recvbuf, recvcounts(:)*dim1_size, displs*dim1_size, &
       &              p_real_dp, p_dest, comm, p_error)
     IF (p_error /=  MPI_SUCCESS) &
       CALL finish (routine, 'Error in MPI_GATHERV operation!')
#else
     recvbuf(:, (displs(1)+1):(displs(1)+sendcount)) = sendbuf(:, 1:sendcount)
#endif
   END SUBROUTINE p_gatherv_real2D2D


   SUBROUTINE p_gatherv_sreal2D2D (sendbuf, sendcount, recvbuf, recvcounts, &
     &                            displs, p_dest, comm)
     REAL(SP), INTENT(IN) :: sendbuf(:,:)
     INTEGER, INTENT(IN)  :: sendcount
     REAL(SP), INTENT(OUT) :: recvbuf(:,:)
     INTEGER, INTENT(IN)  :: recvcounts(:)
     INTEGER, INTENT(IN)  :: displs(:)
     INTEGER, INTENT(IN)  :: p_dest
     INTEGER, INTENT(IN)  :: comm

#ifndef NOMPI
     CHARACTER(*), PARAMETER :: routine = modname//"::p_gatherv_sreal2D2D"

     INTEGER :: dim1_size

     dim1_size = SIZE(sendbuf, 1)

     CALL MPI_GATHERV(sendbuf, sendcount*dim1_size,  p_real_sp, &
       &              recvbuf, recvcounts(:)*dim1_size, displs*dim1_size, &
       &              p_real_sp, p_dest, comm, p_error)
     IF (p_error /=  MPI_SUCCESS) &
       CALL finish (routine, 'Error in MPI_GATHERV operation!')
#else
     recvbuf(:, (displs(1)+1):(displs(1)+sendcount)) = sendbuf(:, 1:sendcount)
#endif
   END SUBROUTINE p_gatherv_sreal2D2D


   SUBROUTINE p_gatherv_int2D2D (sendbuf, sendcount, recvbuf, recvcounts, &
     &                            displs, p_dest, comm)
     INTEGER, INTENT(IN)  :: sendbuf(:,:)
     INTEGER, INTENT(IN)  :: sendcount
     INTEGER, INTENT(OUT)  :: recvbuf(:,:)
     INTEGER, INTENT(IN)  :: recvcounts(:)
     INTEGER, INTENT(IN)  :: displs(:)
     INTEGER, INTENT(IN)  :: p_dest
     INTEGER, INTENT(IN)  :: comm

#ifndef NOMPI
     CHARACTER(*), PARAMETER :: routine = modname//"::p_gatherv_int2D2D"

     INTEGER :: dim1_size

     dim1_size = SIZE(sendbuf, 1)

     CALL MPI_GATHERV(sendbuf, sendcount*dim1_size,  p_int, &
       &              recvbuf, recvcounts(:)*dim1_size, displs*dim1_size, &
       &              p_int, p_dest, comm, p_error)
     IF (p_error /=  MPI_SUCCESS) &
       CALL finish (routine, 'Error in MPI_GATHERV operation!')
#else
     recvbuf(:, (displs(1)+1):(displs(1)+sendcount)) = sendbuf(:, 1:sendcount)
#endif
   END SUBROUTINE p_gatherv_int2D2D


   SUBROUTINE p_gatherv_real2D1D (sendbuf, sendcount, recvbuf, recvcounts, displs, p_dest, comm)
     REAL(dp),          INTENT(IN)    :: sendbuf(:,:)
     INTEGER,           INTENT(IN)    :: sendcount
     REAL(dp),          INTENT(INOUT) :: recvbuf(:)
     INTEGER,           intent(IN)    :: recvcounts(:), displs(:)
     INTEGER,           INTENT(in)    :: p_dest
     INTEGER,           INTENT(in)    :: comm

#if !defined(NOMPI)
     CHARACTER(*), PARAMETER :: routine = modname//"::p_gatherv_real2D1D"
     INTEGER :: p_error

     CALL MPI_GATHERV(sendbuf, sendcount, p_real_dp,   &    ! sendbuf, sendcount, sendtype
       &              recvbuf, recvcounts, displs,     &    ! recvbuf, recvcounts, displs
       &              p_real_dp, p_dest, comm, p_error)     ! recvtype, root, comm, error
     IF (p_error /=  MPI_SUCCESS) CALL finish (routine, 'Error in MPI_GATHERV operation!')
#else
     recvbuf(:) = RESHAPE(sendbuf, (/ SIZE(recvbuf) /) )
#endif
   END SUBROUTINE p_gatherv_real2D1D


  SUBROUTINE p_gatherv_int2D1D (sendbuf, sendcount, recvbuf, recvcounts, displs, p_dest, comm)
    INTEGER,           INTENT(IN)    :: sendbuf(:,:)
    INTEGER,           INTENT(IN)    :: sendcount
    INTEGER,           INTENT(INOUT) :: recvbuf(:)
    INTEGER,           INTENT(IN)    :: recvcounts(:), displs(:)
    INTEGER,           INTENT(in)    :: p_dest
    INTEGER,           INTENT(in)    :: comm

     ! FIXME: this should probably use comm instead of p_comm_work
#if !defined(NOMPI)
    CHARACTER(*), PARAMETER :: routine = modname//"::p_gatherv_int2D1D"
    INTEGER :: p_error

    CALL MPI_GATHERV(sendbuf, sendcount, p_int,       &    ! sendbuf, sendcount, sendtype
      &              recvbuf, recvcounts, displs,     &    ! recvbuf, recvcounts, displs
      &              p_int, p_dest, comm, p_error)         ! recvtype, root, comm, error
    IF (p_error /=  MPI_SUCCESS) CALL finish (routine, 'Error in MPI_GATHERV operation!')
#else
    recvbuf(:) = RESHAPE(sendbuf, (/ SIZE(recvbuf) /) )
#endif
  END SUBROUTINE p_gatherv_int2D1D


   SUBROUTINE p_gatherv_real3D1D (sendbuf, sendcount, recvbuf, recvcounts, displs, p_dest, comm)
     REAL(dp),          INTENT(IN)    :: sendbuf(:,:,:)
     INTEGER,           INTENT(IN)    :: sendcount
     REAL(dp),          INTENT(INOUT) :: recvbuf(:)
     INTEGER,           intent(IN)    :: recvcounts(:), displs(:)
     INTEGER,           INTENT(in)    :: p_dest
     INTEGER,           INTENT(in)    :: comm

#if !defined(NOMPI)
     CHARACTER(*), PARAMETER :: routine = modname//"::p_gatherv_real2D1D"
     INTEGER :: p_error

     CALL MPI_GATHERV(sendbuf, sendcount, p_real_dp,   &    ! sendbuf, sendcount, sendtype
       &              recvbuf, recvcounts, displs,     &    ! recvbuf, recvcounts, displs
       &              p_real_dp, p_dest, comm, p_error)     ! recvtype, root, comm, error
     IF (p_error /=  MPI_SUCCESS) CALL finish (routine, 'Error in MPI_GATHERV operation!')
#else
     recvbuf(:) = RESHAPE(sendbuf, (/ SIZE(recvbuf) /) )
#endif
   END SUBROUTINE p_gatherv_real3D1D


   SUBROUTINE p_scatterv_real1D2D (sendbuf, sendcounts, displs, recvbuf, recvcount, p_dest, comm)
     REAL(dp),          INTENT(IN)    :: sendbuf(:)
     INTEGER,           INTENT(IN)    :: sendcounts(:), displs(:)
     REAL(dp),          INTENT(INOUT) :: recvbuf(:,:)
     INTEGER,           INTENT(IN)    :: recvcount
     INTEGER,           INTENT(in)    :: p_dest
     INTEGER,           INTENT(in)    :: comm

#if !defined(NOMPI)
     CHARACTER(*), PARAMETER :: routine = modname//"::p_scatterv_real1D2D"
     INTEGER :: p_error

     CALL MPI_SCATTERV(sendbuf, sendcounts, displs,   &    ! sendbuf, sendcount, displs
       &               p_real_dp, recvbuf, recvcount, &    ! sendtype, recvbuf, recvcounts,
       &               p_real_dp, p_dest, comm, p_error)   ! recvtype, root, comm, error
     IF (p_error /=  MPI_SUCCESS) CALL finish (routine, 'Error in MPI_SCATTERV operation!')
#else
     recvbuf(:,:) = RESHAPE(sendbuf, (/ SIZE(recvbuf,1), SIZE(recvbuf,2) /))
#endif
   END SUBROUTINE p_scatterv_real1D2D


  !---------------------------------------------------------------------------------------------------------------------------------
  !> wrapper for MPI_Scatterv()
  !---------------------------------------------------------------------------------------------------------------------------------
   SUBROUTINE p_scatterv_real1D1D (sendbuf, sendcounts, displs, recvbuf, recvcount, p_src, comm)
        implicit none
        REAL(wp), INTENT(IN) :: sendbuf(:)
        INTEGER, INTENT(IN)  :: sendcounts(:)
        REAL(wp), INTENT(INOUT) :: recvbuf(:)
        INTEGER, INTENT(IN)  :: recvcount
        INTEGER, INTENT(IN)  :: displs(:)
        INTEGER, INTENT(IN)  :: p_src
        INTEGER, INTENT(IN)  :: comm

#ifndef NOMPI
        CHARACTER(*), PARAMETER :: routine = modname//"::p_scatterv_real1D1D"
        INTEGER :: ierr

        CALL MPI_Scatterv(sendbuf, sendcounts, displs, p_real_dp, &
        &                 recvbuf, recvcount, p_real_dp, &
        &                 p_src, comm, ierr)
        IF (ierr /=  MPI_SUCCESS) CALL finish (routine, 'Error in MPI_Scatterv operation!')
#else
        recvbuf(1:recvcount) = sendbuf((displs(1)+1):(displs(1)+recvcount))
#endif
   END SUBROUTINE p_scatterv_real1D1D


  !---------------------------------------------------------------------------------------------------------------------------------
  !> wrapper for MPI_Scatterv()
  !---------------------------------------------------------------------------------------------------------------------------------
   SUBROUTINE p_scatterv_single1D1D (sendbuf, sendcounts, displs, recvbuf, recvcount, p_src, comm)
        implicit none
        REAL(sp), INTENT(IN) :: sendbuf(:)
        INTEGER, INTENT(IN)  :: sendcounts(:)
        REAL(sp), INTENT(INOUT) :: recvbuf(:)
        INTEGER, INTENT(IN)  :: recvcount
        INTEGER, INTENT(IN)  :: displs(:)
        INTEGER, INTENT(IN)  :: p_src
        INTEGER, INTENT(IN)  :: comm

#ifndef NOMPI
        CHARACTER(*), PARAMETER :: routine = modname//"::p_scatterv_single1D1D"
        INTEGER :: ierr

        CALL MPI_Scatterv(sendbuf, sendcounts, displs, p_real_sp, &
        &                 recvbuf, recvcount, p_real_sp, &
        &                 p_src, comm, ierr)
        IF (ierr /=  MPI_SUCCESS) CALL finish (routine, 'Error in MPI_Scatterv operation!')
#else
        recvbuf(1:recvcount) = sendbuf((displs(1)+1):(displs(1)+recvcount))
#endif
   END SUBROUTINE p_scatterv_single1D1D

   SUBROUTINE p_allgather_int_0d1d(sendbuf, recvbuf, sendcount, recvcount, comm)
     INTEGER,           INTENT(inout) :: recvbuf(:)
     INTEGER,           INTENT(in) :: sendbuf
     INTEGER, OPTIONAL, INTENT(in) :: sendcount, recvcount, comm

#ifndef NOMPI
     CHARACTER(*), PARAMETER :: routine = modname//"::p_allgather_int_0d1d"
     INTEGER :: p_comm, nsend, nrecv

     IF (PRESENT(comm)) THEN
       p_comm = comm
     ELSE
       p_comm = process_mpi_all_comm
     ENDIF
     IF (PRESENT(sendcount)) THEN
       nsend = sendcount
     ELSE
       nsend = 1
     END IF
     IF (PRESENT(recvcount)) THEN
       nrecv = recvcount
     ELSE
       nrecv = 1
     END IF

     CALL mpi_allgather(sendbuf, nsend, mpi_integer, &
          &             recvbuf, nrecv, mpi_integer, &
          &             p_comm, p_error)
     IF (p_error /=  MPI_SUCCESS) CALL finish (routine, 'Error in mpi_allgather operation!')
#else
     recvbuf = sendbuf
#endif
   END SUBROUTINE p_allgather_int_0d1d

   SUBROUTINE p_allgather_int_1d2d(sendbuf, recvbuf, sendcount, recvcount, comm)
     INTEGER,           INTENT(inout) :: recvbuf(:,:)
     INTEGER,           INTENT(in) :: sendbuf(:)
     INTEGER, OPTIONAL, INTENT(in) :: sendcount, recvcount, comm

#ifndef NOMPI
     CHARACTER(*), PARAMETER :: routine = modname//"::p_allgather_int_1d2d"
     INTEGER :: p_comm, nrecv, nsend

     IF (PRESENT(comm)) THEN
       p_comm = comm
     ELSE
       p_comm = process_mpi_all_comm
     ENDIF
     IF (PRESENT(sendcount)) THEN
       nsend = sendcount
     ELSE
       nsend = SIZE(sendbuf)
     END IF
     IF (PRESENT(recvcount)) THEN
       nrecv = recvcount
     ELSE
       nrecv = SIZE(recvbuf, 1)
     END IF
     CALL mpi_allgather(sendbuf, nsend, mpi_integer, &
          &             recvbuf, nrecv, mpi_integer, &
          &             p_comm, p_error)
     IF (p_error /=  MPI_SUCCESS) CALL finish (routine, 'Error in mpi_allgather operation!')
#else
     recvbuf(:, 1) = sendbuf
#endif
   END SUBROUTINE p_allgather_int_1d2d

   SUBROUTINE p_allgatherv_real_1d(sendbuf, recvbuf, recvcounts, comm)
     REAL(dp),          INTENT(in)    :: sendbuf(:)
     REAL(dp),          INTENT(inout) :: recvbuf(:)
     INTEGER,           INTENT(in)    :: recvcounts(:)
     INTEGER, OPTIONAL, INTENT(in)    :: comm

#ifndef NOMPI
     CHARACTER(*), PARAMETER :: routine = modname//"::p_allgatherv_real_1d"
     INTEGER :: p_comm, sendcount, comm_size, i
     INTEGER, ALLOCATABLE :: displs(:)

     IF (PRESENT(comm)) THEN
       p_comm = comm
     ELSE
       p_comm = process_mpi_all_comm
     ENDIF

     IF (p_comm_is_intercomm(p_comm)) THEN
      comm_size = p_comm_remote_size(p_comm)
     ELSE
      comm_size = p_comm_size(p_comm)
     END IF

     IF ((comm_size > SIZE(recvcounts, 1)) .OR. &
      &  (SUM(recvcounts) > SIZE(recvbuf, 1))) &
       CALL finish(routine, "invalid recvcounts")

     ALLOCATE(displs(comm_size))
     displs(1) = 0
     DO i = 2, comm_size
       displs(i) = displs(i-1) + recvcounts(i-1)
     END DO

     sendcount = SIZE(sendbuf)
     CALL mpi_allgatherv(sendbuf, sendcount, p_real_dp, &
          &              recvbuf, recvcounts, displs, p_real_dp, &
          &              p_comm, p_error)
     IF (p_error /=  MPI_SUCCESS) &
       CALL finish (routine, 'Error in mpi_allgatherv operation!')

     DEALLOCATE(displs)
#else
     recvbuf = sendbuf
#endif
   END SUBROUTINE p_allgatherv_real_1d

   SUBROUTINE p_allgatherv_int_1d(sendbuf, recvbuf, recvcounts, displs, &
     &                            comm)
     INTEGER,           INTENT(in)    :: sendbuf(:)
     INTEGER,           INTENT(inout) :: recvbuf(:)
     INTEGER,           INTENT(in)    :: recvcounts(:), displs(:)
     INTEGER, OPTIONAL, INTENT(in)    :: comm

#ifndef NOMPI
     CHARACTER(*), PARAMETER :: routine = modname//"::p_allgatherv_int_1d"
     INTEGER :: p_comm, sendcount, comm_size

     IF (PRESENT(comm)) THEN
       p_comm = comm
     ELSE
       p_comm = process_mpi_all_comm
     ENDIF
     IF (p_comm_is_intercomm(p_comm)) THEN
      comm_size = p_comm_remote_size(p_comm)
     ELSE
      comm_size = p_comm_size(p_comm)
     END IF

     IF (comm_size > SIZE(displs)) CALL finish(routine, "invalid recvdispls")

     sendcount = SIZE(sendbuf)
     CALL mpi_allgatherv(sendbuf, sendcount, mpi_integer, &
          &              recvbuf, recvcounts, displs, mpi_integer, &
          &              p_comm, p_error)
     IF (p_error /=  MPI_SUCCESS) &
       CALL finish (routine, 'Error in mpi_allgatherv operation!')

#else
     recvbuf = sendbuf
#endif
   END SUBROUTINE p_allgatherv_int_1d

   SUBROUTINE p_allgatherv_int_1d_contiguous(sendbuf, recvbuf, recvcounts, &
     &                                       comm)
     INTEGER,           INTENT(in)    :: sendbuf(:)
     INTEGER,           INTENT(inout) :: recvbuf(:)
     INTEGER,           INTENT(in)    :: recvcounts(:)
     INTEGER, OPTIONAL, INTENT(in)    :: comm

#ifndef NOMPI
     CHARACTER(*), PARAMETER :: &
          routine = modname//"::p_allgatherv_int_1d_contiguous"
     INTEGER :: p_comm, comm_size, i, n
     INTEGER, ALLOCATABLE :: displs(:)

     IF (PRESENT(comm)) THEN
       p_comm = comm
     ELSE
       p_comm = process_mpi_all_comm
     ENDIF
     IF (p_comm_is_intercomm(p_comm)) THEN
      comm_size = p_comm_remote_size(p_comm)
     ELSE
      comm_size = p_comm_size(p_comm)
     END IF

     ALLOCATE(displs(comm_size))
     n = 0
     DO i = 1, comm_size
       displs(i) = n
       n = n + recvcounts(i)
     END DO

     CALL p_allgatherv(sendbuf, recvbuf, recvcounts, displs, p_comm)
     IF (p_error /=  MPI_SUCCESS) &
       CALL finish (routine, 'Error in mpi_allgatherv operation!')

#else
     recvbuf = sendbuf
#endif
   END SUBROUTINE p_allgatherv_int_1d_contiguous


   ! Commits a user-defined MPI type
   !
   FUNCTION p_commit_type_struct(oldtypes, blockcounts) RESULT(newtype)
     INTEGER :: newtype
     INTEGER, INTENT(IN) :: oldtypes(2), blockcounts(2)
#if !defined(NOMPI)
     INTEGER :: ierr
     INTEGER(MPI_ADDRESS_KIND) :: typeLB, extent, offsets(2)
     ! define structured type and commit it
     CALL MPI_TYPE_GET_EXTENT(oldtypes(1), typeLB, extent, ierr)
     offsets(:) = (/ 0_MPI_ADDRESS_KIND, extent /)
     CALL MPI_TYPE_CREATE_STRUCT(2, blockcounts, offsets, oldtypes, newtype, ierr)
     CALL MPI_TYPE_COMMIT(newtype, ierr)
#else
     newtype = 0
#endif
   END FUNCTION p_commit_type_struct


   SUBROUTINE p_alltoall_int (sendbuf, recvbuf, comm)
     INTEGER,           INTENT(inout) :: sendbuf(:), recvbuf(:)
     INTEGER,           INTENT(in) :: comm
#if !defined(NOMPI)
     CHARACTER(*), PARAMETER :: routine = modname//"::p_alltoall_int"
     INTEGER :: p_comm, p_error

     p_comm = comm
     CALL MPI_ALLTOALL(sendbuf, 1, p_int, recvbuf, 1, p_int, p_comm, p_error)
     IF (p_error /=  MPI_SUCCESS) CALL finish (routine, 'Error in MPI_ALLTOALL operation!')
#else
     recvbuf(:) = sendbuf(:)
#endif
   END SUBROUTINE p_alltoall_int


   SUBROUTINE p_alltoallv_real_2d (sendbuf, sendcounts, sdispls, &
     &                             recvbuf, recvcounts, rdispls, comm)
     REAL(dp), TARGET,  INTENT(in) :: sendbuf(:,:)
     INTEGER,           INTENT(in) :: sendcounts(:), sdispls(:)
     REAL(dp),          INTENT(inout) :: recvbuf(:,:)
     INTEGER,           INTENT(in) :: recvcounts(:), rdispls(:)
     INTEGER,           INTENT(in) :: comm
#if !defined(NOMPI)
     CHARACTER(*), PARAMETER :: routine = modname//"::p_alltoallv_real_2d"
     INTEGER :: p_comm, p_error, dim1_size
     REAL(dp), POINTER :: p_sendbuf(:,:)
     REAL(dp), TARGET :: dummy(1,1)

     p_comm = comm
     dim1_size = SIZE(sendbuf, 1)
     IF (SIZE(sendbuf) > 0) THEN
       p_sendbuf => sendbuf
     ELSE
       p_sendbuf => dummy
     END IF
     CALL MPI_ALLTOALLV(p_sendbuf, sendcounts(:)*dim1_size, &
       &                sdispls(:)*dim1_size, p_real_dp, recvbuf, &
       &                recvcounts(:)*dim1_size, rdispls(:)*dim1_size, &
       &                p_real_dp, p_comm, p_error)
     IF (p_error /=  MPI_SUCCESS) &
       CALL finish (routine, 'Error in MPI_ALLTOALLV operation!')
#else
     ! displs are zero based -> have to add 1
     recvbuf(:,rdispls(1)+1:rdispls(1)+recvcounts(1)) = &
       sendbuf(:,sdispls(1)+1:sdispls(1)+sendcounts(1))
#endif
   END SUBROUTINE p_alltoallv_real_2d


   SUBROUTINE p_alltoallv_sreal_2d (sendbuf, sendcounts, sdispls, &
     &                              recvbuf, recvcounts, rdispls, comm)
     REAL(sp), TARGET,  INTENT(in) :: sendbuf(:,:)
     INTEGER,           INTENT(in) :: sendcounts(:), sdispls(:)
     REAL(sp),          INTENT(inout) :: recvbuf(:,:)
     INTEGER,           INTENT(in) :: recvcounts(:), rdispls(:)
     INTEGER,           INTENT(in) :: comm
#if !defined(NOMPI)
     CHARACTER(*), PARAMETER :: routine = modname//"::p_alltoallv_sreal_2d"
     INTEGER :: p_comm, p_error, dim1_size
     REAL(sp), POINTER :: p_sendbuf(:,:)
     REAL(sp), TARGET :: dummy(1,1)

     p_comm = comm
     dim1_size = SIZE(sendbuf, 1)
     IF (SIZE(sendbuf) > 0) THEN
       p_sendbuf => sendbuf
     ELSE
       p_sendbuf => dummy
     END IF
     CALL MPI_ALLTOALLV(p_sendbuf, sendcounts(:)*dim1_size, &
       &                sdispls(:)*dim1_size, p_real_sp, recvbuf, &
       &                recvcounts(:)*dim1_size, rdispls(:)*dim1_size, &
       &                p_real_sp, p_comm, p_error)
     IF (p_error /=  MPI_SUCCESS) &
       CALL finish (routine, 'Error in MPI_ALLTOALLV operation!')
#else
     ! displs are zero based -> have to add 1
     recvbuf(:,rdispls(1)+1:rdispls(1)+recvcounts(1)) = &
       sendbuf(:,sdispls(1)+1:sdispls(1)+sendcounts(1))
#endif
   END SUBROUTINE p_alltoallv_sreal_2d


   SUBROUTINE p_alltoallv_int_2d (sendbuf, sendcounts, sdispls, &
     &                            recvbuf, recvcounts, rdispls, comm)
     INTEGER, TARGET,   INTENT(in) :: sendbuf(:,:)
     INTEGER,           INTENT(in) :: sendcounts(:), sdispls(:)
     INTEGER,           INTENT(inout) :: recvbuf(:,:)
     INTEGER,           INTENT(in) :: recvcounts(:), rdispls(:)
     INTEGER,           INTENT(in) :: comm
#if !defined(NOMPI)
     CHARACTER(*), PARAMETER :: routine = modname//"::p_alltoallv_int_2d"
     INTEGER :: p_comm, p_error, dim1_size
     INTEGER, POINTER :: p_sendbuf(:,:)
     INTEGER, TARGET :: dummy(1,1)

     p_comm = comm
     dim1_size = SIZE(sendbuf, 1)
     IF (SIZE(sendbuf) > 0) THEN
       p_sendbuf => sendbuf
     ELSE
       p_sendbuf => dummy
     END IF
     CALL MPI_ALLTOALLV(p_sendbuf, sendcounts(:)*dim1_size, &
       &                sdispls(:)*dim1_size, p_int, recvbuf, &
       &                recvcounts(:)*dim1_size, rdispls(:)*dim1_size, &
       &                p_int, p_comm, p_error)
     IF (p_error /=  MPI_SUCCESS) &
       CALL finish (routine, 'Error in MPI_ALLTOALLV operation!')
#else
     ! displs are zero based -> have to add 1
     recvbuf(:,rdispls(1)+1:rdispls(1)+recvcounts(1)) = &
       sendbuf(:,sdispls(1)+1:sdispls(1)+sendcounts(1))
#endif
   END SUBROUTINE p_alltoallv_int_2d


   SUBROUTINE p_alltoallv_int (sendbuf, sendcounts, sdispls, &
     &                         recvbuf, recvcounts, rdispls, comm)
     INTEGER,           INTENT(in) :: sendbuf(:), sendcounts(:), sdispls(:)
     INTEGER,           INTENT(inout) :: recvbuf(:)
     INTEGER,           INTENT(in) :: recvcounts(:), rdispls(:)
     INTEGER,           INTENT(in) :: comm
#if !defined(NOMPI)
     CHARACTER(*), PARAMETER :: routine = modname//"::p_alltoallv_int"
     INTEGER :: p_comm, p_error

     p_comm = comm
     CALL MPI_ALLTOALLV(sendbuf, sendcounts, sdispls, p_int, &
       &                recvbuf, recvcounts, rdispls, p_int, p_comm, p_error)
     IF (p_error /=  MPI_SUCCESS) &
       CALL finish (routine, 'Error in MPI_ALLTOALLV operation!')
#else
     ! displs are zero based -> have to add 1
     recvbuf(rdispls(1)+1:rdispls(1)+recvcounts(1)) = &
       sendbuf(sdispls(1)+1:sdispls(1)+sendcounts(1))
#endif
   END SUBROUTINE p_alltoallv_int

   SUBROUTINE p_alltoallv_int_i8_1d(sendbuf, sendcounts, sdispls, &
     &                         recvbuf, recvcounts, rdispls, comm)
     INTEGER(i8),       INTENT(in) :: sendbuf(:)
     INTEGER(i8),       INTENT(inout) :: recvbuf(:)
     INTEGER,           INTENT(in) :: sendcounts(:), sdispls(:), &
       &                              recvcounts(:), rdispls(:)
     INTEGER,           INTENT(in) :: comm
#if !defined(NOMPI)
     CHARACTER(*), PARAMETER :: routine = modname//"::p_alltoallv_int_i8_1d"
     INTEGER :: p_comm, p_error

     p_comm = comm
     CALL mpi_alltoallv(sendbuf, sendcounts, sdispls, p_int_i8, &
       &                recvbuf, recvcounts, rdispls, p_int_i8, p_comm, p_error)
     IF (p_error /=  MPI_SUCCESS) &
       CALL finish (routine, 'Error in MPI_ALLTOALLV operation!')
#else
     ! displs are zero based -> have to add 1
     recvbuf(rdispls(1)+1:rdispls(1)+recvcounts(1)) = &
       sendbuf(sdispls(1)+1:sdispls(1)+sendcounts(1))
#endif
   END SUBROUTINE p_alltoallv_int_i8_1d

#if !defined(NOMPI)
   SUBROUTINE p_alltoallv_p2p_real_2d_core(dim1_size, sendbuf, sendcounts, sdispls, &
        &                             recvbuf, recvcounts, rdispls, comm)
     INTEGER, INTENT(in) :: dim1_size
     REAL(wp),          INTENT(in) :: sendbuf(dim1_size,*)
     INTEGER,           INTENT(in) :: sendcounts(:), sdispls(:)
     REAL(wp),          INTENT(inout) :: recvbuf(dim1_size,*)
     INTEGER,           INTENT(in) :: recvcounts(:), rdispls(:)
     INTEGER,           INTENT(in) :: comm
     CHARACTER(*), PARAMETER :: routine = modname//"::p_alltoallv_p2p_real_2d"
     INTEGER :: i, comm_size, tag, ofs, datatype

     CALL p_wait

     comm_size = p_comm_size(comm)
     tag = 1
     SELECT CASE (wp)
       CASE(sp)
         datatype = p_real_sp
       CASE(dp)
         datatype = p_real_dp
       CASE DEFAULT
         datatype = -1
         CALL finish (routine, 'invalid read type')
     END SELECT
     DO i = 1, comm_size
       IF (recvcounts(i) > 0) THEN
         ofs = 1 + rdispls(i)
         CALL p_inc_request
         CALL mpi_irecv(recvbuf(:, ofs:ofs+recvcounts(i)-1), &
              &         recvcounts(i) * dim1_size, datatype, i - 1, tag, &
              &         comm, p_request(p_irequest), p_error)
#ifdef DEBUG
         IF (p_error /= MPI_SUCCESS) THEN
           WRITE (nerr,'(a,i4,a,i4,a,i6,a)') ' MPI_IRECV on ', &
                my_process_mpi_all_id, &
                ' from ', i - 1, ' for tag ', tag, ' failed.'
           WRITE (nerr,'(a,i4)') ' Error = ', p_error
           CALL abort_mpi
         END IF
#endif
       END IF
       IF (sendcounts(i) > 0) THEN
         ofs = 1 + sdispls(i)
         CALL p_inc_request
         CALL mpi_isend(sendbuf(:, ofs:ofs+sendcounts(i)-1), &
              &         sendcounts(i) * dim1_size, datatype, i - 1, tag, &
              &         comm, p_request(p_irequest), p_error)
#ifdef DEBUG
         IF (p_error /= MPI_SUCCESS) THEN
           WRITE (nerr,'(a,i4,a,i4,a,i6,a)') ' MPI_ISEND on ', &
                my_process_mpi_all_id, &
                ' from ', i - 1, ' for tag ', tag, ' failed.'
           WRITE (nerr,'(a,i4)') ' Error = ', p_error
           CALL abort_mpi
         END IF
#endif
       END IF
     END DO
     CALL p_wait
   END SUBROUTINE p_alltoallv_p2p_real_2d_core
#endif

   SUBROUTINE p_alltoallv_p2p_real_2d (sendbuf, sendcounts, sdispls, &
     &                             recvbuf, recvcounts, rdispls, comm)
     REAL(wp),          INTENT(in) :: sendbuf(:,:)
     INTEGER,           INTENT(in) :: sendcounts(:), sdispls(:)
     REAL(wp),          INTENT(inout) :: recvbuf(:,:)
     INTEGER,           INTENT(in) :: recvcounts(:), rdispls(:)
     INTEGER,           INTENT(in) :: comm
#if !defined(NOMPI)
     CHARACTER(*), PARAMETER :: routine = modname//"::p_alltoallv_p2p_real_2d"
     INTEGER :: dim1_size

     dim1_size = SIZE(sendbuf, 1)
     CALL p_alltoallv_p2p_real_2d_core(dim1_size, &
          &                            sendbuf, sendcounts, sdispls, &
          &                            recvbuf, recvcounts, rdispls, comm)
#else
     ! displs are zero based -> have to add 1
     recvbuf(:,rdispls(1)+1:rdispls(1)+recvcounts(1)) = &
       sendbuf(:,sdispls(1)+1:sdispls(1)+sendcounts(1))
#endif
   END SUBROUTINE p_alltoallv_p2p_real_2d

#if !defined(NOMPI)
   SUBROUTINE p_alltoallv_p2p_int_2d_core(dim1_size, sendbuf, sendcounts, sdispls, &
        &                                 recvbuf, recvcounts, rdispls, comm)
     INTEGER, INTENT(in) :: dim1_size
     INTEGER,           INTENT(in) :: sendbuf(dim1_size,*)
     INTEGER,           INTENT(in) :: sendcounts(:), sdispls(:)
     INTEGER,           INTENT(inout) :: recvbuf(dim1_size,*)
     INTEGER,           INTENT(in) :: recvcounts(:), rdispls(:)
     INTEGER,           INTENT(in) :: comm
     CHARACTER(*), PARAMETER :: routine = modname//"::p_alltoallv_p2p_int_2d"
     INTEGER :: i, comm_size, tag, ofs

     CALL p_wait

     comm_size = p_comm_size(comm)
     tag = 1
     DO i = 1, comm_size
       IF (recvcounts(i) > 0) THEN
         ofs = 1 + rdispls(i)
         CALL p_inc_request
         CALL mpi_irecv(recvbuf(:, ofs:ofs+recvcounts(i)-1), &
              &         recvcounts(i) * dim1_size, p_int, i - 1, tag, &
              &         comm, p_request(p_irequest), p_error)
#ifdef DEBUG
         IF (p_error /= MPI_SUCCESS) THEN
           WRITE (nerr,'(a,i4,a,i4,a,i6,a)') ' MPI_IRECV on ', &
                my_process_mpi_all_id, &
                ' from ', i - 1, ' for tag ', tag, ' failed.'
           WRITE (nerr,'(a,i4)') ' Error = ', p_error
           CALL abort_mpi
         END IF
#endif
       END IF
       IF (sendcounts(i) > 0) THEN
         ofs = 1 + sdispls(i)
         CALL p_inc_request
         CALL mpi_isend(sendbuf(:, ofs:ofs+sendcounts(i)-1), &
              &         sendcounts(i) * dim1_size, p_int, i - 1, tag, &
              &         comm, p_request(p_irequest), p_error)
#ifdef DEBUG
         IF (p_error /= MPI_SUCCESS) THEN
           WRITE (nerr,'(a,i4,a,i4,a,i6,a)') ' MPI_ISEND on ', &
                my_process_mpi_all_id, &
                ' from ', i - 1, ' for tag ', tag, ' failed.'
           WRITE (nerr,'(a,i4)') ' Error = ', p_error
           CALL abort_mpi
         END IF
#endif
       END IF
     END DO
     CALL p_wait
   END SUBROUTINE p_alltoallv_p2p_int_2d_core
#endif

   SUBROUTINE p_alltoallv_p2p_int_2d (sendbuf, sendcounts, sdispls, &
     &                                recvbuf, recvcounts, rdispls, comm)
     INTEGER,           INTENT(in) :: sendbuf(:,:)
     INTEGER,           INTENT(in) :: sendcounts(:), sdispls(:)
     INTEGER,           INTENT(inout) :: recvbuf(:,:)
     INTEGER,           INTENT(in) :: recvcounts(:), rdispls(:)
     INTEGER,           INTENT(in) :: comm
#if !defined(NOMPI)
     CHARACTER(*), PARAMETER :: routine = modname//"::p_alltoallv_p2p_int_2d"
     INTEGER :: dim1_size

     dim1_size = SIZE(sendbuf, 1)
     CALL p_alltoallv_p2p_int_2d_core(dim1_size, &
          &                           sendbuf, sendcounts, sdispls, &
          &                           recvbuf, recvcounts, rdispls, comm)
#else
     ! displs are zero based -> have to add 1
     recvbuf(:,rdispls(1)+1:rdispls(1)+recvcounts(1)) = &
       sendbuf(:,sdispls(1)+1:sdispls(1)+sendcounts(1))
#endif
   END SUBROUTINE p_alltoallv_p2p_int_2d

  SUBROUTINE p_clear_request(request)
    INTEGER, INTENT(INOUT) :: request
    request = mpi_request_null
  END SUBROUTINE p_clear_request

  SUBROUTINE p_clear_requests(requests)
    INTEGER, INTENT(INOUT) :: requests(:)
    requests = mpi_request_null
  END SUBROUTINE p_clear_requests

  FUNCTION p_mpi_wtime()
    REAL(dp) :: p_mpi_wtime
    p_mpi_wtime = MERGE_HAVE_MPI(MPI_Wtime(), 0d0)
  END FUNCTION p_mpi_wtime


  !--------------------------------------------------------------------


  !> @return Global MPI ranks within communicator "comm"
  !
  SUBROUTINE get_mpi_comm_world_ranks(comm, global_ranks, nranks)
    INTEGER, INTENT(IN)  :: comm               !< MPI communicator
    INTEGER, ALLOCATABLE, INTENT(OUT) :: global_ranks(:)    !< Output: list of global MPI ranks in communicator "comm"
    INTEGER, INTENT(OUT) :: nranks             !< Output: number of entries in rank list
    ! local variables
    CHARACTER(*), PARAMETER :: routine = modname//"::get_mpi_comm_world_ranks"
    INTEGER              :: p_error, grp_comm, grp_comm_world, i
    INTEGER, ALLOCATABLE :: comm_ranks(:)

#if !defined(NOMPI)
    nranks = 0
    IF (comm /= MPI_COMM_NULL) THEN
      nranks = p_comm_size(comm)    ! inquire communicator size

      ALLOCATE(comm_ranks(nranks), global_ranks(nranks))
      comm_ranks(1:nranks) = (/ (i, i=0,(nranks-1)) /)

      CALL MPI_COMM_GROUP(comm, grp_comm, p_error)
      IF (p_error /= MPI_SUCCESS)  CALL finish (routine, 'Error in MPI_COMM_GROUP operation!')
      CALL MPI_COMM_GROUP(MPI_COMM_WORLD, grp_comm_world,  p_error)
      IF (p_error /= MPI_SUCCESS)  CALL finish (routine, 'Error in MPI_COMM_GROUP operation!')

      global_ranks(:) = 0
      CALL MPI_GROUP_TRANSLATE_RANKS(grp_comm, nranks, comm_ranks, &
        &                            grp_comm_world, global_ranks, p_error)
      IF (p_error /= MPI_SUCCESS)  CALL finish (routine, 'Error in MPI_GROUP_TRANSLATE_RANKS operation!')

      CALL MPI_GROUP_FREE(grp_comm,       p_error)
      IF (p_error /= MPI_SUCCESS)  CALL finish (routine, 'Error in MPI_GROUP_FREE operation!')
      CALL MPI_GROUP_FREE(grp_comm_world, p_error)
      IF (p_error /= MPI_SUCCESS)  CALL finish (routine, 'Error in MPI_GROUP_FREE operation!')

      DEALLOCATE(comm_ranks)
    END IF
#else
    nranks = 1
    ALLOCATE(global_ranks(1))
    global_ranks(1) = 0
#endif
  END SUBROUTINE get_mpi_comm_world_ranks

  !--------------------------------------------------------------------

  LOGICAL FUNCTION p_comm_is_intercomm(intercomm)

    INTEGER, INTENT(IN) :: intercomm
    LOGICAL :: flag
    INTEGER :: p_error

#ifndef NOMPI
    CALL MPI_COMM_TEST_INTER(intercomm, flag, p_error)
    IF (p_error /= MPI_SUCCESS) &
      CALL finish ("p_comm_is_intercomm", &
        &          'Error in MPI_Comm_test_inter operation!')

    p_comm_is_intercomm = flag
#else
    p_comm_is_intercomm = .FALSE.
#endif
  END FUNCTION p_comm_is_intercomm

  !--------------------------------------------------------------------

  INTEGER FUNCTION p_comm_remote_size(intercomm)

    INTEGER, INTENT(IN) :: intercomm
    INTEGER :: remote_size, p_error

#ifndef NOMPI
    CALL MPI_COMM_REMOTE_SIZE(intercomm, remote_size, p_error)
    IF (p_error /= MPI_SUCCESS) &
      CALL finish ("p_comm_remote_size", &
        &          'Error in MPI_Comm_remote_size operation!')

    p_comm_remote_size = remote_size
#else
    p_comm_remote_size = 0
#endif

  END FUNCTION p_comm_remote_size


  LOGICAL FUNCTION p_isEqual_int(val, comm) RESULT(resultVar)
    INTEGER, INTENT(IN) :: val
    INTEGER, OPTIONAL, INTENT(IN) :: comm

#ifndef NOMPI
    CHARACTER(*), PARAMETER :: routine = modname//":p_isEqual_int"
    INTEGER :: sendBuffer(2), minmax(2)

    !Compute the MIN AND MAX of the values using the fact that MAX_i(x_i) = -min_i(-x_i)
    !i. e. we compute both with a single MPI MIN reduction.
    sendBuffer(1) = val
    sendBuffer(2) = -val
    minmax = p_min(sendBuffer, comm = comm)
    resultVar = minmax(1) == -minmax(2)
#else
    resultVar = .TRUE.
#endif
  END FUNCTION p_isEqual_int

  LOGICAL FUNCTION p_isEqual_charArray(charArray, comm) RESULT(resultVar)
    CHARACTER(KIND = C_CHAR), INTENT(IN) :: charArray(:)
    INTEGER, OPTIONAL, INTENT(IN) :: comm

#ifndef NOMPI
    INTEGER :: myProc, nextProc, prevProc, p_comm, commSize, i, error
    CHARACTER(KIND = C_CHAR) :: prevArray(SIZE(charArray, 1))
    LOGICAL :: stringsEqual

    IF (PRESENT(comm)) THEN
       p_comm = comm
    ELSE
       p_comm = process_mpi_all_comm
    ENDIF

    !Check whether all processes have the same string SIZE.
    resultVar = p_isEqual(SIZE(charArray, 1), comm = p_comm)
    IF(.NOT. resultVar) RETURN

    !Get the neighbor ranks for a cyclic DATA exchange.
    myProc = p_comm_rank(p_comm)
    commSize = p_comm_size(p_comm)
    nextProc = myProc + 1
    IF(nextProc == commSize) nextProc = 0
    prevProc = myProc - 1
    IF(prevProc == -1) prevProc = commSize - 1

    !Do a cyclic exchange of the strings, compare the local string to
    !the one passed IN from the prevProc, AND reduce whether all
    !strings compared equal.
    CALL p_sendrecv_char_array(charArray, nextProc, prevArray, prevProc, 0, comm = p_comm)
    stringsEqual = .TRUE.
    DO i = 1, SIZE(charArray, 1)
        IF(charArray(i) /= prevArray(i)) stringsEqual = .FALSE.
    END DO

    CALL MPI_Allreduce(stringsEqual, resultVar, 1, MPI_LOGICAL, MPI_LAND, p_comm, error)
#else
    resultVar = .TRUE.
#endif
  END FUNCTION p_isEqual_charArray

END MODULE mo_mpi<|MERGE_RESOLUTION|>--- conflicted
+++ resolved
@@ -156,11 +156,7 @@
 !!   Input/Output of observed and simulated radar data and postprocessing tasks
 !!   such as computing superobservations for data assimilation,
 !!   generating radar reflectivity composites for model verification and visualization,
-<<<<<<< HEAD
-!!   or the "warm bubble generator" for triggering missing convective cells. 
-=======
 !!   or the "warm bubble generator" for triggering missing convective cells.
->>>>>>> 7bf0032e
 !!   From this set of PEs, EMVORADO creates different communicators internally on its own,
 !!   triggered by a "CALL init_emvorado_mpi()" below. These communicators
 !!   are only used in EMVORADO and its interface (src/data_assimilation/interfaces/) and consist of:
@@ -300,21 +296,13 @@
     &       process_mpi_all_prefroot_id, p_comm_work_pref_compute_pe0
 
   PUBLIC :: p_comm_work, p_comm_work_test, p_comm_work_2_test, p_comm_work_only
-<<<<<<< HEAD
-  PUBLIC :: p_comm_work_2_io, p_comm_work_io, &
-=======
   PUBLIC :: p_comm_work_2_io, p_comm_work_io, p_comm_dio_io, &
->>>>>>> 7bf0032e
     &       p_comm_io, p_comm_work_pref, p_comm_work_2_pref
   !restart communicators
   PUBLIC :: p_comm_work_2_restart, p_comm_work_restart
   PUBLIC :: p_communicator_a, p_communicator_b, p_communicator_d
 
   PUBLIC :: process_mpi_io_size, process_mpi_restart_size, process_mpi_pref_size
-  
-  PUBLIC :: process_mpi_all_size
-  PUBLIC :: process_mpi_radario_size, process_mpi_all_radarioroot_id
-  PUBLIC :: my_process_is_radar, my_process_is_radario, my_process_is_mpi_radarioroot
 
   PUBLIC :: process_mpi_all_size
   PUBLIC :: process_mpi_radario_size, process_mpi_all_radarioroot_id
@@ -397,11 +385,7 @@
   PUBLIC :: p_real_dp_byte, p_real_sp_byte, p_int_byte
   PUBLIC :: p_int_i4_byte, p_int_i8_byte
   PUBLIC :: p_mpi_comm_null
-<<<<<<< HEAD
   
-=======
-
->>>>>>> 7bf0032e
   ! mpi reduction operators
   PUBLIC :: mpi_lor, mpi_land, mpi_sum, mpi_min, mpi_max, &
        mpi_minloc, mpi_maxloc
@@ -594,11 +578,7 @@
   INTEGER :: p_int_i8_byte  = 0
 
   INTEGER :: p_mpi_comm_null = -32766
-<<<<<<< HEAD
   
-=======
-
->>>>>>> 7bf0032e
   ! Flag if processor splitting is active
   LOGICAL, PUBLIC :: proc_split = .FALSE.
 #ifdef _OPENACC
@@ -1238,18 +1218,6 @@
   SUBROUTINE set_mpi_work_communicators(p_test_run, l_test_openmp, num_io_procs,               &
     &                                   num_restart_procs, my_comp_id, num_prefetch_proc,      &
     &                                   num_test_pe, pio_type,                                 &
-<<<<<<< HEAD
-    &                                   num_io_procs_radar, radar_flag_doms_model, detached_pio)
-
-    LOGICAL,INTENT(INOUT) :: p_test_run, l_test_openmp
-    INTEGER,INTENT(INOUT) :: num_io_procs
-    INTEGER,INTENT(INOUT) :: num_restart_procs
-    INTEGER,INTENT(IN)    :: my_comp_id
-    INTEGER,INTENT(IN), OPTIONAL :: num_prefetch_proc, num_test_pe
-    INTEGER,INTENT(INOUT), OPTIONAL :: num_io_procs_radar
-    LOGICAL,INTENT(IN)   , OPTIONAL :: radar_flag_doms_model(:), detached_pio
-    INTEGER,INTENT(IN), OPTIONAL :: pio_type
-=======
     &                                   num_io_procs_radar, radar_flag_doms_model, num_dio_procs)
 
     LOGICAL, INTENT(INOUT)           :: p_test_run, l_test_openmp
@@ -1261,7 +1229,6 @@
     INTEGER, INTENT(INOUT), OPTIONAL :: num_io_procs_radar
     LOGICAL, INTENT(IN),    OPTIONAL :: radar_flag_doms_model(:)
     INTEGER, INTENT(IN),    OPTIONAL :: num_dio_procs
->>>>>>> 7bf0032e
 
 !   !local variables
     INTEGER :: my_color, remote_leader, peer_comm, p_error, global_dup_comm
@@ -1592,15 +1559,6 @@
     ! Apply communicator splitting in case of NEC hybrid mode
     p_comm_work_only = p_comm_work
     p_workonly_pe0   = p_work_pe0
-<<<<<<< HEAD
-
-    IF (PRESENT(detached_pio)) THEN
-      IF (my_mpi_function == work_mpi_process .AND. detached_pio) THEN
-        my_color = MERGE(1, mpi_undefined, p_pe > p_work_pe0)
-        CALL mpi_comm_split(p_comm_work, my_color, p_pe, p_comm_work_only, p_error)
-      ENDIF
-      p_workonly_pe0 = p_work_pe0 + MERGE(1,0,detached_pio)
-=======
     p_pe_work_only   = p_pe_work
 
     IF (PRESENT(num_dio_procs)) THEN
@@ -1617,7 +1575,6 @@
           CALL MPI_COMM_SPLIT(p_comm_work, my_color, p_pe, p_comm_work_only, p_error)
           CALL MPI_COMM_RANK (p_comm_work_only, p_pe_work_only, p_error)
        ENDIF
->>>>>>> 7bf0032e
     ENDIF
 
     ! Create p_comm_work_io, the communicator spanning work group and I/O PEs
@@ -1953,11 +1910,7 @@
     other_comp_root_global_mpi_id = -1
 
     DO i = 1, num_component
-<<<<<<< HEAD
-  !    write(0,*) "get_mpi_work_intercomm:", i, p_work_root_processes(i)%comp_id 
-=======
   !    write(0,*) "get_mpi_work_intercomm:", i, p_work_root_processes(i)%comp_id
->>>>>>> 7bf0032e
       IF (p_work_root_processes(i)%comp_id == other_comp_id) THEN
         other_comp_root_global_mpi_id = p_work_root_processes(i)%global_mpi_id
       END IF
@@ -2011,11 +1964,7 @@
     num_work_procs = process_mpi_all_size
     p_work_pe0     = 0
     p_io_pe0       = process_mpi_all_size    ! Number of I/O PE 0 within all PEs (process_mpi_all_size if no I/O PEs)
-<<<<<<< HEAD
-    p_radario_pe0  = process_mpi_all_size 
-=======
     p_radario_pe0  = process_mpi_all_size
->>>>>>> 7bf0032e
     ! Number of prefetching PE 0 within all PEs (process_mpi_all_size if no prefetching PEs)
     p_pref_pe0     = process_mpi_all_size
     p_n_work       = process_mpi_all_size
@@ -2365,11 +2314,7 @@
     END IF
 
     p_mpi_comm_null = MPI_COMM_NULL
-<<<<<<< HEAD
-    
-=======
-
->>>>>>> 7bf0032e
+
 #ifdef DEBUG
     WRITE (nerr,'(/,a)')    ' MPI transfer sizes [bytes]:'
     WRITE (nerr,'(a,i4)') '  INTEGER generic:', p_int_byte
