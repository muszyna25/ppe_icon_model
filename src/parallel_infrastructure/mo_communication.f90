--- conflicted
+++ resolved
@@ -503,3332 +503,18 @@
     REAL(dp), INTENT(INOUT), TARGET        :: recv(:,:,:)
     REAL(dp), INTENT(IN), OPTIONAL, TARGET :: send(:,:,:)
     REAL(dp), INTENT(IN), OPTIONAL, TARGET :: add (:,:,:)
-<<<<<<< HEAD
-    INTEGER, OPTIONAL :: send_lbound3
-
-    REAL(dp) :: send_buf(SIZE(recv,2),p_pat%n_send), &
-      recv_buf(SIZE(recv,2),p_pat%n_recv)
-
-    REAL(dp), POINTER :: send_ptr(:,:,:)
-
-    INTEGER :: i, k, np, irs, iss, pid, icount, ndim2, lbound3
-
-    !-----------------------------------------------------------------------
-
-    ! special treatment for trivial communication patterns of
-    ! sequential runs
-    IF(my_process_is_mpi_seq()) THEN
-      CALL exchange_data_r3d_seq(p_pat, recv, send, add, send_lbound3)
-      RETURN
-    END IF
-
-    IF (itype_exch_barrier == 1 .OR. itype_exch_barrier == 3) THEN
-      start_sync_timer(timer_barrier)
-      CALL work_mpi_barrier()
-      stop_sync_timer(timer_barrier)
-    ENDIF
-
-    start_sync_timer(timer_exch_data)
-
-    IF(SIZE(recv,1) /= nproma) THEN
-      CALL finish('exchange_data_r3d','Illegal first dimension of data array')
-    ENDIF
-
-    ndim2 = SIZE(recv,2)
-
-!$ACC DATA CREATE( send_buf, recv_buf ) IF ( i_am_accel_node .AND. acc_on )
-
-    IF (iorder_sendrecv == 1 .OR. iorder_sendrecv == 3) THEN
-      ! Set up irecv's for receive buffers
-      DO np = 1, p_pat%np_recv ! loop over PEs from where to receive the data
-
-        pid    = p_pat%pelist_recv(np) ! ID of receiver PE
-        irs    = p_pat%recv_startidx(np)
-        icount = p_pat%recv_count(np)*ndim2
-        CALL p_irecv(recv_buf(1,irs), pid, 1, p_count=icount, comm=p_comm_work)
-
-      ENDDO
-    ENDIF
-
-    IF(PRESENT(send) .AND. PRESENT(send_lbound3)) THEN
-      lbound3 = send_lbound3
-    ELSE
-      lbound3 = 1
-    ENDIF
-
-    ! Set up send buffer
-
-    IF(PRESENT(send)) THEN
-      send_ptr => send
-    ELSE
-      send_ptr => recv
-    ENDIF
-
-    IF (ndim2 == 1) THEN
-!$ACC PARALLEL PRESENT( p_pat, send_ptr, send_buf ), IF( i_am_accel_node .AND. acc_on )
-!$ACC LOOP GANG VECTOR
-      DO i = 1, p_pat%n_send
-        send_buf(1,i) = send_ptr(p_pat%send_src_idx(i),1,p_pat%send_src_blk(i)-lbound3+1)
-      ENDDO
-!$ACC END PARALLEL
-    ELSE
-#if defined( __SX__ ) || defined( _OPENACC )
-!CDIR UNROLL=6
-!$ACC PARALLEL PRESENT( p_pat, send_ptr, send_buf ), IF( i_am_accel_node .AND. acc_on )
-!$ACC LOOP GANG
-      DO k = 1, ndim2
-!$ACC LOOP VECTOR
-        DO i = 1, p_pat%n_send
-          send_buf(k,i) = send_ptr(p_pat%send_src_idx(i),k,p_pat%send_src_blk(i)-lbound3+1)
-        ENDDO
-      ENDDO
-!$ACC END PARALLEL
-#else
-#ifdef __OMPPAR_COPY__
-!$OMP PARALLEL DO
-#endif
-      DO i = 1, p_pat%n_send
-        send_buf(1:ndim2,i) = send_ptr(p_pat%send_src_idx(i),1:ndim2,   &
-          &                            p_pat%send_src_blk(i)-lbound3+1)
-      ENDDO
-#ifdef __OMPPAR_COPY__
-!$OMP END PARALLEL DO
-#endif
-#endif
-    ENDIF
-
-#ifndef __USE_G2G
-!$ACC UPDATE HOST( send_buf ), IF ( i_am_accel_node .AND. acc_on )
-#endif
-
-    ! Send our data
-    IF (iorder_sendrecv == 1) THEN
-      DO np = 1, p_pat%np_send ! loop over PEs where to send the data
-
-        pid    = p_pat%pelist_send(np) ! ID of sender PE
-        iss    = p_pat%send_startidx(np)
-        icount = p_pat%send_count(np)*ndim2
-        CALL p_send(send_buf(1,iss), pid, 1, p_count=icount, comm=p_comm_work)
-
-      ENDDO
-    ELSE IF (iorder_sendrecv == 2) THEN ! use isend/recv
-      DO np = 1, p_pat%np_send ! loop over PEs where to send the data
-
-        pid    = p_pat%pelist_send(np) ! ID of sender PE
-        iss    = p_pat%send_startidx(np)
-        icount = p_pat%send_count(np)*ndim2
-        CALL p_isend(send_buf(1,iss), pid, 1, p_count=icount, comm=p_comm_work)
-
-      ENDDO
-
-      DO np = 1, p_pat%np_recv ! loop over PEs from where to receive the data
-
-        pid    = p_pat%pelist_recv(np) ! ID of receiver PE
-        irs    = p_pat%recv_startidx(np)
-        icount = p_pat%recv_count(np)*ndim2
-        CALL p_recv(recv_buf(1,irs), pid, 1, p_count=icount, comm=p_comm_work)
-
-      ENDDO
-    ELSE IF (iorder_sendrecv == 3) THEN ! use irecv/isend
-      DO np = 1, p_pat%np_send ! loop over PEs where to send the data
-
-        pid    = p_pat%pelist_send(np) ! ID of sender PE
-        iss    = p_pat%send_startidx(np)
-        icount = p_pat%send_count(np)*ndim2
-        CALL p_isend(send_buf(1,iss), pid, 1, p_count=icount, comm=p_comm_work)
-
-      ENDDO
-    ENDIF
-
-    IF (iorder_sendrecv > 0) THEN
-      ! Wait for all outstanding requests to finish
-      start_sync_timer(timer_exch_data_wait)
-      CALL p_wait
-#ifndef __USE_G2G
-!$ACC UPDATE DEVICE( recv_buf ), IF ( i_am_accel_node .AND. acc_on )
-#endif
-      stop_sync_timer(timer_exch_data_wait)
-
-    ELSE IF (iorder_sendrecv == 0) THEN
-      ! dummy mode; just fill the receive buffer with "something reasonable"
-      IF (p_pat%n_send > 0) THEN
-!$ACC KERNELS PRESENT( send_buf, recv_buf ), IF( i_am_accel_node .AND. acc_on )
-        DO k = 1, ndim2
-          recv_buf(k,:) = send_buf(k,1)
-        ENDDO
-!$ACC END KERNELS
-      ELSE
-!$ACC KERNELS PRESENT( recv_buf ), IF( i_am_accel_node .AND. acc_on )
-        DO k = 1, ndim2
-          recv_buf(k,:) = 1._dp
-        ENDDO
-!$ACC END KERNELS
-      ENDIF
-    ENDIF
-
-    IF (itype_exch_barrier == 2 .OR. itype_exch_barrier == 3) THEN
-      start_sync_timer(timer_barrier)
-      CALL work_mpi_barrier()
-      stop_sync_timer(timer_barrier)
-    ENDIF
-
-    ! Fill in receive buffer
-
-    IF(PRESENT(add)) THEN
-      IF (ndim2 == 1) THEN
-        k = 1
-!$ACC PARALLEL PRESENT( p_pat, add, recv_buf, recv ), IF( i_am_accel_node .AND. acc_on )
-!$ACC LOOP GANG VECTOR
-        DO i = 1, p_pat%n_pnts
-          recv(p_pat%recv_dst_idx(i),k,p_pat%recv_dst_blk(i)) =   &
-            recv_buf(k,p_pat%recv_src(i)) +                       &
-            add(p_pat%recv_dst_idx(i),k,p_pat%recv_dst_blk(i))
-        ENDDO
-!$ACC END PARALLEL
-      ELSE
-#if defined( __SX__ ) || defined( _OPENACC )
-!$ACC PARALLEL PRESENT( p_pat, recv_buf, add, recv ), IF( i_am_accel_node .AND. acc_on )
-!$ACC LOOP GANG
-!CDIR UNROLL=6
-        DO k = 1, ndim2
-!$ACC LOOP VECTOR
-          DO i = 1, p_pat%n_pnts
-            recv(p_pat%recv_dst_idx(i),k,p_pat%recv_dst_blk(i)) =   &
-              recv_buf(k,p_pat%recv_src(i)) +                       &
-              add(p_pat%recv_dst_idx(i),k,p_pat%recv_dst_blk(i))
-          ENDDO
-        ENDDO
-!$ACC END PARALLEL
-#else
-#ifdef __OMPPAR_COPY__
-!$OMP PARALLEL DO
-#endif
-        DO i = 1, p_pat%n_pnts
-          recv(p_pat%recv_dst_idx(i),:,p_pat%recv_dst_blk(i)) =   &
-            recv_buf(:,p_pat%recv_src(i)) +                       &
-            add(p_pat%recv_dst_idx(i),1:ndim2,p_pat%recv_dst_blk(i))
-        ENDDO
-#ifdef __OMPPAR_COPY__
-!$OMP END PARALLEL DO
-#endif
-#endif
-      ENDIF
-    ELSE
-      IF (ndim2 == 1) THEN
-        k = 1
-!$ACC PARALLEL PRESENT( p_pat, recv_buf, recv ), IF( i_am_accel_node .AND. acc_on )
-!$ACC LOOP GANG VECTOR
-        DO i = 1, p_pat%n_pnts
-          recv(p_pat%recv_dst_idx(i),k,p_pat%recv_dst_blk(i)) = &
-            recv_buf(k,p_pat%recv_src(i))
-        ENDDO
-!$ACC END PARALLEL
-      ELSE
-#if defined( __SX__ ) || defined( _OPENACC )
-!$ACC PARALLEL PRESENT( p_pat, recv_buf, recv ), IF( i_am_accel_node .AND. acc_on )
-!$ACC LOOP GANG
-!CDIR UNROLL=6
-        DO k = 1, ndim2
-!$ACC LOOP VECTOR
-          DO i = 1, p_pat%n_pnts
-            recv(p_pat%recv_dst_idx(i),k,p_pat%recv_dst_blk(i)) = &
-              recv_buf(k,p_pat%recv_src(i))
-          ENDDO
-        ENDDO
-!$ACC END PARALLEL
-#else
-#ifdef __OMPPAR_COPY__
-!$OMP PARALLEL DO
-#endif
-        DO i = 1, p_pat%n_pnts
-          recv(p_pat%recv_dst_idx(i),:,p_pat%recv_dst_blk(i)) = &
-            recv_buf(:,p_pat%recv_src(i))
-        ENDDO
-#ifdef __OMPPAR_COPY__
-!$OMP END PARALLEL DO
-#endif
-#endif
-      ENDIF
-    ENDIF
-
-!$ACC END DATA
-
-    stop_sync_timer(timer_exch_data)
+
+    CALL p_pat%exchange_data_r3d(recv, send, add)
 
   END SUBROUTINE exchange_data_r3d
 
 
-  !-------------------------------------------------------------------------
-  !
-  !
-  !>
-  !! Does data exchange according to a communication pattern (in p_pat).
-  !!
-  !!
-  !! @par Revision History
-  !! Initial version by Rainer Johanni, Nov 2009
-  !! Modified by Guenther Zaengl for vectorization
-  !!
-  !================================================================================================
-  ! REAL SECTION ----------------------------------------------------------------------------------
-  !
-  SUBROUTINE exchange_data_s3d(p_pat, recv, send, add, send_lbound3)
-
-    TYPE(t_comm_pattern), INTENT(IN), TARGET :: p_pat
-    REAL(sp), INTENT(INOUT), TARGET        :: recv(:,:,:)
-    REAL(sp), INTENT(IN), OPTIONAL, TARGET :: send(:,:,:)
-    REAL(sp), INTENT(IN), OPTIONAL, TARGET :: add (:,:,:)
-    INTEGER, OPTIONAL :: send_lbound3
-
-    REAL(sp) :: send_buf(SIZE(recv,2),p_pat%n_send), &
-      recv_buf(SIZE(recv,2),p_pat%n_recv)
-
-    REAL(sp), POINTER :: send_ptr(:,:,:)
-
-    INTEGER :: i, k, np, irs, iss, pid, icount, ndim2, lbound3
-
-    !-----------------------------------------------------------------------
-
-    ! special treatment for trivial communication patterns of
-    ! sequential runs
-    IF(my_process_is_mpi_seq()) THEN
-      CALL exchange_data_s3d_seq(p_pat, recv, send, add, send_lbound3)
-      RETURN
-    END IF
-
-    IF (itype_exch_barrier == 1 .OR. itype_exch_barrier == 3) THEN
-      start_sync_timer(timer_barrier)
-      CALL work_mpi_barrier()
-      stop_sync_timer(timer_barrier)
-    ENDIF
-
-    start_sync_timer(timer_exch_data)
-
-    IF(SIZE(recv,1) /= nproma) THEN
-      CALL finish('exchange_data_s3d','Illegal first dimension of data array')
-    ENDIF
-
-    ndim2 = SIZE(recv,2)
-
-!$ACC DATA CREATE( send_buf, recv_buf ) IF ( i_am_accel_node .AND. acc_on )
-
-    IF (iorder_sendrecv == 1 .OR. iorder_sendrecv == 3) THEN
-      ! Set up irecv's for receive buffers
-      DO np = 1, p_pat%np_recv ! loop over PEs from where to receive the data
-
-        pid    = p_pat%pelist_recv(np) ! ID of receiver PE
-        irs    = p_pat%recv_startidx(np)
-        icount = p_pat%recv_count(np)*ndim2
-        CALL p_irecv(recv_buf(1,irs), pid, 1, p_count=icount, comm=p_comm_work)
-
-      ENDDO
-    ENDIF
-
-    IF(PRESENT(send) .AND. PRESENT(send_lbound3)) THEN
-      lbound3 = send_lbound3
-    ELSE
-      lbound3 = 1
-    ENDIF
-
-    ! Set up send buffer
-
-    IF(PRESENT(send)) THEN
-      send_ptr => send
-    ELSE
-      send_ptr => recv
-    ENDIF
-
-    IF (ndim2 == 1) THEN
-!$ACC PARALLEL PRESENT( p_pat, send_ptr, send_buf ), IF( i_am_accel_node .AND. acc_on )
-!$ACC LOOP GANG VECTOR
-      DO i = 1, p_pat%n_send
-        send_buf(1,i) = send_ptr(p_pat%send_src_idx(i),1,p_pat%send_src_blk(i)-lbound3+1)
-      ENDDO
-!$ACC END PARALLEL
-    ELSE
-#if defined( __SX__ ) || defined( _OPENACC )
-!CDIR UNROLL=6
-!$ACC PARALLEL PRESENT( p_pat, send_ptr, send_buf ), IF( i_am_accel_node .AND. acc_on )
-!$ACC LOOP GANG
-      DO k = 1, ndim2
-!$ACC LOOP VECTOR
-        DO i = 1, p_pat%n_send
-          send_buf(k,i) = send_ptr(p_pat%send_src_idx(i),k,p_pat%send_src_blk(i)-lbound3+1)
-        ENDDO
-      ENDDO
-!$ACC END PARALLEL
-#else
-#ifdef __OMPPAR_COPY__
-!$OMP PARALLEL DO
-#endif
-      DO i = 1, p_pat%n_send
-        send_buf(1:ndim2,i) = send_ptr(p_pat%send_src_idx(i),1:ndim2,   &
-          &                            p_pat%send_src_blk(i)-lbound3+1)
-      ENDDO
-#ifdef __OMPPAR_COPY__
-!$OMP END PARALLEL DO
-#endif
-#endif
-    ENDIF
-
-#ifndef __USE_G2G
-!$ACC UPDATE HOST( send_buf ), IF ( i_am_accel_node .AND. acc_on )
-#endif
-
-    ! Send our data
-    IF (iorder_sendrecv == 1) THEN
-      DO np = 1, p_pat%np_send ! loop over PEs where to send the data
-
-        pid    = p_pat%pelist_send(np) ! ID of sender PE
-        iss    = p_pat%send_startidx(np)
-        icount = p_pat%send_count(np)*ndim2
-        CALL p_send(send_buf(1,iss), pid, 1, p_count=icount, comm=p_comm_work)
-
-      ENDDO
-    ELSE IF (iorder_sendrecv == 2) THEN ! use isend/recv
-      DO np = 1, p_pat%np_send ! loop over PEs where to send the data
-
-        pid    = p_pat%pelist_send(np) ! ID of sender PE
-        iss    = p_pat%send_startidx(np)
-        icount = p_pat%send_count(np)*ndim2
-        CALL p_isend(send_buf(1,iss), pid, 1, p_count=icount, comm=p_comm_work)
-
-      ENDDO
-
-      DO np = 1, p_pat%np_recv ! loop over PEs from where to receive the data
-=======
->>>>>>> 49cebb06
-
-    CALL p_pat%exchange_data_r3d(recv, send, add)
-
-<<<<<<< HEAD
-      ENDDO
-    ELSE IF (iorder_sendrecv == 3) THEN ! use irecv/isend
-      DO np = 1, p_pat%np_send ! loop over PEs where to send the data
-
-        pid    = p_pat%pelist_send(np) ! ID of sender PE
-        iss    = p_pat%send_startidx(np)
-        icount = p_pat%send_count(np)*ndim2
-        CALL p_isend(send_buf(1,iss), pid, 1, p_count=icount, comm=p_comm_work)
-
-      ENDDO
-    ENDIF
-
-    IF (iorder_sendrecv > 0) THEN
-      ! Wait for all outstanding requests to finish
-      start_sync_timer(timer_exch_data_wait)
-      CALL p_wait
-#ifndef __USE_G2G
-!$ACC UPDATE DEVICE( recv_buf ), IF ( i_am_accel_node .AND. acc_on )
-#endif
-      stop_sync_timer(timer_exch_data_wait)
-
-    ELSE IF (iorder_sendrecv == 0) THEN
-      ! dummy mode; just fill the receive buffer with "something reasonable"
-      IF (p_pat%n_send > 0) THEN
-!$ACC KERNELS PRESENT( send_buf, recv_buf ), IF( i_am_accel_node .AND. acc_on )
-        DO k = 1, ndim2
-          recv_buf(k,:) = send_buf(k,1)
-        ENDDO
-!$ACC END KERNELS
-      ELSE
-!$ACC KERNELS PRESENT( recv_buf ), IF( i_am_accel_node .AND. acc_on )
-        DO k = 1, ndim2
-          recv_buf(k,:) = 1._sp
-        ENDDO
-!$ACC END KERNELS
-      ENDIF
-    ENDIF
-
-    IF (itype_exch_barrier == 2 .OR. itype_exch_barrier == 3) THEN
-      start_sync_timer(timer_barrier)
-      CALL work_mpi_barrier()
-      stop_sync_timer(timer_barrier)
-    ENDIF
-
-    ! Fill in receive buffer
-
-    IF(PRESENT(add)) THEN
-      IF (ndim2 == 1) THEN
-        k = 1
-!$ACC PARALLEL PRESENT( p_pat, add, recv_buf, recv ), IF( i_am_accel_node .AND. acc_on )
-!$ACC LOOP GANG VECTOR
-        DO i = 1, p_pat%n_pnts
-          recv(p_pat%recv_dst_idx(i),k,p_pat%recv_dst_blk(i)) =   &
-            recv_buf(k,p_pat%recv_src(i)) +                       &
-            add(p_pat%recv_dst_idx(i),k,p_pat%recv_dst_blk(i))
-        ENDDO
-!$ACC END PARALLEL
-      ELSE
-#if defined( __SX__ ) || defined( _OPENACC )
-!$ACC PARALLEL PRESENT( p_pat, recv_buf, add, recv ), IF( i_am_accel_node .AND. acc_on )
-!$ACC LOOP GANG
-!CDIR UNROLL=6
-        DO k = 1, ndim2
-!$ACC LOOP VECTOR
-          DO i = 1, p_pat%n_pnts
-            recv(p_pat%recv_dst_idx(i),k,p_pat%recv_dst_blk(i)) =   &
-              recv_buf(k,p_pat%recv_src(i)) +                       &
-              add(p_pat%recv_dst_idx(i),k,p_pat%recv_dst_blk(i))
-          ENDDO
-        ENDDO
-!$ACC END PARALLEL
-#else
-#ifdef __OMPPAR_COPY__
-!$OMP PARALLEL DO
-#endif
-        DO i = 1, p_pat%n_pnts
-          recv(p_pat%recv_dst_idx(i),:,p_pat%recv_dst_blk(i)) =   &
-            recv_buf(:,p_pat%recv_src(i)) +                       &
-            add(p_pat%recv_dst_idx(i),1:ndim2,p_pat%recv_dst_blk(i))
-        ENDDO
-#ifdef __OMPPAR_COPY__
-!$OMP END PARALLEL DO
-#endif
-#endif
-      ENDIF
-    ELSE
-      IF (ndim2 == 1) THEN
-        k = 1
-!$ACC PARALLEL PRESENT( p_pat, recv_buf, recv ), IF( i_am_accel_node .AND. acc_on )
-!$ACC LOOP GANG VECTOR
-        DO i = 1, p_pat%n_pnts
-          recv(p_pat%recv_dst_idx(i),k,p_pat%recv_dst_blk(i)) = &
-            recv_buf(k,p_pat%recv_src(i))
-        ENDDO
-!$ACC END PARALLEL
-      ELSE
-#if defined( __SX__ ) || defined( _OPENACC )
-!$ACC PARALLEL PRESENT( p_pat, recv_buf, recv ), IF( i_am_accel_node .AND. acc_on )
-!$ACC LOOP GANG
-!CDIR UNROLL=6
-        DO k = 1, ndim2
-!$ACC LOOP VECTOR
-          DO i = 1, p_pat%n_pnts
-            recv(p_pat%recv_dst_idx(i),k,p_pat%recv_dst_blk(i)) = &
-              recv_buf(k,p_pat%recv_src(i))
-          ENDDO
-        ENDDO
-!$ACC END PARALLEL
-#else
-#ifdef __OMPPAR_COPY__
-!$OMP PARALLEL DO
-#endif
-        DO i = 1, p_pat%n_pnts
-          recv(p_pat%recv_dst_idx(i),:,p_pat%recv_dst_blk(i)) = &
-            recv_buf(:,p_pat%recv_src(i))
-        ENDDO
-#ifdef __OMPPAR_COPY__
-!$OMP END PARALLEL DO
-#endif
-#endif
-      ENDIF
-    ENDIF
-
-!$ACC END DATA
-
-    stop_sync_timer(timer_exch_data)
-
-  END SUBROUTINE exchange_data_s3d
-
-
-  ! SEQUENTIAL version of subroutine "exchange_data_r3d"
-  !
-  SUBROUTINE exchange_data_r3d_seq(p_pat, recv, send, add, send_lbound3)
-
-    TYPE(t_comm_pattern), INTENT(IN), TARGET :: p_pat
-    REAL(dp), INTENT(INOUT), TARGET        :: recv(:,:,:)
-    REAL(dp), INTENT(IN), OPTIONAL, TARGET :: send(:,:,:)
-    REAL(dp), INTENT(IN), OPTIONAL, TARGET :: add (:,:,:)
-    INTEGER, OPTIONAL :: send_lbound3
-    ! local variables
-    CHARACTER(*), PARAMETER :: routine = modname//":exchange_data_r3d_seq"
-    INTEGER :: i, lbound3, ndim2
-
-    ! consistency checks
-    ! ------------------
-
-    ! make sure that we are in sequential mode
-    IF (.NOT. my_process_is_mpi_seq()) THEN
-      CALL finish(routine, "Internal error: sequential routine called in parallel run!")
-    END IF
-    ! further tests
-    IF ( (p_pat%np_recv /= 1) .OR. (p_pat%np_send /= 1) ) THEN
-      CALL finish(routine, "Internal error: inconsistent no. send/receive peers!")
-    END IF
-    IF ( (p_pat%recv_limits(1) - p_pat%recv_limits(0)) /= (p_pat%send_limits(1) - p_pat%send_limits(0)) ) THEN
-      CALL finish(routine, "Internal error: inconsistent sender/receiver size!")
-    END IF
-    IF ( (p_pat%recv_limits(0) /= 0) .OR. (p_pat%send_limits(0) /= 0) ) THEN
-      CALL finish(routine, "Internal error: inconsistent sender/receiver start position!")
-    END IF
-    IF ( (p_pat%recv_limits(1) /= p_pat%n_recv) .OR. (p_pat%n_recv /= p_pat%n_send) ) THEN
-      CALL finish(routine, "Internal error: inconsistent counts for sender/receiver!")
-    END IF
-
-    ! "communication" (direct copy)
-    ! -----------------------------
-
-    ndim2 = SIZE(recv,2)
-    IF(PRESENT(send) .AND. PRESENT(send_lbound3)) THEN
-      lbound3 = send_lbound3 - 1
-    ELSE
-      lbound3 = 0
-    ENDIF
-
-    ! The next piece of code is a condensed version of the following
-    ! (under the assumptions asserted above):
-    !
-    !     ! fill sender buffer
-    !     DO i=1,n_send
-    !       send_buf(i) = array_in(send_src_idx(i), send_src_blk(i))
-    !     END DO
-    !     ! copy sender to receiver buffer
-    !     recv_buf(p_pat%recv_limits(0)+1:p_pat%recv_limits(1)) = &
-    !       &  send_buf(p_pat%send_limits(0)+1:p_pat%send_limits(1))
-    !     ! copy from receiver buffer
-    !     DO i=1,n_pnts
-    !       array_out( recv_dst_idx(i), recv_dst_blk(i) ) = recv_buf(recv_src(i))
-    !     END DO
-
-    IF(PRESENT(add)) THEN
-!$ACC KERNELS PRESENT( p_pat, add, send, recv ), IF( i_am_accel_node .AND. acc_on )
-      DO i=1,p_pat%n_pnts
-        recv( p_pat%recv_dst_idx(i), 1:ndim2, p_pat%recv_dst_blk(i) )  =                    &
-          &  add( p_pat%recv_dst_idx(i), 1:ndim2, p_pat%recv_dst_blk(i) )                +  &
-          &  send(p_pat%send_src_idx(p_pat%recv_src(i)),                                    &
-          &       1:ndim2,                                                                  &
-          &       p_pat%send_src_blk(p_pat%recv_src(i))-lbound3)
-      END DO
-!$ACC END KERNELS
-    ELSE
-!$ACC KERNELS PRESENT( p_pat, send, recv ), IF( i_am_accel_node .AND. acc_on )
-      DO i=1,p_pat%n_pnts
-        recv( p_pat%recv_dst_idx(i), 1:ndim2, p_pat%recv_dst_blk(i) )  =                    &
-          &  send(p_pat%send_src_idx(p_pat%recv_src(i)),                                    &
-          &       1:ndim2,                                                                  &
-          &       p_pat%send_src_blk(p_pat%recv_src(i))-lbound3)
-      END DO
-!$ACC END KERNELS
-    END IF
-
-  END SUBROUTINE exchange_data_r3d_seq
-
-
-  ! SEQUENTIAL version of subroutine "exchange_data_s3d"
-  !
-  SUBROUTINE exchange_data_s3d_seq(p_pat, recv, send, add, send_lbound3)
-
-    TYPE(t_comm_pattern), INTENT(IN), TARGET :: p_pat
-    REAL(sp), INTENT(INOUT), TARGET        :: recv(:,:,:)
-    REAL(sp), INTENT(IN), OPTIONAL, TARGET :: send(:,:,:)
-    REAL(sp), INTENT(IN), OPTIONAL, TARGET :: add (:,:,:)
-    INTEGER, OPTIONAL :: send_lbound3
-    ! local variables
-    CHARACTER(*), PARAMETER :: routine = modname//":exchange_data_s3d_seq"
-    INTEGER :: i, lbound3, ndim2
-
-    ! consistency checks
-    ! ------------------
-
-    ! make sure that we are in sequential mode
-    IF (.NOT. my_process_is_mpi_seq()) THEN
-      CALL finish(routine, "Internal error: sequential routine called in parallel run!")
-    END IF
-    ! further tests
-    IF ( (p_pat%np_recv /= 1) .OR. (p_pat%np_send /= 1) ) THEN
-      CALL finish(routine, "Internal error: inconsistent no. send/receive peers!")
-    END IF
-    IF ( (p_pat%recv_limits(1) - p_pat%recv_limits(0)) /= (p_pat%send_limits(1) - p_pat%send_limits(0)) ) THEN
-      CALL finish(routine, "Internal error: inconsistent sender/receiver size!")
-    END IF
-    IF ( (p_pat%recv_limits(0) /= 0) .OR. (p_pat%send_limits(0) /= 0) ) THEN
-      CALL finish(routine, "Internal error: inconsistent sender/receiver start position!")
-    END IF
-    IF ( (p_pat%recv_limits(1) /= p_pat%n_recv) .OR. (p_pat%n_recv /= p_pat%n_send) ) THEN
-      CALL finish(routine, "Internal error: inconsistent counts for sender/receiver!")
-    END IF
-
-    ! "communication" (direct copy)
-    ! -----------------------------
-
-    ndim2 = SIZE(recv,2)
-    IF(PRESENT(send) .AND. PRESENT(send_lbound3)) THEN
-      lbound3 = send_lbound3 - 1
-    ELSE
-      lbound3 = 0
-    ENDIF
-
-    ! The next piece of code is a condensed version of the following
-    ! (under the assumptions asserted above):
-    !
-    !     ! fill sender buffer
-    !     DO i=1,n_send
-    !       send_buf(i) = array_in(send_src_idx(i), send_src_blk(i))
-    !     END DO
-    !     ! copy sender to receiver buffer
-    !     recv_buf(p_pat%recv_limits(0)+1:p_pat%recv_limits(1)) = &
-    !       &  send_buf(p_pat%send_limits(0)+1:p_pat%send_limits(1))
-    !     ! copy from receiver buffer
-    !     DO i=1,n_pnts
-    !       array_out( recv_dst_idx(i), recv_dst_blk(i) ) = recv_buf(recv_src(i))
-    !     END DO
-
-    IF(PRESENT(add)) THEN
-!$ACC KERNELS PRESENT( p_pat, add, send, recv ), IF( i_am_accel_node .AND. acc_on )
-      DO i=1,p_pat%n_pnts
-        recv( p_pat%recv_dst_idx(i), 1:ndim2, p_pat%recv_dst_blk(i) )  =                    &
-          &  add( p_pat%recv_dst_idx(i), 1:ndim2, p_pat%recv_dst_blk(i) )                +  &
-          &  send(p_pat%send_src_idx(p_pat%recv_src(i)),                                    &
-          &       1:ndim2,                                                                  &
-          &       p_pat%send_src_blk(p_pat%recv_src(i))-lbound3)
-      END DO
-!$ACC END KERNELS
-    ELSE
-!$ACC KERNELS PRESENT( p_pat, send, recv ), IF( i_am_accel_node .AND. acc_on )
-      DO i=1,p_pat%n_pnts
-        recv( p_pat%recv_dst_idx(i), 1:ndim2, p_pat%recv_dst_blk(i) )  =                    &
-          &  send(p_pat%send_src_idx(p_pat%recv_src(i)),                                    &
-          &       1:ndim2,                                                                  &
-          &       p_pat%send_src_blk(p_pat%recv_src(i))-lbound3)
-      END DO
-!$ACC END KERNELS
-    END IF
-
-  END SUBROUTINE exchange_data_s3d_seq
-
-
-  !================================================================================================
-  ! INTEGER SECTION -------------------------------------------------------------------------------
-  !
-  SUBROUTINE exchange_data_i3d(p_pat, recv, send, add, send_lbound3)
-
-    TYPE(t_comm_pattern), INTENT(IN), TARGET :: p_pat
-    INTEGER, INTENT(INOUT), TARGET        :: recv(:,:,:)
-    INTEGER, INTENT(IN), OPTIONAL, TARGET :: send(:,:,:)
-    INTEGER, INTENT(IN), OPTIONAL, TARGET :: add (:,:,:)
-    INTEGER, OPTIONAL :: send_lbound3
-
-    CHARACTER(len=*), PARAMETER :: routine = modname//"::exchange_data_i3d"
-    INTEGER :: send_buf(SIZE(recv,2),p_pat%n_send), &
-      recv_buf(SIZE(recv,2),p_pat%n_recv)
-
-    INTEGER, POINTER :: send_ptr(:,:,:)
-
-    INTEGER :: i, k, np, irs, iss, pid, icount, ndim2, lbound3
-
-    IF(my_process_is_mpi_seq()) THEN
-      CALL finish(routine, "Not yet implemented!")
-    END IF
-
-    !-----------------------------------------------------------------------
-    start_sync_timer(timer_exch_data)
-
-    IF(my_process_is_mpi_seq()) &
-      CALL finish('exchange_data','must not be called on single PE/test PE')
-
-    IF(SIZE(recv,1) /= nproma) THEN
-      CALL finish('exchange_data','Illegal first dimension of data array')
-    ENDIF
-
-    ndim2 = SIZE(recv,2)
-
-!$ACC DATA CREATE( send_buf, recv_buf ) IF ( i_am_accel_node .AND. acc_on )
-
-    IF (iorder_sendrecv == 1 .OR. iorder_sendrecv >= 3) THEN
-      ! Set up irecv's for receive buffers
-      DO np = 1, p_pat%np_recv ! loop over PEs from where to receive the data
-
-        pid    = p_pat%pelist_recv(np) ! ID of receiver PE
-        irs    = p_pat%recv_startidx(np)
-        icount = p_pat%recv_count(np)*ndim2
-        CALL p_irecv(recv_buf(1,irs), pid, 1, p_count=icount, comm=p_comm_work)
-
-      ENDDO
-    ENDIF
-
-    IF(PRESENT(send) .AND. PRESENT(send_lbound3)) THEN
-      lbound3 = send_lbound3
-    ELSE
-      lbound3 = 1
-    ENDIF
-
-    ! Set up send buffer
-
-    IF(PRESENT(send)) THEN
-      send_ptr => send
-    ELSE
-      send_ptr => recv
-    ENDIF
-
-    IF (ndim2 == 1) THEN
-!$ACC PARALLEL PRESENT( p_pat, send_ptr, send_buf ), IF( i_am_accel_node .AND. acc_on )
-!$ACC LOOP GANG VECTOR
-      DO i = 1, p_pat%n_send
-        send_buf(1,i) = send_ptr(p_pat%send_src_idx(i),1,p_pat%send_src_blk(i)-lbound3+1)
-      ENDDO
-!$ACC END PARALLEL
-    ELSE
-#if defined( __SX__ ) || defined( _OPENACC )
-!$ACC PARALLEL PRESENT( p_pat, send_ptr, send_buf ), IF( i_am_accel_node .AND. acc_on )
-!$ACC LOOP GANG
-!CDIR UNROLL=6
-      DO k = 1, ndim2
-!$ACC LOOP VECTOR
-        DO i = 1, p_pat%n_send
-          send_buf(k,i) = send_ptr(p_pat%send_src_idx(i),k,p_pat%send_src_blk(i)-lbound3+1)
-        ENDDO
-      ENDDO
-!$ACC END PARALLEL
-#else
-      DO i = 1, p_pat%n_send
-        send_buf(1:ndim2,i) = send_ptr(p_pat%send_src_idx(i),1:ndim2,   &
-          &                            p_pat%send_src_blk(i)-lbound3+1)
-      ENDDO
-#endif
-    ENDIF
-
-#ifndef __USE_G2G
-!$ACC UPDATE HOST( send_buf ), IF ( i_am_accel_node .AND. acc_on )
-#endif
-
-    ! Send our data
-    IF (iorder_sendrecv == 1) THEN
-      DO np = 1, p_pat%np_send ! loop over PEs where to send the data
-
-        pid    = p_pat%pelist_send(np) ! ID of sender PE
-        iss    = p_pat%send_startidx(np)
-        icount = p_pat%send_count(np)*ndim2
-        CALL p_send(send_buf(1,iss), pid, 1, p_count=icount, comm=p_comm_work)
-
-      ENDDO
-    ELSE IF (iorder_sendrecv == 2) THEN ! use isend/recv
-      DO np = 1, p_pat%np_send ! loop over PEs where to send the data
-
-        pid    = p_pat%pelist_send(np) ! ID of sender PE
-        iss    = p_pat%send_startidx(np)
-        icount = p_pat%send_count(np)*ndim2
-        CALL p_isend(send_buf(1,iss), pid, 1, p_count=icount, comm=p_comm_work)
-
-      ENDDO
-
-      DO np = 1, p_pat%np_recv ! loop over PEs from where to receive the data
-
-        pid    = p_pat%pelist_recv(np) ! ID of receiver PE
-        irs    = p_pat%recv_startidx(np)
-        icount = p_pat%recv_count(np)*ndim2
-        CALL p_recv(recv_buf(1,irs), pid, 1, p_count=icount, comm=p_comm_work)
-
-      ENDDO
-    ELSE IF (iorder_sendrecv >= 3) THEN ! use irecv/isend
-      DO np = 1, p_pat%np_send ! loop over PEs where to send the data
-
-        pid    = p_pat%pelist_send(np) ! ID of sender PE
-        iss    = p_pat%send_startidx(np)
-        icount = p_pat%send_count(np)*ndim2
-        CALL p_isend(send_buf(1,iss), pid, 1, p_count=icount, comm=p_comm_work)
-
-      ENDDO
-    ENDIF
-
-    ! Wait for all outstanding requests to finish
-
-    CALL p_wait
-#ifndef __USE_G2G
-!$ACC UPDATE DEVICE( recv_buf ), IF ( i_am_accel_node .AND. acc_on )
-#endif
-
-    ! Fill in receive buffer
-
-    IF(PRESENT(add)) THEN
-      IF (ndim2 == 1) THEN
-        k = 1
-!$ACC PARALLEL PRESENT( p_pat, recv_buf, add, recv ), IF( i_am_accel_node .AND. acc_on )
-!$ACC LOOP GANG VECTOR
-        DO i = 1, p_pat%n_pnts
-          recv(p_pat%recv_dst_idx(i),k,p_pat%recv_dst_blk(i)) =   &
-            recv_buf(k,p_pat%recv_src(i)) +                       &
-            add(p_pat%recv_dst_idx(i),k,p_pat%recv_dst_blk(i))
-        ENDDO
-!$ACC END PARALLEL
-      ELSE
-#if defined( __SX__ ) || defined( _OPENACC )
-!$ACC PARALLEL PRESENT( p_pat, recv_buf, add, recv ), IF( i_am_accel_node .AND. acc_on )
-!$ACC LOOP GANG
-!CDIR UNROLL=6
-        DO k = 1, ndim2
-!$ACC LOOP VECTOR
-          DO i = 1, p_pat%n_pnts
-            recv(p_pat%recv_dst_idx(i),k,p_pat%recv_dst_blk(i)) =   &
-              recv_buf(k,p_pat%recv_src(i)) +                       &
-              add(p_pat%recv_dst_idx(i),k,p_pat%recv_dst_blk(i))
-          ENDDO
-        ENDDO
-!$ACC END PARALLEL
-#else
-        DO i = 1, p_pat%n_pnts
-          recv(p_pat%recv_dst_idx(i),:,p_pat%recv_dst_blk(i)) =   &
-            recv_buf(:,p_pat%recv_src(i)) +                       &
-            add(p_pat%recv_dst_idx(i),1:ndim2,p_pat%recv_dst_blk(i))
-        ENDDO
-#endif
-      ENDIF
-    ELSE
-      IF (ndim2 == 1) THEN
-        k = 1
-!$ACC PARALLEL PRESENT( p_pat, recv_buf, recv ), IF( i_am_accel_node .AND. acc_on )
-!$ACC LOOP GANG VECTOR
-        DO i = 1, p_pat%n_pnts
-          recv(p_pat%recv_dst_idx(i),k,p_pat%recv_dst_blk(i)) = &
-            recv_buf(k,p_pat%recv_src(i))
-        ENDDO
-!$ACC END PARALLEL
-      ELSE
-#if defined( __SX__ ) || defined( _OPENACC )
-!$ACC PARALLEL PRESENT( p_pat, recv_buf, recv ), IF( i_am_accel_node .AND. acc_on )
-!$ACC LOOP GANG
-!CDIR UNROLL=6
-        DO k = 1, ndim2
-!$ACC LOOP VECTOR
-          DO i = 1, p_pat%n_pnts
-            recv(p_pat%recv_dst_idx(i),k,p_pat%recv_dst_blk(i)) = &
-              recv_buf(k,p_pat%recv_src(i))
-          ENDDO
-        ENDDO
-!$ACC END PARALLEL
-#else
-        DO i = 1, p_pat%n_pnts
-          recv(p_pat%recv_dst_idx(i),:,p_pat%recv_dst_blk(i)) = &
-            recv_buf(:,p_pat%recv_src(i))
-        ENDDO
-#endif
-      ENDIF
-    ENDIF
-
-!$ACC END DATA
-
-    stop_sync_timer(timer_exch_data)
-
-  END SUBROUTINE exchange_data_i3d
-
-
-  !================================================================================================
-  ! LOGICAL SECTION -------------------------------------------------------------------------------
-  !
-  SUBROUTINE exchange_data_l3d(p_pat, recv, send, send_lbound3)
-
-    TYPE(t_comm_pattern), INTENT(IN), TARGET :: p_pat
-    LOGICAL, INTENT(INOUT), TARGET        :: recv(:,:,:)
-    LOGICAL, INTENT(IN), OPTIONAL, TARGET :: send(:,:,:)
-    INTEGER, OPTIONAL :: send_lbound3
-
-    CHARACTER(len=*), PARAMETER :: routine = modname//"::exchange_data_l3d"
-    LOGICAL :: send_buf(SIZE(recv,2),p_pat%n_send), &
-      recv_buf(SIZE(recv,2),p_pat%n_recv)
-
-    LOGICAL, POINTER :: send_ptr(:,:,:)
-
-    INTEGER :: i, k, np, irs, ire, iss, ise, ndim2, lbound3
-
-    !-----------------------------------------------------------------------
-    start_sync_timer(timer_exch_data)
-
-    IF(my_process_is_mpi_seq()) &
-      CALL finish('exchange_data','must not be called on single PE/test PE')
-
-    IF(SIZE(recv,1) /= nproma) THEN
-      CALL finish('exchange_data','Illegal first dimension of data array')
-    ENDIF
-
-    ndim2 = SIZE(recv,2)
-
-!$ACC DATA CREATE( send_buf, recv_buf ) IF ( i_am_accel_node .AND. acc_on )
-
-    IF (iorder_sendrecv == 1 .OR. iorder_sendrecv >= 3) THEN
-      ! Set up irecv's for receive buffers
-      DO np = 0, p_n_work-1 ! loop over PEs from where to receive the data
-
-        irs = p_pat%recv_limits(np)+1
-        ire = p_pat%recv_limits(np+1)
-        IF(ire >= irs) &
-          CALL p_irecv(recv_buf(1,irs), np, 1, p_count=(ire-irs+1)*ndim2, comm=p_comm_work)
-
-      ENDDO
-    ENDIF
-
-    IF(PRESENT(send) .AND. PRESENT(send_lbound3)) THEN
-      lbound3 = send_lbound3
-    ELSE
-      lbound3 = 1
-    ENDIF
-
-    ! Set up send buffer
-
-    IF(PRESENT(send)) THEN
-      send_ptr => send
-    ELSE
-      send_ptr => recv
-    ENDIF
-
-    IF (ndim2 == 1) THEN
-!$ACC PARALLEL PRESENT( p_pat, send_ptr, send_buf ), IF( i_am_accel_node .AND. acc_on )
-!$ACC LOOP GANG VECTOR
-      DO i = 1, p_pat%n_send
-        send_buf(1,i) = send_ptr(p_pat%send_src_idx(i),1,p_pat%send_src_blk(i)-lbound3+1)
-      ENDDO
-!$ACC END PARALLEL
-    ELSE
-#if defined( __SX__ ) || defined( _OPENACC )
-!$ACC PARALLEL PRESENT( p_pat, send_ptr, send_buf ), IF( i_am_accel_node .AND. acc_on )
-!$ACC LOOP GANG
-!CDIR UNROLL=6
-      DO k = 1, ndim2
-!$ACC LOOP VECTOR
-        DO i = 1, p_pat%n_send
-          send_buf(k,i) = send_ptr(p_pat%send_src_idx(i),k,p_pat%send_src_blk(i)-lbound3+1)
-        ENDDO
-      ENDDO
-!$ACC END PARALLEL
-#else
-      DO i = 1, p_pat%n_send
-        send_buf(1:ndim2,i) = send_ptr(p_pat%send_src_idx(i),1:ndim2,   &
-          &                            p_pat%send_src_blk(i)-lbound3+1)
-      ENDDO
-#endif
-    ENDIF
-
-#ifndef __USE_G2G
-!$ACC UPDATE HOST( send_buf ), IF ( i_am_accel_node .AND. acc_on )
-#endif
-
-    ! Send our data
-    IF (iorder_sendrecv == 1) THEN
-      DO np = 0, p_n_work-1 ! loop over PEs where to send the data
-
-        iss = p_pat%send_limits(np)+1
-        ise = p_pat%send_limits(np+1)
-
-        IF(ise >= iss) &
-          CALL p_send(send_buf(1,iss), np, 1, p_count=(ise-iss+1)*ndim2, comm=p_comm_work)
-
-      ENDDO
-    ELSE IF (iorder_sendrecv == 2) THEN ! use isend/recv
-      DO np = 0, p_n_work-1 ! loop over PEs where to send the data
-
-        iss = p_pat%send_limits(np)+1
-        ise = p_pat%send_limits(np+1)
-
-        IF(ise >= iss) &
-          CALL p_isend(send_buf(1,iss), np, 1, p_count=(ise-iss+1)*ndim2, comm=p_comm_work)
-
-      ENDDO
-
-      DO np = 0, p_n_work-1 ! loop over PEs from where to receive the data
-
-        irs = p_pat%recv_limits(np)+1
-        ire = p_pat%recv_limits(np+1)
-        IF(ire >= irs) &
-          CALL p_recv(recv_buf(1,irs), np, 1, p_count=(ire-irs+1)*ndim2, comm=p_comm_work)
-
-      ENDDO
-    ELSE IF (iorder_sendrecv >= 3) THEN ! use irecv/isend
-      DO np = 0, p_n_work-1 ! loop over PEs where to send the data
-
-        iss = p_pat%send_limits(np)+1
-        ise = p_pat%send_limits(np+1)
-
-        IF(ise >= iss) &
-          CALL p_isend(send_buf(1,iss), np, 1, p_count=(ise-iss+1)*ndim2, comm=p_comm_work)
-
-      ENDDO
-    ENDIF
-
-    ! Wait for all outstanding requests to finish
-
-    CALL p_wait
-#ifndef __USE_G2G
-!$ACC UPDATE DEVICE( recv_buf ), IF ( i_am_accel_node .AND. acc_on )
-#endif
-
-    ! Fill in receive buffer
-
-    IF (ndim2 == 1) THEN
-      k = 1
-!$ACC PARALLEL PRESENT( p_pat, recv_buf, recv ), IF( i_am_accel_node .AND. acc_on )
-!$ACC LOOP GANG VECTOR
-      DO i = 1, p_pat%n_pnts
-        recv(p_pat%recv_dst_idx(i),k,p_pat%recv_dst_blk(i)) = &
-          recv_buf(k,p_pat%recv_src(i))
-      ENDDO
-!$ACC END PARALLEL
-    ELSE
-#if defined( __SX__ ) || defined( _OPENACC )
-!$ACC PARALLEL PRESENT( p_pat, recv_buf, recv ), IF( i_am_accel_node .AND. acc_on )
-!$ACC LOOP GANG
-!CDIR UNROLL=6
-      DO k = 1, ndim2
-!$ACC LOOP VECTOR
-        DO i = 1, p_pat%n_pnts
-          recv(p_pat%recv_dst_idx(i),k,p_pat%recv_dst_blk(i)) = &
-            recv_buf(k,p_pat%recv_src(i))
-        ENDDO
-      ENDDO
-!$ACC END PARALLEL
-#else
-      DO i = 1, p_pat%n_pnts
-        recv(p_pat%recv_dst_idx(i),:,p_pat%recv_dst_blk(i)) = &
-          recv_buf(:,p_pat%recv_src(i))
-      ENDDO
-#endif
-    ENDIF
-
-!$ACC END DATA
-
-    stop_sync_timer(timer_exch_data)
-
-  END SUBROUTINE exchange_data_l3d
-
-
-  !>
-  !! Does data exchange according to a communication pattern (in p_pat).
-  !!
-  !!
-  !! @par Revision History
-  !! Initial version by Rainer Johanni, Nov 2009
-  !! Optimized version by Guenther Zaengl to process 4D fields or up to seven 3D fields
-  !! in one step
-  !!
-  SUBROUTINE exchange_data_mult(p_pat, nfields, ndim2tot, recv1, send1, recv2, send2,   &
-    recv3, send3, recv4, send4,  recv5, send5, recv6, send6, recv7, send7,              &
-    recv4d, send4d, nshift, recv3d_arr, send3d_arr)
-
-    TYPE(t_comm_pattern), INTENT(IN) :: p_pat
-
-    REAL(dp), INTENT(INOUT), TARGET, OPTIONAL ::  &
-      recv1(:,:,:), recv2(:,:,:), recv3(:,:,:), recv4(:,:,:), recv5(:,:,:), recv6(:,:,:), &
-      recv7(:,:,:), recv4d(:,:,:,:)
-    REAL(dp), INTENT(IN   ), TARGET, OPTIONAL ::  &
-      send1(:,:,:), send2(:,:,:), send3(:,:,:), send4(:,:,:), send5(:,:,:), send6(:,:,:), &
-      send7(:,:,:), send4d(:,:,:,:)
-
-    INTEGER, INTENT(IN)           :: nfields, ndim2tot
-    TYPE(t_ptr_3d), INTENT(   IN), TARGET, OPTIONAL :: recv3d_arr(:)
-    TYPE(t_ptr_3d), INTENT(INOUT), TARGET, OPTIONAL :: send3d_arr(:)
-    INTEGER, OPTIONAL, INTENT(IN) :: nshift
-
-    TYPE t_fieldptr
-      REAL(dp), POINTER :: fld(:,:,:)
-    END TYPE t_fieldptr
-
-    CHARACTER(len=*), PARAMETER :: routine = modname//"::exchange_data_mult"
-    TYPE(t_fieldptr) :: recv(nfields), send(nfields)
-    INTEGER        :: ndim2(nfields), noffset(nfields)
-
-    REAL(dp) :: send_buf(ndim2tot,p_pat%n_send),recv_buf(ndim2tot,p_pat%n_recv)
-    REAL(dp), POINTER :: send_fld(:,:,:), recv_fld(:,:,:)  ! Refactoring for OpenACC
-
-    INTEGER :: i, k, kshift(nfields), jb,ik, jl, n, np, irs, iss, pid, icount, nf4d
-    LOGICAL :: lsend
-
-    !-----------------------------------------------------------------------
-
-    IF (itype_exch_barrier == 1 .OR. itype_exch_barrier == 3) THEN
-      start_sync_timer(timer_barrier)
-      CALL work_mpi_barrier()
-      stop_sync_timer(timer_barrier)
-    ENDIF
-
-    start_sync_timer(timer_exch_data)
-
-    lsend     = .FALSE.
-
-    IF (PRESENT(nshift)) THEN
-      kshift = nshift
-    ELSE
-      kshift = 0
-    ENDIF
-
-!$ACC DATA CREATE( send_buf, recv_buf ) IF ( i_am_accel_node .AND. acc_on )
-
-    IF ((iorder_sendrecv == 1 .OR. iorder_sendrecv == 3) .AND. &
-      & .NOT. my_process_is_mpi_seq()) THEN
-      ! Set up irecv's for receive buffers
-      DO np = 1, p_pat%np_recv ! loop over PEs from where to receive the data
-
-        pid    = p_pat%pelist_recv(np) ! ID of receiver PE
-        irs    = p_pat%recv_startidx(np)
-        icount = p_pat%recv_count(np)*ndim2tot
-        CALL p_irecv(recv_buf(1,irs), pid, 1, p_count=icount, comm=p_comm_work)
-
-      ENDDO
-    ENDIF
-
-    ! Set pointers to input fields
-    IF (PRESENT(recv4d)) THEN
-      nf4d = SIZE(recv4d,4)
-      DO i = 1, nf4d
-        recv(i)%fld => recv4d(:,:,:,i)
-      ENDDO
-      IF (PRESENT(send4d)) THEN ! all 4D fields must have the same dimensions
-        DO i = 1, nf4d
-          send(i)%fld => send4d(:,:,:,i)
-        ENDDO
-        lsend = .TRUE.
-      ENDIF
-    ELSE
-      nf4d = 0
-    ENDIF
-
-
-    ! Set pointers to input fields
-    IF (PRESENT(recv3d_arr)) THEN
-      DO i = 1, SIZE(recv3d_arr)
-        recv(i+nf4d)%fld => recv3d_arr(i)%p
-      ENDDO
-      IF (PRESENT(send3d_arr)) THEN ! all 4D fields must have the same dimensions
-        DO i = 1, SIZE(recv3d_arr)
-          send(i+nf4d)%fld => send3d_arr(i)%p
-        ENDDO
-        lsend = .TRUE.
-      ENDIF
-      nf4d = nf4d + SIZE(recv3d_arr)
-    ENDIF
-
-
-    IF (PRESENT(recv1)) THEN
-      recv(nf4d+1)%fld => recv1
-      IF (PRESENT(send1)) THEN
-        send(nf4d+1)%fld => send1
-        lsend = .TRUE.
-      ENDIF
-      IF (PRESENT(recv2)) THEN
-        recv(nf4d+2)%fld => recv2
-        IF (lsend) send(nf4d+2)%fld => send2
-        IF (PRESENT(recv3)) THEN
-          recv(nf4d+3)%fld => recv3
-          IF (lsend) send(nf4d+3)%fld => send3
-          IF (PRESENT(recv4)) THEN
-            recv(nf4d+4)%fld => recv4
-            IF (lsend) send(nf4d+4)%fld => send4
-            IF (PRESENT(recv5)) THEN
-              recv(nf4d+5)%fld => recv5
-              IF (lsend) send(nf4d+5)%fld => send5
-              IF (PRESENT(recv6)) THEN
-                recv(nf4d+6)%fld => recv6
-                IF (lsend) send(nf4d+6)%fld => send6
-                IF (PRESENT(recv7)) THEN
-                  recv(nf4d+7)%fld => recv7
-                  IF (lsend) send(nf4d+7)%fld => send7
-                ENDIF
-              ENDIF
-            ENDIF
-          ENDIF
-        ENDIF
-      ENDIF
-    ENDIF
-
-    IF(my_process_is_mpi_seq()) THEN
-      DO n = 1, nfields
-        IF(lsend) THEN
-          CALL exchange_data_seq(p_pat, recv(n)%fld(:,:,:), send(n)%fld(:,:,:))
-        ELSE
-          CALL exchange_data_seq(p_pat, recv(n)%fld(:,:,:))
-        ENDIF
-      ENDDO
-
-    ELSE          ! WS: Removed RETURN in order to properly support OpenACC DATA region
-
-      ! Reset kshift to 0 if 2D fields are passed together with 3D fields
-      DO n = 1, nfields
-        IF (SIZE(recv(n)%fld,2) == 1) kshift(n) = 0
-      ENDDO
-
-      noffset(1) = 0
-      ndim2(1)   = SIZE(recv(1)%fld,2) - kshift(1)
-      DO n = 2, nfields
-        noffset(n) = noffset(n-1)+ndim2(n-1)
-        ndim2(n)   = SIZE(recv(n)%fld,2) - kshift(n)
-      ENDDO
-
-      ! Set up send buffer
-#if defined( __SX__ ) || defined( _OPENACC )
-      IF ( lsend ) THEN
-        DO n = 1, nfields
-          send_fld => send(n)%fld   ! Refactoring for OpenACC
-!$ACC PARALLEL PRESENT( p_pat, send_fld, send_buf ), COPYIN( kshift, noffset, ndim2 ), IF( i_am_accel_node .AND. acc_on )
-!$ACC LOOP GANG
-!CDIR UNROLL=6
-          DO k = 1, ndim2(n)
-!$ACC LOOP VECTOR
-            DO i = 1, p_pat%n_send
-              send_buf(k+noffset(n),i) = &
-                send(n)%fld(p_pat%send_src_idx(i),k+kshift(n),p_pat%send_src_blk(i))
-            ENDDO
-          ENDDO
-!$ACC END PARALLEL
-        ENDDO
-      ELSE
-        ! Send and receive arrays are identical (for boundary exchange)
-        DO n = 1, nfields
-          recv_fld => recv(n)%fld
-!$ACC PARALLEL PRESENT( p_pat, recv_fld, send_buf ), COPYIN( kshift, noffset, ndim2 ), IF( i_am_accel_node .AND. acc_on )
-!$ACC LOOP GANG
-!CDIR UNROLL=6
-          DO k = 1, ndim2(n)
-!$ACC LOOP VECTOR
-            DO i = 1, p_pat%n_send
-              send_buf(k+noffset(n),i) = &
-                recv(n)%fld(p_pat%send_src_idx(i),k+kshift(n),p_pat%send_src_blk(i))
-            ENDDO
-          ENDDO
-!$ACC END PARALLEL
-        ENDDO
-      ENDIF
-#else
-#ifdef __OMPPAR_COPY__
-!$OMP PARALLEL DO PRIVATE(jb,jl)
-#endif
-      DO i = 1, p_pat%n_send
-        jb = p_pat%send_src_blk(i)
-        jl = p_pat%send_src_idx(i)
-        IF ( lsend ) THEN
-          DO n = 1, nfields
-            DO k = 1, ndim2(n)
-              send_buf(k+noffset(n),i) = send(n)%fld(jl,k+kshift(n),jb)
-            ENDDO
-          ENDDO
-        ELSE
-          DO n = 1, nfields
-            DO k = 1, ndim2(n)
-              send_buf(k+noffset(n),i) = recv(n)%fld(jl,k+kshift(n),jb)
-            ENDDO
-          ENDDO
-        ENDIF
-      ENDDO
-#ifdef __OMPPAR_COPY__
-!$OMP END PARALLEL DO
-#endif
-#endif
-
-#ifndef __USE_G2G
-!$ACC UPDATE HOST( send_buf ), IF ( i_am_accel_node .AND. acc_on )
-#endif
-
-      ! Send our data
-      IF (iorder_sendrecv == 1) THEN
-        DO np = 1, p_pat%np_send ! loop over PEs where to send the data
-
-          pid    = p_pat%pelist_send(np) ! ID of sender PE
-          iss    = p_pat%send_startidx(np)
-          icount = p_pat%send_count(np)*ndim2tot
-          CALL p_send(send_buf(1,iss), pid, 1, p_count=icount, comm=p_comm_work)
-
-        ENDDO
-      ELSE IF (iorder_sendrecv == 2) THEN ! use isend/recv
-        DO np = 1, p_pat%np_send ! loop over PEs where to send the data
-
-          pid    = p_pat%pelist_send(np) ! ID of sender PE
-          iss    = p_pat%send_startidx(np)
-          icount = p_pat%send_count(np)*ndim2tot
-          CALL p_isend(send_buf(1,iss), pid, 1, p_count=icount, comm=p_comm_work)
-
-        ENDDO
-
-        DO np = 1, p_pat%np_recv ! loop over PEs from where to receive the data
-
-          pid    = p_pat%pelist_recv(np) ! ID of receiver PE
-          irs    = p_pat%recv_startidx(np)
-          icount = p_pat%recv_count(np)*ndim2tot
-          CALL p_recv(recv_buf(1,irs), pid, 1, p_count=icount, comm=p_comm_work)
-
-        ENDDO
-      ELSE IF (iorder_sendrecv == 3) THEN ! use isend/irecv
-        DO np = 1, p_pat%np_send ! loop over PEs where to send the data
-
-          pid    = p_pat%pelist_send(np) ! ID of sender PE
-          iss    = p_pat%send_startidx(np)
-          icount = p_pat%send_count(np)*ndim2tot
-          CALL p_isend(send_buf(1,iss), pid, 1, p_count=icount, comm=p_comm_work)
-
-        ENDDO
-      ENDIF
-
-      IF (iorder_sendrecv > 0) THEN
-        ! Wait for all outstanding requests to finish
-        start_sync_timer(timer_exch_data_wait)
-        CALL p_wait
-#ifndef __USE_G2G
-!$ACC UPDATE DEVICE( recv_buf ), IF ( i_am_accel_node .AND. acc_on )
-#endif
-        stop_sync_timer(timer_exch_data_wait)
-
-      ELSE IF (iorder_sendrecv == 0) THEN
-        ! dummy mode; just fill the receive buffer with "something reasonable"
-        IF (p_pat%n_send > 0) THEN
-!$ACC KERNELS PRESENT( send_buf, recv_buf ), IF( i_am_accel_node .AND. acc_on )
-          DO k = 1, ndim2tot
-            recv_buf(k,:) = send_buf(k,1)
-          ENDDO
-!$ACC END KERNELS
-        ELSE
-!$ACC KERNELS PRESENT( recv_buf ), IF( i_am_accel_node .AND. acc_on )
-          DO k = 1, ndim2tot
-            recv_buf(k,:) = 1._dp
-          ENDDO
-!$ACC END KERNELS
-        ENDIF
-      ENDIF
-
-      IF (itype_exch_barrier == 2 .OR. itype_exch_barrier == 3) THEN
-        start_sync_timer(timer_barrier)
-        CALL work_mpi_barrier()
-        stop_sync_timer(timer_barrier)
-      ENDIF
-
-      ! Fill in receive buffer
-
-#if defined( __SX__ ) || defined( _OPENACC )
-      DO n = 1, nfields
-        recv_fld => recv(n)%fld
-!$ACC PARALLEL &
-!$ACC PRESENT( p_pat, recv_buf, recv_fld ), COPYIN( kshift, noffset, ndim2 ), IF( i_am_accel_node .AND. acc_on )
-!$ACC LOOP GANG
-!CDIR UNROLL=6
-        DO k = 1, ndim2(n)
-!$ACC LOOP VECTOR
-          DO i = 1, p_pat%n_pnts
-            recv(n)%fld(p_pat%recv_dst_idx(i),k+kshift(n),p_pat%recv_dst_blk(i)) =  &
-              recv_buf(k+noffset(n),p_pat%recv_src(i))
-          ENDDO
-        ENDDO
-!$ACC END PARALLEL
-      ENDDO
-#else
-#ifdef __OMPPAR_COPY__
-!$OMP PARALLEL DO PRIVATE(jb,jl,ik)
-#endif
-      DO i = 1, p_pat%n_pnts
-        jb = p_pat%recv_dst_blk(i)
-        jl = p_pat%recv_dst_idx(i)
-        ik  = p_pat%recv_src(i)
-        DO n = 1, nfields
-          DO k = 1, ndim2(n)
-            recv(n)%fld(jl,k+kshift(n),jb) = recv_buf(k+noffset(n),ik)
-          ENDDO
-        ENDDO
-      ENDDO
-#ifdef __OMPPAR_COPY__
-!$OMP END PARALLEL DO
-#endif
-#endif
-
-    ENDIF  ! .NOT. my_process_is_mpi_seq()
-
-!$ACC END DATA
-
-    stop_sync_timer(timer_exch_data)
-
-  END SUBROUTINE exchange_data_mult
-
-
-
-  !>
-  !! Does data exchange according to a communication pattern (in p_pat).
-  !!
-  !!
-  !! @par Revision History
-  !! Initial version by Rainer Johanni, Nov 2009
-  !! Optimized version by Guenther Zaengl to process 4D fields and 3D fields with either single
-  !! precision or double precision
-  !!
-  SUBROUTINE exchange_data_mult_mixprec(p_pat, nfields_dp, ndim2tot_dp, nfields_sp, ndim2tot_sp,        &
-    recv1_dp, send1_dp, recv2_dp, send2_dp, recv3_dp, send3_dp, recv4_dp, send4_dp, recv5_dp, send5_dp, &
-    recv1_sp, send1_sp, recv2_sp, send2_sp, recv3_sp, send3_sp, recv4_sp, send4_sp, recv5_sp, send5_sp, &
-    recv4d_dp, send4d_dp, recv4d_sp, send4d_sp, nshift)
-
-    TYPE(t_comm_pattern), INTENT(IN) :: p_pat
-
-    REAL(dp), INTENT(INOUT), TARGET, OPTIONAL ::  &
-      recv1_dp(:,:,:), recv2_dp(:,:,:), recv3_dp(:,:,:), recv4_dp(:,:,:), recv5_dp(:,:,:), recv4d_dp(:,:,:,:)
-    REAL(dp), INTENT(IN   ), TARGET, OPTIONAL ::  &
-      send1_dp(:,:,:), send2_dp(:,:,:), send3_dp(:,:,:), send4_dp(:,:,:), send5_dp(:,:,:), send4d_dp(:,:,:,:)
-
-    REAL(sp), INTENT(INOUT), TARGET, OPTIONAL ::  &
-      recv1_sp(:,:,:), recv2_sp(:,:,:), recv3_sp(:,:,:), recv4_sp(:,:,:), recv5_sp(:,:,:), recv4d_sp(:,:,:,:)
-    REAL(sp), INTENT(IN   ), TARGET, OPTIONAL ::  &
-      send1_sp(:,:,:), send2_sp(:,:,:), send3_sp(:,:,:), send4_sp(:,:,:), send5_sp(:,:,:), send4d_sp(:,:,:,:)
-
-    INTEGER, INTENT(IN)           :: nfields_dp, ndim2tot_dp, nfields_sp, ndim2tot_sp
-    INTEGER, OPTIONAL, INTENT(IN) :: nshift
-
-    TYPE t_fieldptr_dp
-      REAL(dp), POINTER :: fld(:,:,:)
-    END TYPE t_fieldptr_dp
-    TYPE t_fieldptr_sp
-      REAL(sp), POINTER :: fld(:,:,:)
-    END TYPE t_fieldptr_sp
-
-    TYPE(t_fieldptr_dp) :: recv_dp(nfields_dp), send_dp(nfields_dp)
-    TYPE(t_fieldptr_sp) :: recv_sp(nfields_sp), send_sp(nfields_sp)
-    INTEGER             :: ndim2_dp(nfields_dp), noffset_dp(nfields_dp), &
-                           ndim2_sp(nfields_sp), noffset_sp(nfields_sp)
-
-    REAL(dp) :: send_buf_dp(ndim2tot_dp,p_pat%n_send),recv_buf_dp(ndim2tot_dp,p_pat%n_recv)
-    REAL(dp), POINTER :: send_fld_dp(:,:,:), recv_fld_dp(:,:,:)  ! Refactoring for OpenACC
-    REAL(sp) :: send_buf_sp(ndim2tot_sp,p_pat%n_send),recv_buf_sp(ndim2tot_sp,p_pat%n_recv)
-    REAL(sp), POINTER :: send_fld_sp(:,:,:), recv_fld_sp(:,:,:)  ! Refactoring for OpenACC
-
-    INTEGER :: i, k, kshift_dp(nfields_dp), kshift_sp(nfields_sp), jb, ik, jl, n, np, irs, iss, pid, &
-      icount, nf4d_dp, nf4d_sp
-    LOGICAL :: lsend
-
-    !-----------------------------------------------------------------------
-
-    IF (itype_exch_barrier == 1 .OR. itype_exch_barrier == 3) THEN
-      start_sync_timer(timer_barrier)
-      CALL work_mpi_barrier()
-      stop_sync_timer(timer_barrier)
-    ENDIF
-
-    start_sync_timer(timer_exch_data)
-
-    lsend     = .FALSE.
-
-    IF (PRESENT(nshift)) THEN
-      kshift_dp = nshift
-      kshift_sp = nshift
-    ELSE
-      kshift_dp = 0
-      kshift_sp = 0
-    ENDIF
-
-!$ACC DATA CREATE( send_buf_dp, recv_buf_dp, send_buf_sp, recv_buf_sp ) IF ( i_am_accel_node .AND. acc_on )
-
-    IF ((iorder_sendrecv == 1 .OR. iorder_sendrecv == 3) .AND. &
-      & .NOT. my_process_is_mpi_seq()) THEN
-      ! Set up irecv's for receive buffers
-      DO np = 1, p_pat%np_recv ! loop over PEs from where to receive the data
-
-        pid    = p_pat%pelist_recv(np) ! ID of receiver PE
-        irs    = p_pat%recv_startidx(np)
-        icount = p_pat%recv_count(np)*ndim2tot_dp
-        IF (icount>0) CALL p_irecv(recv_buf_dp(1,irs), pid, 1, p_count=icount, comm=p_comm_work)
-
-        icount = p_pat%recv_count(np)*ndim2tot_sp
-        IF (icount>0) CALL p_irecv(recv_buf_sp(1,irs), pid, 1, p_count=icount, comm=p_comm_work)
-
-      ENDDO
-    ENDIF
-
-    ! Set pointers to input fields
-    IF (PRESENT(recv4d_dp)) THEN
-      nf4d_dp = SIZE(recv4d_dp,4)
-      DO i = 1, nf4d_dp
-        recv_dp(i)%fld => recv4d_dp(:,:,:,i)
-      ENDDO
-      IF (PRESENT(send4d_dp)) THEN ! all 4D fields must have the same dimensions
-        DO i = 1, nf4d_dp
-          send_dp(i)%fld => send4d_dp(:,:,:,i)
-        ENDDO
-        lsend = .TRUE.
-      ENDIF
-    ELSE
-      nf4d_dp = 0
-    ENDIF
-    IF (PRESENT(recv4d_sp)) THEN
-      nf4d_sp = SIZE(recv4d_sp,4)
-      DO i = 1, nf4d_sp
-        recv_sp(i)%fld => recv4d_sp(:,:,:,i)
-      ENDDO
-      IF (PRESENT(send4d_sp)) THEN ! all 4D fields must have the same dimensions
-        DO i = 1, nf4d_sp
-          send_sp(i)%fld => send4d_sp(:,:,:,i)
-        ENDDO
-        lsend = .TRUE.
-      ENDIF
-    ELSE
-      nf4d_sp = 0
-    ENDIF
-
-    IF (PRESENT(recv1_dp)) THEN
-      recv_dp(nf4d_dp+1)%fld => recv1_dp
-      IF (PRESENT(send1_dp)) THEN
-        send_dp(nf4d_dp+1)%fld => send1_dp
-        lsend = .TRUE.
-      ENDIF
-      IF (PRESENT(recv2_dp)) THEN
-        recv_dp(nf4d_dp+2)%fld => recv2_dp
-        IF (lsend) send_dp(nf4d_dp+2)%fld => send2_dp
-        IF (PRESENT(recv3_dp)) THEN
-          recv_dp(nf4d_dp+3)%fld => recv3_dp
-          IF (lsend) send_dp(nf4d_dp+3)%fld => send3_dp
-          IF (PRESENT(recv4_dp)) THEN
-            recv_dp(nf4d_dp+4)%fld => recv4_dp
-            IF (lsend) send_dp(nf4d_dp+4)%fld => send4_dp
-            IF (PRESENT(recv5_dp)) THEN
-              recv_dp(nf4d_dp+5)%fld => recv5_dp
-              IF (lsend) send_dp(nf4d_dp+5)%fld => send5_dp
-            ENDIF
-          ENDIF
-        ENDIF
-      ENDIF
-    ENDIF
-    IF (PRESENT(recv1_sp)) THEN
-      recv_sp(nf4d_sp+1)%fld => recv1_sp
-      IF (PRESENT(send1_sp)) THEN
-        send_sp(nf4d_sp+1)%fld => send1_sp
-        lsend = .TRUE.
-      ENDIF
-      IF (PRESENT(recv2_sp)) THEN
-        recv_sp(nf4d_sp+2)%fld => recv2_sp
-        IF (lsend) send_sp(nf4d_sp+2)%fld => send2_sp
-        IF (PRESENT(recv3_sp)) THEN
-          recv_sp(nf4d_sp+3)%fld => recv3_sp
-          IF (lsend) send_sp(nf4d_sp+3)%fld => send3_sp
-          IF (PRESENT(recv4_sp)) THEN
-            recv_sp(nf4d_sp+4)%fld => recv4_sp
-            IF (lsend) send_sp(nf4d_sp+4)%fld => send4_sp
-            IF (PRESENT(recv5_sp)) THEN
-              recv_sp(nf4d_sp+5)%fld => recv5_sp
-              IF (lsend) send_sp(nf4d_sp+5)%fld => send5_sp
-            ENDIF
-          ENDIF
-        ENDIF
-      ENDIF
-    ENDIF
-
-
-    IF(my_process_is_mpi_seq()) THEN
-      DO n = 1, nfields_dp
-        IF(lsend) THEN
-          CALL exchange_data_seq(p_pat, recv_dp(n)%fld(:,:,:), send_dp(n)%fld(:,:,:))
-        ELSE
-          CALL exchange_data_seq(p_pat, recv_dp(n)%fld(:,:,:))
-        ENDIF
-      ENDDO
-      DO n = 1, nfields_sp
-        IF(lsend) THEN
-          CALL exchange_data_seq(p_pat, recv_sp(n)%fld(:,:,:), send_sp(n)%fld(:,:,:))
-        ELSE
-          CALL exchange_data_seq(p_pat, recv_sp(n)%fld(:,:,:))
-        ENDIF
-      ENDDO
-
-    ELSE          ! WS: Removed RETURN in order to properly support OpenACC DATA region
-
-      ! Reset kshift to 0 if 2D fields are passed together with 3D fields
-      DO n = 1, nfields_dp
-        IF (SIZE(recv_dp(n)%fld,2) == 1) kshift_dp(n) = 0
-      ENDDO
-      DO n = 1, nfields_sp
-        IF (SIZE(recv_sp(n)%fld,2) == 1) kshift_sp(n) = 0
-      ENDDO
-
-      IF (nfields_dp > 0) THEN
-        noffset_dp(1) = 0
-        ndim2_dp(1)   = SIZE(recv_dp(1)%fld,2) - kshift_dp(1)
-      ENDIF
-      DO n = 2, nfields_dp
-        noffset_dp(n) = noffset_dp(n-1)+ndim2_dp(n-1)
-        ndim2_dp(n)   = SIZE(recv_dp(n)%fld,2) - kshift_dp(n)
-      ENDDO
-      IF (nfields_sp > 0) THEN
-        noffset_sp(1) = 0
-        ndim2_sp(1)   = SIZE(recv_sp(1)%fld,2) - kshift_sp(1)
-      ENDIF
-      DO n = 2, nfields_sp
-        noffset_sp(n) = noffset_sp(n-1)+ndim2_sp(n-1)
-        ndim2_sp(n)   = SIZE(recv_sp(n)%fld,2) - kshift_sp(n)
-      ENDDO
-
-
-      ! Set up send buffer
-#if defined( __SX__ ) || defined( _OPENACC )
-      IF ( lsend ) THEN
-        DO n = 1, nfields_dp
-          send_fld_dp => send_dp(n)%fld   ! Refactoring for OpenACC
-!$ACC PARALLEL PRESENT(p_pat,send_fld_dp,send_buf_dp), COPYIN(kshift_dp,noffset_dp,ndim2_dp), IF(i_am_accel_node .AND. acc_on)
-!$ACC LOOP GANG
-          DO k = 1, ndim2_dp(n)
-!$ACC LOOP VECTOR
-            DO i = 1, p_pat%n_send
-              send_buf_dp(k+noffset_dp(n),i) = &
-                send_dp(n)%fld(p_pat%send_src_idx(i),k+kshift_dp(n),p_pat%send_src_blk(i))
-            ENDDO
-          ENDDO
-!$ACC END PARALLEL
-        ENDDO
-        DO n = 1, nfields_sp
-          send_fld_sp => send_sp(n)%fld   ! Refactoring for OpenACC
-!$ACC PARALLEL PRESENT(p_pat,send_fld_sp,send_buf_sp), COPYIN(kshift_sp,noffset_sp,ndim2_sp), IF(i_am_accel_node .AND. acc_on)
-!$ACC LOOP GANG
-          DO k = 1, ndim2_sp(n)
-!$ACC LOOP VECTOR
-            DO i = 1, p_pat%n_send
-              send_buf_sp(k+noffset_sp(n),i) = &
-                send_sp(n)%fld(p_pat%send_src_idx(i),k+kshift_sp(n),p_pat%send_src_blk(i))
-            ENDDO
-          ENDDO
-!$ACC END PARALLEL
-        ENDDO
-      ELSE
-        ! Send and receive arrays are identical (for boundary exchange)
-        DO n = 1, nfields_dp
-          recv_fld_dp => recv_dp(n)%fld
-!$ACC PARALLEL PRESENT(p_pat,recv_fld_dp,send_buf_dp), COPYIN(kshift_dp,noffset_dp,ndim2_dp), IF(i_am_accel_node .AND. acc_on)
-!$ACC LOOP GANG
-!CDIR UNROLL=6
-          DO k = 1, ndim2_dp(n)
-!$ACC LOOP VECTOR
-            DO i = 1, p_pat%n_send
-              send_buf_dp(k+noffset_dp(n),i) = &
-                recv_dp(n)%fld(p_pat%send_src_idx(i),k+kshift_dp(n),p_pat%send_src_blk(i))
-            ENDDO
-          ENDDO
-!$ACC END PARALLEL
-        ENDDO
-        DO n = 1, nfields_sp
-          recv_fld_sp => recv_sp(n)%fld
-!$ACC PARALLEL PRESENT(p_pat,recv_fld_sp,send_buf_sp), COPYIN(kshift_sp,noffset_sp,ndim2_sp), IF(i_am_accel_node .AND. acc_on)
-!$ACC LOOP GANG
-!CDIR UNROLL=6
-          DO k = 1, ndim2_sp(n)
-!$ACC LOOP VECTOR
-            DO i = 1, p_pat%n_send
-              send_buf_sp(k+noffset_sp(n),i) = &
-                recv_sp(n)%fld(p_pat%send_src_idx(i),k+kshift_sp(n),p_pat%send_src_blk(i))
-            ENDDO
-          ENDDO
-!$ACC END PARALLEL
-        ENDDO
-      ENDIF
-#else
-#ifdef __OMPPAR_COPY__
-!$OMP PARALLEL DO PRIVATE(jb,jl)
-#endif
-      DO i = 1, p_pat%n_send
-        jb = p_pat%send_src_blk(i)
-        jl = p_pat%send_src_idx(i)
-        IF ( lsend ) THEN
-          DO n = 1, nfields_dp
-            DO k = 1, ndim2_dp(n)
-              send_buf_dp(k+noffset_dp(n),i) = send_dp(n)%fld(jl,k+kshift_dp(n),jb)
-            ENDDO
-          ENDDO
-          DO n = 1, nfields_sp
-            DO k = 1, ndim2_sp(n)
-              send_buf_sp(k+noffset_sp(n),i) = send_sp(n)%fld(jl,k+kshift_sp(n),jb)
-            ENDDO
-          ENDDO
-        ELSE
-          DO n = 1, nfields_dp
-            DO k = 1, ndim2_dp(n)
-              send_buf_dp(k+noffset_dp(n),i) = recv_dp(n)%fld(jl,k+kshift_dp(n),jb)
-            ENDDO
-          ENDDO
-          DO n = 1, nfields_sp
-            DO k = 1, ndim2_sp(n)
-              send_buf_sp(k+noffset_sp(n),i) = recv_sp(n)%fld(jl,k+kshift_sp(n),jb)
-            ENDDO
-          ENDDO
-        ENDIF
-      ENDDO
-#ifdef __OMPPAR_COPY__
-!$OMP END PARALLEL DO
-#endif
-#endif
-
-#ifndef __USE_G2G
-!$ACC UPDATE HOST( send_buf_dp, send_buf_sp ), IF ( i_am_accel_node .AND. acc_on )
-#endif
-
-      ! Send our data
-      IF (iorder_sendrecv == 1) THEN
-        DO np = 1, p_pat%np_send ! loop over PEs where to send the data
-
-          pid    = p_pat%pelist_send(np) ! ID of sender PE
-          iss    = p_pat%send_startidx(np)
-          icount = p_pat%send_count(np)*ndim2tot_dp
-          IF (icount>0) CALL p_send(send_buf_dp(1,iss), pid, 1, p_count=icount, comm=p_comm_work)
-          icount = p_pat%send_count(np)*ndim2tot_sp
-          IF (icount>0) CALL p_send(send_buf_sp(1,iss), pid, 1, p_count=icount, comm=p_comm_work)
-
-        ENDDO
-      ELSE IF (iorder_sendrecv == 2) THEN ! use isend/recv
-        DO np = 1, p_pat%np_send ! loop over PEs where to send the data
-
-          pid    = p_pat%pelist_send(np) ! ID of sender PE
-          iss    = p_pat%send_startidx(np)
-          icount = p_pat%send_count(np)*ndim2tot_dp
-          IF (icount>0) CALL p_isend(send_buf_dp(1,iss), pid, 1, p_count=icount, comm=p_comm_work)
-          icount = p_pat%send_count(np)*ndim2tot_sp
-          IF (icount>0) CALL p_isend(send_buf_sp(1,iss), pid, 1, p_count=icount, comm=p_comm_work)
-
-        ENDDO
-
-        DO np = 1, p_pat%np_recv ! loop over PEs from where to receive the data
-
-          pid    = p_pat%pelist_recv(np) ! ID of receiver PE
-          irs    = p_pat%recv_startidx(np)
-          icount = p_pat%recv_count(np)*ndim2tot_dp
-          IF (icount>0) CALL p_recv(recv_buf_dp(1,irs), pid, 1, p_count=icount, comm=p_comm_work)
-          icount = p_pat%recv_count(np)*ndim2tot_sp
-          IF (icount>0) CALL p_recv(recv_buf_sp(1,irs), pid, 1, p_count=icount, comm=p_comm_work)
-
-        ENDDO
-      ELSE IF (iorder_sendrecv == 3) THEN ! use isend/irecv
-        DO np = 1, p_pat%np_send ! loop over PEs where to send the data
-
-          pid    = p_pat%pelist_send(np) ! ID of sender PE
-          iss    = p_pat%send_startidx(np)
-          icount = p_pat%send_count(np)*ndim2tot_dp
-          IF (icount>0) CALL p_isend(send_buf_dp(1,iss), pid, 1, p_count=icount, comm=p_comm_work)
-          icount = p_pat%send_count(np)*ndim2tot_sp
-          IF (icount>0) CALL p_isend(send_buf_sp(1,iss), pid, 1, p_count=icount, comm=p_comm_work)
-
-        ENDDO
-      ENDIF
-
-      IF (iorder_sendrecv > 0) THEN
-        ! Wait for all outstanding requests to finish
-        start_sync_timer(timer_exch_data_wait)
-        CALL p_wait
-#ifndef __USE_G2G
-!$ACC UPDATE DEVICE( recv_buf_dp, recv_buf_sp ), IF ( i_am_accel_node .AND. acc_on )
-#endif
-        stop_sync_timer(timer_exch_data_wait)
-
-      ELSE IF (iorder_sendrecv == 0) THEN
-        ! dummy mode; just fill the receive buffer with "something reasonable"
-        IF (p_pat%n_send > 0) THEN
-!$ACC KERNELS PRESENT( send_buf_dp, recv_buf_dp, send_buf_sp, recv_buf_sp ), IF( i_am_accel_node .AND. acc_on )
-          DO k = 1, ndim2tot_dp
-            recv_buf_dp(k,:) = send_buf_dp(k,1)
-          ENDDO
-          DO k = 1, ndim2tot_sp
-            recv_buf_sp(k,:) = send_buf_sp(k,1)
-          ENDDO
-!$ACC END KERNELS
-        ELSE
-!$ACC KERNELS PRESENT( recv_buf_dp, recv_buf_sp ), IF( i_am_accel_node .AND. acc_on )
-          DO k = 1, ndim2tot_dp
-            recv_buf_dp(k,:) = 1._dp
-          ENDDO
-          DO k = 1, ndim2tot_sp
-            recv_buf_sp(k,:) = 1._sp
-          ENDDO
-!$ACC END KERNELS
-        ENDIF
-      ENDIF
-
-      IF (itype_exch_barrier == 2 .OR. itype_exch_barrier == 3) THEN
-        start_sync_timer(timer_barrier)
-        CALL work_mpi_barrier()
-        stop_sync_timer(timer_barrier)
-      ENDIF
-
-      ! Fill in receive buffer
-
-#if defined( __SX__ ) || defined( _OPENACC )
-      DO n = 1, nfields_dp
-        recv_fld_dp => recv_dp(n)%fld
-!$ACC PARALLEL &
-!$ACC PRESENT( p_pat, recv_buf_dp, recv_fld_dp ), COPYIN( kshift_dp, noffset_dp, ndim2_dp ), IF( i_am_accel_node .AND. acc_on )
-!$ACC LOOP GANG
-!CDIR UNROLL=6
-        DO k = 1, ndim2_dp(n)
-!$ACC LOOP VECTOR
-          DO i = 1, p_pat%n_pnts
-            recv_dp(n)%fld(p_pat%recv_dst_idx(i),k+kshift_dp(n),p_pat%recv_dst_blk(i)) =  &
-              recv_buf_dp(k+noffset_dp(n),p_pat%recv_src(i))
-          ENDDO
-        ENDDO
-!$ACC END PARALLEL
-      ENDDO
-      DO n = 1, nfields_sp
-        recv_fld_sp => recv_sp(n)%fld
-!$ACC PARALLEL &
-!$ACC PRESENT( p_pat, recv_buf_sp, recv_fld_sp ), COPYIN( kshift_sp, noffset_sp, ndim2_sp ), IF( i_am_accel_node .AND. acc_on )
-!$ACC LOOP GANG
-!CDIR UNROLL=6
-        DO k = 1, ndim2_sp(n)
-!$ACC LOOP VECTOR
-          DO i = 1, p_pat%n_pnts
-            recv_sp(n)%fld(p_pat%recv_dst_idx(i),k+kshift_sp(n),p_pat%recv_dst_blk(i)) =  &
-              recv_buf_sp(k+noffset_sp(n),p_pat%recv_src(i))
-          ENDDO
-        ENDDO
-!$ACC END PARALLEL
-      ENDDO
-#else
-#ifdef __OMPPAR_COPY__
-!$OMP PARALLEL DO PRIVATE(jb,jl,ik)
-#endif
-      DO i = 1, p_pat%n_pnts
-        jb = p_pat%recv_dst_blk(i)
-        jl = p_pat%recv_dst_idx(i)
-        ik  = p_pat%recv_src(i)
-        DO n = 1, nfields_dp
-          DO k = 1, ndim2_dp(n)
-            recv_dp(n)%fld(jl,k+kshift_dp(n),jb) = recv_buf_dp(k+noffset_dp(n),ik)
-          ENDDO
-        ENDDO
-        DO n = 1, nfields_sp
-          DO k = 1, ndim2_sp(n)
-            recv_sp(n)%fld(jl,k+kshift_sp(n),jb) = recv_buf_sp(k+noffset_sp(n),ik)
-          ENDDO
-        ENDDO
-      ENDDO
-#ifdef __OMPPAR_COPY__
-!$OMP END PARALLEL DO
-#endif
-#endif
-
-    ENDIF  ! .NOT. my_process_is_mpi_seq()
-
-!$ACC END DATA
-
-    stop_sync_timer(timer_exch_data)
-
-  END SUBROUTINE exchange_data_mult_mixprec
-
-
-  !>
-  !! Does data exchange according to a communication pattern (in p_pat).
-  !!
-  !!
-  !! @par Revision History
-  !! Initial version by Rainer Johanni, Nov 2009
-  !! Optimized version by Guenther Zaengl to process a 4D field whose extra dimension
-  !! is on the first index
-  !!
-  SUBROUTINE exchange_data_4de1(p_pat, nfields, ndim2tot, recv, send)
-
-    TYPE(t_comm_pattern), INTENT(IN) :: p_pat
-
-    REAL(dp), INTENT(INOUT)           :: recv(:,:,:,:)
-    REAL(dp), INTENT(IN   ), OPTIONAL :: send(:,:,:,:)
-
-    CHARACTER(len=*), PARAMETER :: routine = modname//"::exchange_data_4de1"
-    INTEGER, INTENT(IN)           :: nfields, ndim2tot
-
-    INTEGER :: ndim2, koffset
-
-    REAL(dp) :: send_buf(ndim2tot,p_pat%n_send),recv_buf(ndim2tot,p_pat%n_recv)
-
-    INTEGER :: i, k, ik, jb, jl, n, np, irs, iss, pid, icount
-    LOGICAL :: lsend
-
-    !-----------------------------------------------------------------------
-
-    IF(my_process_is_mpi_seq()) THEN
-      CALL finish(routine, "Not yet implemented!")
-    END IF
-
-    IF (itype_exch_barrier == 1 .OR. itype_exch_barrier == 3) THEN
-      start_sync_timer(timer_barrier)
-      CALL work_mpi_barrier()
-      stop_sync_timer(timer_barrier)
-    ENDIF
-
-    start_sync_timer(timer_exch_data)
-
-    IF (PRESENT(send)) THEN
-      lsend  = .TRUE.
-    ELSE
-      lsend  = .FALSE.
-    ENDIF
-
-    ndim2 = SIZE(recv,3)
-
-!$ACC DATA CREATE( send_buf, recv_buf ), IF ( i_am_accel_node .AND. acc_on )
-
-    IF ((iorder_sendrecv == 1 .OR. iorder_sendrecv == 3)) THEN
-      ! Set up irecv's for receive buffers
-      DO np = 1, p_pat%np_recv ! loop over PEs from where to receive the data
-
-        pid    = p_pat%pelist_recv(np) ! ID of receiver PE
-        irs    = p_pat%recv_startidx(np)
-        icount = p_pat%recv_count(np)*ndim2tot
-        CALL p_irecv(recv_buf(1,irs), pid, 1, p_count=icount, comm=p_comm_work)
-
-      ENDDO
-    ENDIF
-
-#if defined( __OMPPAR_COPY__ ) && !defined( _OPENACC )
-!$OMP PARALLEL DO PRIVATE(jb,jl,koffset)
-#else
-!$ACC PARALLEL &
-!$ACC PRESENT( p_pat, send, recv, send_buf ), &
-!$ACC IF( i_am_accel_node .AND. acc_on )
-!$ACC LOOP GANG VECTOR
-#endif
-    DO i = 1, p_pat%n_send
-      jb = p_pat%send_src_blk(i)
-      jl = p_pat%send_src_idx(i)
-      IF ( lsend ) THEN
-        DO k = 1, ndim2
-          koffset = (k-1)*nfields
-          DO n = 1, nfields
-            send_buf(n+koffset,i) = send(n,jl,k,jb)
-          ENDDO
-        ENDDO
-      ELSE
-        DO k = 1, ndim2
-          koffset = (k-1)*nfields
-          DO n = 1, nfields
-            send_buf(n+koffset,i) = recv(n,jl,k,jb)
-          ENDDO
-        ENDDO
-      ENDIF
-    ENDDO
-#if defined( __OMPPAR_COPY__ ) && !defined( _OPENACC )
-!$OMP END PARALLEL DO
-#else
-!$ACC END PARALLEL
-#endif
-
-#ifndef __USE_G2G
-!$ACC UPDATE HOST( send_buf ), IF ( i_am_accel_node .AND. acc_on )
-#endif
-
-    ! Send our data
-    IF (iorder_sendrecv == 1) THEN
-      DO np = 1, p_pat%np_send ! loop over PEs where to send the data
-
-        pid    = p_pat%pelist_send(np) ! ID of sender PE
-        iss    = p_pat%send_startidx(np)
-        icount = p_pat%send_count(np)*ndim2tot
-        CALL p_send(send_buf(1,iss), pid, 1, p_count=icount, comm=p_comm_work)
-
-      ENDDO
-    ELSE IF (iorder_sendrecv == 2) THEN ! use isend/recv
-      DO np = 1, p_pat%np_send ! loop over PEs where to send the data
-
-        pid    = p_pat%pelist_send(np) ! ID of sender PE
-        iss    = p_pat%send_startidx(np)
-        icount = p_pat%send_count(np)*ndim2tot
-        CALL p_isend(send_buf(1,iss), pid, 1, p_count=icount, comm=p_comm_work)
-
-      ENDDO
-
-      DO np = 1, p_pat%np_recv ! loop over PEs from where to receive the data
-
-        pid    = p_pat%pelist_recv(np) ! ID of receiver PE
-        irs    = p_pat%recv_startidx(np)
-        icount = p_pat%recv_count(np)*ndim2tot
-        CALL p_recv(recv_buf(1,irs), pid, 1, p_count=icount, comm=p_comm_work)
-
-      ENDDO
-    ELSE IF (iorder_sendrecv == 3) THEN ! use isend/irecv
-      DO np = 1, p_pat%np_send ! loop over PEs where to send the data
-
-        pid    = p_pat%pelist_send(np) ! ID of sender PE
-        iss    = p_pat%send_startidx(np)
-        icount = p_pat%send_count(np)*ndim2tot
-        CALL p_isend(send_buf(1,iss), pid, 1, p_count=icount, comm=p_comm_work)
-
-      ENDDO
-    ENDIF
-
-    IF (iorder_sendrecv > 0) THEN
-      ! Wait for all outstanding requests to finish
-      start_sync_timer(timer_exch_data_wait)
-      CALL p_wait
-      stop_sync_timer(timer_exch_data_wait)
-
-#ifndef __USE_G2G
-!$ACC UPDATE DEVICE( recv_buf ), IF ( i_am_accel_node .AND. acc_on )
-#endif
-
-    ELSE IF (iorder_sendrecv == 0) THEN
-      ! dummy mode; just fill the receive buffer with "something reasonable"
-      IF (p_pat%n_send > 0) THEN
-!$ACC KERNELS PRESENT( recv_buf, send_buf ), IF ( i_am_accel_node .AND. acc_on )
-        DO k = 1, ndim2tot
-          recv_buf(k,:) = send_buf(k,1)
-        ENDDO
-!$ACC END KERNELS
-      ELSE
-!$ACC KERNELS PRESENT( recv_buf ), IF ( i_am_accel_node .AND. acc_on )
-        DO k = 1, ndim2tot
-          recv_buf(k,:) = 1._dp
-        ENDDO
-!$ACC END KERNELS
-      ENDIF
-    ENDIF
-
-    IF (itype_exch_barrier == 2 .OR. itype_exch_barrier == 3) THEN
-      start_sync_timer(timer_barrier)
-      CALL work_mpi_barrier()
-      stop_sync_timer(timer_barrier)
-    ENDIF
-
-    ! Fill in receive buffer
-#if defined( __OMPPAR_COPY__ ) && !defined( _OPENACC )
-!$OMP PARALLEL DO PRIVATE(jb,jl,ik,koffset)
-#else
-!$ACC PARALLEL &
-!$ACC PRESENT( p_pat, recv_buf, recv ), &
-!$ACC IF( i_am_accel_node .AND. acc_on )
-!$ACC LOOP GANG
-#endif
-    DO i = 1, p_pat%n_pnts
-      jb = p_pat%recv_dst_blk(i)
-      jl = p_pat%recv_dst_idx(i)
-      ik  = p_pat%recv_src(i)
-!$ACC LOOP VECTOR
-      DO k = 1, ndim2
-        koffset = (k-1)*nfields
-        DO n = 1, nfields
-          recv(n,jl,k,jb) = recv_buf(n+koffset,ik)
-        ENDDO
-      ENDDO
-    ENDDO
-#if defined( __OMPPAR_COPY__ ) && !defined( _OPENACC )
-!$OMP END PARALLEL DO
-#else
-!$ACC END PARALLEL
-#endif
-
-!$ACC END DATA
-
-    stop_sync_timer(timer_exch_data)
-
-  END SUBROUTINE exchange_data_4de1
-
-
-  !>
-  !! Starts asynchronous halo communication by filling the send buffer and issueing
-  !! non-blocking send and receive calls
-  !!
-  !! @par Revision History
-  !! Initial version by Guenther Zaengl, Feb 2011, based on work by Rainer Johanni
-  !!
-  SUBROUTINE start_async_comm(p_pat, nfields, ndim2tot, send_buf, recv_buf, recv1, recv2, recv3, &
-    recv4, recv5, recv4d)
-
-    TYPE(t_comm_pattern), INTENT(IN) :: p_pat
-
-    REAL(dp), INTENT(INOUT), TARGET, OPTIONAL ::  &
-      recv1(:,:,:), recv2(:,:,:), recv3(:,:,:), recv4(:,:,:), recv5(:,:,:), recv4d(:,:,:,:)
-
-    INTEGER, INTENT(IN)           :: nfields, ndim2tot
-
-    REAL(dp) , INTENT(INOUT) :: send_buf(:,:),recv_buf(:,:)
-
-    TYPE t_fieldptr
-      REAL(dp), POINTER :: fld(:,:,:)
-    END TYPE t_fieldptr
-
-    TYPE(t_fieldptr) :: recv(nfields)
-    INTEGER        :: ndim2(nfields), noffset(nfields)
-
-    INTEGER :: i, k, jb, jl, n, np, irs, iss, pid, icount
-
-    !-----------------------------------------------------------------------
-    start_sync_timer(timer_exch_data_async)
-
-    IF(my_process_is_mpi_seq()) RETURN
-
-!$ACC DATA CREATE( send_buf, recv_buf, recv ), IF ( i_am_accel_node .AND. acc_on )
-
-    ! Start with non-blocking receive calls
-    DO np = 1, p_pat%np_recv ! loop over PEs from where to receive the data
-
-      pid    = p_pat%pelist_recv(np) ! ID of receiver PE
-      irs    = p_pat%recv_startidx(np)
-      icount = p_pat%recv_count(np)*ndim2tot
-      CALL p_irecv(recv_buf(1,irs), pid, 1, p_count=icount, comm=p_comm_work)
-
-    ENDDO
-
-    ! Set pointers to input fields
-    IF (PRESENT(recv4d)) THEN
-      DO i = 1, nfields
-        recv(i)%fld => recv4d(:,:,:,i)
-      ENDDO
-    ELSE
-      IF (PRESENT(recv1)) THEN
-        recv(1)%fld => recv1
-        IF (PRESENT(recv2)) THEN
-          recv(2)%fld => recv2
-          IF (PRESENT(recv3)) THEN
-            recv(3)%fld => recv3
-            IF (PRESENT(recv4)) THEN
-              recv(4)%fld => recv4
-              IF (PRESENT(recv5)) THEN
-                recv(5)%fld => recv5
-              ENDIF
-            ENDIF
-          ENDIF
-        ENDIF
-      ENDIF
-    ENDIF
-
-    noffset(1) = 0
-    ndim2(1)   = SIZE(recv(1)%fld,2)
-    DO n = 2, nfields
-      noffset(n) = noffset(n-1)+ndim2(n-1)
-      ndim2(n)   = SIZE(recv(n)%fld,2)
-    ENDDO
-
-    ! Set up send buffer
-#if defined( __SX__ ) || defined( _OPENACC )
-!$ACC PARALLEL &
-!$ACC PRESENT( p_pat, recv, send_buf ), COPYIN( noffset, ndim2 ), IF( i_am_accel_node .AND. acc_on )
-!$ACC LOOP GANG
-    DO n = 1, nfields
-!CDIR UNROLL=6
-!$ACC LOOP VECTOR
-      DO k = 1, ndim2(n)
-        DO i = 1, p_pat%n_send
-          send_buf(k+noffset(n),i) = &
-            recv(n)%fld(p_pat%send_src_idx(i),k,p_pat%send_src_blk(i))
-        ENDDO
-      ENDDO
-    ENDDO
-!$ACC END PARALLEL
-#else
-    DO i = 1, p_pat%n_send
-      jb = p_pat%send_src_blk(i)
-      jl = p_pat%send_src_idx(i)
-      DO n = 1, nfields
-        DO k = 1, ndim2(n)
-          send_buf(k+noffset(n),i) = recv(n)%fld(jl,k,jb)
-        ENDDO
-      ENDDO
-    ENDDO
-#endif
-
-#ifndef __USE_G2G
-!$ACC UPDATE HOST( send_buf ), IF ( i_am_accel_node .AND. acc_on )
-#endif
-
-    ! Finally issue the non-blocking send calls
-    DO np = 1, p_pat%np_send ! loop over PEs where to send the data
-
-      pid    = p_pat%pelist_send(np) ! ID of sender PE
-      iss    = p_pat%send_startidx(np)
-      icount = p_pat%send_count(np)*ndim2tot
-      CALL p_isend(send_buf(1,iss), pid, 1, p_count=icount, comm=p_comm_work)
-
-    ENDDO
-
-!$ACC END DATA
-
-    stop_sync_timer(timer_exch_data_async)
-
-  END SUBROUTINE start_async_comm
-
-
-  !>
-  !! Completes asynchronous halo communication by filling the receive buffer after completion
-  !! of the exchange process
-  !!
-  !! @par Revision History
-  !! Initial version by Guenther Zaengl, Feb 2011, based on work by Rainer Johanni
-  !!
-  SUBROUTINE complete_async_comm(p_pat, nfields, recv_buf, recv1, recv2, recv3, &
-    recv4, recv5, recv4d)
-
-    TYPE(t_comm_pattern), INTENT(IN) :: p_pat
-
-    REAL(dp), INTENT(INOUT), TARGET, OPTIONAL ::  &
-      recv1(:,:,:), recv2(:,:,:), recv3(:,:,:), recv4(:,:,:), recv5(:,:,:), recv4d(:,:,:,:)
-
-    INTEGER, INTENT(IN)      :: nfields
-
-    REAL(dp) , INTENT(INOUT) :: recv_buf(:,:)
-
-    TYPE t_fieldptr
-      REAL(dp), POINTER :: fld(:,:,:)
-    END TYPE t_fieldptr
-
-    TYPE(t_fieldptr) :: recv(nfields)
-    INTEGER        :: ndim2(nfields), noffset(nfields)
-
-    INTEGER :: i, k, ik, jb, jl, n
-
-    !-----------------------------------------------------------------------
-    start_sync_timer(timer_exch_data_async)
-
-    IF(my_process_is_mpi_seq()) RETURN
-
-!$ACC DATA CREATE( recv ), IF ( i_am_accel_node .AND. acc_on )
-
-    ! Set pointers to output fields
-    IF (PRESENT(recv4d)) THEN
-      DO i = 1, nfields
-        recv(i)%fld => recv4d(:,:,:,i)
-      ENDDO
-    ELSE
-      IF (PRESENT(recv1)) THEN
-        recv(1)%fld => recv1
-        IF (PRESENT(recv2)) THEN
-          recv(2)%fld => recv2
-          IF (PRESENT(recv3)) THEN
-            recv(3)%fld => recv3
-            IF (PRESENT(recv4)) THEN
-              recv(4)%fld => recv4
-              IF (PRESENT(recv5)) THEN
-                recv(5)%fld => recv5
-              ENDIF
-            ENDIF
-          ENDIF
-        ENDIF
-      ENDIF
-    ENDIF
-
-    noffset(1) = 0
-    ndim2(1)   = SIZE(recv(1)%fld,2)
-    DO n = 2, nfields
-      noffset(n) = noffset(n-1)+ndim2(n-1)
-      ndim2(n)   = SIZE(recv(n)%fld,2)
-    ENDDO
-
-
-    ! Wait for all outstanding requests (issued in start_async_comm) to finish
-
-    CALL p_wait
-#ifndef __USE_G2G
-!$ACC UPDATE DEVICE( recv_buf ), IF ( i_am_accel_node .AND. acc_on )
-#endif
-
-    ! Fill in receive buffer
-
-#if defined( __SX__ ) || defined( _OPENACC )
-!$ACC PARALLEL &
-!$ACC PRESENT( p_pat, recv_buf, recv ), COPYIN( noffset, ndim2 ), IF( i_am_accel_node .AND. acc_on )
-!$ACC LOOP GANG
-    DO n = 1, nfields
-!$ACC LOOP VECTOR
-!CDIR UNROLL=6
-      DO k = 1, ndim2(n)
-        DO i = 1, p_pat%n_pnts
-          recv(n)%fld(p_pat%recv_dst_idx(i),k,p_pat%recv_dst_blk(i)) =   &
-            recv_buf(k+noffset(n),p_pat%recv_src(i))
-        ENDDO
-      ENDDO
-    ENDDO
-!$ACC END PARALLEL
-#else
-    DO i = 1, p_pat%n_pnts
-      jb = p_pat%recv_dst_blk(i)
-      jl = p_pat%recv_dst_idx(i)
-      ik  = p_pat%recv_src(i)
-
-      DO n = 1, nfields
-        DO k = 1, ndim2(n)
-          recv(n)%fld(jl,k,jb) = recv_buf(k+noffset(n),ik)
-        ENDDO
-      ENDDO
-    ENDDO
-#endif
-
-!$ACC END DATA
-
-    stop_sync_timer(timer_exch_data_async)
-
-  END SUBROUTINE complete_async_comm
-
-
-  !>
-  !! Does data exchange according to a communication pattern (in p_pat).
-  !!
-  !!
-  !! @par Revision History
-  !! Initial version by Rainer Johanni, Nov 2009
-  !! Optimized version by Guenther Zaengl to process up to two 4D fields or up to six 3D fields
-  !! for an array-sized communication pattern (as needed for boundary interpolation) in one step
-  !!
-  SUBROUTINE exchange_data_grf(p_pat, nfields, ndim2tot, recv1, send1, &
-    recv2, send2, recv3, send3, recv4, send4, &
-    recv5, send5, recv6, send6, recv4d1, send4d1, &
-    recv4d2, send4d2)
-
-    TYPE(t_comm_pattern), INTENT(IN), TARGET :: p_pat(:)
-
-    REAL(dp), INTENT(INOUT), TARGET, OPTIONAL ::  &
-      recv1(:,:,:), recv2(:,:,:), recv3(:,:,:), recv4d1(:,:,:,:), &
-      recv4(:,:,:), recv5(:,:,:), recv6(:,:,:), recv4d2(:,:,:,:)
-    ! Note: the last index of the send fields corresponds to the dimension of p_pat
-    ! On the other hand, they are not blocked and have the vertical index first
-    REAL(dp), INTENT(IN   ), TARGET, OPTIONAL ::  &
-      send1(:,:,:), send2(:,:,:), send3(:,:,:), send4d1(:,:,:,:), &
-      send4(:,:,:), send5(:,:,:), send6(:,:,:), send4d2(:,:,:,:)
-
-    CHARACTER(len=*), PARAMETER :: routine = modname//"::exchange_data_grf"
-    INTEGER, INTENT(IN)           :: nfields  ! total number of input fields
-    INTEGER, INTENT(IN)           :: ndim2tot ! sum of vertical levels of input fields
-
-    INTEGER           :: nsendtot ! total number of send points
-    INTEGER           :: nrecvtot ! total number of receive points
-
-    TYPE t_fieldptr_recv
-      REAL(dp), POINTER :: fld(:,:,:)
-    END TYPE t_fieldptr_recv
-
-    TYPE t_fieldptr_send
-      REAL(dp), POINTER :: fld(:,:)
-    END TYPE t_fieldptr_send
-
-    TYPE(t_fieldptr_recv) :: recv(nfields)
-    TYPE(t_fieldptr_send) :: send(nfields*SIZE(p_pat))
-
-    INTEGER        :: ndim2(nfields), noffset(nfields),            &
-      ioffset_s(SIZE(p_pat)), ioffset_r(SIZE(p_pat))
-
-    REAL(dp), ALLOCATABLE :: send_buf(:,:),recv_buf(:,:), &
-      auxs_buf(:,:),auxr_buf(:,:)
-
-    INTEGER :: i, k, ik, jb, jl, n, np, irs, ire, iss, ise, &
-      npats, isum, ioffset, isum1, n4d, pid, num_send, num_recv, j
-    INTEGER, ALLOCATABLE :: pelist_send(:), pelist_recv(:)
-
-    !-----------------------------------------------------------------------
-
-    nsendtot = SUM(p_pat(:)%n_send)
-    nrecvtot = SUM(p_pat(:)%n_recv)
-
-    ALLOCATE(send_buf(ndim2tot,nsendtot),recv_buf(ndim2tot,nrecvtot), &
-      auxs_buf(ndim2tot,nsendtot),auxr_buf(ndim2tot,nrecvtot))
-
-    !-----------------------------------------------------------------------
-
-    IF (itype_exch_barrier == 1 .OR. itype_exch_barrier == 3) THEN
-      start_sync_timer(timer_barrier)
-      CALL work_mpi_barrier()
-      stop_sync_timer(timer_barrier)
-    ENDIF
-
-    start_sync_timer(timer_exch_data)
-
-    npats = SIZE(p_pat)  ! Number of communication patterns provided on input
-
-    !-----------------------------------------------------------------------
-
-    ! some adjustmens to the standard communication patterns in order to make
-    ! them work in this routine
-
-    num_send = 0
-    num_recv = 0
-
-    DO np = 0, p_n_work-1 ! loop over PEs
-
-      DO n = 1, npats  ! loop over communication patterns
-        iss = p_pat(n)%send_limits(np)+1
-        ise = p_pat(n)%send_limits(np+1)
-        IF(ise >= iss) THEN
-          num_send = num_send + 1
-          EXIT ! count each processor only once
-        ENDIF
-      ENDDO
-
-      DO n = 1, npats  ! loop over communication patterns
-        irs = p_pat(n)%recv_limits(np)+1
-        ire = p_pat(n)%recv_limits(np+1)
-        IF(ire >= irs) THEN
-          num_recv = num_recv + 1
-          EXIT ! count each processor only once
-        ENDIF
-      ENDDO
-
-    ENDDO
-
-    ALLOCATE(pelist_send(num_send), pelist_recv(num_recv))
-
-    num_send = 0
-    num_recv = 0
-
-    ! Now compute "envelope PE lists" for all communication patterns
-    DO np = 0, p_n_work-1 ! loop over PEs
-
-      DO n = 1, npats  ! loop over communication patterns
-        iss = p_pat(n)%send_limits(np)+1
-        ise = p_pat(n)%send_limits(np+1)
-        IF(ise >= iss) THEN
-          num_send = num_send + 1
-          DO j = 1, npats
-            pelist_send(num_send) = np
-          ENDDO
-          EXIT ! count each processor only once
-        ENDIF
-      ENDDO
-
-      DO n = 1, npats  ! loop over communication patterns
-        irs = p_pat(n)%recv_limits(np)+1
-        ire = p_pat(n)%recv_limits(np+1)
-        IF(ire >= irs) THEN
-          num_recv = num_recv + 1
-          DO j = 1, npats
-            pelist_recv(num_recv) = np
-          ENDDO
-          EXIT ! count each processor only once
-        ENDIF
-      ENDDO
-
-    ENDDO
-
-    !-----------------------------------------------------------------------
-
-!$ACC DATA CREATE( send_buf, recv_buf, auxs_buf, auxr_buf), IF ( i_am_accel_node .AND. acc_on )
-
-    ! Set up irecv's for receive buffers
-    ! Note: the dummy mode (iorder_sendrecv=0) does not work for nest boundary communication
-    ! because there may be PEs receiving but not sending data. Therefore, iorder_sendrecv=0
-    ! is treated as iorder_sendrecv=1 in this routine.
-    IF ((iorder_sendrecv <= 1 .OR. iorder_sendrecv >= 3) .AND. .NOT. my_process_is_mpi_seq()) THEN
-
-      ioffset = 0
-      DO np = 1, num_recv ! loop over PEs from where to receive the data
-
-        pid = pelist_recv(np) ! ID of receiver PE
-
-        ! Sum up receive points over all communication patterns to be processed
-        isum = ioffset
-        DO n = 1, npats
-          isum = isum + p_pat(n)%recv_limits(pid+1) - p_pat(n)%recv_limits(pid)
-        ENDDO
-
-        IF(isum > ioffset) &
-          CALL p_irecv(auxr_buf(1,ioffset+1), pid, 1, p_count=(isum-ioffset)*ndim2tot, &
-          comm=p_comm_work)
-        ioffset = isum
-
-      ENDDO
-
-    ENDIF
-
-    ! Set pointers to input fields
-    IF (PRESENT(recv4d1) .AND. .NOT. PRESENT(recv4d2)) THEN
-      DO n = 1, nfields
-        recv(n)%fld => recv4d1(:,:,:,n)
-        DO np = 1, npats
-          send(np+(n-1)*npats)%fld => send4d1(:,:,np,n)
-        ENDDO
-      ENDDO
-    ELSE IF (PRESENT(recv4d1) .AND. PRESENT(recv4d2)) THEN
-      n4d = nfields/2
-      DO n = 1, n4d
-        recv(n)%fld => recv4d1(:,:,:,n)
-        DO np = 1, npats
-          send(np+(n-1)*npats)%fld => send4d1(:,:,np,n)
-        ENDDO
-      ENDDO
-      DO n = 1, n4d
-        recv(n4d+n)%fld => recv4d2(:,:,:,n)
-        DO np = 1, npats
-          send(np+(n4d+n-1)*npats)%fld => send4d2(:,:,np,n)
-        ENDDO
-      ENDDO
-    ELSE
-      IF (PRESENT(recv1)) THEN
-        recv(1)%fld => recv1
-        DO np = 1, npats
-          send(np)%fld => send1(:,:,np)
-        ENDDO
-      ENDIF
-      IF (PRESENT(recv2)) THEN
-        recv(2)%fld => recv2
-        DO np = 1, npats
-          send(np+npats)%fld => send2(:,:,np)
-        ENDDO
-      ENDIF
-      IF (PRESENT(recv3)) THEN
-        recv(3)%fld => recv3
-        DO np = 1, npats
-          send(np+2*npats)%fld => send3(:,:,np)
-        ENDDO
-      ENDIF
-      IF (PRESENT(recv4)) THEN
-        recv(4)%fld => recv4
-        DO np = 1, npats
-          send(np+3*npats)%fld => send4(:,:,np)
-        ENDDO
-      ENDIF
-      IF (PRESENT(recv5)) THEN
-        recv(5)%fld => recv5
-        DO np = 1, npats
-          send(np+4*npats)%fld => send5(:,:,np)
-        ENDDO
-      ENDIF
-      IF (PRESENT(recv6)) THEN
-        recv(6)%fld => recv6
-        DO np = 1, npats
-          send(np+5*npats)%fld => send6(:,:,np)
-        ENDDO
-      ENDIF
-    ENDIF
-
-    noffset(1) = 0
-    ndim2(1)   = SIZE(recv(1)%fld,2)
-    DO n = 2, nfields
-      noffset(n) = noffset(n-1)+ndim2(n-1)
-      ndim2(n)   = SIZE(recv(n)%fld,2)
-    ENDDO
-
-    ioffset_r(1) = 0
-    ioffset_s(1) = 0
-    DO np = 2, npats
-      ioffset_r(np) = ioffset_r(np-1) + p_pat(np-1)%n_recv
-      ioffset_s(np) = ioffset_s(np-1) + p_pat(np-1)%n_send
-    ENDDO
-
-
-    IF (my_process_is_mpi_seq()) THEN
-
-!$ACC PARALLEL &
-!$ACC PRESENT( p_pat, send, recv ), COPYIN( ndim2 ), IF( i_am_accel_node .AND. acc_on )
-!$ACC LOOP GANG
-      DO np = 1, npats
-!$ACC LOOP VECTOR
-        DO i = 1, p_pat(np)%n_pnts
-          DO n = 1, nfields
-            DO k = 1, ndim2(n)
-              recv(n)%fld( p_pat(np)%recv_dst_idx(i), k, p_pat(np)%recv_dst_blk(i) ) =  &
-                send(np+(n-1)*npats)%fld( k, &
-                idx_1d(p_pat(np)%send_src_idx(p_pat(np)%recv_src(i)), &
-                p_pat(np)%send_src_blk(p_pat(np)%recv_src(i))))
-            ENDDO
-          ENDDO
-        ENDDO
-      ENDDO
-!$ACC END PARALLEL
-
-      stop_sync_timer(timer_exch_data)
-
-    ELSE    ! WS: removed RETURN statement to allow for OpenACC DATA region
-
-
-      ! Set up send buffer
-#if defined( __SX__ ) || defined( _OPENACC )
-!$ACC PARALLEL &
-!$ACC PRESENT( p_pat, send, send_buf ), COPYIN( ndim2, noffset ), IF( i_am_accel_node .AND. acc_on )
-!$ACC LOOP GANG
-      DO n = 1, nfields
-!$ACC LOOP VECTOR
-        DO np = 1, npats
-!CDIR UNROLL=6
-          DO k = 1, ndim2(n)
-            DO i = 1, p_pat(np)%n_send
-              send_buf(k+noffset(n),i+ioffset_s(np)) =                &
-                & send(np+(n-1)*npats)%fld(k,idx_1d(p_pat(np)%send_src_idx(i), &
-                &                                   p_pat(np)%send_src_blk(i)))
-            ENDDO
-          ENDDO
-        ENDDO
-      ENDDO
-!$ACC END PARALLEL
-#else
-#ifdef __OMPPAR_COPY__
-!$OMP PARALLEL
-#endif
-      DO np = 1, npats
-#ifdef __OMPPAR_COPY__
-!$OMP DO PRIVATE(jl)
-#endif
-        DO i = 1, p_pat(np)%n_send
-          jl = idx_1d(p_pat(np)%send_src_idx(i), p_pat(np)%send_src_blk(i))
-          DO n = 1, nfields
-            DO k = 1, ndim2(n)
-              send_buf(k+noffset(n),i+ioffset_s(np)) = &
-                send(np+(n-1)*npats)%fld(k,jl)
-            ENDDO
-          ENDDO
-        ENDDO
-#ifdef __OMPPAR_COPY__
-!$OMP END DO
-#endif
-      ENDDO
-#ifdef __OMPPAR_COPY__
-!$OMP END PARALLEL
-#endif
-#endif
-
-      IF (iorder_sendrecv <= 1) THEN
-
-#ifndef __USE_G2G
-!$ACC UPDATE HOST( send_buf ), IF ( i_am_accel_node .AND. acc_on )
-#endif
-
-        ! Send our data
-        ioffset = 0
-        DO np = 1, num_send ! loop over PEs where to send the data
-
-          pid = pelist_send(np) ! ID of sender PE
-
-          ! Copy send points for all communication patterns into one common send buffer
-          isum = ioffset
-          DO n = 1, npats
-            iss = p_pat(n)%send_limits(pid)+1 + ioffset_s(n)
-            ise = p_pat(n)%send_limits(pid+1) + ioffset_s(n)
-            isum1 = ise - iss + 1
-            IF (isum1 > 0) THEN
-!CDIR COLLAPSE
-!$ACC KERNELS PRESENT( auxs_buf, send_buf ), IF ( i_am_accel_node .AND. acc_on )
-              auxs_buf(:,isum+1:isum+isum1) = send_buf(:,iss:ise)
-!$ACC END KERNELS
-              isum = isum+isum1
-            ENDIF
-          ENDDO
-
-#ifndef __USE_G2G
-!$ACC UPDATE HOST( auxs_buf ), IF ( i_am_accel_node .AND. acc_on )
-#endif
-
-          IF(isum > ioffset) CALL p_send(auxs_buf(1,ioffset+1), pid, 1,             &
-            p_count=(isum-ioffset)*ndim2tot, comm=p_comm_work)
-
-          ioffset = isum
-
-        ENDDO
-      ELSE IF (iorder_sendrecv == 2) THEN ! use isend/recv
-        ioffset = 0
-        DO np = 1, num_send ! loop over PEs where to send the data
-
-          pid = pelist_send(np) ! ID of sender PE
-
-          ! Copy send points for all communication patterns into one common send buffer
-          isum = ioffset
-          DO n = 1, npats
-            iss = p_pat(n)%send_limits(pid)+1 + ioffset_s(n)
-            ise = p_pat(n)%send_limits(pid+1) + ioffset_s(n)
-            isum1 = ise - iss + 1
-            IF (isum1 > 0) THEN
-!CDIR COLLAPSE
-!$ACC KERNELS PRESENT( auxs_buf, send_buf ), IF ( i_am_accel_node .AND. acc_on )
-              auxs_buf(:,isum+1:isum+isum1) = send_buf(:,iss:ise)
-!$ACC END KERNELS
-              isum = isum+isum1
-            ENDIF
-          ENDDO
-
-#ifndef __USE_G2G
-!$ACC UPDATE HOST( auxs_buf ), IF ( i_am_accel_node .AND. acc_on )
-#endif
-          IF(isum > ioffset) CALL p_isend(auxs_buf(1,ioffset+1), pid, 1,            &
-            p_count=(isum-ioffset)*ndim2tot, comm=p_comm_work)
-
-          ioffset = isum
-
-        ENDDO
-
-        ioffset = 0
-        DO np = 1, num_recv ! loop over PEs from where to receive the data
-
-          pid = pelist_recv(np) ! ID of receiver PE
-
-          ! Sum up receive points over all communication patterns to be processed
-          isum = ioffset
-          DO n = 1, npats
-            isum = isum + p_pat(n)%recv_limits(pid+1) - p_pat(n)%recv_limits(pid)
-          ENDDO
-
-          IF(isum > ioffset) CALL p_recv(auxr_buf(1,ioffset+1), pid, 1,             &
-            p_count=(isum-ioffset)*ndim2tot, comm=p_comm_work)
-#ifndef __USE_G2G
-!$ACC UPDATE DEVICE( auxs_buf ), IF ( i_am_accel_node .AND. acc_on )
-#endif
-          ioffset = isum
-
-        ENDDO
-      ELSE IF (iorder_sendrecv >= 3) THEN ! use isend/recv
-#ifdef __OMPPAR_COPY__
-!$OMP PARALLEL PRIVATE(ioffset,pid,isum,iss,ise,isum1)
-#endif
-        ioffset = 0
-        DO np = 1, num_send ! loop over PEs where to send the data
-
-          pid = pelist_send(np) ! ID of sender PE
-
-          ! Copy send points for all communication patterns into one common send buffer
-          isum = ioffset
-          DO n = 1, npats
-            iss = p_pat(n)%send_limits(pid)+1 + ioffset_s(n)
-            ise = p_pat(n)%send_limits(pid+1) + ioffset_s(n)
-            isum1 = ise - iss + 1
-            IF (isum1 > 0) THEN
-#ifdef __OMPPAR_COPY__
-!$OMP DO
-#endif
-!$ACC KERNELS PRESENT( auxs_buf, send_buf ), IF ( i_am_accel_node .AND. acc_on )
-              DO i = 1, isum1
-                auxs_buf(:,isum+i) = send_buf(:,iss-1+i)
-              ENDDO
-!$ACC END KERNELS
-#ifdef __OMPPAR_COPY__
-!$OMP END DO
-#endif
-              isum = isum+isum1
-            ENDIF
-          ENDDO
-
-#ifndef __USE_G2G
-!$ACC UPDATE HOST( auxs_buf ), IF ( i_am_accel_node .AND. acc_on )
-#endif
-!$OMP MASTER
-          IF(isum > ioffset) CALL p_isend(auxs_buf(1,ioffset+1), pid, 1,            &
-            p_count=(isum-ioffset)*ndim2tot, comm=p_comm_work)
-!$OMP END MASTER
-
-          ioffset = isum
-
-        ENDDO
-#ifdef __OMPPAR_COPY__
-!$OMP END PARALLEL
-#endif
-      ENDIF
-
-      ! Wait for all outstanding requests to finish
-      start_sync_timer(timer_exch_data_wait)
-      CALL p_wait
-      stop_sync_timer(timer_exch_data_wait)
-
-
-      IF (itype_exch_barrier == 2 .OR. itype_exch_barrier == 3) THEN
-        start_sync_timer(timer_barrier)
-        CALL work_mpi_barrier()
-        stop_sync_timer(timer_barrier)
-      ENDIF
-
-      ! Copy exchanged data back to receive buffer
-
-#ifdef __OMPPAR_COPY__
-!$OMP PARALLEL PRIVATE(ioffset,pid,isum,irs,ire,isum1)
-#endif
-
-      ioffset = 0
-      DO np = 1, num_recv ! loop over PEs from where to receive the data
-
-        pid = pelist_recv(np) ! ID of receiver PE
-
-        isum = ioffset
-        DO n = 1, npats
-          irs = p_pat(n)%recv_limits(pid)+1 + ioffset_r(n)
-          ire = p_pat(n)%recv_limits(pid+1) + ioffset_r(n)
-          isum1 = ire - irs + 1
-          IF (isum1 > 0) THEN
-#ifdef __OMPPAR_COPY__
-!$OMP DO
-#endif
-!$ACC KERNELS PRESENT( recv_buf, auxr_buf ), IF ( i_am_accel_node .AND. acc_on )
-            DO i = 1, isum1
-              recv_buf(:,irs-1+i) = auxr_buf(:,isum+i)
-            ENDDO
-!$ACC END KERNELS
-#ifdef __OMPPAR_COPY__
-!$OMP END DO
-#endif
-            isum = isum + isum1
-          ENDIF
-        ENDDO
-
-        ioffset = isum
-
-      ENDDO
-
-      ! Fill in receive buffer
-
-#ifndef __USE_G2G
-!$ACC UPDATE DEVICE( recv_buf ), IF ( i_am_accel_node .AND. acc_on )
-#endif
-
-#if defined( __SX__ ) || defined( _OPENACC )
-!$ACC PARALLEL PRESENT( p_pat, recv_buf, recv ), COPYIN( ndim2, noffset, ioffset_r ), IF( i_am_accel_node .AND. acc_on )
-!$ACC LOOP GANG
-      DO n = 1, nfields
-        DO np = 1, npats
-!$ACC LOOP VECTOR
-!CDIR UNROLL=6
-          DO k = 1, ndim2(n)
-            DO i = 1, p_pat(np)%n_pnts
-              recv(n)%fld(p_pat(np)%recv_dst_idx(i),k,p_pat(np)%recv_dst_blk(i)) =   &
-                recv_buf(k+noffset(n),p_pat(np)%recv_src(i)+ioffset_r(np))
-            ENDDO
-          ENDDO
-        ENDDO
-      ENDDO
-!$ACC END PARALLEL
-#else
-      DO np = 1, npats
-#ifdef __OMPPAR_COPY__
-!$OMP DO PRIVATE(jb,jl,ik)
-#endif
-        DO i = 1, p_pat(np)%n_pnts
-          jb = p_pat(np)%recv_dst_blk(i)
-          jl = p_pat(np)%recv_dst_idx(i)
-          ik  = p_pat(np)%recv_src(i)+ioffset_r(np)
-          DO n = 1, nfields
-            DO k = 1, ndim2(n)
-              recv(n)%fld(jl,k,jb) = recv_buf(k+noffset(n),ik)
-            ENDDO
-          ENDDO
-        ENDDO
-#ifdef __OMPPAR_COPY__
-!$OMP END DO
-#endif
-      ENDDO
-#ifdef __OMPPAR_COPY__
-!$OMP END PARALLEL
-#endif
-#endif
-
-      !---------------------------------------------------------
-    ENDIF  ! .NOT. my_process_is_mpi_seq()
-
-!$ACC END DATA
-
-    stop_sync_timer(timer_exch_data)
-
-  END SUBROUTINE exchange_data_grf
-
-
-  !-------------------------------------------------------------------------
-  !
-  !
-  !>
-  !! Interface for 2D arrays for exchange_data.
-  !!
-  !! Just reshapes the arrays and calls exchange_data.
-  !!
-  !! @par Revision History
-  !! Initial version by Rainer Johanni, Nov 2009
-  !!
-  !================================================================================================
-  ! REAL SECTION ----------------------------------------------------------------------------------
-  !
-  SUBROUTINE exchange_data_r2d(p_pat, recv, send, add, send_lbound2, l_recv_exists)
-    !
-    TYPE(t_comm_pattern), INTENT(IN), TARGET :: p_pat
-    REAL(dp), INTENT(INOUT), TARGET        :: recv(:,:)
-    REAL(dp), INTENT(IN), OPTIONAL, TARGET :: send(:,:)
-    REAL(dp), INTENT(IN), OPTIONAL, TARGET :: add (:,:)
-    INTEGER, OPTIONAL :: send_lbound2
-    LOGICAL, OPTIONAL :: l_recv_exists
-
-    CHARACTER(len=*), PARAMETER :: routine = modname//"::exchange_data_r2d"
-    REAL(dp) :: tmp_recv(SIZE(recv,1),1,SIZE(recv,2))
-
-    !-----------------------------------------------------------------------
-
-    ! special treatment for trivial communication patterns of
-    ! sequential runs
-    IF(my_process_is_mpi_seq()) THEN
-      CALL exchange_data_r2d_seq(p_pat, recv, send, add, send_lbound2,l_recv_exists)
-      RETURN
-    END IF
-
-!$ACC DATA CREATE( tmp_recv ), IF ( i_am_accel_node .AND. acc_on )
-    IF (PRESENT(send) .AND. .NOT. PRESENT(l_recv_exists)) THEN
-!$ACC KERNELS PRESENT( tmp_recv ), IF ( i_am_accel_node .AND. acc_on )
-      tmp_recv(:,1,:) = 0._dp
-!$ACC END KERNELS
-    ELSE
-!$ACC KERNELS PRESENT( recv, tmp_recv ), IF ( i_am_accel_node .AND. acc_on )
-      tmp_recv(:,1,:) = recv(:,:)
-!$ACC END KERNELS
-    ENDIF
-
-    IF (PRESENT(send) .AND. PRESENT(send_lbound2)) THEN
-      IF (PRESENT(add)) THEN
-        CALL exchange_data(p_pat, tmp_recv, &
-          send=RESHAPE(send,(/SIZE(send,1),1,SIZE(send,2)/)), &
-          add =RESHAPE(add, (/SIZE(add ,1),1,SIZE(add ,2)/)), &
-          send_lbound3=send_lbound2 )
-      ELSE
-        CALL exchange_data(p_pat, tmp_recv, &
-          send=RESHAPE(send,(/SIZE(send,1),1,SIZE(send,2)/)), &
-          send_lbound3=send_lbound2)
-      ENDIF
-    ELSEIF (PRESENT(send)) THEN
-      IF (PRESENT(add)) THEN
-        CALL exchange_data(p_pat, tmp_recv, &
-          send=RESHAPE(send,(/SIZE(send,1),1,SIZE(send,2)/)), &
-          add =RESHAPE(add, (/SIZE(add ,1),1,SIZE(add ,2)/)))
-      ELSE
-        CALL exchange_data(p_pat, tmp_recv, &
-          send=RESHAPE(send,(/SIZE(send,1),1,SIZE(send,2)/)))
-      ENDIF
-    ELSE
-      IF (PRESENT(add)) THEN
-        CALL exchange_data(p_pat, tmp_recv, &
-          add =RESHAPE(add, (/SIZE(add ,1),1,SIZE(add ,2)/)))
-      ELSE
-        CALL exchange_data(p_pat, tmp_recv)
-      ENDIF
-    ENDIF
-
-!$ACC KERNELS PRESENT( recv, tmp_recv ), IF ( i_am_accel_node .AND. acc_on )
-    recv(:,:) = tmp_recv(:,1,:)
-!$ACC END KERNELS
-
-!$ACC END DATA
-
-  END SUBROUTINE exchange_data_r2d
-
-
-  !-------------------------------------------------------------------------
-  !
-  !
-  !>
-  !! Interface for 2D arrays for exchange_data.
-  !!
-  !! Just reshapes the arrays and calls exchange_data.
-  !!
-  !! @par Revision History
-  !! Initial version by Rainer Johanni, Nov 2009
-  !!
-  !================================================================================================
-  ! REAL SECTION ----------------------------------------------------------------------------------
-  !
-  SUBROUTINE exchange_data_s2d(p_pat, recv, send, add, send_lbound2, l_recv_exists)
-    !
-    TYPE(t_comm_pattern), INTENT(IN), TARGET :: p_pat
-    REAL(sp), INTENT(INOUT), TARGET        :: recv(:,:)
-    REAL(sp), INTENT(IN), OPTIONAL, TARGET :: send(:,:)
-    REAL(sp), INTENT(IN), OPTIONAL, TARGET :: add (:,:)
-    INTEGER, OPTIONAL :: send_lbound2
-    LOGICAL, OPTIONAL :: l_recv_exists
-
-    CHARACTER(len=*), PARAMETER :: routine = modname//"::exchange_data_s2d"
-    REAL(sp) :: tmp_recv(SIZE(recv,1),1,SIZE(recv,2))
-
-    !-----------------------------------------------------------------------
-
-    ! special treatment for trivial communication patterns of
-    ! sequential runs
-    IF(my_process_is_mpi_seq()) THEN
-      CALL exchange_data_s2d_seq(p_pat, recv, send, add, send_lbound2,l_recv_exists)
-      RETURN
-    END IF
-
-!$ACC DATA CREATE( tmp_recv ), IF ( i_am_accel_node .AND. acc_on )
-    IF (PRESENT(send) .AND. .NOT. PRESENT(l_recv_exists)) THEN
-!$ACC KERNELS PRESENT( tmp_recv ), IF ( i_am_accel_node .AND. acc_on )
-      tmp_recv(:,1,:) = 0._sp
-!$ACC END KERNELS
-    ELSE
-!$ACC KERNELS PRESENT( recv, tmp_recv ), IF ( i_am_accel_node .AND. acc_on )
-      tmp_recv(:,1,:) = recv(:,:)
-!$ACC END KERNELS
-    ENDIF
-
-    IF (PRESENT(send) .AND. PRESENT(send_lbound2)) THEN
-      IF (PRESENT(add)) THEN
-        CALL exchange_data(p_pat, tmp_recv, &
-          send=RESHAPE(send,(/SIZE(send,1),1,SIZE(send,2)/)), &
-          add =RESHAPE(add, (/SIZE(add ,1),1,SIZE(add ,2)/)), &
-          send_lbound3=send_lbound2 )
-      ELSE
-        CALL exchange_data(p_pat, tmp_recv, &
-          send=RESHAPE(send,(/SIZE(send,1),1,SIZE(send,2)/)), &
-          send_lbound3=send_lbound2)
-      ENDIF
-    ELSEIF (PRESENT(send)) THEN
-      IF (PRESENT(add)) THEN
-        CALL exchange_data(p_pat, tmp_recv, &
-          send=RESHAPE(send,(/SIZE(send,1),1,SIZE(send,2)/)), &
-          add =RESHAPE(add, (/SIZE(add ,1),1,SIZE(add ,2)/)))
-      ELSE
-        CALL exchange_data(p_pat, tmp_recv, &
-          send=RESHAPE(send,(/SIZE(send,1),1,SIZE(send,2)/)))
-      ENDIF
-    ELSE
-      IF (PRESENT(add)) THEN
-        CALL exchange_data(p_pat, tmp_recv, &
-          add =RESHAPE(add, (/SIZE(add ,1),1,SIZE(add ,2)/)))
-      ELSE
-        CALL exchange_data(p_pat, tmp_recv)
-      ENDIF
-    ENDIF
-
-!$ACC KERNELS PRESENT( recv, tmp_recv ), IF ( i_am_accel_node .AND. acc_on )
-    recv(:,:) = tmp_recv(:,1,:)
-!$ACC END KERNELS
-
-!$ACC END DATA
-
-  END SUBROUTINE exchange_data_s2d
-
-
-  ! SEQUENTIAL version of subroutine "exchange_data_r3d"
-  !
-  SUBROUTINE exchange_data_r2d_seq(p_pat, recv, send, add, send_lbound2, l_recv_exists)
-
-    TYPE(t_comm_pattern), INTENT(IN), TARGET :: p_pat
-    REAL(dp), INTENT(INOUT), TARGET        :: recv(:,:)
-    REAL(dp), INTENT(IN), OPTIONAL, TARGET :: send(:,:)
-    REAL(dp), INTENT(IN), OPTIONAL, TARGET :: add (:,:)
-    INTEGER, OPTIONAL :: send_lbound2
-    LOGICAL, OPTIONAL :: l_recv_exists
-    ! local variables
-    CHARACTER(*), PARAMETER :: routine = modname//":exchange_data_r2d_seq"
-    INTEGER :: i, lbound2
-
-    ! consistency checks
-    ! ------------------
-
-    ! make sure that we are in sequential mode
-    IF (.NOT. my_process_is_mpi_seq()) THEN
-      CALL finish(routine, "Internal error: sequential routine called in parallel run!")
-    END IF
-    ! further tests
-    IF ( (p_pat%np_recv /= 1) .OR. (p_pat%np_send /= 1) ) THEN
-      CALL finish(routine, "Internal error: inconsistent no. send/receive peers!")
-    END IF
-    IF ( (p_pat%recv_limits(1) - p_pat%recv_limits(0)) /= (p_pat%send_limits(1) - p_pat%send_limits(0)) ) THEN
-      CALL finish(routine, "Internal error: inconsistent sender/receiver size!")
-    END IF
-    IF ( (p_pat%recv_limits(0) /= 0) .OR. (p_pat%send_limits(0) /= 0) ) THEN
-      CALL finish(routine, "Internal error: inconsistent sender/receiver start position!")
-    END IF
-    IF ( (p_pat%recv_limits(1) /= p_pat%n_recv) .OR. (p_pat%n_recv /= p_pat%n_send) ) THEN
-      CALL finish(routine, "Internal error: inconsistent counts for sender/receiver!")
-    END IF
-
-    ! "communication" (direct copy)
-    ! -----------------------------
-
-    IF(PRESENT(send) .AND. PRESENT(send_lbound2)) THEN
-      lbound2 = send_lbound2 - 1
-    ELSE
-      lbound2 = 0
-    ENDIF
-
-    IF(PRESENT(add)) THEN
-!$ACC PARALLEL PRESENT( p_pat, send, add, recv ), IF( i_am_accel_node .AND. acc_on )
-!$ACC LOOP GANG VECTOR
-      DO i=1,p_pat%n_pnts
-        recv( p_pat%recv_dst_idx(i), p_pat%recv_dst_blk(i) )  =                    &
-          &  add( p_pat%recv_dst_idx(i), p_pat%recv_dst_blk(i) )                +  &
-          &  send(p_pat%send_src_idx(p_pat%recv_src(i)),                                    &
-          &       p_pat%send_src_blk(p_pat%recv_src(i))-lbound2)
-      END DO
-!$ACC END PARALLEL
-    ELSE
-!$ACC PARALLEL PRESENT( p_pat, send, recv ), IF( i_am_accel_node .AND. acc_on )
-!$ACC LOOP GANG VECTOR
-      DO i=1,p_pat%n_pnts
-        recv( p_pat%recv_dst_idx(i), p_pat%recv_dst_blk(i) )  =                    &
-          &  send(p_pat%send_src_idx(p_pat%recv_src(i)),                                    &
-          &       p_pat%send_src_blk(p_pat%recv_src(i))-lbound2)
-      END DO
-!$ACC END PARALLEL
-    END IF
-
-  END SUBROUTINE exchange_data_r2d_seq
-
-
-  ! SEQUENTIAL version of subroutine "exchange_data_r3d"
-  !
-  SUBROUTINE exchange_data_s2d_seq(p_pat, recv, send, add, send_lbound2, l_recv_exists)
-
-    TYPE(t_comm_pattern), INTENT(IN), TARGET :: p_pat
-    REAL(sp), INTENT(INOUT), TARGET        :: recv(:,:)
-    REAL(sp), INTENT(IN), OPTIONAL, TARGET :: send(:,:)
-    REAL(sp), INTENT(IN), OPTIONAL, TARGET :: add (:,:)
-    INTEGER, OPTIONAL :: send_lbound2
-    LOGICAL, OPTIONAL :: l_recv_exists
-    ! local variables
-    CHARACTER(*), PARAMETER :: routine = modname//":exchange_data_s2d_seq"
-    INTEGER :: i, lbound2
-
-    ! consistency checks
-    ! ------------------
-
-    ! make sure that we are in sequential mode
-    IF (.NOT. my_process_is_mpi_seq()) THEN
-      CALL finish(routine, "Internal error: sequential routine called in parallel run!")
-    END IF
-    ! further tests
-    IF ( (p_pat%np_recv /= 1) .OR. (p_pat%np_send /= 1) ) THEN
-      CALL finish(routine, "Internal error: inconsistent no. send/receive peers!")
-    END IF
-    IF ( (p_pat%recv_limits(1) - p_pat%recv_limits(0)) /= (p_pat%send_limits(1) - p_pat%send_limits(0)) ) THEN
-      CALL finish(routine, "Internal error: inconsistent sender/receiver size!")
-    END IF
-    IF ( (p_pat%recv_limits(0) /= 0) .OR. (p_pat%send_limits(0) /= 0) ) THEN
-      CALL finish(routine, "Internal error: inconsistent sender/receiver start position!")
-    END IF
-    IF ( (p_pat%recv_limits(1) /= p_pat%n_recv) .OR. (p_pat%n_recv /= p_pat%n_send) ) THEN
-      CALL finish(routine, "Internal error: inconsistent counts for sender/receiver!")
-    END IF
-
-    ! "communication" (direct copy)
-    ! -----------------------------
-
-    IF(PRESENT(send) .AND. PRESENT(send_lbound2)) THEN
-      lbound2 = send_lbound2 - 1
-    ELSE
-      lbound2 = 0
-    ENDIF
-
-    IF(PRESENT(add)) THEN
-!$ACC PARALLEL PRESENT( p_pat, send, add, recv ), IF( i_am_accel_node .AND. acc_on )
-!$ACC LOOP GANG VECTOR
-      DO i=1,p_pat%n_pnts
-        recv( p_pat%recv_dst_idx(i), p_pat%recv_dst_blk(i) )  =                    &
-          &  add( p_pat%recv_dst_idx(i), p_pat%recv_dst_blk(i) )                +  &
-          &  send(p_pat%send_src_idx(p_pat%recv_src(i)),                                    &
-          &       p_pat%send_src_blk(p_pat%recv_src(i))-lbound2)
-      END DO
-!$ACC END PARALLEL
-    ELSE
-!$ACC PARALLEL PRESENT( p_pat, send, recv ), IF( i_am_accel_node .AND. acc_on )
-!$ACC LOOP GANG VECTOR
-      DO i=1,p_pat%n_pnts
-        recv( p_pat%recv_dst_idx(i), p_pat%recv_dst_blk(i) )  =                    &
-          &  send(p_pat%send_src_idx(p_pat%recv_src(i)),                                    &
-          &       p_pat%send_src_blk(p_pat%recv_src(i))-lbound2)
-      END DO
-!$ACC END PARALLEL
-    END IF
-
-  END SUBROUTINE exchange_data_s2d_seq
-
-
-  !================================================================================================
-  ! INTEGER SECTION -------------------------------------------------------------------------------
-  !
-  SUBROUTINE exchange_data_i2d(p_pat, recv, send, add, send_lbound2, l_recv_exists)
-    !
-    TYPE(t_comm_pattern), INTENT(IN), TARGET :: p_pat
-    INTEGER, INTENT(INOUT), TARGET        :: recv(:,:)
-    INTEGER, INTENT(IN), OPTIONAL, TARGET :: send(:,:)
-    INTEGER, INTENT(IN), OPTIONAL, TARGET :: add (:,:)
-    INTEGER, OPTIONAL :: send_lbound2
-    LOGICAL, OPTIONAL :: l_recv_exists
-
-    CHARACTER(len=*), PARAMETER :: routine = modname//"::exchange_data_i2d"
-    INTEGER :: tmp_recv(SIZE(recv,1),1,SIZE(recv,2))
-
-    !-----------------------------------------------------------------------
-
-    ! special treatment for trivial communication patterns of
-    ! sequential runs
-    IF(my_process_is_mpi_seq()) THEN
-      CALL exchange_data_i2d_seq(p_pat, recv, send, add, send_lbound2)
-      RETURN
-    END IF
-
-!$ACC DATA CREATE( tmp_recv ), IF ( i_am_accel_node .AND. acc_on )
-
-    IF (PRESENT(send) .AND. .NOT. PRESENT(l_recv_exists)) THEN
-!$ACC KERNELS PRESENT( tmp_recv ), IF ( i_am_accel_node .AND. acc_on )
-      tmp_recv(:,1,:) = 0
-!$ACC END KERNELS
-    ELSE
-!$ACC KERNELS PRESENT( recv, tmp_recv ), IF ( i_am_accel_node .AND. acc_on )
-      tmp_recv(:,1,:) = recv(:,:)
-!$ACC END KERNELS
-    ENDIF
-
-    IF (PRESENT(send) .AND. PRESENT(send_lbound2)) THEN
-      IF (PRESENT(add)) THEN
-        CALL exchange_data(p_pat, tmp_recv, &
-          send=RESHAPE(send,(/SIZE(send,1),1,SIZE(send,2)/)), &
-          add =RESHAPE(add, (/SIZE(add ,1),1,SIZE(add ,2)/)), &
-          send_lbound3=send_lbound2 )
-      ELSE
-        CALL exchange_data(p_pat, tmp_recv, &
-          send=RESHAPE(send,(/SIZE(send,1),1,SIZE(send,2)/)), &
-          send_lbound3=send_lbound2)
-      ENDIF
-    ELSEIF (PRESENT(send)) THEN
-      IF (PRESENT(add)) THEN
-        CALL exchange_data(p_pat, tmp_recv, &
-          send=RESHAPE(send,(/SIZE(send,1),1,SIZE(send,2)/)), &
-          add =RESHAPE(add, (/SIZE(add ,1),1,SIZE(add ,2)/)))
-      ELSE
-        CALL exchange_data(p_pat, tmp_recv, &
-          send=RESHAPE(send,(/SIZE(send,1),1,SIZE(send,2)/)))
-      ENDIF
-    ELSE
-      IF (PRESENT(add)) THEN
-        CALL exchange_data(p_pat, tmp_recv, &
-          add =RESHAPE(add, (/SIZE(add ,1),1,SIZE(add ,2)/)))
-      ELSE
-        CALL exchange_data(p_pat, tmp_recv)
-      ENDIF
-    ENDIF
-
-!$ACC KERNELS PRESENT( recv, tmp_recv ), IF ( i_am_accel_node .AND. acc_on )
-    recv(:,:) = tmp_recv(:,1,:)
-!$ACC END KERNELS
-
-!$ACC END DATA
-
-  END SUBROUTINE exchange_data_i2d
-
-
-  ! SEQUENTIAL version of subroutine "exchange_data_r3d"
-  !
-  SUBROUTINE exchange_data_i2d_seq(p_pat, recv, send, add, send_lbound2)
-
-    TYPE(t_comm_pattern), INTENT(IN), TARGET :: p_pat
-    INTEGER, INTENT(INOUT), TARGET        :: recv(:,:)
-    INTEGER, INTENT(IN), OPTIONAL, TARGET :: send(:,:)
-    INTEGER, INTENT(IN), OPTIONAL, TARGET :: add (:,:)
-    INTEGER, OPTIONAL :: send_lbound2
-    ! local variables
-    CHARACTER(*), PARAMETER :: routine = modname//":exchange_data_i2d_seq"
-    INTEGER :: i, lbound2
-
-    ! consistency checks
-    ! ------------------
-
-    ! make sure that we are in sequential mode
-    IF (.NOT. my_process_is_mpi_seq()) THEN
-      CALL finish(routine, "Internal error: sequential routine called in parallel run!")
-    END IF
-    ! further tests
-    IF ( (p_pat%np_recv /= 1) .OR. (p_pat%np_send /= 1) ) THEN
-      CALL finish(routine, "Internal error: inconsistent no. send/receive peers!")
-    END IF
-    IF ( (p_pat%recv_limits(1) - p_pat%recv_limits(0)) /= (p_pat%send_limits(1) - p_pat%send_limits(0)) ) THEN
-      CALL finish(routine, "Internal error: inconsistent sender/receiver size!")
-    END IF
-    IF ( (p_pat%recv_limits(0) /= 0) .OR. (p_pat%send_limits(0) /= 0) ) THEN
-      CALL finish(routine, "Internal error: inconsistent sender/receiver start position!")
-    END IF
-    IF ( (p_pat%recv_limits(1) /= p_pat%n_recv) .OR. (p_pat%n_recv /= p_pat%n_send) ) THEN
-      CALL finish(routine, "Internal error: inconsistent counts for sender/receiver!")
-    END IF
-=======
-  END SUBROUTINE exchange_data_r3d
->>>>>>> 49cebb06
-
-
   SUBROUTINE exchange_data_s3d(p_pat, recv, send, add)
 
-<<<<<<< HEAD
-    IF(PRESENT(add)) THEN
-!$ACC PARALLEL PRESENT( p_pat, send, add, recv ), IF( i_am_accel_node .AND. acc_on )
-!$ACC LOOP GANG VECTOR
-      DO i=1,p_pat%n_pnts
-        recv( p_pat%recv_dst_idx(i), p_pat%recv_dst_blk(i) )  =                    &
-          &  add( p_pat%recv_dst_idx(i), p_pat%recv_dst_blk(i) )                +  &
-          &  send(p_pat%send_src_idx(p_pat%recv_src(i)),                                    &
-          &       p_pat%send_src_blk(p_pat%recv_src(i))-lbound2)
-      END DO
-!$ACC END PARALLEL
-    ELSE
-!$ACC PARALLEL PRESENT( p_pat, send, recv ), IF( i_am_accel_node .AND. acc_on )
-!$ACC LOOP GANG VECTOR
-      DO i=1,p_pat%n_pnts
-        recv( p_pat%recv_dst_idx(i), p_pat%recv_dst_blk(i) )  =                    &
-          &  send(p_pat%send_src_idx(p_pat%recv_src(i)),                                    &
-          &       p_pat%send_src_blk(p_pat%recv_src(i))-lbound2)
-      END DO
-!$ACC END PARALLEL
-    END IF
-=======
     CLASS(t_comm_pattern), POINTER :: p_pat
     REAL(sp), INTENT(INOUT), TARGET        :: recv(:,:,:)
     REAL(sp), INTENT(IN), OPTIONAL, TARGET :: send(:,:,:)
     REAL(sp), INTENT(IN), OPTIONAL, TARGET :: add (:,:,:)
->>>>>>> 49cebb06
 
     CALL p_pat%exchange_data_s3d(recv, send, add)
 
