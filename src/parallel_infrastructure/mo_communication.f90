!>
!!               This module provides the communication routines.
!!
!!               This module provides the communication routines
!! for parallel runs
!!
!! @par Revision History
!! Initial version by Rainer Johanni, Nov 2009
!!
!! @par Copyright and License
!!
!! This code is subject to the DWD and MPI-M-Software-License-Agreement in
!! its most recent form.
!! Please see the file LICENSE in the root of the source tree for this code.
!! Where software is supplied by third parties, it is indicated in the
!! headers of the routines.
!!
! (GZ, 2013-08-30): So far, the Cray compiler is the only one for which an OpenMP parallelization
! of copying data into / back from the MPI-buffer seems to give a benefit. Further compilers may
! be added here once the OpenMP implementation is sufficiently efficient
#if (defined(_CRAYFTN) )
#define __OMPPAR_COPY__
#endif

!----------------------------
#include "icon_definitions.inc"
!----------------------------
MODULE mo_communication
!-------------------------------------------------------------------------
!
!    ProTeX FORTRAN source: Style 2
!    modified for ICON project, DWD/MPI-M 2006
!
!-------------------------------------------------------------------------
!
!
!
USE mo_impl_constants, ONLY: SUCCESS
USE mo_scatter_pattern_base, ONLY: t_scatterPattern, deleteScatterPattern
USE mo_kind,               ONLY: wp
USE mo_exception,          ONLY: finish, message, message_text
USE mo_mpi,                ONLY: p_send, p_recv, p_irecv, p_wait, p_isend, &
     & p_comm_work, my_process_is_mpi_seq, p_pe_work, p_n_work, &
     & get_my_mpi_work_communicator, get_my_mpi_work_comm_size, &
     & get_my_mpi_work_id, p_gather, p_gatherv, work_mpi_barrier, &
     & p_alltoallv, p_alltoall, process_mpi_root_id, p_bcast, p_alltoallv_p2p, &
     & p_comm_is_intercomm, p_comm_remote_size, p_allgather, p_allgatherv, &
     & MPI_COMM_NULL
USE mo_parallel_config, ONLY: iorder_sendrecv, nproma, itype_exch_barrier
USE mo_timer,           ONLY: timer_start, timer_stop, activate_sync_timers, &
  & timer_exch_data, timer_exch_data_async, timer_barrier, timer_exch_data_wait
USE mo_run_config,      ONLY: msg_level
USE mo_decomposition_tools, ONLY: t_glb2loc_index_lookup, get_local_index
USE mo_util_sort,          ONLY: quicksort
USE mo_util_string,        ONLY: int2string
USE mo_parallel_config, ONLY: blk_no, idx_no, idx_1d


IMPLICIT NONE

PRIVATE

!modules interface-------------------------------------------
!subroutines
PUBLIC :: blk_no, idx_no, idx_1d
PUBLIC :: setup_comm_pattern, delete_comm_pattern, exchange_data,  &
          exchange_data_mult, exchange_data_grf,                   &
          start_async_comm, complete_async_comm,                   &
          exchange_data_4de1, &
          get_np_recv, get_np_send, get_pelist_recv
PUBLIC :: t_comm_pattern

PUBLIC :: t_comm_gather_pattern
PUBLIC :: setup_comm_gather_pattern
PUBLIC :: delete_comm_gather_pattern

PUBLIC :: t_comm_allgather_pattern
PUBLIC :: setup_comm_allgather_pattern
PUBLIC :: delete_comm_allgather_pattern

PUBLIC :: t_scatterPattern, makeScatterPattern, deleteScatterPattern

PUBLIC :: ASSIGNMENT(=)
!
!variables

!--------------------------------------------------------------------------------------------------
!
TYPE t_comm_pattern

  PRIVATE

   ! Number of points we receive in communication,
   ! this is the same as recv_limits

   INTEGER :: n_recv  ! Number of points we receive from other PEs
   INTEGER :: n_pnts  ! Number of points we output into local array;
                      ! this may be bigger than n_recv due to
                      ! duplicate entries
   INTEGER :: n_send  ! Number of points we send to other PEs

   INTEGER :: np_recv ! Number of PEs from which data have to be received
   INTEGER :: np_send ! Number of PEs to which data have to be sent

   ! "recv_limits":
   !
   ! All data that is received from PE np is buffered in the receive
   ! buffer between start index "p_pat%recv_limits(np)+1" and the end
   ! index "p_pat%recv_limits(np+1)".
   INTEGER, ALLOCATABLE :: recv_limits(:)

   ! "recv_src", "recv_dst_blk/idx":
   !
   ! For all points i=1,n_pnts the data received at index recv_src(i)
   ! in the receiver buffer is copied to the destination array at
   ! position recv_dst_idx/blk(i)
   INTEGER, ALLOCATABLE :: recv_src(:)
   INTEGER, ALLOCATABLE :: recv_dst_blk(:)
   INTEGER, ALLOCATABLE :: recv_dst_idx(:)

   ! "send_limits":
   !
   ! All data that is sent to PE np is buffered by the local PE in the
   ! send buffer between start index "p_pat%send_limits(np)+1" and the
   ! end index "p_pat%send_limits(np+1)".
   INTEGER, ALLOCATABLE :: send_limits(:)

   ! "send_src_idx/blk":
   !
   ! For all points i=1,n_send the data in the send buffer at the ith
   ! position is copied from the source array at position
   ! send_src_idx/blk(i)
   INTEGER, ALLOCATABLE :: send_src_blk(:)
   INTEGER, ALLOCATABLE :: send_src_idx(:)

   ! "pelist_send", "pelist_recv":
   !
   ! list of PEs where to send the data to, and from where to receive
   ! the data
   INTEGER, ALLOCATABLE :: pelist_send(:)
   INTEGER, ALLOCATABLE :: pelist_recv(:)

   ! "send_startidx", "send_count":
   !
   ! The local PE sends send_count(i) data items to PE pelist_send(i),
   ! starting at send_startidx(i) in the send buffer.
   INTEGER, ALLOCATABLE :: send_startidx(:)
   INTEGER, ALLOCATABLE :: send_count(:)

   ! "recv_startidx", "recv_count":
   !
   ! The local PE recvs recv_count(i) data items to PE pelist_recv(i),
   ! starting at recv_startidx(i) in the receiver buffer.
   INTEGER, ALLOCATABLE :: recv_startidx(:)
   INTEGER, ALLOCATABLE :: recv_count(:)

END TYPE t_comm_pattern

!
!------------------------------------------------------------------------------------------------
!

TYPE t_comm_gather_pattern

  PRIVATE

  INTEGER, ALLOCATABLE :: collector_pes(:) ! ranks of collector processes
  INTEGER, ALLOCATABLE :: collector_size(:) ! total number of points per
                                            ! collector
  INTEGER, ALLOCATABLE :: collector_send_size(:) ! local number of points per
                                                 ! collector
  INTEGER, ALLOCATABLE :: loc_index(:) ! local indices of all points that
                                       ! need to be sent to a collector
  INTEGER, ALLOCATABLE :: recv_buffer_reorder(:) ! once the data is received
                                                 ! on the collectors, it has
                                                 ! to be reordered according
                                                 ! to this array
  INTEGER, ALLOCATABLE :: recv_buffer_reorder_fill(:) ! once the data is received
                                                      ! on the collectors, it has
                                                      ! to be reordered according
                                                      ! to this array (it leaves
                                                      ! holes for missing values)

  INTEGER, ALLOCATABLE :: recv_pes(:) ! ranks from which data is to be received
  INTEGER, ALLOCATABLE :: recv_size(:) ! number of remote points received
  INTEGER :: global_size ! global size of the array that is to be gathered
END TYPE t_comm_gather_pattern

INTERFACE ASSIGNMENT(=)
  MODULE PROCEDURE copy_t_comm_gather_pattern
END INTERFACE

!
!------------------------------------------------------------------------------------------------
!

TYPE t_comm_allgather_pattern
  TYPE(t_comm_gather_pattern), POINTER :: gather_pattern
  INTEGER :: intercomm
END TYPE t_comm_allgather_pattern

!--------------------------------------------------------------------------------------------------
!

INTERFACE exchange_data
   MODULE PROCEDURE exchange_data_r3d
   MODULE PROCEDURE exchange_data_i3d
   MODULE PROCEDURE exchange_data_l3d
   MODULE PROCEDURE exchange_data_r2d
   MODULE PROCEDURE exchange_data_i2d
   MODULE PROCEDURE exchange_data_l2d
   MODULE PROCEDURE gather_r_2d_deblock
   MODULE PROCEDURE gather_r_1d_deblock
   MODULE PROCEDURE gather_i_2d_deblock
   MODULE PROCEDURE gather_i_1d_deblock
   MODULE PROCEDURE allgather_r_1d_deblock
   MODULE PROCEDURE allgather_i_1d_deblock
END INTERFACE

INTERFACE exchange_data_seq
   MODULE PROCEDURE exchange_data_r3d_seq
   MODULE PROCEDURE exchange_data_r2d_seq
END INTERFACE


CHARACTER(*), PARAMETER :: modname = "mo_communication"

!-------------------------------------------------------------------------

CONTAINS


!-------------------------------------------------------------------------
!
!

!>
!! Sets up a communication pattern for exchanging data.
!!
!! Note: This setup routine works only for the trivial communication
!!       patterns in sequential runs.
!!
!! n_points       Total number of points in the RECEIVER array,
!!                not every point is necessarily set during exchange
!!                (see owner!)
!!
!! owner          Owner PE number of every point in the RECEIVER array,
!!                if owner(.) == -1, this point will not be set during exchange.
!!                If owner(.) == p_pe, this point will be exchanged,
!!                this is necessary if sender and receiver arrays are
!!                different (e.g. feedback, gather, scatter)
!!
!! global_index   Global index of of every point in the RECEIVER array
!!                There may be more than 1 point with the same global index,
!!                in this case the point is exchanged only once and
!!                locally distributed.
!!                - If this argument is not present, we assume global_index=1,2.3,...
!!
!! send_decomp_info domain decomposition information for the SENDER array
!!
!! @par Revision History
!! Initial version by Rainer Johanni, Nov 2009
!!
SUBROUTINE setup_comm_pattern(n_points, owner, opt_global_index, &
                              send_glb2loc_index, p_pat)

!

   INTEGER, INTENT(IN)           :: n_points             ! Total number of points
   INTEGER, INTENT(IN)           :: owner(:)             ! Owner of every point
   INTEGER, INTENT(IN), OPTIONAL :: opt_global_index(:)  ! Global index of every point
   TYPE(t_glb2loc_index_lookup), INTENT(IN) :: send_glb2loc_index
                                                         ! global to local index
                                                         ! lookup information
                                                         ! of the SENDER array

   TYPE(t_comm_pattern), INTENT(INOUT) :: p_pat


   INTEGER, ALLOCATABLE :: icnt(:), flag(:), global_recv_index(:), send_src(:), num_rcv(:)
   INTEGER              :: global_index(n_points)
   INTEGER :: i, n, np, nr, num_recv, irs, ire, num_send, iss, ise, max_glb

!-----------------------------------------------------------------------

   IF (PRESENT(opt_global_index)) THEN
     global_index(:) = opt_global_index(1:n_points)
   ELSE
     global_index(:) = (/ (i, i=1,n_points) /)
   END IF

   ALLOCATE(icnt(0:p_n_work-1), num_rcv(0:p_n_work-1))
   max_glb = MAX(MAXVAL(ABS(global_index(1:n_points)),mask=(owner(1:n_points)>=0)),1)
   ALLOCATE(flag(max_glb))

   ! Count the number of points we want to receive from every PE
   ! and the total number of points to output

   icnt(:) = 0
   flag(:) = 0

   p_pat%n_pnts = 0

   DO i = 1, n_points
      IF(owner(i)>=0) THEN
         p_pat%n_pnts = p_pat%n_pnts + 1 ! Count total number of points we output
         IF(flag(ABS(global_index(i)))==0) THEN
            icnt(owner(i)) = icnt(owner(i))+1 ! Number to get from owner(i)
            flag(ABS(global_index(i))) = 1 ! Flag that this global point is already on the list
         ENDIF
      ENDIF
   ENDDO

   ! Allocate and set up the recv_limits array

   ALLOCATE(p_pat%recv_limits(0:p_n_work))

   p_pat%recv_limits(0) = 0
   DO np = 0, p_n_work-1
      p_pat%recv_limits(np+1) = p_pat%recv_limits(np) + icnt(np)
   ENDDO

   ! The last entry in recv_limits is the total number of points we receive

   p_pat%n_recv = p_pat%recv_limits(p_n_work)

   ! Allocate and set up the recv_src array

   ALLOCATE(p_pat%recv_src(p_pat%n_pnts))
   ALLOCATE(p_pat%recv_dst_blk(p_pat%n_pnts))
   ALLOCATE(p_pat%recv_dst_idx(p_pat%n_pnts))
   ALLOCATE(global_recv_index(p_pat%n_recv))

   DO np = 0, p_n_work-1
      icnt(np) = p_pat%recv_limits(np)
   ENDDO

   flag(:) = 0
   n = 0 ! Counts total number of local points

   DO i = 1, n_points
      IF(owner(i)>=0) THEN
         n = n+1
         IF(flag(ABS(global_index(i)))==0) THEN
            icnt(owner(i)) = icnt(owner(i)) + 1    ! Current index in recv array
            global_recv_index(icnt(owner(i))) = ABS(global_index(i))
                                                   ! Global index of points in receive array
            p_pat%recv_src(n) = icnt(owner(i))     ! From where in the receive array we get
                                                   ! the local point
            p_pat%recv_dst_blk(n) = blk_no(i)      ! Where to put the local point
            p_pat%recv_dst_idx(n) = idx_no(i)      ! Where to put the local point
            flag(ABS(global_index(i))) = icnt(owner(i)) ! Store from where to get duplicates
         ELSE
            p_pat%recv_src(n) = flag(ABS(global_index(i)))
            p_pat%recv_dst_blk(n) = blk_no(i)
            p_pat%recv_dst_idx(n) = idx_no(i)
         ENDIF
      ENDIF
   ENDDO


   ! Exchange the number of points we want to receive with the respective senders
   DO np = 0, p_n_work-1 ! loop over PEs where to send the data
     num_rcv(np) = p_pat%recv_limits(np+1) - p_pat%recv_limits(np)
     ! First send the number of points to be received
     IF (np /= p_pe_work) CALL p_isend(num_rcv(np), np, 1, comm=p_comm_work)
   ENDDO

   ! Now, we receive the number of points are needed from us
   DO nr = 0, p_n_work-1

     IF(nr /= p_pe_work) THEN
       CALL p_recv(icnt(nr), nr, 1,  comm=p_comm_work)
     ELSE
       icnt(nr) = num_rcv(nr)
     ENDIF

   ENDDO
   CALL p_wait

   ! Now send the global index of the points we need from PE np
   DO np = 0, p_n_work-1 ! loop over PEs where to send the data

     IF (np == p_pe_work) CYCLE

     irs = p_pat%recv_limits(np)+1 ! Start index in global_recv_index
     ire = p_pat%recv_limits(np+1) ! End   index in global_recv_index

     IF(num_rcv(np)>0) CALL p_isend(global_recv_index(irs), np, 1, &
        p_count=ire-irs+1, comm=p_comm_work)

   ENDDO

   irs = p_pat%recv_limits(p_pe_work)+1   ! Start index in global_recv_index
   ire = p_pat%recv_limits(p_pe_work+1)   ! End   index in global_recv_index

   DEALLOCATE(num_rcv)
   ! Allocate and set up the send_limits array
   ALLOCATE(p_pat%send_limits(0:p_n_work))

   p_pat%send_limits(0) = 0
   DO nr = 0, p_n_work-1
     p_pat%send_limits(nr+1) = p_pat%send_limits(nr) + icnt(nr)
   ENDDO

   ! The last entry in send_limits is the total number of points we receive

   p_pat%n_send = p_pat%send_limits(p_n_work)

   ! Allocate and set up the send_src array

   ALLOCATE(send_src(p_pat%n_send))

   DO nr = 0, p_n_work-1
     num_send = p_pat%send_limits(nr+1) - p_pat%send_limits(nr)
     iss = p_pat%send_limits(nr)+1 ! Start index in send_src
     ise = p_pat%send_limits(nr+1) ! End   index in send_src
     IF(nr /= p_pe_work) THEN
       IF(num_send>0) CALL p_recv(send_src(iss), nr, 1, &
         p_count=ise-iss+1, comm=p_comm_work)
     ELSE
       IF(num_send>0) send_src(iss:ise) = global_recv_index(irs:ire)
     ENDIF
   ENDDO

   CALL p_wait

   ALLOCATE(p_pat%send_src_blk(p_pat%n_send))
   ALLOCATE(p_pat%send_src_idx(p_pat%n_send))

   ! The indices in p_pat%send_src are global, convert to local

   DO i = 1, p_pat%n_send

      np = get_local_index(send_glb2loc_index, send_src(i))
      IF(np <= 0) CALL finish('setup_comm_pattern','Got illegal index')
      p_pat%send_src_blk(i) = blk_no(np)
      p_pat%send_src_idx(i) = idx_no(np)
   ENDDO

   ! Finally, compute lists of processors for send and receive operations

   num_send = 0
   num_recv = 0

   DO np = 0, p_n_work-1 ! loop over PEs

     iss = p_pat%send_limits(np)+1
     ise = p_pat%send_limits(np+1)
     IF(ise >= iss) num_send = num_send + 1

     irs = p_pat%recv_limits(np)+1
     ire = p_pat%recv_limits(np+1)
     IF(ire >= irs) num_recv = num_recv + 1

   ENDDO

   p_pat%np_send = num_send
   p_pat%np_recv = num_recv

   ALLOCATE (p_pat%pelist_send(num_send), p_pat%pelist_recv(num_recv),     &
             p_pat%send_startidx(num_send), p_pat%recv_startidx(num_recv), &
             p_pat%send_count(num_send), p_pat%recv_count(num_recv)        )

   num_send = 0
   num_recv = 0

   DO np = 0, p_n_work-1 ! loop over PEs

     iss = p_pat%send_limits(np)+1
     ise = p_pat%send_limits(np+1)
     IF(ise >= iss) THEN
       num_send = num_send + 1
       p_pat%pelist_send(num_send)   = np
       p_pat%send_startidx(num_send) = iss
       p_pat%send_count(num_send)    = ise - iss + 1
     ENDIF

     irs = p_pat%recv_limits(np)+1
     ire = p_pat%recv_limits(np+1)
     IF(ire >= irs) THEN
       num_recv = num_recv + 1
       p_pat%pelist_recv(num_recv)   = np
       p_pat%recv_startidx(num_recv) = irs
       p_pat%recv_count(num_recv)    = ire - irs + 1
     ENDIF

   ENDDO

   DEALLOCATE(icnt, flag, global_recv_index, send_src)

   ! consistency check of communication pattern
#ifndef NOMPI
   IF (msg_level >= 25)  &
     CALL check_comm_pattern(p_pat)
#endif

END SUBROUTINE setup_comm_pattern

!-------------------------------------------------------------------------

SUBROUTINE setup_comm_gather_pattern(global_size, owner_local, glb_index, &
  &                                  gather_pattern, disable_consistency_check)
  INTEGER, INTENT(IN) :: global_size, owner_local(:), glb_index(:)
  TYPE(t_comm_gather_pattern), INTENT(INOUT) :: gather_pattern
  LOGICAL, INTENT(IN), OPTIONAL :: disable_consistency_check

  INTEGER :: num_collectors
  LOGICAL, ALLOCATABLE :: pack_mask(:)
  INTEGER :: num_local_points, num_points_per_coll
  INTEGER, ALLOCATABLE :: packed_glb_index(:)
  INTEGER :: coll_stride
  INTEGER :: num_send_per_process(p_n_work), num_recv_per_process(p_n_work)
  INTEGER :: send_displ(p_n_work+1), recv_displ(p_n_work)
  INTEGER, ALLOCATABLE :: send_buffer(:), recv_buffer(:)
  INTEGER :: num_recv, num_recv_points
  INTEGER :: i, j, n
  LOGICAL :: consistency_check
  CHARACTER(*), PARAMETER :: routine = &
    "mo_communication:setup_comm_gather_pattern"

  gather_pattern%global_size = global_size

  ! determine collector ranks and the data associated to each collector
  num_collectors = NINT(SQRT(REAL(p_n_work)))
  IF (ALLOCATED(gather_pattern%collector_pes)) &
    DEALLOCATE(gather_pattern%collector_pes)
  IF (ALLOCATED(gather_pattern%collector_size)) &
    DEALLOCATE(gather_pattern%collector_size)
  IF (ALLOCATED(gather_pattern%collector_send_size)) &
    DEALLOCATE(gather_pattern%collector_send_size)
  ALLOCATE(gather_pattern%collector_pes(num_collectors), &
    &      gather_pattern%collector_size(num_collectors), &
    &      gather_pattern%collector_send_size(num_collectors))
  coll_stride = (p_n_work + num_collectors - 1) / &
    &           num_collectors
  num_points_per_coll = (global_size + num_collectors - 1) / num_collectors
  DO i = 1, num_collectors
    ! set collector ranks
    gather_pattern%collector_pes(i) = (i-1) * coll_stride
  END DO

  ! mask for all locally owned points
  ALLOCATE(pack_mask(SIZE(owner_local)))
  pack_mask(:) = owner_local(:) == p_pe_work
  num_local_points = COUNT(pack_mask(:))

  ! determine local indices of all points that need to be sent to a collector
  IF (ALLOCATED(gather_pattern%loc_index)) &
    DEALLOCATE(gather_pattern%loc_index)
  ALLOCATE(gather_pattern%loc_index(num_local_points), &
    &      packed_glb_index(num_local_points))
  packed_glb_index(:) = PACK(glb_index(:), pack_mask(:))
  gather_pattern%loc_index(:) = PACK((/(i, i = 1, &
    &                                SIZE(owner_local))/), pack_mask(:))

  DEALLOCATE(pack_mask)

  ! sort loc_index according to the respective global indices
  CALL quicksort(packed_glb_index(:), gather_pattern%loc_index(:))

  ! determine number of points that need to be sent to each collector
  gather_pattern%collector_send_size(:) = 0
  DO i = 1, num_local_points
    n = 1 + (packed_glb_index(i) - 1) / num_points_per_coll
    gather_pattern%collector_send_size(n) = &
      gather_pattern%collector_send_size(n) + 1
  END DO

  ! generate send and receive counts for all processes
  num_send_per_process(:) = 0
  DO i = 1, num_collectors
    num_send_per_process(gather_pattern%collector_pes(i)+1) = &
      gather_pattern%collector_send_size(i)
  END DO
  CALL p_alltoall(num_send_per_process(:), num_recv_per_process(:), &
    &             p_comm_work)
  num_recv_points = SUM(num_recv_per_process(:))

  ! exchange number of points per collector
  IF (p_pe_work == gather_pattern%collector_pes(1)) THEN
    gather_pattern%collector_size(1) = num_recv_points
    DO i = 2, num_collectors
      CALL p_recv(gather_pattern%collector_size(i), &
        &         gather_pattern%collector_pes(i), 0, 1, p_comm_work)
    END DO
  ELSE IF (ANY(gather_pattern%collector_pes(:) == p_pe_work)) THEN
    CALL p_send(num_recv_points, gather_pattern%collector_pes(1), 0, 1, &
      &         p_comm_work)
  END IF
  CALL p_bcast(gather_pattern%collector_size(:), &
    &          gather_pattern%collector_pes(1), p_comm_work)

  ! number of messages to be received (is 0 on non-collector processes)
  num_recv = COUNT(num_recv_per_process(:) /= 0)
  IF (ALLOCATED(gather_pattern%recv_pes)) &
    DEALLOCATE(gather_pattern%recv_pes)
  IF (ALLOCATED(gather_pattern%recv_size)) &
    DEALLOCATE(gather_pattern%recv_size)
  ALLOCATE(gather_pattern%recv_pes(num_recv), &
    &      gather_pattern%recv_size(num_recv))
  num_recv = 0
  DO i = 1, p_n_work
    IF (num_recv_per_process(i) /= 0) THEN
      num_recv = num_recv + 1
      gather_pattern%recv_pes(num_recv) = i - 1
      gather_pattern%recv_size(num_recv) = num_recv_per_process(i)
    END IF
  END DO

  ! generate send and receive displacement and fill send buffer
  ! remark: at first the content of send_displ is shifted by one element
  !         to the back, this is done in order to ease the copying of data
  !         into the send buffer
  send_displ(1:2) = 0
  recv_displ(1) = 0
  DO i = 2, p_n_work
    send_displ(i+1) = send_displ(i) + num_send_per_process(i-1)
    recv_displ(i)   = recv_displ(i-1) + num_recv_per_process(i-1)
  END DO
  ALLOCATE(send_buffer(SUM(num_send_per_process(:))), &
    &      recv_buffer(num_recv_points))

  DO i = 1, num_local_points
    j = 2 + gather_pattern%collector_pes(1 + (packed_glb_index(i)-1) / &
      &                                  num_points_per_coll)
    send_displ(j) = send_displ(j) + 1
    send_buffer(send_displ(j)) = packed_glb_index(i)
  END DO

  DEALLOCATE(packed_glb_index)

  ! collect the global indices from all processes
  CALL p_alltoallv(send_buffer, num_send_per_process, send_displ, &
    &              recv_buffer, num_recv_per_process, recv_displ, &
    &              p_comm_work)

  ! compute the final position of received data on the collectors
  IF (ALLOCATED(gather_pattern%recv_buffer_reorder)) &
    DEALLOCATE(gather_pattern%recv_buffer_reorder)
  ALLOCATE(gather_pattern%recv_buffer_reorder(num_recv_points))
  gather_pattern%recv_buffer_reorder(:) = (/(i, i = 1, num_recv_points)/)
  CALL quicksort(recv_buffer(:), gather_pattern%recv_buffer_reorder(:))
  IF (ALLOCATED(gather_pattern%recv_buffer_reorder_fill)) &
    DEALLOCATE(gather_pattern%recv_buffer_reorder_fill)
  ALLOCATE(gather_pattern%recv_buffer_reorder_fill(num_recv_points))
  gather_pattern%recv_buffer_reorder_fill(:) = &
    MOD(recv_buffer, num_points_per_coll)

  IF (PRESENT(disable_consistency_check)) THEN
    consistency_check = .NOT. disable_consistency_check
  ELSE
    consistency_check = .TRUE.
  END IF

  ! consistency check
  IF (consistency_check) THEN

    ! check whether a point is owned by multiple processes
    DO i = 2, num_recv_points
      IF (recv_buffer(i) == recv_buffer(i-1)) &
        CALL finish(routine, &
          &         "One or more points are owned by multiple processes")
    END DO

    ! check if all points have an owner
    IF (SUM(gather_pattern%collector_size(:)) /= global_size) &
      CALL finish(routine, int2string(SUM(gather_pattern%collector_size(:)))//" out of "//int2string(global_size)//&
      &" points have no owner!")
  END IF

  DEALLOCATE(send_buffer, recv_buffer)

END SUBROUTINE setup_comm_gather_pattern

!-------------------------------------------------------------------------

SUBROUTINE setup_comm_allgather_pattern(gather_pattern, intercomm, &
  &                                     allgather_pattern)
  TYPE(t_comm_gather_pattern), TARGET, INTENT(INOUT) :: gather_pattern
  INTEGER, OPTIONAL, INTENT(IN) :: intercomm
  TYPE(t_comm_allgather_pattern), INTENT(INOUT) :: allgather_pattern

  IF (PRESENT(intercomm)) THEN
    ! check whether intercomm is really a intercommunicator
    IF (.NOT. p_comm_is_intercomm(intercomm)) &
      CALL finish("setup_comm_allgather_pattern", "invalid intercomm")
    allgather_pattern%intercomm = intercomm
  ELSE
    allgather_pattern%intercomm = MPI_COMM_NULL
  END IF
  allgather_pattern%gather_pattern => gather_pattern
END SUBROUTINE setup_comm_allgather_pattern

!-------------------------------------------------------------------------
!
!>
!! Deletes a communication pattern, i.e. deallocates all arrays
!! and sets all other members to 0
!!
!!
!! @par Revision History
!! Initial version by Rainer Johanni, Oct 2011
!!
!
SUBROUTINE delete_comm_pattern(p_pat)

   TYPE(t_comm_pattern), INTENT(INOUT) :: p_pat

   ! deallocate arrays

   IF(ALLOCATED(p_pat%recv_limits))   DEALLOCATE(p_pat%recv_limits)

   IF(ALLOCATED(p_pat%recv_src))      DEALLOCATE(p_pat%recv_src)
   IF(ALLOCATED(p_pat%recv_dst_blk))  DEALLOCATE(p_pat%recv_dst_blk)
   IF(ALLOCATED(p_pat%recv_dst_idx))  DEALLOCATE(p_pat%recv_dst_idx)

   IF(ALLOCATED(p_pat%send_limits))   DEALLOCATE(p_pat%send_limits)

   IF(ALLOCATED(p_pat%send_src_blk))  DEALLOCATE(p_pat%send_src_blk)
   IF(ALLOCATED(p_pat%send_src_idx))  DEALLOCATE(p_pat%send_src_idx)

   IF(ALLOCATED(p_pat%pelist_send))   DEALLOCATE(p_pat%pelist_send)
   IF(ALLOCATED(p_pat%pelist_recv))   DEALLOCATE(p_pat%pelist_recv)

   IF(ALLOCATED(p_pat%send_startidx)) DEALLOCATE(p_pat%send_startidx)
   IF(ALLOCATED(p_pat%recv_startidx)) DEALLOCATE(p_pat%recv_startidx)

   IF(ALLOCATED(p_pat%send_count))    DEALLOCATE(p_pat%send_count)
   IF(ALLOCATED(p_pat%recv_count))    DEALLOCATE(p_pat%recv_count)

   ! Set other members to 0

   p_pat%n_recv = 0
   p_pat%n_pnts = 0
   p_pat%n_send = 0
   p_pat%np_recv = 0
   p_pat%np_send = 0

END SUBROUTINE delete_comm_pattern

!-------------------------------------------------------------------------

SUBROUTINE delete_comm_gather_pattern(gather_pattern)
  TYPE(t_comm_gather_pattern), INTENT(INOUT) :: gather_pattern

  IF (ALLOCATED(gather_pattern%collector_pes)) &
    DEALLOCATE(gather_pattern%collector_pes)
  IF (ALLOCATED(gather_pattern%collector_size)) &
    DEALLOCATE(gather_pattern%collector_size)
  IF (ALLOCATED(gather_pattern%collector_send_size)) &
    DEALLOCATE(gather_pattern%collector_send_size)
  IF (ALLOCATED(gather_pattern%loc_index)) &
    DEALLOCATE(gather_pattern%loc_index)
  IF (ALLOCATED(gather_pattern%recv_buffer_reorder)) &
    DEALLOCATE(gather_pattern%recv_buffer_reorder)
  IF (ALLOCATED(gather_pattern%recv_buffer_reorder_fill)) &
    DEALLOCATE(gather_pattern%recv_buffer_reorder_fill)
  IF (ALLOCATED(gather_pattern%recv_pes)) &
    DEALLOCATE(gather_pattern%recv_pes)
  IF (ALLOCATED(gather_pattern%recv_size)) &
    DEALLOCATE(gather_pattern%recv_size)
END SUBROUTINE delete_comm_gather_pattern

ELEMENTAL SUBROUTINE copy_t_comm_gather_pattern(out_arg, in_arg)

  TYPE(t_comm_gather_pattern), INTENT(OUT) :: out_arg
  TYPE(t_comm_gather_pattern), INTENT(IN) :: in_arg

  IF (ALLOCATED(in_arg%collector_pes)) THEN
    ALLOCATE(out_arg%collector_pes(SIZE(in_arg%collector_pes)))
    out_arg%collector_pes(:) = in_arg%collector_pes(:)
  END IF
  IF (ALLOCATED(in_arg%collector_size)) THEN
    ALLOCATE(out_arg%collector_size(SIZE(in_arg%collector_size)))
    out_arg%collector_size(:) = in_arg%collector_size(:)
  END IF
  IF (ALLOCATED(in_arg%collector_send_size)) THEN
    ALLOCATE(out_arg%collector_send_size(SIZE(in_arg%collector_send_size)))
    out_arg%collector_send_size(:) = in_arg%collector_send_size(:)
  END IF
  IF (ALLOCATED(in_arg%loc_index)) THEN
    ALLOCATE(out_arg%loc_index(SIZE(in_arg%loc_index)))
    out_arg%loc_index(:) = in_arg%loc_index(:)
  END IF
  IF (ALLOCATED(in_arg%recv_buffer_reorder)) THEN
    ALLOCATE(out_arg%recv_buffer_reorder(SIZE(in_arg%recv_buffer_reorder)))
    out_arg%recv_buffer_reorder(:) = in_arg%recv_buffer_reorder(:)
  END IF
  IF (ALLOCATED(in_arg%recv_pes)) THEN
    ALLOCATE(out_arg%recv_pes(SIZE(in_arg%recv_pes)))
    out_arg%recv_pes(:) = in_arg%recv_pes(:)
  END IF
  IF (ALLOCATED(in_arg%recv_size)) THEN
    ALLOCATE(out_arg%recv_size(SIZE(in_arg%recv_size)))
    out_arg%recv_size(:) = in_arg%recv_size(:)
  END IF

END SUBROUTINE copy_t_comm_gather_pattern

!-------------------------------------------------------------------------

SUBROUTINE delete_comm_allgather_pattern(allgather_pattern)
  TYPE(t_comm_allgather_pattern), INTENT(INOUT) :: allgather_pattern

  RETURN

END SUBROUTINE delete_comm_allgather_pattern

!-------------------------------------------------------------------------
!> Consistency check of communication pattern.
!! Sends pattern info to working PE 0, which checks this data
!! for consistency wrt. send/receive counts.
!!
!! @par Revision History
!! Initial implementation  by  F. Prill, DWD (2012-01-20)
!!
SUBROUTINE check_comm_pattern(p_pat)
  TYPE(t_comm_pattern), INTENT(INOUT) :: p_pat

  ! local variables
  CHARACTER(*), PARAMETER :: routine = TRIM("mo_communication:check_comm_pattern")
  INTEGER, PARAMETER      :: root    = 0
  INTEGER                 :: ierr, npes, i_pe, i_target_pe, ntarget_pes,        &
    &                        target_pe, target_cnt, this_pe, i_source_pe,       &
    &                        nsource_pes, source_pe, source_cnt, p_comm
  INTEGER, ALLOCATABLE    :: recvbuf_send(:), displs(:),                        &
    &                        recvbuf_recv(:), recvbuf_scnt(:), recvbuf_rcnt(:), &
    &                        recvbuf_npsnd(:), recvbuf_nprcv(:)
  LOGICAL                 :: lcheck, lfound_peer

  CALL message(routine, "Consistency check of communication pattern.")
  this_pe = get_my_mpi_work_id()
  p_comm  = get_my_mpi_work_communicator()

  !-- allocate memory -------------------------
  npes = get_my_mpi_work_comm_size()
  ALLOCATE(recvbuf_send(npes*npes), displs(npes), recvbuf_recv(npes*npes), &
    &      recvbuf_scnt(npes*npes), recvbuf_rcnt(npes*npes),               &
    &      recvbuf_npsnd(npes), recvbuf_nprcv(npes),                       &
    &      STAT=ierr)
  IF (ierr /= 0) CALL finish (routine, 'Error in ALLOCATE operation!')

  !-- gather fields at work PE 0 --------------

  ! gather numbers of send/receiver partners
  CALL p_gather(p_pat%np_send, recvbuf_npsnd, root, p_comm)
  CALL p_gather(p_pat%np_recv, recvbuf_nprcv, root, p_comm)

  ! set displacements array
  displs(:)     = (/ ( (i_pe-1)*npes, i_pe=1, npes) /)

  ! field 1: list of target PEs
  CALL p_gatherv(p_pat%pelist_send, p_pat%np_send,    &
    &            recvbuf_send, recvbuf_npsnd, displs, &
    &            root, p_comm)
  ! field 2: list of source PEs
  CALL p_gatherv(p_pat%pelist_recv, p_pat%np_recv,    &
    &            recvbuf_recv, recvbuf_nprcv, displs, &
    &            root, p_comm)
  ! field 3: list of target counts
  CALL p_gatherv(p_pat%send_count, p_pat%np_send,     &
    &            recvbuf_scnt, recvbuf_npsnd, displs, &
    &            root, p_comm)
  ! field 4: list of source counts
  CALL p_gatherv(p_pat%recv_count, p_pat%np_recv,     &
    &            recvbuf_rcnt, recvbuf_nprcv, displs, &
    &            root, p_comm)

  !-- perform consistency checks --------------
  lcheck = .TRUE.
  IF (this_pe == root) THEN
    ! now loop over PEs and check if their send counts match the info
    ! on the receiver side:
    DO i_pe=1, npes
      ntarget_pes = recvbuf_npsnd(i_pe)
      DO i_target_pe=1,ntarget_pes
        target_pe  = recvbuf_send(displs(i_pe) + i_target_pe)
        target_cnt = recvbuf_scnt(displs(i_pe) + i_target_pe)
        ! loop over target PE's receiver array
        lfound_peer = .FALSE.
        nsource_pes = recvbuf_nprcv(target_pe+1)
        DO i_source_pe=1, nsource_pes
          source_pe  = recvbuf_recv(displs(target_pe+1) + i_source_pe)
          IF ((source_pe+1) == i_pe) THEN
            lfound_peer = .TRUE.
            source_cnt = recvbuf_rcnt(displs(target_pe+1) + i_source_pe)
            IF (source_cnt /= target_cnt) THEN
              WRITE (message_text,*) "PE ", i_pe-1, ": sends ", target_cnt, &
                &         " values to ", target_pe, " but PE ", target_pe,  &
                &         " receives ", source_cnt, " values from ", source_pe
              CALL message(routine, message_text)
              lcheck = .FALSE.
            END IF
          END IF
        END DO ! i_source_pe
        IF (.NOT. lfound_peer) THEN
          WRITE (message_text,*) "PE ", i_pe-1, ": Missing peer!"
          CALL message(routine, message_text)
          lcheck = .FALSE.
        ELSE
          IF (msg_level >= 25) THEN
            WRITE (message_text,*) "PE ", i_pe-1, ": sends ", target_cnt, &
              &                    " values to ", target_pe
            CALL message(routine, message_text)
          END IF
        END IF
      END DO ! i_target_pe
    END DO ! i_pe

    ! loop over PEs and check if their receive counts match the info
    ! on the sender side:
    DO i_pe=1, npes
      nsource_pes = recvbuf_nprcv(i_pe)
      DO i_source_pe=1,nsource_pes
        source_pe  = recvbuf_recv(displs(i_pe) + i_source_pe)
        source_cnt = recvbuf_rcnt(displs(i_pe) + i_source_pe)
        ! loop over source PE's sender array
        lfound_peer = .FALSE.
        ntarget_pes = recvbuf_npsnd(source_pe+1)
        DO i_target_pe=1, ntarget_pes
          target_pe  = recvbuf_send(displs(source_pe+1) + i_target_pe)
          IF ((target_pe+1) == i_pe) THEN
            lfound_peer = .TRUE.
            target_cnt = recvbuf_scnt(displs(source_pe+1) + i_target_pe)
            IF (source_cnt /= target_cnt) THEN
              WRITE (message_text,*) "PE ", i_pe-1, ": receives ", source_cnt, &
                &         " values from ", source_pe, " but PE ", source_pe,   &
                &         " sends ", target_cnt, " values to ", target_pe
              CALL message(routine, message_text)
              lcheck = .FALSE.
            END IF
          END IF
        END DO ! i_target_pe
        IF (.NOT. lfound_peer) THEN
          WRITE (message_text,*) "PE ", i_pe-1, ": Missing peer!"
          CALL message(routine, message_text)
          lcheck = .FALSE.
        ELSE
          IF (msg_level >= 25) THEN
            WRITE (message_text,*) "PE ", i_pe-1, ": receives ", source_cnt, &
              &                    " values from ", source_pe
            CALL message(routine, message_text)
          END IF
        END IF
      END DO ! i_source_pe
    END DO ! i_pe
  END IF ! (this_pe == root)

  ! clean up
  DEALLOCATE(recvbuf_send, displs,                      &
    &        recvbuf_recv, recvbuf_scnt, recvbuf_rcnt,  &
    &        recvbuf_npsnd, recvbuf_nprcv,              &
    &        STAT=ierr)
  IF (ierr /= 0) CALL finish (routine, 'Error in DEALLOCATE operation!')

  ! abort in case of inconsistencies:
  IF (.NOT. lcheck) &
    CALL finish(routine, "Inconsistencies detected in communication pattern!")

  CALL message(routine, "Done.")

END SUBROUTINE check_comm_pattern


!-------------------------------------------------------------------------
!
!
!>
!! Does data exchange according to a communication pattern (in p_pat).
!!
!!
!! @par Revision History
!! Initial version by Rainer Johanni, Nov 2009
!! Modified by Guenther Zaengl for vectorization
!!
!================================================================================================
! REAL SECTION ----------------------------------------------------------------------------------
!
SUBROUTINE exchange_data_r3d(p_pat, recv, send, add, send_lbound3)

   TYPE(t_comm_pattern), INTENT(IN), TARGET :: p_pat
   REAL(wp), INTENT(INOUT), TARGET        :: recv(:,:,:)
   REAL(wp), INTENT(IN), OPTIONAL, TARGET :: send(:,:,:)
   REAL(wp), INTENT(IN), OPTIONAL, TARGET :: add (:,:,:)
   INTEGER, OPTIONAL :: send_lbound3

   REAL(wp) :: send_buf(SIZE(recv,2),p_pat%n_send), &
               recv_buf(SIZE(recv,2),p_pat%n_recv)

   REAL(wp), POINTER :: send_ptr(:,:,:)

   INTEGER :: i, k, np, irs, iss, pid, icount, ndim2, lbound3

   !-----------------------------------------------------------------------

   ! special treatment for trivial communication patterns of
   ! sequential runs
   IF(my_process_is_mpi_seq()) THEN
     CALL exchange_data_r3d_seq(p_pat, recv, send, add, send_lbound3)
     RETURN
   END IF

   IF (itype_exch_barrier == 1 .OR. itype_exch_barrier == 3) THEN
     start_sync_timer(timer_barrier)
     CALL work_mpi_barrier()
     stop_sync_timer(timer_barrier)
   ENDIF

   start_sync_timer(timer_exch_data)

   IF(SIZE(recv,1) /= nproma) THEN
     CALL finish('exchange_data','Illegal first dimension of data array')
   ENDIF

   ndim2 = SIZE(recv,2)

   IF (iorder_sendrecv == 1 .OR. iorder_sendrecv == 3) THEN
     ! Set up irecv's for receive buffers
     DO np = 1, p_pat%np_recv ! loop over PEs from where to receive the data

       pid    = p_pat%pelist_recv(np) ! ID of receiver PE
       irs    = p_pat%recv_startidx(np)
       icount = p_pat%recv_count(np)*ndim2
       CALL p_irecv(recv_buf(1,irs), pid, 1, p_count=icount, comm=p_comm_work)

     ENDDO
   ENDIF

   IF(PRESENT(send) .AND. PRESENT(send_lbound3)) THEN
     lbound3 = send_lbound3
   ELSE
     lbound3 = 1
   ENDIF

   ! Set up send buffer

   IF(PRESENT(send)) THEN
     send_ptr => send
   ELSE
     send_ptr => recv
   ENDIF

   IF (ndim2 == 1) THEN
     DO i = 1, p_pat%n_send
       send_buf(1,i) = send_ptr(p_pat%send_src_idx(i),1,p_pat%send_src_blk(i)-lbound3+1)
     ENDDO
   ELSE
#ifdef __SX__
!CDIR UNROLL=6
     DO k = 1, ndim2
       DO i = 1, p_pat%n_send
         send_buf(k,i) = send_ptr(p_pat%send_src_idx(i),k,p_pat%send_src_blk(i)-lbound3+1)
       ENDDO
     ENDDO
#else
#ifdef __OMPPAR_COPY__
!$OMP PARALLEL DO
#endif
     DO i = 1, p_pat%n_send
       send_buf(1:ndim2,i) = send_ptr(p_pat%send_src_idx(i),1:ndim2,   &
         &                            p_pat%send_src_blk(i)-lbound3+1)
     ENDDO
#ifdef __OMPPAR_COPY__
!$OMP END PARALLEL DO
#endif
#endif
   ENDIF



   ! Send our data
   IF (iorder_sendrecv == 1) THEN
     DO np = 1, p_pat%np_send ! loop over PEs where to send the data

       pid    = p_pat%pelist_send(np) ! ID of sender PE
       iss    = p_pat%send_startidx(np)
       icount = p_pat%send_count(np)*ndim2
       CALL p_send(send_buf(1,iss), pid, 1, p_count=icount, comm=p_comm_work)

     ENDDO
   ELSE IF (iorder_sendrecv == 2) THEN ! use isend/recv
     DO np = 1, p_pat%np_send ! loop over PEs where to send the data

       pid    = p_pat%pelist_send(np) ! ID of sender PE
       iss    = p_pat%send_startidx(np)
       icount = p_pat%send_count(np)*ndim2
       CALL p_isend(send_buf(1,iss), pid, 1, p_count=icount, comm=p_comm_work)

     ENDDO

     DO np = 1, p_pat%np_recv ! loop over PEs from where to receive the data

       pid    = p_pat%pelist_recv(np) ! ID of receiver PE
       irs    = p_pat%recv_startidx(np)
       icount = p_pat%recv_count(np)*ndim2
       CALL p_recv(recv_buf(1,irs), pid, 1, p_count=icount, comm=p_comm_work)

     ENDDO
   ELSE IF (iorder_sendrecv == 3) THEN ! use irecv/isend
     DO np = 1, p_pat%np_send ! loop over PEs where to send the data

       pid    = p_pat%pelist_send(np) ! ID of sender PE
       iss    = p_pat%send_startidx(np)
       icount = p_pat%send_count(np)*ndim2
       CALL p_isend(send_buf(1,iss), pid, 1, p_count=icount, comm=p_comm_work)

     ENDDO
   ENDIF

   IF (iorder_sendrecv > 0) THEN
     ! Wait for all outstanding requests to finish
     start_sync_timer(timer_exch_data_wait)
     CALL p_wait
     stop_sync_timer(timer_exch_data_wait)

   ELSE IF (iorder_sendrecv == 0) THEN
     ! dummy mode; just fill the receive buffer with "something reasonable"
     IF (p_pat%n_send > 0) THEN
       DO k = 1, ndim2
         recv_buf(k,:) = send_buf(k,1)
       ENDDO
     ELSE
       DO k = 1, ndim2
         recv_buf(k,:) = 1._wp
       ENDDO
     ENDIF
   ENDIF

   IF (itype_exch_barrier == 2 .OR. itype_exch_barrier == 3) THEN
     start_sync_timer(timer_barrier)
     CALL work_mpi_barrier()
     stop_sync_timer(timer_barrier)
   ENDIF

   ! Fill in receive buffer

   IF(PRESENT(add)) THEN
     IF (ndim2 == 1) THEN
       k = 1
       DO i = 1, p_pat%n_pnts
         recv(p_pat%recv_dst_idx(i),k,p_pat%recv_dst_blk(i)) =   &
           recv_buf(k,p_pat%recv_src(i)) +                       &
           add(p_pat%recv_dst_idx(i),k,p_pat%recv_dst_blk(i))
       ENDDO
     ELSE
#ifdef __SX__
!CDIR UNROLL=6
       DO k = 1, ndim2
         DO i = 1, p_pat%n_pnts
           recv(p_pat%recv_dst_idx(i),k,p_pat%recv_dst_blk(i)) =   &
             recv_buf(k,p_pat%recv_src(i)) +                       &
             add(p_pat%recv_dst_idx(i),k,p_pat%recv_dst_blk(i))
         ENDDO
       ENDDO
#else
#ifdef __OMPPAR_COPY__
!$OMP PARALLEL DO
#endif
       DO i = 1, p_pat%n_pnts
         recv(p_pat%recv_dst_idx(i),:,p_pat%recv_dst_blk(i)) =   &
           recv_buf(:,p_pat%recv_src(i)) +                       &
           add(p_pat%recv_dst_idx(i),1:ndim2,p_pat%recv_dst_blk(i))
       ENDDO
#ifdef __OMPPAR_COPY__
!$OMP END PARALLEL DO
#endif
#endif
     ENDIF
   ELSE
     IF (ndim2 == 1) THEN
       k = 1
       DO i = 1, p_pat%n_pnts
         recv(p_pat%recv_dst_idx(i),k,p_pat%recv_dst_blk(i)) = &
           recv_buf(k,p_pat%recv_src(i))
       ENDDO
     ELSE
#ifdef __SX__
!CDIR UNROLL=6
       DO k = 1, ndim2
         DO i = 1, p_pat%n_pnts
           recv(p_pat%recv_dst_idx(i),k,p_pat%recv_dst_blk(i)) = &
             recv_buf(k,p_pat%recv_src(i))
         ENDDO
       ENDDO
#else
#ifdef __OMPPAR_COPY__
!$OMP PARALLEL DO
#endif
       DO i = 1, p_pat%n_pnts
         recv(p_pat%recv_dst_idx(i),:,p_pat%recv_dst_blk(i)) = &
           recv_buf(:,p_pat%recv_src(i))
       ENDDO
#ifdef __OMPPAR_COPY__
!$OMP END PARALLEL DO
#endif
#endif
     ENDIF
   ENDIF

<<<<<<< HEAD
   stop_sync_timer(timer_exch_data)
   
=======
   IF (activate_sync_timers) CALL timer_stop(timer_exch_data)

>>>>>>> a9016d23
END SUBROUTINE exchange_data_r3d



! SEQUENTIAL version of subroutine "exchange_data_r3d"
!
SUBROUTINE exchange_data_r3d_seq(p_pat, recv, send, add, send_lbound3)

   TYPE(t_comm_pattern), INTENT(IN), TARGET :: p_pat
   REAL(wp), INTENT(INOUT), TARGET        :: recv(:,:,:)
   REAL(wp), INTENT(IN), OPTIONAL, TARGET :: send(:,:,:)
   REAL(wp), INTENT(IN), OPTIONAL, TARGET :: add (:,:,:)
   INTEGER, OPTIONAL :: send_lbound3
   ! local variables
    CHARACTER(*), PARAMETER :: routine = "mo_communication:exchange_data_r3d_seq"
   INTEGER :: i, lbound3, ndim2

   ! consistency checks
   ! ------------------

   ! make sure that we are in sequential mode
   IF (.NOT. my_process_is_mpi_seq()) THEN
     CALL finish(routine, "Internal error: sequential routine called in parallel run!")
   END IF
   ! further tests
   IF ( (p_pat%np_recv /= 1) .OR. (p_pat%np_send /= 1) ) THEN
     CALL finish(routine, "Internal error: inconsistent no. send/receive peers!")
   END IF
   IF ( (p_pat%recv_limits(1) - p_pat%recv_limits(0)) /= (p_pat%send_limits(1) - p_pat%send_limits(0)) ) THEN
     CALL finish(routine, "Internal error: inconsistent sender/receiver size!")
   END IF
   IF ( (p_pat%recv_limits(0) /= 0) .OR. (p_pat%send_limits(0) /= 0) ) THEN
     CALL finish(routine, "Internal error: inconsistent sender/receiver start position!")
   END IF
   IF ( (p_pat%recv_limits(1) /= p_pat%n_recv) .OR. (p_pat%n_recv /= p_pat%n_send) ) THEN
     CALL finish(routine, "Internal error: inconsistent counts for sender/receiver!")
   END IF

   ! "communication" (direct copy)
   ! -----------------------------

   ndim2 = SIZE(recv,2)
   IF(PRESENT(send) .AND. PRESENT(send_lbound3)) THEN
     lbound3 = send_lbound3 - 1
   ELSE
     lbound3 = 0
   ENDIF

   ! The next piece of code is a condensed version of the following
   ! (under the assumptions asserted above):
   !
   !     ! fill sender buffer
   !     DO i=1,n_send
   !       send_buf(i) = array_in(send_src_idx(i), send_src_blk(i))
   !     END DO
   !     ! copy sender to receiver buffer
   !     recv_buf(p_pat%recv_limits(0)+1:p_pat%recv_limits(1)) = &
   !       &  send_buf(p_pat%send_limits(0)+1:p_pat%send_limits(1))
   !     ! copy from receiver buffer
   !     DO i=1,n_pnts
   !       array_out( recv_dst_idx(i), recv_dst_blk(i) ) = recv_buf(recv_src(i))
   !     END DO

   IF(PRESENT(add)) THEN
     DO i=1,p_pat%n_pnts
       recv( p_pat%recv_dst_idx(i), 1:ndim2, p_pat%recv_dst_blk(i) )  =                    &
         &  add( p_pat%recv_dst_idx(i), 1:ndim2, p_pat%recv_dst_blk(i) )                +  &
         &  send(p_pat%send_src_idx(p_pat%recv_src(i)),                                    &
         &       1:ndim2,                                                                  &
         &       p_pat%send_src_blk(p_pat%recv_src(i))-lbound3)
     END DO
   ELSE
     DO i=1,p_pat%n_pnts
       recv( p_pat%recv_dst_idx(i), 1:ndim2, p_pat%recv_dst_blk(i) )  =                    &
         &  send(p_pat%send_src_idx(p_pat%recv_src(i)),                                    &
         &       1:ndim2,                                                                  &
         &       p_pat%send_src_blk(p_pat%recv_src(i))-lbound3)
     END DO
   END IF

 END SUBROUTINE exchange_data_r3d_seq



!================================================================================================
! INTEGER SECTION -------------------------------------------------------------------------------
!
SUBROUTINE exchange_data_i3d(p_pat, recv, send, add, send_lbound3)

   TYPE(t_comm_pattern), INTENT(IN), TARGET :: p_pat
   INTEGER, INTENT(INOUT), TARGET        :: recv(:,:,:)
   INTEGER, INTENT(IN), OPTIONAL, TARGET :: send(:,:,:)
   INTEGER, INTENT(IN), OPTIONAL, TARGET :: add (:,:,:)
   INTEGER, OPTIONAL :: send_lbound3

   CHARACTER(len=*), PARAMETER :: routine = "mo_communication::exchange_data_i3d"
   INTEGER :: send_buf(SIZE(recv,2),p_pat%n_send), &
               recv_buf(SIZE(recv,2),p_pat%n_recv)

   INTEGER, POINTER :: send_ptr(:,:,:)

   INTEGER :: i, k, np, irs, iss, pid, icount, ndim2, lbound3

   IF(my_process_is_mpi_seq()) THEN
      CALL finish(routine, "Not yet implemented!")
   END IF

   !-----------------------------------------------------------------------
   start_sync_timer(timer_exch_data)

   IF(my_process_is_mpi_seq()) &
     CALL finish('exchange_data','must not be called on single PE/test PE')

   IF(SIZE(recv,1) /= nproma) THEN
     CALL finish('exchange_data','Illegal first dimension of data array')
   ENDIF

   ndim2 = SIZE(recv,2)

   IF (iorder_sendrecv == 1 .OR. iorder_sendrecv >= 3) THEN
     ! Set up irecv's for receive buffers
     DO np = 1, p_pat%np_recv ! loop over PEs from where to receive the data

       pid    = p_pat%pelist_recv(np) ! ID of receiver PE
       irs    = p_pat%recv_startidx(np)
       icount = p_pat%recv_count(np)*ndim2
       CALL p_irecv(recv_buf(1,irs), pid, 1, p_count=icount, comm=p_comm_work)

     ENDDO
   ENDIF

   IF(PRESENT(send) .AND. PRESENT(send_lbound3)) THEN
     lbound3 = send_lbound3
   ELSE
     lbound3 = 1
   ENDIF

   ! Set up send buffer

   IF(PRESENT(send)) THEN
     send_ptr => send
   ELSE
     send_ptr => recv
   ENDIF

   IF (ndim2 == 1) THEN
     DO i = 1, p_pat%n_send
       send_buf(1,i) = send_ptr(p_pat%send_src_idx(i),1,p_pat%send_src_blk(i)-lbound3+1)
     ENDDO
   ELSE
#ifdef __SX__
!CDIR UNROLL=6
     DO k = 1, ndim2
       DO i = 1, p_pat%n_send
         send_buf(k,i) = send_ptr(p_pat%send_src_idx(i),k,p_pat%send_src_blk(i)-lbound3+1)
       ENDDO
     ENDDO
#else
     DO i = 1, p_pat%n_send
       send_buf(1:ndim2,i) = send_ptr(p_pat%send_src_idx(i),1:ndim2,   &
         &                            p_pat%send_src_blk(i)-lbound3+1)
     ENDDO
#endif
   ENDIF


   ! Send our data
   IF (iorder_sendrecv == 1) THEN
     DO np = 1, p_pat%np_send ! loop over PEs where to send the data

       pid    = p_pat%pelist_send(np) ! ID of sender PE
       iss    = p_pat%send_startidx(np)
       icount = p_pat%send_count(np)*ndim2
       CALL p_send(send_buf(1,iss), pid, 1, p_count=icount, comm=p_comm_work)

     ENDDO
   ELSE IF (iorder_sendrecv == 2) THEN ! use isend/recv
     DO np = 1, p_pat%np_send ! loop over PEs where to send the data

       pid    = p_pat%pelist_send(np) ! ID of sender PE
       iss    = p_pat%send_startidx(np)
       icount = p_pat%send_count(np)*ndim2
       CALL p_isend(send_buf(1,iss), pid, 1, p_count=icount, comm=p_comm_work)

     ENDDO

     DO np = 1, p_pat%np_recv ! loop over PEs from where to receive the data

       pid    = p_pat%pelist_recv(np) ! ID of receiver PE
       irs    = p_pat%recv_startidx(np)
       icount = p_pat%recv_count(np)*ndim2
       CALL p_recv(recv_buf(1,irs), pid, 1, p_count=icount, comm=p_comm_work)

     ENDDO
   ELSE IF (iorder_sendrecv >= 3) THEN ! use irecv/isend
     DO np = 1, p_pat%np_send ! loop over PEs where to send the data

       pid    = p_pat%pelist_send(np) ! ID of sender PE
       iss    = p_pat%send_startidx(np)
       icount = p_pat%send_count(np)*ndim2
       CALL p_isend(send_buf(1,iss), pid, 1, p_count=icount, comm=p_comm_work)

     ENDDO
   ENDIF

   ! Wait for all outstanding requests to finish

   CALL p_wait

   ! Fill in receive buffer

   IF(PRESENT(add)) THEN
     IF (ndim2 == 1) THEN
       k = 1
       DO i = 1, p_pat%n_pnts
         recv(p_pat%recv_dst_idx(i),k,p_pat%recv_dst_blk(i)) =   &
           recv_buf(k,p_pat%recv_src(i)) +                       &
           add(p_pat%recv_dst_idx(i),k,p_pat%recv_dst_blk(i))
       ENDDO
     ELSE
#ifdef __SX__
!CDIR UNROLL=6
       DO k = 1, ndim2
         DO i = 1, p_pat%n_pnts
           recv(p_pat%recv_dst_idx(i),k,p_pat%recv_dst_blk(i)) =   &
             recv_buf(k,p_pat%recv_src(i)) +                       &
             add(p_pat%recv_dst_idx(i),k,p_pat%recv_dst_blk(i))
         ENDDO
       ENDDO
#else
       DO i = 1, p_pat%n_pnts
         recv(p_pat%recv_dst_idx(i),:,p_pat%recv_dst_blk(i)) =   &
           recv_buf(:,p_pat%recv_src(i)) +                       &
           add(p_pat%recv_dst_idx(i),1:ndim2,p_pat%recv_dst_blk(i))
       ENDDO
#endif
     ENDIF
   ELSE
     IF (ndim2 == 1) THEN
       k = 1
       DO i = 1, p_pat%n_pnts
         recv(p_pat%recv_dst_idx(i),k,p_pat%recv_dst_blk(i)) = &
           recv_buf(k,p_pat%recv_src(i))
       ENDDO
     ELSE
#ifdef __SX__
!CDIR UNROLL=6
       DO k = 1, ndim2
         DO i = 1, p_pat%n_pnts
           recv(p_pat%recv_dst_idx(i),k,p_pat%recv_dst_blk(i)) = &
             recv_buf(k,p_pat%recv_src(i))
         ENDDO
       ENDDO
#else
       DO i = 1, p_pat%n_pnts
         recv(p_pat%recv_dst_idx(i),:,p_pat%recv_dst_blk(i)) = &
           recv_buf(:,p_pat%recv_src(i))
       ENDDO
#endif
     ENDIF
   ENDIF

   stop_sync_timer(timer_exch_data)

END SUBROUTINE exchange_data_i3d
!================================================================================================
! LOGICAL SECTION -------------------------------------------------------------------------------
!
SUBROUTINE exchange_data_l3d(p_pat, recv, send, send_lbound3)

   TYPE(t_comm_pattern), INTENT(IN), TARGET :: p_pat
   LOGICAL, INTENT(INOUT), TARGET        :: recv(:,:,:)
   LOGICAL, INTENT(IN), OPTIONAL, TARGET :: send(:,:,:)
   INTEGER, OPTIONAL :: send_lbound3

   CHARACTER(len=*), PARAMETER :: routine = "mo_communication::exchange_data_l3d"
   LOGICAL :: send_buf(SIZE(recv,2),p_pat%n_send), &
               recv_buf(SIZE(recv,2),p_pat%n_recv)

   LOGICAL, POINTER :: send_ptr(:,:,:)

   INTEGER :: i, k, np, irs, ire, iss, ise, ndim2, lbound3

   !-----------------------------------------------------------------------
   start_sync_timer(timer_exch_data)

   IF(my_process_is_mpi_seq()) &
     CALL finish('exchange_data','must not be called on single PE/test PE')

   IF(SIZE(recv,1) /= nproma) THEN
     CALL finish('exchange_data','Illegal first dimension of data array')
   ENDIF

   ndim2 = SIZE(recv,2)

   IF (iorder_sendrecv == 1 .OR. iorder_sendrecv >= 3) THEN
     ! Set up irecv's for receive buffers
     DO np = 0, p_n_work-1 ! loop over PEs from where to receive the data

       irs = p_pat%recv_limits(np)+1
       ire = p_pat%recv_limits(np+1)
       IF(ire >= irs) &
         CALL p_irecv(recv_buf(1,irs), np, 1, p_count=(ire-irs+1)*ndim2, comm=p_comm_work)

     ENDDO
   ENDIF

   IF(PRESENT(send) .AND. PRESENT(send_lbound3)) THEN
     lbound3 = send_lbound3
   ELSE
     lbound3 = 1
   ENDIF

   ! Set up send buffer

   IF(PRESENT(send)) THEN
     send_ptr => send
   ELSE
     send_ptr => recv
   ENDIF

   IF (ndim2 == 1) THEN
     DO i = 1, p_pat%n_send
       send_buf(1,i) = send_ptr(p_pat%send_src_idx(i),1,p_pat%send_src_blk(i)-lbound3+1)
     ENDDO
   ELSE
#ifdef __SX__
!CDIR UNROLL=6
     DO k = 1, ndim2
       DO i = 1, p_pat%n_send
         send_buf(k,i) = send_ptr(p_pat%send_src_idx(i),k,p_pat%send_src_blk(i)-lbound3+1)
       ENDDO
     ENDDO
#else
     DO i = 1, p_pat%n_send
       send_buf(1:ndim2,i) = send_ptr(p_pat%send_src_idx(i),1:ndim2,   &
         &                            p_pat%send_src_blk(i)-lbound3+1)
     ENDDO
#endif
   ENDIF


   ! Send our data
   IF (iorder_sendrecv == 1) THEN
     DO np = 0, p_n_work-1 ! loop over PEs where to send the data

       iss = p_pat%send_limits(np)+1
       ise = p_pat%send_limits(np+1)

       IF(ise >= iss) &
         CALL p_send(send_buf(1,iss), np, 1, p_count=(ise-iss+1)*ndim2, comm=p_comm_work)

     ENDDO
   ELSE IF (iorder_sendrecv == 2) THEN ! use isend/recv
     DO np = 0, p_n_work-1 ! loop over PEs where to send the data

       iss = p_pat%send_limits(np)+1
       ise = p_pat%send_limits(np+1)

       IF(ise >= iss) &
         CALL p_isend(send_buf(1,iss), np, 1, p_count=(ise-iss+1)*ndim2, comm=p_comm_work)

     ENDDO

     DO np = 0, p_n_work-1 ! loop over PEs from where to receive the data

       irs = p_pat%recv_limits(np)+1
       ire = p_pat%recv_limits(np+1)
       IF(ire >= irs) &
         CALL p_recv(recv_buf(1,irs), np, 1, p_count=(ire-irs+1)*ndim2, comm=p_comm_work)

     ENDDO
   ELSE IF (iorder_sendrecv >= 3) THEN ! use irecv/isend
     DO np = 0, p_n_work-1 ! loop over PEs where to send the data

       iss = p_pat%send_limits(np)+1
       ise = p_pat%send_limits(np+1)

       IF(ise >= iss) &
         CALL p_isend(send_buf(1,iss), np, 1, p_count=(ise-iss+1)*ndim2, comm=p_comm_work)

     ENDDO
   ENDIF

   ! Wait for all outstanding requests to finish

   CALL p_wait

   ! Fill in receive buffer

   IF (ndim2 == 1) THEN
     k = 1
     DO i = 1, p_pat%n_pnts
       recv(p_pat%recv_dst_idx(i),k,p_pat%recv_dst_blk(i)) = &
            recv_buf(k,p_pat%recv_src(i))
     ENDDO
   ELSE
#ifdef __SX__
!CDIR UNROLL=6
     DO k = 1, ndim2
       DO i = 1, p_pat%n_pnts
         recv(p_pat%recv_dst_idx(i),k,p_pat%recv_dst_blk(i)) = &
              recv_buf(k,p_pat%recv_src(i))
       ENDDO
     ENDDO
#else
     DO i = 1, p_pat%n_pnts
       recv(p_pat%recv_dst_idx(i),:,p_pat%recv_dst_blk(i)) = &
            recv_buf(:,p_pat%recv_src(i))
     ENDDO
#endif
   ENDIF

   stop_sync_timer(timer_exch_data)

END SUBROUTINE exchange_data_l3d


!>
!! Does data exchange according to a communication pattern (in p_pat).
!!
!!
!! @par Revision History
!! Initial version by Rainer Johanni, Nov 2009
!! Optimized version by Guenther Zaengl to process 4D fields or up to seven 3D fields
!! in one step
!!
SUBROUTINE exchange_data_mult(p_pat, nfields, ndim2tot, recv1, send1, add1, recv2, send2,   &
                              add2, recv3, send3, add3, recv4, send4, add4, recv5, send5,   &
                              add5, recv6, send6, add6, recv7, send7, add7, recv4d, send4d, &
                              add4d, nshift)

   TYPE(t_comm_pattern), INTENT(IN) :: p_pat

   REAL(wp), INTENT(INOUT), TARGET, OPTIONAL ::  &
     recv1(:,:,:), recv2(:,:,:), recv3(:,:,:), recv4(:,:,:), recv5(:,:,:), recv6(:,:,:), &
     recv7(:,:,:), recv4d(:,:,:,:)
   REAL(wp), INTENT(IN   ), TARGET, OPTIONAL ::  &
     send1(:,:,:), send2(:,:,:), send3(:,:,:), send4(:,:,:), send5(:,:,:), send6(:,:,:), &
     send7(:,:,:), send4d(:,:,:,:)
   REAL(wp), INTENT(IN   ), TARGET, OPTIONAL ::  &
     add1(:,:,:), add2(:,:,:), add3(:,:,:), add4(:,:,:), add5(:,:,:), add6(:,:,:),       &
     add7(:,:,:), add4d(:,:,:,:)

   INTEGER, INTENT(IN)           :: nfields, ndim2tot
   INTEGER, OPTIONAL, INTENT(IN) :: nshift

   TYPE t_fieldptr
     REAL(wp), POINTER :: fld(:,:,:)
   END TYPE t_fieldptr

   CHARACTER(len=*), PARAMETER :: routine = "mo_communication::exchange_data_mult"
   TYPE(t_fieldptr) :: recv(nfields), send(nfields), add(nfields)
   INTEGER        :: ndim2(nfields), noffset(nfields)

   REAL(wp) :: send_buf(ndim2tot,p_pat%n_send),recv_buf(ndim2tot,p_pat%n_recv)

   INTEGER :: i, k, kshift(nfields), jb,ik, jl, n, np, irs, iss, pid, icount, nf4d
   LOGICAL :: lsend, ladd

!-----------------------------------------------------------------------

   IF (itype_exch_barrier == 1 .OR. itype_exch_barrier == 3) THEN
     start_sync_timer(timer_barrier)
     CALL work_mpi_barrier()
     stop_sync_timer(timer_barrier)
   ENDIF

   start_sync_timer(timer_exch_data)

   lsend     = .FALSE.
   ladd      = .FALSE.

   IF (PRESENT(nshift)) THEN
     kshift = nshift
   ELSE
     kshift = 0
   ENDIF

   IF ((iorder_sendrecv == 1 .OR. iorder_sendrecv == 3) .AND. &
     & .NOT. my_process_is_mpi_seq()) THEN
     ! Set up irecv's for receive buffers
     DO np = 1, p_pat%np_recv ! loop over PEs from where to receive the data

       pid    = p_pat%pelist_recv(np) ! ID of receiver PE
       irs    = p_pat%recv_startidx(np)
       icount = p_pat%recv_count(np)*ndim2tot
       CALL p_irecv(recv_buf(1,irs), pid, 1, p_count=icount, comm=p_comm_work)

     ENDDO
   ENDIF

   ! Set pointers to input fields
   IF (PRESENT(recv4d)) THEN
     nf4d = SIZE(recv4d,4)
     DO i = 1, nf4d
       recv(i)%fld => recv4d(:,:,:,i)
     ENDDO
     IF (PRESENT(send4d)) THEN ! all 4D fields must have the same dimensions
       DO i = 1, nf4d
         send(i)%fld => send4d(:,:,:,i)
       ENDDO
       lsend = .TRUE.
     ENDIF
     IF (PRESENT(add4d)) THEN
       DO i = 1, nf4d
         add(i)%fld => add4d(:,:,:,i)
       ENDDO
       ladd = .TRUE.
     ENDIF
   ELSE
     nf4d = 0
   ENDIF
   IF (PRESENT(recv1)) THEN
     recv(nf4d+1)%fld => recv1
     IF (PRESENT(send1)) THEN
       send(nf4d+1)%fld => send1
       lsend = .TRUE.
     ENDIF
     IF (PRESENT(add1)) THEN
       add(nf4d+1)%fld => add1
       ladd = .TRUE.
     ENDIF
     IF (PRESENT(recv2)) THEN
       recv(nf4d+2)%fld => recv2
       IF (lsend) send(nf4d+2)%fld => send2
       IF (ladd)  add(nf4d+2)%fld  => add2
       IF (PRESENT(recv3)) THEN
         recv(nf4d+3)%fld => recv3
         IF (lsend) send(nf4d+3)%fld => send3
         IF (ladd)  add(nf4d+3)%fld  => add3
         IF (PRESENT(recv4)) THEN
           recv(nf4d+4)%fld => recv4
           IF (lsend) send(nf4d+4)%fld => send4
           IF (ladd)  add(nf4d+4)%fld  => add4
           IF (PRESENT(recv5)) THEN
             recv(nf4d+5)%fld => recv5
             IF (lsend) send(nf4d+5)%fld => send5
             IF (ladd)  add(nf4d+5)%fld  => add5
             IF (PRESENT(recv6)) THEN
               recv(nf4d+6)%fld => recv6
               IF (lsend) send(nf4d+6)%fld => send6
               IF (ladd)  add(nf4d+6)%fld  => add6
               IF (PRESENT(recv7)) THEN
                 recv(nf4d+7)%fld => recv7
                 IF (lsend) send(nf4d+7)%fld => send7
                 IF (ladd)  add(nf4d+7)%fld  => add7
               ENDIF
             ENDIF
           ENDIF
         ENDIF
       ENDIF
     ENDIF
   ENDIF

   IF(my_process_is_mpi_seq()) THEN
     DO n = 1, nfields
       IF(lsend) THEN
         IF(ladd) THEN
           CALL exchange_data_seq(p_pat, recv(n)%fld(:,:,:), send(n)%fld(:,:,:), add(n)%fld(:,:,:))
         ELSE
           CALL exchange_data_seq(p_pat, recv(n)%fld(:,:,:), send(n)%fld(:,:,:))
         ENDIF
       ELSE
         IF(ladd) THEN
           CALL exchange_data_seq(p_pat, recv(n)%fld(:,:,:), add=add(n)%fld(:,:,:))
         ELSE
           CALL exchange_data_seq(p_pat, recv(n)%fld(:,:,:))
         ENDIF
       ENDIF
     ENDDO

     stop_sync_timer(timer_exch_data)
     RETURN
     !---------------------------------------------------------------
   ENDIF

   ! Reset kshift to 0 if 2D fields are passed together with 3D fields
   DO n = 1, nfields
     IF (SIZE(recv(n)%fld,2) == 1) kshift(n) = 0
   ENDDO

   noffset(1) = 0
   ndim2(1)   = SIZE(recv(1)%fld,2) - kshift(1)
   DO n = 2, nfields
     noffset(n) = noffset(n-1)+ndim2(n-1)
     ndim2(n)   = SIZE(recv(n)%fld,2) - kshift(n)
   ENDDO

   ! Set up send buffer
#ifdef __SX__
   IF ( lsend ) THEN
     DO n = 1, nfields
!CDIR UNROLL=6
       DO k = 1, ndim2(n)
         DO i = 1, p_pat%n_send
           send_buf(k+noffset(n),i) = &
             send(n)%fld(p_pat%send_src_idx(i),k+kshift(n),p_pat%send_src_blk(i))
         ENDDO
       ENDDO
     ENDDO
   ELSE
       ! Send and receive arrays are identical (for boundary exchange)
     DO n = 1, nfields
!CDIR UNROLL=6
       DO k = 1, ndim2(n)
         DO i = 1, p_pat%n_send
           send_buf(k+noffset(n),i) = &
             recv(n)%fld(p_pat%send_src_idx(i),k+kshift(n),p_pat%send_src_blk(i))
         ENDDO
       ENDDO
     ENDDO
   ENDIF
#else
#ifdef __OMPPAR_COPY__
!$OMP PARALLEL DO PRIVATE(jb,jl)
#endif
   DO i = 1, p_pat%n_send
     jb = p_pat%send_src_blk(i)
     jl = p_pat%send_src_idx(i)
     IF ( lsend ) THEN
       DO n = 1, nfields
         DO k = 1, ndim2(n)
           send_buf(k+noffset(n),i) = send(n)%fld(jl,k+kshift(n),jb)
         ENDDO
       ENDDO
     ELSE
       DO n = 1, nfields
         DO k = 1, ndim2(n)
           send_buf(k+noffset(n),i) = recv(n)%fld(jl,k+kshift(n),jb)
         ENDDO
       ENDDO
     ENDIF
   ENDDO
#ifdef __OMPPAR_COPY__
!$OMP END PARALLEL DO
#endif
#endif


   ! Send our data
   IF (iorder_sendrecv == 1) THEN
     DO np = 1, p_pat%np_send ! loop over PEs where to send the data

       pid    = p_pat%pelist_send(np) ! ID of sender PE
       iss    = p_pat%send_startidx(np)
       icount = p_pat%send_count(np)*ndim2tot
       CALL p_send(send_buf(1,iss), pid, 1, p_count=icount, comm=p_comm_work)

     ENDDO
   ELSE IF (iorder_sendrecv == 2) THEN ! use isend/recv
     DO np = 1, p_pat%np_send ! loop over PEs where to send the data

       pid    = p_pat%pelist_send(np) ! ID of sender PE
       iss    = p_pat%send_startidx(np)
       icount = p_pat%send_count(np)*ndim2tot
       CALL p_isend(send_buf(1,iss), pid, 1, p_count=icount, comm=p_comm_work)

     ENDDO

     DO np = 1, p_pat%np_recv ! loop over PEs from where to receive the data

       pid    = p_pat%pelist_recv(np) ! ID of receiver PE
       irs    = p_pat%recv_startidx(np)
       icount = p_pat%recv_count(np)*ndim2tot
       CALL p_recv(recv_buf(1,irs), pid, 1, p_count=icount, comm=p_comm_work)

     ENDDO
   ELSE IF (iorder_sendrecv == 3) THEN ! use isend/irecv
     DO np = 1, p_pat%np_send ! loop over PEs where to send the data

       pid    = p_pat%pelist_send(np) ! ID of sender PE
       iss    = p_pat%send_startidx(np)
       icount = p_pat%send_count(np)*ndim2tot
       CALL p_isend(send_buf(1,iss), pid, 1, p_count=icount, comm=p_comm_work)

     ENDDO
   ENDIF

   IF (iorder_sendrecv > 0) THEN
     ! Wait for all outstanding requests to finish
     start_sync_timer(timer_exch_data_wait)
     CALL p_wait
     stop_sync_timer(timer_exch_data_wait)

   ELSE IF (iorder_sendrecv == 0) THEN
     ! dummy mode; just fill the receive buffer with "something reasonable"
     IF (p_pat%n_send > 0) THEN
       DO k = 1, ndim2tot
         recv_buf(k,:) = send_buf(k,1)
       ENDDO
     ELSE
       DO k = 1, ndim2tot
         recv_buf(k,:) = 1._wp
       ENDDO
     ENDIF
   ENDIF

   IF (itype_exch_barrier == 2 .OR. itype_exch_barrier == 3) THEN
     start_sync_timer(timer_barrier)
     CALL work_mpi_barrier()
     stop_sync_timer(timer_barrier)
   ENDIF

   ! Fill in receive buffer

#ifdef __SX__
   IF (ladd) THEN
     DO n = 1, nfields
!CDIR UNROLL=6
       DO k = 1, ndim2(n)
         DO i = 1, p_pat%n_pnts
           recv(n)%fld(p_pat%recv_dst_idx(i),k+kshift(n),p_pat%recv_dst_blk(i)) =  &
             recv_buf(k+noffset(n),p_pat%recv_src(i)) +                         &
             add(n)%fld(p_pat%recv_dst_idx(i),k+kshift(n),p_pat%recv_dst_blk(i))
         ENDDO
       ENDDO
     ENDDO
   ELSE
     DO n = 1, nfields
!CDIR UNROLL=6
       DO k = 1, ndim2(n)
         DO i = 1, p_pat%n_pnts
           recv(n)%fld(p_pat%recv_dst_idx(i),k+kshift(n),p_pat%recv_dst_blk(i)) =  &
             recv_buf(k+noffset(n),p_pat%recv_src(i))
         ENDDO
       ENDDO
     ENDDO
   ENDIF
#else
#ifdef __OMPPAR_COPY__
!$OMP PARALLEL DO PRIVATE(jb,jl,ik)
#endif
   DO i = 1, p_pat%n_pnts
     jb = p_pat%recv_dst_blk(i)
     jl = p_pat%recv_dst_idx(i)
     ik  = p_pat%recv_src(i)
     IF (ladd) THEN
       DO n = 1, nfields
         DO k = 1, ndim2(n)
           recv(n)%fld(jl,k+kshift(n),jb)= recv_buf(k+noffset(n),ik)+add(n)%fld(jl,k+kshift(n),jb)
         ENDDO
       ENDDO
     ELSE
       DO n = 1, nfields
         DO k = 1, ndim2(n)
           recv(n)%fld(jl,k+kshift(n),jb) = recv_buf(k+noffset(n),ik)
         ENDDO
       ENDDO
     ENDIF
   ENDDO
#ifdef __OMPPAR_COPY__
!$OMP END PARALLEL DO
#endif
#endif
<<<<<<< HEAD
     
   stop_sync_timer(timer_exch_data)
=======

   IF (activate_sync_timers) CALL timer_stop(timer_exch_data)
>>>>>>> a9016d23

END SUBROUTINE exchange_data_mult



!>
!! Does data exchange according to a communication pattern (in p_pat).
!!
!!
!! @par Revision History
!! Initial version by Rainer Johanni, Nov 2009
!! Optimized version by Guenther Zaengl to process a 4D field whose extra dimension
!! is on the first index
!!
SUBROUTINE exchange_data_4de1(p_pat, nfields, ndim2tot, recv, send)

   TYPE(t_comm_pattern), INTENT(IN) :: p_pat

   REAL(wp), INTENT(INOUT)           :: recv(:,:,:,:)
   REAL(wp), INTENT(IN   ), OPTIONAL :: send(:,:,:,:)

   CHARACTER(len=*), PARAMETER :: routine = "mo_communication::exchange_data_4de1"
   INTEGER, INTENT(IN)           :: nfields, ndim2tot

   INTEGER :: ndim2, koffset

   REAL(wp) :: send_buf(ndim2tot,p_pat%n_send),recv_buf(ndim2tot,p_pat%n_recv)

   INTEGER :: i, k, ik, jb, jl, n, np, irs, iss, pid, icount
   LOGICAL :: lsend

!-----------------------------------------------------------------------

   IF(my_process_is_mpi_seq()) THEN
      CALL finish(routine, "Not yet implemented!")
   END IF

   IF (itype_exch_barrier == 1 .OR. itype_exch_barrier == 3) THEN
     start_sync_timer(timer_barrier)
     CALL work_mpi_barrier()
     stop_sync_timer(timer_barrier)
   ENDIF

   start_sync_timer(timer_exch_data)

   IF (PRESENT(send)) THEN
     lsend  = .TRUE.
   ELSE
     lsend  = .FALSE.
   ENDIF

   ndim2 = SIZE(recv,3)

   IF ((iorder_sendrecv == 1 .OR. iorder_sendrecv == 3)) THEN
     ! Set up irecv's for receive buffers
     DO np = 1, p_pat%np_recv ! loop over PEs from where to receive the data

       pid    = p_pat%pelist_recv(np) ! ID of receiver PE
       irs    = p_pat%recv_startidx(np)
       icount = p_pat%recv_count(np)*ndim2tot
       CALL p_irecv(recv_buf(1,irs), pid, 1, p_count=icount, comm=p_comm_work)

     ENDDO
   ENDIF

#ifdef __OMPPAR_COPY__
!$OMP PARALLEL DO PRIVATE(jb,jl,koffset)
#endif
   DO i = 1, p_pat%n_send
     jb = p_pat%send_src_blk(i)
     jl = p_pat%send_src_idx(i)
     IF ( lsend ) THEN
       DO k = 1, ndim2
         koffset = (k-1)*nfields
         DO n = 1, nfields
           send_buf(n+koffset,i) = send(n,jl,k,jb)
         ENDDO
       ENDDO
     ELSE
       DO k = 1, ndim2
         koffset = (k-1)*nfields
         DO n = 1, nfields
           send_buf(n+koffset,i) = recv(n,jl,k,jb)
         ENDDO
       ENDDO
     ENDIF
   ENDDO
#ifdef __OMPPAR_COPY__
!$OMP END PARALLEL DO
#endif


   ! Send our data
   IF (iorder_sendrecv == 1) THEN
     DO np = 1, p_pat%np_send ! loop over PEs where to send the data

       pid    = p_pat%pelist_send(np) ! ID of sender PE
       iss    = p_pat%send_startidx(np)
       icount = p_pat%send_count(np)*ndim2tot
       CALL p_send(send_buf(1,iss), pid, 1, p_count=icount, comm=p_comm_work)

     ENDDO
   ELSE IF (iorder_sendrecv == 2) THEN ! use isend/recv
     DO np = 1, p_pat%np_send ! loop over PEs where to send the data

       pid    = p_pat%pelist_send(np) ! ID of sender PE
       iss    = p_pat%send_startidx(np)
       icount = p_pat%send_count(np)*ndim2tot
       CALL p_isend(send_buf(1,iss), pid, 1, p_count=icount, comm=p_comm_work)

     ENDDO

     DO np = 1, p_pat%np_recv ! loop over PEs from where to receive the data

       pid    = p_pat%pelist_recv(np) ! ID of receiver PE
       irs    = p_pat%recv_startidx(np)
       icount = p_pat%recv_count(np)*ndim2tot
       CALL p_recv(recv_buf(1,irs), pid, 1, p_count=icount, comm=p_comm_work)

     ENDDO
   ELSE IF (iorder_sendrecv == 3) THEN ! use isend/irecv
     DO np = 1, p_pat%np_send ! loop over PEs where to send the data

       pid    = p_pat%pelist_send(np) ! ID of sender PE
       iss    = p_pat%send_startidx(np)
       icount = p_pat%send_count(np)*ndim2tot
       CALL p_isend(send_buf(1,iss), pid, 1, p_count=icount, comm=p_comm_work)

     ENDDO
   ENDIF

   IF (iorder_sendrecv > 0) THEN
     ! Wait for all outstanding requests to finish
     start_sync_timer(timer_exch_data_wait)
     CALL p_wait
     stop_sync_timer(timer_exch_data_wait)

   ELSE IF (iorder_sendrecv == 0) THEN
     ! dummy mode; just fill the receive buffer with "something reasonable"
     IF (p_pat%n_send > 0) THEN
       DO k = 1, ndim2tot
         recv_buf(k,:) = send_buf(k,1)
       ENDDO
     ELSE
       DO k = 1, ndim2tot
         recv_buf(k,:) = 1._wp
       ENDDO
     ENDIF
   ENDIF

   IF (itype_exch_barrier == 2 .OR. itype_exch_barrier == 3) THEN
     start_sync_timer(timer_barrier)
     CALL work_mpi_barrier()
     stop_sync_timer(timer_barrier)
   ENDIF

   ! Fill in receive buffer
#ifdef __OMPPAR_COPY__
!$OMP PARALLEL DO PRIVATE(jb,jl,ik,koffset)
#endif
   DO i = 1, p_pat%n_pnts
     jb = p_pat%recv_dst_blk(i)
     jl = p_pat%recv_dst_idx(i)
     ik  = p_pat%recv_src(i)
     DO k = 1, ndim2
       koffset = (k-1)*nfields
       DO n = 1, nfields
         recv(n,jl,k,jb) = recv_buf(n+koffset,ik)
       ENDDO
     ENDDO
   ENDDO
#ifdef __OMPPAR_COPY__
!$OMP END PARALLEL DO
#endif

   stop_sync_timer(timer_exch_data)

END SUBROUTINE exchange_data_4de1



!>
!! Starts asynchronous halo communication by filling the send buffer and issueing
!! non-blocking send and receive calls
!!
!! @par Revision History
!! Initial version by Guenther Zaengl, Feb 2011, based on work by Rainer Johanni
!!
SUBROUTINE start_async_comm(p_pat, nfields, ndim2tot, send_buf, recv_buf, recv1, recv2, recv3, &
                            recv4, recv5, recv4d)

   TYPE(t_comm_pattern), INTENT(IN) :: p_pat

   REAL(wp), INTENT(INOUT), TARGET, OPTIONAL ::  &
     recv1(:,:,:), recv2(:,:,:), recv3(:,:,:), recv4(:,:,:), recv5(:,:,:), recv4d(:,:,:,:)

   INTEGER, INTENT(IN)           :: nfields, ndim2tot

   REAL(wp) , INTENT(INOUT) :: send_buf(:,:),recv_buf(:,:)

   TYPE t_fieldptr
     REAL(wp), POINTER :: fld(:,:,:)
   END TYPE t_fieldptr

   TYPE(t_fieldptr) :: recv(nfields)
   INTEGER        :: ndim2(nfields), noffset(nfields)

   INTEGER :: i, k, jb, jl, n, np, irs, iss, pid, icount

!-----------------------------------------------------------------------
   start_sync_timer(timer_exch_data_async)

   IF(my_process_is_mpi_seq()) RETURN

   ! Start with non-blocking receive calls
   DO np = 1, p_pat%np_recv ! loop over PEs from where to receive the data

     pid    = p_pat%pelist_recv(np) ! ID of receiver PE
     irs    = p_pat%recv_startidx(np)
     icount = p_pat%recv_count(np)*ndim2tot
     CALL p_irecv(recv_buf(1,irs), pid, 1, p_count=icount, comm=p_comm_work)

   ENDDO

   ! Set pointers to input fields
   IF (PRESENT(recv4d)) THEN
     DO i = 1, nfields
       recv(i)%fld => recv4d(:,:,:,i)
     ENDDO
   ELSE
     IF (PRESENT(recv1)) THEN
       recv(1)%fld => recv1
       IF (PRESENT(recv2)) THEN
         recv(2)%fld => recv2
         IF (PRESENT(recv3)) THEN
           recv(3)%fld => recv3
           IF (PRESENT(recv4)) THEN
             recv(4)%fld => recv4
             IF (PRESENT(recv5)) THEN
               recv(5)%fld => recv5
             ENDIF
           ENDIF
         ENDIF
       ENDIF
     ENDIF
   ENDIF

   noffset(1) = 0
   ndim2(1)   = SIZE(recv(1)%fld,2)
   DO n = 2, nfields
     noffset(n) = noffset(n-1)+ndim2(n-1)
     ndim2(n)   = SIZE(recv(n)%fld,2)
   ENDDO

   ! Set up send buffer
#ifdef __SX__
   DO n = 1, nfields
!CDIR UNROLL=6
     DO k = 1, ndim2(n)
       DO i = 1, p_pat%n_send
         send_buf(k+noffset(n),i) = &
           recv(n)%fld(p_pat%send_src_idx(i),k,p_pat%send_src_blk(i))
       ENDDO
     ENDDO
   ENDDO
#else
   DO i = 1, p_pat%n_send
     jb = p_pat%send_src_blk(i)
     jl = p_pat%send_src_idx(i)
     DO n = 1, nfields
       DO k = 1, ndim2(n)
         send_buf(k+noffset(n),i) = recv(n)%fld(jl,k,jb)
       ENDDO
     ENDDO
   ENDDO
#endif

   ! Finally issue the non-blocking send calls
   DO np = 1, p_pat%np_send ! loop over PEs where to send the data

     pid    = p_pat%pelist_send(np) ! ID of sender PE
     iss    = p_pat%send_startidx(np)
     icount = p_pat%send_count(np)*ndim2tot
     CALL p_isend(send_buf(1,iss), pid, 1, p_count=icount, comm=p_comm_work)

   ENDDO
<<<<<<< HEAD
   
   stop_sync_timer(timer_exch_data_async)
=======

   IF (activate_sync_timers) CALL timer_stop(timer_exch_data_async)
>>>>>>> a9016d23

END SUBROUTINE start_async_comm



!>
!! Completes asynchronous halo communication by filling the receive buffer after completion
!! of the exchange process
!!
!! @par Revision History
!! Initial version by Guenther Zaengl, Feb 2011, based on work by Rainer Johanni
!!
SUBROUTINE complete_async_comm(p_pat, nfields, recv_buf, recv1, recv2, recv3, &
                               recv4, recv5, recv4d)

   TYPE(t_comm_pattern), INTENT(IN) :: p_pat

   REAL(wp), INTENT(INOUT), TARGET, OPTIONAL ::  &
     recv1(:,:,:), recv2(:,:,:), recv3(:,:,:), recv4(:,:,:), recv5(:,:,:), recv4d(:,:,:,:)

   INTEGER, INTENT(IN)      :: nfields

   REAL(wp) , INTENT(INOUT) :: recv_buf(:,:)

   TYPE t_fieldptr
     REAL(wp), POINTER :: fld(:,:,:)
   END TYPE t_fieldptr

   TYPE(t_fieldptr) :: recv(nfields)
   INTEGER        :: ndim2(nfields), noffset(nfields)

   INTEGER :: i, k, ik, jb, jl, n

!-----------------------------------------------------------------------
   start_sync_timer(timer_exch_data_async)

   IF(my_process_is_mpi_seq()) RETURN

   ! Set pointers to output fields
   IF (PRESENT(recv4d)) THEN
     DO i = 1, nfields
       recv(i)%fld => recv4d(:,:,:,i)
     ENDDO
   ELSE
     IF (PRESENT(recv1)) THEN
       recv(1)%fld => recv1
       IF (PRESENT(recv2)) THEN
         recv(2)%fld => recv2
         IF (PRESENT(recv3)) THEN
           recv(3)%fld => recv3
           IF (PRESENT(recv4)) THEN
             recv(4)%fld => recv4
             IF (PRESENT(recv5)) THEN
               recv(5)%fld => recv5
             ENDIF
           ENDIF
         ENDIF
       ENDIF
     ENDIF
   ENDIF

   noffset(1) = 0
   ndim2(1)   = SIZE(recv(1)%fld,2)
   DO n = 2, nfields
     noffset(n) = noffset(n-1)+ndim2(n-1)
     ndim2(n)   = SIZE(recv(n)%fld,2)
   ENDDO


   ! Wait for all outstanding requests (issued in start_async_comm) to finish

   CALL p_wait

   ! Fill in receive buffer

#ifdef __SX__
   DO n = 1, nfields
!CDIR UNROLL=6
     DO k = 1, ndim2(n)
       DO i = 1, p_pat%n_pnts
         recv(n)%fld(p_pat%recv_dst_idx(i),k,p_pat%recv_dst_blk(i)) =   &
           recv_buf(k+noffset(n),p_pat%recv_src(i))
       ENDDO
     ENDDO
   ENDDO
#else
   DO i = 1, p_pat%n_pnts
     jb = p_pat%recv_dst_blk(i)
     jl = p_pat%recv_dst_idx(i)
     ik  = p_pat%recv_src(i)
     DO n = 1, nfields
       DO k = 1, ndim2(n)
         recv(n)%fld(jl,k,jb) = recv_buf(k+noffset(n),ik)
       ENDDO
     ENDDO
   ENDDO
#endif

   stop_sync_timer(timer_exch_data_async)

END SUBROUTINE complete_async_comm


!>
!! Does data exchange according to a communication pattern (in p_pat).
!!
!!
!! @par Revision History
!! Initial version by Rainer Johanni, Nov 2009
!! Optimized version by Guenther Zaengl to process up to two 4D fields or up to six 3D fields
!! for an array-sized communication pattern (as needed for boundary interpolation) in one step
!!
SUBROUTINE exchange_data_grf(p_pat, nfields, ndim2tot, recv1, send1, &
                             recv2, send2, recv3, send3, recv4, send4, &
                             recv5, send5, recv6, send6, recv4d1, send4d1, &
                             recv4d2, send4d2)

  TYPE(t_comm_pattern), INTENT(IN), TARGET :: p_pat(:)

   REAL(wp), INTENT(INOUT), TARGET, OPTIONAL ::  &
     recv1(:,:,:), recv2(:,:,:), recv3(:,:,:), recv4d1(:,:,:,:), &
     recv4(:,:,:), recv5(:,:,:), recv6(:,:,:), recv4d2(:,:,:,:)
   ! Note: the last index of the send fields corresponds to the dimension of p_pat
   ! On the other hand, they are not blocked and have the vertical index first
   REAL(wp), INTENT(IN   ), TARGET, OPTIONAL ::  &
     send1(:,:,:), send2(:,:,:), send3(:,:,:), send4d1(:,:,:,:), &
     send4(:,:,:), send5(:,:,:), send6(:,:,:), send4d2(:,:,:,:)

   CHARACTER(len=*), PARAMETER :: routine = "mo_communication::exchange_data_grf"
   INTEGER, INTENT(IN)           :: nfields  ! total number of input fields
   INTEGER, INTENT(IN)           :: ndim2tot ! sum of vertical levels of input fields

   INTEGER           :: nsendtot ! total number of send points
   INTEGER           :: nrecvtot ! total number of receive points

   TYPE t_fieldptr_recv
     REAL(wp), POINTER :: fld(:,:,:)
   END TYPE t_fieldptr_recv

   TYPE t_fieldptr_send
     REAL(wp), POINTER :: fld(:,:)
   END TYPE t_fieldptr_send

   TYPE(t_fieldptr_recv) :: recv(nfields)
   TYPE(t_fieldptr_send) :: send(nfields*SIZE(p_pat))

   INTEGER        :: ndim2(nfields), noffset(nfields),            &
                     ioffset_s(SIZE(p_pat)), ioffset_r(SIZE(p_pat))

   REAL(wp), ALLOCATABLE :: send_buf(:,:),recv_buf(:,:), &
                            auxs_buf(:,:),auxr_buf(:,:)

   INTEGER :: i, k, ik, jb, jl, n, np, irs, ire, iss, ise, &
              npats, isum, ioffset, isum1, n4d, pid, num_send, num_recv, j
   INTEGER, ALLOCATABLE :: pelist_send(:), pelist_recv(:)

!-----------------------------------------------------------------------

  nsendtot = SUM(p_pat(:)%n_send)
  nrecvtot = SUM(p_pat(:)%n_recv)

  ALLOCATE(send_buf(ndim2tot,nsendtot),recv_buf(ndim2tot,nrecvtot), &
           auxs_buf(ndim2tot,nsendtot),auxr_buf(ndim2tot,nrecvtot))

!-----------------------------------------------------------------------

   IF (itype_exch_barrier == 1 .OR. itype_exch_barrier == 3) THEN
     start_sync_timer(timer_barrier)
     CALL work_mpi_barrier()
     stop_sync_timer(timer_barrier)
   ENDIF

   start_sync_timer(timer_exch_data)

   npats = SIZE(p_pat)  ! Number of communication patterns provided on input

!-----------------------------------------------------------------------

   ! some adjustmens to the standart communication patterns in order to make
   ! them work in this routine

   num_send = 0
   num_recv = 0

   DO np = 0, p_n_work-1 ! loop over PEs

     DO n = 1, npats  ! loop over communication patterns
       iss = p_pat(n)%send_limits(np)+1
       ise = p_pat(n)%send_limits(np+1)
       IF(ise >= iss) THEN
         num_send = num_send + 1
         EXIT ! count each processor only once
       ENDIF
     ENDDO

     DO n = 1, npats  ! loop over communication patterns
       irs = p_pat(n)%recv_limits(np)+1
       ire = p_pat(n)%recv_limits(np+1)
       IF(ire >= irs) THEN
         num_recv = num_recv + 1
         EXIT ! count each processor only once
       ENDIF
     ENDDO

   ENDDO

   ALLOCATE(pelist_send(num_send), pelist_recv(num_recv))

   num_send = 0
   num_recv = 0

   ! Now compute "envelope PE lists" for all communication patterns
   DO np = 0, p_n_work-1 ! loop over PEs

     DO n = 1, npats  ! loop over communication patterns
       iss = p_pat(n)%send_limits(np)+1
       ise = p_pat(n)%send_limits(np+1)
       IF(ise >= iss) THEN
         num_send = num_send + 1
         DO j = 1, npats
           pelist_send(num_send) = np
         ENDDO
         EXIT ! count each processor only once
       ENDIF
     ENDDO

     DO n = 1, npats  ! loop over communication patterns
       irs = p_pat(n)%recv_limits(np)+1
       ire = p_pat(n)%recv_limits(np+1)
       IF(ire >= irs) THEN
         num_recv = num_recv + 1
         DO j = 1, npats
           pelist_recv(num_recv) = np
         ENDDO
         EXIT ! count each processor only once
       ENDIF
     ENDDO

   ENDDO

!-----------------------------------------------------------------------

   ! Set up irecv's for receive buffers
   ! Note: the dummy mode (iorder_sendrecv=0) does not work for nest boundary communication
   ! because there may be PEs receiving but not sending data. Therefore, iorder_sendrecv=0
   ! is treated as iorder_sendrecv=1 in this routine.
   IF ((iorder_sendrecv <= 1 .OR. iorder_sendrecv >= 3) .AND. .NOT. my_process_is_mpi_seq()) THEN

     ioffset = 0
     DO np = 1, num_recv ! loop over PEs from where to receive the data

       pid = pelist_recv(np) ! ID of receiver PE

       ! Sum up receive points over all communication patterns to be processed
       isum = ioffset
       DO n = 1, npats
         isum = isum + p_pat(n)%recv_limits(pid+1) - p_pat(n)%recv_limits(pid)
       ENDDO

       IF(isum > ioffset) &
         CALL p_irecv(auxr_buf(1,ioffset+1), pid, 1, p_count=(isum-ioffset)*ndim2tot, &
                      comm=p_comm_work)
       ioffset = isum

     ENDDO

   ENDIF

   ! Set pointers to input fields
   IF (PRESENT(recv4d1) .AND. .NOT. PRESENT(recv4d2)) THEN
     DO n = 1, nfields
       recv(n)%fld => recv4d1(:,:,:,n)
       DO np = 1, npats
         send(np+(n-1)*npats)%fld => send4d1(:,:,np,n)
       ENDDO
     ENDDO
   ELSE IF (PRESENT(recv4d1) .AND. PRESENT(recv4d2)) THEN
    n4d = nfields/2
     DO n = 1, n4d
       recv(n)%fld => recv4d1(:,:,:,n)
       DO np = 1, npats
         send(np+(n-1)*npats)%fld => send4d1(:,:,np,n)
       ENDDO
     ENDDO
     DO n = 1, n4d
       recv(n4d+n)%fld => recv4d2(:,:,:,n)
       DO np = 1, npats
         send(np+(n4d+n-1)*npats)%fld => send4d2(:,:,np,n)
       ENDDO
     ENDDO
   ELSE
     IF (PRESENT(recv1)) THEN
       recv(1)%fld => recv1
       DO np = 1, npats
         send(np)%fld => send1(:,:,np)
       ENDDO
     ENDIF
     IF (PRESENT(recv2)) THEN
       recv(2)%fld => recv2
       DO np = 1, npats
         send(np+npats)%fld => send2(:,:,np)
       ENDDO
     ENDIF
     IF (PRESENT(recv3)) THEN
       recv(3)%fld => recv3
       DO np = 1, npats
         send(np+2*npats)%fld => send3(:,:,np)
       ENDDO
     ENDIF
     IF (PRESENT(recv4)) THEN
       recv(4)%fld => recv4
       DO np = 1, npats
         send(np+3*npats)%fld => send4(:,:,np)
       ENDDO
     ENDIF
     IF (PRESENT(recv5)) THEN
       recv(5)%fld => recv5
       DO np = 1, npats
         send(np+4*npats)%fld => send5(:,:,np)
       ENDDO
     ENDIF
     IF (PRESENT(recv6)) THEN
       recv(6)%fld => recv6
       DO np = 1, npats
         send(np+5*npats)%fld => send6(:,:,np)
       ENDDO
     ENDIF
   ENDIF

   noffset(1) = 0
   ndim2(1)   = SIZE(recv(1)%fld,2)
   DO n = 2, nfields
     noffset(n) = noffset(n-1)+ndim2(n-1)
     ndim2(n)   = SIZE(recv(n)%fld,2)
   ENDDO

   ioffset_r(1) = 0
   ioffset_s(1) = 0
   DO np = 2, npats
     ioffset_r(np) = ioffset_r(np-1) + p_pat(np-1)%n_recv
     ioffset_s(np) = ioffset_s(np-1) + p_pat(np-1)%n_send
   ENDDO


   IF (my_process_is_mpi_seq()) THEN
     DO np = 1, npats
       DO i = 1, p_pat(np)%n_pnts
         DO n = 1, nfields
           DO k = 1, ndim2(n)
             recv(n)%fld( p_pat(np)%recv_dst_idx(i), k, p_pat(np)%recv_dst_blk(i) ) =  &
               send(np+(n-1)*npats)%fld( k, &
               idx_1d(p_pat(np)%send_src_idx(p_pat(np)%recv_src(i)), &
                      p_pat(np)%send_src_blk(p_pat(np)%recv_src(i))))
           ENDDO
         ENDDO
       ENDDO
     ENDDO
     stop_sync_timer(timer_exch_data)

     RETURN
     !---------------------------------------------------------
   ENDIF


   ! Set up send buffer
#ifdef __SX__
   DO n = 1, nfields
     DO np = 1, npats
!CDIR UNROLL=6
       DO k = 1, ndim2(n)
         DO i = 1, p_pat(np)%n_send
           send_buf(k+noffset(n),i+ioffset_s(np)) =                &
             & send(np+(n-1)*npats)%fld(k,idx_1d(p_pat(np)%send_src_idx(i), &
             &                                   p_pat(np)%send_src_blk(i)))
         ENDDO
       ENDDO
     ENDDO
   ENDDO
#else
#ifdef __OMPPAR_COPY__
!$OMP PARALLEL
#endif
   DO np = 1, npats
#ifdef __OMPPAR_COPY__
!$OMP DO PRIVATE(jl)
#endif
     DO i = 1, p_pat(np)%n_send
       jl = idx_1d(p_pat(np)%send_src_idx(i), p_pat(np)%send_src_blk(i))
       DO n = 1, nfields
         DO k = 1, ndim2(n)
           send_buf(k+noffset(n),i+ioffset_s(np)) = &
             send(np+(n-1)*npats)%fld(k,jl)
         ENDDO
       ENDDO
     ENDDO
#ifdef __OMPPAR_COPY__
!$OMP END DO
#endif
   ENDDO
#ifdef __OMPPAR_COPY__
!$OMP END PARALLEL
#endif
#endif

   IF (iorder_sendrecv <= 1) THEN
     ! Send our data
     ioffset = 0
     DO np = 1, num_send ! loop over PEs where to send the data

       pid = pelist_send(np) ! ID of sender PE

       ! Copy send points for all communication patterns into one common send buffer
       isum = ioffset
       DO n = 1, npats
         iss = p_pat(n)%send_limits(pid)+1 + ioffset_s(n)
         ise = p_pat(n)%send_limits(pid+1) + ioffset_s(n)
         isum1 = ise - iss + 1
         IF (isum1 > 0) THEN
!CDIR COLLAPSE
           auxs_buf(:,isum+1:isum+isum1) = send_buf(:,iss:ise)
           isum = isum+isum1
         ENDIF
       ENDDO

       IF(isum > ioffset) CALL p_send(auxs_buf(1,ioffset+1), pid, 1,             &
                               p_count=(isum-ioffset)*ndim2tot, comm=p_comm_work)

       ioffset = isum

     ENDDO
   ELSE IF (iorder_sendrecv == 2) THEN ! use isend/recv
     ioffset = 0
     DO np = 1, num_send ! loop over PEs where to send the data

       pid = pelist_send(np) ! ID of sender PE

       ! Copy send points for all communication patterns into one common send buffer
       isum = ioffset
       DO n = 1, npats
         iss = p_pat(n)%send_limits(pid)+1 + ioffset_s(n)
         ise = p_pat(n)%send_limits(pid+1) + ioffset_s(n)
         isum1 = ise - iss + 1
         IF (isum1 > 0) THEN
!CDIR COLLAPSE
           auxs_buf(:,isum+1:isum+isum1) = send_buf(:,iss:ise)
           isum = isum+isum1
         ENDIF
       ENDDO

       IF(isum > ioffset) CALL p_isend(auxs_buf(1,ioffset+1), pid, 1,            &
                               p_count=(isum-ioffset)*ndim2tot, comm=p_comm_work)

       ioffset = isum

     ENDDO

     ioffset = 0
     DO np = 1, num_recv ! loop over PEs from where to receive the data

       pid = pelist_recv(np) ! ID of receiver PE

       ! Sum up receive points over all communication patterns to be processed
       isum = ioffset
       DO n = 1, npats
         isum = isum + p_pat(n)%recv_limits(pid+1) - p_pat(n)%recv_limits(pid)
       ENDDO

       IF(isum > ioffset) CALL p_recv(auxr_buf(1,ioffset+1), pid, 1,             &
                               p_count=(isum-ioffset)*ndim2tot, comm=p_comm_work)
       ioffset = isum

     ENDDO
   ELSE IF (iorder_sendrecv >= 3) THEN ! use isend/recv
     ioffset = 0
     DO np = 1, num_send ! loop over PEs where to send the data

       pid = pelist_send(np) ! ID of sender PE

       ! Copy send points for all communication patterns into one common send buffer
       isum = ioffset
       DO n = 1, npats
         iss = p_pat(n)%send_limits(pid)+1 + ioffset_s(n)
         ise = p_pat(n)%send_limits(pid+1) + ioffset_s(n)
         isum1 = ise - iss + 1
         IF (isum1 > 0) THEN
!CDIR COLLAPSE
           auxs_buf(:,isum+1:isum+isum1) = send_buf(:,iss:ise)
           isum = isum+isum1
         ENDIF
       ENDDO

       IF(isum > ioffset) CALL p_isend(auxs_buf(1,ioffset+1), pid, 1,            &
                               p_count=(isum-ioffset)*ndim2tot, comm=p_comm_work)

       ioffset = isum

     ENDDO
   ENDIF

   ! Wait for all outstanding requests to finish
   start_sync_timer(timer_exch_data_wait)
   CALL p_wait
   stop_sync_timer(timer_exch_data_wait)


   IF (itype_exch_barrier == 2 .OR. itype_exch_barrier == 3) THEN
     start_sync_timer(timer_barrier)
     CALL work_mpi_barrier()
     stop_sync_timer(timer_barrier)
   ENDIF

   ! Copy exchanged data back to receive buffer
   ioffset = 0
   DO np = 1, num_recv ! loop over PEs from where to receive the data

     pid = pelist_recv(np) ! ID of receiver PE

     isum = ioffset
     DO n = 1, npats
       irs = p_pat(n)%recv_limits(pid)+1 + ioffset_r(n)
       ire = p_pat(n)%recv_limits(pid+1) + ioffset_r(n)
       isum1 = ire - irs + 1
       IF (isum1 > 0) THEN
!CDIR COLLAPSE
         recv_buf(:,irs:ire) = auxr_buf(:,isum+1:isum+isum1)
         isum = isum + isum1
       ENDIF
     ENDDO

     ioffset = isum

   ENDDO

   ! Fill in receive buffer

#ifdef __SX__
   DO n = 1, nfields
     DO np = 1, npats
!CDIR UNROLL=6
       DO k = 1, ndim2(n)
         DO i = 1, p_pat(np)%n_pnts
           recv(n)%fld(p_pat(np)%recv_dst_idx(i),k,p_pat(np)%recv_dst_blk(i)) =   &
             recv_buf(k+noffset(n),p_pat(np)%recv_src(i)+ioffset_r(np))
         ENDDO
       ENDDO
     ENDDO
   ENDDO
#else
#ifdef __OMPPAR_COPY__
!$OMP PARALLEL
#endif
   DO np = 1, npats
#ifdef __OMPPAR_COPY__
!$OMP DO PRIVATE(jb,jl,ik)
#endif
     DO i = 1, p_pat(np)%n_pnts
       jb = p_pat(np)%recv_dst_blk(i)
       jl = p_pat(np)%recv_dst_idx(i)
       ik  = p_pat(np)%recv_src(i)+ioffset_r(np)
       DO n = 1, nfields
         DO k = 1, ndim2(n)
           recv(n)%fld(jl,k,jb) = recv_buf(k+noffset(n),ik)
         ENDDO
       ENDDO
     ENDDO
#ifdef __OMPPAR_COPY__
!$OMP END DO
#endif
   ENDDO
#ifdef __OMPPAR_COPY__
!$OMP END PARALLEL
#endif
#endif

   stop_sync_timer(timer_exch_data)

END SUBROUTINE exchange_data_grf

!-------------------------------------------------------------------------
!
!

!>
!! Interface for 2D arrays for exchange_data.
!!
!! Just reshapes the arrays and calls exchange_data.
!!
!! @par Revision History
!! Initial version by Rainer Johanni, Nov 2009
!!
!================================================================================================
! REAL SECTION ----------------------------------------------------------------------------------
!
SUBROUTINE exchange_data_r2d(p_pat, recv, send, add, send_lbound2, l_recv_exists)
   !
   TYPE(t_comm_pattern), INTENT(IN), TARGET :: p_pat
   REAL(wp), INTENT(INOUT), TARGET        :: recv(:,:)
   REAL(wp), INTENT(IN), OPTIONAL, TARGET :: send(:,:)
   REAL(wp), INTENT(IN), OPTIONAL, TARGET :: add (:,:)
   INTEGER, OPTIONAL :: send_lbound2
   LOGICAL, OPTIONAL :: l_recv_exists

   CHARACTER(len=*), PARAMETER :: routine = "mo_communication::exchange_data_r2d"
   REAL(wp) :: tmp_recv(SIZE(recv,1),1,SIZE(recv,2))

   !-----------------------------------------------------------------------

   ! special treatment for trivial communication patterns of
   ! sequential runs
   IF(my_process_is_mpi_seq()) THEN
     CALL exchange_data_r2d_seq(p_pat, recv, send, add, send_lbound2,l_recv_exists)
     RETURN
   END IF

   IF (PRESENT(send) .AND. .NOT. PRESENT(l_recv_exists)) THEN
     tmp_recv(:,1,:) = 0._wp
   ELSE
     tmp_recv(:,1,:) = recv(:,:)
   ENDIF

   IF (PRESENT(send) .AND. PRESENT(send_lbound2)) THEN
      IF (PRESENT(add)) THEN
         CALL exchange_data(p_pat, tmp_recv, &
                              send=RESHAPE(send,(/SIZE(send,1),1,SIZE(send,2)/)), &
                              add =RESHAPE(add, (/SIZE(add ,1),1,SIZE(add ,2)/)), &
                              send_lbound3=send_lbound2 )
      ELSE
         CALL exchange_data(p_pat, tmp_recv, &
                              send=RESHAPE(send,(/SIZE(send,1),1,SIZE(send,2)/)), &
                              send_lbound3=send_lbound2)
      ENDIF
   ELSEIF (PRESENT(send)) THEN
      IF (PRESENT(add)) THEN
         CALL exchange_data(p_pat, tmp_recv, &
                              send=RESHAPE(send,(/SIZE(send,1),1,SIZE(send,2)/)), &
                              add =RESHAPE(add, (/SIZE(add ,1),1,SIZE(add ,2)/)))
      ELSE
         CALL exchange_data(p_pat, tmp_recv, &
                              send=RESHAPE(send,(/SIZE(send,1),1,SIZE(send,2)/)))
      ENDIF
   ELSE
      IF (PRESENT(add)) THEN
         CALL exchange_data(p_pat, tmp_recv, &
                              add =RESHAPE(add, (/SIZE(add ,1),1,SIZE(add ,2)/)))
      ELSE
         CALL exchange_data(p_pat, tmp_recv)
      ENDIF
   ENDIF

   recv(:,:) = tmp_recv(:,1,:)

END SUBROUTINE exchange_data_r2d


! SEQUENTIAL version of subroutine "exchange_data_r3d"
!
SUBROUTINE exchange_data_r2d_seq(p_pat, recv, send, add, send_lbound2, l_recv_exists)

   TYPE(t_comm_pattern), INTENT(IN), TARGET :: p_pat
   REAL(wp), INTENT(INOUT), TARGET        :: recv(:,:)
   REAL(wp), INTENT(IN), OPTIONAL, TARGET :: send(:,:)
   REAL(wp), INTENT(IN), OPTIONAL, TARGET :: add (:,:)
   INTEGER, OPTIONAL :: send_lbound2
   LOGICAL, OPTIONAL :: l_recv_exists
   ! local variables
    CHARACTER(*), PARAMETER :: routine = "mo_communication:exchange_data_r2d_seq"
   INTEGER :: i, lbound2

   ! consistency checks
   ! ------------------

   ! make sure that we are in sequential mode
   IF (.NOT. my_process_is_mpi_seq()) THEN
     CALL finish(routine, "Internal error: sequential routine called in parallel run!")
   END IF
   ! further tests
   IF ( (p_pat%np_recv /= 1) .OR. (p_pat%np_send /= 1) ) THEN
     CALL finish(routine, "Internal error: inconsistent no. send/receive peers!")
   END IF
   IF ( (p_pat%recv_limits(1) - p_pat%recv_limits(0)) /= (p_pat%send_limits(1) - p_pat%send_limits(0)) ) THEN
     CALL finish(routine, "Internal error: inconsistent sender/receiver size!")
   END IF
   IF ( (p_pat%recv_limits(0) /= 0) .OR. (p_pat%send_limits(0) /= 0) ) THEN
     CALL finish(routine, "Internal error: inconsistent sender/receiver start position!")
   END IF
   IF ( (p_pat%recv_limits(1) /= p_pat%n_recv) .OR. (p_pat%n_recv /= p_pat%n_send) ) THEN
     CALL finish(routine, "Internal error: inconsistent counts for sender/receiver!")
   END IF

   ! "communication" (direct copy)
   ! -----------------------------

   IF(PRESENT(send) .AND. PRESENT(send_lbound2)) THEN
     lbound2 = send_lbound2 - 1
   ELSE
     lbound2 = 0
   ENDIF

   IF(PRESENT(add)) THEN
     DO i=1,p_pat%n_pnts
       recv( p_pat%recv_dst_idx(i), p_pat%recv_dst_blk(i) )  =                    &
         &  add( p_pat%recv_dst_idx(i), p_pat%recv_dst_blk(i) )                +  &
         &  send(p_pat%send_src_idx(p_pat%recv_src(i)),                                    &
         &       p_pat%send_src_blk(p_pat%recv_src(i))-lbound2)
     END DO
   ELSE
     DO i=1,p_pat%n_pnts
       recv( p_pat%recv_dst_idx(i), p_pat%recv_dst_blk(i) )  =                    &
         &  send(p_pat%send_src_idx(p_pat%recv_src(i)),                                    &
         &       p_pat%send_src_blk(p_pat%recv_src(i))-lbound2)
     END DO
   END IF

 END SUBROUTINE exchange_data_r2d_seq


!================================================================================================
! INTEGER SECTION -------------------------------------------------------------------------------
!
SUBROUTINE exchange_data_i2d(p_pat, recv, send, add, send_lbound2, l_recv_exists)
   !
   TYPE(t_comm_pattern), INTENT(IN), TARGET :: p_pat
   INTEGER, INTENT(INOUT), TARGET        :: recv(:,:)
   INTEGER, INTENT(IN), OPTIONAL, TARGET :: send(:,:)
   INTEGER, INTENT(IN), OPTIONAL, TARGET :: add (:,:)
   INTEGER, OPTIONAL :: send_lbound2
   LOGICAL, OPTIONAL :: l_recv_exists

   CHARACTER(len=*), PARAMETER :: routine = "mo_communication::exchange_data_i2d"
   INTEGER :: tmp_recv(SIZE(recv,1),1,SIZE(recv,2))

   !-----------------------------------------------------------------------

   ! special treatment for trivial communication patterns of
   ! sequential runs
   IF(my_process_is_mpi_seq()) THEN
     CALL exchange_data_i2d_seq(p_pat, recv, send, add, send_lbound2)
     RETURN
   END IF

   IF (PRESENT(send) .AND. .NOT. PRESENT(l_recv_exists)) THEN
     tmp_recv(:,1,:) = 0
   ELSE
     tmp_recv(:,1,:) = recv(:,:)
   ENDIF

   IF (PRESENT(send) .AND. PRESENT(send_lbound2)) THEN
      IF (PRESENT(add)) THEN
         CALL exchange_data(p_pat, tmp_recv, &
                              send=RESHAPE(send,(/SIZE(send,1),1,SIZE(send,2)/)), &
                              add =RESHAPE(add, (/SIZE(add ,1),1,SIZE(add ,2)/)), &
                              send_lbound3=send_lbound2 )
      ELSE
         CALL exchange_data(p_pat, tmp_recv, &
                              send=RESHAPE(send,(/SIZE(send,1),1,SIZE(send,2)/)), &
                              send_lbound3=send_lbound2)
      ENDIF
   ELSEIF (PRESENT(send)) THEN
      IF (PRESENT(add)) THEN
         CALL exchange_data(p_pat, tmp_recv, &
                              send=RESHAPE(send,(/SIZE(send,1),1,SIZE(send,2)/)), &
                              add =RESHAPE(add, (/SIZE(add ,1),1,SIZE(add ,2)/)))
      ELSE
         CALL exchange_data(p_pat, tmp_recv, &
                              send=RESHAPE(send,(/SIZE(send,1),1,SIZE(send,2)/)))
      ENDIF
   ELSE
      IF (PRESENT(add)) THEN
         CALL exchange_data(p_pat, tmp_recv, &
                              add =RESHAPE(add, (/SIZE(add ,1),1,SIZE(add ,2)/)))
      ELSE
         CALL exchange_data(p_pat, tmp_recv)
      ENDIF
   ENDIF

   recv(:,:) = tmp_recv(:,1,:)

END SUBROUTINE exchange_data_i2d

! SEQUENTIAL version of subroutine "exchange_data_r3d"
!
SUBROUTINE exchange_data_i2d_seq(p_pat, recv, send, add, send_lbound2)

   TYPE(t_comm_pattern), INTENT(IN), TARGET :: p_pat
   INTEGER, INTENT(INOUT), TARGET        :: recv(:,:)
   INTEGER, INTENT(IN), OPTIONAL, TARGET :: send(:,:)
   INTEGER, INTENT(IN), OPTIONAL, TARGET :: add (:,:)
   INTEGER, OPTIONAL :: send_lbound2
   ! local variables
    CHARACTER(*), PARAMETER :: routine = "mo_communication:exchange_data_i2d_seq"
   INTEGER :: i, lbound2

   ! consistency checks
   ! ------------------

   ! make sure that we are in sequential mode
   IF (.NOT. my_process_is_mpi_seq()) THEN
     CALL finish(routine, "Internal error: sequential routine called in parallel run!")
   END IF
   ! further tests
   IF ( (p_pat%np_recv /= 1) .OR. (p_pat%np_send /= 1) ) THEN
     CALL finish(routine, "Internal error: inconsistent no. send/receive peers!")
   END IF
   IF ( (p_pat%recv_limits(1) - p_pat%recv_limits(0)) /= (p_pat%send_limits(1) - p_pat%send_limits(0)) ) THEN
     CALL finish(routine, "Internal error: inconsistent sender/receiver size!")
   END IF
   IF ( (p_pat%recv_limits(0) /= 0) .OR. (p_pat%send_limits(0) /= 0) ) THEN
     CALL finish(routine, "Internal error: inconsistent sender/receiver start position!")
   END IF
   IF ( (p_pat%recv_limits(1) /= p_pat%n_recv) .OR. (p_pat%n_recv /= p_pat%n_send) ) THEN
     CALL finish(routine, "Internal error: inconsistent counts for sender/receiver!")
   END IF

   ! "communication" (direct copy)
   ! -----------------------------

   IF(PRESENT(send) .AND. PRESENT(send_lbound2)) THEN
     lbound2 = send_lbound2 - 1
   ELSE
     lbound2 = 0
   ENDIF

   IF(PRESENT(add)) THEN
     DO i=1,p_pat%n_pnts
       recv( p_pat%recv_dst_idx(i), p_pat%recv_dst_blk(i) )  =                    &
         &  add( p_pat%recv_dst_idx(i), p_pat%recv_dst_blk(i) )                +  &
         &  send(p_pat%send_src_idx(p_pat%recv_src(i)),                                    &
         &       p_pat%send_src_blk(p_pat%recv_src(i))-lbound2)
     END DO
   ELSE
     DO i=1,p_pat%n_pnts
       recv( p_pat%recv_dst_idx(i), p_pat%recv_dst_blk(i) )  =                    &
         &  send(p_pat%send_src_idx(p_pat%recv_src(i)),                                    &
         &       p_pat%send_src_blk(p_pat%recv_src(i))-lbound2)
     END DO
   END IF

 END SUBROUTINE exchange_data_i2d_seq

!================================================================================================
! LOGICAL SECTION -------------------------------------------------------------------------------
!
SUBROUTINE exchange_data_l2d(p_pat, recv, send, send_lbound2, l_recv_exists)
   !
   TYPE(t_comm_pattern), INTENT(IN), TARGET :: p_pat
   LOGICAL, INTENT(INOUT), TARGET        :: recv(:,:)
   LOGICAL, INTENT(IN), OPTIONAL, TARGET :: send(:,:)
   INTEGER, OPTIONAL :: send_lbound2
   LOGICAL, OPTIONAL :: l_recv_exists

   CHARACTER(len=*), PARAMETER :: routine = "mo_communication::exchange_data_l2d"
   LOGICAL :: tmp_recv(SIZE(recv,1),1,SIZE(recv,2))

   !-----------------------------------------------------------------------

   IF(my_process_is_mpi_seq()) THEN
      CALL finish(routine, "Not yet implemented!")
   END IF


   IF (PRESENT(send) .AND. .NOT. PRESENT(l_recv_exists)) THEN
     tmp_recv(:,1,:) = .FALSE.
   ELSE
     tmp_recv(:,1,:) = recv(:,:)
   ENDIF

   IF (PRESENT(send) .AND. PRESENT(send_lbound2)) THEN
     CALL exchange_data(p_pat, tmp_recv, &
          &             send=RESHAPE(send,(/SIZE(send,1),1,SIZE(send,2)/)), &
          &             send_lbound3=send_lbound2)
   ELSEIF (PRESENT(send)) THEN
     CALL exchange_data(p_pat, tmp_recv, &
          &             send=RESHAPE(send,(/SIZE(send,1),1,SIZE(send,2)/)))
   ELSE
     CALL exchange_data(p_pat, tmp_recv)
   ENDIF

   recv(:,:) = tmp_recv(:,1,:)

END SUBROUTINE exchange_data_l2d

FUNCTION get_np_recv(comm_pat)
  TYPE (t_comm_pattern), INTENT(IN) :: comm_pat
  INTEGER :: get_np_recv

  get_np_recv = comm_pat%np_recv
END FUNCTION get_np_recv

FUNCTION get_np_send(comm_pat)
  TYPE (t_comm_pattern), INTENT(IN) :: comm_pat
  INTEGER :: get_np_send

  get_np_send = comm_pat%np_send
END FUNCTION get_np_send

SUBROUTINE get_pelist_recv(comm_pat, pelist_recv)
  TYPE (t_comm_pattern), INTENT(IN) :: comm_pat
  INTEGER, INTENT(OUT) :: pelist_recv(:)

  pelist_recv = comm_pat%pelist_recv
END SUBROUTINE get_pelist_recv

SUBROUTINE gather_r_1d_deblock(in_array, out_array, fill_value, gather_pattern)
  ! dimension (nproma, nblk)
  REAL(wp), INTENT(IN) :: in_array(:,:)
  ! dimension (global length); only required on root
  REAL(wp), INTENT(INOUT) :: out_array(:)
  REAL(wp), INTENT(IN), OPTIONAL :: fill_value ! if provided missing values will
                                               ! be replaced with this value
                                               ! if not provided all valid
                                               ! points will be packed to the
                                               ! front of the array
  TYPE(t_comm_gather_pattern), INTENT(IN) :: gather_pattern

  REAL(wp), ALLOCATABLE :: send_buffer(:,:), recv_buffer(:,:)
  REAL(wp), POINTER :: collector_buffer(:,:)
  INTEGER :: i, num_send_points, idx, blk

  num_send_points = SUM(gather_pattern%collector_send_size(:))
  ALLOCATE(send_buffer(1, num_send_points))

  IF (p_pe_work == process_mpi_root_id) THEN
    ALLOCATE(recv_buffer(1, MERGE(gather_pattern%global_size, &
      &                           SUM(gather_pattern%collector_size(:)), &
      &                           PRESENT(fill_value))))
  ELSE
    ALLOCATE(recv_buffer(0,0))
  END IF

  DO i = 1, SIZE(gather_pattern%loc_index(:))
    idx = idx_no(gather_pattern%loc_index(i))
    blk = blk_no(gather_pattern%loc_index(i))
    send_buffer(1,i) = in_array(idx, blk)
  END DO

  CALL two_phase_gather_first(send_buffer_r=send_buffer, fill_value=fill_value,&
                              gather_pattern=gather_pattern, &
                              collector_buffer_r=collector_buffer)
  CALL two_phase_gather_second(recv_buffer_r=recv_buffer, fill_value=fill_value,&
                               gather_pattern=gather_pattern, &
                               collector_buffer_r=collector_buffer)

  IF (p_pe_work == process_mpi_root_id) &
    out_array(1:SIZE(recv_buffer, 2)) = recv_buffer(1,:)

  DEALLOCATE(send_buffer,recv_buffer)

END SUBROUTINE gather_r_1d_deblock

SUBROUTINE gather_i_1d_deblock(in_array, out_array, fill_value, gather_pattern)
  ! dimension (nproma, nblk)
  INTEGER, INTENT(IN) :: in_array(:,:)
  ! dimension (global length); only required on root
  INTEGER, INTENT(INOUT) :: out_array(:)
  REAL(wp), INTENT(IN), OPTIONAL :: fill_value ! if provided missing values will
                                               ! be replaced with this value
                                               ! if not provided all valid
                                               ! points will be packed to the
                                               ! front of the array
  TYPE(t_comm_gather_pattern), INTENT(IN) :: gather_pattern

  INTEGER, ALLOCATABLE :: send_buffer(:,:), recv_buffer(:,:)
  INTEGER, POINTER :: collector_buffer(:,:)
  INTEGER :: i, num_send_points, idx, blk

  num_send_points = SUM(gather_pattern%collector_send_size(:))
  ALLOCATE(send_buffer(1, num_send_points))

  IF (p_pe_work == process_mpi_root_id) THEN
    ALLOCATE(recv_buffer(1, MERGE(gather_pattern%global_size, &
      &                           SUM(gather_pattern%collector_size(:)), &
      &                           PRESENT(fill_value))))
  ELSE
    ALLOCATE(recv_buffer(0,0))
  END IF

  DO i = 1, SIZE(gather_pattern%loc_index(:))
    idx = idx_no(gather_pattern%loc_index(i))
    blk = blk_no(gather_pattern%loc_index(i))
    send_buffer(1,i) = in_array(idx, blk)
  END DO

  CALL two_phase_gather_first(send_buffer_i=send_buffer, fill_value=fill_value,&
                              gather_pattern=gather_pattern, &
                              collector_buffer_i=collector_buffer)
  CALL two_phase_gather_second(recv_buffer_i=recv_buffer, fill_value=fill_value,&
                               gather_pattern=gather_pattern, &
                               collector_buffer_i=collector_buffer)

  IF (p_pe_work == process_mpi_root_id) &
    out_array(1:SIZE(recv_buffer, 2)) = recv_buffer(1,:)

  DEALLOCATE(send_buffer,recv_buffer)

END SUBROUTINE gather_i_1d_deblock

SUBROUTINE gather_r_2d_deblock(in_array, out_array, fill_value, gather_pattern)
  ! dimension (nproma, nlev, nblk)
  REAL(wp), INTENT(IN) :: in_array(:,:,:)
  ! dimension (global length, nlev); only required on root
  REAL(wp), INTENT(INOUT) :: out_array(:,:)
  REAL(wp), INTENT(IN), OPTIONAL :: fill_value ! if provided missing values will
                                               ! be replaced with this value
                                               ! if not provided all valid
                                               ! points will be packed to the
                                               ! front of the array
  TYPE(t_comm_gather_pattern), INTENT(IN) :: gather_pattern

  REAL(wp), ALLOCATABLE :: send_buffer(:,:), recv_buffer(:,:)
  REAL(wp), POINTER :: collector_buffer(:,:)
  INTEGER :: i, num_send_points, nlev, idx, blk

  nlev = SIZE(in_array, 2)

  IF (SIZE(in_array, 1) /= nproma) &
    CALL finish("gather_r_2d_deblock", &
      &         "size of first dimension of in_array is not nproma")

  IF (nlev /= SIZE(out_array, 2) .AND. p_pe_work == process_mpi_root_id) &
    CALL finish("gather_r_2d_deblock", &
      &         "second size of in_array and out_array are not the same")

  num_send_points = SUM(gather_pattern%collector_send_size(:))
  IF (SIZE(in_array, 1) * SIZE(in_array, 3) < num_send_points) &
    CALL finish("gather_r_2d_deblock", "in_array is too small")

  ALLOCATE(send_buffer(nlev, num_send_points))
  IF (p_pe_work == process_mpi_root_id) THEN
    ALLOCATE(recv_buffer(nlev, MERGE(gather_pattern%global_size, &
      &                              SUM(gather_pattern%collector_size(:)), &
      &                              PRESENT(fill_value))))
  ELSE
    ALLOCATE(recv_buffer(0,0))
  END IF

  DO i = 1, SIZE(gather_pattern%loc_index(:))
    idx = idx_no(gather_pattern%loc_index(i))
    blk = blk_no(gather_pattern%loc_index(i))
    send_buffer(:,i) = in_array(idx, :, blk)
  END DO

  CALL two_phase_gather_first(send_buffer_r=send_buffer, fill_value=fill_value,&
                              gather_pattern=gather_pattern, &
                              collector_buffer_r=collector_buffer)
  CALL two_phase_gather_second(recv_buffer_r=recv_buffer, fill_value=fill_value,&
                               gather_pattern=gather_pattern, &
                               collector_buffer_r=collector_buffer)

  IF (p_pe_work == process_mpi_root_id) &
    out_array(1:SIZE(recv_buffer, 2),1:SIZE(recv_buffer, 1)) = &
      TRANSPOSE(recv_buffer(:,:))

  DEALLOCATE(send_buffer,recv_buffer)

END SUBROUTINE gather_r_2d_deblock

SUBROUTINE gather_i_2d_deblock(in_array, out_array, fill_value, gather_pattern)
  ! dimension (nproma, nlev, nblk)
  INTEGER, INTENT(IN) :: in_array(:,:,:)
  ! dimension (global length, nlev); only required on root
  INTEGER, INTENT(INOUT) :: out_array(:,:)
  REAL(wp), INTENT(IN), OPTIONAL :: fill_value ! if provided missing values will
                                               ! be replaced with this value
                                               ! if not provided all valid
                                               ! points will be packed to the
                                               ! front of the array
  TYPE(t_comm_gather_pattern), INTENT(IN) :: gather_pattern

  INTEGER, ALLOCATABLE :: send_buffer(:,:), recv_buffer(:,:)
  INTEGER, POINTER :: collector_buffer(:,:)
  INTEGER :: i, num_send_points, nlev, idx, blk

  nlev = SIZE(in_array, 2)

  IF (SIZE(in_array, 1) /= nproma) &
    CALL finish("gather_i_2d_deblock", &
      &         "size of first dimension of in_array is not nproma")

  IF (nlev /= SIZE(out_array, 2) .AND. p_pe_work == process_mpi_root_id) &
    CALL finish("gather_i_2d_deblock", &
      &         "second size of in_array and out_array are not the same")

  num_send_points = SUM(gather_pattern%collector_send_size(:))
  IF (SIZE(in_array, 1) * SIZE(in_array, 3) < num_send_points) &
    CALL finish("gather_r_2d_deblock", "in_array is too small")

  ALLOCATE(send_buffer(nlev, num_send_points))
  IF (p_pe_work == process_mpi_root_id) THEN
    ALLOCATE(recv_buffer(nlev, MERGE(gather_pattern%global_size, &
      &                              SUM(gather_pattern%collector_size(:)), &
      &                              PRESENT(fill_value))))
  ELSE
    ALLOCATE(recv_buffer(0,0))
  END IF

  DO i = 1, SIZE(gather_pattern%loc_index(:))
    idx = idx_no(gather_pattern%loc_index(i))
    blk = blk_no(gather_pattern%loc_index(i))
    send_buffer(:,i) = in_array(idx, :, blk)
  END DO

  CALL two_phase_gather_first(send_buffer_i=send_buffer, fill_value=fill_value,&
                              gather_pattern=gather_pattern, &
                              collector_buffer_i=collector_buffer)
  CALL two_phase_gather_second(recv_buffer_i=recv_buffer, fill_value=fill_value,&
                               gather_pattern=gather_pattern, &
                               collector_buffer_i=collector_buffer)

  IF (p_pe_work == process_mpi_root_id) &
    out_array(1:SIZE(recv_buffer, 2),1:SIZE(recv_buffer, 1)) = &
      TRANSPOSE(recv_buffer(:,:))

  DEALLOCATE(send_buffer,recv_buffer)

END SUBROUTINE gather_i_2d_deblock

SUBROUTINE allgather_r_1d_deblock(in_array, out_array, fill_value, &
  &                               allgather_pattern)
  ! dimension (nproma, nblk)
  REAL(wp), INTENT(IN) :: in_array(:,:)
  ! dimension (global length); only required on root
  REAL(wp), INTENT(INOUT) :: out_array(:)
  REAL(wp), INTENT(IN), OPTIONAL :: fill_value ! if provided missing values will
                                               ! be replaced with this value
                                               ! if not provided all valid
                                               ! points will be packed to the
                                               ! front of the array
  TYPE(t_comm_allgather_pattern), INTENT(IN) :: allgather_pattern

  REAL(wp), ALLOCATABLE :: send_buffer(:,:), recv_buffer(:,:)
  REAL(wp), POINTER :: collector_buffer(:,:)
  INTEGER :: i, num_send_points, idx, blk, n_procs, comm
  INTEGER, ALLOCATABLE :: collector_buffer_sizes(:)

  num_send_points = SUM(allgather_pattern%gather_pattern%collector_send_size(:))
  ALLOCATE(send_buffer(1, num_send_points))

  IF (p_pe_work == process_mpi_root_id) THEN
    ALLOCATE(recv_buffer(1, MERGE(allgather_pattern%gather_pattern%global_size, &
      &                           SUM(allgather_pattern%gather_pattern%collector_size(:)), &
      &                           PRESENT(fill_value))))
  ELSE
    ALLOCATE(recv_buffer(0,0))
  END IF

  DO i = 1, SIZE(allgather_pattern%gather_pattern%loc_index(:))
    idx = idx_no(allgather_pattern%gather_pattern%loc_index(i))
    blk = blk_no(allgather_pattern%gather_pattern%loc_index(i))
    send_buffer(1,i) = in_array(idx, blk)
  END DO

  CALL two_phase_gather_first(send_buffer_r=send_buffer, fill_value=fill_value,&
                              gather_pattern=allgather_pattern%gather_pattern, &
                              collector_buffer_r=collector_buffer)
  DEALLOCATE(send_buffer)
  IF (allgather_pattern%intercomm /= MPI_COMM_NULL) THEN
    n_procs = p_comm_remote_size(allgather_pattern%intercomm)
    comm = allgather_pattern%intercomm
  ELSE
    n_procs = p_n_work
    comm = p_comm_work
  END IF
  ALLOCATE(collector_buffer_sizes(n_procs))
  CALL p_allgather(SIZE(collector_buffer, 2), collector_buffer_sizes, comm)
  IF (SIZE(out_array, 1) < SUM(collector_buffer_sizes)) &
    CALL finish("allgather_r_1d_deblock", "invalid out_array size")
  CALL p_allgatherv(collector_buffer(1,:), out_array, collector_buffer_sizes,&
                    comm)

  DEALLOCATE(collector_buffer_sizes)
END SUBROUTINE allgather_r_1d_deblock

SUBROUTINE allgather_i_1d_deblock(in_array, out_array, fill_value, &
  &                               allgather_pattern)
  ! dimension (nproma, nblk)
  INTEGER, INTENT(IN) :: in_array(:,:)
  ! dimension (global length); only required on root
  INTEGER, INTENT(INOUT) :: out_array(:)
  REAL(wp), INTENT(IN), OPTIONAL :: fill_value ! if provided missing values will
                                               ! be replaced with this value
                                               ! if not provided all valid
                                               ! points will be packed to the
                                               ! front of the array
  TYPE(t_comm_allgather_pattern), INTENT(IN) :: allgather_pattern

  INTEGER, ALLOCATABLE :: send_buffer(:,:), recv_buffer(:,:)
  INTEGER, POINTER :: collector_buffer(:,:)
  INTEGER :: i, num_send_points, idx, blk, n_procs, comm
  INTEGER, ALLOCATABLE :: collector_buffer_sizes(:)

  num_send_points = SUM(allgather_pattern%gather_pattern%collector_send_size(:))
  ALLOCATE(send_buffer(1, num_send_points))

  IF (p_pe_work == process_mpi_root_id) THEN
    ALLOCATE(recv_buffer(1, MERGE(allgather_pattern%gather_pattern%global_size, &
      &                           SUM(allgather_pattern%gather_pattern%collector_size(:)), &
      &                           PRESENT(fill_value))))
  ELSE
    ALLOCATE(recv_buffer(0,0))
  END IF

  DO i = 1, SIZE(allgather_pattern%gather_pattern%loc_index(:))
    idx = idx_no(allgather_pattern%gather_pattern%loc_index(i))
    blk = blk_no(allgather_pattern%gather_pattern%loc_index(i))
    send_buffer(1,i) = in_array(idx, blk)
  END DO

  CALL two_phase_gather_first(send_buffer_i=send_buffer, fill_value=fill_value,&
                              gather_pattern=allgather_pattern%gather_pattern, &
                              collector_buffer_i=collector_buffer)
  DEALLOCATE(send_buffer)
  IF (allgather_pattern%intercomm /= MPI_COMM_NULL) THEN
    n_procs = p_comm_remote_size(allgather_pattern%intercomm)
    comm = allgather_pattern%intercomm
  ELSE
    n_procs = p_n_work
    comm = p_comm_work
  END IF
  ALLOCATE(collector_buffer_sizes(n_procs))
  CALL p_allgather(SIZE(collector_buffer, 2), collector_buffer_sizes, comm)
  IF (SIZE(out_array, 1) < SUM(collector_buffer_sizes)) &
    CALL finish("allgather_i_1d_deblock", "invalid out_array size")
  CALL p_allgatherv(collector_buffer(1,:), out_array, collector_buffer_sizes,&
                    comm)

  DEALLOCATE(collector_buffer_sizes)
END SUBROUTINE allgather_i_1d_deblock

SUBROUTINE two_phase_gather_first(send_buffer_r, send_buffer_i, fill_value, &
                                  gather_pattern, collector_buffer_r, &
                                  collector_buffer_i)
  ! dimension (:, length), prepared according to gather pattern
  REAL(wp), OPTIONAL, INTENT(IN) :: send_buffer_r(:,:)
  INTEGER, OPTIONAL, INTENT(IN) :: send_buffer_i(:,:)
  REAL(wp), INTENT(IN), OPTIONAL :: fill_value ! if provided missing values will
                                               ! be replaced with this value
                                               ! if not provided all valid
                                               ! points will be packed to the
                                               ! front of the array
  TYPE(t_comm_gather_pattern), INTENT(IN) :: gather_pattern
  REAL(wp), POINTER, OPTIONAL, INTENT(OUT) :: collector_buffer_r(:,:)
  INTEGER, POINTER, OPTIONAL, INTENT(OUT) :: collector_buffer_i(:,:)

  REAL(wp), POINTER :: collector_buffer_nofill_r(:,:)
  REAL(wp), POINTER :: collector_buffer_fill_r(:,:)
  INTEGER, POINTER :: collector_buffer_nofill_i(:,:)
  INTEGER, POINTER :: collector_buffer_fill_i(:,:)
  INTEGER :: num_send_per_process(p_n_work), send_displ(p_n_work)
  INTEGER :: num_recv_per_process(p_n_work), recv_displ(p_n_work)
  INTEGER :: i, collector_idx, collector_buffer_nofill_size, &
    &        collector_buffer_fill_size, num_collectors, num_points_per_coll
  LOGICAL :: use_fill_value

  IF (ANY(gather_pattern%collector_pes == p_pe_work)) THEN
    collector_idx = MINLOC(ABS(gather_pattern%collector_pes - p_pe_work), 1)
  ELSE
    collector_idx = -1
  END IF

  IF (collector_idx /= -1) THEN
    IF (PRESENT(fill_value)) THEN
      num_collectors = SIZE(gather_pattern%collector_pes)
      num_points_per_coll = (gather_pattern%global_size + num_collectors - 1) &
        &                   / num_collectors
      collector_buffer_fill_size = &
        MIN(num_points_per_coll, &
          & gather_pattern%global_size - &
          & MAX(0,num_points_per_coll * (collector_idx- 1)))
      use_fill_value = (collector_buffer_fill_size /= &
        &               gather_pattern%collector_size(collector_idx)) .AND. &
        &              (collector_buffer_fill_size > 0)
    ELSE
      collector_buffer_fill_size = gather_pattern%collector_size(collector_idx)
      use_fill_value = .FALSE.
    END IF
    collector_buffer_nofill_size = &
      gather_pattern%collector_size(collector_idx)
  ELSE
    use_fill_value = .FALSE.
    collector_buffer_nofill_size = 0
    collector_buffer_fill_size = 0
  END IF

  IF ((PRESENT(send_buffer_r) .NEQV. PRESENT(collector_buffer_r)) .OR. &
      (PRESENT(send_buffer_i) .NEQV. PRESENT(collector_buffer_i))) &
    CALL finish("two_phase_gather_first", "invalid arguments")

  IF (PRESENT(send_buffer_r)) &
    ALLOCATE(collector_buffer_nofill_r(SIZE(send_buffer_r, 1), &
      &      collector_buffer_nofill_size))
  IF (PRESENT(send_buffer_i)) &
    ALLOCATE(collector_buffer_nofill_i(SIZE(send_buffer_i, 1), &
      &      collector_buffer_nofill_size))

  num_send_per_process(:) = 0
  num_send_per_process(gather_pattern%collector_pes(:)+1) = &
      gather_pattern%collector_send_size(:)
  num_recv_per_process(:) = 0
  num_recv_per_process(gather_pattern%recv_pes(:)+1) = &
    gather_pattern%recv_size(:)
  send_displ(1) = 0
  recv_displ(1) = 0
  DO i = 2, p_n_work
    send_displ(i) = send_displ(i-1) + num_send_per_process(i-1)
    recv_displ(i) = recv_displ(i-1) + num_recv_per_process(i-1)
  END DO

  IF (PRESENT(send_buffer_r)) &
    CALL p_alltoallv(send_buffer_r, num_send_per_process, send_displ, &
      &              collector_buffer_nofill_r, num_recv_per_process, &
      &              recv_displ, p_comm_work)
  IF (PRESENT(send_buffer_i)) &
    CALL p_alltoallv(send_buffer_i, num_send_per_process, send_displ, &
      &              collector_buffer_nofill_i, num_recv_per_process, &
      &              recv_displ, p_comm_work)

  ! reorder collector_buffer
  IF (PRESENT(send_buffer_r)) &
    collector_buffer_nofill_r(:,:) = &
      collector_buffer_nofill_r(:, gather_pattern%recv_buffer_reorder)
  IF (PRESENT(send_buffer_i)) &
    collector_buffer_nofill_i(:,:) = &
      collector_buffer_nofill_i(:, gather_pattern%recv_buffer_reorder)
  IF (use_fill_value) THEN
    IF (PRESENT(send_buffer_r)) THEN
      ALLOCATE(collector_buffer_fill_r(SIZE(send_buffer_r, 1), &
        &      collector_buffer_fill_size))
      collector_buffer_fill_r = fill_value
      collector_buffer_fill_r(:,gather_pattern%recv_buffer_reorder_fill) = &
        collector_buffer_nofill_r
      DEALLOCATE(collector_buffer_nofill_r)
      collector_buffer_r => collector_buffer_fill_r
    END IF
    IF (PRESENT(send_buffer_i)) THEN
      ALLOCATE(collector_buffer_fill_i(SIZE(send_buffer_i, 1), &
        &      collector_buffer_fill_size))
      collector_buffer_fill_i = fill_value
      collector_buffer_fill_i(:,gather_pattern%recv_buffer_reorder_fill) = &
        collector_buffer_nofill_i
      DEALLOCATE(collector_buffer_nofill_i)
      collector_buffer_i => collector_buffer_fill_i
    END IF
  ELSE
    IF (PRESENT(send_buffer_r)) &
      collector_buffer_r => collector_buffer_nofill_r
    IF (PRESENT(send_buffer_i)) &
      collector_buffer_i => collector_buffer_nofill_i
  END IF
END SUBROUTINE two_phase_gather_first

SUBROUTINE two_phase_gather_second(recv_buffer_r, recv_buffer_i, fill_value, &
                                   gather_pattern, collector_buffer_r, &
                                   collector_buffer_i)
  ! dimension (:, global length); only required on root
  REAL(wp), OPTIONAL, INTENT(INOUT) :: recv_buffer_r(:,:)
  INTEGER, OPTIONAL, INTENT(INOUT) :: recv_buffer_i(:,:)
  REAL(wp), INTENT(IN), OPTIONAL :: fill_value ! if provided missing values will
                                               ! be replaced with this value
                                               ! if not provided all valid
                                               ! points will be packed to the
                                               ! front of the array
  TYPE(t_comm_gather_pattern), INTENT(IN) :: gather_pattern
  REAL(wp), POINTER, OPTIONAL, INTENT(INOUT) :: collector_buffer_r(:,:)
  INTEGER, POINTER, OPTIONAL, INTENT(INOUT) :: collector_buffer_i(:,:)

  INTEGER :: num_recv_per_process(p_n_work), recv_displ(p_n_work)
  INTEGER :: i, collector_idx, collector_buffer_fill_size, num_collectors, &
    &        num_points_per_coll
  LOGICAL :: use_fill_value

  IF (ANY(gather_pattern%collector_pes == p_pe_work)) THEN
    collector_idx = MINLOC(ABS(gather_pattern%collector_pes - p_pe_work), 1)
  ELSE
    collector_idx = -1
  END IF

  IF (collector_idx /= -1) THEN
    IF (PRESENT(fill_value)) THEN
      num_collectors = SIZE(gather_pattern%collector_pes)
      num_points_per_coll = (gather_pattern%global_size + num_collectors - 1) &
        &                   / num_collectors
      collector_buffer_fill_size = &
        MIN(num_points_per_coll, &
          & gather_pattern%global_size - &
          & MAX(0,num_points_per_coll * (collector_idx- 1)))
      use_fill_value = (collector_buffer_fill_size /= &
        &               gather_pattern%collector_size(collector_idx)) .AND. &
        &              (collector_buffer_fill_size > 0)
    ELSE
      use_fill_value = .FALSE.
    END IF
  ELSE
    use_fill_value = .FALSE.
  END IF

  IF ((PRESENT(recv_buffer_r) .NEQV. PRESENT(collector_buffer_r)) .OR. &
      (PRESENT(recv_buffer_i) .NEQV. PRESENT(collector_buffer_i))) &
    CALL finish("two_phase_gather_second", "invalid arguments")

  num_recv_per_process(:) = 0
  IF (p_pe_work == process_mpi_root_id) THEN
    IF (use_fill_value) THEN
      num_recv_per_process(gather_pattern%collector_pes(:)+1) = &
        MIN(num_points_per_coll, &
          & gather_pattern%global_size - &
          & MAX(0,num_points_per_coll * (/(i, i = 0, num_collectors - 1)/)))
    ELSE
      num_recv_per_process(gather_pattern%collector_pes(:)+1) = &
        gather_pattern%collector_size(:)
    END IF
  END IF
  recv_displ(1) = 0
  DO i = 2, p_n_work
    recv_displ(i) = recv_displ(i-1) + num_recv_per_process(i-1)
  END DO

  IF (PRESENT(recv_buffer_r)) THEN
    CALL p_gatherv(collector_buffer_r, SIZE(collector_buffer_r, 2), &
      &            recv_buffer_r, num_recv_per_process, recv_displ, &
      &            process_mpi_root_id, p_comm_work)
    DEALLOCATE(collector_buffer_r)
  END IF
  IF (PRESENT(recv_buffer_i)) THEN
    CALL p_gatherv(collector_buffer_i, SIZE(collector_buffer_i, 2), &
      &            recv_buffer_i, num_recv_per_process, recv_displ, &
      &            process_mpi_root_id, p_comm_work)
    DEALLOCATE(collector_buffer_i)
  END IF
END SUBROUTINE two_phase_gather_second

    !-------------------------------------------------------------------------------------------------------------------------------
    !> Factory method for t_scatterPattern. Destroy with deleteScatterPattern().
    !-------------------------------------------------------------------------------------------------------------------------------
    FUNCTION makeScatterPattern(loc_arr_len, glb_index, communicator)
        USE mo_scatter_pattern_scatter
        IMPLICIT NONE
        CLASS(t_scatterPattern), POINTER :: makeScatterPattern
        INTEGER, INTENT(IN) :: loc_arr_len, glb_index(:), communicator

        CHARACTER(*), PARAMETER :: routine = modname//":makeScatterPattern"
        INTEGER :: ierr

        ALLOCATE(t_scatterPatternScatter::makeScatterPattern, stat = ierr)
        IF(ierr /= SUCCESS) CALL finish(routine, "error allocating memory")
        CALL makeScatterPattern%construct(loc_arr_len, glb_index, communicator)
    END FUNCTION makeScatterPattern

END MODULE mo_communication

<|MERGE_RESOLUTION|>--- conflicted
+++ resolved
@@ -1198,13 +1198,8 @@
      ENDIF
    ENDIF
 
-<<<<<<< HEAD
    stop_sync_timer(timer_exch_data)
-   
-=======
-   IF (activate_sync_timers) CALL timer_stop(timer_exch_data)
-
->>>>>>> a9016d23
+
 END SUBROUTINE exchange_data_r3d
 
 
@@ -1960,13 +1955,8 @@
 !$OMP END PARALLEL DO
 #endif
 #endif
-<<<<<<< HEAD
-     
+
    stop_sync_timer(timer_exch_data)
-=======
-
-   IF (activate_sync_timers) CALL timer_stop(timer_exch_data)
->>>>>>> a9016d23
 
 END SUBROUTINE exchange_data_mult
 
@@ -2253,13 +2243,8 @@
      CALL p_isend(send_buf(1,iss), pid, 1, p_count=icount, comm=p_comm_work)
 
    ENDDO
-<<<<<<< HEAD
-   
+
    stop_sync_timer(timer_exch_data_async)
-=======
-
-   IF (activate_sync_timers) CALL timer_stop(timer_exch_data_async)
->>>>>>> a9016d23
 
 END SUBROUTINE start_async_comm
 
