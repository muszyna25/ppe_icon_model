!>
!! @brief Namelist for tuning and/or perturbing nwp physics
!!
!! These subroutines are called by read_atmo_namelists and do some 
!! nwp physics tuning 
!!
!! @author Daniel Reinert, DWD
!!
!!
!! @par Revision History
!! Initial revision by Daniel Reinert, DWD (2014-09-25)
!!
!! @par Copyright and License
!!
!! This code is subject to the DWD and MPI-M-Software-License-Agreement in
!! its most recent form.
!! Please see the file LICENSE in the root of the source tree for this code.
!! Where software is supplied by third parties, it is indicated in the
!! headers of the routines.
!!
MODULE mo_nwp_tuning_nml

  USE mo_kind,                ONLY: wp
  USE mo_io_units,            ONLY: nnml, nnml_output
  USE mo_impl_constants,      ONLY: max_dom
  USE mo_master_control,      ONLY: use_restart_namelists
  USE mo_namelist,            ONLY: position_nml, POSITIONED, open_nml, close_nml
  USE mo_mpi,                 ONLY: my_process_is_stdio
  USE mo_restart_namelist,    ONLY: open_tmpfile, store_and_close_namelist,     &
    &                               open_and_restore_namelist, close_tmpfile
  USE mo_nml_annotate,        ONLY: temp_defaults, temp_settings
  USE mo_nwp_tuning_config,   ONLY: config_tune_gkwake    => tune_gkwake,    &
    &                               config_tune_gkdrag    => tune_gkdrag,    &
    &                               config_tune_gfrcrit   => tune_gfrcrit,   &
    &                               config_tune_grcrit    => tune_grcrit,    &
    &                               config_tune_gfluxlaun => tune_gfluxlaun, &
    &                               config_tune_zceff_min => tune_zceff_min, &
    &                               config_tune_v0snow    => tune_v0snow,    &
    &                               config_tune_zvz0i     => tune_zvz0i,     &
    &                               config_tune_icesedi_exp => tune_icesedi_exp, &
    &                               config_tune_entrorg     => tune_entrorg,     &
    &                               config_tune_rprcon      => tune_rprcon,      &
    &                               config_tune_rdepths     => tune_rdepths,     &
    &                               config_tune_capdcfac_et => tune_capdcfac_et, &
    &                               config_tune_capdcfac_tr => tune_capdcfac_tr, &
    &                               config_tune_rhebc_land  => tune_rhebc_land,  &  
    &                               config_tune_rhebc_ocean => tune_rhebc_ocean, &  
    &                               config_tune_rcucov      => tune_rcucov,      &  
    &                               config_tune_rhebc_land_trop  => tune_rhebc_land_trop,  &  
    &                               config_tune_rhebc_ocean_trop => tune_rhebc_ocean_trop, &  
    &                               config_tune_rcucov_trop      => tune_rcucov_trop,      &  
    &                               config_tune_texc        => tune_texc,        &  
    &                               config_tune_qexc        => tune_qexc,        &  
    &                               config_tune_minsnowfrac => tune_minsnowfrac, &  
    &                               config_tune_box_liq   => tune_box_liq,       &  
    &                               config_tune_box_liq_asy => tune_box_liq_asy, &
    &                               config_tune_dust_abs  => tune_dust_abs,      &  
    &                               config_tune_gust_factor => tune_gust_factor, &  
    &                               config_itune_albedo   => itune_albedo,       &
    &                               config_lcalib_clcov   => lcalib_clcov,       &
    &                               config_max_freshsnow_inc => max_freshsnow_inc 
  
  IMPLICIT NONE
  PRIVATE

  PUBLIC :: read_nwp_tuning_namelist


  !-----------------------------------!
  ! nwp_tuning_nml namelist variables !
  !-----------------------------------!

  REAL(wp) :: &                    !< low level wake drag constant
    &  tune_gkwake(max_dom)

  REAL(wp) :: &                    !< gravity wave drag constant
    &  tune_gkdrag(max_dom)

  REAL(wp) :: &                    !< critical Froude number in SSO scheme
    &  tune_gfrcrit(max_dom)

  REAL(wp) :: &                    !< critical Richardson number in SSO scheme
    &  tune_grcrit(max_dom)

  REAL(wp) :: &                    !< total launch momentum flux in each azimuth (rho_o x F_o)
    &  tune_gfluxlaun

  REAL(wp) :: &                    !< Minimum value for sticking efficiency
    &  tune_zceff_min

  REAL(wp) :: &                    !< factor in the terminal velocity for snow
    &  tune_v0snow

  REAL(wp) :: &                    !< Terminal fall velocity of ice 
    &  tune_zvz0i

  REAL(wp) :: &                    !< Exponent for density correction of cloud ice sedimentation
    &  tune_icesedi_exp

  REAL(wp) :: &                    !< Entrainment parameter for deep convection valid at dx=20 km 
    &  tune_entrorg

  REAL(wp) :: &                    !< Coefficient for conversion of cloud water into precipitation in convection scheme 
    &  tune_rprcon

  REAL(wp) :: &                    !< Maximum allowed shallow convection depth (Pa) 
    &  tune_rdepths

  REAL(wp) :: &                    !< Fraction of CAPE diurnal cycle correction applied in the extratropics
    &  tune_capdcfac_et            ! (relevant only if icapdcycl = 3)

  REAL(wp) :: &                    !< Fraction of CAPE diurnal cycle correction applied in the tropics
    &  tune_capdcfac_tr            ! (relevant only if icapdcycl = 3)

  REAL(wp) :: &                    !< RH threshold for onset of evaporation below cloud base over land
    &  tune_rhebc_land

  REAL(wp) :: &                    !< RH threshold for onset of evaporation below cloud base over sea
    &  tune_rhebc_ocean

  REAL(wp) :: &                    !< Convective area fraction
    &  tune_rcucov

  REAL(wp) :: &                    !< RH threshold for onset of evaporation below cloud base over tropical land
    &  tune_rhebc_land_trop        !  (relevant only if smaller than rhebc_land)

  REAL(wp) :: &                    !< RH threshold for onset of evaporation below cloud base over tropical sea
    &  tune_rhebc_ocean_trop       !  (relevant only if smaller than rhebc_ocean)

  REAL(wp) :: &                    !< Convective area fraction in the tropics
    &  tune_rcucov_trop            !  (relevant only if smaller than rcucov)

  REAL(wp) :: &                    !< Excess value for temperature used in test parcel ascent
    &  tune_texc

  REAL(wp) :: &                    !< Excess fraction of grid-scale QV used in test parcel ascent
    &  tune_qexc

  REAL(wp) :: &                    !< Minimum value to which the snow cover fraction is artificially reduced
    &  tune_minsnowfrac            !  in case of melting show (in case of idiag_snowfrac = 20/30/40)

  REAL(wp) :: &                    !< Box width for liquid clouds assumed in the cloud cover scheme
    &  tune_box_liq                ! (in case of inwp_cldcover = 1)

  REAL(wp) :: &                    !< Asymmetry factor liquid cloud parameterization
    &  tune_box_liq_asy            ! (in case of inwp_cldcover = 1)

  REAL(wp) :: &                    !< Tuning factor for enhanced LW absorption of mineral dust in the Saharan region
    &  tune_dust_abs               !

  REAL(wp) :: &                    !< Tuning factor for gust parameterization
    &  tune_gust_factor            !

  INTEGER :: &                     !< (MODIS) albedo tuning
    &  itune_albedo                ! 0: no tuning
                                   ! 1: dimmed Sahara
                                   ! 2: dimmed Sahara and brighter Antarctica

  LOGICAL :: &                     ! cloud cover calibration over land points
    &  lcalib_clcov

  REAL(wp) :: &                    !< maximum allowed positive freshsnow increment
    &  max_freshsnow_inc

  NAMELIST/nwp_tuning_nml/ tune_gkwake, tune_gkdrag, tune_gfluxlaun,        &
    &                      tune_zceff_min, tune_v0snow, tune_zvz0i,         &
    &                      tune_entrorg, itune_albedo, max_freshsnow_inc,   &
    &                      tune_capdcfac_et, tune_box_liq, tune_rhebc_land, &
    &                      tune_rhebc_ocean, tune_rcucov, tune_texc,        &
    &                      tune_qexc, tune_minsnowfrac,tune_rhebc_land_trop,&
    &                      tune_rhebc_ocean_trop, tune_rcucov_trop,         &
    &                      tune_dust_abs, tune_gfrcrit, tune_grcrit,        &
    &                      lcalib_clcov, tune_box_liq_asy, tune_capdcfac_tr,&
    &                      tune_icesedi_exp, tune_rprcon, tune_gust_factor, &
    &                      tune_rdepths

CONTAINS


  !-------------------------------------------------------------------------
  !
  !
  !>
  !! Read Namelist for NWP physics tuning. 
  !!
  !! This subroutine 
  !! - reads the Namelist for NWP physics tuning
  !! - sets default values
  !! - potentially overwrites the defaults by values used in a 
  !!   previous integration (if this is a resumed run)
  !! - reads the user's (new) specifications
  !! - stores the Namelist for restart
  !! - fills the configuration state (partly)   
  !!
  !! @par Revision History
  !! Initial Revision by Daniel Reinert, DWD (2014-09-25)
  !!
  SUBROUTINE read_nwp_tuning_namelist( filename )

    CHARACTER(LEN=*), INTENT(IN) :: filename
    INTEGER :: istat, funit
    INTEGER :: iunit, jg

    REAL(wp) :: gkwake_def, gkdrag_def, gfrcrit_def, grcrit_def

    CHARACTER(len=*), PARAMETER ::  &
      &  routine = 'mo_nwp_tuning_nml: read_tuning_namelist'

    !-----------------------
    ! 1. default settings   
    !-----------------------

    ! Comment: In case we want to draw from a normal distribution, the namelist 
    ! parameters could be extended to arrays of size 2. The first value is the mean, 
    ! while the second one is the standard deviation. 

    ! SSO tuning
    gkwake_def  = 1.5_wp       ! original COSMO value 0.5
    gkdrag_def  = 0.075_wp     ! original COSMO value 0.075
    gfrcrit_def = 0.4_wp       ! original COSMO value 0.5
    grcrit_def  = 0.25_wp      ! original COSMO value 0.25

    tune_gkwake(:)  = gkwake_def
    tune_gkdrag(:)  = gkdrag_def
    tune_gfrcrit(:) = gfrcrit_def
    tune_grcrit(:)  = grcrit_def
    !
    ! GWD tuning
    tune_gfluxlaun  = 2.50e-3_wp   ! original IFS value 3.75e-3
    !
    ! grid scale microphysics
    tune_zceff_min   = 0.01_wp
    tune_v0snow      = 25.0_wp      ! previous ICON value was 20
    tune_zvz0i       = 1.25_wp      ! original value of Heymsfield+Donner 1990: 3.29
    tune_icesedi_exp = 0.33_wp      ! exponent for density correction of cloud ice sedimentation

    !
    ! convection
    !

    !> entrainment parameter for deep convection:
    tune_entrorg     = 1.95e-3_wp   

<<<<<<< HEAD
=======
    !> coefficient for conversion of cloud water into precipitation
    tune_rprcon      = 1.4e-3_wp

    !> maximum shallow convection depth (Pa)
    tune_rdepths     = 2.e4_wp

>>>>>>> 1881fdd0
    !> fraction of CAPE diurnal cycle correction applied in the extratropics
    tune_capdcfac_et = 0.5_wp

    !> fraction of CAPE diurnal cycle correction applied in the tropics
    tune_capdcfac_tr = 0.5_wp

    !> RH threshold for onset of evaporation below cloud base over land (original IFS value 0.7)
    tune_rhebc_land  = 0.75_wp

    !> RH threshold for onset of evaporation below cloud base over sea (original IFS value 0.9)
    tune_rhebc_ocean = 0.85_wp

    !> Convective area fraction used for computing evaporation below cloud base (original IFS value 0.05)
    tune_rcucov      = 0.05_wp

    !> Excess value for temperature used in test parcel ascent (K) (original IFS value 0.2 K)
    tune_texc        = 0.125_wp

    !> Excess fraction of grid-scale QV used in test parcel ascent
    !  (original IFS value 0.1 g/kg independent of grid-scale QV))
    tune_qexc        = 1.25e-2_wp

    ! The following switches allow separate tuning for evaporation below cloud base in the tropics
    tune_rhebc_land_trop  = 0.70_wp
    tune_rhebc_ocean_trop = 0.76_wp
    tune_rcucov_trop      = 0.03_wp

    !
    ! snow cover diagnosis
    tune_minsnowfrac = 0.20_wp     ! Minimum value to which the snow cover fraction is artificially reduced
                                   ! in case of melting show (in case of idiag_snowfrac = 20/30/40)
    !
    ! cloud cover
    tune_box_liq     = 0.05_wp     ! box width scale of liquid clouds
    tune_box_liq_asy = 2.5_wp      ! asymmetry factor for liquid cloud parameterization
    lcalib_clcov     = .TRUE.      ! use calibration of layer-wise cloud cover diagnostics over land

    tune_gust_factor = 8.0_wp      ! tuning factor for gust parameterization

    tune_dust_abs   = 0._wp        ! no tuning of LW absorption of mineral dust
    itune_albedo    = 0            ! original (measured) albedo
    !
    ! IAU increment tuning
    max_freshsnow_inc = 0.025_wp   ! maximum allowed positive freshsnow increment

    IF (my_process_is_stdio()) THEN
      iunit = temp_defaults()
      WRITE(iunit, nwp_tuning_nml)   ! write defaults to temporary text file
    END IF

    !------------------------------------------------------------------
    ! 2. If this is a resumed integration, overwrite the defaults above 
    !    by values used in the previous integration.
    !------------------------------------------------------------------
    IF (use_restart_namelists()) THEN
      funit = open_and_restore_namelist('nwp_tuning_nml')
      READ(funit,NML=nwp_tuning_nml)
      CALL close_tmpfile(funit)
    END IF

    !--------------------------------------------------------------------
    ! 3. Read user's (new) specifications (Done so far by all MPI processes)
    !--------------------------------------------------------------------
    CALL open_nml(TRIM(filename))
    CALL position_nml ('nwp_tuning_nml', STATUS=istat)

    SELECT CASE (istat)
    CASE (POSITIONED)

      ! Set array parameters to dummy values to determine which ones are actively set in the namelist
      tune_gkwake(:)  = -1._wp
      tune_gkdrag(:)  = -1._wp
      tune_gfrcrit(:) = -1._wp
      tune_grcrit(:)  = -1._wp

      READ (nnml, nwp_tuning_nml)    ! overwrite default settings

      ! Reset first element to default values if not specified in the namelist
      IF (tune_gkwake(1)  < 0._wp) tune_gkwake(1)  = gkwake_def
      IF (tune_gkdrag(1)  < 0._wp) tune_gkdrag(1)  = gkdrag_def
      IF (tune_gfrcrit(1) < 0._wp) tune_gfrcrit(1) = gfrcrit_def
      IF (tune_grcrit(1)  < 0._wp) tune_grcrit(1)  = grcrit_def

      ! Fill remaining array elements with entry of parent domain if not specified in the namelist
      DO jg = 2, max_dom
        IF (tune_gkwake(jg)  < 0._wp) tune_gkwake(jg)  = tune_gkwake(jg-1)
        IF (tune_gkdrag(jg)  < 0._wp) tune_gkdrag(jg)  = tune_gkdrag(jg-1)
        IF (tune_gfrcrit(jg) < 0._wp) tune_gfrcrit(jg) = tune_gfrcrit(jg-1)
        IF (tune_grcrit(jg)  < 0._wp) tune_grcrit(jg)  = tune_grcrit(jg-1)
      ENDDO

      IF (my_process_is_stdio()) THEN
        iunit = temp_settings()
        WRITE(iunit, nwp_tuning_nml)    ! write settings to temporary text file
      END IF
    END SELECT
    CALL close_nml



    !----------------------------------------------------
    ! 4. Sanity check
    !----------------------------------------------------



    !----------------------------------------------------
    ! 5. Fill the configuration state
    !----------------------------------------------------

    config_tune_gkwake           = tune_gkwake
    config_tune_gkdrag           = tune_gkdrag
    config_tune_gfrcrit          = tune_gfrcrit
    config_tune_grcrit           = tune_grcrit
    config_tune_gfluxlaun        = tune_gfluxlaun
    config_tune_zceff_min        = tune_zceff_min 
    config_tune_v0snow           = tune_v0snow
    config_tune_zvz0i            = tune_zvz0i
    config_tune_icesedi_exp      = tune_icesedi_exp
    config_tune_entrorg          = tune_entrorg
    config_tune_rprcon           = tune_rprcon
    config_tune_rdepths          = tune_rdepths
    config_tune_capdcfac_et      = tune_capdcfac_et
    config_tune_capdcfac_tr      = tune_capdcfac_tr
    config_tune_rhebc_land       = tune_rhebc_land
    config_tune_rhebc_ocean      = tune_rhebc_ocean
    config_tune_rcucov           = tune_rcucov
    config_tune_rhebc_land_trop  = tune_rhebc_land_trop
    config_tune_rhebc_ocean_trop = tune_rhebc_ocean_trop
    config_tune_rcucov_trop      = tune_rcucov_trop
    config_tune_texc             = tune_texc
    config_tune_qexc             = tune_qexc
    config_tune_minsnowfrac      = tune_minsnowfrac
    config_tune_box_liq          = tune_box_liq
    config_tune_box_liq_asy      = tune_box_liq_asy
    config_tune_dust_abs         = tune_dust_abs
    config_tune_gust_factor      = tune_gust_factor
    config_itune_albedo          = itune_albedo
    config_lcalib_clcov          = lcalib_clcov
    config_max_freshsnow_inc     = max_freshsnow_inc


    !-----------------------------------------------------
    ! 6. Store the namelist for restart
    !-----------------------------------------------------
    IF(my_process_is_stdio())  THEN
      funit = open_tmpfile()
      WRITE(funit,NML=nwp_tuning_nml)                    
      CALL store_and_close_namelist(funit, 'nwp_tuning_nml')             
    ENDIF

    !--------------------------------------------------------
    ! 7. write the contents of the namelist to an ASCII file
    !--------------------------------------------------------
    IF(my_process_is_stdio()) WRITE(nnml_output,nml=nwp_tuning_nml)


  END SUBROUTINE read_nwp_tuning_namelist

END MODULE mo_nwp_tuning_nml<|MERGE_RESOLUTION|>--- conflicted
+++ resolved
@@ -241,15 +241,12 @@
     !> entrainment parameter for deep convection:
     tune_entrorg     = 1.95e-3_wp   
 
-<<<<<<< HEAD
-=======
     !> coefficient for conversion of cloud water into precipitation
     tune_rprcon      = 1.4e-3_wp
 
     !> maximum shallow convection depth (Pa)
     tune_rdepths     = 2.e4_wp
 
->>>>>>> 1881fdd0
     !> fraction of CAPE diurnal cycle correction applied in the extratropics
     tune_capdcfac_et = 0.5_wp
 
