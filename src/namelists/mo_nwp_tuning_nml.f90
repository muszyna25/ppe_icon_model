--- conflicted
+++ resolved
@@ -36,13 +36,9 @@
     &                               config_tune_zceff_min => tune_zceff_min, &
     &                               config_tune_v0snow    => tune_v0snow,    &
     &                               config_tune_zvz0i     => tune_zvz0i,     &  
-<<<<<<< HEAD
+    &                               config_tune_entrorg   => tune_entrorg,   &  
     &                               config_itune_albedo   => itune_albedo,   &
     &                               config_max_freshsnow_inc => max_freshsnow_inc 
-=======
-    &                               config_tune_entrorg   => tune_entrorg,   &  
-    &                               config_itune_albedo   => itune_albedo  
->>>>>>> 9c769920
   
   IMPLICIT NONE
   PRIVATE
@@ -85,11 +81,7 @@
 
   NAMELIST/nwp_tuning_nml/ tune_gkwake, tune_gkdrag, tune_gfluxlaun, &
     &                      tune_zceff_min, tune_v0snow, tune_zvz0i,  &
-<<<<<<< HEAD
-    &                      itune_albedo, max_freshsnow_inc
-=======
-    &                      tune_entrorg, itune_albedo
->>>>>>> 9c769920
+    &                      tune_entrorg, itune_albedo, max_freshsnow_inc
 
 
 CONTAINS
@@ -194,25 +186,15 @@
     !----------------------------------------------------
 
     DO jg= 0,max_dom
-<<<<<<< HEAD
       config_tune_gkwake       = tune_gkwake
       config_tune_gkdrag       = tune_gkdrag
       config_tune_gfluxlaun    = tune_gfluxlaun
       config_tune_zceff_min    = tune_zceff_min 
       config_tune_v0snow       = tune_v0snow
       config_tune_zvz0i        = tune_zvz0i
+      config_tune_entrorg      = tune_entrorg
       config_itune_albedo      = itune_albedo
       config_max_freshsnow_inc = max_freshsnow_inc
-=======
-      config_tune_gkwake    = tune_gkwake
-      config_tune_gkdrag    = tune_gkdrag
-      config_tune_gfluxlaun = tune_gfluxlaun
-      config_tune_zceff_min = tune_zceff_min 
-      config_tune_v0snow    = tune_v0snow
-      config_tune_zvz0i     = tune_zvz0i
-      config_tune_entrorg   = tune_entrorg
-      config_itune_albedo   = itune_albedo
->>>>>>> 9c769920
     ENDDO
 
 
