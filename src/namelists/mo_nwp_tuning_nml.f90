--- conflicted
+++ resolved
@@ -22,12 +22,8 @@
 
   USE mo_kind,                ONLY: wp
   USE mo_io_units,            ONLY: nnml, nnml_output
-<<<<<<< HEAD
   USE mo_impl_constants,      ONLY: max_dom
-  USE mo_master_config,       ONLY: isRestart
-=======
   USE mo_master_control,      ONLY: use_restart_namelists
->>>>>>> 70be23a6
   USE mo_namelist,            ONLY: position_nml, POSITIONED, open_nml, close_nml
   USE mo_mpi,                 ONLY: my_process_is_stdio
   USE mo_restart_namelist,    ONLY: open_tmpfile, store_and_close_namelist,     &
