--- conflicted
+++ resolved
@@ -23,12 +23,7 @@
   USE mo_kind,                ONLY: wp
   USE mo_exception,           ONLY: finish
   USE mo_io_units,            ONLY: nnml, nnml_output
-<<<<<<< HEAD
   USE mo_master_config,       ONLY: isRestart
-  USE mo_impl_constants,      ONLY: max_dom
-=======
-  USE mo_master_control,      ONLY: is_restart_run
->>>>>>> 99c08751
   USE mo_namelist,            ONLY: position_nml, POSITIONED, open_nml, close_nml
   USE mo_mpi,                 ONLY: my_process_is_stdio
   USE mo_io_restart_namelist, ONLY: open_tmpfile, store_and_close_namelist,     &
