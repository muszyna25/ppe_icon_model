!>
!!        
!! @par Revision History
!!       Kristina Froehlich, MPI-M 2011-07-05
!! first implementation for all time control variables
!!
!! @par Copyright and License
!!
!! This code is subject to the DWD and MPI-M-Software-License-Agreement in
!! its most recent form.
!! Please see the file LICENSE in the root of the source tree for this code.
!! Where software is supplied by third parties, it is indicated in the
!! headers of the routines.
!!
!!
MODULE mo_time_nml

  USE mo_kind,                  ONLY: wp
  USE mo_time_config,           ONLY: cfg_dt_restart          => dt_restart,          &
    &                                 cfg_icalendar           => icalendar,           &
    &                                 cfg_is_relative_time    => is_relative_time,    &
    &                                 cfg_ini_datetime_string => ini_datetime_string, &
    &                                 cfg_end_datetime_string => end_datetime_string, &
    &                                 restart_ini_datetime_string,                    &
    &                                 restart_end_datetime_string,                    &
    &                                 restart_calendar
  USE mo_io_units,              ONLY: nnml, nnml_output
  USE mo_master_control,        ONLY: use_restart_namelists, isRestart
  USE mo_namelist,              ONLY: position_nml, positioned, open_nml, close_nml
  USE mo_mpi,                   ONLY: my_process_is_stdio 

<<<<<<< HEAD
  USE mo_io_restart_namelist,   ONLY: open_and_restore_namelist, close_tmpfile, &
=======
  USE mo_restart_attributes,    ONLY: t_RestartAttributeList, getAttributesForRestarting
  USE mo_restart_namelist,      ONLY: open_and_restore_namelist, close_tmpfile, &
>>>>>>> ddade415
                                    & open_tmpfile, store_and_close_namelist
  USE mo_nml_annotate,          ONLY: temp_defaults, temp_settings

  IMPLICIT NONE
  PRIVATE
  PUBLIC :: read_time_namelist

  !--------------------
  ! Namelist variables
  !--------------------

  CHARACTER(LEN = *), PARAMETER :: modname = "mo_time_nml"

  INTEGER            ::  calendar         ! calendar type
  REAL(wp)           ::  dt_restart       ! [s] length of a restart cycle 

  CHARACTER(len=32)  ::  ini_datetime_string, end_datetime_string

  !> LOGICAL is_relative_time: .TRUE., if time loop shall start with
  !> step 0 regardless whether we are in a standard run or in a
  !> restarted run (which means re-initialized run):
  LOGICAL            ::  is_relative_time

  NAMELIST /time_nml/ calendar,            &
    &                 ini_datetime_string, &
    &                 end_datetime_string, &
    &                 dt_restart,          &
    &                 is_relative_time

CONTAINS

  !-------------------------------------------------------------------------
  !>
  !!  Initialization of variables that contain general information.
  !!
  !!  Initialization of variables that contain general information
  !!  about the model run. The configuration is read from
  !!  namelist 'time_nml'.
  !!
  !! @par Revision History
  !!  Reading of the namelist and checking of the validity were
  !!  in some other modules in the earlier version of the shallow water model.
  !!  Moved to this module by Hui Wan, MPI-M (2007-02-23)
  !!  The character parameter <i>routine</i> was introduced and used
  !!  for error information by Hui Wan, MPI-M (2007-02-23).
  !!  Modified by Almut Gassmann, MPI-M (2008-09-23)
  !!  - introduced  lidealized and lshallow_water
  !!  Modified by Marco Giorgetta, MPI-M (2009-02-23)
  !!  - lidealized replaced by ltestcase
  !!  Modification by Constantin Junk, MPI-M (2010-02-22)
  !!  - changes to consistency checks
  !!  Modification by Daniel Reinert, DWD (2011-11-10)
  !!  - in order for the restart to produce bitwise identical results, 
  !!    it is necessary to read caltime/calday directly from restart. So 
  !!    far, caltime/calday had been re-computed from the date. However, 
  !!    this led to significant roundoff errors.
  !!
  SUBROUTINE read_time_namelist( filename )

<<<<<<< HEAD
   CHARACTER(LEN=*), INTENT(IN)        :: filename
   ! local variables
   CHARACTER(len=*), PARAMETER         :: routine = modname//'::read_time_namelist'
=======
   CHARACTER(LEN=*), INTENT(IN) :: filename
   INTEGER  :: istat, funit,calendar_old
   CHARACTER(len=32) :: ini_datetime_string_old

   INTEGER(i8) :: restart_calday
   REAL(wp)    :: restart_caltime
   REAL(wp)    :: restart_daysec
   INTEGER     :: iunit
   TYPE(t_RestartAttributeList), POINTER :: restartAttributes
>>>>>>> ddade415

   INTEGER                             :: istat, funit
   INTEGER                             :: iunit

   !------------------------------------------------------------------------
   ! Default values
   !------------------------------------------------------------------------

   ! Note: The default needs to be empty, since there exist
   ! concurrent namelist parameters to specify these values:
   calendar  = -1   ! unspecified

   ! Initialize start and end date by empty strings, which means
   ! "undefined". The same information may be set through other
   ! namelist parameters from "master_time_control_nml".
   ini_datetime_string = ""     ! initial date and time
   end_datetime_string = ""     ! end date and time
   dt_restart          = 0._wp  ! length of restart cycle (unspecified)

    is_relative_time = .FALSE.

    restartAttributes => getAttributesForRestarting()
    IF (ASSOCIATED(restartAttributes)) THEN
 
      ! 2.1 Overwrite the defaults above by values in the restart file
      funit = open_and_restore_namelist('time_nml')
      READ(funit,NML=time_nml)
      CALL close_tmpfile(funit) 

<<<<<<< HEAD
      ! store the namelist settings originating from the restart file:
      restart_calendar            = calendar
      restart_ini_datetime_string = ini_datetime_string
      restart_end_datetime_string = end_datetime_string
=======
      calendar_old            = calendar
      ini_datetime_string_old = ini_datetime_string

      ! 2.2 Inquire the date/time at which the previous run stopped

      restart_calday = restartAttributes%getInteger('current_calday')
      restart_caltime = restartAttributes%getReal('current_caltime')
      restart_daysec = restartAttributes%getReal('current_daysec')
>>>>>>> ddade415

    END IF

   !------------------------------------------------------------------------
   !  Read user's (new) specifications. (Done so far by all MPI processes)
   !------------------------------------------------------------------------
    CALL open_nml(TRIM(filename))
    CALL position_nml('time_nml', STATUS=istat)
    IF (my_process_is_stdio()) THEN
      iunit = temp_defaults()
      WRITE(iunit, time_nml)  ! write defaults to temporary text file
    END IF
    SELECT CASE (istat)
    CASE (POSITIONED)
      READ (nnml, time_nml)                                      ! overwrite default settings
      IF (my_process_is_stdio()) THEN
        iunit = temp_settings()
        WRITE(iunit, time_nml)  ! write settings to temporary text file
      END IF
    END SELECT
    CALL close_nml

    !----------------------------------------------------
    ! 4. Fill the configuration state
    !----------------------------------------------------

    cfg_icalendar = calendar

    cfg_ini_datetime_string = ini_datetime_string
    cfg_end_datetime_string = end_datetime_string

    cfg_dt_restart          = dt_restart
    cfg_is_relative_time    = is_relative_time

    !-----------------------------------------------------
    ! Store the namelist for restart
    !-----------------------------------------------------
    IF(my_process_is_stdio())  THEN
      funit = open_tmpfile()
      WRITE(funit,NML=time_nml)
      CALL store_and_close_namelist(funit, 'time_nml')
    ENDIF
    ! write the contents of the namelist to an ASCII file
    IF(my_process_is_stdio()) WRITE(nnml_output,nml=time_nml)

 END SUBROUTINE read_time_namelist

END MODULE mo_time_nml<|MERGE_RESOLUTION|>--- conflicted
+++ resolved
@@ -28,13 +28,7 @@
   USE mo_master_control,        ONLY: use_restart_namelists, isRestart
   USE mo_namelist,              ONLY: position_nml, positioned, open_nml, close_nml
   USE mo_mpi,                   ONLY: my_process_is_stdio 
-
-<<<<<<< HEAD
-  USE mo_io_restart_namelist,   ONLY: open_and_restore_namelist, close_tmpfile, &
-=======
-  USE mo_restart_attributes,    ONLY: t_RestartAttributeList, getAttributesForRestarting
   USE mo_restart_namelist,      ONLY: open_and_restore_namelist, close_tmpfile, &
->>>>>>> ddade415
                                     & open_tmpfile, store_and_close_namelist
   USE mo_nml_annotate,          ONLY: temp_defaults, temp_settings
 
@@ -94,21 +88,9 @@
   !!
   SUBROUTINE read_time_namelist( filename )
 
-<<<<<<< HEAD
    CHARACTER(LEN=*), INTENT(IN)        :: filename
    ! local variables
    CHARACTER(len=*), PARAMETER         :: routine = modname//'::read_time_namelist'
-=======
-   CHARACTER(LEN=*), INTENT(IN) :: filename
-   INTEGER  :: istat, funit,calendar_old
-   CHARACTER(len=32) :: ini_datetime_string_old
-
-   INTEGER(i8) :: restart_calday
-   REAL(wp)    :: restart_caltime
-   REAL(wp)    :: restart_daysec
-   INTEGER     :: iunit
-   TYPE(t_RestartAttributeList), POINTER :: restartAttributes
->>>>>>> ddade415
 
    INTEGER                             :: istat, funit
    INTEGER                             :: iunit
@@ -130,31 +112,15 @@
 
     is_relative_time = .FALSE.
 
-    restartAttributes => getAttributesForRestarting()
-    IF (ASSOCIATED(restartAttributes)) THEN
- 
-      ! 2.1 Overwrite the defaults above by values in the restart file
-      funit = open_and_restore_namelist('time_nml')
-      READ(funit,NML=time_nml)
-      CALL close_tmpfile(funit) 
+    ! 2.1 Overwrite the defaults above by values in the restart file
+    funit = open_and_restore_namelist('time_nml')
+    READ(funit,NML=time_nml)
+    CALL close_tmpfile(funit) 
 
-<<<<<<< HEAD
-      ! store the namelist settings originating from the restart file:
-      restart_calendar            = calendar
-      restart_ini_datetime_string = ini_datetime_string
-      restart_end_datetime_string = end_datetime_string
-=======
-      calendar_old            = calendar
-      ini_datetime_string_old = ini_datetime_string
-
-      ! 2.2 Inquire the date/time at which the previous run stopped
-
-      restart_calday = restartAttributes%getInteger('current_calday')
-      restart_caltime = restartAttributes%getReal('current_caltime')
-      restart_daysec = restartAttributes%getReal('current_daysec')
->>>>>>> ddade415
-
-    END IF
+    ! store the namelist settings originating from the restart file:
+    restart_calendar            = calendar
+    restart_ini_datetime_string = ini_datetime_string
+    restart_end_datetime_string = end_datetime_string
 
    !------------------------------------------------------------------------
    !  Read user's (new) specifications. (Done so far by all MPI processes)
