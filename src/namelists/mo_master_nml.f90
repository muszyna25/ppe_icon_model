--- conflicted
+++ resolved
@@ -58,7 +58,6 @@
     ! Namelist variables
 
     CHARACTER(len=256) :: institute = ''
-<<<<<<< HEAD
 
     !> Flag: True, if model run is initialized from restart state.
     LOGICAL :: lRestart             = .FALSE.
@@ -66,16 +65,9 @@
     !  This is independent from the settings of the restart interval.
     LOGICAL :: lrestart_write_last  = .FALSE.
 
-    CHARACTER(len=filename_max) :: modelBaseDir           = ''
-    CHARACTER(len=132)          :: modelName              = ''
-    CHARACTER(len=filename_max) :: modelNamelistFilename  = ''
-=======
-    LOGICAL :: lRestart = .FALSE.
-    CHARACTER(len=filename_max) :: model_base_dir = ''
-    
-    CHARACTER(len=132)          :: model_name = ''
+    CHARACTER(len=filename_max) :: model_base_dir          = ''
+    CHARACTER(len=132)          :: model_name              = ''
     CHARACTER(len=filename_max) :: model_namelist_filename = ''
->>>>>>> d67f428e
     
     INTEGER :: model_type 
     INTEGER :: model_min_rank
@@ -93,12 +85,8 @@
     NAMELIST /master_nml/              &
          &    institute,               &
          &    lRestart,                &
-<<<<<<< HEAD
          &    lrestart_write_last,     &
-         &    modelBaseDir
-=======
          &    model_base_dir
->>>>>>> d67f428e
     
     NAMELIST /master_time_control_nml/ &
          &    calendar,                &
@@ -159,13 +147,9 @@
     ! save namelist variables in configuration
 
     CALL setRestart(lRestart)
-<<<<<<< HEAD
     CALL setRestartWriteLast(lrestart_write_last)
-    CALL setModelBaseDir(modelBaseDir)
-=======
     CALL setModelBaseDir(model_base_dir)
->>>>>>> d67f428e
-    
+   
 
     ! --------------------------------------------------------------------------------
     ! MASTER_TIME_CONTROL_NML
@@ -228,21 +212,12 @@
       
       ! default values
 
-<<<<<<< HEAD
-      modelName             = ''
-      modelNamelistFilename = ''
-      modelType             = -1
-      modelMinRank          =  0
-      modelMaxRank          = -1 
-      modelIncRank          =  1
-=======
       model_name              = ''
       model_namelist_filename = ''
       model_type              = -1
       model_min_rank          =  0
       model_max_rank          = -1 
       model_inc_rank          =  1
->>>>>>> d67f428e
       
       IF (my_process_is_stdio()) THEN
         iunit = temp_defaults()
@@ -261,12 +236,8 @@
 
       CALL associate_keyword("<path>", TRIM(model_base_dir), keywords)
 
-<<<<<<< HEAD
       master_component_models(noOfModels())%model_namelist_filename = &
-        &  TRIM(with_keywords(keywords, modelNamelistFilename))
-=======
-      master_component_models(noOfModels())%model_namelist_filename = TRIM(with_keywords(keywords, model_namelist_filename))
->>>>>>> d67f428e
+        &  TRIM(with_keywords(keywords, model_namelist_filename))
 
       master_component_models(noOfModels())%model_type = model_type
 
