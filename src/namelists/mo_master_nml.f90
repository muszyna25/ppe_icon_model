!>
!! @brief Master namelist.
!!        
!! @par Revision History
!! Created by Rene Redler (2011-03-22)
!! Major revision by Luis Kornblueh (2015-04-15)
!!
!! @par Copyright and License
!!
!! This code is subject to the DWD and MPI-M-Software-License-Agreement in
!! its most recent form.
!! Please see the file LICENSE in the root of the source tree for this code.
!! Where software is supplied by third parties, it is indicated in the
!! headers of the routines.
!!
MODULE mo_master_nml

<<<<<<< HEAD
  USE mo_exception,      ONLY: finish, message
=======
  USE mo_exception,      ONLY: finish, message, warning
>>>>>>> b687c520
  USE mo_io_units,       ONLY: filename_max, nnml
  USE mo_namelist,       ONLY: open_nml, position_nml, POSITIONED
  USE mo_util_string,    ONLY: t_keyword_list, associate_keyword, with_keywords, tolower
  USE mo_nml_annotate,   ONLY: temp_defaults, temp_settings
  USE mo_mpi,            ONLY: my_process_is_stdio
  USE mtime,             ONLY: max_calendar_str_len, setCalendar,                            &
       &                       proleptic_gregorian, year_of_365_days,  year_of_360_days,     &
<<<<<<< HEAD
       &                       max_datetime_str_len, max_timedelta_str_len
=======
       &                       max_datetime_str_len, max_timedelta_str_len,                  &
       &                       datetime, newDatetime, deallocateDatetime,                    &
       &                       timedelta, newTimedelta, deallocateTimedelta,                 &
       &                       datetimeToString, OPERATOR(+), register_print_mtime_procedure 
>>>>>>> b687c520
  USE mo_master_config,  ONLY: master_component_models, addModel, noOfModels, maxNoOfModels, &
       &                       setInstitution, setRestart,                                   &
       &                       setRestartWriteLast, setModelBaseDir,                         &
       &                       cfg_experimentReferenceDate => experimentReferenceDate,       &
       &                       cfg_experimentStartDate     => experimentStartDate,           &
       &                       cfg_experimentStopDate      => experimentStopDate,            &
       &                       cfg_calendar                => calendar_str,                  &
       &                       cfg_checkpointTimeIntval => checkpointTimeIntval,             &
       &                       cfg_restartTimeIntval => restartTimeIntval

  IMPLICIT NONE
  
  PRIVATE
  
  PUBLIC :: read_master_namelist
    
CONTAINS

  !>
  !! Initialization of variables that contain general information
  !! about the coupled model run. The configuration is read from
  !! namelist 'master_nml'.
  !!
  !! @par Revision History
  !!
  INTEGER FUNCTION read_master_namelist(namelist_filename)
    
    CHARACTER(len=*), INTENT(in) :: namelist_filename

    ! Local variables
    
    ! Namelist variables

    CHARACTER(len=256) :: institute = ''

    !> Flag: True, if model run is initialized from restart state.
    LOGICAL :: lRestart             = .FALSE.
    !> Flag: True, if model run should create restart at experiment end.
    !  This is independent from the settings of the restart interval.
    LOGICAL :: lrestart_write_last  = .TRUE.

    CHARACTER(len=filename_max) :: model_base_dir          = ''
    CHARACTER(len=132)          :: model_name              = ''
    CHARACTER(len=filename_max) :: model_namelist_filename = ''
    
    INTEGER :: model_type 
    INTEGER :: model_min_rank
    INTEGER :: model_max_rank
    INTEGER :: model_inc_rank
    
    CHARACTER(len=max_calendar_str_len) :: calendar                 = ''
    CHARACTER(len=max_datetime_str_len) :: experimentReferenceDate  = ''   
    CHARACTER(len=max_datetime_str_len) :: experimentStartDate      = ''
    CHARACTER(len=max_datetime_str_len) :: experimentStopDate       = ''
<<<<<<< HEAD
    
    CHARACTER(len=max_timedelta_str_len) :: checkpointTimeIntval    = ''
    CHARACTER(len=max_timedelta_str_len) :: restartTimeIntval       = ''
=======

    CHARACTER(len=max_timedelta_str_len) :: forecastLeadTime        = ''
    
    CHARACTER(len=max_timedelta_str_len) :: checkpointTimeIntval    = ''
    CHARACTER(len=max_timedelta_str_len) :: restartTimeIntval       = ''

    TYPE(datetime), POINTER :: experiment_start_date, experiment_stop_date
    TYPE(timedelta), POINTER :: forecast_lead_time
>>>>>>> b687c520
    
    NAMELIST /master_nml/              &
         &    institute,               &
         &    lRestart,                &
         &    lrestart_write_last,     &
         &    model_base_dir
    
    NAMELIST /master_time_control_nml/ &
         &    calendar,                &
         &    experimentReferenceDate, &   
         &    experimentStartDate,     &
         &    experimentStopDate,      &
         &    forecastLeadTime,        &
         &    checkpointTimeIntval,    &
         &    restartTimeIntval        
    
    NAMELIST /master_model_nml/        &
         &    model_name,              &
         &    model_namelist_filename, &
         &    model_type,              &
         &    model_min_rank,          &
         &    model_max_rank,          &
         &    model_inc_rank               

    INTEGER :: icalendar
    INTEGER :: istat
    INTEGER :: iunit
    LOGICAL :: lrewind
    
    CHARACTER(len=*), PARAMETER :: routine = 'mo_master_nml:read_master_namelist'
    
    TYPE (t_keyword_list), POINTER :: keywords         => NULL()
    
    ! Read  master_nml (done so far by all MPI processes)
    
    istat = 0
    CALL open_nml(namelist_filename, lwarn=.TRUE., istat=istat)
    IF (istat /= 0) THEN
      read_master_namelist = -1
      RETURN
    ENDIF

    ! --------------------------------------------------------------------------------
    ! MASTER_NML
    ! --------------------------------------------------------------------------------
    
    CALL position_nml('master_nml', STATUS=istat)
    IF (istat == POSITIONED) THEN
      READ (nnml, master_nml)
    ENDIF

    SELECT CASE (institute)
    CASE ('DWD')
      CALL setInstitution('Deutscher Wetterdienst')
    CASE ('MPIM')  
      CALL setInstitution('Max Planck Institute for Meteorology')
    CASE ('KIT')  
      CALL setInstitution('Karlsruhe Institute of Technology')
    CASE ('CSCS')
      CALL setInstitution('Swiss National Supercomputing Centre')      
    CASE DEFAULT
      CALL setInstitution('Max Planck Institute for Meteorology/Deutscher Wetterdienst')
    END SELECT
    
    ! save namelist variables in configuration

    CALL setRestart(lRestart)
    CALL setRestartWriteLast(lrestart_write_last)
    CALL setModelBaseDir(model_base_dir)
   

    ! --------------------------------------------------------------------------------
    ! MASTER_TIME_CONTROL_NML
    ! --------------------------------------------------------------------------------

    ! Note: The default needs to be empty, since there exist
    ! concurrent namelist parameters to specify these values:
    calendar                = ""
    experimentReferenceDate = ""
    experimentStartDate     = ""
    experimentStopDate      = ""
<<<<<<< HEAD
    checkpointTimeIntval    = ''
    restartTimeIntval       = ''
=======
    forecastLeadTime        = ""
    checkpointTimeIntval    = ""
    restartTimeIntval       = ""
>>>>>>> b687c520

    CALL position_nml('master_time_control_nml', STATUS=istat)
    IF (istat == POSITIONED) THEN
      READ (nnml, master_time_control_nml)
    ENDIF
    
    cfg_experimentReferenceDate = experimentReferenceDate
    cfg_experimentStartDate     = experimentStartDate
    cfg_experimentStopDate      = experimentStopDate
    cfg_checkpointTimeIntval    = checkpointTimeIntval
    cfg_restartTimeIntval       = restartTimeIntval
    cfg_calendar                = calendar

    cfg_experimentReferenceDate = experimentReferenceDate
    cfg_experimentStartDate     = experimentStartDate
    cfg_experimentStopDate      = experimentStopDate
    cfg_checkpointTimeIntval    = checkpointTimeIntval
    cfg_restartTimeIntval       = restartTimeIntval
    cfg_calendar                = calendar

    ! set calendar (singleton, so do not change later!)
    
    SELECT CASE (toLower(calendar))
    CASE ('proleptic gregorian')
      icalendar  = proleptic_gregorian
    CASE ('365 day year')  
      icalendar = year_of_365_days
    CASE ('360 day year')  
      icalendar = year_of_360_days
    CASE default
      icalendar  = proleptic_gregorian
      CALL message('','No calendar selected! Use default proleptic Gregorian.')
    END SELECT

    CALL setCalendar(icalendar)
<<<<<<< HEAD
=======
    CALL register_print_mtime_procedure(warning)
    
    IF (experimentStartDate /= "") THEN
      IF (experimentStopDate == "") THEN
        IF (forecastLeadTime /= "") THEN
          forecast_lead_time => newTimedelta(TRIM(forecastLeadTime))
          experiment_start_date => newDatetime(TRIM(experimentStartDate))
          experiment_stop_date => newDatetime(TRIM(experimentStartDate))
          experiment_stop_date = experiment_start_date + forecast_lead_time
          CALL datetimeToString(experiment_stop_date, experimentStopDate)
          CALL deallocateDatetime(experiment_stop_date)
          CALL deallocateDatetime(experiment_start_date)
          CALL deallocateTimedelta(forecast_lead_time)      
        ELSE
          CALL finish('','Need forecastLeadTime AND experimentStartDate set in master_time_control_nml namelist.')
        ENDIF
      ENDIF
    ENDIF
>>>>>>> b687c520


    ! --------------------------------------------------------------------------------
    ! MASTER_MODEL_NML
    ! --------------------------------------------------------------------------------
    
    ! for positioning to the first entry of the namelist 
    lrewind = .TRUE.
    DO
      CALL position_nml('master_model_nml', lrewind=lrewind, status=istat)
      IF ( istat /= POSITIONED ) EXIT

      IF (noOfModels() >= maxNoOfModels) THEN
        CALL finish(routine, 'no of models >= max no of models')
      ENDIF
      
      ! change to be able to allow fetching the next namelist entry
      lrewind = .FALSE.
      
      ! default values

      model_name              = ''
      model_namelist_filename = ''
      model_type              = -1
      model_min_rank          =  0
      model_max_rank          = -1 
      model_inc_rank          =  1
      
      IF (my_process_is_stdio()) THEN
        iunit = temp_defaults()
        WRITE(iunit, master_model_nml)  ! write defaults to temporary text file
      END IF
      
      READ (nnml, master_model_nml)     ! overwrite default settings

      IF (my_process_is_stdio()) THEN
        iunit = temp_settings()
        WRITE(iunit, master_model_nml)  ! write settings to temporary text file
      END IF

      CALL addModel()
      master_component_models(noOfModels())%model_name = model_name

      CALL associate_keyword("<path>", TRIM(model_base_dir), keywords)

      master_component_models(noOfModels())%model_namelist_filename = &
        &  TRIM(with_keywords(keywords, model_namelist_filename))

      master_component_models(noOfModels())%model_type = model_type

      master_component_models(noOfModels())%model_min_rank = model_min_rank
      master_component_models(noOfModels())%model_max_rank = model_max_rank
      master_component_models(noOfModels())%model_inc_rank = model_inc_rank

    ENDDO
      
    CLOSE (nnml, IOSTAT=istat)

    read_master_namelist = 0

  END FUNCTION read_master_namelist

END MODULE mo_master_nml<|MERGE_RESOLUTION|>--- conflicted
+++ resolved
@@ -15,11 +15,7 @@
 !!
 MODULE mo_master_nml
 
-<<<<<<< HEAD
-  USE mo_exception,      ONLY: finish, message
-=======
   USE mo_exception,      ONLY: finish, message, warning
->>>>>>> b687c520
   USE mo_io_units,       ONLY: filename_max, nnml
   USE mo_namelist,       ONLY: open_nml, position_nml, POSITIONED
   USE mo_util_string,    ONLY: t_keyword_list, associate_keyword, with_keywords, tolower
@@ -27,14 +23,10 @@
   USE mo_mpi,            ONLY: my_process_is_stdio
   USE mtime,             ONLY: max_calendar_str_len, setCalendar,                            &
        &                       proleptic_gregorian, year_of_365_days,  year_of_360_days,     &
-<<<<<<< HEAD
-       &                       max_datetime_str_len, max_timedelta_str_len
-=======
        &                       max_datetime_str_len, max_timedelta_str_len,                  &
        &                       datetime, newDatetime, deallocateDatetime,                    &
        &                       timedelta, newTimedelta, deallocateTimedelta,                 &
        &                       datetimeToString, OPERATOR(+), register_print_mtime_procedure 
->>>>>>> b687c520
   USE mo_master_config,  ONLY: master_component_models, addModel, noOfModels, maxNoOfModels, &
        &                       setInstitution, setRestart,                                   &
        &                       setRestartWriteLast, setModelBaseDir,                         &
@@ -89,20 +81,14 @@
     CHARACTER(len=max_datetime_str_len) :: experimentReferenceDate  = ''   
     CHARACTER(len=max_datetime_str_len) :: experimentStartDate      = ''
     CHARACTER(len=max_datetime_str_len) :: experimentStopDate       = ''
-<<<<<<< HEAD
+
+    CHARACTER(len=max_timedelta_str_len) :: forecastLeadTime        = ''
     
     CHARACTER(len=max_timedelta_str_len) :: checkpointTimeIntval    = ''
     CHARACTER(len=max_timedelta_str_len) :: restartTimeIntval       = ''
-=======
-
-    CHARACTER(len=max_timedelta_str_len) :: forecastLeadTime        = ''
-    
-    CHARACTER(len=max_timedelta_str_len) :: checkpointTimeIntval    = ''
-    CHARACTER(len=max_timedelta_str_len) :: restartTimeIntval       = ''
 
     TYPE(datetime), POINTER :: experiment_start_date, experiment_stop_date
     TYPE(timedelta), POINTER :: forecast_lead_time
->>>>>>> b687c520
     
     NAMELIST /master_nml/              &
          &    institute,               &
@@ -184,27 +170,15 @@
     experimentReferenceDate = ""
     experimentStartDate     = ""
     experimentStopDate      = ""
-<<<<<<< HEAD
-    checkpointTimeIntval    = ''
-    restartTimeIntval       = ''
-=======
     forecastLeadTime        = ""
     checkpointTimeIntval    = ""
     restartTimeIntval       = ""
->>>>>>> b687c520
 
     CALL position_nml('master_time_control_nml', STATUS=istat)
     IF (istat == POSITIONED) THEN
       READ (nnml, master_time_control_nml)
     ENDIF
     
-    cfg_experimentReferenceDate = experimentReferenceDate
-    cfg_experimentStartDate     = experimentStartDate
-    cfg_experimentStopDate      = experimentStopDate
-    cfg_checkpointTimeIntval    = checkpointTimeIntval
-    cfg_restartTimeIntval       = restartTimeIntval
-    cfg_calendar                = calendar
-
     cfg_experimentReferenceDate = experimentReferenceDate
     cfg_experimentStartDate     = experimentStartDate
     cfg_experimentStopDate      = experimentStopDate
@@ -227,8 +201,6 @@
     END SELECT
 
     CALL setCalendar(icalendar)
-<<<<<<< HEAD
-=======
     CALL register_print_mtime_procedure(warning)
     
     IF (experimentStartDate /= "") THEN
@@ -247,7 +219,6 @@
         ENDIF
       ENDIF
     ENDIF
->>>>>>> b687c520
 
 
     ! --------------------------------------------------------------------------------
