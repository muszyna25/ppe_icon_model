--- conflicted
+++ resolved
@@ -89,11 +89,7 @@
    &                iart_aci_warm, iart_aci_cold, iart_ari,                            &
    &                lart_conv, lart_turb, iart_ntracer, iart_init_aero, iart_init_gas, &
    &                lart_diag_out, cart_emiss_table_path, cart_emiss_table_file,       &
-<<<<<<< HEAD
    &                cart_vortex_init_date , cart_mozartfile,  cart_chemistry_xml
-=======
-   &                cart_io_suffix 
->>>>>>> 61b4e084
 
 CONTAINS
   !-------------------------------------------------------------------------
