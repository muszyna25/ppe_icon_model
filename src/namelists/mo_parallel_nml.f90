!>
!!     Contains namelists for parallel run control.
!!
!!
!! @par Revision History
!! Initial version by Rainer Johanni, Nov 2009
!!
!! @par Copyright and License
!!
!! This code is subject to the DWD and MPI-M-Software-License-Agreement in
!! its most recent form.
!! Please see the file LICENSE in the root of the source tree for this code.
!! Where software is supplied by third parties, it is indicated in the
!! headers of the routines.
!!
!!
MODULE mo_parallel_nml

  USE mo_io_units,            ONLY: nnml, nnml_output
  USE mo_namelist,            ONLY: position_nml, POSITIONED, open_nml, close_nml
  USE mo_master_control,      ONLY: use_restart_namelists
  USE mo_mpi,                 ONLY: my_process_is_stdio
  USE mo_restart_namelist,    ONLY: open_tmpfile, store_and_close_namelist, open_and_restore_namelist, close_tmpfile
  USE mo_io_units,           ONLY: filename_max
  USE mo_impl_constants,     ONLY: max_dom
  USE mo_nml_annotate,       ONLY: temp_defaults, temp_settings

  USE mo_parallel_config,     ONLY: &
    & config_n_ghost_rows        => n_ghost_rows,        &
    & config_division_method     => division_method,     &
    & config_division_file_name  => division_file_name,  &
    & config_write_div_to_file   => write_div_to_file,   &
    & config_use_div_from_file   => use_div_from_file,   &
    & config_ldiv_phys_dom       => ldiv_phys_dom,       &
    & config_l_log_checks        => l_log_checks,        &
    & config_l_fast_sum          => l_fast_sum,          &
    & config_p_test_run          => p_test_run,          &
    & config_l_test_openmp       => l_test_openmp,       &
    & config_num_restart_procs   => num_restart_procs,   &
    & config_num_io_procs        => num_io_procs,        &
    & config_pio_type            => pio_type,            &
    & config_num_prefetch_proc   => num_prefetch_proc,   &
    & config_itype_comm          => itype_comm,          &
    & config_iorder_sendrecv     => iorder_sendrecv,     &
<<<<<<< HEAD
    & config_nproma              => nproma,                 &
=======
    & set_nproma, &
>>>>>>> 7cc4f1df
    & config_use_icon_comm       => use_icon_comm,        &
    & config_icon_comm_debug     => icon_comm_debug,        &
    & div_geometric, check_parallel_configuration,          &
    & config_max_sr_buffer_size => max_send_recv_buffer_size, &
    & config_use_dycore_barrier => use_dycore_barrier,        &
    & config_itype_exch_barrier => itype_exch_barrier,        &
    & config_use_dp_mpi2io      => use_dp_mpi2io,             &
    & config_icon_comm_method   => icon_comm_method,          &
    & config_max_no_of_comm_var => max_no_of_comm_variables,  &
    & config_max_no_of_comm_proc => max_no_of_comm_processes, &
    & config_max_no_of_comm_patt => max_no_of_comm_patterns,  &
    & config_sync_barrier_mode   => sync_barrier_mode,        &
    & config_max_mpi_message_size => max_mpi_message_size,    &
    & config_use_physics_barrier  => use_physics_barrier,     &
    & config_restart_chunk_size => restart_chunk_size,        &
    & config_io_proc_chunk_size => io_proc_chunk_size,        &
    & config_num_dist_array_replicas => num_dist_array_replicas, &
    & config_io_process_stride => io_process_stride,          &
    & config_io_process_rotate => io_process_rotate

  IMPLICIT NONE
  PRIVATE
  PUBLIC :: read_parallel_namelist
  INTEGER :: tmp_nproma


  CONTAINS

  !-------------------------------------------------------------------------
  !>
  !! @par Revision History
  !! Initial version by Rainer Johanni, Nov 2009
  !! Adapted for I/O PEs, Rainer Johanni, Nov 2010
  !! Leonidas Linardakis, namelist restructuring, Jul 2011
  SUBROUTINE read_parallel_namelist( filename )

    ! ------------------------------------------------------------------------
    ! Number of rows of ghost cells
    INTEGER :: n_ghost_rows

    INTEGER :: division_method(0:max_dom)
!                      div_geometric = 1  ! Geometric subdivision
!                      ext_div_from_file = 201 ! Read from file

    CHARACTER(LEN=filename_max) :: division_file_name(0:max_dom) ! if ext_div_from_file

    LOGICAL :: write_div_to_file
    LOGICAL :: use_div_from_file

    ! Flag if (in case of merged domains) physical domains shall be considered for
    ! computing the domain decomposition
    LOGICAL :: ldiv_phys_dom

    ! Flag if checks in a verification run should be logged
    LOGICAL :: l_log_checks

    ! Flag if fast but nonreproducible sum should be used
    LOGICAL :: l_fast_sum

    ! Please note for the following variables: The default settings are for NO_MPI runs!

    ! p_test_run indicates a verification run, i.e. a run where 1 PE runs the complete
    ! model whereas the other PEs do a real parallelized run
    LOGICAL :: p_test_run

    LOGICAL :: use_dycore_barrier ! put an mpi barrier before the dycore to synchronize MPI tasks
    LOGICAL :: use_physics_barrier
    INTEGER :: itype_exch_barrier ! 1: put an mpi barrier at the beginning of exchange calls to synchronize MPI tasks
                                  ! 2: put an mpi barrier after MPI_WAIT to synchronize MPI tasks
                                  ! 3: 1+2

    ! if l_test_openmp is set together with p_test_run, then the verification PE uses
    ! only 1 thread. This allows for verifying the OpenMP implementation
    LOGICAL :: l_test_openmp

    LOGICAL :: use_icon_comm
    LOGICAL :: icon_comm_debug
    INTEGER :: max_send_recv_buffer_size
    INTEGER :: max_mpi_message_size
    INTEGER :: icon_comm_method
    INTEGER :: max_no_of_comm_variables
    INTEGER :: max_no_of_comm_processes
    INTEGER :: max_no_of_comm_patterns
    INTEGER :: sync_barrier_mode

    ! Type of parallel I/O
    INTEGER :: pio_type
    INTEGER :: num_io_procs

    ! Number of restart PEs (0 means, worker 0 writes restart (to be backward compatible)
    INTEGER :: num_restart_procs

    ! Number of PEs used for async prefetching of input (0 means, the worker PE0 prefetches lateral boundary input)
    INTEGER :: num_prefetch_proc

    ! Type of (halo) communication:
    ! 1 = synchronous communication with local memory for exchange buffers
    ! 2 = synchronous communication with global memory for exchange buffers
    ! 3 = asynchronous communication within dynamical core with global memory
    !     for exchange buffers (not yet implemented)
    INTEGER :: itype_comm

    ! Order of send/receive sequence in exchange routines
    ! 1 = irecv, send
    ! 2 = isend, recv
    ! 3 = irecv, isend
    INTEGER :: iorder_sendrecv

    INTEGER :: nproma    ! inner loop length/vector length

    LOGICAL :: use_dp_mpi2io

    ! The (asynchronous) restart is capable of writing and communicating
    ! more than one 2D slice at once
    INTEGER :: restart_chunk_size

    ! The (asynchronous) name list output is capable of writing and communicating
    ! more than one 2D slice at once
    INTEGER :: io_proc_chunk_size

    INTEGER :: io_process_stride, io_process_rotate

    ! number of replications being stored in the distributed arrays of the
    ! t_patch_pre
    INTEGER :: num_dist_array_replicas

    NAMELIST /parallel_nml/ n_ghost_rows,  division_method, ldiv_phys_dom, &
      & l_log_checks,      l_fast_sum,          &
      & p_test_run,        l_test_openmp,       &
      & num_restart_procs,                      &
      & num_io_procs,      pio_type,            &
      & itype_comm,        iorder_sendrecv,     &
      & nproma,                                 &
      & use_icon_comm, &
      & icon_comm_debug, max_send_recv_buffer_size, &
      & division_file_name, use_dycore_barrier, &
      & write_div_to_file, use_div_from_file, &
      & use_dp_mpi2io, itype_exch_barrier,                &
      & icon_comm_method, max_no_of_comm_variables,       &
      & max_no_of_comm_processes, max_no_of_comm_patterns, &
      & sync_barrier_mode, max_mpi_message_size, use_physics_barrier, &
      & restart_chunk_size, io_proc_chunk_size, num_prefetch_proc, &
      & num_dist_array_replicas, io_process_stride, io_process_rotate
    !parallel_radiation_omp

    CHARACTER(LEN=*), INTENT(IN) :: filename
    INTEGER :: istat
    INTEGER :: funit
    INTEGER :: iunit
    !0!CHARACTER(len=*), PARAMETER ::   &
    !0!        &  method_name = 'mo_parallel_nml:read_parallel_namelist'

    !--------------------------------------------
    ! set default values
    !--------------------------------------------
    ! Number of rows of ghost cells
    n_ghost_rows = 1
    division_method(:) = div_geometric
    division_file_name(:) = ""
    write_div_to_file = .FALSE.
    use_div_from_file = .FALSE.

    ! Flag if (in case of merged domains) physical domains shall be considered for
    ! computing the domain decomposition
    ldiv_phys_dom = .TRUE.

    ! Flag if checks in a verification run should be logged
    l_log_checks = .FALSE.

    ! Flag if fast but nonreproducible sum should be used
    l_fast_sum = .FALSE.

    ! Please note for the following variables: The default settings are for NO_MPI runs!
    ! p_test_run indicates a verification run, i.e. a run where 1 PE runs the complete
    ! model whereas the other PEs do a real parallelized run
    p_test_run = .FALSE.

    ! The barriers should be used for dedicated tests only, not for production runs
    use_dycore_barrier = config_use_dycore_barrier
    use_physics_barrier= config_use_physics_barrier
    itype_exch_barrier = 0

    ! if l_test_openmp is set together with p_test_run, then the verification PE uses
    ! only 1 thread. This allows for verifying the OpenMP implementation
    l_test_openmp = .FALSE.

    use_icon_comm = .FALSE.
    icon_comm_debug = .FALSE.
    max_send_recv_buffer_size = config_max_sr_buffer_size
    max_mpi_message_size      = config_max_mpi_message_size
    icon_comm_method          = config_icon_comm_method
    max_no_of_comm_variables  = config_max_no_of_comm_var
    max_no_of_comm_processes  = config_max_no_of_comm_proc
    max_no_of_comm_patterns   = config_max_no_of_comm_patt
    sync_barrier_mode = 0

    ! Type of parallel I/O
    pio_type = 1
    num_io_procs = 0

    ! Number of restart output PEs; if 0, worker 0 does the work
    num_restart_procs = 0

    ! The number of PEs used for async prefetching of input (0 means, the worker PE0 prefetches input)
    num_prefetch_proc = 1

    ! Type of (halo) communication:
    ! 1 = synchronous communication with local memory for exchange buffers
    ! 2 = synchronous communication with global memory for exchange buffers
    ! 3 = asynchronous communication within dynamical core with global memory
    !     for exchange buffers (not yet implemented)
    itype_comm = 1

    ! Order of send/receive sequence in exchange routines
    ! 1 = irecv, send
    ! 2 = isend, recv
    ! 3 = irecv, isend
    iorder_sendrecv = 1

    ! inner loop length/vector length
    nproma = 1

    ! MPI gather to output processes in DOUBLE PRECISION
    use_dp_mpi2io = .FALSE.

    restart_chunk_size = 1

    io_proc_chunk_size = -1

    num_dist_array_replicas = 1

    io_process_stride = -1
    io_process_rotate = 0

    !----------------------------------------------------------------
    ! If this is a resumed integration, overwrite the defaults above
    ! by values in the previous integration.
    !----------------------------------------------------------------
    IF (use_restart_namelists()) THEN
      funit = open_and_restore_namelist('parallel_nml')
      READ(funit,NML=parallel_nml)
      CALL close_tmpfile(funit)
    END IF

    !--------------------------------------------------------------------
    ! Read user's (new) specifications (Done so far by all MPI processes)
    !--------------------------------------------------------------------
    CALL open_nml(TRIM(filename))
    CALL position_nml ('parallel_nml', STATUS=istat)
    IF (my_process_is_stdio()) THEN
      iunit = temp_defaults()
      WRITE(iunit, parallel_nml)     ! write defaults to temporary text file
    END IF
    SELECT CASE (istat)
    CASE (POSITIONED)
      READ (nnml, parallel_nml)                                         ! overwrite default settings
      IF (my_process_is_stdio()) THEN
        iunit = temp_settings()
        WRITE(iunit, parallel_nml)     ! write settings to temporary text file
      END IF
    END SELECT
    CALL close_nml

    !-----------------------------------------------------
    ! Store the namelist for restart
    !-----------------------------------------------------
    IF(my_process_is_stdio())  THEN
      funit = open_tmpfile()
      WRITE(funit,NML=parallel_nml)
      CALL store_and_close_namelist(funit, 'parallel_nml')
    ENDIF
    !-----------------------------------------------------
    ! Write the final namelist to an ASCII file
    IF (my_process_is_stdio()) WRITE(nnml_output,nml=parallel_nml)

    !-----------------------------------------------------
    ! fill_parallel_nml_configure
    config_n_ghost_rows        = n_ghost_rows
    config_division_method(:)  = division_method(:)
    config_division_file_name(:) = division_file_name(:)
    config_write_div_to_file   = write_div_to_file
    config_use_div_from_file   = use_div_from_file
    config_ldiv_phys_dom       = ldiv_phys_dom
    config_l_log_checks        = l_log_checks
    config_l_fast_sum          = l_fast_sum
    config_p_test_run          = p_test_run
    config_l_test_openmp       = l_test_openmp
    config_num_restart_procs   = num_restart_procs
    config_num_io_procs        = num_io_procs
    config_pio_type            = pio_type
    config_num_prefetch_proc   = num_prefetch_proc
    config_itype_comm          = itype_comm
    config_iorder_sendrecv     = iorder_sendrecv
<<<<<<< HEAD
    config_nproma              = nproma
=======
    CALL set_nproma(nproma)
>>>>>>> 7cc4f1df

    config_use_icon_comm       = use_icon_comm
    config_icon_comm_debug     = icon_comm_debug
    config_icon_comm_method    = icon_comm_method
    config_max_no_of_comm_var  = max_no_of_comm_variables
    config_max_no_of_comm_proc = max_no_of_comm_processes
    config_max_no_of_comm_patt = max_no_of_comm_patterns
    config_sync_barrier_mode   = sync_barrier_mode
    config_max_sr_buffer_size   = max_send_recv_buffer_size
    config_max_mpi_message_size = max_mpi_message_size
    config_use_dycore_barrier   = use_dycore_barrier
    config_use_physics_barrier  = use_physics_barrier
    config_itype_exch_barrier   = itype_exch_barrier
    config_use_dp_mpi2io        = use_dp_mpi2io
    config_restart_chunk_size   = restart_chunk_size
    config_io_proc_chunk_size   = io_proc_chunk_size
    config_num_dist_array_replicas   = num_dist_array_replicas
    config_io_process_stride    = io_process_stride
    config_io_process_rotate    = io_process_rotate
    !-----------------------------------------------------
    CALL check_parallel_configuration()

  END SUBROUTINE read_parallel_namelist
  !-------------------------------------------------------------------------

END MODULE mo_parallel_nml	<|MERGE_RESOLUTION|>--- conflicted
+++ resolved
@@ -42,11 +42,7 @@
     & config_num_prefetch_proc   => num_prefetch_proc,   &
     & config_itype_comm          => itype_comm,          &
     & config_iorder_sendrecv     => iorder_sendrecv,     &
-<<<<<<< HEAD
-    & config_nproma              => nproma,                 &
-=======
     & set_nproma, &
->>>>>>> 7cc4f1df
     & config_use_icon_comm       => use_icon_comm,        &
     & config_icon_comm_debug     => icon_comm_debug,        &
     & div_geometric, check_parallel_configuration,          &
@@ -340,11 +336,7 @@
     config_num_prefetch_proc   = num_prefetch_proc
     config_itype_comm          = itype_comm
     config_iorder_sendrecv     = iorder_sendrecv
-<<<<<<< HEAD
-    config_nproma              = nproma
-=======
     CALL set_nproma(nproma)
->>>>>>> 7cc4f1df
 
     config_use_icon_comm       = use_icon_comm
     config_icon_comm_debug     = icon_comm_debug
