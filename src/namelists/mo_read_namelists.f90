!>
!! @brief
!!  Read namelists, make sanity checks specific to each namelist and make
!!  a cross check once all namelists of a component are available.
!!
!! @author
!!  Leonidas Linardakis (MPI-M)
!!  Hui Wan             (MPI-M)
!!
!! @par Copyright and License
!!
!! This code is subject to the DWD and MPI-M-Software-License-Agreement in
!! its most recent form.
!! Please see the file LICENSE in the root of the source tree for this code.
!! Where software is supplied by third parties, it is indicated in the
!! headers of the routines.
!!
MODULE mo_read_namelists

  USE mo_mpi                 ,ONLY: my_process_is_stdio
  USE mo_namelist            ,ONLY: open_nml_output, close_nml_output
  USE mo_nml_annotate        ,ONLY: log_nml_settings

  USE mo_time_nml            ,ONLY: read_time_namelist

  USE mo_parallel_nml        ,ONLY: read_parallel_namelist
  USE mo_run_nml             ,ONLY: read_run_namelist
  USE mo_io_nml              ,ONLY: read_io_namelist
  USE mo_gribout_nml         ,ONLY: read_gribout_namelist
  USE mo_dbg_nml             ,ONLY: read_dbg_namelist


  USE mo_grid_nml            ,ONLY: read_grid_namelist
  USE mo_gridref_nml         ,ONLY: read_gridref_namelist
  USE mo_dynamics_nml        ,ONLY: read_dynamics_namelist
  USE mo_interpol_nml        ,ONLY: read_interpol_namelist
  USE mo_sleve_nml           ,ONLY: read_sleve_namelist
  USE mo_ha_dyn_nml          ,ONLY: read_ha_dyn_namelist
  USE mo_nonhydrostatic_nml  ,ONLY: read_nonhydrostatic_namelist
  USE mo_diffusion_nml       ,ONLY: read_diffusion_namelist

  USE mo_advection_nml       ,ONLY: read_transport_namelist

  USE mo_echam_phy_nml       ,ONLY: read_echam_phy_namelist
  USE mo_nwp_phy_nml         ,ONLY: read_nwp_phy_namelist
  USE mo_nwp_tuning_nml      ,ONLY: read_nwp_tuning_namelist
  USE mo_ensemble_pert_nml   ,ONLY: read_ensemble_pert_namelist
  USE mo_radiation_nml       ,ONLY: read_radiation_namelist
<<<<<<< HEAD
  USE mo_psrad_radiation     ,ONLY: setup_psrad_radiation
=======
  USE mo_synsat_nml          ,ONLY: read_synsat_namelist
>>>>>>> 99c08751
  USE mo_vdiff_nml           ,ONLY: read_vdiff_namelist
  USe mo_turbdiff_nml        ,ONLY: read_turbdiff_namelist
  USE mo_echam_conv_nml      ,ONLY: read_echam_conv_namelist
  USE mo_gw_hines_nml        ,ONLY: read_gw_hines_namelist
  USE mo_lnd_nwp_nml         ,ONLY: read_nwp_lnd_namelist
  USE mo_art_nml             ,ONLY: read_art_namelist

  USE mo_initicon_nml        ,ONLY: read_initicon_namelist
  USE mo_ha_testcases        ,ONLY: read_ha_testcase_namelist
  USE mo_nh_testcases_nml    ,ONLY: read_nh_testcase_namelist
  USE mo_meteogram_nml       ,ONLY: read_meteogram_namelist

  USE mo_coupling_nml        ,ONLY: read_coupling_namelist
  USE mo_extpar_nml          ,ONLY: read_extpar_namelist

  USE mo_sea_ice_nml         ,ONLY: read_sea_ice_namelist

  USE mo_name_list_output_init ,ONLY: read_name_list_output_namelists
  USE mo_les_nml             ,ONLY: read_les_namelist
  USE mo_ls_forcing_nml      ,ONLY: read_ls_forcing_namelist
  USE mo_limarea_nml         ,ONLY: read_limarea_namelist
  USE mo_run_config          ,ONLY: iforcing
  USE mo_impl_constants      ,ONLY: IECHAM, ILDF_ECHAM
  IMPLICIT NONE

  PRIVATE
  PUBLIC :: read_atmo_namelists, read_cpl_dummy_namelists

CONTAINS

  !---------------------------------------------------------------------
  !>
  !! Read namelists for atmospheric models
  !!
  SUBROUTINE read_atmo_namelists(atm_namelist_filename,shr_namelist_filename)

    CHARACTER(LEN=*), INTENT(in) :: atm_namelist_filename
    CHARACTER(LEN=*), INTENT(in) :: shr_namelist_filename

    !-----------------------------------------------------------------
    ! Create a new file in which all the namelist variables and their
    ! actual values used in the model run will be stored.
    !-----------------------------------------------------------------

    IF(my_process_is_stdio()) CALL open_nml_output('NAMELIST_ICON_output_atm')

    !-----------------------------------------------------------------
    ! Read namelists that are shared by all components of the model.
    ! This means that the same namelists with the same values are
    ! read by all components of a coupled system.
    !-----------------------------------------------------------------

    CALL read_time_namelist           (TRIM(shr_namelist_filename))

    !-----------------------------------------------------------------
    ! Read namelist that are specific to the atm model.
    ! In case of a coupled simulation, the ocean model may also
    ! read some of these namelists, but probably from a different
    ! ASCII file containing different values.
    !-----------------------------------------------------------------

    ! General
    !
    CALL read_parallel_namelist       (TRIM(atm_namelist_filename))
    CALL read_run_namelist            (TRIM(atm_namelist_filename))
    CALL read_io_namelist             (TRIM(atm_namelist_filename))
    CALL read_meteogram_namelist      (TRIM(atm_namelist_filename))
    CALL read_name_list_output_namelists (TRIM(atm_namelist_filename))
    CALL read_dbg_namelist            (TRIM(atm_namelist_filename))
    CALL read_synsat_namelist         (TRIM(atm_namelist_filename))

    ! Grid
    !
    CALL read_grid_namelist           (TRIM(atm_namelist_filename))
    CALL read_gridref_namelist        (TRIM(atm_namelist_filename))
    CALL read_interpol_namelist       (TRIM(atm_namelist_filename))
    CALL read_sleve_namelist          (TRIM(atm_namelist_filename))
    !
    ! Dynamics
    !
    CALL read_dynamics_namelist       (TRIM(atm_namelist_filename))
    CALL read_ha_dyn_namelist         (TRIM(atm_namelist_filename))
    CALL read_nonhydrostatic_namelist (TRIM(atm_namelist_filename))
    CALL read_diffusion_namelist      (TRIM(atm_namelist_filename))

    ! Transport
    !
    CALL read_transport_namelist      (TRIM(atm_namelist_filename))

    ! Physics
    !
    CALL read_echam_phy_namelist      (TRIM(atm_namelist_filename))
    CALL read_nwp_phy_namelist        (TRIM(atm_namelist_filename))
    CALL read_nwp_tuning_namelist     (TRIM(atm_namelist_filename))
    CALL read_ensemble_pert_namelist  (TRIM(atm_namelist_filename))
    CALL read_radiation_namelist      (TRIM(atm_namelist_filename))
    IF (iforcing == IECHAM .OR. iforcing == ILDF_ECHAM) THEN
      CALL setup_psrad_radiation        (TRIM(atm_namelist_filename))
    ENDIF
    CALL read_vdiff_namelist          (TRIM(atm_namelist_filename))
    CALL read_turbdiff_namelist       (TRIM(atm_namelist_filename))
    CALL read_echam_conv_namelist     (TRIM(atm_namelist_filename))
    CALL read_gw_hines_namelist       (TRIM(atm_namelist_filename))
    CALL read_nwp_lnd_namelist        (TRIM(atm_namelist_filename))
    CALL read_sea_ice_namelist        (TRIM(atm_namelist_filename))
    CALL read_art_namelist            (TRIM(atm_namelist_filename))
    CALL read_les_namelist            (TRIM(atm_namelist_filename))
    CALL read_ls_forcing_namelist     (TRIM(atm_namelist_filename))

    ! Initial conditions
    !
    CALL read_initicon_namelist       (TRIM(atm_namelist_filename))
    CALL read_ha_testcase_namelist    (TRIM(atm_namelist_filename))
    CALL read_nh_testcase_namelist    (TRIM(atm_namelist_filename))

    ! Boundary conditions
    !
    CALL read_extpar_namelist         (TRIM(atm_namelist_filename))
    CALL read_limarea_namelist        (TRIM(atm_namelist_filename))

    !
    ! GRIB output
    CALL read_gribout_namelist        (TRIM(atm_namelist_filename))

    ! Coupling
    !
    CALL read_coupling_namelist       (TRIM(atm_namelist_filename))
    !-----------------------------------------------------------------
    ! Close the file in which all the namelist variables and their
    ! actual values were stored.
    !-----------------------------------------------------------------

    IF (my_process_is_stdio()) CALL close_nml_output

    ! write an annotate table of all namelist settings to a text file
    IF (my_process_is_stdio()) CALL log_nml_settings("nml.atmo.log")

  END SUBROUTINE read_atmo_namelists
  !-------------------------------------------------------------------------


  !---------------------------------------------------------------------
  !>
  !! Read namelists for coupling dummy models
  !!
  SUBROUTINE read_cpl_dummy_namelists(cpl_dummy_namelist,shr_namelist_filename)

    CHARACTER(LEN=*), INTENT(in) :: cpl_dummy_namelist
    CHARACTER(LEN=*), INTENT(in) :: shr_namelist_filename

    !-----------------------------------------------------------------
    ! Create a new file in which all the namelist variables and their
    ! actual values used in the model run will be stored.
    !-----------------------------------------------------------------

    IF(my_process_is_stdio()) CALL open_nml_output('NAMELIST_ICON_output_atm')

    !-----------------------------------------------------------------
    ! Read namelists that are shared by all components of the model.
    ! This means that the same namelists with the same values are
    ! read by all components of a coupled system.
    !-----------------------------------------------------------------

    CALL read_time_namelist           (TRIM(shr_namelist_filename))

    !-----------------------------------------------------------------
    ! Read namelist that are specific to the atm model.
    ! In case of a coupled simulation, the ocean model may also
    ! read some of these namelists, but probably from a different
    ! ASCII file containing different values.
    !-----------------------------------------------------------------

    ! General
    !
    CALL read_parallel_namelist       (TRIM(cpl_dummy_namelist))
    CALL read_run_namelist            (TRIM(cpl_dummy_namelist))
    CALL read_io_namelist             (TRIM(cpl_dummy_namelist))
    CALL read_dbg_namelist            (TRIM(cpl_dummy_namelist))

    ! Grid
    !
    CALL read_grid_namelist           (TRIM(cpl_dummy_namelist))
    CALL read_gridref_namelist        (TRIM(cpl_dummy_namelist))
    CALL read_interpol_namelist       (TRIM(cpl_dummy_namelist))
    CALL read_sleve_namelist          (TRIM(cpl_dummy_namelist))
    !
    ! Dynamics
    !
    CALL read_dynamics_namelist       (TRIM(cpl_dummy_namelist))
    CALL read_ha_dyn_namelist         (TRIM(cpl_dummy_namelist))
    CALL read_nonhydrostatic_namelist (TRIM(cpl_dummy_namelist))
    CALL read_diffusion_namelist      (TRIM(cpl_dummy_namelist))

    ! Transport
    !
    CALL read_transport_namelist      (TRIM(cpl_dummy_namelist))

    ! Physics
    !
    CALL read_echam_phy_namelist      (TRIM(cpl_dummy_namelist))
    CALL read_nwp_phy_namelist        (TRIM(cpl_dummy_namelist))
    CALL read_nwp_tuning_namelist     (TRIM(cpl_dummy_namelist))
    CALL read_ensemble_pert_namelist  (TRIM(cpl_dummy_namelist))
    CALL read_radiation_namelist      (TRIM(cpl_dummy_namelist))
    CALL read_vdiff_namelist          (TRIM(cpl_dummy_namelist))
    CALL read_echam_conv_namelist     (TRIM(cpl_dummy_namelist))
    CALL read_gw_hines_namelist       (TRIM(cpl_dummy_namelist))
    CALL read_nwp_lnd_namelist        (TRIM(cpl_dummy_namelist))
    CALL read_sea_ice_namelist        (TRIM(cpl_dummy_namelist))

    ! Initial conditions
    !
    CALL read_initicon_namelist       (TRIM(cpl_dummy_namelist))
    CALL read_ha_testcase_namelist    (TRIM(cpl_dummy_namelist))
    CALL read_nh_testcase_namelist    (TRIM(cpl_dummy_namelist))
    ! Boundary conditions
    !
    CALL read_extpar_namelist         (TRIM(cpl_dummy_namelist))

    ! Coupling
    !
    CALL read_coupling_namelist       (TRIM(cpl_dummy_namelist))

    !-----------------------------------------------------------------
    ! Close the file in which all the namelist variables and their
    ! actual values were stored.
    !-----------------------------------------------------------------

    IF (my_process_is_stdio()) CALL close_nml_output

    ! write an annotate table of all namelist settings to a text file
    IF (my_process_is_stdio()) CALL log_nml_settings("nml.cpl.log")

  END SUBROUTINE read_cpl_dummy_namelists
  !-------------------------------------------------------------------------

END MODULE mo_read_namelists<|MERGE_RESOLUTION|>--- conflicted
+++ resolved
@@ -46,11 +46,8 @@
   USE mo_nwp_tuning_nml      ,ONLY: read_nwp_tuning_namelist
   USE mo_ensemble_pert_nml   ,ONLY: read_ensemble_pert_namelist
   USE mo_radiation_nml       ,ONLY: read_radiation_namelist
-<<<<<<< HEAD
   USE mo_psrad_radiation     ,ONLY: setup_psrad_radiation
-=======
   USE mo_synsat_nml          ,ONLY: read_synsat_namelist
->>>>>>> 99c08751
   USE mo_vdiff_nml           ,ONLY: read_vdiff_namelist
   USe mo_turbdiff_nml        ,ONLY: read_turbdiff_namelist
   USE mo_echam_conv_nml      ,ONLY: read_echam_conv_namelist
