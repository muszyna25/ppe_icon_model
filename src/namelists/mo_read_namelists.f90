--- conflicted
+++ resolved
@@ -47,11 +47,8 @@
   USE mo_echam_mig_nml       ,ONLY: process_echam_mig_nml
   USE mo_echam_cnv_nml       ,ONLY: process_echam_cnv_nml
   USE mo_echam_cov_nml       ,ONLY: process_echam_cov_nml
-<<<<<<< HEAD
   USE mo_echam_cop_nml       ,ONLY: process_echam_cop_nml
-=======
   USE mo_echam_wmo_nml       ,ONLY: process_echam_wmo_nml
->>>>>>> fba0fb78
   USE mo_echam_gwd_nml       ,ONLY: process_echam_gwd_nml
   USE mo_echam_rad_nml       ,ONLY: process_echam_rad_nml
   USE mo_echam_sso_nml       ,ONLY: process_echam_sso_nml
@@ -176,11 +173,8 @@
        CALL process_echam_mig_nml        (atm_namelist_filename(1:tlen))
        CALL process_echam_cnv_nml        (atm_namelist_filename(1:tlen))
        CALL process_echam_cov_nml        (atm_namelist_filename(1:tlen))
-<<<<<<< HEAD
        CALL process_echam_cop_nml        (atm_namelist_filename(1:tlen))
-=======
        CALL process_echam_wmo_nml        (atm_namelist_filename(1:tlen))
->>>>>>> fba0fb78
        CALL process_echam_gwd_nml        (atm_namelist_filename(1:tlen))
        CALL process_echam_rad_nml        (atm_namelist_filename(1:tlen))
        CALL process_echam_sso_nml        (atm_namelist_filename(1:tlen))
