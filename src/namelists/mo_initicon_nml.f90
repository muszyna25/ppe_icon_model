!>
!!        
!! @par Revision History
!!
!! @par Copyright and License
!!
!! This code is subject to the DWD and MPI-M-Software-License-Agreement in
!! its most recent form.
!! Please see the file LICENSE in the root of the source tree for this code.
!! Where software is supplied by third parties, it is indicated in the
!! headers of the routines.
!!
!!
MODULE mo_initicon_nml
!-------------------------------------------------------------------------
!
!    ProTeX FORTRAN source: Style 2
!    modified for ICON project, DWD/MPI-M 2006
!
!-------------------------------------------------------------------------
!
!
  USE mo_kind,               ONLY: wp
  USE mo_exception,          ONLY: finish, message, message_text
  USE mo_impl_constants,     ONLY: max_char_length, max_dom, vname_len,      &
    &                              max_var_ml, MODE_IFSANA, MODE_DWDANA,     &
    &                              MODE_IAU, MODE_IAU_OLD, MODE_COMBINED,    &
    &                              MODE_COSMODE, MODE_ICONVREMAP
  USE mo_io_units,           ONLY: nnml, nnml_output, filename_max
  USE mo_namelist,           ONLY: position_nml, positioned, open_nml, close_nml
  USE mo_mpi,                ONLY: my_process_is_stdio 
  USE mo_initicon_config,    ONLY: initicon_config,      &
    & config_init_mode           => init_mode,           &
    & config_nlevsoil_in         => nlevsoil_in,         &
    & config_zpbl1               => zpbl1,               &
    & config_zpbl2               => zpbl2,               &
    & config_l_sst_in            => l_sst_in,            &
    & config_lread_ana           => lread_ana,           &
    & config_lconsistency_checks => lconsistency_checks, &
    & config_ifs2icon_filename   => ifs2icon_filename,   &
    & config_dwdfg_filename      => dwdfg_filename,      &
    & config_dwdana_filename     => dwdana_filename,     &
    & config_l_coarse2fine_mode  => l_coarse2fine_mode,  &
    & config_lp2cintp_incr       => lp2cintp_incr,       &
    & config_lp2cintp_sfcana     => lp2cintp_sfcana,     &
    & config_lvert_remap_fg      => lvert_remap_fg,      &
    & config_ltile_coldstart     => ltile_coldstart,     &
    & config_ltile_init          => ltile_init,          &
    & config_start_time_avg_fg   => start_time_avg_fg,   &
    & config_end_time_avg_fg     => end_time_avg_fg,     &
    & config_interval_avg_fg     => interval_avg_fg,     &
    & config_filetype            => filetype,            &
    & config_dt_iau              => dt_iau,              &
    & config_iterate_iau         => iterate_iau,         &
    & config_timeshift           => timeshift,           &
    & config_type_iau_wgt        => type_iau_wgt,        &
    & config_rho_incr_filter_wgt => rho_incr_filter_wgt, &
<<<<<<< HEAD
    & config_ana_varnames_map_file => ana_varnames_map_file
=======
    & config_niter_divdamp       => niter_divdamp,       &
    & config_niter_diffu         => niter_diffu,         &
    & config_ana_varnames_map_file => ana_varnames_map_file, &
    & config_latbc_varnames_map_file => latbc_varnames_map_file
>>>>>>> 7509f885

  USE mo_nml_annotate,       ONLY: temp_defaults, temp_settings


  IMPLICIT NONE

  PUBLIC :: read_initicon_namelist

  CHARACTER(len=*), PARAMETER :: modelname    = 'icon'
  CHARACTER(len=*), PARAMETER :: modelversion = 'dev'

  ! ----------------------------------------------------------------------------
  ! 1.0 Namelist variables for the init_icon preprocessing program
  ! ----------------------------------------------------------------------------
  !
  INTEGER  :: init_mode     ! initialization mode
  INTEGER  :: nlevsoil_in   ! number of soil levels of input data

  REAL(wp) :: zpbl1, zpbl2  ! AGL heights used for vertical gradient computation
  LOGICAL  :: l_sst_in      ! logical switch, if sea surface temperature is provided as input
  LOGICAL  :: lread_ana     ! If .TRUE., read analysis fields are read from analysis file
                            ! dwdana_filename. If .FALSE., ICON is soleyly started 
                            ! from first guess fields.   
  LOGICAL  :: lconsistency_checks    ! check validity of input fields (FG and ANA)

  LOGICAL  :: l_coarse2fine_mode(max_dom)  ! If true, apply special corrections for interpolation from coarse
                                           ! to fine resolutions over mountainous terrain
  LOGICAL  :: lp2cintp_incr(max_dom) ! If true, perform parent-to-child interpolation of atmospheric data
                                     ! assimilation increments
  LOGICAL  :: lp2cintp_sfcana(max_dom) ! If true, perform parent-to-child interpolation of
                                       ! surface analysis data
  LOGICAL  :: ltile_coldstart  ! If true, initialize tile-based surface fields from first guess with tile-averaged fields

  LOGICAL  :: ltile_init       ! If true, initialize tile-based surface fields from first guess without tiles

  LOGICAL  :: lvert_remap_fg   ! If true, vertical remappting of first guess input is performed

  ! Variables controlling computation of temporally averaged first guess fields for DA
  ! The calculation is switched on by setting end_time > start_time
  REAL(wp) :: start_time_avg_fg   ! start time [s]
  REAL(wp) :: end_time_avg_fg     ! end time [s]
  REAL(wp) :: interval_avg_fg     ! averaging interval [s]

  INTEGER  :: filetype      ! One of CDI's FILETYPE\_XXX constants. Possible values: 2 (=FILETYPE\_GRB2), 4 (=FILETYPE\_NC2)

  REAL(wp) :: dt_iau        ! Time interval during which incremental analysis update (IAU) is performed [s]. 
                            ! Only required for init_mode=MODE_IAU, MODE_IAU_OLD
  REAL(wp) :: dt_shift      ! Allows IAU runs to start earlier than the nominal simulation start date without showing up in the output metadata

  INTEGER  :: type_iau_wgt  ! Type of weighting function for IAU.
                            ! 1: Top-hat
                            ! 2: SIN2
                            ! Only required for init_mode=MODE_IAU, MODE_IAU_OLD
  LOGICAL  :: iterate_iau   ! if .TRUE., iterate IAU phase with halved dt_iau in first iteration
  REAL(wp) :: rho_incr_filter_wgt  ! Vertical filtering weight for density increments 
                                   ! Only applicable for init_mode=MODE_IAU, MODE_IAU_OLD

  INTEGER  :: niter_divdamp ! number of divergence damping iterations on wind increment from DA
  INTEGER  :: niter_diffu   ! number of diffusion iterations on wind increment from DA

  CHARACTER(LEN=vname_len) :: ana_varlist(max_var_ml) ! list of mandatory analysis fields. 
                                                      ! This list can include a subset or the 
                                                      ! entire set of default analysis fields.

  CHARACTER(LEN=vname_len) :: ana_varlist_n2(max_var_ml) ! list of mandatory analysis fields for patch 2 (nest 1). 
                                                         ! This list can include a subset or the 
                                                         ! entire set of default analysis fields.

  ! IFS2ICON input filename, may contain keywords, by default
  ! ifs2icon_filename = "<path>ifs2icon_R<nroot>B<jlev>_DOM<idom>.nc"
  CHARACTER(LEN=filename_max) :: ifs2icon_filename

  ! DWD-FG input filename, may contain keywords, by default
  ! dwdfg_filename = "<path>dwdFG_R<nroot>B<jlev>_DOM<idom>.nc"
  CHARACTER(LEN=filename_max) :: dwdfg_filename

  ! DWD-ANA input filename, may contain keywords, by default
  ! dwdana_filename = "<path>dwdana_R<nroot>B<jlev>_DOM<idom>.nc"
  CHARACTER(LEN=filename_max) :: dwdana_filename

  ! analysis file: dictionary which maps internal variable names onto
  ! GRIB2 shortnames or NetCDF var names.
  CHARACTER(LEN=filename_max) :: ana_varnames_map_file      

  NAMELIST /initicon_nml/ init_mode, zpbl1, zpbl2, l_coarse2fine_mode,      &
                          nlevsoil_in, l_sst_in, lread_ana,                 &
                          lconsistency_checks, rho_incr_filter_wgt,         &
                          ifs2icon_filename, dwdfg_filename,                &
                          dwdana_filename, filetype, dt_iau, dt_shift,      &
                          type_iau_wgt, ana_varlist, ana_varlist_n2,        &
                          ana_varnames_map_file, lp2cintp_incr,             &
                          lp2cintp_sfcana,                                  &
                          start_time_avg_fg, end_time_avg_fg,               &
                          interval_avg_fg, ltile_coldstart, ltile_init,     &
                          lvert_remap_fg, iterate_iau, niter_divdamp,       &
                          niter_diffu
                          
CONTAINS

!-------------------------------------------------------------------------
!
!
 !>
 !!  Initialization of the initicon coordinate namelist
 !!
 !!
 !! @par Revision History
 !!  Initial version by Guenther Zaengl (2011-07-11)

 SUBROUTINE read_initicon_namelist( filename )
    
  CHARACTER(LEN=*), INTENT(IN) :: filename

  !local variable
  INTEGER :: i_status
  INTEGER :: z_go_init(7)   ! for consistency check
  INTEGER :: iunit

  CHARACTER(len=*), PARAMETER ::  &
    &  routine = 'mo_initicon_nml: read_initicon_namelist'

  !------------------------------------------------------------
  ! 2.0 set up the default values for initicon
  !------------------------------------------------------------
  !
  !
  init_mode   = MODE_IFSANA    ! Start from IFS analysis
  nlevsoil_in = 4              ! number of soil levels of input data
  zpbl1       = 500._wp        ! AGL heights used for computing vertical 
  zpbl2       = 1000._wp       ! gradients
  l_sst_in    = .TRUE.         ! true: sea surface temperature field provided as input
  lread_ana   = .TRUE.         ! true: read analysis fields from file dwdana_filename
                               ! false: start ICON from first guess file (no analysis)
  lconsistency_checks = .TRUE. ! check validity of input fields  
  filetype    = -1             ! "-1": undefined
  dt_iau      = 10800._wp      ! 3-hour interval for IAU
  iterate_iau = .FALSE.        ! no iteration of IAU
  dt_shift    = 0._wp          ! do not shift actual simulation start backward
  rho_incr_filter_wgt = 0._wp  ! density increment filtering turned off
  niter_diffu = 10             ! number of diffusion iterations on wind increment from DA
  niter_divdamp = 25           ! number of divergence damping iterations on wind increment from DA
  type_iau_wgt= 1              ! Top-hat weighting function
  ana_varlist = ''             ! list of mandatory analysis fields. This list can include a subset 
                               ! or the entire set of default analysis fields. If any of these fields
                               ! is missing in the analysis file, the model aborts. On default 
                               ! this list is empty, meaning that fields which are missing in the 
                               ! analysis file (when compared to the default set), are simply 
                               ! taken from the first guess.
  ana_varlist_n2 = ''          ! Same for patch nr. 2 (nest 1) 
  ana_varnames_map_file = " "

  ifs2icon_filename = "<path>ifs2icon_R<nroot>B<jlev>_DOM<idom>.nc"
  dwdfg_filename    = "<path>dwdFG_R<nroot>B<jlev>_DOM<idom>.nc"
  dwdana_filename   = "<path>dwdana_R<nroot>B<jlev>_DOM<idom>.nc"
  l_coarse2fine_mode(:) = .FALSE. ! true: apply corrections for coarse-to-fine-mesh interpolation
  lp2cintp_incr(:)      = .FALSE. ! true: perform parent-to-child interpolation of atmospheric data assimilation increments
  lp2cintp_sfcana(:)    = .FALSE. ! true: perform parent-to-child interpolation of surface analysis data
  ltile_coldstart       = .FALSE. ! true: initialize tile-based surface fields from first guess with tile-averaged fields
  ltile_init            = .FALSE. ! true: initialize tile-based surface fields from first guess without tiles
  lvert_remap_fg        = .FALSE. ! true: perform vertical remapping of first-guess input

  start_time_avg_fg = 0._wp
  end_time_avg_fg   = 0._wp
  interval_avg_fg   = 0._wp

  !------------------------------------------------------------
  ! 3.0 Read the initicon namelist.
  !------------------------------------------------------------
  ! (done so far by all MPI processes)
  !
  CALL open_nml(TRIM(filename))
  CALL position_nml ('initicon_nml', status=i_status)
  IF (my_process_is_stdio()) THEN
    iunit = temp_defaults()
    WRITE(iunit, initicon_nml)  ! write defaults to temporary text file
  END IF
  SELECT CASE (i_status)
  CASE (positioned)
    READ (nnml, initicon_nml)                                      ! overwrite default settings
    IF (my_process_is_stdio()) THEN
      iunit = temp_settings()
      WRITE(iunit, initicon_nml)  ! write settings to temporary text file
    END IF
  END SELECT
  CALL close_nml


  !------------------------------------------------------------
  ! 4.0 check the consistency of the parameters
  !------------------------------------------------------------
  !
  z_go_init = (/MODE_IFSANA,MODE_DWDANA,MODE_IAU,MODE_IAU_OLD,MODE_COMBINED,MODE_COSMODE,MODE_ICONVREMAP/)
  IF (ALL(z_go_init /= init_mode)) THEN
    CALL finish( TRIM(routine),                         &
      &  'Invalid initialization mode. init_mode must be between 1 and 7')
  ENDIF

  ! Check whether a NetCDF<=>GRIB2 Map File is needed, and if so, whether 
  ! it is provided
  IF (ANY((/MODE_DWDANA,MODE_IAU,MODE_IAU_OLD,MODE_COMBINED/)==init_mode)) THEN
    ! NetCDF<=>GRIB2 Map File required
    IF(ana_varnames_map_file == ' ') THEN
    CALL finish( TRIM(routine),                         &
      &  'ana_varnames_map_file required, but missing.')
    ENDIF
  ENDIF 

  ! Check whther an analysis file is provided, if lread_ana=.TRUE.
  IF (lread_ana) THEN
    IF (dwdana_filename ==' ') THEN
    CALL finish( TRIM(routine),                         &
      &  'dwdana_filename required, but missing.')
    ENDIF
  ENDIF

  ! Check whether init_mode and lread_ana are consistent
  IF (ANY((/MODE_COMBINED,MODE_COSMODE,MODE_ICONVREMAP/)==init_mode) .AND. lread_ana) THEN
    lread_ana = .FALSE.
    WRITE(message_text,'(a,i2,a)') 'init_mode=', init_mode, &
      '. no analysis required => lread_ana re-set to .FALSE.'
    CALL message(TRIM(routine),message_text)
  ENDIF

  ! Setting the first entry of lp2cintp_incr / lp2cintp_sfcana to true activates parent-to-child interpolation
  ! of DA increments / surface analysis for all domains
  IF (lp2cintp_incr(1)) THEN
    lp2cintp_incr(2:max_dom) = .TRUE.
  ENDIF
  IF (lp2cintp_sfcana(1)) THEN
    lp2cintp_sfcana(2:max_dom) = .TRUE.
  ENDIF
  ! To simplify runtime flow control, set the switches for the global domain to false
  lp2cintp_incr(1)   = .FALSE.
  lp2cintp_sfcana(1) = .FALSE.

  ! Check if settings for temporally averaged first guess output make sense
  IF (end_time_avg_fg > start_time_avg_fg) THEN
    IF (interval_avg_fg < 1.e-10_wp) THEN
      WRITE(message_text,'(a,f8.2,a)') 'averaging interval for first guess output must be positive'
      CALL finish(TRIM(routine),message_text)
    ENDIF
    IF (end_time_avg_fg < start_time_avg_fg + interval_avg_fg) THEN
      WRITE(message_text,'(a,f8.2,a)') &
        'averaging period for first guess output must be larger than averaging interval'
      CALL finish(TRIM(routine),message_text)
    ENDIF
  ENDIF

  ! make sure that dt_shift is negative or 0.
  IF ( dt_shift > 0._wp ) THEN
    WRITE(message_text,'(a,f8.2,a)') 'dt_shift=', dt_shift, &
      ' not allowed. Must be NEGATIVE or 0.'
    CALL finish(TRIM(routine),message_text)
  ENDIF


  !------------------------------------------------------------
  ! 5.0 Fill the configuration state
  !------------------------------------------------------------

  config_init_mode           = init_mode
  config_nlevsoil_in         = nlevsoil_in
  config_zpbl1               = zpbl1
  config_zpbl2               = zpbl2
  config_l_sst_in            = l_sst_in
  config_lread_ana           = lread_ana
  config_lconsistency_checks = lconsistency_checks
  config_ifs2icon_filename   = ifs2icon_filename
  config_dwdfg_filename      = dwdfg_filename
  config_dwdana_filename     = dwdana_filename
  config_l_coarse2fine_mode  = l_coarse2fine_mode
  config_lp2cintp_incr       = lp2cintp_incr
  config_lp2cintp_sfcana     = lp2cintp_sfcana
  config_ltile_coldstart     = ltile_coldstart
  config_ltile_init          = ltile_init
  config_lvert_remap_fg      = lvert_remap_fg
  config_start_time_avg_fg   = start_time_avg_fg
  config_end_time_avg_fg     = end_time_avg_fg
  config_interval_avg_fg     = interval_avg_fg
  config_filetype            = filetype
  config_dt_iau              = dt_iau
  config_iterate_iau         = iterate_iau
  config_timeshift%dt_shift  = dt_shift
  config_type_iau_wgt        = type_iau_wgt
  config_ana_varnames_map_file = ana_varnames_map_file
  config_rho_incr_filter_wgt   = rho_incr_filter_wgt
<<<<<<< HEAD
=======
  config_niter_divdamp       = niter_divdamp
  config_niter_diffu         = niter_diffu
  config_latbc_varnames_map_file = latbc_varnames_map_file
>>>>>>> 7509f885

  initicon_config(1)%ana_varlist = ana_varlist
  initicon_config(2)%ana_varlist = ana_varlist_n2

  ! write the contents of the namelist to an ASCII file

  IF(my_process_is_stdio()) WRITE(nnml_output,nml=initicon_nml)

END SUBROUTINE read_initicon_namelist

END MODULE mo_initicon_nml<|MERGE_RESOLUTION|>--- conflicted
+++ resolved
@@ -55,14 +55,10 @@
     & config_timeshift           => timeshift,           &
     & config_type_iau_wgt        => type_iau_wgt,        &
     & config_rho_incr_filter_wgt => rho_incr_filter_wgt, &
-<<<<<<< HEAD
-    & config_ana_varnames_map_file => ana_varnames_map_file
-=======
     & config_niter_divdamp       => niter_divdamp,       &
     & config_niter_diffu         => niter_diffu,         &
     & config_ana_varnames_map_file => ana_varnames_map_file, &
     & config_latbc_varnames_map_file => latbc_varnames_map_file
->>>>>>> 7509f885
 
   USE mo_nml_annotate,       ONLY: temp_defaults, temp_settings
 
@@ -147,6 +143,10 @@
   ! GRIB2 shortnames or NetCDF var names.
   CHARACTER(LEN=filename_max) :: ana_varnames_map_file      
 
+  ! analysis file: dictionary which maps internal variable names onto
+  ! GRIB2 shortnames or NetCDF var names used for lateral boundary nudging.
+  CHARACTER(LEN=filename_max) :: latbc_varnames_map_file  
+
   NAMELIST /initicon_nml/ init_mode, zpbl1, zpbl2, l_coarse2fine_mode,      &
                           nlevsoil_in, l_sst_in, lread_ana,                 &
                           lconsistency_checks, rho_incr_filter_wgt,         &
@@ -154,7 +154,7 @@
                           dwdana_filename, filetype, dt_iau, dt_shift,      &
                           type_iau_wgt, ana_varlist, ana_varlist_n2,        &
                           ana_varnames_map_file, lp2cintp_incr,             &
-                          lp2cintp_sfcana,                                  &
+                          lp2cintp_sfcana, latbc_varnames_map_file,         &
                           start_time_avg_fg, end_time_avg_fg,               &
                           interval_avg_fg, ltile_coldstart, ltile_init,     &
                           lvert_remap_fg, iterate_iau, niter_divdamp,       &
@@ -213,7 +213,7 @@
                                ! taken from the first guess.
   ana_varlist_n2 = ''          ! Same for patch nr. 2 (nest 1) 
   ana_varnames_map_file = " "
-
+  latbc_varnames_map_file = " "
   ifs2icon_filename = "<path>ifs2icon_R<nroot>B<jlev>_DOM<idom>.nc"
   dwdfg_filename    = "<path>dwdFG_R<nroot>B<jlev>_DOM<idom>.nc"
   dwdana_filename   = "<path>dwdana_R<nroot>B<jlev>_DOM<idom>.nc"
@@ -349,12 +349,9 @@
   config_type_iau_wgt        = type_iau_wgt
   config_ana_varnames_map_file = ana_varnames_map_file
   config_rho_incr_filter_wgt   = rho_incr_filter_wgt
-<<<<<<< HEAD
-=======
   config_niter_divdamp       = niter_divdamp
   config_niter_diffu         = niter_diffu
   config_latbc_varnames_map_file = latbc_varnames_map_file
->>>>>>> 7509f885
 
   initicon_config(1)%ana_varlist = ana_varlist
   initicon_config(2)%ana_varlist = ana_varlist_n2
