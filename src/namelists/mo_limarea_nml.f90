--- conflicted
+++ resolved
@@ -26,7 +26,7 @@
   USE mo_mpi,                 ONLY: my_process_is_stdio
   USE mo_master_control,      ONLY: use_restart_namelists
   USE mo_impl_constants,      ONLY: max_dom, MAX_CHAR_LENGTH
-  USE mo_io_restart_namelist, ONLY: open_tmpfile, store_and_close_namelist     , &
+  USE mo_restart_namelist,    ONLY: open_tmpfile, store_and_close_namelist     , &
                                   & open_and_restore_namelist, close_tmpfile
   USE mo_limarea_config,      ONLY: latbc_config
   USE mo_nml_annotate,        ONLY: temp_defaults, temp_settings
@@ -43,22 +43,22 @@
   !------------------------------------------------------------------------
   ! Namelist variables
   !------------------------------------------------------------------------
-  INTEGER                         :: itype_latbc    ! type of limited area boundary nudging
-  REAL(wp)                        :: dtime_latbc    ! dt between two consequtive external latbc files
-  INTEGER                         :: nlev_latbc     ! number of vertical levels in boundary data
-  CHARACTER(LEN=filename_max)     :: latbc_filename ! prefix of latbc files
-  CHARACTER(LEN=MAX_CHAR_LENGTH)  :: latbc_path     ! directory containing external latbc files
+  INTEGER                         :: itype_latbc         ! type of limited area boundary nudging
+  REAL(wp)                        :: dtime_latbc         ! dt between two consequtive external latbc files
+  INTEGER                         :: nlev_latbc          ! number of vertical levels in boundary data
+  CHARACTER(LEN=filename_max)     :: latbc_filename      ! prefix of latbc files
+  CHARACTER(LEN=MAX_CHAR_LENGTH)  :: latbc_path          ! directory containing external latbc files
+  CHARACTER(LEN=FILENAME_MAX)     :: latbc_boundary_grid ! grid file defining the lateral boundary
 
-  NAMELIST /limarea_nml/ itype_latbc, dtime_latbc, nlev_latbc, latbc_filename, latbc_path
+  ! dictionary which maps internal variable names onto
+  ! GRIB2 shortnames or NetCDF var names used for lateral boundary nudging.
+  CHARACTER(LEN=filename_max) :: latbc_varnames_map_file  
 
   !> module name
   CHARACTER(LEN=*), PARAMETER :: modname = 'mo_limarea_nml'
-<<<<<<< HEAD
-=======
 
   NAMELIST /limarea_nml/ itype_latbc, dtime_latbc, nlev_latbc, latbc_filename, &
     &                    latbc_path, latbc_boundary_grid, latbc_varnames_map_file
->>>>>>> b687c520
 
 CONTAINS
   !>
@@ -78,14 +78,6 @@
     !------------------------------------------------------------
     ! Default settings
     !------------------------------------------------------------
-<<<<<<< HEAD
-    itype_latbc      = 0
-    dtime_latbc      = -1._wp
-    dt_latbc         = ''
-    nlev_latbc       = 0
-    latbc_filename   = "prepiconR<nroot>B<jlev>_<y><m><d><h>.nc"
-    latbc_path       = "./"
-=======
     itype_latbc         = 0
     dtime_latbc         = -1._wp
     dt_latbc            = ''
@@ -94,7 +86,6 @@
     latbc_path          = "./"
     latbc_boundary_grid = ""  ! empty string means: whole domain is read for lateral boundary
     latbc_varnames_map_file = " "
->>>>>>> b687c520
 
     !------------------------------------------------------------------
     ! If this is a resumed integration, overwrite the defaults above 
@@ -128,46 +119,6 @@
     !----------------------------------------------------
     ! Fill the configuration state
     !----------------------------------------------------
-<<<<<<< HEAD
-    latbc_config% itype_latbc     = itype_latbc
-    latbc_config% nlev_in         = nlev_latbc
-    latbc_config% latbc_filename  = latbc_filename
-    latbc_config% latbc_path      = TRIM(latbc_path)//'/'
-
-    ! There exist to alternative ways to set the update interval for
-    ! lateral bc data. If both parameters are used, we test for
-    ! inconsistency. Otherwise we translate the value of one setting
-    ! to the other one.
-
-    IF (LEN_TRIM(dt_latbc) == 0) THEN
-      dtime_latbc_in_ms = 1000._wp * dtime_latbc
-      CALL getPTStringFromMS(NINT(dtime_latbc_in_ms,i8), latbc_config%dt_latbc)
-      latbc_config%dtime_latbc_mtime => newTimedelta(latbc_config%dt_latbc, errno)
-      IF (errno /= 0)  CALL finish(routine, "Error in initialization of dtime_latbc time delta.")
-    ELSE
-      latbc_config%dtime_latbc_mtime => newTimedelta(latbc_config%dt_latbc, errno)
-      IF (errno /= 0)  CALL finish(routine, "Error in initialization of dtime_latbc time delta.")
-
-      IF (dtime_latbc > 0.) THEN
-        ! test for inconsistency
-        dtime_latbc_in_ms = 1000._wp * dtime_latbc
-        CALL getPTStringFromMS(NINT(dtime_latbc_in_ms,i8), dt_latbc_str)
-        td => newTimedelta(dt_latbc_str, errno)
-        IF (errno /= 0)  CALL finish(routine, "Error in initialization of dtime_latbc time delta.")
-        IF (.NOT. (td == latbc_config%dtime_latbc_mtime)) THEN
-          CALL finish(routine, "Inconsistent setting of dtime_latbc time delta.")
-        END IF
-        CALL deallocateTimedelta(td)        
-      ELSE
-        base_dt => newDatetime("2011-01-01T00:00:00Z", errno)
-        IF (errno /= 0)  CALL finish(routine, "Error in setup of reference datetime.")
-        dtime_latbc = getTotalMilliSecondsTimeDelta(latbc_config%dtime_latbc_mtime, base_dt)/1000._wp
-        CALL deallocateDatetime(base_dt)
-      END IF
-    END IF
-    latbc_config%dtime_latbc       = dtime_latbc
-    latbc_config%dt_latbc          = TRIM(dt_latbc)
-=======
 
     latbc_config% itype_latbc         = itype_latbc
     latbc_config% dtime_latbc         = dtime_latbc
@@ -177,7 +128,6 @@
     latbc_config% latbc_boundary_grid = latbc_boundary_grid
     latbc_config% lsparse_latbc       = (LEN_TRIM(latbc_boundary_grid) > 0)
     latbc_config% latbc_varnames_map_file = latbc_varnames_map_file
->>>>>>> b687c520
 
     ! There exist to alternative ways to set the update interval for
     ! lateral bc data. If both parameters are used, we test for
