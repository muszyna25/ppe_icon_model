--- conflicted
+++ resolved
@@ -55,17 +55,12 @@
   ! GRIB2 shortnames or NetCDF var names used for lateral boundary nudging.
   CHARACTER(LEN=filename_max) :: latbc_varnames_map_file  
 
-<<<<<<< HEAD
   !> module name
   CHARACTER(LEN=*), PARAMETER :: modname = 'mo_limarea_nml'
 
-  NAMELIST /limarea_nml/ itype_latbc, dtime_latbc, nlev_latbc, latbc_filename, &
-    &                    latbc_path, latbc_boundary_grid, latbc_varnames_map_file
-=======
   NAMELIST /limarea_nml/ itype_latbc, dtime_latbc, nlev_latbc, latbc_filename,     &
     &                    latbc_path, latbc_boundary_grid, latbc_varnames_map_file, &
     &                    init_latbc_from_fg
->>>>>>> 13603e9f
 
 CONTAINS
   !>
@@ -127,17 +122,7 @@
     !----------------------------------------------------
     ! Fill the configuration state
     !----------------------------------------------------
-<<<<<<< HEAD
 
-    latbc_config% itype_latbc         = itype_latbc
-    latbc_config% dtime_latbc         = dtime_latbc
-    latbc_config% nlev_in             = nlev_latbc
-    latbc_config% latbc_filename      = latbc_filename
-    latbc_config% latbc_path          = TRIM(latbc_path)//'/'
-    latbc_config% latbc_boundary_grid = latbc_boundary_grid
-    latbc_config% lsparse_latbc       = (LEN_TRIM(latbc_boundary_grid) > 0)
-    latbc_config% latbc_varnames_map_file = latbc_varnames_map_file
-=======
     latbc_config%itype_latbc         = itype_latbc
     latbc_config%dtime_latbc         = dtime_latbc
     latbc_config%nlev_in             = nlev_latbc
@@ -147,7 +132,6 @@
     latbc_config%lsparse_latbc       = (LEN_TRIM(latbc_boundary_grid) > 0)
     latbc_config%latbc_varnames_map_file = latbc_varnames_map_file
     latbc_config%init_latbc_from_fg  = init_latbc_from_fg
->>>>>>> 13603e9f
 
     ! There exist to alternative ways to set the update interval for
     ! lateral bc data. If both parameters are used, we test for
