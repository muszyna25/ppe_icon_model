!>
!! This module provides parameters controlling the radiation interface.
!!
!! @author Bjorn Stevens, MPI-M, Hamburg (2009-09-19):
!!
!!
!! @par Revision History
!! - New module, extracted from mo_radiation, Martin Schultz, FZJ, Juelich (2010-04-13)
!! - Added parameter for local solar constant, Hauke Schmidt, MPI-M, Hamburg (2010-0?-??)
!! - Added decl_sun_cur (for MOZ photolysis), Martin Schultz, FZJ, Juelich (2010-06-02)
!! - Modified for ICON, Marco Giorgetta, MPI-M, Hamburg (2010-07-24)
!!   - added subroutine read_radiation_nml
!! - Modified for ICON, Hui Wan, MPI-M, Hamburg (2010-11-06)
!!   - added namelist variable dt_rad
!!
!! @par Copyright and License
!!
!! This code is subject to the DWD and MPI-M-Software-License-Agreement in
!! its most recent form.
!! Please see the file LICENSE in the root of the source tree for this code.
!! Where software is supplied by third parties, it is indicated in the
!! headers of the routines.
!!
MODULE mo_radiation_nml

    USE mo_radiation_config, ONLY: config_ldiur      => ldiur,       &
                                 & config_nmonth     => nmonth,      &
                                 & config_lyr_perp   => lyr_perp,    &
                                 & config_yr_perp    => yr_perp,     &
                                 & config_isolrad    => isolrad,     &
                                 & config_albedo_type=> albedo_type, &
                                 & config_direct_albedo => direct_albedo, &
                                 & config_icld_overlap => icld_overlap, &
                                 & config_islope_rad => islope_rad,  &
                                 & config_irad_h2o   => irad_h2o,    &
                                 & config_irad_co2   => irad_co2,    &
                                 & config_irad_ch4   => irad_ch4,    &
                                 & config_irad_n2o   => irad_n2o,    &
                                 & config_irad_o3    => irad_o3,     &
                                 & config_irad_o2    => irad_o2,     &
                                 & config_irad_cfc11 => irad_cfc11,  &
                                 & config_irad_cfc12 => irad_cfc12,  &
                                 & config_irad_aero  => irad_aero,   &
                                 & config_lrad_aero_diag => lrad_aero_diag,  &
                                 & config_vmr_co2    => vmr_co2,     &
                                 & config_vmr_ch4    => vmr_ch4,     &
                                 & config_vmr_n2o    => vmr_n2o,     &
                                 & config_vmr_o2     => vmr_o2,      &
                                 & config_vmr_cfc11  => vmr_cfc11,   &
                                 & config_vmr_cfc12  => vmr_cfc12,   &
                                 & config_izenith    => izenith,     &
                                 & config_mmr_co2    => mmr_co2,     &
                                 & config_mmr_ch4    => mmr_ch4,     &
                                 & config_mmr_n2o    => mmr_n2o,     &
                                 & config_mmr_o2     => mmr_o2,      &
                                 & config_mmr_cfc11  => mmr_cfc11,   &
                                 & config_mmr_cfc12  => mmr_cfc12

  USE mo_kind,               ONLY: wp
  USE mo_mpi,                ONLY: my_process_is_stdio
  USE mo_namelist,           ONLY: position_nml, positioned, open_nml, close_nml
  USE mo_io_units,           ONLY: nnml, nnml_output
  USE mo_physical_constants, ONLY: amd, amco2, amch4, amn2o, amo2, amc11, amc12
  USE mo_master_control,     ONLY: use_restart_namelists
  USE mo_restart_namelist,   ONLY: open_tmpfile, store_and_close_namelist, &
                                 & open_and_restore_namelist, close_tmpfile
  USE mo_nml_annotate,       ONLY: temp_defaults, temp_settings

  IMPLICIT NONE
  PRIVATE
  PUBLIC:: read_radiation_namelist

  !-----------------------------------
  ! namelist variables and parameters
  !-----------------------------------
  !
  ! -- Switches for solar irradiation
  !
  LOGICAL :: ldiur     !< .TRUE. : with diurnal cycle
  !                    !< .FALSE.: zonally averaged irradiation
  !
  ! -- Switches for Earth orbit
  !
  INTEGER :: nmonth    !< i=0    : Earth circles on orbit, i.e. with annual cycle
  !                    !< i=1-12 : Earth orbit position fixed for month i
  !
  LOGICAL :: lyr_perp  !< .FALSE.: transient Earth orbit following vsop87
  !                    !  .TRUE. : Earth orbit of year yr_perp of the vsop87 orbit
  !                    !           is perpetuated
  INTEGER :: yr_perp   !< year used for lyr_perp = .TRUE.

  ! nmonth currently works for zonal mean ozone and the orbit (year 1987) only
  INTEGER :: isolrad   !< mode of solar constant calculation
  !< default is rrtm solar constant
  !
  INTEGER :: albedo_type ! 1: albedo based on surface-type specific set of constants
                         !    (see )
                         ! 2: Modis albedo

  INTEGER :: direct_albedo  ! 1: SZA dependence according to Ritter-Geleyn implementation
                             ! 2: limitation to diffuse albedo according to Zaengl 
                             !    applied to all land points
                             !    Ritter-Geleyn implementation for remaining points (water,ice) 
                             ! 3: Parameterization after Yang (2008) for snow-free land points
                             !    limitation after Zaengl for snow-coverer points
                             !    Ritter-Geleyn implementation for remaining points (water,ice)
                             ! 4: Parameterization after Briegleb (1992) for snow-free land points
                             !    limitation after Zaengl for snow-coverer points

  INTEGER :: icld_overlap    ! method for cloud overlap calculation in shortwave part of RRTM
                             ! 1: maximum-random overlap
                             ! 2: generalized overlap (Hogan, Illingworth, 2000)
                             ! 3: maximum overlap
                             ! 4: random overlap

  INTEGER :: islope_rad      ! slope correction for surface radiation
                             ! 0: none
                             ! 1: slope correction for solar radiation without shading effects
                             ! option 2 is reserved for slope-dependent radiation with shading (not yet implemented)

  ! --- Switches for radiative agents
  !     irad_x=0 : radiation uses tracer x = 0
  !     irad_x=1 : radiation uses tracer x from a tracer variable
  !     irad_x>1 : radiation uses tracer x following external specifications of various kinds:
  !                - globally constant  or spatially varying
  !                - constant in time, constant annual cycle, or transient
  !
  INTEGER  :: irad_h2o
  INTEGER  :: irad_co2
  INTEGER  :: irad_ch4
  INTEGER  :: irad_n2o
  INTEGER  :: irad_o3
  INTEGER  :: irad_o2
  INTEGER  :: irad_cfc11
  INTEGER  :: irad_cfc12
  INTEGER  :: irad_aero
  LOGICAL  :: lrad_aero_diag
  !
  ! --- Default gas volume mixing ratios - 1990 values (CMIP5)
  !
!DR preliminary restart fix
#ifdef __SX__
  INTEGER, PARAMETER :: qp = SELECTED_REAL_KIND(24, 307)
  REAL(qp) :: vmr_co2
  REAL(qp) :: vmr_ch4
  REAL(qp) :: vmr_n2o
  REAL(qp) :: vmr_o2
  REAL(qp) :: vmr_cfc11
  REAL(qp) :: vmr_cfc12
#else
  REAL(wp) :: vmr_co2
  REAL(wp) :: vmr_ch4
  REAL(wp) :: vmr_n2o
  REAL(wp) :: vmr_o2
  REAL(wp) :: vmr_cfc11
  REAL(wp) :: vmr_cfc12
#endif
  !
  ! --- Time control
  !
  !
  ! --- Different specifications of the zenith angle
  INTEGER  :: izenith
  !
  NAMELIST /radiation_nml/ ldiur, nmonth,         &
    &                      lyr_perp, yr_perp,     &
    &                      isolrad,               &
    &                      albedo_type,           &
    &                      direct_albedo,         &
    &                      irad_h2o,              &
    &                      irad_co2,   vmr_co2,   &
    &                      irad_ch4,   vmr_ch4,   &
    &                      irad_n2o,   vmr_n2o,   &
    &                      irad_o3,               &
    &                      irad_o2,    vmr_o2,    &
    &                      irad_cfc11, vmr_cfc11, &
    &                      irad_cfc12, vmr_cfc12, &
    &                      irad_aero,             &
    &                      lrad_aero_diag,        &
<<<<<<< HEAD
    &                      ighg,                  &
    &                      fh2o, fco2, fch4, fn2o,&
    &                      fo3, fo2, fcfc,        &
=======
>>>>>>> 7cc4f1df
    &                      izenith, icld_overlap, &
    &                      islope_rad

CONTAINS

  !>
  !! Read Namelist for radiation. 
  !!
  !! This subroutine 
  !! - reads the Namelist for radiation
  !! - sets default values
  !! - potentially overwrites the defaults by values used in a 
  !!   previous integration (if this is a resumed run)
  !! - reads the user's (new) specifications
  !! - stores the Namelist for restart
  !! - fills the configuration state (partly)    
  !!
  !! @par Revision History
  !!  by Daniel Reinert, DWD (2011-06-07)
  !!
  SUBROUTINE read_radiation_namelist( filename )

    CHARACTER(LEN=*), INTENT(IN) :: filename
    INTEGER :: istat, funit
    INTEGER :: iunit

    !0!CHARACTER(len=*), PARAMETER ::  &
    !0!  &  routine = 'mo_radiation_nml:read_radiation_namelist'

    !-----------------------
    ! 1. default settings   
    !-----------------------
    ldiur          = .TRUE.
    nmonth         =  0   
    lyr_perp       = .FALSE.
    yr_perp        = -99999

    isolrad        = 0
    albedo_type    = 1
    direct_albedo  = 4   ! Parameterization after Briegleb (1992)
    icld_overlap   = 2   ! generalized random overlap
    islope_rad     = 0   ! no slope correction

    irad_h2o    = 1
    irad_co2    = 2
    irad_ch4    = 3
    irad_n2o    = 3
    irad_o3     = 0
    irad_o2     = 2
    irad_cfc11  = 2
    irad_cfc12  = 2
    irad_aero   = 2
    lrad_aero_diag = .FALSE.

    vmr_co2     = 348.0e-06_wp
    vmr_ch4     = 1650.0e-09_wp
    vmr_n2o     =  306.0e-09_wp
    vmr_o2      =    0.20946_wp
    vmr_cfc11   =  214.5e-12_wp
    vmr_cfc12   =  371.1e-12_wp

    izenith     = 4  ! Default: seasonal orbit and diurnal cycle

    !------------------------------------------------------------------
    ! 2. If this is a resumed integration, overwrite the defaults above 
    !    by values used in the previous integration.
    !------------------------------------------------------------------

    IF (use_restart_namelists()) THEN
      funit = open_and_restore_namelist('radiation_nml')
      READ(funit,NML=radiation_nml)
      CALL close_tmpfile(funit)
    END IF


    !--------------------------------------------------------------------
    ! 3. Read user's (new) specifications (Done so far by all MPI processes)
    !--------------------------------------------------------------------
    CALL open_nml(TRIM(filename))
    CALL position_nml ('radiation_nml', status=istat)
    IF (my_process_is_stdio()) THEN
      iunit = temp_defaults()
      WRITE(iunit, radiation_nml)  ! write defaults to temporary text file
    END IF
    SELECT CASE (istat)
    CASE (POSITIONED)
      READ (nnml, radiation_nml)                                      ! overwrite default settings
      IF (my_process_is_stdio()) THEN
        iunit = temp_settings()
        WRITE(iunit, radiation_nml)  ! write settings to temporary text file
      END IF
    END SELECT
    CALL close_nml

    !----------------------------------------------------
    ! 4. Fill the configuration state
    !----------------------------------------------------

    config_ldiur      = ldiur
    config_nmonth     = nmonth
    config_lyr_perp   = lyr_perp
    config_yr_perp    = yr_perp
    config_isolrad    = isolrad
    config_albedo_type= albedo_type
    config_direct_albedo = direct_albedo
    config_icld_overlap = icld_overlap
    config_islope_rad = islope_rad
    config_irad_h2o   = irad_h2o
    config_irad_co2   = irad_co2
    config_irad_ch4   = irad_ch4
    config_irad_n2o   = irad_n2o
    config_irad_o3    = irad_o3
    config_irad_o2    = irad_o2
    config_irad_cfc11 = irad_cfc11
    config_irad_cfc12 = irad_cfc12
    config_irad_aero  = irad_aero
    config_lrad_aero_diag = lrad_aero_diag
    config_vmr_co2    = vmr_co2
    config_vmr_ch4    = vmr_ch4
    config_vmr_n2o    = vmr_n2o
    config_vmr_o2     = vmr_o2
    config_vmr_cfc11  = vmr_cfc11
    config_vmr_cfc12  = vmr_cfc12
    config_mmr_co2    = vmr_co2   * amco2/amd
    config_mmr_ch4    = vmr_ch4   * amch4/amd
    config_mmr_n2o    = vmr_n2o   * amn2o/amd
    config_mmr_o2     = vmr_o2    * amo2 /amd
    config_mmr_cfc11  = vmr_cfc11 * amc11/amd
    config_mmr_cfc12  = vmr_cfc12 * amc12/amd

    config_izenith    = izenith

    !-----------------------------------------------------
    ! 5. Store the namelist for restart
    !-----------------------------------------------------
    IF(my_process_is_stdio())  THEN
      funit = open_tmpfile()
      WRITE(funit,NML=radiation_nml)
      CALL store_and_close_namelist(funit, 'radiation_nml') 
    ENDIF
    ! 6. write the contents of the namelist to an ASCII file
    !
    IF(my_process_is_stdio()) WRITE(nnml_output,nml=radiation_nml)

  END SUBROUTINE read_radiation_namelist

END MODULE mo_radiation_nml<|MERGE_RESOLUTION|>--- conflicted
+++ resolved
@@ -177,12 +177,6 @@
     &                      irad_cfc12, vmr_cfc12, &
     &                      irad_aero,             &
     &                      lrad_aero_diag,        &
-<<<<<<< HEAD
-    &                      ighg,                  &
-    &                      fh2o, fco2, fch4, fn2o,&
-    &                      fo3, fo2, fcfc,        &
-=======
->>>>>>> 7cc4f1df
     &                      izenith, icld_overlap, &
     &                      islope_rad
 
