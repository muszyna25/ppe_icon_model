!>
!! This module checks the read-in namelist parameters and, in case of
!! inconsistencies, it tries to correct these.
!!
!!
!! @author Kristina Froehlich, MPI-M (2011-07-12)
!! @author Hui Wan, MPI-M (2011-07-12)
!!
!!
!! @par Copyright and License
!!
!! This code is subject to the DWD and MPI-M-Software-License-Agreement in
!! its most recent form.
!! Please see the file LICENSE in the root of the source tree for this code.
!! Where software is supplied by third parties, it is indicated in the
!! headers of the routines.
!!
MODULE mo_nml_crosscheck

  USE mo_kind,               ONLY: wp
  USE mo_exception,          ONLY: message, message_text, finish
  USE mo_impl_constants,     ONLY: ildf_echam, inwp, iheldsuarez,                    &
    &                              ildf_dry, inoforcing, ihs_atm_temp,               &
    &                              ihs_atm_theta, tracer_only, inh_atmosphere,       &
    &                              ishallow_water, LEAPFROG_EXPL, LEAPFROG_SI,       &
    &                              NO_HADV, UP, MIURA, MIURA3, FFSL, FFSL_HYB,       &
    &                              MCYCL, MIURA_MCYCL, MIURA3_MCYCL,                 &
    &                              FFSL_MCYCL, FFSL_HYB_MCYCL, iecham,               &
    &                              RAYLEIGH_CLASSIC,                                 &
    &                              iedmf, icosmo, MODE_IAU, MODE_IAU_OLD
  USE mo_time_config,        ONLY: time_config, dt_restart
  USE mo_extpar_config,      ONLY: itopo                                             
  USE mo_io_config,          ONLY: dt_checkpoint, lflux_avg,inextra_2d, inextra_3d,  &
    &                              lnetcdf_flt64_output
  USE mo_parallel_config,    ONLY: check_parallel_configuration,                     &
    &                              num_io_procs, itype_comm,                         &
    &                              num_prefetch_proc, use_dp_mpi2io
  USE mo_limarea_config,     ONLY: latbc_config, LATBC_TYPE_CONST
  USE mo_master_config,      ONLY: isRestart
  USE mo_run_config,         ONLY: nsteps, dtime, iforcing,                          &
    &                              ltransport, ntracer, nlev, ltestcase,             &
    &                              nqtendphy, iqtke, iqv, iqc, iqi,                  &
    &                              iqs, iqr, iqt, iqtvar, ltimer,             &
    &                              ico2, ich4, in2o, io3,                     &
    &                              iqni, iqni_nuc, iqg, iqm_max,                     &
    &                              iqh, iqnr, iqns, iqng, iqnh, iqnc,                & 
    &                              inccn, ininact, ininpot,                          &
    &                              activate_sync_timers, timers_level, lart
  USE mo_dynamics_config,    ONLY: iequations, lshallow_water, ltwotime
  USE mo_advection_config,   ONLY: advection_config

  USE mo_nonhydrostatic_config, ONLY: itime_scheme_nh => itime_scheme,               &
    &                                 lhdiff_rcf, rayleigh_type,                     &
    &                                 ivctype, ndyn_substeps
  USE mo_ha_dyn_config,      ONLY: ha_dyn_config
  USE mo_diffusion_config,   ONLY: diffusion_config
  USE mo_atm_phy_nwp_config, ONLY: atm_phy_nwp_config, icpl_aero_conv, iprog_aero
  USE mo_lnd_nwp_config,     ONLY: ntiles_lnd, lsnowtile
  USE mo_echam_phy_config,   ONLY: echam_phy_config
  USE mo_radiation_config,   ONLY: irad_o3, irad_aero
  USE mo_turbdiff_config,    ONLY: turbdiff_config
  USE mo_initicon_config,    ONLY: init_mode, dt_iau, ltile_coldstart, timeshift
  USE mo_nh_testcases_nml,   ONLY: nh_test_name
  USE mo_ha_testcases,       ONLY: ctest_name, ape_sst_case

  USE mo_meteogram_config,   ONLY: check_meteogram_configuration
  USE mo_grid_config,        ONLY: lplane, n_dom, l_limited_area, start_time,        &
    &                              nroot, is_plane_torus

  USE mo_art_config,         ONLY: art_config
  USE mo_time_management,    ONLY: compute_timestep_settings,                        &
    &                              compute_restart_settings,                         &
    &                              compute_date_settings
  USE mo_event_manager,      ONLY: initEventManager
  USE mtime,                 ONLY: getTotalMilliSecondsTimeDelta, datetime,          &
    &                              newDatetime, deallocateDatetime
  USE mo_gridref_config,     ONLY: grf_intmethod_e
  USE mo_interpol_config
  USE mo_sleve_config
  USE mo_nudging_nml,        ONLY: check_nudging

#ifdef __ICON_ART
  USE mo_grid_config,        ONLY: lredgrid_phys
#endif

  IMPLICIT NONE

  PRIVATE

  PUBLIC :: atm_crosscheck

  CHARACTER(LEN = *), PARAMETER :: modname = "mo_nml_crosscheck"


CONTAINS

  SUBROUTINE atm_crosscheck

    INTEGER  :: jg
    INTEGER  :: jt   ! tracer loop index
    INTEGER  :: z_go_tri(11)  ! for crosscheck
<<<<<<< HEAD
    CHARACTER(len=*), PARAMETER :: routine =  'mo_nml_crosscheck:atm_crosscheck'
=======
    CHARACTER(len=*), PARAMETER :: routine =  modname//'::atm_crosscheck'
>>>>>>> 0b2cb1d1
    REAL(wp) :: restart_time
    TYPE(datetime), POINTER :: reference_dt
    
    !--------------------------------------------------------------------
    ! Compute date/time/time step settings
    ! and initialize the event manager
    !--------------------------------------------------------------------
    !
    ! Note that the ordering of the following three calls must not be
    ! changed, since they rely on previous results:
    !
    CALL compute_timestep_settings()
    CALL compute_restart_settings()
    CALL compute_date_settings("atm", dt_restart, nsteps)
    !
    ! Create an event manager, ie. a collection of different events
    !
    CALL initEventManager(time_config%tc_exp_refdate)

    !--------------------------------------------------------------------
    ! Parallelization
    !--------------------------------------------------------------------
    CALL check_parallel_configuration()


    !--------------------------------------------------------------------
    ! Limited Area Mode and LatBC read-in:
    !--------------------------------------------------------------------

<<<<<<< HEAD
=======
    IF (lplane) CALL finish(routine,&
      'Currently a plane version is not available')

>>>>>>> 0b2cb1d1
    ! Reset num_prefetch_proc to zero if the model does not run in limited-area mode
    ! or if there are no lateral boundary data to be read
    IF (.NOT. l_limited_area .OR. latbc_config%itype_latbc == 0) num_prefetch_proc = 0

    ! If LatBC data is unavailable: Idle-wait-and-retry
    !
    IF (latbc_config%nretries > 0) THEN
      !
      ! ... only supported for prefetching LatBC mode
      IF (.NOT. l_limited_area .OR. (num_prefetch_proc == 0)) THEN
        CALL finish(routine, "LatBC: Idle-wait-and-retry only supported for prefetching LatBC mode!")
      END IF
      !
      ! ... only supported for MPI parallel configuration
#ifdef NOMPI
      CALL finish(routine, "LatBC: Idle-wait-and-retry requires MPI!")
#endif
    END IF

    ! Limited area mode must not be enabled for torus grid:
    IF (is_plane_torus .AND. l_limited_area) THEN
      CALL finish(routine, 'Plane torus grid requires l_limited_area = .FALSE.!')
    END IF

    ! Root bisection "0" does not make sense for limited area mode; it
    ! is more likely that the user tried to use a torus grid here:
    IF (l_limited_area .AND. (nroot == 0)) THEN
      CALL finish(routine, "Root bisection 0 does not make sense for limited area mode; did you try to use a torus grid?")
    END IF


    !--------------------------------------------------------------------
    ! Grid and dynamics
    !--------------------------------------------------------------------

    IF (lplane) CALL finish( routine,&
      'Currently a plane version is not available')

    SELECT CASE (iequations)
    CASE(IHS_ATM_TEMP,IHS_ATM_THETA)         ! hydrostatic atm model

      SELECT CASE(iforcing)
      CASE(INOFORCING,IHELDSUAREZ,ILDF_DRY)  ! without moist processes
        ha_dyn_config%ldry_dycore = .TRUE.
      CASE(IECHAM,ILDF_ECHAM)                ! with ECHAM physics
        CALL finish(routine, 'Hydrostatic dynamics cannot be used with ECHAM physics')
      END SELECT

    END SELECT

    lshallow_water = (iequations==ISHALLOW_WATER)

    SELECT CASE (iequations)
    CASE (IHS_ATM_TEMP,IHS_ATM_THETA,ISHALLOW_WATER)

      ltwotime = (ha_dyn_config%itime_scheme/=LEAPFROG_EXPL).AND. &
                 (ha_dyn_config%itime_scheme/=LEAPFROG_SI)

    END SELECT

<<<<<<< HEAD
=======
    ! Limited area mode must not be enabled for torus grid:
    IF (is_plane_torus .AND. l_limited_area) THEN
      CALL finish(routine, 'Plane torus grid requires l_limited_area = .FALSE.!')
    END IF

    ! Root bisection "0" does not make sense for limited area mode; it
    ! is more likely that the user tried to use a torus grid here:
    IF (l_limited_area .AND. (nroot == 0)) THEN
      CALL finish(routine, "Root bisection 0 does not make sense for limited area mode; did you try to use a torus grid?")
    END IF

>>>>>>> 0b2cb1d1
    !--------------------------------------------------------------------
    ! If ltestcase is set to .FALSE. in run_nml set testcase name to empty
    ! (in case it is still set in the run script)
    IF (.NOT. ltestcase) THEN
      ctest_name = ''
      nh_test_name = ''
    END IF
    !--------------------------------------------------------------------

    !--------------------------------------------------------------------
    ! Testcases (hydrostatic)
    !--------------------------------------------------------------------

<<<<<<< HEAD
    IF ((TRIM(ctest_name)=='GW') .AND. (nlev /= 20)) THEN
      CALL finish(routine,'nlev MUST be 20 for the gravity-wave test case')
    ENDIF

    IF ((TRIM(ctest_name)=='SV') .AND. ntracer /= 2 ) THEN
=======
    IF ((ctest_name=='GW') .AND. (nlev /= 20)) THEN
      CALL finish(routine,'nlev MUST be 20 for the gravity-wave test case')
    ENDIF

    IF ((ctest_name=='SV') .AND. ntracer /= 2 ) THEN
>>>>>>> 0b2cb1d1
      CALL finish(routine, &
        & 'ntracer MUST be 2 for the stationary vortex test case')
    ENDIF

<<<<<<< HEAD
    IF ((TRIM(ctest_name)=='DF1') .AND. ntracer == 1 ) THEN
=======
    IF ((ctest_name=='DF1') .AND. ntracer == 1 ) THEN
>>>>>>> 0b2cb1d1
      CALL finish(routine, &
        & 'ntracer MUST be >=2 for the deformational flow test case 1')
    ENDIF

<<<<<<< HEAD
    IF ((TRIM(ctest_name)=='DF2') .AND. ntracer == 1 ) THEN
=======
    IF ((ctest_name=='DF2') .AND. ntracer == 1 ) THEN
>>>>>>> 0b2cb1d1
      CALL finish(routine, &
        & 'ntracer MUST be >=2 for the deformational flow test case 2')
    ENDIF

<<<<<<< HEAD
    IF ((TRIM(ctest_name)=='DF3') .AND. ntracer == 1 ) THEN
=======
    IF ((ctest_name=='DF3') .AND. ntracer == 1 ) THEN
>>>>>>> 0b2cb1d1
      CALL finish(routine, &
        & 'ntracer MUST be >=2 for the deformational flow test case 3')
    ENDIF

<<<<<<< HEAD
    IF ((TRIM(ctest_name)=='DF4') .AND. ntracer == 1 ) THEN
=======
    IF ((ctest_name=='DF4') .AND. ntracer == 1 ) THEN
>>>>>>> 0b2cb1d1
      CALL finish(routine, &
        & 'ntracer MUST be >=2 for the deformational flow test case 4')
    ENDIF

    IF ((ctest_name=='APE') .AND. (ape_sst_case=='sst_ice')  ) THEN
      IF (.NOT. lflux_avg)&
      CALL finish(routine, &
        & 'lflux_avg must be set true to run this setup')
    ENDIF

    !--------------------------------------------------------------------
    ! Testcases (nonhydrostatic)
    !--------------------------------------------------------------------
    IF (.NOT. ltestcase .AND. rayleigh_type == RAYLEIGH_CLASSIC) THEN
      CALL finish(routine, &
        & 'rayleigh_type = RAYLEIGH_CLASSIC not applicable to real case runs.')
    ENDIF

    IF ( ( nh_test_name=='APE_nwp'.OR. nh_test_name=='dcmip_tc_52' ) .AND.  &
      &  ( ANY(atm_phy_nwp_config(:)%inwp_surface == 1 ) ) .AND.                       &
      &  ( ANY(atm_phy_nwp_config(:)%inwp_turb    /= iedmf ) ) ) THEN
      CALL finish(routine, &
        & 'surface scheme must be switched off, when running the APE test')
    ENDIF

    !--------------------------------------------------------------------
    ! Shallow water
    !--------------------------------------------------------------------
    IF (iequations==ISHALLOW_WATER.AND.ha_dyn_config%lsi_3d) THEN
      CALL message( routine, 'lsi_3d = .TRUE. not applicable to shallow water model')
    ENDIF

    IF ((iequations==ISHALLOW_WATER).AND.(nlev/=1)) &
    CALL finish(routine,'Multiple vertical level specified for shallow water model')

    !--------------------------------------------------------------------
    ! Hydrostatic atm
    !--------------------------------------------------------------------
    IF (iequations==IHS_ATM_THETA) ha_dyn_config%ltheta_dyn = .TRUE.

    !--------------------------------------------------------------------
    ! Nonhydrostatic atm
    !--------------------------------------------------------------------
    IF (lhdiff_rcf .AND. (itype_comm == 3)) CALL finish(routine, &
      'lhdiff_rcf is available only for idiv_method=1 and itype_comm<=2')

    IF (grf_intmethod_e >= 5 .AND. iequations /= INWP .AND. n_dom > 1) THEN
      grf_intmethod_e = 4
      CALL message( routine, 'grf_intmethod_e has been reset to 4')
    ENDIF

    !--------------------------------------------------------------------
    ! Atmospheric physics, general
    !--------------------------------------------------------------------
    IF ((iforcing==INWP).AND.(iequations/=INH_ATMOSPHERE)) &
    CALL finish( routine, 'NWP physics only implemented in the '//&
               'nonhydrostatic atm model')

    !--------------------------------------------------------------------
    ! NWP physics
    !--------------------------------------------------------------------
    IF (iforcing==inwp) THEN

      DO jg =1,n_dom

        IF (atm_phy_nwp_config(1)%inwp_turb /= iedmf) THEN
          IF( atm_phy_nwp_config(jg)%inwp_satad == 0       .AND. &
          & ((atm_phy_nwp_config(jg)%inwp_convection >0 ) .OR. &
          &  (atm_phy_nwp_config(jg)%inwp_gscp > 0      )    ) ) &
          &  CALL finish( routine,'satad has to be switched on')
        ENDIF

        IF( (atm_phy_nwp_config(jg)%inwp_gscp==0) .AND. &
          & (atm_phy_nwp_config(jg)%inwp_convection==0) .AND.&
          & (atm_phy_nwp_config(jg)%inwp_radiation==0) .AND.&
          & (atm_phy_nwp_config(jg)%inwp_sso==0)  .AND. &
          & (atm_phy_nwp_config(jg)%inwp_surface == 0) .AND.&
          & (atm_phy_nwp_config(jg)%inwp_turb> 0) )   &
        CALL message(routine,' WARNING! NWP forcing set but '//&
                    'only turbulence selected!')


        IF (( atm_phy_nwp_config(jg)%inwp_turb == icosmo ) .AND. &
          & (turbdiff_config(jg)%lconst_z0) ) THEN
          CALL message(routine,' WARNING! NWP forcing set but '//  &
                      'idealized (horizontally homogeneous) roughness '//&
                      'length z0 selected!')
        ENDIF

        IF (.NOT. ltestcase .AND. atm_phy_nwp_config(jg)%inwp_surface == 0) THEN
          CALL finish( routine,'Real-data applications require using a surface scheme!')
        ENDIF

        ! check radiation scheme in relation to chosen ozone and irad_aero=6 to itopo

        IF ( (atm_phy_nwp_config(jg)%inwp_radiation > 0) )  THEN

          SELECT CASE (irad_o3)
          CASE (0) ! ok
            CALL message(routine,'radiation is used without ozone')
          CASE (2,4,6,7,8,9,79,97) ! ok
            CALL message(routine,'radiation is used with ozone')
          CASE (10) ! ok
            CALL message(routine,'radiation is used with ozone calculated from ART')
            IF ( .NOT. lart ) THEN
              CALL finish(routine,'irad_o3 currently is 10 but lart is false.')
            ENDIF
          CASE default
            CALL finish(routine,'irad_o3 currently has to be 0, 2, 4, 6, 7, 8 or 9.')
          END SELECT

          ! Tegen aerosol and itopo (Tegen aerosol data have to be read from external data file)
          IF ( ( irad_aero == 6 ) .AND. ( itopo /=1 ) ) THEN
            CALL finish(routine,'irad_aero=6 requires itopo=1')
          ENDIF

          IF ( ( irad_aero /= 6 .AND. irad_aero /= 9 ) .AND.  &
            &  ( atm_phy_nwp_config(jg)%icpl_aero_gscp > 0 .OR. icpl_aero_conv > 0 ) ) THEN
            CALL finish(routine,'aerosol-precipitation coupling requires irad_aero=6 or =9')
          ENDIF
        ELSE

          SELECT CASE (irad_o3)
          CASE(0) ! ok
          CASE default
            irad_o3 = 0
            CALL message(routine,'running without radiation => irad_o3 reset to 0')
          END SELECT

        ENDIF !inwp_radiation

        !! check microphysics scheme
        IF (  atm_phy_nwp_config(jg)%mu_rain < 0.0   .OR. &
          &   atm_phy_nwp_config(jg)%mu_rain > 5.0)  THEN
          CALL finish(routine,'mu_rain requires: 0 < mu_rain < 5')
        END IF

        IF (  atm_phy_nwp_config(jg)%mu_snow < 0.0   .OR. &
          &   atm_phy_nwp_config(jg)%mu_snow > 5.0)  THEN
          CALL finish(routine,'mu_snow requires: 0 < mu_snow < 5')
        END IF ! microphysics

        IF (atm_phy_nwp_config(jg)%inwp_surface == 0 .AND. ntiles_lnd > 1) THEN
          ntiles_lnd = 1
          CALL message(routine,'Warning: ntiles reset to 1 because the surface scheme is turned off')
        ENDIF

      ENDDO
    END IF


    !--------------------------------------------------------------------
    ! Tracers and diabatic forcing
    !--------------------------------------------------------------------

    !ATTENTION: note that in the following we make use of jg without and jg-loop.
    !           Curently it is right for the wrong reasons.

    !
    ! Check settings of ntracer
    !
    ! Set tracer indices
    !
    SELECT CASE(iforcing)
    CASE (IECHAM,ILDF_ECHAM)  ! iforcing

      IF (ntracer < 3) CALL finish(routine,'ECHAM physics needs at least 3 tracers')

      ! 0 indicates that this tracer is not (yet) used by ECHAM  physics
      iqv    = 1     !> water vapour
      iqc    = 2     !! cloud water
      iqi    = 3     !! ice
      iqr    = 0     !! rain water
      iqs    = 0     !! snow
      iqm_max= 3     !! end index of water species mixing ratios
      iqt    = 4     !! starting index of non-water species
      io3    = 4     !! O3
      ico2   = 5     !! CO2
      ich4   = 6     !! CH4
      in2o   = 7     !! N2O
      nqtendphy = 0  !! number of water species for which convective and turbulent
                     !! tendencies are stored

    CASE (INWP) ! iforcing

      ! ** NWP physics section ** 
      !
      ! IMPORTANT: For NWP physics, five microphysics tracers (QV, QC, QI, QR and QS) must always be
      !            defined because their presence is implicitly assumed in the physics-dynamics interface
      !            when converting between temperature and virtual temperature.
      !
      !            Any additional mass-related microphysics tracers must be numbered in consecutive order
      !            after iqs = 5. The parameter "iqm_max" must signify the highest tracer index carrying a
      !            moisture mixing ratio. Additional tracers for hydrometeor number concentrations (in
      !            case of a two-moment scheme) or other purposes (aerosols, qt variance or anything else)
      !            can be numbered freely after iqm_max. The parameter "iqt", denoting the start index
      !            of tracers not related at all to moisture, is used in configure_advection to specify
      !            the index range of tracers for which advection is turned off in the stratosphere
      !            (i.e. all cloud and precipitation variables including number concentrations)
      !
      !            Note also that the namelist parameter "ntracer" is reset automatically to the correct
      !            value when NWP physics is used in order to avoid multiple namelist changes when playing
      !            around with different physics schemes.
      !
      ico2      = 0     !> co2, 0: not to be used with NWP physics
      !
      ! Default settings valid for all microphysics options
      !
      iqv       = 1     !> water vapour
      iqc       = 2     !! cloud water
      iqi       = 3     !! ice 
      iqr       = 4     !! rain water
      iqs       = 5     !! snow
      nqtendphy = 3     !! number of water species for which convective and turbulent tendencies are stored
      !
      ! The following parameters may be reset depending on the selected physics scheme
      !
      iqm_max   = 5     !! end index of water species mixing ratios
      iqt       = 6     !! start index of other tracers not related at all to moisture
      !
      ntracer   = 5     !! total number of tracers
      !
      ! dummy settings
      iqni     = ntracer+100    !! cloud ice number
      iqni_nuc = ntracer+100    !! activated ice nuclei  
      iqg      = ntracer+100    !! graupel
      iqtvar   = ntracer+100    !! qt variance (for EDMF turbulence)
      iqh      = ntracer+100
      iqnr     = ntracer+100  
      iqns     = ntracer+100
      iqng     = ntracer+100
      iqnh     = ntracer+100
      iqnc     = ntracer+100
      inccn    = ntracer+100
      ininpot  = ntracer+100
      ininact  = ntracer+100

      !
      ! Taking the 'highest' microphysics option in some cases allows using more
      ! complex microphysics schemes in nested domains than in the global domain
      ! However, a clean implementation would require a domain-dependent 'ntracer' dimension
      SELECT CASE (MAXVAL(atm_phy_nwp_config(1:n_dom)%inwp_gscp))
        

      CASE(2)  ! COSMO-DE (3-cat ice: snow, cloud ice, graupel)

       ! CALL finish('mo_atm_nml_crosscheck', 'Graupel scheme not implemented.')
        
        iqg     = 6       !! graupel
        iqm_max = iqg
        iqt     = iqt + 1

        ntracer = ntracer + 1  !! increase total number of tracers by 1

 
      CASE(3)  ! improved ice nucleation scheme C. Koehler (note: iqm_max does not change!)

        iqni     = 6     !! cloud ice number
        iqni_nuc = 7     !! activated ice nuclei  
        iqt     = iqt + 2

        ntracer = ntracer + 2  !! increase total number of tracers by 2

      CASE(4)  ! two-moment scheme 
      
        iqg  = 6
        iqh  = 7
        iqni = 8        
        iqnr = 9        
        iqns = 10        
        iqng = 11        
        iqnh = 12
        iqnc = 13
        ininact = 14

        nqtendphy = 3     !! number of water species for which convective and turbulent tendencies are stored
        iqm_max   = 7     !! end index of water species mixing ratios
        iqt       = 15    !! start index of other tracers not related at all to moisture
       
        ntracer = 14

      CASE(5)  ! two-moment scheme with CCN and IN budgets
      
        iqg  = 6
        iqh  = 7
        iqni = 8        
        iqnr = 9        
        iqns = 10        
        iqng = 11        
        iqnh = 12
        iqnc = 13
        ininact = 14
        inccn   = 15
        ininpot = 16

        nqtendphy = 3     !! number of water species for which convective and turbulent tendencies are stored
        iqm_max   = 7     !! end index of water species mixing ratios
        iqt       = 17    !! start index of other tracers not related at all to moisture
       
        ntracer = 16
        
      CASE(6)
      
        iqg  = 6
        iqh  = 7
        iqni = 8        
        iqnr = 9        
        iqns = 10        
        iqng = 11        
        iqnh = 12
        iqnc = 13
        ininact = 14
        
        nqtendphy = 3     !! number of water species for which convective and turbulent tendencies are stored
        iqm_max   = 7     !! end index of water species mixing ratios
        iqt       = 14    !! start index of other tracers not related at all to moisture
        
        ntracer = 14
        
      END SELECT ! microphysics schemes


      IF (atm_phy_nwp_config(1)%inwp_turb == iedmf) THEN ! EDMF turbulence

        iqtvar = iqt       !! qt variance
        iqt    = iqt + 1   !! start index of other tracers than hydrometeors

        ntracer = ntracer + 1  !! increase total number of tracers by 1

        DO jg =1,n_dom
          turbdiff_config(jg)%ldiff_qi = .TRUE.  !! turbulent diffusion of QI on (by EDMF)
        ENDDO

!dmk    ntiles_lnd = 5     !! EDMF currently only works with 5 land tiles - consistent with TESSEL
                           !! even if the land model is inactive ntiles_lnd should be 5

      ENDIF

      IF ( (advection_config(1)%iadv_tke) > 0 ) THEN
        IF ( atm_phy_nwp_config(1)%inwp_turb == icosmo ) THEN
          iqtke = iqt        !! TKE
 
          ! Note that iqt is not increased, since TKE does not belong to the hydrometeor group.

          ntracer = ntracer + 1  !! increase total number of tracers by 1

          WRITE(message_text,'(a,i3)') 'Attention: TKE is advected, '//&
                                       'ntracer is increased by 1 to ',ntracer
          CALL message(routine,message_text)
        ELSE
          WRITE(message_text,'(a,i2)') 'TKE advection not supported for inwp_turb= ', &
            &                          atm_phy_nwp_config(1)%inwp_turb
<<<<<<< HEAD
          CALL finish(routine, TRIM(message_text) )
=======
          CALL finish(routine, message_text )
>>>>>>> 0b2cb1d1
        ENDIF
      ENDIF

      ! Note: Indices for additional tracers are assigned automatically
      ! via add_tracer_ref in mo_nonhydro_state.

      WRITE(message_text,'(a,i3)') 'Attention: NWP physics is used, '//&
                                   'ntracer is automatically reset to ',ntracer
      CALL message(routine,message_text)


      IF (lart) THEN
        
        ntracer = ntracer + art_config(1)%iart_ntracer
        
        WRITE(message_text,'(a,i3,a,i3)') 'Attention: transport of ART tracers is active, '//&
                                     'ntracer is increased by ',art_config(1)%iart_ntracer, &
                                     ' to ',ntracer
        CALL message(routine,message_text)

      ENDIF

      ! set the nclass_gscp variable for land-surface scheme to number of hydrometeor mixing ratios
      DO jg = 1, n_dom
        atm_phy_nwp_config(jg)%nclass_gscp = iqm_max
      ENDDO

    CASE default ! iforcing

        iqv    = 1     !> water vapour
        iqc    = 2     !! cloud water
        iqi    = 3     !! ice
        iqr    = 0     !! 0: no rain water
        iqs    = 0     !! 0: no snow
        ico2   = 4     !! CO2
        iqm_max= 3     !! end index of water species mixing ratios
        iqt    = 4     !! starting index of non-water species
        nqtendphy = 0  !! number of water species for which convective and turbulent
                       !! tendencies are stored

    END SELECT ! iforcing

    ! take into account additional passive tracers, if present
    ! no need to update iqt, since passive tracers do not belong to the hydrometeor group.
    ! ATTENTION: as long as ntracer is not domain specific, we set jg=1
    IF ( advection_config(1)%npassive_tracer > 0) THEN
      ntracer = ntracer + advection_config(1)%npassive_tracer
      WRITE(message_text,'(a,i3,a,i3)') 'Attention: passive tracers have been added, '//&
                                   'ntracer is increased by ',advection_config(1)%npassive_tracer, &
                                   ' to ',ntracer
      CALL message(routine,message_text)
    ENDIF


    IF (ltransport) THEN

      DO jg = 1,n_dom

        SELECT CASE ( iforcing )
        CASE ( INWP )
        !...........................................................
        ! in NWP physics
        !...........................................................


          ! Force settings for tracer iqtke, if TKE advection is performed
          !
          IF ( advection_config(jg)%iadv_tke > 0 ) THEN

            ! force monotonous slope limiter for vertical advection
            advection_config(jg)%itype_vlimit(iqtke) = 2

            ! force positive definite flux limiter for horizontal advection
            advection_config(jg)%itype_hlimit(iqtke) = 4

            SELECT CASE (advection_config(jg)%iadv_tke)
            CASE (1)
              ! switch off horizontal advection
              advection_config(jg)%ihadv_tracer(iqtke) = 0
            CASE (2)
              ! check whether horizontal substepping is switched on 
              IF (ALL( (/22,32,42,52/) /= advection_config(jg)%ihadv_tracer(iqtke)) ) THEN
                ! choose Miura with substepping
                advection_config(jg)%ihadv_tracer(iqtke) = 22
              ENDIF
            END SELECT

          ENDIF

        END SELECT ! iforcing

      END DO ! jg = 1,n_dom
    END IF ! ltransport


    !--------------------------------------------------------------------
    ! Tracer transport
    !--------------------------------------------------------------------
    ! General

    SELECT CASE (iequations)
    CASE (INH_ATMOSPHERE)

      IF ((itime_scheme_nh==tracer_only) .AND. (.NOT.ltransport)) THEN
        WRITE(message_text,'(A,i2,A)') &
          'nonhydrostatic_nml:itime_scheme set to ', tracer_only, &
          '(TRACER_ONLY), but ltransport to .FALSE.'
<<<<<<< HEAD
        CALL finish( routine,TRIM(message_text))
=======
        CALL finish( routine,message_text)
>>>>>>> 0b2cb1d1
      END IF

    CASE (IHS_ATM_TEMP,IHS_ATM_THETA,ISHALLOW_WATER)

      IF ( (ha_dyn_config%itime_scheme==tracer_only).AND. &
           (.NOT.ltransport)) THEN
        WRITE(message_text,'(A,i2,A)') &
          'ha_dyn_nml:itime_scheme set to ', tracer_only, &
          '(TRACER_ONLY), but ltransport to .FALSE.'
<<<<<<< HEAD
        CALL finish( routine,TRIM(message_text))
=======
        CALL finish( routine,message_text)
>>>>>>> 0b2cb1d1
      END IF

    END SELECT

    IF (ltransport) THEN
    DO jg = 1,n_dom


      !----------------------------------------------
      ! Flux computation methods - consistency check

        z_go_tri(1:11)=(/NO_HADV,UP,MIURA,MIURA3,FFSL,FFSL_HYB,MCYCL,       &
          &              MIURA_MCYCL,MIURA3_MCYCL,FFSL_MCYCL,FFSL_HYB_MCYCL/)
        DO jt=1,ntracer
          IF ( ALL(z_go_tri /= advection_config(jg)%ihadv_tracer(jt)) ) THEN
            CALL finish( routine,                                       &
              &  'incorrect settings for TRI-C grid ihadv_tracer. Must be '// &
              &  '0,1,2,3,4,5,6,20,22,32,42 or 52 ')
          ENDIF
        ENDDO

    END DO ! jg = 1,n_dom
    END IF ! ltransport


    !--------------------------------------------------------------------
    ! Horizontal diffusion
    !--------------------------------------------------------------------

    DO jg =1,n_dom

      SELECT CASE( diffusion_config(jg)%hdiff_order )
      CASE(-1)
        WRITE(message_text,'(a,i2.2)') 'Horizontal diffusion '//&
                                       'switched off for domain ', jg
<<<<<<< HEAD
        CALL message(routine,TRIM(message_text))
=======
        CALL message(routine,message_text)
>>>>>>> 0b2cb1d1

      CASE(2,3,4,5)
        CONTINUE

      CASE(24,42)
        IF (.NOT.( iequations==IHS_ATM_TEMP)) CALL finish(routine, &
        ' hdiff_order = 24 or 42 only implemented for the hydrostatic atm model')

      CASE DEFAULT
        CALL finish(routine,                       &
          & 'Error: Invalid choice for  hdiff_order. '// &
          & 'Choose from -1, 2, 3, 4, 5, 24, and 42.')
      END SELECT

      IF ( diffusion_config(jg)%hdiff_efdt_ratio<=0._wp) THEN
        CALL message(routine,'No horizontal background diffusion is used')
      ENDIF

      IF (lshallow_water)  diffusion_config(jg)%lhdiff_temp=.FALSE.

      IF (itype_comm == 3 .AND. diffusion_config(jg)%hdiff_order /= 5)  &
        CALL finish(routine, 'itype_comm=3 requires hdiff_order = 5')

      IF (itype_comm == 3 .AND. (diffusion_config(jg)%itype_vn_diffu > 1 .OR. &
        diffusion_config(jg)%itype_t_diffu > 1) )                             &
        CALL finish(routine, 'itype_comm=3 requires itype_t/vn_diffu = 1')

    ENDDO

    !--------------------------------------------------------------------
    ! checking the meanings of the io settings
    !--------------------------------------------------------------------


    IF (lnetcdf_flt64_output) THEN
       CALL message(routine,'NetCDF output of floating point variables will be in 64-bit accuracy')
       IF (.NOT. use_dp_mpi2io) THEN
          use_dp_mpi2io = .TRUE.
          CALL message(routine,'--> use_dp_mpi2io is changed to .TRUE. to allow 64-bit accuracy in the NetCDF output.')
       END IF
    ELSE
       CALL message(routine,'NetCDF output of floating point variables will be in 32-bit accuracy')
    END IF

    SELECT CASE(iforcing)
    CASE ( iecham, ildf_echam )
      inextra_2d   = 0
      inextra_3d   = 0

    CASE DEFAULT
    END SELECT


    IF (activate_sync_timers .AND. .NOT. ltimer) THEN
      activate_sync_timers = .FALSE.
      WRITE (message_text,*) &
        & "warning: namelist parameter 'activate_sync_timers' has been set to .FALSE., ", &
        & "because global 'ltimer' flag is disabled."
<<<<<<< HEAD
      CALL message(routine, TRIM(message_text))
=======
      CALL message(routine, message_text)
>>>>>>> 0b2cb1d1
    END IF
    IF (timers_level > 9 .AND. .NOT. activate_sync_timers) THEN
      activate_sync_timers = .TRUE.
      WRITE (message_text,*) &
        & "warning: namelist parameter 'activate_sync_timers' has been set to .TRUE., ", &
        & "because global 'timers_level' is > 9."
<<<<<<< HEAD
      CALL message(routine, TRIM(message_text))
=======
      CALL message(routine, message_text)
>>>>>>> 0b2cb1d1
    END IF


    !--------------------------------------------------------------------
    ! Realcase runs
    !--------------------------------------------------------------------

    IF ( ANY((/MODE_IAU,MODE_IAU_OLD/) == init_mode) ) THEN  ! start from dwd analysis with incremental update

      ! check analysis update window
      !
      IF ( (dt_iau > 0._wp) .AND. (dt_iau < dtime)) THEN
        ! If dt_iau is chosen to be larger than 0, it must be >= dtime at least.
        dt_iau = dtime
        WRITE (message_text,'(a,a,f6.2)') "Wrong value for dt_iau. ", &
          &   "If >0 then at least equal to advective/phys tstep ",dtime
        CALL finish('initicon_nml:', message_text)
      ENDIF 

      reference_dt => newDatetime("1980-06-01T00:00:00.000")

      IF (dt_checkpoint > 0._wp) THEN
        restart_time = MIN(dt_checkpoint, &
          &                0.001_wp * getTotalMilliSecondsTimeDelta(time_config%tc_dt_restart, reference_dt))
      ELSE
        restart_time = 0.001_wp * getTotalMilliSecondsTimeDelta(time_config%tc_dt_restart, reference_dt)
      ENDIF

      CALL deallocateDatetime(reference_dt)
      IF (.NOT. isRestart() .AND. (restart_time <= dt_iau+timeshift%dt_shift)) THEN
        WRITE (message_text,'(a)') "Restarting is not allowed within the IAU phase"
        CALL finish('atm_crosscheck:', message_text)
      ENDIF

      DO jg = 2, n_dom
        IF (start_time(jg) > timeshift%dt_shift .AND. start_time(jg) < dt_iau+timeshift%dt_shift) THEN
          WRITE (message_text,'(a)') "Starting a nest is not allowed within the IAU phase"
          CALL finish('atm_crosscheck:', message_text)
        ENDIF
      ENDDO

      ! IAU modes MODE_IAU_OLD cannot be combined with snowtiles
      ! when performing snowtile warmstart.
      IF ((ntiles_lnd > 1) .AND. (.NOT. ltile_coldstart) .AND. (lsnowtile)) THEN
        IF ( init_mode == MODE_IAU_OLD ) THEN
          WRITE (message_text,'(a,i2)') "lsnowtile=.TRUE. not allowed for IAU-Mode ", init_mode   
<<<<<<< HEAD
          CALL finish(routine, TRIM(message_text))
=======
          CALL finish(routine, message_text)
>>>>>>> 0b2cb1d1
        ENDIF
      ENDIF

    ENDIF


    ! check meteogram configuration
    CALL check_meteogram_configuration(num_io_procs)

    IF (iforcing==iecham) CALL land_crosscheck()

    CALL art_crosscheck()

    CALL check_nudging( n_dom, iequations, iforcing, ivctype, top_height,                     &
      &                 l_limited_area, latbc_config%lsparse_latbc, latbc_config%itype_latbc, & 
      &                 latbc_config%nudge_hydro_pres, LATBC_TYPE_CONST, is_plane_torus,      &
      &                 lart, ndyn_substeps                                                   )

  END  SUBROUTINE atm_crosscheck
  !---------------------------------------------------------------------------------------

  !---------------------------------------------------------------------------------------
  SUBROUTINE land_crosscheck
    CHARACTER(len=*), PARAMETER :: routine =  'mo_nml_crosscheck:land_crosscheck'
    INTEGER  :: jg
<<<<<<< HEAD
=======
    CHARACTER(len=*), PARAMETER :: routine =  modname//'::land_crosscheck'
>>>>>>> 0b2cb1d1

#ifdef __NO_JSBACH__
    IF (ANY(echam_phy_config(:)%ljsb)) THEN
      CALL finish(routine, "This version was compiled without jsbach. Compile with __JSBACH__, or set ljsb=.FALSE.")
    ENDIF
#else
    DO jg=1,n_dom
      IF (.NOT.echam_phy_config(jg)%ljsb) THEN
         IF (echam_phy_config(jg)%llake) THEN
            CALL message(routine, 'Setting llake = .FALSE. since ljsb = .FALSE.')
            echam_phy_config(jg)%llake = .FALSE.
         END IF
      END IF
    END DO
#endif

  END SUBROUTINE land_crosscheck
  !---------------------------------------------------------------------------------------

  !---------------------------------------------------------------------------------------
  SUBROUTINE art_crosscheck
  
<<<<<<< HEAD
    CHARACTER(len=*), PARAMETER :: routine =  'mo_nml_crosscheck:art_crosscheck'

=======
    CHARACTER(len=*), PARAMETER :: &
      &  routine =  modname//'::art_crosscheck'
>>>>>>> 0b2cb1d1
#ifdef __ICON_ART
    INTEGER  :: &
      &  jg
#endif
    
#ifndef __ICON_ART
    IF (lart) THEN
        CALL finish( routine,'run_nml: lart is set .TRUE. but ICON was compiled without -D__ICON_ART')
    ENDIF
#endif
    
    IF (.NOT. lart .AND. irad_aero == 9 ) THEN
      CALL finish(routine,'irad_aero=9 needs lart = .TRUE.')
    END IF

    IF ( ( irad_aero == 9 ) .AND. ( iprog_aero /= 0 ) ) THEN
      CALL finish(routine,'irad_aero=9 requires iprog_aero=0')
    ENDIF
    
#ifdef __ICON_ART
    IF ( ( irad_aero == 9 ) .AND. ( itopo /=1 ) ) THEN
      CALL finish(routine,'irad_aero=9 requires itopo=1')
    ENDIF
    
    DO jg= 1,n_dom
      IF(lredgrid_phys(jg) .AND. irad_aero == 9) THEN
        CALL finish(routine,'irad_aero=9 does not work with a reduced radiation grid')
      ENDIF
      IF(art_config(jg)%iart_ari == 0 .AND. irad_aero == 9) THEN
        CALL finish(routine,'irad_aero=9 needs iart_ari > 0')
      ENDIF
      IF(art_config(jg)%iart_ari > 0  .AND. irad_aero /= 9) THEN
        CALL finish(routine,'iart_ari > 0 requires irad_aero=9')
      ENDIF
    ENDDO
    
    ! XML specification checks
    
    DO jg= 1,n_dom
<<<<<<< HEAD
      IF(art_config(jg)%lart_aerosol) THEN
        IF(TRIM(art_config(jg)%cart_aerosol_xml)=='') THEN
          CALL finish(routine,'lart_aerosol=.TRUE. but no cart_aerosol_xml specified')
        ENDIF
      ENDIF
      IF(art_config(jg)%lart_chem) THEN
        IF(TRIM(art_config(jg)%cart_chemistry_xml)=='') THEN
          CALL finish(routine,'lart_chem=.TRUE. but no cart_chemistry_xml specified')
        ENDIF
      ENDIF
      IF(art_config(jg)%lart_passive) THEN
        IF(TRIM(art_config(jg)%cart_passive_xml)=='') THEN
          CALL finish(routine,'lart_passive=.TRUE. but no cart_passive_xml specified')
        ENDIF
=======
      IF(art_config(jg)%lart_aerosol .AND. art_config(jg%cart_aerosol_xml)=='') THEN
        CALL finish(routine,'lart_aerosol=.TRUE. but no cart_aerosol_xml specified')
      ENDIF
      IF(art_config(jg)%lart_chem .AND. art_config(jg%cart_chemistry_xml)=='') THEN
        CALL finish(routine,'lart_chem=.TRUE. but no cart_chemistry_xml specified')
      ENDIF
      IF(art_config(jg)%lart_passive .AND. art_config(jg%cart_passive_xml)=='') THEN
        CALL finish(routine,'lart_passive=.TRUE. but no cart_passive_xml specified')
>>>>>>> 0b2cb1d1
      ENDIF
    ENDDO
    
#endif
  END SUBROUTINE art_crosscheck
  !---------------------------------------------------------------------------------------
END MODULE mo_nml_crosscheck<|MERGE_RESOLUTION|>--- conflicted
+++ resolved
@@ -99,11 +99,7 @@
     INTEGER  :: jg
     INTEGER  :: jt   ! tracer loop index
     INTEGER  :: z_go_tri(11)  ! for crosscheck
-<<<<<<< HEAD
-    CHARACTER(len=*), PARAMETER :: routine =  'mo_nml_crosscheck:atm_crosscheck'
-=======
     CHARACTER(len=*), PARAMETER :: routine =  modname//'::atm_crosscheck'
->>>>>>> 0b2cb1d1
     REAL(wp) :: restart_time
     TYPE(datetime), POINTER :: reference_dt
     
@@ -133,12 +129,10 @@
     ! Limited Area Mode and LatBC read-in:
     !--------------------------------------------------------------------
 
-<<<<<<< HEAD
-=======
+
     IF (lplane) CALL finish(routine,&
       'Currently a plane version is not available')
 
->>>>>>> 0b2cb1d1
     ! Reset num_prefetch_proc to zero if the model does not run in limited-area mode
     ! or if there are no lateral boundary data to be read
     IF (.NOT. l_limited_area .OR. latbc_config%itype_latbc == 0) num_prefetch_proc = 0
@@ -199,8 +193,7 @@
 
     END SELECT
 
-<<<<<<< HEAD
-=======
+
     ! Limited area mode must not be enabled for torus grid:
     IF (is_plane_torus .AND. l_limited_area) THEN
       CALL finish(routine, 'Plane torus grid requires l_limited_area = .FALSE.!')
@@ -212,7 +205,6 @@
       CALL finish(routine, "Root bisection 0 does not make sense for limited area mode; did you try to use a torus grid?")
     END IF
 
->>>>>>> 0b2cb1d1
     !--------------------------------------------------------------------
     ! If ltestcase is set to .FALSE. in run_nml set testcase name to empty
     ! (in case it is still set in the run script)
@@ -226,55 +218,33 @@
     ! Testcases (hydrostatic)
     !--------------------------------------------------------------------
 
-<<<<<<< HEAD
-    IF ((TRIM(ctest_name)=='GW') .AND. (nlev /= 20)) THEN
-      CALL finish(routine,'nlev MUST be 20 for the gravity-wave test case')
-    ENDIF
-
-    IF ((TRIM(ctest_name)=='SV') .AND. ntracer /= 2 ) THEN
-=======
+
     IF ((ctest_name=='GW') .AND. (nlev /= 20)) THEN
       CALL finish(routine,'nlev MUST be 20 for the gravity-wave test case')
     ENDIF
 
     IF ((ctest_name=='SV') .AND. ntracer /= 2 ) THEN
->>>>>>> 0b2cb1d1
+
       CALL finish(routine, &
         & 'ntracer MUST be 2 for the stationary vortex test case')
     ENDIF
 
-<<<<<<< HEAD
-    IF ((TRIM(ctest_name)=='DF1') .AND. ntracer == 1 ) THEN
-=======
     IF ((ctest_name=='DF1') .AND. ntracer == 1 ) THEN
->>>>>>> 0b2cb1d1
       CALL finish(routine, &
         & 'ntracer MUST be >=2 for the deformational flow test case 1')
     ENDIF
 
-<<<<<<< HEAD
-    IF ((TRIM(ctest_name)=='DF2') .AND. ntracer == 1 ) THEN
-=======
     IF ((ctest_name=='DF2') .AND. ntracer == 1 ) THEN
->>>>>>> 0b2cb1d1
       CALL finish(routine, &
         & 'ntracer MUST be >=2 for the deformational flow test case 2')
     ENDIF
 
-<<<<<<< HEAD
-    IF ((TRIM(ctest_name)=='DF3') .AND. ntracer == 1 ) THEN
-=======
     IF ((ctest_name=='DF3') .AND. ntracer == 1 ) THEN
->>>>>>> 0b2cb1d1
       CALL finish(routine, &
         & 'ntracer MUST be >=2 for the deformational flow test case 3')
     ENDIF
 
-<<<<<<< HEAD
-    IF ((TRIM(ctest_name)=='DF4') .AND. ntracer == 1 ) THEN
-=======
     IF ((ctest_name=='DF4') .AND. ntracer == 1 ) THEN
->>>>>>> 0b2cb1d1
       CALL finish(routine, &
         & 'ntracer MUST be >=2 for the deformational flow test case 4')
     ENDIF
@@ -627,11 +597,8 @@
         ELSE
           WRITE(message_text,'(a,i2)') 'TKE advection not supported for inwp_turb= ', &
             &                          atm_phy_nwp_config(1)%inwp_turb
-<<<<<<< HEAD
-          CALL finish(routine, TRIM(message_text) )
-=======
+
           CALL finish(routine, message_text )
->>>>>>> 0b2cb1d1
         ENDIF
       ENDIF
 
@@ -739,11 +706,7 @@
         WRITE(message_text,'(A,i2,A)') &
           'nonhydrostatic_nml:itime_scheme set to ', tracer_only, &
           '(TRACER_ONLY), but ltransport to .FALSE.'
-<<<<<<< HEAD
-        CALL finish( routine,TRIM(message_text))
-=======
         CALL finish( routine,message_text)
->>>>>>> 0b2cb1d1
       END IF
 
     CASE (IHS_ATM_TEMP,IHS_ATM_THETA,ISHALLOW_WATER)
@@ -753,11 +716,7 @@
         WRITE(message_text,'(A,i2,A)') &
           'ha_dyn_nml:itime_scheme set to ', tracer_only, &
           '(TRACER_ONLY), but ltransport to .FALSE.'
-<<<<<<< HEAD
-        CALL finish( routine,TRIM(message_text))
-=======
         CALL finish( routine,message_text)
->>>>>>> 0b2cb1d1
       END IF
 
     END SELECT
@@ -793,11 +752,7 @@
       CASE(-1)
         WRITE(message_text,'(a,i2.2)') 'Horizontal diffusion '//&
                                        'switched off for domain ', jg
-<<<<<<< HEAD
-        CALL message(routine,TRIM(message_text))
-=======
         CALL message(routine,message_text)
->>>>>>> 0b2cb1d1
 
       CASE(2,3,4,5)
         CONTINUE
@@ -856,22 +811,14 @@
       WRITE (message_text,*) &
         & "warning: namelist parameter 'activate_sync_timers' has been set to .FALSE., ", &
         & "because global 'ltimer' flag is disabled."
-<<<<<<< HEAD
-      CALL message(routine, TRIM(message_text))
-=======
       CALL message(routine, message_text)
->>>>>>> 0b2cb1d1
     END IF
     IF (timers_level > 9 .AND. .NOT. activate_sync_timers) THEN
       activate_sync_timers = .TRUE.
       WRITE (message_text,*) &
         & "warning: namelist parameter 'activate_sync_timers' has been set to .TRUE., ", &
         & "because global 'timers_level' is > 9."
-<<<<<<< HEAD
-      CALL message(routine, TRIM(message_text))
-=======
       CALL message(routine, message_text)
->>>>>>> 0b2cb1d1
     END IF
 
 
@@ -918,11 +865,7 @@
       IF ((ntiles_lnd > 1) .AND. (.NOT. ltile_coldstart) .AND. (lsnowtile)) THEN
         IF ( init_mode == MODE_IAU_OLD ) THEN
           WRITE (message_text,'(a,i2)') "lsnowtile=.TRUE. not allowed for IAU-Mode ", init_mode   
-<<<<<<< HEAD
-          CALL finish(routine, TRIM(message_text))
-=======
           CALL finish(routine, message_text)
->>>>>>> 0b2cb1d1
         ENDIF
       ENDIF
 
@@ -946,12 +889,9 @@
 
   !---------------------------------------------------------------------------------------
   SUBROUTINE land_crosscheck
-    CHARACTER(len=*), PARAMETER :: routine =  'mo_nml_crosscheck:land_crosscheck'
+
     INTEGER  :: jg
-<<<<<<< HEAD
-=======
     CHARACTER(len=*), PARAMETER :: routine =  modname//'::land_crosscheck'
->>>>>>> 0b2cb1d1
 
 #ifdef __NO_JSBACH__
     IF (ANY(echam_phy_config(:)%ljsb)) THEN
@@ -974,13 +914,7 @@
   !---------------------------------------------------------------------------------------
   SUBROUTINE art_crosscheck
   
-<<<<<<< HEAD
-    CHARACTER(len=*), PARAMETER :: routine =  'mo_nml_crosscheck:art_crosscheck'
-
-=======
-    CHARACTER(len=*), PARAMETER :: &
-      &  routine =  modname//'::art_crosscheck'
->>>>>>> 0b2cb1d1
+    CHARACTER(len=*), PARAMETER :: routine =  modname//'::art_crosscheck'
 #ifdef __ICON_ART
     INTEGER  :: &
       &  jg
@@ -1020,22 +954,6 @@
     ! XML specification checks
     
     DO jg= 1,n_dom
-<<<<<<< HEAD
-      IF(art_config(jg)%lart_aerosol) THEN
-        IF(TRIM(art_config(jg)%cart_aerosol_xml)=='') THEN
-          CALL finish(routine,'lart_aerosol=.TRUE. but no cart_aerosol_xml specified')
-        ENDIF
-      ENDIF
-      IF(art_config(jg)%lart_chem) THEN
-        IF(TRIM(art_config(jg)%cart_chemistry_xml)=='') THEN
-          CALL finish(routine,'lart_chem=.TRUE. but no cart_chemistry_xml specified')
-        ENDIF
-      ENDIF
-      IF(art_config(jg)%lart_passive) THEN
-        IF(TRIM(art_config(jg)%cart_passive_xml)=='') THEN
-          CALL finish(routine,'lart_passive=.TRUE. but no cart_passive_xml specified')
-        ENDIF
-=======
       IF(art_config(jg)%lart_aerosol .AND. art_config(jg%cart_aerosol_xml)=='') THEN
         CALL finish(routine,'lart_aerosol=.TRUE. but no cart_aerosol_xml specified')
       ENDIF
@@ -1044,7 +962,6 @@
       ENDIF
       IF(art_config(jg)%lart_passive .AND. art_config(jg%cart_passive_xml)=='') THEN
         CALL finish(routine,'lart_passive=.TRUE. but no cart_passive_xml specified')
->>>>>>> 0b2cb1d1
       ENDIF
     ENDDO
     
