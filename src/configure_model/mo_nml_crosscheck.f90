!>
!! This module checks the read-in namelist parameters and, in case of
!! inconsistencies, it tries to correct these.
!!
!!
!! @author Kristina Froehlich, MPI-M (2011-07-12)
!! @author Hui Wan, MPI-M (2011-07-12)
!!
!!
!! @par Copyright and License
!!
!! This code is subject to the DWD and MPI-M-Software-License-Agreement in
!! its most recent form.
!! Please see the file LICENSE in the root of the source tree for this code.
!! Where software is supplied by third parties, it is indicated in the
!! headers of the routines.
!!
MODULE mo_nml_crosscheck

  USE mo_kind,               ONLY: wp
  USE mo_exception,          ONLY: message, message_text, finish
  USE mo_impl_constants,     ONLY: ildf_echam, inwp, iheldsuarez,                    &
    &                              ildf_dry, inoforcing, ihs_atm_temp,               &
    &                              ihs_atm_theta, tracer_only, inh_atmosphere,       &
    &                              ishallow_water, LEAPFROG_EXPL, LEAPFROG_SI,       &
    &                              NO_HADV, UP, MIURA, MIURA3, FFSL, FFSL_HYB,       &
    &                              MCYCL, MIURA_MCYCL, MIURA3_MCYCL,                 &
    &                              FFSL_MCYCL, FFSL_HYB_MCYCL, iecham,               &
    &                              RAYLEIGH_CLASSIC,                                 &
    &                              iedmf, icosmo, MODE_IAU, MODE_IAU_OLD, MODE_IFSANA
  USE mo_cdi,                ONLY: FILETYPE_GRB2
  USE mo_time_config,        ONLY: time_config, dt_restart
  USE mo_extpar_config,      ONLY: itopo                                             
  USE mo_io_config,          ONLY: dt_checkpoint, lflux_avg,inextra_2d, inextra_3d,  &
    &                              lnetcdf_flt64_output, kAsyncRestartModule,        &
    &                              restartWritingParameters
  USE mo_parallel_config,    ONLY: check_parallel_configuration,                &
    &                              num_io_procs, itype_comm, num_restart_procs, &
    &                              num_prefetch_proc, use_dp_mpi2io
  USE mo_limarea_config,     ONLY: latbc_config
  USE mo_master_config,      ONLY: isRestart
  USE mo_run_config,         ONLY: nsteps, dtime, iforcing,                          &
    &                              ltransport, ntracer, nlev, ltestcase,             &
    &                              nqtendphy, iqtke, iqv, iqc, iqi,                  &
    &                              iqs, iqr, iqt, iqtvar, ltimer,             &
    &                              ico2, ich4, in2o, io3,                     &
    &                              iqni, iqni_nuc, iqg, iqm_max,                     &
    &                              iqh, iqnr, iqns, iqng, iqnh, iqnc,                & 
    &                              inccn, ininact, ininpot,                          &
    &                              activate_sync_timers, timers_level, lart
  USE mo_dynamics_config,    ONLY: iequations, lshallow_water, ltwotime
  USE mo_advection_config,   ONLY: advection_config

  USE mo_nonhydrostatic_config, ONLY: itime_scheme_nh => itime_scheme,               &
                                      lhdiff_rcf, rayleigh_type
  USE mo_ha_dyn_config,      ONLY: ha_dyn_config
  USE mo_diffusion_config,   ONLY: diffusion_config
  USE mo_atm_phy_nwp_config, ONLY: atm_phy_nwp_config, icpl_aero_conv, iprog_aero
  USE mo_lnd_nwp_config,     ONLY: ntiles_lnd, lsnowtile
  USE mo_mpi_phy_config,     ONLY: mpi_phy_config
  USE mo_radiation_config
  USE mo_turbdiff_config,    ONLY: turbdiff_config
  USE mo_initicon_config,    ONLY: init_mode, dt_iau, ltile_coldstart, timeshift,     &
    &                              ana_varnames_map_file, lread_ana, fgFiletype, anaFiletype
  USE mo_nh_testcases_nml,   ONLY: nh_test_name
  USE mo_ha_testcases,       ONLY: ctest_name, ape_sst_case

  USE mo_meteogram_config,   ONLY: check_meteogram_configuration
<<<<<<< HEAD
  USE mo_grid_config,        ONLY: lplane, n_dom, init_grid_configuration, l_limited_area, start_time
=======
  USE mo_grid_config,        ONLY: lplane, n_dom, l_limited_area
>>>>>>> 21f59925

  USE mo_art_config,         ONLY: art_config
  USE mo_time_management,    ONLY: compute_timestep_settings,                        &
    &                              compute_restart_settings,                         &
    &                              compute_date_settings
  USE mo_event_manager,      ONLY: initEventManager
  USE mtime,                 ONLY: getTotalMilliSecondsTimeDelta, datetime,          &
    &                              newDatetime, deallocateDatetime
  USE mo_gridref_config
  USE mo_interpol_config
  USE mo_sleve_config
  USE mo_grid_config

  IMPLICIT NONE

  PRIVATE

  PUBLIC :: atm_crosscheck

  CHARACTER(LEN = *), PARAMETER :: modname = "mo_nml_crosscheck"


CONTAINS

  SUBROUTINE atm_crosscheck

    INTEGER  :: jg
    INTEGER  :: jt   ! tracer loop index
    INTEGER  :: z_go_tri(11)  ! for crosscheck
    CHARACTER(len=*), PARAMETER :: method_name =  'mo_nml_crosscheck:atm_crosscheck'
    REAL(wp) :: restart_time
    TYPE(datetime), POINTER :: reference_dt
    
    !--------------------------------------------------------------------
    ! Compute date/time/time step settings
    ! and initialize the event manager
    !--------------------------------------------------------------------
    !
    ! Note that the ordering of the following three calls must not be
    ! changed, since they rely on previous results:
    !
    CALL compute_timestep_settings()
    CALL compute_restart_settings()
    CALL compute_date_settings("atm", dt_restart, nsteps)
    !
    ! Create an event manager, ie. a collection of different events
    !
    CALL initEventManager(time_config%tc_exp_refdate)

    !--------------------------------------------------------------------
    ! Parallelization
    !--------------------------------------------------------------------
    CALL check_parallel_configuration()


    !--------------------------------------------------------------------
    ! Grid and dynamics
    !--------------------------------------------------------------------

    IF (lplane) CALL finish( TRIM(method_name),&
      'Currently a plane version is not available')

    ! Reset num_prefetch_proc to zero if the model does not run in limited-area mode
    ! or if there are no lateral boundary data to be read
    IF (.NOT. l_limited_area .OR. latbc_config%itype_latbc == 0) num_prefetch_proc = 0

    SELECT CASE (iequations)
    CASE(IHS_ATM_TEMP,IHS_ATM_THETA)         ! hydrostatic atm model

      SELECT CASE(iforcing)
      CASE(INOFORCING,IHELDSUAREZ,ILDF_DRY)  ! without moist processes
        ha_dyn_config%ldry_dycore = .TRUE.
      CASE(IECHAM,ILDF_ECHAM)                ! with ECHAM physics
        CALL finish(method_name, 'Hydrostatic dynamics cannot be used with ECHAM physics')
      END SELECT

    END SELECT

    lshallow_water = (iequations==ISHALLOW_WATER)

    SELECT CASE (iequations)
    CASE (IHS_ATM_TEMP,IHS_ATM_THETA,ISHALLOW_WATER)

      ltwotime = (ha_dyn_config%itime_scheme/=LEAPFROG_EXPL).AND. &
                 (ha_dyn_config%itime_scheme/=LEAPFROG_SI)

    END SELECT

    ! Limited area mode must not be enabled for torus grid:
    IF (is_plane_torus .AND. l_limited_area) THEN
      CALL finish(method_name, 'Plane torus grid requires l_limited_area = .FALSE.!')
    END IF

    ! Root bisection "0" does not make sense for limited area mode; it
    ! is more likely that the user tried to use a torus grid here:
    IF (l_limited_area .AND. (nroot == 0)) THEN
      CALL finish(method_name, "Root bisection 0 does not make sense for limited area mode; did you try to use a torus grid?")
    END IF

    !--------------------------------------------------------------------
    ! If ltestcase is set to .FALSE. in run_nml set testcase name to empty
    ! (in case it is still set in the run script)
    IF (.NOT. ltestcase) THEN
      ctest_name = ''
      nh_test_name = ''
    END IF
    !--------------------------------------------------------------------

    !--------------------------------------------------------------------
    ! Testcases (hydrostatic)
    !--------------------------------------------------------------------

    IF ((TRIM(ctest_name)=='GW') .AND. (nlev /= 20)) THEN
      CALL finish(TRIM(method_name),'nlev MUST be 20 for the gravity-wave test case')
    ENDIF

    IF ((TRIM(ctest_name)=='SV') .AND. ntracer /= 2 ) THEN
      CALL finish(TRIM(method_name), &
        & 'ntracer MUST be 2 for the stationary vortex test case')
    ENDIF

    IF ((TRIM(ctest_name)=='DF1') .AND. ntracer == 1 ) THEN
      CALL finish(TRIM(method_name), &
        & 'ntracer MUST be >=2 for the deformational flow test case 1')
    ENDIF

    IF ((TRIM(ctest_name)=='DF2') .AND. ntracer == 1 ) THEN
      CALL finish(TRIM(method_name), &
        & 'ntracer MUST be >=2 for the deformational flow test case 2')
    ENDIF

    IF ((TRIM(ctest_name)=='DF3') .AND. ntracer == 1 ) THEN
      CALL finish(TRIM(method_name), &
        & 'ntracer MUST be >=2 for the deformational flow test case 3')
    ENDIF

    IF ((TRIM(ctest_name)=='DF4') .AND. ntracer == 1 ) THEN
      CALL finish(TRIM(method_name), &
        & 'ntracer MUST be >=2 for the deformational flow test case 4')
    ENDIF

    IF ((TRIM(ctest_name)=='APE') .AND. (TRIM(ape_sst_case)=='sst_ice')  ) THEN
      IF (.NOT. lflux_avg)&
      CALL finish(TRIM(method_name), &
        & 'lflux_avg must be set true to run this setup')
    ENDIF

    !--------------------------------------------------------------------
    ! Testcases (nonhydrostatic)
    !--------------------------------------------------------------------
    IF (.NOT. ltestcase .AND. rayleigh_type == RAYLEIGH_CLASSIC) THEN
      CALL finish(TRIM(method_name), &
        & 'rayleigh_type = RAYLEIGH_CLASSIC not applicable to real case runs.')
    ENDIF

    IF ( ( TRIM(nh_test_name)=='APE_nwp'.OR. TRIM(nh_test_name)=='dcmip_tc_52' ) .AND.  &
      &  ( ANY(atm_phy_nwp_config(:)%inwp_surface == 1 ) ) .AND.                       &
      &  ( ANY(atm_phy_nwp_config(:)%inwp_turb    /= iedmf ) ) ) THEN
      CALL finish(TRIM(method_name), &
        & 'surface scheme must be switched off, when running the APE test')
    ENDIF

    !--------------------------------------------------------------------
    ! Shallow water
    !--------------------------------------------------------------------
    IF (iequations==ISHALLOW_WATER.AND.ha_dyn_config%lsi_3d) THEN
      CALL message( TRIM(method_name), 'lsi_3d = .TRUE. not applicable to shallow water model')
    ENDIF

    IF ((iequations==ISHALLOW_WATER).AND.(nlev/=1)) &
    CALL finish(TRIM(method_name),'Multiple vertical level specified for shallow water model')

    !--------------------------------------------------------------------
    ! Hydrostatic atm
    !--------------------------------------------------------------------
    IF (iequations==IHS_ATM_THETA) ha_dyn_config%ltheta_dyn = .TRUE.

    !--------------------------------------------------------------------
    ! Nonhydrostatic atm
    !--------------------------------------------------------------------
    IF (lhdiff_rcf .AND. (itype_comm == 3)) CALL finish(TRIM(method_name), &
      'lhdiff_rcf is available only for idiv_method=1 and itype_comm<=2')

    IF (grf_intmethod_e >= 5 .AND. iequations /= INWP .AND. n_dom > 1) THEN
      grf_intmethod_e = 4
      CALL message( TRIM(method_name), 'grf_intmethod_e has been reset to 4')
    ENDIF

    !--------------------------------------------------------------------
    ! Atmospheric physics, general
    !--------------------------------------------------------------------
    IF ((iforcing==INWP).AND.(iequations/=INH_ATMOSPHERE)) &
    CALL finish( TRIM(method_name), 'NWP physics only implemented in the '//&
               'nonhydrostatic atm model')

    !--------------------------------------------------------------------
    ! NWP physics
    !--------------------------------------------------------------------
    IF (iforcing==inwp) THEN

      DO jg =1,n_dom

        IF( atm_phy_nwp_config(jg)%inwp_satad == 0       .AND. &
          & ((atm_phy_nwp_config(jg)%inwp_convection >0 ) .OR. &
          &  (atm_phy_nwp_config(jg)%inwp_gscp > 0      )    ) ) &
        &  CALL finish( TRIM(method_name),'satad has to be switched on')


        IF( (atm_phy_nwp_config(jg)%inwp_gscp==0) .AND. &
          & (atm_phy_nwp_config(jg)%inwp_convection==0) .AND.&
          & (atm_phy_nwp_config(jg)%inwp_radiation==0) .AND.&
          & (atm_phy_nwp_config(jg)%inwp_sso==0)  .AND. &
          & (atm_phy_nwp_config(jg)%inwp_surface == 0) .AND.&
          & (atm_phy_nwp_config(jg)%inwp_turb> 0) )   &
        CALL message(TRIM(method_name),' WARNING! NWP forcing set but '//&
                    'only turbulence selected!')


        IF (( atm_phy_nwp_config(jg)%inwp_turb == icosmo ) .AND. &
          & (turbdiff_config(jg)%lconst_z0) ) THEN
          CALL message(TRIM(method_name),' WARNING! NWP forcing set but '//  &
                      'idealized (horizontally homogeneous) roughness '//&
                      'length z0 selected!')
        ENDIF

        IF (.NOT. ltestcase .AND. atm_phy_nwp_config(jg)%inwp_surface == 0) THEN
          CALL finish( TRIM(method_name),'Real-data applications require using a surface scheme!')
        ENDIF

        ! check radiation scheme in relation to chosen ozone and irad_aero=6 to itopo

        IF ( (atm_phy_nwp_config(jg)%inwp_radiation > 0) )  THEN

          SELECT CASE (irad_o3)
          CASE (0) ! ok
            CALL message(TRIM(method_name),'radiation is used without ozone')
          CASE (2,4,6,7,8,9,79,97) ! ok
            CALL message(TRIM(method_name),'radiation is used with ozone')
          CASE (10) ! ok
            CALL message(TRIM(method_name),'radiation is used with ozone calculated from ART')
            IF ( .NOT. lart ) THEN
              CALL finish(TRIM(method_name),'irad_o3 currently is 10 but lart is false.')
            ENDIF
          CASE default
            CALL finish(TRIM(method_name),'irad_o3 currently has to be 0, 2, 4, 6, 7, 8 or 9.')
          END SELECT

          ! Tegen aerosol and itopo (Tegen aerosol data have to be read from external data file)
          IF ( ( irad_aero == 6 ) .AND. ( itopo /=1 ) ) THEN
            CALL finish(TRIM(method_name),'irad_aero=6 requires itopo=1')
          ENDIF

          IF ( ( irad_aero /= 6 .AND. irad_aero /= 9 ) .AND.  &
            &  ( atm_phy_nwp_config(jg)%icpl_aero_gscp > 0 .OR. icpl_aero_conv > 0 ) ) THEN
            CALL finish(TRIM(method_name),'aerosol-precipitation coupling requires irad_aero=6 or =9')
          ENDIF
        ELSE

          SELECT CASE (irad_o3)
          CASE(0) ! ok
          CASE default
            irad_o3 = 0
            CALL message(TRIM(method_name),'running without radiation => irad_o3 reset to 0')
          END SELECT

        ENDIF !inwp_radiation

        !! check microphysics scheme
        IF (  atm_phy_nwp_config(jg)%mu_rain < 0.0   .OR. &
          &   atm_phy_nwp_config(jg)%mu_rain > 5.0)  THEN
          CALL finish(TRIM(method_name),'mu_rain requires: 0 < mu_rain < 5')
        END IF

        IF (  atm_phy_nwp_config(jg)%mu_snow < 0.0   .OR. &
          &   atm_phy_nwp_config(jg)%mu_snow > 5.0)  THEN
          CALL finish(TRIM(method_name),'mu_snow requires: 0 < mu_snow < 5')
        END IF ! microphysics

        IF (atm_phy_nwp_config(jg)%inwp_surface == 0 .AND. ntiles_lnd > 1) THEN
          ntiles_lnd = 1
          CALL message(TRIM(method_name),'Warning: ntiles reset to 1 because the surface scheme is turned off')
        ENDIF

      ENDDO
    END IF


    !--------------------------------------------------------------------
    ! Tracers and diabatic forcing
    !--------------------------------------------------------------------

    !ATTENTION: note that in the following we make use of jg without and jg-loop.
    !           Curently it is right for the wrong reasons.

    !
    ! Check settings of ntracer
    !
    ! Set tracer indices
    !
    SELECT CASE(iforcing)
    CASE (IECHAM,ILDF_ECHAM)  ! iforcing

      IF (ntracer < 3) CALL finish(TRIM(method_name),'ECHAM physics needs at least 3 tracers')

      ! 0 indicates that this tracer is not (yet) used by ECHAM  physics
      iqv    = 1     !> water vapour
      iqc    = 2     !! cloud water
      iqi    = 3     !! ice
      iqr    = 0     !! rain water
      iqs    = 0     !! snow
      iqm_max= 3     !! end index of water species mixing ratios
      iqt    = 4     !! starting index of non-water species
      io3    = 4     !! O3
      ich4   = 5     !! CH4
      in2o   = 6     !! N2O
      ico2   = 7     !! CO2
      nqtendphy = 0  !! number of water species for which convective and turbulent
                     !! tendencies are stored

    CASE (INWP) ! iforcing

      ! ** NWP physics section ** 
      !
      ! IMPORTANT: For NWP physics, five microphysics tracers (QV, QC, QI, QR and QS) must always be
      !            defined because their presence is implicitly assumed in the physics-dynamics interface
      !            when converting between temperature and virtual temperature.
      !
      !            Any additional mass-related microphysics tracers must be numbered in consecutive order
      !            after iqs = 5. The parameter "iqm_max" must signify the highest tracer index carrying a
      !            moisture mixing ratio. Additional tracers for hydrometeor number concentrations (in
      !            case of a two-moment scheme) or other purposes (aerosols, qt variance or anything else)
      !            can be numbered freely after iqm_max. The parameter "iqt", denoting the start index
      !            of tracers not related at all to moisture, is used in configure_advection to specify
      !            the index range of tracers for which advection is turned off in the stratosphere
      !            (i.e. all cloud and precipitation variables including number concentrations)
      !
      !            Note also that the namelist parameter "ntracer" is reset automatically to the correct
      !            value when NWP physics is used in order to avoid multiple namelist changes when playing
      !            around with different physics schemes.
      !
      ico2      = 0     !> co2, 0: not to be used with NWP physics
      !
      ! Default settings valid for all microphysics options
      !
      iqv       = 1     !> water vapour
      iqc       = 2     !! cloud water
      iqi       = 3     !! ice 
      iqr       = 4     !! rain water
      iqs       = 5     !! snow
      nqtendphy = 3     !! number of water species for which convective and turbulent tendencies are stored
      !
      ! The following parameters may be reset depending on the selected physics scheme
      !
      iqm_max   = 5     !! end index of water species mixing ratios
      iqt       = 6     !! start index of other tracers not related at all to moisture
      !
      ntracer   = 5     !! total number of tracers
      !
      ! dummy settings
      iqni     = ntracer+100    !! cloud ice number
      iqni_nuc = ntracer+100    !! activated ice nuclei  
      iqg      = ntracer+100    !! graupel
      iqtvar   = ntracer+100    !! qt variance (for EDMF turbulence)
      iqh      = ntracer+100
      iqnr     = ntracer+100  
      iqns     = ntracer+100
      iqng     = ntracer+100
      iqnh     = ntracer+100
      iqnc     = ntracer+100
      inccn    = ntracer+100
      ininpot  = ntracer+100
      ininact  = ntracer+100

      !
      ! Taking the 'highest' microphysics option in some cases allows using more
      ! complex microphysics schemes in nested domains than in the global domain
      ! However, a clean implementation would require a domain-dependent 'ntracer' dimension
      SELECT CASE (MAXVAL(atm_phy_nwp_config(1:n_dom)%inwp_gscp))
        

      CASE(2)  ! COSMO-DE (3-cat ice: snow, cloud ice, graupel)

       ! CALL finish('mo_atm_nml_crosscheck', 'Graupel scheme not implemented.')
        
        iqg     = 6       !! graupel
        iqm_max = iqg
        iqt     = iqt + 1

        ntracer = ntracer + 1  !! increase total number of tracers by 1

 
      CASE(3)  ! improved ice nucleation scheme C. Koehler (note: iqm_max does not change!)

        iqni     = 6     !! cloud ice number
        iqni_nuc = 7     !! activated ice nuclei  
        iqt     = iqt + 2

        ntracer = ntracer + 2  !! increase total number of tracers by 2

      CASE(4)  ! two-moment scheme 
      
        iqg  = 6
        iqh  = 7
        iqni = 8        
        iqnr = 9        
        iqns = 10        
        iqng = 11        
        iqnh = 12
        iqnc = 13
        ininact = 14

        nqtendphy = 3     !! number of water species for which convective and turbulent tendencies are stored
        iqm_max   = 7     !! end index of water species mixing ratios
        iqt       = 15    !! start index of other tracers not related at all to moisture
       
        ntracer = 14

      CASE(5)  ! two-moment scheme with CCN and IN budgets
      
        iqg  = 6
        iqh  = 7
        iqni = 8        
        iqnr = 9        
        iqns = 10        
        iqng = 11        
        iqnh = 12
        iqnc = 13
        ininact = 14
        inccn   = 15
        ininpot = 16

        nqtendphy = 3     !! number of water species for which convective and turbulent tendencies are stored
        iqm_max   = 7     !! end index of water species mixing ratios
        iqt       = 17    !! start index of other tracers not related at all to moisture
       
        ntracer = 16
        
      CASE(6)
      
        iqg  = 6
        iqh  = 7
        iqni = 8        
        iqnr = 9        
        iqns = 10        
        iqng = 11        
        iqnh = 12
        iqnc = 13
        ininact = 14
        
        nqtendphy = 3     !! number of water species for which convective and turbulent tendencies are stored
        iqm_max   = 7     !! end index of water species mixing ratios
        iqt       = 14    !! start index of other tracers not related at all to moisture
        
        ntracer = 14
        
      END SELECT ! microphysics schemes


      IF (atm_phy_nwp_config(1)%inwp_turb == iedmf) THEN ! EDMF turbulence

        iqtvar = iqt       !! qt variance
        iqt    = iqt + 1   !! start index of other tracers than hydrometeors

        ntracer = ntracer + 1  !! increase total number of tracers by 1

        ntiles_lnd = 5     !! EDMF currently only works with 5 land tiles - consistent with TESSEL
                           !! even if the land model is inactive ntiles_lnd should be 5

      ENDIF

      IF ( (advection_config(1)%iadv_tke) > 0 ) THEN
        IF ( atm_phy_nwp_config(1)%inwp_turb == icosmo ) THEN
          iqtke = iqt        !! TKE
 
          ! Note that iqt is not increased, since TKE does not belong to the hydrometeor group.

          ntracer = ntracer + 1  !! increase total number of tracers by 1

          WRITE(message_text,'(a,i3)') 'Attention: TKE is advected, '//&
                                       'ntracer is increased by 1 to ',ntracer
          CALL message(TRIM(method_name),message_text)
        ELSE
          WRITE(message_text,'(a,i2)') 'TKE advection not supported for inwp_turb= ', &
            &                          atm_phy_nwp_config(1)%inwp_turb
          CALL finish(TRIM(method_name), TRIM(message_text) )
        ENDIF
      ENDIF

      ! Note: Indices for additional tracers are assigned automatically
      ! via add_tracer_ref in mo_nonhydro_state.

      WRITE(message_text,'(a,i3)') 'Attention: NWP physics is used, '//&
                                   'ntracer is automatically reset to ',ntracer
      CALL message(TRIM(method_name),message_text)


      IF (lart) THEN
        
        ntracer = ntracer + art_config(1)%iart_ntracer
        
        WRITE(message_text,'(a,i3,a,i3)') 'Attention: transport of ART tracers is active, '//&
                                     'ntracer is increased by ',art_config(1)%iart_ntracer, &
                                     ' to ',ntracer
        CALL message(TRIM(method_name),message_text)

      ENDIF

      ! set the nclass_gscp variable for land-surface scheme to number of hydrometeor mixing ratios
      DO jg = 1, n_dom
        atm_phy_nwp_config(jg)%nclass_gscp = iqm_max
      ENDDO

    CASE default ! iforcing

        iqv    = 1     !> water vapour
        iqc    = 2     !! cloud water
        iqi    = 3     !! ice
        iqr    = 0     !! 0: no rain water
        iqs    = 0     !! 0: no snow
        ico2   = 4     !! CO2
        iqm_max= 3     !! end index of water species mixing ratios
        iqt    = 4     !! starting index of non-water species
        nqtendphy = 0  !! number of water species for which convective and turbulent
                       !! tendencies are stored

    END SELECT ! iforcing

    ! take into account additional passive tracers, if present
    ! no need to update iqt, since passive tracers do not belong to the hydrometeor group.
    ! ATTENTION: as long as ntracer is not domain specific, we set jg=1
    IF ( advection_config(1)%npassive_tracer > 0) THEN
      ntracer = ntracer + advection_config(1)%npassive_tracer
      WRITE(message_text,'(a,i3,a,i3)') 'Attention: passive tracers have been added, '//&
                                   'ntracer is increased by ',advection_config(1)%npassive_tracer, &
                                   ' to ',ntracer
      CALL message(TRIM(method_name),message_text)
    ENDIF


    IF (ltransport) THEN

      DO jg = 1,n_dom

        SELECT CASE ( iforcing )
        CASE ( INWP )
        !...........................................................
        ! in NWP physics
        !...........................................................


          ! Force settings for tracer iqtke, if TKE advection is performed
          !
          IF ( advection_config(jg)%iadv_tke > 0 ) THEN

            ! force monotonous slope limiter for vertical advection
            advection_config(jg)%itype_vlimit(iqtke) = 2

            ! force positive definite flux limiter for horizontal advection
            advection_config(jg)%itype_hlimit(iqtke) = 4

            SELECT CASE (advection_config(jg)%iadv_tke)
            CASE (1)
              ! switch off horizontal advection
              advection_config(jg)%ihadv_tracer(iqtke) = 0
            CASE (2)
              ! check whether horizontal substepping is switched on 
              IF (ALL( (/22,32,42,52/) /= advection_config(jg)%ihadv_tracer(iqtke)) ) THEN
                ! choose Miura with substepping
                advection_config(jg)%ihadv_tracer(iqtke) = 22
              ENDIF
            END SELECT

          ENDIF

!
!        CASE (inoforcing, iheldsuarez, iecham, ildf_dry, ildf_echam)
!        !...........................................................
!        ! Other types of adiabatic forcing
!        !...........................................................
!
!          IF (echam_phy_config%lrad) THEN
!            IF ( izenith > 5)  &
!              CALL finish(TRIM(method_name), 'Choose a valid case for rad_nml: izenith.')
!          ENDIF
        END SELECT ! iforcing

      END DO ! jg = 1,n_dom
    END IF ! ltransport


    !--------------------------------------------------------------------
    ! Tracer transport
    !--------------------------------------------------------------------
    ! General

    SELECT CASE (iequations)
    CASE (INH_ATMOSPHERE)

      IF ((itime_scheme_nh==tracer_only) .AND. (.NOT.ltransport)) THEN
        WRITE(message_text,'(A,i2,A)') &
          'nonhydrostatic_nml:itime_scheme set to ', tracer_only, &
          '(TRACER_ONLY), but ltransport to .FALSE.'
        CALL finish( TRIM(method_name),TRIM(message_text))
      END IF

    CASE (IHS_ATM_TEMP,IHS_ATM_THETA,ISHALLOW_WATER)

      IF ( (ha_dyn_config%itime_scheme==tracer_only).AND. &
           (.NOT.ltransport)) THEN
        WRITE(message_text,'(A,i2,A)') &
          'ha_dyn_nml:itime_scheme set to ', tracer_only, &
          '(TRACER_ONLY), but ltransport to .FALSE.'
        CALL finish( TRIM(method_name),TRIM(message_text))
      END IF

    END SELECT

    IF (ltransport) THEN
    DO jg = 1,n_dom


      !----------------------------------------------
      ! Flux computation methods - consistency check

        z_go_tri(1:11)=(/NO_HADV,UP,MIURA,MIURA3,FFSL,FFSL_HYB,MCYCL,       &
          &              MIURA_MCYCL,MIURA3_MCYCL,FFSL_MCYCL,FFSL_HYB_MCYCL/)
        DO jt=1,ntracer
          IF ( ALL(z_go_tri /= advection_config(jg)%ihadv_tracer(jt)) ) THEN
            CALL finish( TRIM(method_name),                                       &
              &  'incorrect settings for TRI-C grid ihadv_tracer. Must be '// &
              &  '0,1,2,3,4,5,6,20,22,32,42 or 52 ')
          ENDIF
        ENDDO

    END DO ! jg = 1,n_dom
    END IF ! ltransport


    !--------------------------------------------------------------------
    ! Horizontal diffusion
    !--------------------------------------------------------------------

    DO jg =1,n_dom

      SELECT CASE( diffusion_config(jg)%hdiff_order )
      CASE(-1)
        WRITE(message_text,'(a,i2.2)') 'Horizontal diffusion '//&
                                       'switched off for domain ', jg
        CALL message(TRIM(method_name),TRIM(message_text))

      CASE(2,3,4,5)
        CONTINUE

      CASE(24,42)
        IF (.NOT.( iequations==IHS_ATM_TEMP)) CALL finish(TRIM(method_name), &
        ' hdiff_order = 24 or 42 only implemented for the hydrostatic atm model')

      CASE DEFAULT
        CALL finish(TRIM(method_name),                       &
          & 'Error: Invalid choice for  hdiff_order. '// &
          & 'Choose from -1, 2, 3, 4, 5, 24, and 42.')
      END SELECT

      IF ( diffusion_config(jg)%hdiff_efdt_ratio<=0._wp) THEN
        CALL message(TRIM(method_name),'No horizontal background diffusion is used')
      ENDIF

      IF (lshallow_water)  diffusion_config(jg)%lhdiff_temp=.FALSE.

      IF (itype_comm == 3 .AND. diffusion_config(jg)%hdiff_order /= 5)  &
        CALL finish(TRIM(method_name), 'itype_comm=3 requires hdiff_order = 5')

      IF (itype_comm == 3 .AND. (diffusion_config(jg)%itype_vn_diffu > 1 .OR. &
        diffusion_config(jg)%itype_t_diffu > 1) )                             &
        CALL finish(TRIM(method_name), 'itype_comm=3 requires itype_t/vn_diffu = 1')

    ENDDO

    !--------------------------------------------------------------------
    ! checking the meanings of the io settings
    !--------------------------------------------------------------------


    IF (lnetcdf_flt64_output) THEN
       CALL message(TRIM(method_name),'NetCDF output of floating point variables will be in 64-bit accuracy')
       IF (.NOT. use_dp_mpi2io) THEN
          use_dp_mpi2io = .TRUE.
          CALL message(TRIM(method_name),'--> use_dp_mpi2io is changed to .TRUE. to allow 64-bit accuracy in the NetCDF output.')
       END IF
    ELSE
       CALL message(TRIM(method_name),'NetCDF output of floating point variables will be in 32-bit accuracy')
    END IF

    SELECT CASE(iforcing)
    CASE ( iecham, ildf_echam )
      inextra_2d   = 0
      inextra_3d   = 0

    CASE DEFAULT
    END SELECT


    IF (activate_sync_timers .AND. .NOT. ltimer) THEN
      activate_sync_timers = .FALSE.
      WRITE (message_text,*) &
        & "warning: namelist parameter 'activate_sync_timers' has been set to .FALSE., ", &
        & "because global 'ltimer' flag is disabled."
      CALL message(TRIM(method_name), TRIM(message_text))
    END IF
    IF (timers_level > 9 .AND. .NOT. activate_sync_timers) THEN
      activate_sync_timers = .TRUE.
      WRITE (message_text,*) &
        & "warning: namelist parameter 'activate_sync_timers' has been set to .TRUE., ", &
        & "because global 'timers_level' is > 9."
      CALL message(TRIM(method_name), TRIM(message_text))
    END IF


    !--------------------------------------------------------------------
    ! Realcase runs
    !--------------------------------------------------------------------

    ! mixed file formats are currently not foreseen.
    ! check whether the analysis and first guess file have the same file format.
    IF (lread_ana) THEN
      IF (fgFiletype() /= anaFiletype()) THEN
        CALL finish( TRIM(method_name),                         &
          &  'first-guess and analysis file must be of the same filetype.')
      ENDIF
    ENDIF

    ! Check whether a Map file for translating fileInputName<=>internalName is required
    ! - a Map File is mandatory, if input is read in GRIB2-Format
    ! - a Map File is optional, if input is read in NetCDF-Format
    ! checking for fgFiletype is sufficient here, since we already ensured that the 
    ! first-guess and analysis file have the same file format.
    IF (.NOT. init_mode == MODE_IFSANA) THEN
      IF (fgFiletype() == FILETYPE_GRB2) THEN
        IF(TRIM(ana_varnames_map_file) == "") &
        CALL finish( TRIM(method_name),                         &
          &  'ana_varnames_map_file missing. It is required when trying to read data in GRIB format.')
      END IF
    ENDIF


    IF ( ANY((/MODE_IAU,MODE_IAU_OLD/) == init_mode) ) THEN  ! start from dwd analysis with incremental update

      ! check analysis update window
      !
      IF ( (dt_iau > 0._wp) .AND. (dt_iau < dtime)) THEN
        ! If dt_iau is chosen to be larger than 0, it must be >= dtime at least.
        dt_iau = dtime
        WRITE (message_text,'(a,a,f6.2)') "Wrong value for dt_iau. ", &
          &   "If >0 then at least equal to advective/phys tstep ",dtime
        CALL finish('initicon_nml:', TRIM(message_text))
      ENDIF 

      reference_dt => newDatetime("1980-06-01T00:00:00.000")

      IF (dt_checkpoint > 0._wp) THEN
        restart_time = MIN(dt_checkpoint, &
          &                0.001_wp * getTotalMilliSecondsTimeDelta(time_config%tc_dt_restart, reference_dt))
      ELSE
        restart_time = 0.001_wp * getTotalMilliSecondsTimeDelta(time_config%tc_dt_restart, reference_dt)
      ENDIF

      CALL deallocateDatetime(reference_dt)
      IF (.NOT. isRestart() .AND. (restart_time <= dt_iau+timeshift%dt_shift)) THEN
        WRITE (message_text,'(a)') "Restarting is not allowed within the IAU phase"
        CALL finish('atm_crosscheck:', TRIM(message_text))
      ENDIF

      DO jg = 2, n_dom
        IF (start_time(jg) > timeshift%dt_shift .AND. start_time(jg) < dt_iau+timeshift%dt_shift) THEN
          WRITE (message_text,'(a)') "Starting a nest is not allowed within the IAU phase"
          CALL finish('atm_crosscheck:', TRIM(message_text))
        ENDIF
      ENDDO

      ! IAU modes MODE_IAU_OLD cannot be combined with snowtiles
      ! when performing snowtile warmstart.
      IF ((ntiles_lnd > 1) .AND. (.NOT. ltile_coldstart) .AND. (lsnowtile)) THEN
        IF ( init_mode == MODE_IAU_OLD ) THEN
          WRITE (message_text,'(a,i2)') "lsnowtile=.TRUE. not allowed for IAU-Mode ", init_mode   
          CALL finish(method_name, TRIM(message_text))
        ENDIF
      ENDIF

    ENDIF


    ! check meteogram configuration
    CALL check_meteogram_configuration(num_io_procs)

    IF (iforcing==iecham) CALL land_crosscheck()

    CALL art_crosscheck()

  END  SUBROUTINE atm_crosscheck
  !---------------------------------------------------------------------------------------

  !---------------------------------------------------------------------------------------
  SUBROUTINE land_crosscheck
    INTEGER :: restartModule
    CHARACTER(len=*), PARAMETER :: method_name =  'mo_nml_crosscheck:land_crosscheck'

#ifdef __NO_JSBACH__
    IF (ANY(mpi_phy_config(:)%ljsb)) THEN
      CALL finish(method_name, "This version was compiled without jsbach. Compile with __JSBACH__, or set ljsb=.FALSE.")
    ENDIF
#else
    IF (ANY(mpi_phy_config(:)%ljsb)) THEN
      IF (num_restart_procs > 0) THEN
        CALL finish(method_name, "JSBACH currently doesn't work with asynchronous restart. Set num_restart_procs=0 !")
      END IF
      IF (num_io_procs > 0) THEN
        CALL finish(method_name, "JSBACH currently doesn't work with asynchronous IO. Set num_io_procs=0 !")
      END IF
    ELSE IF (ANY(mpi_phy_config(:)%llake)) THEN
      CALL message(TRIM(method_name), 'Setting llake = .FALSE. since ljsb = .FALSE.')
      mpi_phy_config(:)%llake = .FALSE.
    END IF
#endif

  END SUBROUTINE land_crosscheck
  !---------------------------------------------------------------------------------------

  !---------------------------------------------------------------------------------------
  SUBROUTINE art_crosscheck
  
    CHARACTER(len=*), PARAMETER :: &
      &  method_name =  'mo_nml_crosscheck:art_crosscheck'
#ifdef __ICON_ART
    INTEGER  :: &
      &  jg
#endif
    
#ifndef __ICON_ART
    IF (lart) THEN
        CALL finish( TRIM(method_name),'run_nml: lart is set .TRUE. but ICON was compiled without -D__ICON_ART')
    ENDIF
#endif
    
    IF (.NOT. lart .AND. irad_aero == 9 ) THEN
      CALL finish(TRIM(method_name),'irad_aero=9 needs lart = .TRUE.')
    END IF

    IF ( ( irad_aero == 9 ) .AND. ( iprog_aero /= 0 ) ) THEN
      CALL finish(TRIM(method_name),'irad_aero=9 requires iprog_aero=0')
    ENDIF
    
#ifdef __ICON_ART
    IF ( ( irad_aero == 9 ) .AND. ( itopo /=1 ) ) THEN
      CALL finish(TRIM(method_name),'irad_aero=9 requires itopo=1')
    ENDIF
    
    DO jg= 1,n_dom
      IF(lredgrid_phys(jg) .AND. irad_aero == 9) THEN
        CALL finish(TRIM(method_name),'irad_aero=9 does not work with a reduced radiation grid')
      ENDIF
      IF(art_config(jg)%iart_ari == 0 .AND. irad_aero == 9) THEN
        CALL finish(TRIM(method_name),'irad_aero=9 needs iart_ari > 0')
      ENDIF
      IF(art_config(jg)%iart_ari > 0  .AND. irad_aero /= 9) THEN
        CALL finish(TRIM(method_name),'iart_ari > 0 requires irad_aero=9')
      ENDIF
    ENDDO
    
    ! XML specification checks
    
    DO jg= 1,n_dom
      IF(art_config(jg)%lart_aerosol) THEN
        IF(TRIM(art_config(jg)%cart_aerosol_xml)=='') THEN
          CALL finish(TRIM(method_name),'lart_aerosol=.TRUE. but no cart_aerosol_xml specified')
        ENDIF
      ENDIF
      IF(art_config(jg)%lart_chem) THEN
        IF(TRIM(art_config(jg)%cart_chemistry_xml)=='') THEN
          CALL finish(TRIM(method_name),'lart_chem=.TRUE. but no cart_chemistry_xml specified')
        ENDIF
      ENDIF
      IF(art_config(jg)%lart_passive) THEN
        IF(TRIM(art_config(jg)%cart_passive_xml)=='') THEN
          CALL finish(TRIM(method_name),'lart_passive=.TRUE. but no cart_passive_xml specified')
        ENDIF
      ENDIF
    ENDDO
    
#endif
  END SUBROUTINE art_crosscheck
  !---------------------------------------------------------------------------------------
END MODULE mo_nml_crosscheck<|MERGE_RESOLUTION|>--- conflicted
+++ resolved
@@ -66,11 +66,7 @@
   USE mo_ha_testcases,       ONLY: ctest_name, ape_sst_case
 
   USE mo_meteogram_config,   ONLY: check_meteogram_configuration
-<<<<<<< HEAD
-  USE mo_grid_config,        ONLY: lplane, n_dom, init_grid_configuration, l_limited_area, start_time
-=======
-  USE mo_grid_config,        ONLY: lplane, n_dom, l_limited_area
->>>>>>> 21f59925
+  USE mo_grid_config,        ONLY: lplane, n_dom, l_limited_area, start_time
 
   USE mo_art_config,         ONLY: art_config
   USE mo_time_management,    ONLY: compute_timestep_settings,                        &
