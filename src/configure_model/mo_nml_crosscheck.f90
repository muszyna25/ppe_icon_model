!>
!! <Short description of module for listings and indices>
!!
!! <Describe the concepts of the procedures and algorithms used in the module.>
!! <Details of procedures are documented below with their definitions.>
!! <Include any applicable external references inline as module::procedure,>
!! <external_procedure(), or by using @see.>
!! <Don't forget references to literature.>
!!
!! @author Kristina Froehlich, MPI-M (2011-07-12)
!! @author Hui Wan, MPI-M (2011-07-12)
!!
!!
!! @par Revision History
!! <Description of activity> by <name, affiliation> (<YYYY-MM-DD>)
!!
!! @par Copyright and License
!!
!! This code is subject to the DWD and MPI-M-Software-License-Agreement in
!! its most recent form.
!! Please see the file LICENSE in the root of the source tree for this code.
!! Where software is supplied by third parties, it is indicated in the
!! headers of the routines.
!!
MODULE mo_nml_crosscheck

  USE mo_kind,               ONLY: wp, i8
  USE mo_exception,          ONLY: message, message_text, finish, print_value
  USE mo_impl_constants,     ONLY: max_char_length, max_dom,                  &
    &                              iecham, ildf_echam, inwp, iheldsuarez,     &
    &                              ildf_dry, inoforcing, ihs_atm_temp,        &
    &                              ihs_atm_theta, tracer_only, inh_atmosphere,&
    &                              ishallow_water, LEAPFROG_EXPL, LEAPFROG_SI,&
    &                              NO_HADV, UP, MIURA, MIURA3, FFSL, FFSL_HYB,&
    &                              UP3, MCYCL, MIURA_MCYCL, MIURA3_MCYCL,     &
    &                              FFSL_MCYCL, FFSL_HYB_MCYCL, ifluxl_sm,     &
    &                              ifluxl_m, ihs_ocean, RAYLEIGH_CLASSIC,     &
    &                              iedmf, icosmo, MODE_IAU, MODE_IAU_OLD 
  USE mo_master_config,      ONLY: tc_exp_stopdate, tc_stopdate
  USE mtime,                 ONLY: timedelta, newTimedelta, deallocateTimedelta, &
       &                           MAX_TIMEDELTA_STR_LEN, getPTStringFromMS,     &
       &                           OPERATOR(>), OPERATOR(/=), OPERATOR(*),       &
       &                           timedeltaToString   
  USE mo_time_config,        ONLY: time_config, restart_experiment
  USE mo_extpar_config,      ONLY: itopo
  USE mo_io_config,          ONLY: dt_checkpoint, lflux_avg,inextra_2d,       &
    &                              inextra_3d, lnetcdf_flt64_output
  USE mo_parallel_config,    ONLY: check_parallel_configuration,              &
<<<<<<< HEAD
    &                              num_io_procs, itype_comm, num_restart_procs, &
    &                              num_prefetch_proc
=======
    &                              use_dp_mpi2io,                             &
    &                              num_io_procs, itype_comm, num_restart_procs
>>>>>>> bc1c91c9
  USE mo_run_config,         ONLY: nsteps, dtime, iforcing,                   &
    &                              ltransport, ntracer, nlev, ltestcase,      &
    &                              nqtendphy, iqtke, iqv, iqc, iqi,           &
    &                              iqs, iqr, iqt, iqtvar, ico2, ltimer,       &
    &                              iqni, iqni_nuc, iqg, iqm_max,              &
    &                              iqh, iqnr, iqns, iqng, iqnh, iqnc,         & 
    &                              inccn, ininact, ininpot,                   &
    &                              activate_sync_timers, timers_level,        &
    &                              output_mode, lart, tc_dt_model,            &
    &                              setModelTimeStep 
  USE mo_gridref_config
  USE mo_interpol_config
  USE mo_grid_config
  USE mo_sleve_config

  USE mo_dynamics_config,    ONLY: iequations, idiv_method,            &
    &                              divavg_cntrwgt, sw_ref_height,      &
    &                              lcoriolis, lshallow_water, ltwotime
  USE mo_advection_config,   ONLY: advection_config

  USE mo_nonhydrostatic_config, ONLY: itime_scheme_nh => itime_scheme, &
                                      lhdiff_rcf, rayleigh_type, divdamp_order
  USE mo_ha_dyn_config,      ONLY: ha_dyn_config
  USE mo_diffusion_config,   ONLY: diffusion_config


  USE mo_atm_phy_nwp_config, ONLY: atm_phy_nwp_config, icpl_aero_conv
  USE mo_lnd_nwp_config,     ONLY: ntiles_lnd, lsnowtile
  USE mo_echam_phy_config,   ONLY: echam_phy_config
  USE mo_radiation_config
  USE mo_echam_conv_config,  ONLY: echam_conv_config
  USE mo_gw_hines_config,    ONLY: gw_hines_config
  USE mo_vdiff_config,       ONLY: vdiff_config
  USE mo_turbdiff_config,    ONLY: turbdiff_config
  USE mo_initicon_config,    ONLY: init_mode, dt_iau, ltile_coldstart
  USE mo_nh_testcases_nml,   ONLY: linit_tracer_fv,nh_test_name
  USE mo_ha_testcases,       ONLY: ctest_name, ape_sst_case

  USE mo_datetime,           ONLY: add_time, print_datetime_all
  USE mo_meteogram_config,   ONLY: check_meteogram_configuration
  USE mo_master_control,     ONLY: get_my_process_type,      &
    & testbed_process,  atmo_process, ocean_process, radiation_process

  USE mo_art_config,         ONLY: art_config

  IMPLICIT NONE

!  PRIVATE

  PUBLIC :: atm_crosscheck


CONTAINS

  !>
  !! Check and, if necessary, adapt simulation lengths
  !!
  !! Check and, if necessary, adapt dt_restart and dt_checkpoint.
  !! - i.e. makes sure that dt_restart and dt_checkpoint are synchronized
  !! with a transport event.
  !!
  !!
  !! @par Revision History
  !! Initial revision by Hui Wan, MPI (2011-07)
  !!
  SUBROUTINE resize_atmo_simulation_length()

    REAL(wp):: cur_datetime_calsec, end_datetime_calsec, length_sec
    INTEGER :: jg
    CHARACTER(len=*), PARAMETER :: method_name =  'mo_nml_crosscheck:resize_atmo_simulation_length'

    TYPE(timedelta), POINTER :: new_dt_model => NULL()
    CHARACTER(len=MAX_TIMEDELTA_STR_LEN) :: tdstring

    !----------------------------
    ! rescale timestep
    dtime     = dtime     * grid_rescale_factor

    IF (ASSOCIATED(tc_dt_model)) THEN
      new_dt_model => newTimedelta('PT0S')
      new_dt_model = tc_dt_model * grid_rescale_factor
      CALL timedeltaToString(new_dt_model, tdstring)
      CALL setModelTimeStep(tdstring)
      CALL deallocateTimedelta(new_dt_model)
    ENDIF

    IF (get_my_process_type() == atmo_process) THEN
      echam_phy_config%dt_rad = echam_phy_config%dt_rad * grid_rescale_factor

      DO jg=1,max_dom
        atm_phy_nwp_config(jg)%dt_conv = atm_phy_nwp_config(jg)%dt_conv * grid_rescale_factor
        atm_phy_nwp_config(jg)%dt_rad  = atm_phy_nwp_config(jg)%dt_rad  * grid_rescale_factor
        atm_phy_nwp_config(jg)%dt_sso  = atm_phy_nwp_config(jg)%dt_sso  * grid_rescale_factor
        atm_phy_nwp_config(jg)%dt_gwd  = atm_phy_nwp_config(jg)%dt_gwd  * grid_rescale_factor
      ENDDO
    ENDIF

    !---------------------------------
    ! Check length of this integration
    !---------------------------------

    IF (nsteps>=0) THEN   ! User specified a value

      length_sec = REAL(nsteps,wp)*dtime
      time_config%end_datetime = time_config%cur_datetime
      CALL add_time(length_sec,0,0,0,time_config%end_datetime)

      !HW (2011-07-17): run_day/hour/... not implemented in the restructured version ------
      !ELSE IF (run_day/=0 .OR. run_hour/=0 .OR. run_minute/=0 .OR. run_second/=0.0_wp) THEN
      !  IF (run_day    < 0    ) CALL finish(method_name,'"run_day" must not be negative')
      !  IF (run_hour   < 0    ) CALL finish(method_name,'"run_hour" must not be negative')
      !  IF (run_minute < 0    ) CALL finish(method_name,'"run_minute" must not be negative')
      !  IF (run_second < 0._wp) CALL finish(method_name,'"run_second" must not be negative')
      !  !
      !  end_datetime = cur_datetime
      !  CALL add_time(run_second,run_minute,run_hour,run_day,end_datetime)
      !  !
      !  cur_datetime_calsec = (REAL(cur_datetime%calday,wp)+cur_datetime%caltime) &
      !    &                   *REAL(cur_datetime%daylen,wp)
      !  end_datetime_calsec = (REAL(end_datetime%calday,wp)+end_datetime%caltime) &
      !    &                   *REAL(end_datetime%daylen,wp)
      !  nsteps=INT((end_datetime_calsec-cur_datetime_calsec)/dtime)
      !-------------------------

    ELSE
      ! Compute nsteps from cur_datetime, end_datetime and dtime
      !
      cur_datetime_calsec = (REAL(time_config%cur_datetime%calday,wp)  &
        +time_config%cur_datetime%caltime   ) &
        * REAL(time_config%cur_datetime%daylen,wp)
      end_datetime_calsec = (REAL(time_config%end_datetime%calday,wp)  &
        +time_config%end_datetime%caltime   ) &
        * REAL(time_config%end_datetime%daylen,wp)

      IF (end_datetime_calsec < cur_datetime_calsec) &
        & CALL finish(TRIM(method_name),'The end date and time must not be '// &
        &            'before the current date and time')

      nsteps=INT((end_datetime_calsec-cur_datetime_calsec)/dtime)

    END IF

    IF ( iequations /= IHS_OCEAN     .AND. &
         iequations /= IHS_ATM_TEMP  .AND. &
         iequations /= IHS_ATM_THETA ) THEN
      !
      ! for non-hydrostatic atmosphere
      ! - not relevant for the hydrostatic atmosphere
      !
      ! Check whether the end of the restart cycle is synchronized with a 
      ! transport/physics event. If not, adapt dt_restart accordingly.
      !
      IF (MOD(time_config%dt_restart,dtime) /= 0) THEN
        time_config%dt_restart =                              &
          &   REAL(NINT(time_config%dt_restart/(dtime)),wp) * dtime
        WRITE(message_text,'(a)') &
          &  'length of restart cycle dt_restart synchronized with transport/phys event'
        CALL message(method_name, message_text)
      ENDIF
    ENDIF

    ! If a restart event occurs, check for unsupport combinations of
    ! namelist settings:
    !
    IF (nsteps >= INT(time_config%dt_restart/dtime)) THEN
      ! processor splitting cannot be combined with synchronous restart:
      IF ((num_restart_procs == 0) .AND. ANY(patch_weight(1:) > 0._wp)) THEN
        CALL finish(method_name, "Processor splitting cannot be combined with synchronous restart!")
      END IF
    END IF

    ! Length of this integration is limited by length of the restart cycle.
    !
#ifdef USE_MTIME_LOOP
    IF (tc_exp_stopdate > tc_stopdate) THEN
      restart_experiment = .TRUE.
    ELSE
      restart_experiment = .FALSE.
    ENDIF
#else
    IF (nsteps > INT(time_config%dt_restart/dtime)) THEN
      nsteps = INT(time_config%dt_restart/dtime)
      restart_experiment = .TRUE.
    ELSE
      restart_experiment = .FALSE.
    ENDIF
#endif
!     nsteps = MIN(nsteps,INT(time_config%dt_restart/dtime))


    CALL message(' ',' ')
    CALL message(method_name,'Initial date and time')
    CALL message(method_name,'---------------------')
    CALL print_datetime_all(time_config%ini_datetime)  ! print all date and time components

    CALL message(' ',' ')
    CALL message(method_name,'End date and time')
    CALL message(method_name,'-----------------')
    CALL print_datetime_all(time_config%end_datetime)  ! print all date and time components

    CALL message(' ',' ')
    CALL message(method_name,'Length of restart cycle')
    CALL message(method_name,'-----------------------')
    WRITE(message_text,'(a,f10.2,a,f16.10,a)') &
         &'dt_restart :',time_config%dt_restart,' seconds =', &
         & time_config%dt_restart/86400._wp, ' days'
    CALL message(method_name,message_text)


    ! Reset the value of dt_checkpoint if it is longer than dt_restart
    ! so that at least one restart file is generated at the end of the cycle.
    !
    dt_checkpoint = MIN(dt_checkpoint,time_config%dt_restart)

    IF ( iequations /= IHS_OCEAN     .AND. &
         iequations /= IHS_ATM_TEMP  .AND. &
         iequations /= IHS_ATM_THETA ) THEN
      !
      ! for non-hydrostatic atmosphere
      ! - not relevant for the hydrostatic atmosphere
      !
      ! Check whether checkpointing is synchronized with a transport/physics event.
      ! If not, adapt dt_checkpoint accordingly.
      !
      IF (MOD(dt_checkpoint,dtime) /= 0) THEN
        dt_checkpoint = REAL(NINT(dt_checkpoint/(dtime)),wp) * dtime
        WRITE(message_text,'(a)') &
          &  'length of checkpoint cycle dt_checkpoint synchronized with transport/phys event'
        CALL message(method_name, message_text)
      ENDIF
    ENDIF

    ! When increased sound-wave and gravity-wave damping is chosen during the spinup phase
    ! (i.e. divdamp_order = 24), checkpointing/restarting is not allowed earlier than three
    ! hours into the integration because the results would not be bit-identical in this case
    IF (iequations == inh_atmosphere .AND. divdamp_order == 24 .AND. dt_checkpoint < 9000._wp) THEN
        WRITE(message_text,'(a)') &
          &  'dt_checkpoint < 2.5 hours not allowed in combination with divdamp_order = 24'
        CALL finish(method_name, message_text)
    ENDIF
    IF (ANY(NINT(start_time(:)) == NINT(dt_checkpoint))) THEN
        WRITE(message_text,'(a)') &
          &  'writing a checkpoint file exactly at the start time of a nest is not allowed'
        CALL finish(method_name, message_text)
    ENDIF

    WRITE(message_text,'(a,f10.2,a,f16.10,a)')          &
         &'dt_checkpoint :',dt_checkpoint,' seconds =', &
         & dt_checkpoint/86400._wp, ' days'
    CALL message(method_name,message_text)

  END SUBROUTINE resize_atmo_simulation_length


  SUBROUTINE atm_crosscheck

    INTEGER :: jg
    INTEGER :: jt   ! tracer loop index
    INTEGER :: i_listlen
    INTEGER :: z_go_tri(11)  ! for crosscheck
    CHARACTER(len=*), PARAMETER :: method_name =  'mo_nml_crosscheck:atm_crosscheck'
    TYPE(timedelta),  POINTER             :: mtime_td
    INTEGER(i8)                           :: dtime_ms
    CHARACTER(LEN=MAX_TIMEDELTA_STR_LEN)  :: td_string, td_string0
    
    !--------------------------------------------------------------------
    ! Parallelization
    !--------------------------------------------------------------------
    CALL check_parallel_configuration()

    CALL resize_atmo_simulation_length()

    ! Special treatment for the hydro atm model

    IF ( (iequations == IHS_ATM_TEMP) .OR. &
         (iequations == IHS_ATM_THETA)     ) THEN

      ! If running the HYDROSTATIC version,
      ! let the model integrate one more step after the desired end of
      ! simulation in order to get the proper output. This additional step is
      ! necessary because the HYDROSTATIC model writes out values of step N
      ! after the integration from N to N+1 is finished. Also note that
      ! this additional step is done only for the regular output, and is
      ! ignored for restart.

      nsteps = nsteps + 1

      ! The additional step is not needed in the NON-hydrostatic version because
      ! in this case the model writes out values of step N
      ! after the integration from N-1 to N is finished.
    ENDIF


    !--------------------------------------------------------------------
    ! Grid and dynamics
    !--------------------------------------------------------------------

    ! check the configuration
    CALL init_grid_configuration()
    
    IF (lplane) CALL finish( TRIM(method_name),&
      'Currently a plane version is not available')

    ! Reset num_prefetch_proc to zero if the model does not run in limited-area mode
    IF (.NOT. l_limited_area) num_prefetch_proc = 0

    SELECT CASE (iequations)
    CASE(IHS_ATM_TEMP,IHS_ATM_THETA)         ! hydrostatic atm model

      SELECT CASE(iforcing)
      CASE(INOFORCING,IHELDSUAREZ,ILDF_DRY)  ! without moist processes
        ha_dyn_config%ldry_dycore = .TRUE.
      END SELECT

    END SELECT

    lshallow_water = (iequations==ISHALLOW_WATER)

    SELECT CASE (iequations)
    CASE (IHS_ATM_TEMP,IHS_ATM_THETA,ISHALLOW_WATER)

      ltwotime = (ha_dyn_config%itime_scheme/=LEAPFROG_EXPL).AND. &
                 (ha_dyn_config%itime_scheme/=LEAPFROG_SI)

    END SELECT

    !--------------------------------------------------------------------
    ! If ltestcase is set to .FALSE. in run_nml set testcase name to empty
    ! (in case it is still set in the run script)
    IF (.NOT. ltestcase) THEN
      ctest_name = ''
      nh_test_name = ''
    END IF
    !--------------------------------------------------------------------

    !--------------------------------------------------------------------
    ! Testcases (hydrostatic)
    !--------------------------------------------------------------------

    IF ((TRIM(ctest_name)=='GW') .AND. (nlev /= 20)) THEN
      CALL finish(TRIM(method_name),'nlev MUST be 20 for the gravity-wave test case')
    ENDIF

    IF ((TRIM(ctest_name)=='SV') .AND. ntracer /= 2 ) THEN
      CALL finish(TRIM(method_name), &
        & 'ntracer MUST be 2 for the stationary vortex test case')
    ENDIF

    IF ((TRIM(ctest_name)=='DF1') .AND. ntracer == 1 ) THEN
      CALL finish(TRIM(method_name), &
        & 'ntracer MUST be >=2 for the deformational flow test case 1')
    ENDIF

    IF ((TRIM(ctest_name)=='DF2') .AND. ntracer == 1 ) THEN
      CALL finish(TRIM(method_name), &
        & 'ntracer MUST be >=2 for the deformational flow test case 2')
    ENDIF

    IF ((TRIM(ctest_name)=='DF3') .AND. ntracer == 1 ) THEN
      CALL finish(TRIM(method_name), &
        & 'ntracer MUST be >=2 for the deformational flow test case 3')
    ENDIF

    IF ((TRIM(ctest_name)=='DF4') .AND. ntracer == 1 ) THEN
      CALL finish(TRIM(method_name), &
        & 'ntracer MUST be >=2 for the deformational flow test case 4')
    ENDIF

    IF ((TRIM(ctest_name)=='APE') .AND. (TRIM(ape_sst_case)=='sst_ice')  ) THEN
      IF (.NOT. lflux_avg)&
      CALL finish(TRIM(method_name), &
        & 'lflux_avg must be set true to run this setup')
    ENDIF

    !--------------------------------------------------------------------
    ! Testcases (nonhydrostatic)
    !--------------------------------------------------------------------
    IF (.NOT. ltestcase .AND. rayleigh_type == RAYLEIGH_CLASSIC) THEN
      CALL finish(TRIM(method_name), &
        & 'rayleigh_type = RAYLEIGH_CLASSIC not applicable to real case runs.')
    ENDIF

    IF ( ( TRIM(nh_test_name)=='APE_nwp'.OR. TRIM(nh_test_name)=='dcmip_tc_52' ) .AND.  &
      &  ( ANY(atm_phy_nwp_config(:)%inwp_surface == 1 ) ) .AND.                       &
      &  ( ANY(atm_phy_nwp_config(:)%inwp_turb    /= iedmf ) ) ) THEN
      CALL finish(TRIM(method_name), &
        & 'surface scheme must be switched off, when running the APE test')
    ENDIF

    !--------------------------------------------------------------------
    ! Shallow water
    !--------------------------------------------------------------------
    IF (iequations==ISHALLOW_WATER.AND.ha_dyn_config%lsi_3d) THEN
      CALL message( TRIM(method_name), 'lsi_3d = .TRUE. not applicable to shallow water model')
    ENDIF

    IF ((iequations==ISHALLOW_WATER).AND.(nlev/=1)) &
    CALL finish(TRIM(method_name),'Multiple vertical level specified for shallow water model')

    !--------------------------------------------------------------------
    ! Hydrostatic atm
    !--------------------------------------------------------------------
    IF (iequations==IHS_ATM_THETA) ha_dyn_config%ltheta_dyn = .TRUE.

    !--------------------------------------------------------------------
    ! Nonhydrostatic atm
    !--------------------------------------------------------------------
    IF (lhdiff_rcf .AND. (itype_comm == 3)) CALL finish(TRIM(method_name), &
      'lhdiff_rcf is available only for idiv_method=1 and itype_comm<=2')

    IF (grf_intmethod_e >= 5 .AND. iequations /= INWP .AND. n_dom > 1) THEN
      grf_intmethod_e = 4
      CALL message( TRIM(method_name), 'grf_intmethod_e has been reset to 4')
    ENDIF

    !--------------------------------------------------------------------
    ! Atmospheric physics, general
    !--------------------------------------------------------------------
    IF ((iforcing==INWP).AND.(iequations/=INH_ATMOSPHERE)) &
    CALL finish( TRIM(method_name), 'NWP physics only implemented in the '//&
               'nonhydrostatic atm model')

    !--------------------------------------------------------------------
    ! NWP physics
    !--------------------------------------------------------------------
    IF (iforcing==inwp) THEN

      DO jg =1,n_dom

        IF( atm_phy_nwp_config(jg)%inwp_satad == 0       .AND. &
          & ((atm_phy_nwp_config(jg)%inwp_convection >0 ) .OR. &
          &  (atm_phy_nwp_config(jg)%inwp_gscp > 0      )    ) ) &
        &  CALL finish( TRIM(method_name),'satad has to be switched on')


        IF( (atm_phy_nwp_config(jg)%inwp_gscp==0) .AND. &
          & (atm_phy_nwp_config(jg)%inwp_convection==0) .AND.&
          & (atm_phy_nwp_config(jg)%inwp_radiation==0) .AND.&
          & (atm_phy_nwp_config(jg)%inwp_sso==0)  .AND. &
          & (atm_phy_nwp_config(jg)%inwp_surface == 0) .AND.&
          & (atm_phy_nwp_config(jg)%inwp_turb> 0) )   &
        CALL message(TRIM(method_name),' WARNING! NWP forcing set but '//&
                    'only turbulence selected!')


        IF (( atm_phy_nwp_config(jg)%inwp_turb == icosmo ) .AND. &
          & (turbdiff_config(jg)%lconst_z0) ) THEN
          CALL message(TRIM(method_name),' WARNING! NWP forcing set but '//  &
                      'idealized (horizontally homogeneous) roughness '//&
                      'length z0 selected!')
        ENDIF

        IF (.NOT. ltestcase .AND. atm_phy_nwp_config(jg)%inwp_surface == 0) THEN
          CALL finish( TRIM(method_name),'Real-data applications require using a surface scheme!')
        ENDIF

        ! check radiation scheme in relation to chosen ozone and irad_aero=6 to itopo

        IF ( (atm_phy_nwp_config(jg)%inwp_radiation > 0).OR.(echam_phy_config%lrad) )  THEN

          SELECT CASE (irad_o3)
          CASE (0) ! ok
            CALL message(TRIM(method_name),'radiation is used without ozone')
          CASE (2,4,6,7,8,9) ! ok
            CALL message(TRIM(method_name),'radiation is used with ozone')
          CASE (10) ! ok                                                                                                                                                                                            CALL message(TRIM(method_name),'radiation is used with ozone calculated from ART')
            IF ( .NOT. lart ) THEN
              CALL finish(TRIM(method_name),'irad_o3 currently is 10 but lart is false.')
            ENDIF
          CASE default
            CALL finish(TRIM(method_name),'irad_o3 currently has to be 0, 2, 4, 6, 7, 8 or 9.')
          END SELECT

          ! Tegen aerosol and itopo (Tegen aerosol data have to be read from external data file)
          IF ( ( irad_aero == 6 ) .AND. ( itopo /=1 ) ) THEN
            CALL finish(TRIM(method_name),'irad_aero=6 requires itopo=1')
          ENDIF

          IF ( irad_aero /= 6 .AND. (atm_phy_nwp_config(jg)%icpl_aero_gscp > 0 .OR. icpl_aero_conv > 0)) THEN
            CALL finish(TRIM(method_name),'aerosol-precipitation coupling requires irad_aero=6')
          ENDIF
        ELSE

          SELECT CASE (irad_o3)
          CASE(0) ! ok
          CASE default
            irad_o3 = 0
            CALL message(TRIM(method_name),'running without radiation => irad_o3 reset to 0')
          END SELECT

        ENDIF !inwp_radiation

        !! check microphysics scheme
        IF (  atm_phy_nwp_config(jg)%mu_rain < 0.0   .OR. &
          &   atm_phy_nwp_config(jg)%mu_rain > 5.0)  THEN
          CALL finish(TRIM(method_name),'mu_rain requires: 0 < mu_rain < 5')
        END IF

        IF (  atm_phy_nwp_config(jg)%mu_snow < 0.0   .OR. &
          &   atm_phy_nwp_config(jg)%mu_snow > 5.0)  THEN
          CALL finish(TRIM(method_name),'mu_snow requires: 0 < mu_snow < 5')
        END IF ! microphysics

        IF (atm_phy_nwp_config(jg)%inwp_surface == 0 .AND. ntiles_lnd > 1) THEN
          ntiles_lnd = 1
          CALL message(TRIM(method_name),'Warning: ntiles reset to 1 because the surface scheme is turned off')
        ENDIF

      ENDDO
    END IF


    !--------------------------------------------------------------------
    ! Tracers and diabatic forcing
    !--------------------------------------------------------------------

    !
    ! Check settings of ntracer
    !
    ! Set tracer indices
    !
    SELECT CASE(iforcing)
    CASE (IECHAM,ILDF_ECHAM)  ! iforcing

      IF (ntracer < 3) CALL finish(TRIM(method_name),'ECHAM physics needs at least 3 tracers')

      iqv    = 1     !> water vapour
      iqc    = 2     !! cloud water
      iqi    = 3     !! ice
      iqr    = 0     !! 0: no rain water
      iqs    = 0     !! 0: no snow
      ico2   = 4     !! CO2
      iqm_max= 3     !! end index of water species mixing ratios
      iqt    = 4     !! starting index of non-water species
      nqtendphy = 0  !! number of water species for which convective and turbulent
                     !! tendencies are stored

    CASE (INWP) ! iforcing

      ! ** NWP physics section ** 
      !
      ! IMPORTANT: For NWP physics, five microphysics tracers (QV, QC, QI, QR and QS) must always be
      !            defined because their presence is implicitly assumed in the physics-dynamics interface
      !            when converting between temperature and virtual temperature.
      !
      !            Any additional mass-related microphysics tracers must be numbered in consecutive order
      !            after iqs = 5. The parameter "iqm_max" must signify the highest tracer index carrying a
      !            moisture mixing ratio. Additional tracers for hydrometeor number concentrations (in
      !            case of a two-moment scheme) or other purposes (aerosols, qt variance or anything else)
      !            can be numbered freely after iqm_max. The parameter "iqt", denoting the start index
      !            of tracers not related at all to moisture, is used in configure_advection to specify
      !            the index range of tracers for which advection is turned off in the stratosphere
      !            (i.e. all cloud and precipitation variables including number concentrations)
      !
      !            Note also that the namelist parameter "ntracer" is reset automatically to the correct
      !            value when NWP physics is used in order to avoid multiple namelist changes when playing
      !            around with different physics schemes. 
      !
      ! Default settings valid for all microphysics options
      !
      iqv       = 1     !> water vapour
      iqc       = 2     !! cloud water
      iqi       = 3     !! ice 
      iqr       = 4     !! rain water
      iqs       = 5     !! snow
      nqtendphy = 3     !! number of water species for which convective and turbulent tendencies are stored
      !
      ! The following parameters may be reset depending on the selected physics scheme
      !
      iqm_max   = 5     !! end index of water species mixing ratios
      iqt       = 6     !! start index of other tracers not related at all to moisture
      !
      ntracer   = 5     !! total number of tracers
      !
      ! dummy settings
      iqni     = ntracer+100    !! cloud ice number
      iqni_nuc = ntracer+100    !! activated ice nuclei  
      iqg      = ntracer+100    !! graupel
      iqtvar   = ntracer+100    !! qt variance (for EDMF turbulence)
      iqh      = ntracer+100
      iqnr     = ntracer+100  
      iqns     = ntracer+100
      iqng     = ntracer+100
      iqnh     = ntracer+100
      iqnc     = ntracer+100
      inccn    = ntracer+100
      ininpot  = ntracer+100
      ininact  = ntracer+100

      !
      !
      SELECT CASE (atm_phy_nwp_config(jg)%inwp_gscp)
        

      CASE(2)  ! COSMO-DE (3-cat ice: snow, cloud ice, graupel)

       ! CALL finish('mo_atm_nml_crosscheck', 'Graupel scheme not implemented.')
        
        iqg     = 6       !! graupel
        iqm_max = iqg
        iqt     = iqt + 1

        ntracer = ntracer + 1  !! increase total number of tracers by 1

 
      CASE(3)  ! improved ice nucleation scheme C. Koehler (note: iqm_max does not change!)

        iqni     = 6     !! cloud ice number
        iqni_nuc = 7     !! activated ice nuclei  
        iqt     = iqt + 2

        ntracer = ntracer + 2  !! increase total number of tracers by 2

      CASE(4)  ! two-moment scheme 
      
        iqg  = 6
        iqh  = 7
        iqni = 8        
        iqnr = 9        
        iqns = 10        
        iqng = 11        
        iqnh = 12
        iqnc = 13
        ininact = 14

        nqtendphy = 3     !! number of water species for which convective and turbulent tendencies are stored
        iqm_max   = 7     !! end index of water species mixing ratios
        iqt       = 15    !! start index of other tracers not related at all to moisture
       
        ntracer = 14

      CASE(5)  ! two-moment scheme with CCN and IN budgets
      
        iqg  = 6
        iqh  = 7
        iqni = 8        
        iqnr = 9        
        iqns = 10        
        iqng = 11        
        iqnh = 12
        iqnc = 13
        ininact = 14
        inccn   = 15
        ininpot = 16

        nqtendphy = 3     !! number of water species for which convective and turbulent tendencies are stored
        iqm_max   = 7     !! end index of water species mixing ratios
        iqt       = 17    !! start index of other tracers not related at all to moisture
       
        ntracer = 16
        
      CASE(6)
      
        iqg  = 6
        iqh  = 7
        iqni = 8        
        iqnr = 9        
        iqns = 10        
        iqng = 11        
        iqnh = 12
        iqnc = 13
        ininact = 14
        
        nqtendphy = 3     !! number of water species for which convective and turbulent tendencies are stored
        iqm_max   = 7     !! end index of water species mixing ratios
        iqt       = 14    !! start index of other tracers not related at all to moisture
        
        ntracer = 14
        
      END SELECT ! microphysics schemes


      IF (atm_phy_nwp_config(jg)%inwp_turb == iedmf) THEN ! EDMF turbulence

        iqtvar = iqt       !! qt variance
        iqt    = iqt + 1   !! start index of other tracers than hydrometeors

        ntracer = ntracer + 1  !! increase total number of tracers by 1

        ntiles_lnd = 5     !! EDMF currently only works with 5 land tiles - consistent with TESSEL
                           !! even if the land model is inactive ntiles_lnd should be 5

      ENDIF

      IF ( (advection_config(jg)%iadv_tke) > 0 ) THEN
        IF ( atm_phy_nwp_config(jg)%inwp_turb == icosmo ) THEN
          iqtke = iqt        !! TKE
 
          ! Note that iqt is not increased, since TKE does not belong to the hydrometeor group.

          ntracer = ntracer + 1  !! increase total number of tracers by 1

          WRITE(message_text,'(a,i3)') 'Attention: TKE is advected, '//&
                                       'ntracer is increased by 1 to ',ntracer
          CALL message(TRIM(method_name),message_text)
        ELSE
          WRITE(message_text,'(a,i2)') 'TKE advection not supported for inwp_turb= ', &
            &                          atm_phy_nwp_config(jg)%inwp_turb
          CALL finish(TRIM(method_name), TRIM(message_text) )
        ENDIF
      ENDIF

      ! Note: Indices for additional tracers are assigned automatically
      ! via add_tracer_ref in mo_nonhydro_state.

      WRITE(message_text,'(a,i3)') 'Attention: NWP physics is used, '//&
                                   'ntracer is automatically reset to ',ntracer
      CALL message(TRIM(method_name),message_text)

      ! take into account additional passive tracers, if present
      ! iqt is not increased, since passive tracers do not belong to the hydrometeor group.
      IF ( advection_config(jg)%npassive_tracer > 0) THEN
        ntracer = ntracer + advection_config(jg)%npassive_tracer
        WRITE(message_text,'(a,i3,a,i3)') 'Attention: passive tracers have been added, '//&
                                     'ntracer is increased by ',advection_config(jg)%npassive_tracer, &
                                     ' to ',ntracer
        CALL message(TRIM(method_name),message_text)
      ENDIF


      IF (lart) THEN
        
        ntracer = ntracer + art_config(jg)%iart_ntracer
        
        WRITE(message_text,'(a,i3,a,i3)') 'Attention: transport of ART tracers is active, '//&
                                     'ntracer is increased by ',art_config(jg)%iart_ntracer, &
                                     ' to ',ntracer
        CALL message(TRIM(method_name),message_text)

      ENDIF

      ! set the nclass_gscp variable for land-surface scheme to number of hydrometeor mixing ratios
      DO jg = 1, n_dom
        atm_phy_nwp_config(jg)%nclass_gscp = iqm_max
      ENDDO

    CASE default ! iforcing

        iqv    = 1     !> water vapour
        iqc    = 2     !! cloud water
        iqi    = 3     !! ice
        iqr    = 0     !! 0: no rain water
        iqs    = 0     !! 0: no snow
        ico2   = 5     !! CO2
        iqm_max= 3     !! end index of water species mixing ratios
        iqt    = 4     !! starting index of non-water species
        nqtendphy = 0  !! number of water species for which convective and turbulent
                       !! tendencies are stored

    END SELECT ! iforcing


    IF (ltransport) THEN
    DO jg = 1,n_dom

      i_listlen = LEN_TRIM(advection_config(jg)%ctracer_list)

      SELECT CASE ( iforcing )
      CASE ( INWP )
      !...........................................................
      ! in NWP physics
      !...........................................................


        ! Force settings for tracer iqtke, if TKE advection is performed
        !
        IF ( advection_config(jg)%iadv_tke > 0 ) THEN

          ! force monotonous slope limiter for vertical advection
          advection_config(jg)%itype_vlimit(iqtke) = 2

          ! force positive definite flux limiter for horizontal advection
          advection_config(jg)%itype_hlimit(iqtke) = 4

          SELECT CASE (advection_config(jg)%iadv_tke)
          CASE (1)
            ! switch off horizontal advection
            advection_config(jg)%ihadv_tracer(iqtke) = 0
          CASE (2)
            ! check whether horizontal substepping is switched on 
            IF (ALL( (/22,32,42,52/) /= advection_config(jg)%ihadv_tracer(iqtke)) ) THEN
              ! choose Miura with substepping
              advection_config(jg)%ihadv_tracer(iqtke) = 22
            ENDIF
          END SELECT

        ENDIF


        IF ( i_listlen /= ntracer ) THEN
          DO jt=1,ntracer
            WRITE(advection_config(jg)%ctracer_list(jt:jt),'(i1.1)')jt
          ENDDO
          WRITE(message_text,'(a,a)') &
            & 'Attention: according to physics, ctracer_list is set to ',&
            & advection_config(jg)%ctracer_list(1:ntracer)
          CALL message(TRIM(method_name),message_text)
        ENDIF


      CASE (inoforcing, iheldsuarez, iecham, ildf_dry, ildf_echam)
      !...........................................................
      ! Other types of adiabatic forcing
      !...........................................................

        IF ( i_listlen < ntracer .AND. i_listlen /= 0 ) THEN
          ntracer = i_listlen
          CALL message(TRIM(method_name),'number of tracers is adjusted according to given list')
        END IF


        IF (echam_phy_config%lrad) THEN
          IF ( izenith > 5)  &
            CALL finish(TRIM(method_name), 'Choose a valid case for rad_nml: izenith.')
        ENDIF
      END SELECT ! iforcing

    END DO ! jg = 1,n_dom
    END IF ! ltransport


    !--------------------------------------------------------------------
    ! Tracer transport
    !--------------------------------------------------------------------
    ! General

    SELECT CASE (iequations)
    CASE (INH_ATMOSPHERE)

      IF ((itime_scheme_nh==tracer_only) .AND. (.NOT.ltransport)) THEN
        WRITE(message_text,'(A,i2,A)') &
          'nonhydrostatic_nml:itime_scheme set to ', tracer_only, &
          '(TRACER_ONLY), but ltransport to .FALSE.'
        CALL finish( TRIM(method_name),TRIM(message_text))
      END IF

    CASE (IHS_ATM_TEMP,IHS_ATM_THETA,ISHALLOW_WATER)

      IF ( (ha_dyn_config%itime_scheme==tracer_only).AND. &
           (.NOT.ltransport)) THEN
        WRITE(message_text,'(A,i2,A)') &
          'ha_dyn_nml:itime_scheme set to ', tracer_only, &
          '(TRACER_ONLY), but ltransport to .FALSE.'
        CALL finish( TRIM(method_name),TRIM(message_text))
      END IF

    END SELECT

    IF (ltransport) THEN
    DO jg = 1,n_dom


      !----------------------------------------------
      ! Flux computation methods - consistency check

        z_go_tri(1:11)=(/NO_HADV,UP,MIURA,MIURA3,FFSL,FFSL_HYB,MCYCL,       &
          &              MIURA_MCYCL,MIURA3_MCYCL,FFSL_MCYCL,FFSL_HYB_MCYCL/)
        DO jt=1,ntracer
          IF ( ALL(z_go_tri /= advection_config(jg)%ihadv_tracer(jt)) ) THEN
            CALL finish( TRIM(method_name),                                       &
              &  'incorrect settings for TRI-C grid ihadv_tracer. Must be '// &
              &  '0,1,2,3,4,5,6,20,22,32,42 or 52 ')
          ENDIF
        ENDDO

    END DO ! jg = 1,n_dom
    END IF ! ltransport


    !--------------------------------------------------------------------
    ! Horizontal diffusion
    !--------------------------------------------------------------------

    DO jg =1,n_dom

      SELECT CASE( diffusion_config(jg)%hdiff_order )
      CASE(-1)
        WRITE(message_text,'(a,i2.2)') 'Horizontal diffusion '//&
                                       'switched off for domain ', jg
        CALL message(TRIM(method_name),TRIM(message_text))

      CASE(2,3,4,5)
        CONTINUE

      CASE(24,42)
        IF (.NOT.( iequations==IHS_ATM_TEMP)) CALL finish(TRIM(method_name), &
        ' hdiff_order = 24 or 42 only implemented for the hydrostatic atm model')

      CASE DEFAULT
        CALL finish(TRIM(method_name),                       &
          & 'Error: Invalid choice for  hdiff_order. '// &
          & 'Choose from -1, 2, 3, 4, 5, 24, and 42.')
      END SELECT

      IF ( diffusion_config(jg)%hdiff_efdt_ratio<=0._wp) THEN
        CALL message(TRIM(method_name),'No horizontal background diffusion is used')
      ENDIF

      IF (lshallow_water)  diffusion_config(jg)%lhdiff_temp=.FALSE.

      IF (itype_comm == 3 .AND. diffusion_config(jg)%hdiff_order /= 5)  &
        CALL finish(TRIM(method_name), 'itype_comm=3 requires hdiff_order = 5')

      IF (itype_comm == 3 .AND. (diffusion_config(jg)%itype_vn_diffu > 1 .OR. &
        diffusion_config(jg)%itype_t_diffu > 1) )                             &
        CALL finish(TRIM(method_name), 'itype_comm=3 requires itype_t/vn_diffu = 1')

    ENDDO

    !--------------------------------------------------------------------
    ! checking the meanings of the io settings
    !--------------------------------------------------------------------


    IF (lnetcdf_flt64_output) THEN
       CALL message(TRIM(method_name),'NetCDF output of floating point variables will be in 64-bit accuracy')
       IF (.NOT. use_dp_mpi2io) THEN
          use_dp_mpi2io = .TRUE.
          CALL message(TRIM(method_name),'--> use_dp_mpi2io is changed to .TRUE. to allow 64-bit accuracy in the NetCDF output.')
       END IF
    ELSE
       CALL message(TRIM(method_name),'NetCDF output of floating point variables will be in 32-bit accuracy')
    END IF

    SELECT CASE(iforcing)
    CASE ( iecham, ildf_echam )
      inextra_2d   = 0
      inextra_3d   = 0

    CASE DEFAULT
    END SELECT


    IF (activate_sync_timers .AND. .NOT. ltimer) THEN
      activate_sync_timers = .FALSE.
      WRITE (message_text,*) &
        & "warning: namelist parameter 'activate_sync_timers' has been set to .FALSE., ", &
        & "because global 'ltimer' flag is disabled."
      CALL message(TRIM(method_name), TRIM(message_text))
    END IF
    IF (timers_level > 9 .AND. .NOT. activate_sync_timers) THEN
      activate_sync_timers = .TRUE.
      WRITE (message_text,*) &
        & "warning: namelist parameter 'activate_sync_timers' has been set to .TRUE., ", &
        & "because global 'timers_level' is > 9."
      CALL message(TRIM(method_name), TRIM(message_text))
    END IF


    !--------------------------------------------------------------------
    ! Realcase runs
    !--------------------------------------------------------------------

    IF ( ANY((/MODE_IAU,MODE_IAU_OLD/) == init_mode) ) THEN  ! start from dwd analysis with incremental update

      ! check analysis update window
      !
      IF ( (dt_iau > 0._wp) .AND. (dt_iau < dtime)) THEN
        ! If dt_iau is chosen to be larger than 0, it must be >= dtime at least.
        dt_iau = dtime
        WRITE (message_text,'(a,a,f6.2)') "Wrong value for dt_iau. ", &
          &   "If >0 then at least equal to advective/phys tstep ",dtime
        CALL finish('initicon_nml:', TRIM(message_text))
      ENDIF 


      ! IAU modes MODE_IAU_OLD cannot be combined with snowtiles
      ! when performing snowtile warmstart.
      IF ((ntiles_lnd > 1) .AND. (.NOT. ltile_coldstart) .AND. (lsnowtile)) THEN
        IF ( init_mode == MODE_IAU_OLD ) THEN
          WRITE (message_text,'(a,i2)') "lsnowtile=.TRUE. not allowed for IAU-Mode ", init_mode   
          CALL finish(method_name, TRIM(message_text))
        ENDIF
      ENDIF

    ENDIF


    ! check meteogram configuration
    CALL check_meteogram_configuration(num_io_procs)

    CALL land_crosscheck()
    CALL art_crosscheck()

    ! Intermediate testing for consistency between old and mtime scheme 
   
    ! check if the model time step defined by run_nml:dtime is
    ! identical to the time step defined by run_nml:modelTimeStep
    CALL timedeltatostring(tc_dt_model, td_string0)
    dtime_ms = NINT(dtime*1000, i8)
    CALL getPTStringFromMS(dtime_ms, td_string)
    mtime_td => newTimedelta(td_string)
    IF (mtime_td /= tc_dt_model) THEN
      CALL finish(method_name, 'Inconsistent time step definitions: '//&
        &TRIM(td_string0)//' vs. '//TRIM(td_string))
    END IF
    CALL deallocateTimedelta(mtime_td)
    
  END  SUBROUTINE atm_crosscheck
  !---------------------------------------------------------------------------------------

  !---------------------------------------------------------------------------------------
  SUBROUTINE land_crosscheck

    CHARACTER(len=*), PARAMETER :: method_name =  'mo_nml_crosscheck:land_crosscheck'

#ifdef __NO_JSBACH__
    IF (echam_phy_config% ljsbach) THEN
      CALL finish(method_name, "This version was compiled without jsbach. Compile with __JSBACH__, or set ljsbach=.FALSE.")
    ENDIF
    echam_phy_config% ljsbach   = .FALSE.     
#else
    IF (echam_phy_config% ljsbach) THEN
      IF (num_restart_procs > 0) THEN
        CALL finish(method_name, "JSBACH currently doesn't work with asynchronous restart. Set num_restart_procs=0 !")
      END IF
      IF (num_io_procs > 0) THEN
        CALL finish(method_name, "JSBACH currently doesn't work with asynchronous IO. Set num_io_procs=0 !")
      END IF
    END IF
#endif

  END SUBROUTINE land_crosscheck
  !---------------------------------------------------------------------------------------

  !---------------------------------------------------------------------------------------
  SUBROUTINE art_crosscheck
  
    CHARACTER(len=*), PARAMETER :: &
      &  method_name =  'mo_nml_crosscheck:art_crosscheck'
    INTEGER  :: &
      &  jg
    
#ifndef __ICON_ART
    IF (lart) THEN
        CALL finish( TRIM(method_name),'run_nml: lart is set .TRUE. but ICON was compiled without -D__ICON_ART')
    ENDIF
#endif
    
    IF (.NOT. lart .AND. irad_aero == 9 ) THEN
      CALL finish(TRIM(method_name),'irad_aero=9 needs lart = .TRUE.')
    END IF
    
#ifdef __ICON_ART
    IF ( ( irad_aero == 9 ) .AND. ( itopo /=1 ) ) THEN
      CALL finish(TRIM(method_name),'irad_aero=9 requires itopo=1')
    ENDIF
    
    DO jg= 1,n_dom
      IF(lredgrid_phys(jg) .AND. irad_aero == 9) THEN
        CALL finish(TRIM(method_name),'irad_aero=9 does not work with a reduced radiation grid')
      ENDIF
      IF(art_config(jg)%iart_ari == 0 .AND. irad_aero == 9) THEN
        CALL finish(TRIM(method_name),'irad_aero=9 needs iart_ari > 0')
      ENDIF
      IF(art_config(jg)%iart_ari > 0  .AND. irad_aero /= 9) THEN
        CALL finish(TRIM(method_name),'iart_ari > 0 requires irad_aero=9')
      ENDIF
    ENDDO
#endif
  END SUBROUTINE art_crosscheck
  !---------------------------------------------------------------------------------------
END MODULE mo_nml_crosscheck<|MERGE_RESOLUTION|>--- conflicted
+++ resolved
@@ -45,14 +45,9 @@
   USE mo_extpar_config,      ONLY: itopo
   USE mo_io_config,          ONLY: dt_checkpoint, lflux_avg,inextra_2d,       &
     &                              inextra_3d, lnetcdf_flt64_output
-  USE mo_parallel_config,    ONLY: check_parallel_configuration,              &
-<<<<<<< HEAD
+  USE mo_parallel_config,    ONLY: check_parallel_configuration,                &
     &                              num_io_procs, itype_comm, num_restart_procs, &
-    &                              num_prefetch_proc
-=======
-    &                              use_dp_mpi2io,                             &
-    &                              num_io_procs, itype_comm, num_restart_procs
->>>>>>> bc1c91c9
+    &                              num_prefetch_proc, use_dp_mpi2io
   USE mo_run_config,         ONLY: nsteps, dtime, iforcing,                   &
     &                              ltransport, ntracer, nlev, ltestcase,      &
     &                              nqtendphy, iqtke, iqv, iqc, iqi,           &
