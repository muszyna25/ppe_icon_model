!>
!! This module checks the read-in namelist parameters and, in case of
!! inconsistencies, it tries to correct these.
!!
!!
!! @author Kristina Froehlich, MPI-M (2011-07-12)
!! @author Hui Wan, MPI-M (2011-07-12)
!!
!!
!! @par Copyright and License
!!
!! This code is subject to the DWD and MPI-M-Software-License-Agreement in
!! its most recent form.
!! Please see the file LICENSE in the root of the source tree for this code.
!! Where software is supplied by third parties, it is indicated in the
!! headers of the routines.
!!
MODULE mo_nml_crosscheck

<<<<<<< HEAD
  USE mo_kind,               ONLY: wp
  USE mo_exception,          ONLY: message, message_text, finish
  USE mo_impl_constants,     ONLY: ildf_echam, inwp, iheldsuarez,                    &
    &                              ildf_dry, inoforcing, ihs_atm_temp,               &
    &                              ihs_atm_theta, tracer_only, inh_atmosphere,       &
    &                              ishallow_water, LEAPFROG_EXPL, LEAPFROG_SI,       &
    &                              NO_HADV, UP, MIURA, MIURA3, FFSL, FFSL_HYB,       &
    &                              MCYCL, MIURA_MCYCL, MIURA3_MCYCL,                 &
    &                              FFSL_MCYCL, FFSL_HYB_MCYCL, iecham,               &
    &                              RAYLEIGH_CLASSIC,                                 &
    &                              iedmf, icosmo, MODE_IAU, MODE_IAU_OLD
  USE mo_time_config,        ONLY: time_config, dt_restart
  USE mo_extpar_config,      ONLY: itopo                                             
  USE mo_io_config,          ONLY: lflux_avg,inextra_2d, inextra_3d
  USE mo_parallel_config,    ONLY: check_parallel_configuration,                     &
    &                              num_io_procs, itype_comm, num_restart_procs
  USE mo_run_config,         ONLY: nsteps, dtime, iforcing,                          &
    &                              ltransport, ntracer, nlev, ltestcase,             &
    &                              nqtendphy, iqtke, iqv, iqc, iqi,                  &
    &                              iqs, iqr, iqt, iqtvar, ico2, ltimer,              &
    &                              iqni, iqni_nuc, iqg, iqm_max,                     &
    &                              iqh, iqnr, iqns, iqng, iqnh, iqnc,                & 
    &                              inccn, ininact, ininpot,                          &
    &                              activate_sync_timers, timers_level, lart
  USE mo_dynamics_config,    ONLY: iequations, lshallow_water, ltwotime
=======
  USE mo_kind,               ONLY: wp, i8
  USE mo_exception,          ONLY: message, message_text, finish, print_value
  USE mo_impl_constants,     ONLY: max_char_length, max_dom,                  &
    &                              iecham, ildf_echam, inwp, iheldsuarez,     &
    &                              ildf_dry, inoforcing, ihs_atm_temp,        &
    &                              ihs_atm_theta, tracer_only, inh_atmosphere,&
    &                              ishallow_water, LEAPFROG_EXPL, LEAPFROG_SI,&
    &                              NO_HADV, UP, MIURA, MIURA3, FFSL, FFSL_HYB,&
    &                              UP3, MCYCL, MIURA_MCYCL, MIURA3_MCYCL,     &
    &                              FFSL_MCYCL, FFSL_HYB_MCYCL, ifluxl_sm,     &
    &                              ifluxl_m, ihs_ocean, RAYLEIGH_CLASSIC,     &
    &                              iedmf, icosmo, MODE_IAU, MODE_IAU_OLD 
  USE mo_master_config,      ONLY: tc_exp_stopdate, tc_stopdate
  USE mtime,                 ONLY: timedelta, newTimedelta, deallocateTimedelta, &
       &                           MAX_TIMEDELTA_STR_LEN, getPTStringFromMS,     &
       &                           OPERATOR(>), OPERATOR(/=), timedeltaToString   
  USE mo_time_config,        ONLY: time_config, restart_experiment
  USE mo_extpar_config,      ONLY: itopo
  USE mo_io_config,          ONLY: dt_checkpoint, lflux_avg,inextra_2d,       &
    &                              inextra_3d
  USE mo_parallel_config,    ONLY: check_parallel_configuration,              &
    &                              num_io_procs, itype_comm, num_restart_procs
  USE mo_run_config,         ONLY: nsteps, dtime, iforcing,                   &
    &                              ltransport, ntracer, nlev, ltestcase,      &
    &                              nqtendphy, iqtke, iqv, iqc, iqi,           &
    &                              iqs, iqr, iqt, iqtvar, ico2, ltimer,       &
    &                              iqni, iqni_nuc, iqg, iqm_max,              &
    &                              iqh, iqnr, iqns, iqng, iqnh, iqnc,         & 
    &                              inccn, ininact, ininpot,                   &
    &                              activate_sync_timers, timers_level,        &
    &                              output_mode, lart, tc_dt_model
  USE mo_gridref_config
  USE mo_interpol_config
  USE mo_grid_config
  USE mo_sleve_config

  USE mo_dynamics_config,    ONLY: iequations, idiv_method,            &
    &                              divavg_cntrwgt, sw_ref_height,      &
    &                              lcoriolis, lshallow_water, ltwotime
>>>>>>> d67f428e
  USE mo_advection_config,   ONLY: advection_config

  USE mo_nonhydrostatic_config, ONLY: itime_scheme_nh => itime_scheme,               &
                                      lhdiff_rcf, rayleigh_type
  USE mo_ha_dyn_config,      ONLY: ha_dyn_config
  USE mo_diffusion_config,   ONLY: diffusion_config
  USE mo_atm_phy_nwp_config, ONLY: atm_phy_nwp_config, icpl_aero_conv
  USE mo_lnd_nwp_config,     ONLY: ntiles_lnd, lsnowtile
  USE mo_echam_phy_config,   ONLY: echam_phy_config
  USE mo_radiation_config
  USE mo_turbdiff_config,    ONLY: turbdiff_config
  USE mo_initicon_config,    ONLY: init_mode, dt_iau, ltile_coldstart
  USE mo_nh_testcases_nml,   ONLY: nh_test_name
  USE mo_ha_testcases,       ONLY: ctest_name, ape_sst_case

  USE mo_meteogram_config,   ONLY: check_meteogram_configuration
  USE mo_grid_config,        ONLY: lplane, n_dom, init_grid_configuration

  USE mo_art_config,         ONLY: art_config
  USE mo_time_management,    ONLY: compute_timestep_settings,                        &
    &                              compute_restart_settings,                         &
    &                              compute_date_settings

  USE mo_gridref_config
  USE mo_interpol_config
  USE mo_sleve_config


  IMPLICIT NONE

  PRIVATE

  PUBLIC :: atm_crosscheck


  CHARACTER(LEN = *), PARAMETER :: modname = "mo_nml_crosscheck"


CONTAINS

  SUBROUTINE atm_crosscheck

    INTEGER :: jg
    INTEGER :: jt   ! tracer loop index
    INTEGER :: i_listlen
    INTEGER :: z_go_tri(11)  ! for crosscheck
    CHARACTER(len=*), PARAMETER :: method_name =  'mo_nml_crosscheck:atm_crosscheck'
    TYPE(timedelta),  POINTER             :: mtime_td
    INTEGER(i8)                           :: dtime_ms
    CHARACTER(LEN=MAX_TIMEDELTA_STR_LEN)  :: td_string, td_string0
    
    !--------------------------------------------------------------------
    ! Compute date/time/time step settings
    !--------------------------------------------------------------------
    !
    ! Note that the ordering of the following three calls must not be
    ! changed, since they rely on previous results:
    !
    CALL compute_timestep_settings()
    CALL compute_restart_settings()
    CALL compute_date_settings("atm", dt_restart, nsteps, time_config)


    !--------------------------------------------------------------------
    ! Parallelization
    !--------------------------------------------------------------------
    CALL check_parallel_configuration()


    !--------------------------------------------------------------------
    ! Grid and dynamics
    !--------------------------------------------------------------------

    ! check the configuration
    CALL init_grid_configuration()
    
    IF (lplane) CALL finish( TRIM(method_name),&
      'Currently a plane version is not available')

    SELECT CASE (iequations)
    CASE(IHS_ATM_TEMP,IHS_ATM_THETA)         ! hydrostatic atm model

      SELECT CASE(iforcing)
      CASE(INOFORCING,IHELDSUAREZ,ILDF_DRY)  ! without moist processes
        ha_dyn_config%ldry_dycore = .TRUE.
      END SELECT

    END SELECT

    lshallow_water = (iequations==ISHALLOW_WATER)

    SELECT CASE (iequations)
    CASE (IHS_ATM_TEMP,IHS_ATM_THETA,ISHALLOW_WATER)

      ltwotime = (ha_dyn_config%itime_scheme/=LEAPFROG_EXPL).AND. &
                 (ha_dyn_config%itime_scheme/=LEAPFROG_SI)

    END SELECT

    !--------------------------------------------------------------------
    ! If ltestcase is set to .FALSE. in run_nml set testcase name to empty
    ! (in case it is still set in the run script)
    IF (.NOT. ltestcase) THEN
      ctest_name = ''
      nh_test_name = ''
    END IF
    !--------------------------------------------------------------------

    !--------------------------------------------------------------------
    ! Testcases (hydrostatic)
    !--------------------------------------------------------------------

    IF ((TRIM(ctest_name)=='GW') .AND. (nlev /= 20)) THEN
      CALL finish(TRIM(method_name),'nlev MUST be 20 for the gravity-wave test case')
    ENDIF

    IF ((TRIM(ctest_name)=='SV') .AND. ntracer /= 2 ) THEN
      CALL finish(TRIM(method_name), &
        & 'ntracer MUST be 2 for the stationary vortex test case')
    ENDIF

    IF ((TRIM(ctest_name)=='DF1') .AND. ntracer == 1 ) THEN
      CALL finish(TRIM(method_name), &
        & 'ntracer MUST be >=2 for the deformational flow test case 1')
    ENDIF

    IF ((TRIM(ctest_name)=='DF2') .AND. ntracer == 1 ) THEN
      CALL finish(TRIM(method_name), &
        & 'ntracer MUST be >=2 for the deformational flow test case 2')
    ENDIF

    IF ((TRIM(ctest_name)=='DF3') .AND. ntracer == 1 ) THEN
      CALL finish(TRIM(method_name), &
        & 'ntracer MUST be >=2 for the deformational flow test case 3')
    ENDIF

    IF ((TRIM(ctest_name)=='DF4') .AND. ntracer == 1 ) THEN
      CALL finish(TRIM(method_name), &
        & 'ntracer MUST be >=2 for the deformational flow test case 4')
    ENDIF

    IF ((TRIM(ctest_name)=='APE') .AND. (TRIM(ape_sst_case)=='sst_ice')  ) THEN
      IF (.NOT. lflux_avg)&
      CALL finish(TRIM(method_name), &
        & 'lflux_avg must be set true to run this setup')
    ENDIF

    !--------------------------------------------------------------------
    ! Testcases (nonhydrostatic)
    !--------------------------------------------------------------------
    IF (.NOT. ltestcase .AND. rayleigh_type == RAYLEIGH_CLASSIC) THEN
      CALL finish(TRIM(method_name), &
        & 'rayleigh_type = RAYLEIGH_CLASSIC not applicable to real case runs.')
    ENDIF

    IF ( ( TRIM(nh_test_name)=='APE_nwp'.OR. TRIM(nh_test_name)=='dcmip_tc_52' ) .AND.  &
      &  ( ANY(atm_phy_nwp_config(:)%inwp_surface == 1 ) ) .AND.                       &
      &  ( ANY(atm_phy_nwp_config(:)%inwp_turb    /= iedmf ) ) ) THEN
      CALL finish(TRIM(method_name), &
        & 'surface scheme must be switched off, when running the APE test')
    ENDIF

    !--------------------------------------------------------------------
    ! Shallow water
    !--------------------------------------------------------------------
    IF (iequations==ISHALLOW_WATER.AND.ha_dyn_config%lsi_3d) THEN
      CALL message( TRIM(method_name), 'lsi_3d = .TRUE. not applicable to shallow water model')
    ENDIF

    IF ((iequations==ISHALLOW_WATER).AND.(nlev/=1)) &
    CALL finish(TRIM(method_name),'Multiple vertical level specified for shallow water model')

    !--------------------------------------------------------------------
    ! Hydrostatic atm
    !--------------------------------------------------------------------
    IF (iequations==IHS_ATM_THETA) ha_dyn_config%ltheta_dyn = .TRUE.

    !--------------------------------------------------------------------
    ! Nonhydrostatic atm
    !--------------------------------------------------------------------
    IF (lhdiff_rcf .AND. (itype_comm == 3)) CALL finish(TRIM(method_name), &
      'lhdiff_rcf is available only for idiv_method=1 and itype_comm<=2')

    IF (grf_intmethod_e >= 5 .AND. iequations /= INWP .AND. n_dom > 1) THEN
      grf_intmethod_e = 4
      CALL message( TRIM(method_name), 'grf_intmethod_e has been reset to 4')
    ENDIF

    !--------------------------------------------------------------------
    ! Atmospheric physics, general
    !--------------------------------------------------------------------
    IF ((iforcing==INWP).AND.(iequations/=INH_ATMOSPHERE)) &
    CALL finish( TRIM(method_name), 'NWP physics only implemented in the '//&
               'nonhydrostatic atm model')

    !--------------------------------------------------------------------
    ! NWP physics
    !--------------------------------------------------------------------
    IF (iforcing==inwp) THEN

      DO jg =1,n_dom

        IF( atm_phy_nwp_config(jg)%inwp_satad == 0       .AND. &
          & ((atm_phy_nwp_config(jg)%inwp_convection >0 ) .OR. &
          &  (atm_phy_nwp_config(jg)%inwp_gscp > 0      )    ) ) &
        &  CALL finish( TRIM(method_name),'satad has to be switched on')


        IF( (atm_phy_nwp_config(jg)%inwp_gscp==0) .AND. &
          & (atm_phy_nwp_config(jg)%inwp_convection==0) .AND.&
          & (atm_phy_nwp_config(jg)%inwp_radiation==0) .AND.&
          & (atm_phy_nwp_config(jg)%inwp_sso==0)  .AND. &
          & (atm_phy_nwp_config(jg)%inwp_surface == 0) .AND.&
          & (atm_phy_nwp_config(jg)%inwp_turb> 0) )   &
        CALL message(TRIM(method_name),' WARNING! NWP forcing set but '//&
                    'only turbulence selected!')


        IF (( atm_phy_nwp_config(jg)%inwp_turb == icosmo ) .AND. &
          & (turbdiff_config(jg)%lconst_z0) ) THEN
          CALL message(TRIM(method_name),' WARNING! NWP forcing set but '//  &
                      'idealized (horizontally homogeneous) roughness '//&
                      'length z0 selected!')
        ENDIF

        IF (.NOT. ltestcase .AND. atm_phy_nwp_config(jg)%inwp_surface == 0) THEN
          CALL finish( TRIM(method_name),'Real-data applications require using a surface scheme!')
        ENDIF

        ! check radiation scheme in relation to chosen ozone and irad_aero=6 to itopo

        IF ( (atm_phy_nwp_config(jg)%inwp_radiation > 0).OR.(echam_phy_config%lrad) )  THEN

          SELECT CASE (irad_o3)
          CASE (0) ! ok
            CALL message(TRIM(method_name),'radiation is used without ozone')
          CASE (2,4,6,7,8,9) ! ok
            CALL message(TRIM(method_name),'radiation is used with ozone')
          CASE default
            CALL finish(TRIM(method_name),'irad_o3 currently has to be 0, 2, 4, 6, 7, 8 or 9.')
          END SELECT

          ! Tegen aerosol and itopo (Tegen aerosol data have to be read from external data file)
          IF ( ( irad_aero == 6 ) .AND. ( itopo /=1 ) ) THEN
            CALL finish(TRIM(method_name),'irad_aero=6 requires itopo=1')
          ENDIF

          IF ( irad_aero /= 6 .AND. (atm_phy_nwp_config(jg)%icpl_aero_gscp > 0 .OR. icpl_aero_conv > 0)) THEN
            CALL finish(TRIM(method_name),'aerosol-precipitation coupling requires irad_aero=6')
          ENDIF
        ELSE

          SELECT CASE (irad_o3)
          CASE(0) ! ok
          CASE default
            irad_o3 = 0
            CALL message(TRIM(method_name),'running without radiation => irad_o3 reset to 0')
          END SELECT

        ENDIF !inwp_radiation

        !! check microphysics scheme
        IF (  atm_phy_nwp_config(jg)%mu_rain < 0.0   .OR. &
          &   atm_phy_nwp_config(jg)%mu_rain > 5.0)  THEN
          CALL finish(TRIM(method_name),'mu_rain requires: 0 < mu_rain < 5')
        END IF

        IF (  atm_phy_nwp_config(jg)%mu_snow < 0.0   .OR. &
          &   atm_phy_nwp_config(jg)%mu_snow > 5.0)  THEN
          CALL finish(TRIM(method_name),'mu_snow requires: 0 < mu_snow < 5')
        END IF ! microphysics

        IF (atm_phy_nwp_config(jg)%inwp_surface == 0 .AND. ntiles_lnd > 1) THEN
          ntiles_lnd = 1
          CALL message(TRIM(method_name),'Warning: ntiles reset to 1 because the surface scheme is turned off')
        ENDIF

      ENDDO
    END IF


    !--------------------------------------------------------------------
    ! Tracers and diabatic forcing
    !--------------------------------------------------------------------

    !
    ! Check settings of ntracer
    !
    ! Set tracer indices
    !
    SELECT CASE(iforcing)
    CASE (IECHAM,ILDF_ECHAM)  ! iforcing

      IF (ntracer < 3) CALL finish(TRIM(method_name),'ECHAM physics needs at least 3 tracers')

      iqv    = 1     !> water vapour
      iqc    = 2     !! cloud water
      iqi    = 3     !! ice
      iqr    = 0     !! 0: no rain water
      iqs    = 0     !! 0: no snow
      ico2   = 4     !! CO2
      iqm_max= 3     !! end index of water species mixing ratios
      iqt    = 4     !! starting index of non-water species
      nqtendphy = 0  !! number of water species for which convective and turbulent
                     !! tendencies are stored

    CASE (INWP) ! iforcing

      ! ** NWP physics section ** 
      !
      ! IMPORTANT: For NWP physics, five microphysics tracers (QV, QC, QI, QR and QS) must always be
      !            defined because their presence is implicitly assumed in the physics-dynamics interface
      !            when converting between temperature and virtual temperature.
      !
      !            Any additional mass-related microphysics tracers must be numbered in consecutive order
      !            after iqs = 5. The parameter "iqm_max" must signify the highest tracer index carrying a
      !            moisture mixing ratio. Additional tracers for hydrometeor number concentrations (in
      !            case of a two-moment scheme) or other purposes (aerosols, qt variance or anything else)
      !            can be numbered freely after iqm_max. The parameter "iqt", denoting the start index
      !            of tracers not related at all to moisture, is used in configure_advection to specify
      !            the index range of tracers for which advection is turned off in the stratosphere
      !            (i.e. all cloud and precipitation variables including number concentrations)
      !
      !            Note also that the namelist parameter "ntracer" is reset automatically to the correct
      !            value when NWP physics is used in order to avoid multiple namelist changes when playing
      !            around with different physics schemes. 
      !
      ! Default settings valid for all microphysics options
      !
      iqv       = 1     !> water vapour
      iqc       = 2     !! cloud water
      iqi       = 3     !! ice 
      iqr       = 4     !! rain water
      iqs       = 5     !! snow
      nqtendphy = 3     !! number of water species for which convective and turbulent tendencies are stored
      !
      ! The following parameters may be reset depending on the selected physics scheme
      !
      iqm_max   = 5     !! end index of water species mixing ratios
      iqt       = 6     !! start index of other tracers not related at all to moisture
      !
      ntracer   = 5     !! total number of tracers
      !
      ! dummy settings
      iqni     = ntracer+100    !! cloud ice number
      iqni_nuc = ntracer+100    !! activated ice nuclei  
      iqg      = ntracer+100    !! graupel
      iqtvar   = ntracer+100    !! qt variance (for EDMF turbulence)
      iqh      = ntracer+100
      iqnr     = ntracer+100  
      iqns     = ntracer+100
      iqng     = ntracer+100
      iqnh     = ntracer+100
      iqnc     = ntracer+100
      inccn    = ntracer+100
      ininpot  = ntracer+100
      ininact  = ntracer+100

      !
      !
      SELECT CASE (atm_phy_nwp_config(jg)%inwp_gscp)
        

      CASE(2)  ! COSMO-DE (3-cat ice: snow, cloud ice, graupel)

       ! CALL finish('mo_atm_nml_crosscheck', 'Graupel scheme not implemented.')
        
        iqg     = 6       !! graupel
        iqm_max = iqg
        iqt     = iqt + 1

        ntracer = ntracer + 1  !! increase total number of tracers by 1

 
      CASE(3)  ! improved ice nucleation scheme C. Koehler (note: iqm_max does not change!)

        iqni     = 6     !! cloud ice number
        iqni_nuc = 7     !! activated ice nuclei  
        iqt     = iqt + 2

        ntracer = ntracer + 2  !! increase total number of tracers by 2

      CASE(4)  ! two-moment scheme 
      
        iqg  = 6
        iqh  = 7
        iqni = 8        
        iqnr = 9        
        iqns = 10        
        iqng = 11        
        iqnh = 12
        iqnc = 13
        ininact = 14

        nqtendphy = 3     !! number of water species for which convective and turbulent tendencies are stored
        iqm_max   = 7     !! end index of water species mixing ratios
        iqt       = 15    !! start index of other tracers not related at all to moisture
       
        ntracer = 14

      CASE(5)  ! two-moment scheme with CCN and IN budgets
      
        iqg  = 6
        iqh  = 7
        iqni = 8        
        iqnr = 9        
        iqns = 10        
        iqng = 11        
        iqnh = 12
        iqnc = 13
        ininact = 14
        inccn   = 15
        ininpot = 16

        nqtendphy = 3     !! number of water species for which convective and turbulent tendencies are stored
        iqm_max   = 7     !! end index of water species mixing ratios
        iqt       = 17    !! start index of other tracers not related at all to moisture
       
        ntracer = 16
        
      CASE(6)
      
        iqg  = 6
        iqh  = 7
        iqni = 8        
        iqnr = 9        
        iqns = 10        
        iqng = 11        
        iqnh = 12
        iqnc = 13
        
        nqtendphy = 3     !! number of water species for which convective and turbulent tendencies are stored
        iqm_max   = 7     !! end index of water species mixing ratios
        iqt       = 14    !! start index of other tracers not related at all to moisture
        
        ntracer = 13
        
      END SELECT ! microphysics schemes


      IF (atm_phy_nwp_config(jg)%inwp_turb == iedmf) THEN ! EDMF turbulence

        iqtvar = iqt       !! qt variance
        iqt    = iqt + 1   !! start index of other tracers than hydrometeors

        ntracer = ntracer + 1  !! increase total number of tracers by 1

        ntiles_lnd = 5     !! EDMF currently only works with 5 land tiles - consistent with TESSEL
                           !! even if the land model is inactive ntiles_lnd should be 5

      ENDIF

      IF ( (advection_config(jg)%iadv_tke) > 0 ) THEN
        IF ( atm_phy_nwp_config(jg)%inwp_turb == icosmo ) THEN
          iqtke = iqt        !! TKE
 
          ! Note that iqt is not increased, since TKE does not belong to the hydrometeor group.

          ntracer = ntracer + 1  !! increase total number of tracers by 1

          WRITE(message_text,'(a,i3)') 'Attention: TKE is advected, '//&
                                       'ntracer is increased by 1 to ',ntracer
          CALL message(TRIM(method_name),message_text)
        ELSE
          WRITE(message_text,'(a,i2)') 'TKE advection not supported for inwp_turb= ', &
            &                          atm_phy_nwp_config(jg)%inwp_turb
          CALL finish(TRIM(method_name), TRIM(message_text) )
        ENDIF
      ENDIF

      ! Note: Indices for additional tracers are assigned automatically
      ! via add_tracer_ref in mo_nonhydro_state.

      WRITE(message_text,'(a,i3)') 'Attention: NWP physics is used, '//&
                                   'ntracer is automatically reset to ',ntracer
      CALL message(TRIM(method_name),message_text)

      ! take into account additional passive tracers, if present
      ! iqt is not increased, since passive tracers do not belong to the hydrometeor group.
      IF ( advection_config(jg)%npassive_tracer > 0) THEN
        ntracer = ntracer + advection_config(jg)%npassive_tracer
        WRITE(message_text,'(a,i3,a,i3)') 'Attention: passive tracers have been added, '//&
                                     'ntracer is increased by ',advection_config(jg)%npassive_tracer, &
                                     ' to ',ntracer
        CALL message(TRIM(method_name),message_text)
      ENDIF


      IF (lart) THEN
        
        ntracer = ntracer + art_config(jg)%iart_ntracer
        
        WRITE(message_text,'(a,i3,a,i3)') 'Attention: transport of ART tracers is active, '//&
                                     'ntracer is increased by ',art_config(jg)%iart_ntracer, &
                                     ' to ',ntracer
        CALL message(TRIM(method_name),message_text)

      ENDIF

      ! set the nclass_gscp variable for land-surface scheme to number of hydrometeor mixing ratios
      DO jg = 1, n_dom
        atm_phy_nwp_config(jg)%nclass_gscp = iqm_max
      ENDDO

    CASE default ! iforcing

        iqv    = 1     !> water vapour
        iqc    = 2     !! cloud water
        iqi    = 3     !! ice
        iqr    = 0     !! 0: no rain water
        iqs    = 0     !! 0: no snow
        ico2   = 5     !! CO2
        iqm_max= 3     !! end index of water species mixing ratios
        iqt    = 4     !! starting index of non-water species
        nqtendphy = 0  !! number of water species for which convective and turbulent
                       !! tendencies are stored

    END SELECT ! iforcing


    IF (ltransport) THEN
    DO jg = 1,n_dom

      i_listlen = LEN_TRIM(advection_config(jg)%ctracer_list)

      SELECT CASE ( iforcing )
      CASE ( INWP )
      !...........................................................
      ! in NWP physics
      !...........................................................


        ! Force settings for tracer iqtke, if TKE advection is performed
        !
        IF ( advection_config(jg)%iadv_tke > 0 ) THEN

          ! force monotonous slope limiter for vertical advection
          advection_config(jg)%itype_vlimit(iqtke) = 2

          ! force positive definite flux limiter for horizontal advection
          advection_config(jg)%itype_hlimit(iqtke) = 4

          SELECT CASE (advection_config(jg)%iadv_tke)
          CASE (1)
            ! switch off horizontal advection
            advection_config(jg)%ihadv_tracer(iqtke) = 0
          CASE (2)
            ! check whether horizontal substepping is switched on 
            IF (ALL( (/22,32,42,52/) /= advection_config(jg)%ihadv_tracer(iqtke)) ) THEN
              ! choose Miura with substepping
              advection_config(jg)%ihadv_tracer(iqtke) = 22
            ENDIF
          END SELECT

        ENDIF


        IF ( i_listlen /= ntracer ) THEN
          DO jt=1,ntracer
            WRITE(advection_config(jg)%ctracer_list(jt:jt),'(i1.1)')jt
          ENDDO
          WRITE(message_text,'(a,a)') &
            & 'Attention: according to physics, ctracer_list is set to ',&
            & advection_config(jg)%ctracer_list(1:ntracer)
          CALL message(TRIM(method_name),message_text)
        ENDIF


      CASE (inoforcing, iheldsuarez, iecham, ildf_dry, ildf_echam)
      !...........................................................
      ! Other types of adiabatic forcing
      !...........................................................

        IF ( i_listlen < ntracer .AND. i_listlen /= 0 ) THEN
          ntracer = i_listlen
          CALL message(TRIM(method_name),'number of tracers is adjusted according to given list')
        END IF


        IF (echam_phy_config%lrad) THEN
          IF ( izenith > 5)  &
            CALL finish(TRIM(method_name), 'Choose a valid case for rad_nml: izenith.')
        ENDIF
      END SELECT ! iforcing

    END DO ! jg = 1,n_dom
    END IF ! ltransport


    !--------------------------------------------------------------------
    ! Tracer transport
    !--------------------------------------------------------------------
    ! General

    SELECT CASE (iequations)
    CASE (INH_ATMOSPHERE)

      IF ((itime_scheme_nh==tracer_only) .AND. (.NOT.ltransport)) THEN
        WRITE(message_text,'(A,i2,A)') &
          'nonhydrostatic_nml:itime_scheme set to ', tracer_only, &
          '(TRACER_ONLY), but ltransport to .FALSE.'
        CALL finish( TRIM(method_name),TRIM(message_text))
      END IF

    CASE (IHS_ATM_TEMP,IHS_ATM_THETA,ISHALLOW_WATER)

      IF ( (ha_dyn_config%itime_scheme==tracer_only).AND. &
           (.NOT.ltransport)) THEN
        WRITE(message_text,'(A,i2,A)') &
          'ha_dyn_nml:itime_scheme set to ', tracer_only, &
          '(TRACER_ONLY), but ltransport to .FALSE.'
        CALL finish( TRIM(method_name),TRIM(message_text))
      END IF

    END SELECT

#ifndef __ICON_ART
    IF (lart) THEN
      WRITE(message_text,'(A)') &
          'run_nml: lart is set .TRUE. but ICON was compiled without -D__ICON_ART'
        CALL finish( TRIM(method_name),TRIM(message_text))
    ENDIF
#endif

    IF (ltransport) THEN
    DO jg = 1,n_dom


      !----------------------------------------------
      ! Flux computation methods - consistency check

        z_go_tri(1:11)=(/NO_HADV,UP,MIURA,MIURA3,FFSL,FFSL_HYB,MCYCL,       &
          &              MIURA_MCYCL,MIURA3_MCYCL,FFSL_MCYCL,FFSL_HYB_MCYCL/)
        DO jt=1,ntracer
          IF ( ALL(z_go_tri /= advection_config(jg)%ihadv_tracer(jt)) ) THEN
            CALL finish( TRIM(method_name),                                       &
              &  'incorrect settings for TRI-C grid ihadv_tracer. Must be '// &
              &  '0,1,2,3,4,5,6,20,22,32,42 or 52 ')
          ENDIF
        ENDDO

    END DO ! jg = 1,n_dom
    END IF ! ltransport


    !--------------------------------------------------------------------
    ! Horizontal diffusion
    !--------------------------------------------------------------------

    DO jg =1,n_dom

      SELECT CASE( diffusion_config(jg)%hdiff_order )
      CASE(-1)
        WRITE(message_text,'(a,i2.2)') 'Horizontal diffusion '//&
                                       'switched off for domain ', jg
        CALL message(TRIM(method_name),TRIM(message_text))

      CASE(2,3,4,5)
        CONTINUE

      CASE(24,42)
        IF (.NOT.( iequations==IHS_ATM_TEMP)) CALL finish(TRIM(method_name), &
        ' hdiff_order = 24 or 42 only implemented for the hydrostatic atm model')

      CASE DEFAULT
        CALL finish(TRIM(method_name),                       &
          & 'Error: Invalid choice for  hdiff_order. '// &
          & 'Choose from -1, 2, 3, 4, 5, 24, and 42.')
      END SELECT

      IF ( diffusion_config(jg)%hdiff_efdt_ratio<=0._wp) THEN
        CALL message(TRIM(method_name),'No horizontal background diffusion is used')
      ENDIF

      IF (lshallow_water)  diffusion_config(jg)%lhdiff_temp=.FALSE.

      IF (itype_comm == 3 .AND. diffusion_config(jg)%hdiff_order /= 5)  &
        CALL finish(TRIM(method_name), 'itype_comm=3 requires hdiff_order = 5')

      IF (itype_comm == 3 .AND. (diffusion_config(jg)%itype_vn_diffu > 1 .OR. &
        diffusion_config(jg)%itype_t_diffu > 1) )                             &
        CALL finish(TRIM(method_name), 'itype_comm=3 requires itype_t/vn_diffu = 1')

    ENDDO

    !--------------------------------------------------------------------
    ! checking the meanings of the io settings
    !--------------------------------------------------------------------

    SELECT CASE(iforcing)
    CASE ( iecham, ildf_echam )
      inextra_2d   = 0
      inextra_3d   = 0

    CASE DEFAULT
    END SELECT


    IF (activate_sync_timers .AND. .NOT. ltimer) THEN
      activate_sync_timers = .FALSE.
      WRITE (message_text,*) &
        & "warning: namelist parameter 'activate_sync_timers' has been set to .FALSE., ", &
        & "because global 'ltimer' flag is disabled."
      CALL message('io_namelist', TRIM(message_text))
    END IF
    IF (timers_level > 9 .AND. .NOT. activate_sync_timers) THEN
      activate_sync_timers = .TRUE.
      WRITE (message_text,*) &
        & "warning: namelist parameter 'activate_sync_timers' has been set to .TRUE., ", &
        & "because global 'timers_level' is > 9."
      CALL message('io_namelist', TRIM(message_text))
    END IF


    !--------------------------------------------------------------------
    ! Realcase runs
    !--------------------------------------------------------------------

    IF ( ANY((/MODE_IAU,MODE_IAU_OLD/) == init_mode) ) THEN  ! start from dwd analysis with incremental update

      ! check analysis update window
      !
      IF ( (dt_iau > 0._wp) .AND. (dt_iau < dtime)) THEN
        ! If dt_iau is chosen to be larger than 0, it must be >= dtime at least.
        dt_iau = dtime
        WRITE (message_text,'(a,a,f6.2)') "Wrong value for dt_iau. ", &
          &   "If >0 then at least equal to advective/phys tstep ",dtime
        CALL finish('initicon_nml:', TRIM(message_text))
      ENDIF 


      ! IAU modes MODE_IAU_OLD cannot be combined with snowtiles
      ! when performing snowtile warmstart.
      IF ((ntiles_lnd > 1) .AND. (.NOT. ltile_coldstart) .AND. (lsnowtile)) THEN
        IF ( init_mode == MODE_IAU_OLD ) THEN
          WRITE (message_text,'(a,i2)') "lsnowtile=.TRUE. not allowed for IAU-Mode ", init_mode   
          CALL finish(method_name, TRIM(message_text))
        ENDIF
      ENDIF

    ENDIF


    ! check meteogram configuration
    CALL check_meteogram_configuration(num_io_procs)

    CALL land_crosscheck()
<<<<<<< HEAD
  
=======

    ! Intermediate testing for consistency between old and mtime scheme 
   
    ! check if the model time step defined by run_nml:dtime is
    ! identical to the time step defined by run_nml:modelTimeStep
    CALL timedeltatostring(tc_dt_model, td_string0)
    dtime_ms = NINT(dtime*1000, i8)
    CALL getPTStringFromMS(dtime_ms, td_string)
    mtime_td => newTimedelta(td_string)
    IF (mtime_td /= tc_dt_model) THEN
      CALL finish(method_name, 'Inconsistent time step definitions: '//&
        &TRIM(td_string0)//' vs. '//TRIM(td_string))
    END IF
    CALL deallocateTimedelta(mtime_td)
    
>>>>>>> d67f428e
  END  SUBROUTINE atm_crosscheck
  !---------------------------------------------------------------------------------------

  !---------------------------------------------------------------------------------------
  SUBROUTINE land_crosscheck

    CHARACTER(len=*), PARAMETER :: method_name =  'mo_nml_crosscheck:land_crosscheck'

#ifdef __NO_JSBACH__
    IF (echam_phy_config% ljsbach) THEN
      CALL finish(method_name, "This version was compiled without jsbach. Compile with __JSBACH__, or set ljsbach=.FALSE.")
    ENDIF
    echam_phy_config% ljsbach   = .FALSE.     
#else
    IF (echam_phy_config% ljsbach) THEN
      IF (num_restart_procs > 0) THEN
        CALL finish(method_name, "JSBACH currently doesn't work with asynchronous restart. Set num_restart_procs=0 !")
      END IF
      IF (num_io_procs > 0) THEN
        CALL finish(method_name, "JSBACH currently doesn't work with asynchronous IO. Set num_io_procs=0 !")
      END IF
    END IF
#endif

  END SUBROUTINE land_crosscheck
  !---------------------------------------------------------------------------------------

END MODULE mo_nml_crosscheck<|MERGE_RESOLUTION|>--- conflicted
+++ resolved
@@ -17,8 +17,7 @@
 !!
 MODULE mo_nml_crosscheck
 
-<<<<<<< HEAD
-  USE mo_kind,               ONLY: wp
+  USE mo_kind,               ONLY: wp, i8
   USE mo_exception,          ONLY: message, message_text, finish
   USE mo_impl_constants,     ONLY: ildf_echam, inwp, iheldsuarez,                    &
     &                              ildf_dry, inoforcing, ihs_atm_temp,               &
@@ -43,47 +42,6 @@
     &                              inccn, ininact, ininpot,                          &
     &                              activate_sync_timers, timers_level, lart
   USE mo_dynamics_config,    ONLY: iequations, lshallow_water, ltwotime
-=======
-  USE mo_kind,               ONLY: wp, i8
-  USE mo_exception,          ONLY: message, message_text, finish, print_value
-  USE mo_impl_constants,     ONLY: max_char_length, max_dom,                  &
-    &                              iecham, ildf_echam, inwp, iheldsuarez,     &
-    &                              ildf_dry, inoforcing, ihs_atm_temp,        &
-    &                              ihs_atm_theta, tracer_only, inh_atmosphere,&
-    &                              ishallow_water, LEAPFROG_EXPL, LEAPFROG_SI,&
-    &                              NO_HADV, UP, MIURA, MIURA3, FFSL, FFSL_HYB,&
-    &                              UP3, MCYCL, MIURA_MCYCL, MIURA3_MCYCL,     &
-    &                              FFSL_MCYCL, FFSL_HYB_MCYCL, ifluxl_sm,     &
-    &                              ifluxl_m, ihs_ocean, RAYLEIGH_CLASSIC,     &
-    &                              iedmf, icosmo, MODE_IAU, MODE_IAU_OLD 
-  USE mo_master_config,      ONLY: tc_exp_stopdate, tc_stopdate
-  USE mtime,                 ONLY: timedelta, newTimedelta, deallocateTimedelta, &
-       &                           MAX_TIMEDELTA_STR_LEN, getPTStringFromMS,     &
-       &                           OPERATOR(>), OPERATOR(/=), timedeltaToString   
-  USE mo_time_config,        ONLY: time_config, restart_experiment
-  USE mo_extpar_config,      ONLY: itopo
-  USE mo_io_config,          ONLY: dt_checkpoint, lflux_avg,inextra_2d,       &
-    &                              inextra_3d
-  USE mo_parallel_config,    ONLY: check_parallel_configuration,              &
-    &                              num_io_procs, itype_comm, num_restart_procs
-  USE mo_run_config,         ONLY: nsteps, dtime, iforcing,                   &
-    &                              ltransport, ntracer, nlev, ltestcase,      &
-    &                              nqtendphy, iqtke, iqv, iqc, iqi,           &
-    &                              iqs, iqr, iqt, iqtvar, ico2, ltimer,       &
-    &                              iqni, iqni_nuc, iqg, iqm_max,              &
-    &                              iqh, iqnr, iqns, iqng, iqnh, iqnc,         & 
-    &                              inccn, ininact, ininpot,                   &
-    &                              activate_sync_timers, timers_level,        &
-    &                              output_mode, lart, tc_dt_model
-  USE mo_gridref_config
-  USE mo_interpol_config
-  USE mo_grid_config
-  USE mo_sleve_config
-
-  USE mo_dynamics_config,    ONLY: iequations, idiv_method,            &
-    &                              divavg_cntrwgt, sw_ref_height,      &
-    &                              lcoriolis, lshallow_water, ltwotime
->>>>>>> d67f428e
   USE mo_advection_config,   ONLY: advection_config
 
   USE mo_nonhydrostatic_config, ONLY: itime_scheme_nh => itime_scheme,               &
@@ -131,9 +89,7 @@
     INTEGER :: i_listlen
     INTEGER :: z_go_tri(11)  ! for crosscheck
     CHARACTER(len=*), PARAMETER :: method_name =  'mo_nml_crosscheck:atm_crosscheck'
-    TYPE(timedelta),  POINTER             :: mtime_td
     INTEGER(i8)                           :: dtime_ms
-    CHARACTER(LEN=MAX_TIMEDELTA_STR_LEN)  :: td_string, td_string0
     
     !--------------------------------------------------------------------
     ! Compute date/time/time step settings
@@ -831,25 +787,7 @@
     CALL check_meteogram_configuration(num_io_procs)
 
     CALL land_crosscheck()
-<<<<<<< HEAD
-  
-=======
-
-    ! Intermediate testing for consistency between old and mtime scheme 
-   
-    ! check if the model time step defined by run_nml:dtime is
-    ! identical to the time step defined by run_nml:modelTimeStep
-    CALL timedeltatostring(tc_dt_model, td_string0)
-    dtime_ms = NINT(dtime*1000, i8)
-    CALL getPTStringFromMS(dtime_ms, td_string)
-    mtime_td => newTimedelta(td_string)
-    IF (mtime_td /= tc_dt_model) THEN
-      CALL finish(method_name, 'Inconsistent time step definitions: '//&
-        &TRIM(td_string0)//' vs. '//TRIM(td_string))
-    END IF
-    CALL deallocateTimedelta(mtime_td)
-    
->>>>>>> d67f428e
+
   END  SUBROUTINE atm_crosscheck
   !---------------------------------------------------------------------------------------
 
