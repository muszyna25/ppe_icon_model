!>
!! This module checks the read-in namelist parameters and, in case of
!! inconsistencies, it tries to correct these.
!!
!!
!! @author Kristina Froehlich, MPI-M (2011-07-12)
!! @author Hui Wan, MPI-M (2011-07-12)
!!
!!
!! @par Copyright and License
!!
!! This code is subject to the DWD and MPI-M-Software-License-Agreement in
!! its most recent form.
!! Please see the file LICENSE in the root of the source tree for this code.
!! Where software is supplied by third parties, it is indicated in the
!! headers of the routines.
!!
MODULE mo_nml_crosscheck

  USE mo_kind,               ONLY: wp, i8
<<<<<<< HEAD
  USE mo_exception,          ONLY: message, message_text, finish
  USE mo_impl_constants,     ONLY: ildf_echam, inwp, iheldsuarez,                    &
    &                              ildf_dry, inoforcing, ihs_atm_temp,               &
    &                              ihs_atm_theta, tracer_only, inh_atmosphere,       &
    &                              ishallow_water, LEAPFROG_EXPL, LEAPFROG_SI,       &
    &                              NO_HADV, UP, MIURA, MIURA3, FFSL, FFSL_HYB,       &
    &                              MCYCL, MIURA_MCYCL, MIURA3_MCYCL,                 &
    &                              FFSL_MCYCL, FFSL_HYB_MCYCL, iecham,               &
    &                              RAYLEIGH_CLASSIC,                                 &
    &                              iedmf, icosmo, MODE_IAU, MODE_IAU_OLD
  USE mo_time_config,        ONLY: time_config, dt_restart
  USE mo_extpar_config,      ONLY: itopo                                             
  USE mo_io_config,          ONLY: lflux_avg,inextra_2d, inextra_3d,                 &
    &                              lnetcdf_flt64_output
  USE mo_parallel_config,    ONLY: check_parallel_configuration,                     &
    &                              use_dp_mpi2io,                             &
    &                              num_io_procs, itype_comm, num_restart_procs
  USE mo_run_config,         ONLY: nsteps, dtime, iforcing,                          &
    &                              ltransport, ntracer, nlev, ltestcase,             &
    &                              nqtendphy, iqtke, iqv, iqc, iqi,                  &
    &                              iqs, iqr, iqt, iqtvar, ico2, ltimer,              &
    &                              iqni, iqni_nuc, iqg, iqm_max,                     &
    &                              iqh, iqnr, iqns, iqng, iqnh, iqnc,                & 
    &                              inccn, ininact, ininpot,                          &
    &                              activate_sync_timers, timers_level, lart
  USE mo_dynamics_config,    ONLY: iequations, lshallow_water, ltwotime
=======
  USE mo_exception,          ONLY: message, message_text, finish, print_value
  USE mo_impl_constants,     ONLY: max_char_length, max_dom,                  &
    &                              iecham, ildf_echam, inwp, iheldsuarez,     &
    &                              ildf_dry, inoforcing, ihs_atm_temp,        &
    &                              ihs_atm_theta, tracer_only, inh_atmosphere,&
    &                              ishallow_water, LEAPFROG_EXPL, LEAPFROG_SI,&
    &                              NO_HADV, UP, MIURA, MIURA3, FFSL, FFSL_HYB,&
    &                              UP3, MCYCL, MIURA_MCYCL, MIURA3_MCYCL,     &
    &                              FFSL_MCYCL, FFSL_HYB_MCYCL, ifluxl_sm,     &
    &                              ifluxl_m, ihs_ocean, RAYLEIGH_CLASSIC,     &
    &                              iedmf, icosmo, MODE_IAU, MODE_IAU_OLD 
  USE mo_master_config,      ONLY: tc_exp_stopdate, tc_stopdate
  USE mtime,                 ONLY: timedelta, newTimedelta, deallocateTimedelta, &
       &                           MAX_TIMEDELTA_STR_LEN, getPTStringFromMS,     &
       &                           OPERATOR(>), OPERATOR(/=), OPERATOR(*),       &
       &                           timedeltaToString   
  USE mo_time_config,        ONLY: time_config, restart_experiment
  USE mo_extpar_config,      ONLY: itopo
  USE mo_io_config,          ONLY: dt_checkpoint, lflux_avg,inextra_2d,       &
    &                              inextra_3d, lnetcdf_flt64_output
  USE mo_parallel_config,    ONLY: check_parallel_configuration,              &
    &                              use_dp_mpi2io,                             &
    &                              num_io_procs, itype_comm, num_restart_procs
  USE mo_run_config,         ONLY: nsteps, dtime, iforcing,                   &
    &                              ltransport, ntracer, nlev, ltestcase,      &
    &                              nqtendphy, iqtke, iqv, iqc, iqi,           &
    &                              iqs, iqr, iqt, iqtvar, ico2, ltimer,       &
    &                              iqni, iqni_nuc, iqg, iqm_max,              &
    &                              iqh, iqnr, iqns, iqng, iqnh, iqnc,         & 
    &                              inccn, ininact, ininpot,                   &
    &                              activate_sync_timers, timers_level,        &
    &                              output_mode, lart, tc_dt_model,            &
    &                              setModelTimeStep 
  USE mo_gridref_config
  USE mo_interpol_config
  USE mo_grid_config
  USE mo_sleve_config

  USE mo_dynamics_config,    ONLY: iequations, idiv_method,            &
    &                              divavg_cntrwgt, sw_ref_height,      &
    &                              lcoriolis, lshallow_water, ltwotime
>>>>>>> 145a9763
  USE mo_advection_config,   ONLY: advection_config

  USE mo_nonhydrostatic_config, ONLY: itime_scheme_nh => itime_scheme,               &
                                      lhdiff_rcf, rayleigh_type
  USE mo_ha_dyn_config,      ONLY: ha_dyn_config
  USE mo_diffusion_config,   ONLY: diffusion_config
  USE mo_atm_phy_nwp_config, ONLY: atm_phy_nwp_config, icpl_aero_conv
  USE mo_lnd_nwp_config,     ONLY: ntiles_lnd, lsnowtile
  USE mo_echam_phy_config,   ONLY: echam_phy_config
  USE mo_radiation_config
  USE mo_turbdiff_config,    ONLY: turbdiff_config
  USE mo_initicon_config,    ONLY: init_mode, dt_iau, ltile_coldstart
  USE mo_nh_testcases_nml,   ONLY: nh_test_name
  USE mo_ha_testcases,       ONLY: ctest_name, ape_sst_case

  USE mo_meteogram_config,   ONLY: check_meteogram_configuration
  USE mo_grid_config,        ONLY: lplane, n_dom, init_grid_configuration

  USE mo_art_config,         ONLY: art_config
  USE mo_time_management,    ONLY: compute_timestep_settings,                        &
    &                              compute_restart_settings,                         &
    &                              compute_date_settings

<<<<<<< HEAD
  USE mo_gridref_config
  USE mo_interpol_config
  USE mo_sleve_config
=======
  IMPLICIT NONE

!  PRIVATE

  PUBLIC :: atm_crosscheck


CONTAINS

  !>
  !! Check and, if necessary, adapt simulation lengths
  !!
  !! Check and, if necessary, adapt dt_restart and dt_checkpoint.
  !! - i.e. makes sure that dt_restart and dt_checkpoint are synchronized
  !! with a transport event.
  !!
  !!
  !! @par Revision History
  !! Initial revision by Hui Wan, MPI (2011-07)
  !!
  SUBROUTINE resize_atmo_simulation_length()

    REAL(wp):: cur_datetime_calsec, end_datetime_calsec, length_sec
    INTEGER :: jg
    CHARACTER(len=*), PARAMETER :: method_name =  'mo_nml_crosscheck:resize_atmo_simulation_length'

    TYPE(timedelta), POINTER :: new_dt_model => NULL()
    CHARACTER(len=MAX_TIMEDELTA_STR_LEN) :: tdstring

    !----------------------------
    ! rescale timestep
    dtime     = dtime     * grid_rescale_factor

    IF (ASSOCIATED(tc_dt_model)) THEN
      new_dt_model => newTimedelta('PT0S')
      new_dt_model = tc_dt_model * grid_rescale_factor
      CALL timedeltaToString(new_dt_model, tdstring)
      CALL setModelTimeStep(tdstring)
      CALL deallocateTimedelta(new_dt_model)
    ENDIF

    IF (get_my_process_type() == atmo_process) THEN
      echam_phy_config%dt_rad = echam_phy_config%dt_rad * grid_rescale_factor

      DO jg=1,max_dom
        atm_phy_nwp_config(jg)%dt_conv = atm_phy_nwp_config(jg)%dt_conv * grid_rescale_factor
        atm_phy_nwp_config(jg)%dt_rad  = atm_phy_nwp_config(jg)%dt_rad  * grid_rescale_factor
        atm_phy_nwp_config(jg)%dt_sso  = atm_phy_nwp_config(jg)%dt_sso  * grid_rescale_factor
        atm_phy_nwp_config(jg)%dt_gwd  = atm_phy_nwp_config(jg)%dt_gwd  * grid_rescale_factor
      ENDDO
    ENDIF

    !---------------------------------
    ! Check length of this integration
    !---------------------------------

    IF (nsteps>=0) THEN   ! User specified a value

      length_sec = REAL(nsteps,wp)*dtime
      time_config%end_datetime = time_config%cur_datetime
      CALL add_time(length_sec,0,0,0,time_config%end_datetime)

      !HW (2011-07-17): run_day/hour/... not implemented in the restructured version ------
      !ELSE IF (run_day/=0 .OR. run_hour/=0 .OR. run_minute/=0 .OR. run_second/=0.0_wp) THEN
      !  IF (run_day    < 0    ) CALL finish(method_name,'"run_day" must not be negative')
      !  IF (run_hour   < 0    ) CALL finish(method_name,'"run_hour" must not be negative')
      !  IF (run_minute < 0    ) CALL finish(method_name,'"run_minute" must not be negative')
      !  IF (run_second < 0._wp) CALL finish(method_name,'"run_second" must not be negative')
      !  !
      !  end_datetime = cur_datetime
      !  CALL add_time(run_second,run_minute,run_hour,run_day,end_datetime)
      !  !
      !  cur_datetime_calsec = (REAL(cur_datetime%calday,wp)+cur_datetime%caltime) &
      !    &                   *REAL(cur_datetime%daylen,wp)
      !  end_datetime_calsec = (REAL(end_datetime%calday,wp)+end_datetime%caltime) &
      !    &                   *REAL(end_datetime%daylen,wp)
      !  nsteps=INT((end_datetime_calsec-cur_datetime_calsec)/dtime)
      !-------------------------

    ELSE
      ! Compute nsteps from cur_datetime, end_datetime and dtime
      !
      cur_datetime_calsec = (REAL(time_config%cur_datetime%calday,wp)  &
        +time_config%cur_datetime%caltime   ) &
        * REAL(time_config%cur_datetime%daylen,wp)
      end_datetime_calsec = (REAL(time_config%end_datetime%calday,wp)  &
        +time_config%end_datetime%caltime   ) &
        * REAL(time_config%end_datetime%daylen,wp)

      IF (end_datetime_calsec < cur_datetime_calsec) &
        & CALL finish(TRIM(method_name),'The end date and time must not be '// &
        &            'before the current date and time')

      nsteps=INT((end_datetime_calsec-cur_datetime_calsec)/dtime)

    END IF

    IF ( iequations /= IHS_OCEAN     .AND. &
         iequations /= IHS_ATM_TEMP  .AND. &
         iequations /= IHS_ATM_THETA ) THEN
      !
      ! for non-hydrostatic atmosphere
      ! - not relevant for the hydrostatic atmosphere
      !
      ! Check whether the end of the restart cycle is synchronized with a 
      ! transport/physics event. If not, adapt dt_restart accordingly.
      !
      IF (MOD(time_config%dt_restart,dtime) /= 0) THEN
        time_config%dt_restart =                              &
          &   REAL(NINT(time_config%dt_restart/(dtime)),wp) * dtime
        WRITE(message_text,'(a)') &
          &  'length of restart cycle dt_restart synchronized with transport/phys event'
        CALL message(method_name, message_text)
      ENDIF
    ENDIF

    ! If a restart event occurs, check for unsupport combinations of
    ! namelist settings:
    !
    IF (nsteps >= INT(time_config%dt_restart/dtime)) THEN
      ! processor splitting cannot be combined with synchronous restart:
      IF ((num_restart_procs == 0) .AND. ANY(patch_weight(1:) > 0._wp)) THEN
        CALL finish(method_name, "Processor splitting cannot be combined with synchronous restart!")
      END IF
    END IF

    ! Length of this integration is limited by length of the restart cycle.
    !
#ifdef USE_MTIME_LOOP
    IF (tc_exp_stopdate > tc_stopdate) THEN
      restart_experiment = .TRUE.
    ELSE
      restart_experiment = .FALSE.
    ENDIF
#else
    IF (nsteps > INT(time_config%dt_restart/dtime)) THEN
      nsteps = INT(time_config%dt_restart/dtime)
      restart_experiment = .TRUE.
    ELSE
      restart_experiment = .FALSE.
    ENDIF
#endif
!     nsteps = MIN(nsteps,INT(time_config%dt_restart/dtime))

>>>>>>> 145a9763


  IMPLICIT NONE

  PRIVATE

  PUBLIC :: atm_crosscheck


  CHARACTER(LEN = *), PARAMETER :: modname = "mo_nml_crosscheck"


CONTAINS

  SUBROUTINE atm_crosscheck

    INTEGER :: jg
    INTEGER :: jt   ! tracer loop index
    INTEGER :: i_listlen
    INTEGER :: z_go_tri(11)  ! for crosscheck
    CHARACTER(len=*), PARAMETER :: method_name =  'mo_nml_crosscheck:atm_crosscheck'
    
    !--------------------------------------------------------------------
    ! Compute date/time/time step settings
    !--------------------------------------------------------------------
    !
    ! Note that the ordering of the following three calls must not be
    ! changed, since they rely on previous results:
    !
    CALL compute_timestep_settings()
    CALL compute_restart_settings()
    CALL compute_date_settings("atm", dt_restart, nsteps)


    !--------------------------------------------------------------------
    ! Parallelization
    !--------------------------------------------------------------------
    CALL check_parallel_configuration()


    !--------------------------------------------------------------------
    ! Grid and dynamics
    !--------------------------------------------------------------------

    ! check the configuration
    CALL init_grid_configuration()
    
    IF (lplane) CALL finish( TRIM(method_name),&
      'Currently a plane version is not available')

    SELECT CASE (iequations)
    CASE(IHS_ATM_TEMP,IHS_ATM_THETA)         ! hydrostatic atm model

      SELECT CASE(iforcing)
      CASE(INOFORCING,IHELDSUAREZ,ILDF_DRY)  ! without moist processes
        ha_dyn_config%ldry_dycore = .TRUE.
      END SELECT

    END SELECT

    lshallow_water = (iequations==ISHALLOW_WATER)

    SELECT CASE (iequations)
    CASE (IHS_ATM_TEMP,IHS_ATM_THETA,ISHALLOW_WATER)

      ltwotime = (ha_dyn_config%itime_scheme/=LEAPFROG_EXPL).AND. &
                 (ha_dyn_config%itime_scheme/=LEAPFROG_SI)

    END SELECT

    !--------------------------------------------------------------------
    ! If ltestcase is set to .FALSE. in run_nml set testcase name to empty
    ! (in case it is still set in the run script)
    IF (.NOT. ltestcase) THEN
      ctest_name = ''
      nh_test_name = ''
    END IF
    !--------------------------------------------------------------------

    !--------------------------------------------------------------------
    ! Testcases (hydrostatic)
    !--------------------------------------------------------------------

    IF ((TRIM(ctest_name)=='GW') .AND. (nlev /= 20)) THEN
      CALL finish(TRIM(method_name),'nlev MUST be 20 for the gravity-wave test case')
    ENDIF

    IF ((TRIM(ctest_name)=='SV') .AND. ntracer /= 2 ) THEN
      CALL finish(TRIM(method_name), &
        & 'ntracer MUST be 2 for the stationary vortex test case')
    ENDIF

    IF ((TRIM(ctest_name)=='DF1') .AND. ntracer == 1 ) THEN
      CALL finish(TRIM(method_name), &
        & 'ntracer MUST be >=2 for the deformational flow test case 1')
    ENDIF

    IF ((TRIM(ctest_name)=='DF2') .AND. ntracer == 1 ) THEN
      CALL finish(TRIM(method_name), &
        & 'ntracer MUST be >=2 for the deformational flow test case 2')
    ENDIF

    IF ((TRIM(ctest_name)=='DF3') .AND. ntracer == 1 ) THEN
      CALL finish(TRIM(method_name), &
        & 'ntracer MUST be >=2 for the deformational flow test case 3')
    ENDIF

    IF ((TRIM(ctest_name)=='DF4') .AND. ntracer == 1 ) THEN
      CALL finish(TRIM(method_name), &
        & 'ntracer MUST be >=2 for the deformational flow test case 4')
    ENDIF

    IF ((TRIM(ctest_name)=='APE') .AND. (TRIM(ape_sst_case)=='sst_ice')  ) THEN
      IF (.NOT. lflux_avg)&
      CALL finish(TRIM(method_name), &
        & 'lflux_avg must be set true to run this setup')
    ENDIF

    !--------------------------------------------------------------------
    ! Testcases (nonhydrostatic)
    !--------------------------------------------------------------------
    IF (.NOT. ltestcase .AND. rayleigh_type == RAYLEIGH_CLASSIC) THEN
      CALL finish(TRIM(method_name), &
        & 'rayleigh_type = RAYLEIGH_CLASSIC not applicable to real case runs.')
    ENDIF

    IF ( ( TRIM(nh_test_name)=='APE_nwp'.OR. TRIM(nh_test_name)=='dcmip_tc_52' ) .AND.  &
      &  ( ANY(atm_phy_nwp_config(:)%inwp_surface == 1 ) ) .AND.                       &
      &  ( ANY(atm_phy_nwp_config(:)%inwp_turb    /= iedmf ) ) ) THEN
      CALL finish(TRIM(method_name), &
        & 'surface scheme must be switched off, when running the APE test')
    ENDIF

    !--------------------------------------------------------------------
    ! Shallow water
    !--------------------------------------------------------------------
    IF (iequations==ISHALLOW_WATER.AND.ha_dyn_config%lsi_3d) THEN
      CALL message( TRIM(method_name), 'lsi_3d = .TRUE. not applicable to shallow water model')
    ENDIF

    IF ((iequations==ISHALLOW_WATER).AND.(nlev/=1)) &
    CALL finish(TRIM(method_name),'Multiple vertical level specified for shallow water model')

    !--------------------------------------------------------------------
    ! Hydrostatic atm
    !--------------------------------------------------------------------
    IF (iequations==IHS_ATM_THETA) ha_dyn_config%ltheta_dyn = .TRUE.

    !--------------------------------------------------------------------
    ! Nonhydrostatic atm
    !--------------------------------------------------------------------
    IF (lhdiff_rcf .AND. (itype_comm == 3)) CALL finish(TRIM(method_name), &
      'lhdiff_rcf is available only for idiv_method=1 and itype_comm<=2')

    IF (grf_intmethod_e >= 5 .AND. iequations /= INWP .AND. n_dom > 1) THEN
      grf_intmethod_e = 4
      CALL message( TRIM(method_name), 'grf_intmethod_e has been reset to 4')
    ENDIF

    !--------------------------------------------------------------------
    ! Atmospheric physics, general
    !--------------------------------------------------------------------
    IF ((iforcing==INWP).AND.(iequations/=INH_ATMOSPHERE)) &
    CALL finish( TRIM(method_name), 'NWP physics only implemented in the '//&
               'nonhydrostatic atm model')

    !--------------------------------------------------------------------
    ! NWP physics
    !--------------------------------------------------------------------
    IF (iforcing==inwp) THEN

      DO jg =1,n_dom

        IF( atm_phy_nwp_config(jg)%inwp_satad == 0       .AND. &
          & ((atm_phy_nwp_config(jg)%inwp_convection >0 ) .OR. &
          &  (atm_phy_nwp_config(jg)%inwp_gscp > 0      )    ) ) &
        &  CALL finish( TRIM(method_name),'satad has to be switched on')


        IF( (atm_phy_nwp_config(jg)%inwp_gscp==0) .AND. &
          & (atm_phy_nwp_config(jg)%inwp_convection==0) .AND.&
          & (atm_phy_nwp_config(jg)%inwp_radiation==0) .AND.&
          & (atm_phy_nwp_config(jg)%inwp_sso==0)  .AND. &
          & (atm_phy_nwp_config(jg)%inwp_surface == 0) .AND.&
          & (atm_phy_nwp_config(jg)%inwp_turb> 0) )   &
        CALL message(TRIM(method_name),' WARNING! NWP forcing set but '//&
                    'only turbulence selected!')


        IF (( atm_phy_nwp_config(jg)%inwp_turb == icosmo ) .AND. &
          & (turbdiff_config(jg)%lconst_z0) ) THEN
          CALL message(TRIM(method_name),' WARNING! NWP forcing set but '//  &
                      'idealized (horizontally homogeneous) roughness '//&
                      'length z0 selected!')
        ENDIF

        IF (.NOT. ltestcase .AND. atm_phy_nwp_config(jg)%inwp_surface == 0) THEN
          CALL finish( TRIM(method_name),'Real-data applications require using a surface scheme!')
        ENDIF

        ! check radiation scheme in relation to chosen ozone and irad_aero=6 to itopo

        IF ( (atm_phy_nwp_config(jg)%inwp_radiation > 0).OR.(echam_phy_config%lrad) )  THEN

          SELECT CASE (irad_o3)
          CASE (0) ! ok
            CALL message(TRIM(method_name),'radiation is used without ozone')
          CASE (2,4,6,7,8,9) ! ok
            CALL message(TRIM(method_name),'radiation is used with ozone')
          CASE (10) ! ok                                                                                                                                                                                            CALL message(TRIM(method_name),'radiation is used with ozone calculated from ART')
            IF ( .NOT. lart ) THEN
              CALL finish(TRIM(method_name),'irad_o3 currently is 10 but lart is false.')
            ENDIF
          CASE default
            CALL finish(TRIM(method_name),'irad_o3 currently has to be 0, 2, 4, 6, 7, 8 or 9.')
          END SELECT

          ! Tegen aerosol and itopo (Tegen aerosol data have to be read from external data file)
          IF ( ( irad_aero == 6 ) .AND. ( itopo /=1 ) ) THEN
            CALL finish(TRIM(method_name),'irad_aero=6 requires itopo=1')
          ENDIF

          IF ( irad_aero /= 6 .AND. (atm_phy_nwp_config(jg)%icpl_aero_gscp > 0 .OR. icpl_aero_conv > 0)) THEN
            CALL finish(TRIM(method_name),'aerosol-precipitation coupling requires irad_aero=6')
          ENDIF
        ELSE

          SELECT CASE (irad_o3)
          CASE(0) ! ok
          CASE default
            irad_o3 = 0
            CALL message(TRIM(method_name),'running without radiation => irad_o3 reset to 0')
          END SELECT

        ENDIF !inwp_radiation

        !! check microphysics scheme
        IF (  atm_phy_nwp_config(jg)%mu_rain < 0.0   .OR. &
          &   atm_phy_nwp_config(jg)%mu_rain > 5.0)  THEN
          CALL finish(TRIM(method_name),'mu_rain requires: 0 < mu_rain < 5')
        END IF

        IF (  atm_phy_nwp_config(jg)%mu_snow < 0.0   .OR. &
          &   atm_phy_nwp_config(jg)%mu_snow > 5.0)  THEN
          CALL finish(TRIM(method_name),'mu_snow requires: 0 < mu_snow < 5')
        END IF ! microphysics

        IF (atm_phy_nwp_config(jg)%inwp_surface == 0 .AND. ntiles_lnd > 1) THEN
          ntiles_lnd = 1
          CALL message(TRIM(method_name),'Warning: ntiles reset to 1 because the surface scheme is turned off')
        ENDIF

      ENDDO
    END IF


    !--------------------------------------------------------------------
    ! Tracers and diabatic forcing
    !--------------------------------------------------------------------

    !
    ! Check settings of ntracer
    !
    ! Set tracer indices
    !
    SELECT CASE(iforcing)
    CASE (IECHAM,ILDF_ECHAM)  ! iforcing

      IF (ntracer < 3) CALL finish(TRIM(method_name),'ECHAM physics needs at least 3 tracers')

      iqv    = 1     !> water vapour
      iqc    = 2     !! cloud water
      iqi    = 3     !! ice
      iqr    = 0     !! 0: no rain water
      iqs    = 0     !! 0: no snow
      ico2   = 4     !! CO2
      iqm_max= 3     !! end index of water species mixing ratios
      iqt    = 4     !! starting index of non-water species
      nqtendphy = 0  !! number of water species for which convective and turbulent
                     !! tendencies are stored

    CASE (INWP) ! iforcing

      ! ** NWP physics section ** 
      !
      ! IMPORTANT: For NWP physics, five microphysics tracers (QV, QC, QI, QR and QS) must always be
      !            defined because their presence is implicitly assumed in the physics-dynamics interface
      !            when converting between temperature and virtual temperature.
      !
      !            Any additional mass-related microphysics tracers must be numbered in consecutive order
      !            after iqs = 5. The parameter "iqm_max" must signify the highest tracer index carrying a
      !            moisture mixing ratio. Additional tracers for hydrometeor number concentrations (in
      !            case of a two-moment scheme) or other purposes (aerosols, qt variance or anything else)
      !            can be numbered freely after iqm_max. The parameter "iqt", denoting the start index
      !            of tracers not related at all to moisture, is used in configure_advection to specify
      !            the index range of tracers for which advection is turned off in the stratosphere
      !            (i.e. all cloud and precipitation variables including number concentrations)
      !
      !            Note also that the namelist parameter "ntracer" is reset automatically to the correct
      !            value when NWP physics is used in order to avoid multiple namelist changes when playing
      !            around with different physics schemes. 
      !
      ! Default settings valid for all microphysics options
      !
      iqv       = 1     !> water vapour
      iqc       = 2     !! cloud water
      iqi       = 3     !! ice 
      iqr       = 4     !! rain water
      iqs       = 5     !! snow
      nqtendphy = 3     !! number of water species for which convective and turbulent tendencies are stored
      !
      ! The following parameters may be reset depending on the selected physics scheme
      !
      iqm_max   = 5     !! end index of water species mixing ratios
      iqt       = 6     !! start index of other tracers not related at all to moisture
      !
      ntracer   = 5     !! total number of tracers
      !
      ! dummy settings
      iqni     = ntracer+100    !! cloud ice number
      iqni_nuc = ntracer+100    !! activated ice nuclei  
      iqg      = ntracer+100    !! graupel
      iqtvar   = ntracer+100    !! qt variance (for EDMF turbulence)
      iqh      = ntracer+100
      iqnr     = ntracer+100  
      iqns     = ntracer+100
      iqng     = ntracer+100
      iqnh     = ntracer+100
      iqnc     = ntracer+100
      inccn    = ntracer+100
      ininpot  = ntracer+100
      ininact  = ntracer+100

      !
      !
      SELECT CASE (atm_phy_nwp_config(jg)%inwp_gscp)
        

      CASE(2)  ! COSMO-DE (3-cat ice: snow, cloud ice, graupel)

       ! CALL finish('mo_atm_nml_crosscheck', 'Graupel scheme not implemented.')
        
        iqg     = 6       !! graupel
        iqm_max = iqg
        iqt     = iqt + 1

        ntracer = ntracer + 1  !! increase total number of tracers by 1

 
      CASE(3)  ! improved ice nucleation scheme C. Koehler (note: iqm_max does not change!)

        iqni     = 6     !! cloud ice number
        iqni_nuc = 7     !! activated ice nuclei  
        iqt     = iqt + 2

        ntracer = ntracer + 2  !! increase total number of tracers by 2

      CASE(4)  ! two-moment scheme 
      
        iqg  = 6
        iqh  = 7
        iqni = 8        
        iqnr = 9        
        iqns = 10        
        iqng = 11        
        iqnh = 12
        iqnc = 13
        ininact = 14

        nqtendphy = 3     !! number of water species for which convective and turbulent tendencies are stored
        iqm_max   = 7     !! end index of water species mixing ratios
        iqt       = 15    !! start index of other tracers not related at all to moisture
       
        ntracer = 14

      CASE(5)  ! two-moment scheme with CCN and IN budgets
      
        iqg  = 6
        iqh  = 7
        iqni = 8        
        iqnr = 9        
        iqns = 10        
        iqng = 11        
        iqnh = 12
        iqnc = 13
        ininact = 14
        inccn   = 15
        ininpot = 16

        nqtendphy = 3     !! number of water species for which convective and turbulent tendencies are stored
        iqm_max   = 7     !! end index of water species mixing ratios
        iqt       = 17    !! start index of other tracers not related at all to moisture
       
        ntracer = 16
        
      CASE(6)
      
        iqg  = 6
        iqh  = 7
        iqni = 8        
        iqnr = 9        
        iqns = 10        
        iqng = 11        
        iqnh = 12
        iqnc = 13
        ininact = 14
        
        nqtendphy = 3     !! number of water species for which convective and turbulent tendencies are stored
        iqm_max   = 7     !! end index of water species mixing ratios
        iqt       = 14    !! start index of other tracers not related at all to moisture
        
        ntracer = 14
        
      END SELECT ! microphysics schemes


      IF (atm_phy_nwp_config(jg)%inwp_turb == iedmf) THEN ! EDMF turbulence

        iqtvar = iqt       !! qt variance
        iqt    = iqt + 1   !! start index of other tracers than hydrometeors

        ntracer = ntracer + 1  !! increase total number of tracers by 1

        ntiles_lnd = 5     !! EDMF currently only works with 5 land tiles - consistent with TESSEL
                           !! even if the land model is inactive ntiles_lnd should be 5

      ENDIF

      IF ( (advection_config(jg)%iadv_tke) > 0 ) THEN
        IF ( atm_phy_nwp_config(jg)%inwp_turb == icosmo ) THEN
          iqtke = iqt        !! TKE
 
          ! Note that iqt is not increased, since TKE does not belong to the hydrometeor group.

          ntracer = ntracer + 1  !! increase total number of tracers by 1

          WRITE(message_text,'(a,i3)') 'Attention: TKE is advected, '//&
                                       'ntracer is increased by 1 to ',ntracer
          CALL message(TRIM(method_name),message_text)
        ELSE
          WRITE(message_text,'(a,i2)') 'TKE advection not supported for inwp_turb= ', &
            &                          atm_phy_nwp_config(jg)%inwp_turb
          CALL finish(TRIM(method_name), TRIM(message_text) )
        ENDIF
      ENDIF

      ! Note: Indices for additional tracers are assigned automatically
      ! via add_tracer_ref in mo_nonhydro_state.

      WRITE(message_text,'(a,i3)') 'Attention: NWP physics is used, '//&
                                   'ntracer is automatically reset to ',ntracer
      CALL message(TRIM(method_name),message_text)

      ! take into account additional passive tracers, if present
      ! iqt is not increased, since passive tracers do not belong to the hydrometeor group.
      IF ( advection_config(jg)%npassive_tracer > 0) THEN
        ntracer = ntracer + advection_config(jg)%npassive_tracer
        WRITE(message_text,'(a,i3,a,i3)') 'Attention: passive tracers have been added, '//&
                                     'ntracer is increased by ',advection_config(jg)%npassive_tracer, &
                                     ' to ',ntracer
        CALL message(TRIM(method_name),message_text)
      ENDIF


      IF (lart) THEN
        
        ntracer = ntracer + art_config(jg)%iart_ntracer
        
        WRITE(message_text,'(a,i3,a,i3)') 'Attention: transport of ART tracers is active, '//&
                                     'ntracer is increased by ',art_config(jg)%iart_ntracer, &
                                     ' to ',ntracer
        CALL message(TRIM(method_name),message_text)

      ENDIF

      ! set the nclass_gscp variable for land-surface scheme to number of hydrometeor mixing ratios
      DO jg = 1, n_dom
        atm_phy_nwp_config(jg)%nclass_gscp = iqm_max
      ENDDO

    CASE default ! iforcing

        iqv    = 1     !> water vapour
        iqc    = 2     !! cloud water
        iqi    = 3     !! ice
        iqr    = 0     !! 0: no rain water
        iqs    = 0     !! 0: no snow
        ico2   = 5     !! CO2
        iqm_max= 3     !! end index of water species mixing ratios
        iqt    = 4     !! starting index of non-water species
        nqtendphy = 0  !! number of water species for which convective and turbulent
                       !! tendencies are stored

    END SELECT ! iforcing


    IF (ltransport) THEN
    DO jg = 1,n_dom

      i_listlen = LEN_TRIM(advection_config(jg)%ctracer_list)

      SELECT CASE ( iforcing )
      CASE ( INWP )
      !...........................................................
      ! in NWP physics
      !...........................................................


        ! Force settings for tracer iqtke, if TKE advection is performed
        !
        IF ( advection_config(jg)%iadv_tke > 0 ) THEN

          ! force monotonous slope limiter for vertical advection
          advection_config(jg)%itype_vlimit(iqtke) = 2

          ! force positive definite flux limiter for horizontal advection
          advection_config(jg)%itype_hlimit(iqtke) = 4

          SELECT CASE (advection_config(jg)%iadv_tke)
          CASE (1)
            ! switch off horizontal advection
            advection_config(jg)%ihadv_tracer(iqtke) = 0
          CASE (2)
            ! check whether horizontal substepping is switched on 
            IF (ALL( (/22,32,42,52/) /= advection_config(jg)%ihadv_tracer(iqtke)) ) THEN
              ! choose Miura with substepping
              advection_config(jg)%ihadv_tracer(iqtke) = 22
            ENDIF
          END SELECT

        ENDIF


        IF ( i_listlen /= ntracer ) THEN
          DO jt=1,ntracer
            WRITE(advection_config(jg)%ctracer_list(jt:jt),'(i1.1)')jt
          ENDDO
          WRITE(message_text,'(a,a)') &
            & 'Attention: according to physics, ctracer_list is set to ',&
            & advection_config(jg)%ctracer_list(1:ntracer)
          CALL message(TRIM(method_name),message_text)
        ENDIF


      CASE (inoforcing, iheldsuarez, iecham, ildf_dry, ildf_echam)
      !...........................................................
      ! Other types of adiabatic forcing
      !...........................................................

        IF ( i_listlen < ntracer .AND. i_listlen /= 0 ) THEN
          ntracer = i_listlen
          CALL message(TRIM(method_name),'number of tracers is adjusted according to given list')
        END IF


        IF (echam_phy_config%lrad) THEN
          IF ( izenith > 5)  &
            CALL finish(TRIM(method_name), 'Choose a valid case for rad_nml: izenith.')
        ENDIF
      END SELECT ! iforcing

    END DO ! jg = 1,n_dom
    END IF ! ltransport


    !--------------------------------------------------------------------
    ! Tracer transport
    !--------------------------------------------------------------------
    ! General

    SELECT CASE (iequations)
    CASE (INH_ATMOSPHERE)

      IF ((itime_scheme_nh==tracer_only) .AND. (.NOT.ltransport)) THEN
        WRITE(message_text,'(A,i2,A)') &
          'nonhydrostatic_nml:itime_scheme set to ', tracer_only, &
          '(TRACER_ONLY), but ltransport to .FALSE.'
        CALL finish( TRIM(method_name),TRIM(message_text))
      END IF

    CASE (IHS_ATM_TEMP,IHS_ATM_THETA,ISHALLOW_WATER)

      IF ( (ha_dyn_config%itime_scheme==tracer_only).AND. &
           (.NOT.ltransport)) THEN
        WRITE(message_text,'(A,i2,A)') &
          'ha_dyn_nml:itime_scheme set to ', tracer_only, &
          '(TRACER_ONLY), but ltransport to .FALSE.'
        CALL finish( TRIM(method_name),TRIM(message_text))
      END IF

    END SELECT

    IF (ltransport) THEN
    DO jg = 1,n_dom


      !----------------------------------------------
      ! Flux computation methods - consistency check

        z_go_tri(1:11)=(/NO_HADV,UP,MIURA,MIURA3,FFSL,FFSL_HYB,MCYCL,       &
          &              MIURA_MCYCL,MIURA3_MCYCL,FFSL_MCYCL,FFSL_HYB_MCYCL/)
        DO jt=1,ntracer
          IF ( ALL(z_go_tri /= advection_config(jg)%ihadv_tracer(jt)) ) THEN
            CALL finish( TRIM(method_name),                                       &
              &  'incorrect settings for TRI-C grid ihadv_tracer. Must be '// &
              &  '0,1,2,3,4,5,6,20,22,32,42 or 52 ')
          ENDIF
        ENDDO

    END DO ! jg = 1,n_dom
    END IF ! ltransport


    !--------------------------------------------------------------------
    ! Horizontal diffusion
    !--------------------------------------------------------------------

    DO jg =1,n_dom

      SELECT CASE( diffusion_config(jg)%hdiff_order )
      CASE(-1)
        WRITE(message_text,'(a,i2.2)') 'Horizontal diffusion '//&
                                       'switched off for domain ', jg
        CALL message(TRIM(method_name),TRIM(message_text))

      CASE(2,3,4,5)
        CONTINUE

      CASE(24,42)
        IF (.NOT.( iequations==IHS_ATM_TEMP)) CALL finish(TRIM(method_name), &
        ' hdiff_order = 24 or 42 only implemented for the hydrostatic atm model')

      CASE DEFAULT
        CALL finish(TRIM(method_name),                       &
          & 'Error: Invalid choice for  hdiff_order. '// &
          & 'Choose from -1, 2, 3, 4, 5, 24, and 42.')
      END SELECT

      IF ( diffusion_config(jg)%hdiff_efdt_ratio<=0._wp) THEN
        CALL message(TRIM(method_name),'No horizontal background diffusion is used')
      ENDIF

      IF (lshallow_water)  diffusion_config(jg)%lhdiff_temp=.FALSE.

      IF (itype_comm == 3 .AND. diffusion_config(jg)%hdiff_order /= 5)  &
        CALL finish(TRIM(method_name), 'itype_comm=3 requires hdiff_order = 5')

      IF (itype_comm == 3 .AND. (diffusion_config(jg)%itype_vn_diffu > 1 .OR. &
        diffusion_config(jg)%itype_t_diffu > 1) )                             &
        CALL finish(TRIM(method_name), 'itype_comm=3 requires itype_t/vn_diffu = 1')

    ENDDO

    !--------------------------------------------------------------------
    ! checking the meanings of the io settings
    !--------------------------------------------------------------------


    IF (lnetcdf_flt64_output) THEN
       CALL message(TRIM(method_name),'NetCDF output of floating point variables will be in 64-bit accuracy')
       IF (.NOT. use_dp_mpi2io) THEN
          use_dp_mpi2io = .TRUE.
          CALL message(TRIM(method_name),'--> use_dp_mpi2io is changed to .TRUE. to allow 64-bit accuracy in the NetCDF output.')
       END IF
    ELSE
       CALL message(TRIM(method_name),'NetCDF output of floating point variables will be in 32-bit accuracy')
    END IF

    SELECT CASE(iforcing)
    CASE ( iecham, ildf_echam )
      inextra_2d   = 0
      inextra_3d   = 0

    CASE DEFAULT
    END SELECT


    IF (activate_sync_timers .AND. .NOT. ltimer) THEN
      activate_sync_timers = .FALSE.
      WRITE (message_text,*) &
        & "warning: namelist parameter 'activate_sync_timers' has been set to .FALSE., ", &
        & "because global 'ltimer' flag is disabled."
      CALL message(TRIM(method_name), TRIM(message_text))
    END IF
    IF (timers_level > 9 .AND. .NOT. activate_sync_timers) THEN
      activate_sync_timers = .TRUE.
      WRITE (message_text,*) &
        & "warning: namelist parameter 'activate_sync_timers' has been set to .TRUE., ", &
        & "because global 'timers_level' is > 9."
      CALL message(TRIM(method_name), TRIM(message_text))
    END IF


    !--------------------------------------------------------------------
    ! Realcase runs
    !--------------------------------------------------------------------

    IF ( ANY((/MODE_IAU,MODE_IAU_OLD/) == init_mode) ) THEN  ! start from dwd analysis with incremental update

      ! check analysis update window
      !
      IF ( (dt_iau > 0._wp) .AND. (dt_iau < dtime)) THEN
        ! If dt_iau is chosen to be larger than 0, it must be >= dtime at least.
        dt_iau = dtime
        WRITE (message_text,'(a,a,f6.2)') "Wrong value for dt_iau. ", &
          &   "If >0 then at least equal to advective/phys tstep ",dtime
        CALL finish('initicon_nml:', TRIM(message_text))
      ENDIF 


      ! IAU modes MODE_IAU_OLD cannot be combined with snowtiles
      ! when performing snowtile warmstart.
      IF ((ntiles_lnd > 1) .AND. (.NOT. ltile_coldstart) .AND. (lsnowtile)) THEN
        IF ( init_mode == MODE_IAU_OLD ) THEN
          WRITE (message_text,'(a,i2)') "lsnowtile=.TRUE. not allowed for IAU-Mode ", init_mode   
          CALL finish(method_name, TRIM(message_text))
        ENDIF
      ENDIF

    ENDIF


    ! check meteogram configuration
    CALL check_meteogram_configuration(num_io_procs)

    CALL land_crosscheck()
    CALL art_crosscheck()

  END  SUBROUTINE atm_crosscheck
  !---------------------------------------------------------------------------------------

  !---------------------------------------------------------------------------------------
  SUBROUTINE land_crosscheck

    CHARACTER(len=*), PARAMETER :: method_name =  'mo_nml_crosscheck:land_crosscheck'

#ifdef __NO_JSBACH__
    IF (echam_phy_config% ljsbach) THEN
      CALL finish(method_name, "This version was compiled without jsbach. Compile with __JSBACH__, or set ljsbach=.FALSE.")
    ENDIF
    echam_phy_config% ljsbach   = .FALSE.     
#else
    IF (echam_phy_config% ljsbach) THEN
      IF (num_restart_procs > 0) THEN
        CALL finish(method_name, "JSBACH currently doesn't work with asynchronous restart. Set num_restart_procs=0 !")
      END IF
      IF (num_io_procs > 0) THEN
        CALL finish(method_name, "JSBACH currently doesn't work with asynchronous IO. Set num_io_procs=0 !")
      END IF
    END IF
#endif

  END SUBROUTINE land_crosscheck
  !---------------------------------------------------------------------------------------

  !---------------------------------------------------------------------------------------
  SUBROUTINE art_crosscheck
  
    CHARACTER(len=*), PARAMETER :: &
      &  method_name =  'mo_nml_crosscheck:art_crosscheck'
    INTEGER  :: &
      &  jg
    
#ifndef __ICON_ART
    IF (lart) THEN
        CALL finish( TRIM(method_name),'run_nml: lart is set .TRUE. but ICON was compiled without -D__ICON_ART')
    ENDIF
#endif
    
    IF (.NOT. lart .AND. irad_aero == 9 ) THEN
      CALL finish(TRIM(method_name),'irad_aero=9 needs lart = .TRUE.')
    END IF
    
#ifdef __ICON_ART
    IF ( ( irad_aero == 9 ) .AND. ( itopo /=1 ) ) THEN
      CALL finish(TRIM(method_name),'irad_aero=9 requires itopo=1')
    ENDIF
    
    DO jg= 1,n_dom
      IF(lredgrid_phys(jg) .AND. irad_aero == 9) THEN
        CALL finish(TRIM(method_name),'irad_aero=9 does not work with a reduced radiation grid')
      ENDIF
      IF(art_config(jg)%iart_ari == 0 .AND. irad_aero == 9) THEN
        CALL finish(TRIM(method_name),'irad_aero=9 needs iart_ari > 0')
      ENDIF
      IF(art_config(jg)%iart_ari > 0  .AND. irad_aero /= 9) THEN
        CALL finish(TRIM(method_name),'iart_ari > 0 requires irad_aero=9')
      ENDIF
    ENDDO
#endif
  END SUBROUTINE art_crosscheck
  !---------------------------------------------------------------------------------------
END MODULE mo_nml_crosscheck<|MERGE_RESOLUTION|>--- conflicted
+++ resolved
@@ -18,7 +18,6 @@
 MODULE mo_nml_crosscheck
 
   USE mo_kind,               ONLY: wp, i8
-<<<<<<< HEAD
   USE mo_exception,          ONLY: message, message_text, finish
   USE mo_impl_constants,     ONLY: ildf_echam, inwp, iheldsuarez,                    &
     &                              ildf_dry, inoforcing, ihs_atm_temp,               &
@@ -45,49 +44,6 @@
     &                              inccn, ininact, ininpot,                          &
     &                              activate_sync_timers, timers_level, lart
   USE mo_dynamics_config,    ONLY: iequations, lshallow_water, ltwotime
-=======
-  USE mo_exception,          ONLY: message, message_text, finish, print_value
-  USE mo_impl_constants,     ONLY: max_char_length, max_dom,                  &
-    &                              iecham, ildf_echam, inwp, iheldsuarez,     &
-    &                              ildf_dry, inoforcing, ihs_atm_temp,        &
-    &                              ihs_atm_theta, tracer_only, inh_atmosphere,&
-    &                              ishallow_water, LEAPFROG_EXPL, LEAPFROG_SI,&
-    &                              NO_HADV, UP, MIURA, MIURA3, FFSL, FFSL_HYB,&
-    &                              UP3, MCYCL, MIURA_MCYCL, MIURA3_MCYCL,     &
-    &                              FFSL_MCYCL, FFSL_HYB_MCYCL, ifluxl_sm,     &
-    &                              ifluxl_m, ihs_ocean, RAYLEIGH_CLASSIC,     &
-    &                              iedmf, icosmo, MODE_IAU, MODE_IAU_OLD 
-  USE mo_master_config,      ONLY: tc_exp_stopdate, tc_stopdate
-  USE mtime,                 ONLY: timedelta, newTimedelta, deallocateTimedelta, &
-       &                           MAX_TIMEDELTA_STR_LEN, getPTStringFromMS,     &
-       &                           OPERATOR(>), OPERATOR(/=), OPERATOR(*),       &
-       &                           timedeltaToString   
-  USE mo_time_config,        ONLY: time_config, restart_experiment
-  USE mo_extpar_config,      ONLY: itopo
-  USE mo_io_config,          ONLY: dt_checkpoint, lflux_avg,inextra_2d,       &
-    &                              inextra_3d, lnetcdf_flt64_output
-  USE mo_parallel_config,    ONLY: check_parallel_configuration,              &
-    &                              use_dp_mpi2io,                             &
-    &                              num_io_procs, itype_comm, num_restart_procs
-  USE mo_run_config,         ONLY: nsteps, dtime, iforcing,                   &
-    &                              ltransport, ntracer, nlev, ltestcase,      &
-    &                              nqtendphy, iqtke, iqv, iqc, iqi,           &
-    &                              iqs, iqr, iqt, iqtvar, ico2, ltimer,       &
-    &                              iqni, iqni_nuc, iqg, iqm_max,              &
-    &                              iqh, iqnr, iqns, iqng, iqnh, iqnc,         & 
-    &                              inccn, ininact, ininpot,                   &
-    &                              activate_sync_timers, timers_level,        &
-    &                              output_mode, lart, tc_dt_model,            &
-    &                              setModelTimeStep 
-  USE mo_gridref_config
-  USE mo_interpol_config
-  USE mo_grid_config
-  USE mo_sleve_config
-
-  USE mo_dynamics_config,    ONLY: iequations, idiv_method,            &
-    &                              divavg_cntrwgt, sw_ref_height,      &
-    &                              lcoriolis, lshallow_water, ltwotime
->>>>>>> 145a9763
   USE mo_advection_config,   ONLY: advection_config
 
   USE mo_nonhydrostatic_config, ONLY: itime_scheme_nh => itime_scheme,               &
@@ -111,156 +67,9 @@
     &                              compute_restart_settings,                         &
     &                              compute_date_settings
 
-<<<<<<< HEAD
   USE mo_gridref_config
   USE mo_interpol_config
   USE mo_sleve_config
-=======
-  IMPLICIT NONE
-
-!  PRIVATE
-
-  PUBLIC :: atm_crosscheck
-
-
-CONTAINS
-
-  !>
-  !! Check and, if necessary, adapt simulation lengths
-  !!
-  !! Check and, if necessary, adapt dt_restart and dt_checkpoint.
-  !! - i.e. makes sure that dt_restart and dt_checkpoint are synchronized
-  !! with a transport event.
-  !!
-  !!
-  !! @par Revision History
-  !! Initial revision by Hui Wan, MPI (2011-07)
-  !!
-  SUBROUTINE resize_atmo_simulation_length()
-
-    REAL(wp):: cur_datetime_calsec, end_datetime_calsec, length_sec
-    INTEGER :: jg
-    CHARACTER(len=*), PARAMETER :: method_name =  'mo_nml_crosscheck:resize_atmo_simulation_length'
-
-    TYPE(timedelta), POINTER :: new_dt_model => NULL()
-    CHARACTER(len=MAX_TIMEDELTA_STR_LEN) :: tdstring
-
-    !----------------------------
-    ! rescale timestep
-    dtime     = dtime     * grid_rescale_factor
-
-    IF (ASSOCIATED(tc_dt_model)) THEN
-      new_dt_model => newTimedelta('PT0S')
-      new_dt_model = tc_dt_model * grid_rescale_factor
-      CALL timedeltaToString(new_dt_model, tdstring)
-      CALL setModelTimeStep(tdstring)
-      CALL deallocateTimedelta(new_dt_model)
-    ENDIF
-
-    IF (get_my_process_type() == atmo_process) THEN
-      echam_phy_config%dt_rad = echam_phy_config%dt_rad * grid_rescale_factor
-
-      DO jg=1,max_dom
-        atm_phy_nwp_config(jg)%dt_conv = atm_phy_nwp_config(jg)%dt_conv * grid_rescale_factor
-        atm_phy_nwp_config(jg)%dt_rad  = atm_phy_nwp_config(jg)%dt_rad  * grid_rescale_factor
-        atm_phy_nwp_config(jg)%dt_sso  = atm_phy_nwp_config(jg)%dt_sso  * grid_rescale_factor
-        atm_phy_nwp_config(jg)%dt_gwd  = atm_phy_nwp_config(jg)%dt_gwd  * grid_rescale_factor
-      ENDDO
-    ENDIF
-
-    !---------------------------------
-    ! Check length of this integration
-    !---------------------------------
-
-    IF (nsteps>=0) THEN   ! User specified a value
-
-      length_sec = REAL(nsteps,wp)*dtime
-      time_config%end_datetime = time_config%cur_datetime
-      CALL add_time(length_sec,0,0,0,time_config%end_datetime)
-
-      !HW (2011-07-17): run_day/hour/... not implemented in the restructured version ------
-      !ELSE IF (run_day/=0 .OR. run_hour/=0 .OR. run_minute/=0 .OR. run_second/=0.0_wp) THEN
-      !  IF (run_day    < 0    ) CALL finish(method_name,'"run_day" must not be negative')
-      !  IF (run_hour   < 0    ) CALL finish(method_name,'"run_hour" must not be negative')
-      !  IF (run_minute < 0    ) CALL finish(method_name,'"run_minute" must not be negative')
-      !  IF (run_second < 0._wp) CALL finish(method_name,'"run_second" must not be negative')
-      !  !
-      !  end_datetime = cur_datetime
-      !  CALL add_time(run_second,run_minute,run_hour,run_day,end_datetime)
-      !  !
-      !  cur_datetime_calsec = (REAL(cur_datetime%calday,wp)+cur_datetime%caltime) &
-      !    &                   *REAL(cur_datetime%daylen,wp)
-      !  end_datetime_calsec = (REAL(end_datetime%calday,wp)+end_datetime%caltime) &
-      !    &                   *REAL(end_datetime%daylen,wp)
-      !  nsteps=INT((end_datetime_calsec-cur_datetime_calsec)/dtime)
-      !-------------------------
-
-    ELSE
-      ! Compute nsteps from cur_datetime, end_datetime and dtime
-      !
-      cur_datetime_calsec = (REAL(time_config%cur_datetime%calday,wp)  &
-        +time_config%cur_datetime%caltime   ) &
-        * REAL(time_config%cur_datetime%daylen,wp)
-      end_datetime_calsec = (REAL(time_config%end_datetime%calday,wp)  &
-        +time_config%end_datetime%caltime   ) &
-        * REAL(time_config%end_datetime%daylen,wp)
-
-      IF (end_datetime_calsec < cur_datetime_calsec) &
-        & CALL finish(TRIM(method_name),'The end date and time must not be '// &
-        &            'before the current date and time')
-
-      nsteps=INT((end_datetime_calsec-cur_datetime_calsec)/dtime)
-
-    END IF
-
-    IF ( iequations /= IHS_OCEAN     .AND. &
-         iequations /= IHS_ATM_TEMP  .AND. &
-         iequations /= IHS_ATM_THETA ) THEN
-      !
-      ! for non-hydrostatic atmosphere
-      ! - not relevant for the hydrostatic atmosphere
-      !
-      ! Check whether the end of the restart cycle is synchronized with a 
-      ! transport/physics event. If not, adapt dt_restart accordingly.
-      !
-      IF (MOD(time_config%dt_restart,dtime) /= 0) THEN
-        time_config%dt_restart =                              &
-          &   REAL(NINT(time_config%dt_restart/(dtime)),wp) * dtime
-        WRITE(message_text,'(a)') &
-          &  'length of restart cycle dt_restart synchronized with transport/phys event'
-        CALL message(method_name, message_text)
-      ENDIF
-    ENDIF
-
-    ! If a restart event occurs, check for unsupport combinations of
-    ! namelist settings:
-    !
-    IF (nsteps >= INT(time_config%dt_restart/dtime)) THEN
-      ! processor splitting cannot be combined with synchronous restart:
-      IF ((num_restart_procs == 0) .AND. ANY(patch_weight(1:) > 0._wp)) THEN
-        CALL finish(method_name, "Processor splitting cannot be combined with synchronous restart!")
-      END IF
-    END IF
-
-    ! Length of this integration is limited by length of the restart cycle.
-    !
-#ifdef USE_MTIME_LOOP
-    IF (tc_exp_stopdate > tc_stopdate) THEN
-      restart_experiment = .TRUE.
-    ELSE
-      restart_experiment = .FALSE.
-    ENDIF
-#else
-    IF (nsteps > INT(time_config%dt_restart/dtime)) THEN
-      nsteps = INT(time_config%dt_restart/dtime)
-      restart_experiment = .TRUE.
-    ELSE
-      restart_experiment = .FALSE.
-    ENDIF
-#endif
-!     nsteps = MIN(nsteps,INT(time_config%dt_restart/dtime))
-
->>>>>>> 145a9763
 
 
   IMPLICIT NONE
