--- conflicted
+++ resolved
@@ -17,7 +17,6 @@
 !!
 MODULE mo_nml_crosscheck
 
-<<<<<<< HEAD
   USE mo_kind,               ONLY: wp
   USE mo_exception,          ONLY: message, message_text, finish
   USE mo_impl_constants,     ONLY: ildf_echam, inwp, iheldsuarez,                    &
@@ -33,9 +32,9 @@
   USE mo_extpar_config,      ONLY: itopo                                             
   USE mo_io_config,          ONLY: lflux_avg,inextra_2d, inextra_3d,                 &
     &                              lnetcdf_flt64_output
-  USE mo_parallel_config,    ONLY: check_parallel_configuration,                     &
-    &                              use_dp_mpi2io,                             &
-    &                              num_io_procs, itype_comm, num_restart_procs
+  USE mo_parallel_config,    ONLY: check_parallel_configuration,                &
+    &                              num_io_procs, itype_comm, num_restart_procs, &
+    &                              num_prefetch_proc, use_dp_mpi2io
   USE mo_run_config,         ONLY: nsteps, dtime, iforcing,                          &
     &                              ltransport, ntracer, nlev, ltestcase,             &
     &                              nqtendphy, iqtke, iqv, iqc, iqi,                  &
@@ -45,63 +44,13 @@
     &                              inccn, ininact, ininpot,                          &
     &                              activate_sync_timers, timers_level, lart
   USE mo_dynamics_config,    ONLY: iequations, lshallow_water, ltwotime
-=======
-  USE mo_kind,               ONLY: wp, i8
-  USE mo_exception,          ONLY: message, message_text, finish, print_value
-  USE mo_impl_constants,     ONLY: max_char_length, max_dom,                  &
-    &                              iecham, ildf_echam, inwp, iheldsuarez,     &
-    &                              ildf_dry, inoforcing, ihs_atm_temp,        &
-    &                              ihs_atm_theta, tracer_only, inh_atmosphere,&
-    &                              ishallow_water, LEAPFROG_EXPL, LEAPFROG_SI,&
-    &                              NO_HADV, UP, MIURA, MIURA3, FFSL, FFSL_HYB,&
-    &                              UP3, MCYCL, MIURA_MCYCL, MIURA3_MCYCL,     &
-    &                              FFSL_MCYCL, FFSL_HYB_MCYCL, ifluxl_sm,     &
-    &                              ifluxl_m, ihs_ocean, RAYLEIGH_CLASSIC,     &
-    &                              iedmf, icosmo, MODE_IAU, MODE_IAU_OLD 
-  USE mo_master_config,      ONLY: tc_exp_stopdate, tc_stopdate
-  USE mtime,                 ONLY: timedelta, newTimedelta, deallocateTimedelta, &
-       &                           MAX_TIMEDELTA_STR_LEN, getPTStringFromMS,     &
-       &                           OPERATOR(>), OPERATOR(/=), OPERATOR(*),       &
-       &                           timedeltaToString   
-  USE mo_time_config,        ONLY: time_config, restart_experiment
-  USE mo_extpar_config,      ONLY: itopo
-  USE mo_io_config,          ONLY: dt_checkpoint, lflux_avg,inextra_2d,       &
-    &                              inextra_3d, lnetcdf_flt64_output
-  USE mo_parallel_config,    ONLY: check_parallel_configuration,                &
-    &                              num_io_procs, itype_comm, num_restart_procs, &
-    &                              num_prefetch_proc, use_dp_mpi2io
-  USE mo_run_config,         ONLY: nsteps, dtime, iforcing,                   &
-    &                              ltransport, ntracer, nlev, ltestcase,      &
-    &                              nqtendphy, iqtke, iqv, iqc, iqi,           &
-    &                              iqs, iqr, iqt, iqtvar, ico2, ltimer,       &
-    &                              iqni, iqni_nuc, iqg, iqm_max,              &
-    &                              iqh, iqnr, iqns, iqng, iqnh, iqnc,         & 
-    &                              inccn, ininact, ininpot,                   &
-    &                              activate_sync_timers, timers_level,        &
-    &                              output_mode, lart, tc_dt_model,            &
-    &                              setModelTimeStep 
-  USE mo_gridref_config
-  USE mo_interpol_config
-  USE mo_grid_config
-  USE mo_sleve_config
-
-  USE mo_dynamics_config,    ONLY: iequations, idiv_method,            &
-    &                              divavg_cntrwgt, sw_ref_height,      &
-    &                              lcoriolis, lshallow_water, ltwotime
->>>>>>> 09bd8bd5
   USE mo_advection_config,   ONLY: advection_config
 
   USE mo_nonhydrostatic_config, ONLY: itime_scheme_nh => itime_scheme,               &
                                       lhdiff_rcf, rayleigh_type
   USE mo_ha_dyn_config,      ONLY: ha_dyn_config
   USE mo_diffusion_config,   ONLY: diffusion_config
-<<<<<<< HEAD
-  USE mo_atm_phy_nwp_config, ONLY: atm_phy_nwp_config, icpl_aero_conv
-=======
-
-
   USE mo_atm_phy_nwp_config, ONLY: atm_phy_nwp_config, icpl_aero_conv, iprog_aero
->>>>>>> 09bd8bd5
   USE mo_lnd_nwp_config,     ONLY: ntiles_lnd, lsnowtile
   USE mo_echam_phy_config,   ONLY: echam_phy_config
   USE mo_radiation_config
@@ -111,7 +60,7 @@
   USE mo_ha_testcases,       ONLY: ctest_name, ape_sst_case
 
   USE mo_meteogram_config,   ONLY: check_meteogram_configuration
-  USE mo_grid_config,        ONLY: lplane, n_dom, init_grid_configuration
+  USE mo_grid_config,        ONLY: lplane, n_dom, init_grid_configuration, l_limited_area
 
   USE mo_art_config,         ONLY: art_config
   USE mo_time_management,    ONLY: compute_timestep_settings,                        &
