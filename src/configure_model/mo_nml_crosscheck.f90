!>
!! This module checks the read-in namelist parameters and, in case of
!! inconsistencies, it tries to correct these.
!!
!!
!! @author Kristina Froehlich, MPI-M (2011-07-12)
!! @author Hui Wan, MPI-M (2011-07-12)
!!
!!
!! @par Copyright and License
!!
!! This code is subject to the DWD and MPI-M-Software-License-Agreement in
!! its most recent form.
!! Please see the file LICENSE in the root of the source tree for this code.
!! Where software is supplied by third parties, it is indicated in the
!! headers of the routines.
!!
MODULE mo_nml_crosscheck

<<<<<<< HEAD
  USE, INTRINSIC :: iso_c_binding, ONLY: c_int64_t
  USE mo_kind,                     ONLY: wp
  USE mo_exception,                ONLY: message, message_text, finish
  USE mo_impl_constants,           ONLY: ildf_echam, inwp, iheldsuarez,                    &
    &                                    ildf_dry, inoforcing, ihs_atm_temp,               &
    &                                    ihs_atm_theta, tracer_only, inh_atmosphere,       &
    &                                    ishallow_water, LEAPFROG_EXPL, LEAPFROG_SI,       &
    &                                    NO_HADV, UP, MIURA, MIURA3, FFSL, FFSL_HYB,       &
    &                                    MCYCL, MIURA_MCYCL, MIURA3_MCYCL,                 &
    &                                    FFSL_MCYCL, FFSL_HYB_MCYCL, iecham,               &
    &                                    RAYLEIGH_CLASSIC,                                 &
    &                                    iedmf, icosmo, iprog, MODE_IAU, MODE_IAU_OLD
  USE mo_time_config,              ONLY: time_config, dt_restart
  USE mo_extpar_config,            ONLY: itopo                                             
  USE mo_io_config,                ONLY: dt_checkpoint, lflux_avg,inextra_2d, inextra_3d,  &
    &                                    lnetcdf_flt64_output
  USE mo_parallel_config,          ONLY: check_parallel_configuration,                     &
    &                                    num_io_procs, itype_comm,                         &
    &                                    num_prefetch_proc, use_dp_mpi2io
  USE mo_limarea_config,           ONLY: latbc_config, LATBC_TYPE_CONST, LATBC_TYPE_EXT
  USE mo_master_config,            ONLY: isRestart
  USE mo_run_config,               ONLY: nsteps, dtime, iforcing, output_mode,             &
    &                                    ltransport, ntracer, nlev, ltestcase,             &
    &                                    nqtendphy, iqtke, iqv, iqc, iqi,                  &
    &                                    iqs, iqr, iqt, iqtvar, ltimer,                    &
    &                                    ico2, ich4, in2o, io3,                            &
    &                                    iqni, iqni_nuc, iqg, iqm_max,                     &
    &                                    iqh, iqnr, iqns, iqng, iqnh, iqnc,                & 
    &                                    inccn, ininact, ininpot,                          &
    &                                    activate_sync_timers, timers_level, lart,         &
    &                                    msg_level
  USE mo_dynamics_config,          ONLY: iequations, lshallow_water, ltwotime, ldeepatmo
  USE mo_advection_config,         ONLY: advection_config
  USE mo_nonhydrostatic_config,    ONLY: itime_scheme_nh => itime_scheme,                  &
    &                                    lhdiff_rcf, rayleigh_type,                        &
    &                                    ivctype, ndyn_substeps
  USE mo_ha_dyn_config,            ONLY: ha_dyn_config
  USE mo_diffusion_config,         ONLY: diffusion_config
  USE mo_atm_phy_nwp_config,       ONLY: atm_phy_nwp_config, icpl_aero_conv, iprog_aero
  USE mo_lnd_nwp_config,           ONLY: ntiles_lnd, lsnowtile
  USE mo_echam_phy_config,         ONLY: echam_phy_config
  USE mo_radiation_config,         ONLY: irad_o3, irad_aero, irad_h2o, irad_co2, irad_ch4, &
    &                                    irad_n2o, irad_o2, irad_cfc11, irad_cfc12,        &
    &                                    icld_overlap, llw_cloud_scat, iliquid_scat,       &
    &                                    iice_scat
  USE mo_turbdiff_config,          ONLY: turbdiff_config
  USE mo_initicon_config,          ONLY: init_mode, dt_iau, ltile_coldstart, timeshift,    &
    &                                    itype_vert_expol
  USE mo_nh_testcases_nml,         ONLY: nh_test_name, layer_thickness
  USE mo_ha_testcases,             ONLY: ctest_name, ape_sst_case

  USE mo_meteogram_config,         ONLY: meteogram_output_config, check_meteogram_configuration
  USE mo_grid_config,              ONLY: lplane, n_dom, l_limited_area, start_time,        &
    &                                    nroot, is_plane_torus, n_dom_start
  USE mo_art_config,               ONLY: art_config
  USE mo_time_management,          ONLY: compute_timestep_settings,                        &
    &                                    compute_restart_settings,                         &
    &                                    compute_date_settings
  USE mo_event_manager,            ONLY: initEventManager
  USE mtime,                       ONLY: getTotalMilliSecondsTimeDelta, datetime,          &
    &                                    newDatetime, deallocateDatetime
  USE mo_gridref_config,           ONLY: grf_intmethod_e
=======
  USE mo_kind,               ONLY: wp
  USE mo_exception,          ONLY: message, message_text, finish
  USE mo_impl_constants,     ONLY: ildf_echam, inwp, iheldsuarez,                    &
    &                              ildf_dry, inoforcing, ihs_atm_temp,               &
    &                              ihs_atm_theta, tracer_only, inh_atmosphere,       &
    &                              ishallow_water, LEAPFROG_EXPL, LEAPFROG_SI,       &
    &                              NO_HADV, UP, MIURA, MIURA3, FFSL, FFSL_HYB,       &
    &                              MCYCL, MIURA_MCYCL, MIURA3_MCYCL,                 &
    &                              FFSL_MCYCL, FFSL_HYB_MCYCL, iecham,               &
    &                              RAYLEIGH_CLASSIC,                                 &
    &                              iedmf, icosmo, iprog, MODE_IAU, MODE_IAU_OLD
  USE mo_time_config,        ONLY: time_config, dt_restart
  USE mo_extpar_config,      ONLY: itopo                                             
  USE mo_io_config,          ONLY: dt_checkpoint, lflux_avg,                         &
    &                              lnetcdf_flt64_output
  USE mo_parallel_config,    ONLY: check_parallel_configuration,                     &
    &                              num_io_procs, itype_comm,                         &
    &                              num_prefetch_proc, use_dp_mpi2io
  USE mo_limarea_config,     ONLY: latbc_config, LATBC_TYPE_CONST, LATBC_TYPE_EXT
  USE mo_master_config,      ONLY: isRestart
  USE mo_run_config,         ONLY: nsteps, dtime, iforcing, output_mode,             &
    &                              ltransport, ntracer, nlev, ltestcase,             &
    &                              nqtendphy, iqtke, iqv, iqc, iqi,                  &
    &                              iqs, iqr, iqt, iqtvar, ltimer,             &
    &                              ico2, ich4, in2o, io3,                     &
    &                              iqni, iqni_nuc, iqg, iqm_max,                     &
    &                              iqh, iqnr, iqns, iqng, iqnh, iqnc,                & 
    &                              inccn, ininact, ininpot,                          &
    &                              activate_sync_timers, timers_level, lart,         &
    &                              msg_level
  USE mo_dynamics_config,    ONLY: iequations, lshallow_water, ltwotime, ldeepatmo
  USE mo_advection_config,   ONLY: advection_config

  USE mo_nonhydrostatic_config, ONLY: itime_scheme_nh => itime_scheme,               &
    &                                 lhdiff_rcf, rayleigh_type,                     &
    &                                 ivctype, ndyn_substeps
  USE mo_ha_dyn_config,      ONLY: ha_dyn_config
  USE mo_diffusion_config,   ONLY: diffusion_config
  USE mo_atm_phy_nwp_config, ONLY: atm_phy_nwp_config, icpl_aero_conv, iprog_aero
  USE mo_lnd_nwp_config,     ONLY: ntiles_lnd, lsnowtile
  USE mo_echam_phy_config,   ONLY: echam_phy_config
  USE mo_radiation_config,   ONLY: irad_o3, irad_aero, irad_h2o, irad_co2, irad_ch4, &
    &                              irad_n2o, irad_o2, irad_cfc11, irad_cfc12,        &
    &                              icld_overlap, llw_cloud_scat, iliquid_scat,       &
    &                              iice_scat
  USE mo_turbdiff_config,    ONLY: turbdiff_config
  USE mo_initicon_config,    ONLY: init_mode, dt_iau, ltile_coldstart, timeshift, &
    &                              itype_vert_expol
  USE mo_nh_testcases_nml,   ONLY: nh_test_name, layer_thickness
  USE mo_ha_testcases,       ONLY: ctest_name, ape_sst_case

  USE mo_meteogram_config,   ONLY: meteogram_output_config, check_meteogram_configuration
  USE mo_grid_config,        ONLY: lplane, n_dom, l_limited_area, start_time,        &
    &                              nroot, is_plane_torus, n_dom_start

  USE mo_art_config,         ONLY: art_config
  USE mo_time_management,    ONLY: compute_timestep_settings,                        &
    &                              compute_restart_settings,                         &
    &                              compute_date_settings
  USE mo_event_manager,      ONLY: initEventManager
  USE mtime,                 ONLY: getTotalMilliSecondsTimeDelta, datetime,          &
    &                              newDatetime, deallocateDatetime
  USE mo_gridref_config,     ONLY: grf_intmethod_e
>>>>>>> 9ffaedff
  USE mo_interpol_config
  USE mo_sleve_config
  USE mo_nudging_config,           ONLY: nudging_config, indg_type
  USE mo_nudging_nml,              ONLY: check_nudging
  USE mo_upatmo_config,            ONLY: upatmo_config
  USE mo_upatmo_nml,               ONLY: check_upatmo
  USE mo_name_list_output_config,  ONLY: first_output_name_list
  USE mo_nh_testcase_check,        ONLY: check_nh_testcase

#ifdef __ICON_ART
  USE mo_grid_config,              ONLY: lredgrid_phys
#endif

  IMPLICIT NONE

  PRIVATE

  PUBLIC :: atm_crosscheck

  CHARACTER(LEN = *), PARAMETER :: modname = "mo_nml_crosscheck"


CONTAINS

  SUBROUTINE atm_crosscheck

    INTEGER  :: jg
    INTEGER  :: jt   ! tracer loop index
    INTEGER  :: z_go_tri(11)  ! for crosscheck
    CHARACTER(len=*), PARAMETER :: routine =  modname//'::atm_crosscheck'
    REAL(wp) :: secs_restart, secs_checkpoint, secs_iau_end
    TYPE(datetime), POINTER :: reference_dt
    LOGICAL  :: l_global_nudging
    INTEGER(c_int64_t) :: msecs_restart
    
    !--------------------------------------------------------------------
    ! Compute date/time/time step settings
    ! and initialize the event manager
    !--------------------------------------------------------------------
    !
    ! Note that the ordering of the following three calls must not be
    ! changed, since they rely on previous results:
    !
    CALL compute_timestep_settings()
    CALL compute_restart_settings()
    CALL compute_date_settings("atm", dt_restart, nsteps)
    !
    ! Create an event manager, ie. a collection of different events
    !
    CALL initEventManager(time_config%tc_exp_refdate)

    !--------------------------------------------------------------------
    ! Parallelization
    !--------------------------------------------------------------------
    CALL check_parallel_configuration()


    !--------------------------------------------------------------------
    ! Limited Area Mode and LatBC read-in:
    !--------------------------------------------------------------------


    IF (lplane) CALL finish(routine,&
      'Currently a plane version is not available')

    ! Reset num_prefetch_proc to zero if the model does not run in limited-area mode
    ! or in global nudging mode or if there are no lateral boundary data to be read
    l_global_nudging = nudging_config%nudge_type == indg_type%globn
    IF (.NOT. (l_limited_area .OR. l_global_nudging) .OR. latbc_config%itype_latbc == 0) THEN
      IF (num_prefetch_proc /=0) CALL message(routine,' WARNING! num_prefetch_proc reset to 0 !')
      num_prefetch_proc = 0
    ENDIF

    ! If LatBC data is unavailable: Idle-wait-and-retry
    !
    IF (latbc_config%nretries > 0) THEN
      !
      ! ... only supported for prefetching LatBC mode
      IF (.NOT. (l_limited_area .OR. l_global_nudging) .OR. (num_prefetch_proc == 0)) THEN
        CALL finish(routine, "LatBC: Idle-wait-and-retry only supported for prefetching LatBC mode!")
      END IF
      !
      ! ... only supported for MPI parallel configuration
#ifdef NOMPI
      CALL finish(routine, "LatBC: Idle-wait-and-retry requires MPI!")
#endif
    END IF

    ! Limited area mode must not be enabled for torus grid:
    IF (is_plane_torus .AND. l_limited_area) THEN
      CALL finish(routine, 'Plane torus grid requires l_limited_area = .FALSE.!')
    END IF

    ! Root bisection "0" does not make sense for limited area mode; it
    ! is more likely that the user tried to use a torus grid here:
    IF (l_limited_area .AND. (nroot == 0)) THEN
      CALL finish(routine, "Root bisection 0 does not make sense for limited area mode; did you try to use a torus grid?")
    END IF


    !--------------------------------------------------------------------
    ! Grid and dynamics
    !--------------------------------------------------------------------

    IF (lplane) CALL finish( routine,&
      'Currently a plane version is not available')

    SELECT CASE (iequations)
    CASE(IHS_ATM_TEMP,IHS_ATM_THETA)         ! hydrostatic atm model

      SELECT CASE(iforcing)
      CASE(INOFORCING,IHELDSUAREZ,ILDF_DRY)  ! without moist processes
        ha_dyn_config%ldry_dycore = .TRUE.
      CASE(IECHAM,ILDF_ECHAM)                ! with ECHAM physics
        CALL finish(routine, 'Hydrostatic dynamics cannot be used with ECHAM physics')
      END SELECT

    END SELECT

    lshallow_water = (iequations==ISHALLOW_WATER)

    SELECT CASE (iequations)
    CASE (IHS_ATM_TEMP,IHS_ATM_THETA,ISHALLOW_WATER)

      ltwotime = (ha_dyn_config%itime_scheme/=LEAPFROG_EXPL).AND. &
                 (ha_dyn_config%itime_scheme/=LEAPFROG_SI)

    END SELECT

    !--------------------------------------------------------------------
    ! If ltestcase is set to .FALSE. in run_nml set testcase name to empty
    ! (in case it is still set in the run script)
    IF (.NOT. ltestcase) THEN
      ctest_name = ''
      nh_test_name = ''
    END IF
    !--------------------------------------------------------------------

    ! Vertical grid
    IF (ivctype == 12 .AND. (.NOT. ldeepatmo)) THEN
      CALL finish(routine, "ivctype = 12 requires ldeepatmo = .true.")
    ELSEIF (ivctype == 12 .AND. .NOT. (layer_thickness < 0.0_wp)) THEN
      CALL finish(routine, "ivctype = 12 requires layer_thickness < 0.")
    ENDIF

    !--------------------------------------------------------------------
    ! Testcases (hydrostatic)
    !--------------------------------------------------------------------


    IF ((ctest_name=='GW') .AND. (nlev /= 20)) THEN
      CALL finish(routine,'nlev MUST be 20 for the gravity-wave test case')
    ENDIF

    IF ((ctest_name=='SV') .AND. ntracer /= 2 ) THEN

      CALL finish(routine, &
        & 'ntracer MUST be 2 for the stationary vortex test case')
    ENDIF

    IF ((ctest_name=='DF1') .AND. ntracer == 1 ) THEN
      CALL finish(routine, &
        & 'ntracer MUST be >=2 for the deformational flow test case 1')
    ENDIF

    IF ((ctest_name=='DF2') .AND. ntracer == 1 ) THEN
      CALL finish(routine, &
        & 'ntracer MUST be >=2 for the deformational flow test case 2')
    ENDIF

    IF ((ctest_name=='DF3') .AND. ntracer == 1 ) THEN
      CALL finish(routine, &
        & 'ntracer MUST be >=2 for the deformational flow test case 3')
    ENDIF

    IF ((ctest_name=='DF4') .AND. ntracer == 1 ) THEN
      CALL finish(routine, &
        & 'ntracer MUST be >=2 for the deformational flow test case 4')
    ENDIF

    IF ((ctest_name=='APE') .AND. (ape_sst_case=='sst_ice')  ) THEN
      IF (.NOT. lflux_avg)&
      CALL finish(routine, &
        & 'lflux_avg must be set true to run this setup')
    ENDIF

    !--------------------------------------------------------------------
    ! Testcases (nonhydrostatic)
    !--------------------------------------------------------------------
    IF (.NOT. ltestcase .AND. rayleigh_type == RAYLEIGH_CLASSIC) THEN
      CALL finish(routine, &
        & 'rayleigh_type = RAYLEIGH_CLASSIC not applicable to real case runs.')
    ENDIF

    IF ( ( nh_test_name=='APE_nwp'.OR. nh_test_name=='dcmip_tc_52' ) .AND.  &
      &  ( ANY(atm_phy_nwp_config(:)%inwp_surface == 1 ) ) .AND.                       &
      &  ( ANY(atm_phy_nwp_config(:)%inwp_turb    /= iedmf ) ) ) THEN
      CALL finish(routine, &
        & 'surface scheme must be switched off, when running the APE test')
    ENDIF

    IF (ltestcase) CALL check_nh_testcase()

    !--------------------------------------------------------------------
    ! Shallow water
    !--------------------------------------------------------------------
    IF (iequations==ISHALLOW_WATER.AND.ha_dyn_config%lsi_3d) THEN
      CALL message( routine, 'lsi_3d = .TRUE. not applicable to shallow water model')
    ENDIF

    IF ((iequations==ISHALLOW_WATER).AND.(nlev/=1)) &
    CALL finish(routine,'Multiple vertical level specified for shallow water model')

    !--------------------------------------------------------------------
    ! Hydrostatic atm
    !--------------------------------------------------------------------
    IF (iequations==IHS_ATM_THETA) ha_dyn_config%ltheta_dyn = .TRUE.

    !--------------------------------------------------------------------
    ! Nonhydrostatic atm
    !--------------------------------------------------------------------
    IF (lhdiff_rcf .AND. (itype_comm == 3)) CALL finish(routine, &
      'lhdiff_rcf is available only for idiv_method=1 and itype_comm<=2')

    IF (grf_intmethod_e >= 5 .AND. iequations /= INH_ATMOSPHERE .AND. n_dom > 1) THEN
      grf_intmethod_e = 4
      CALL message( routine, 'grf_intmethod_e has been reset to 4')
    ENDIF

    !--------------------------------------------------------------------
    ! Atmospheric physics, general
    !--------------------------------------------------------------------
    IF ((iforcing==INWP).AND.(iequations/=INH_ATMOSPHERE)) &
    CALL finish( routine, 'NWP physics only implemented in the '//&
               'nonhydrostatic atm model')

    !--------------------------------------------------------------------
    ! NWP physics
    !--------------------------------------------------------------------
    IF (iforcing==inwp) THEN

      DO jg =1,n_dom

        IF (atm_phy_nwp_config(1)%inwp_turb /= iedmf) THEN
          IF( atm_phy_nwp_config(jg)%inwp_satad == 0       .AND. &
          & ((atm_phy_nwp_config(jg)%inwp_convection >0 ) .OR. &
          &  (atm_phy_nwp_config(jg)%inwp_gscp > 0      )    ) ) &
          &  CALL finish( routine,'satad has to be switched on')
        ENDIF

        IF( (atm_phy_nwp_config(jg)%inwp_gscp==0) .AND. &
          & (atm_phy_nwp_config(jg)%inwp_convection==0) .AND.&
          & (atm_phy_nwp_config(jg)%inwp_radiation==0) .AND.&
          & (atm_phy_nwp_config(jg)%inwp_sso==0)  .AND. &
          & (atm_phy_nwp_config(jg)%inwp_surface == 0) .AND.&
          & (atm_phy_nwp_config(jg)%inwp_turb> 0) )   &
        CALL message(routine,' WARNING! NWP forcing set but '//&
                    'only turbulence selected!')


        IF (( atm_phy_nwp_config(jg)%inwp_turb == icosmo ) .AND. &
          & (turbdiff_config(jg)%lconst_z0) ) THEN
          CALL message(routine,' WARNING! NWP forcing set but '//  &
                      'idealized (horizontally homogeneous) roughness '//&
                      'length z0 selected!')
        ENDIF

        IF (.NOT. ltestcase .AND. atm_phy_nwp_config(jg)%inwp_surface == 0) THEN
          CALL finish( routine,'Real-data applications require using a surface scheme!')
        ENDIF

        ! check radiation scheme in relation to chosen ozone and irad_aero=6 to itopo

        IF ( (atm_phy_nwp_config(jg)%inwp_radiation > 0) )  THEN

          SELECT CASE (irad_o3)
          CASE (0) ! ok
            CALL message(routine,'radiation is used without ozone')
          CASE (2,4,6,7,8,9,79,97) ! ok
            CALL message(routine,'radiation is used with ozone')
          CASE (10) ! ok
            CALL message(routine,'radiation is used with ozone calculated from ART')
            IF ( .NOT. lart ) THEN
              CALL finish(routine,'irad_o3 currently is 10 but lart is false.')
            ENDIF
          CASE default
            CALL finish(routine,'irad_o3 currently has to be 0, 2, 4, 6, 7, 8 or 9.')
          END SELECT

          ! Tegen aerosol and itopo (Tegen aerosol data have to be read from external data file)
          IF ( ( irad_aero == 6 ) .AND. ( itopo /=1 ) ) THEN
            CALL finish(routine,'irad_aero=6 requires itopo=1')
          ENDIF

          IF ( ( irad_aero /= 6 .AND. irad_aero /= 9 ) .AND.  &
            &  ( atm_phy_nwp_config(jg)%icpl_aero_gscp > 0 .OR. icpl_aero_conv > 0 ) ) THEN
            CALL finish(routine,'aerosol-precipitation coupling requires irad_aero=6 or =9')
          ENDIF
        ELSE

          SELECT CASE (irad_o3)
          CASE(0) ! ok
          CASE default
            irad_o3 = 0
            CALL message(routine,'running without radiation => irad_o3 reset to 0')
          END SELECT

          ! ecRad specific checks
          IF ( (atm_phy_nwp_config(jg)%inwp_radiation == 4) )  THEN
            IF (irad_h2o /= 0 .AND. irad_h2o /= 1) &
              &  CALL finish(routine,'For inwp_radiation = 4, irad_h2o has to be 0 or 1')
            IF (irad_co2 /= 0 .AND. irad_co2 /= 2) &
              &  CALL finish(routine,'For inwp_radiation = 4, irad_co2 has to be 0 or 2')
            IF (irad_ch4 /= 0 .AND. irad_ch4 /= 2 .AND. irad_ch4 /= 3) &
              &  CALL finish(routine,'For inwp_radiation = 4, irad_ch4 has to be 0, 2 or 3')
            IF (irad_n2o /= 0 .AND. irad_n2o /= 2 .AND. irad_n2o /= 3) &
              &  CALL finish(routine,'For inwp_radiation = 4, irad_n2o has to be 0, 2 or 3')
            IF (irad_o3  /= 0 .AND. irad_o3  /= 7 .AND. irad_o3  /= 9 .AND. irad_o3  /= 79 .AND. irad_o3  /= 97) &
              &  CALL finish(routine,'For inwp_radiation = 4, irad_o3 has to be 0, 7, 9, 79 or 97')
            IF (irad_o2  /= 0 .AND. irad_o2  /= 2) &
              &  CALL finish(routine,'For inwp_radiation = 4, irad_o2 has to be 0 or 2')
            IF (irad_cfc11 /= 0 .AND. irad_cfc11 /= 2) &
              &  CALL finish(routine,'For inwp_radiation = 4, irad_cfc11 has to be 0 or 2')
            IF (irad_cfc12 /= 0 .AND. irad_cfc12 /= 2) &
              &  CALL finish(routine,'For inwp_radiation = 4, irad_cfc12 has to be 0 or 2')
            IF ( irad_aero /= 0 .AND. irad_aero /= 2 .AND. irad_aero /= 5 .AND. irad_aero /= 6 .AND. irad_aero /= 9) &
              &  CALL finish(routine,'For inwp_radiation = 4, irad_aero has to be 0, 2, 5, 6 or 9')
            IF ( icld_overlap /= 1 .AND. icld_overlap /= 2 .AND. icld_overlap /= 5 ) &
              &  CALL finish(routine,'For inwp_radiation = 4, icld_overlap has to be 1, 2 or 5')
            IF ( iliquid_scat /= 0 .AND. iliquid_scat /= 1 ) &
              &  CALL finish(routine,'For inwp_radiation = 4, iliquid_scat has to be 0 or 1')
            IF ( iice_scat /= 0 .AND. iice_scat /= 1 ) &
              &  CALL finish(routine,'For inwp_radiation = 4, iice_scat has to be 0 or 1')
          ELSE
            IF ( llw_cloud_scat ) &
              &  CALL message(routine,'Warning: llw_cloud_scat is set to .true., but ecRad is not used')
            IF ( iliquid_scat /= 0 ) &
              &  CALL message(routine,'Warning: iliquid_scat is explicitly set, but ecRad is not used')
            IF ( iice_scat /= 0 ) &
              &  CALL message(routine,'Warning: iice_scat is explicitly set, but ecRad is not used')
          ENDIF

        ENDIF !inwp_radiation

        !! check microphysics scheme
        IF (  atm_phy_nwp_config(jg)%mu_rain < 0.0   .OR. &
          &   atm_phy_nwp_config(jg)%mu_rain > 5.0)  THEN
          CALL finish(routine,'mu_rain requires: 0 < mu_rain < 5')
        END IF

        IF (  atm_phy_nwp_config(jg)%mu_snow < 0.0   .OR. &
          &   atm_phy_nwp_config(jg)%mu_snow > 5.0)  THEN
          CALL finish(routine,'mu_snow requires: 0 < mu_snow < 5')
        END IF ! microphysics

        IF (atm_phy_nwp_config(jg)%inwp_surface == 0 .AND. ntiles_lnd > 1) THEN
          ntiles_lnd = 1
          CALL message(routine,'Warning: ntiles reset to 1 because the surface scheme is turned off')
        ENDIF

      ENDDO
    END IF


    !--------------------------------------------------------------------
    ! Tracers and diabatic forcing
    !--------------------------------------------------------------------

    !ATTENTION: note that in the following we make use of jg without and jg-loop.
    !           Curently it is right for the wrong reasons.

    !
    ! Check settings of ntracer
    !
<<<<<<< HEAD
    ! Set tracer indices
    !
    SELECT CASE(iforcing)
    CASE (IECHAM,ILDF_ECHAM)  ! iforcing

      IF (ntracer < 3) CALL finish(routine,'ECHAM physics needs at least 3 tracers')

      ! 0 indicates that this tracer is not (yet) used by ECHAM  physics
      iqv    = 1     !> water vapour
      iqc    = 2     !! cloud water
      iqi    = 3     !! ice
      iqr    = 0     !! rain water
      iqs    = 0     !! snow
      iqm_max= 3     !! end index of water species mass mixing ratios
      iqt    = 4     !! starting index of non-water species
      io3    = 4     !! O3
      ico2   = 5     !! CO2
      ich4   = 6     !! CH4
      in2o   = 7     !! N2O
      nqtendphy = 0  !! number of water species for which convective and turbulent
                     !! tendencies are stored

      IF (lart) THEN
        
        ntracer = ntracer + art_config(1)%iart_echam_ghg + art_config(1)%iart_ntracer
            io3    = 0     !! O3
            ico2   = 0     !! CO2
            ich4   = 0     !! CH4
            in2o   = 0     !! N2O


        SELECT CASE (art_config(1)%iart_echam_ghg)  

        CASE(1)
            io3    = 4
        CASE(2)
            ico2   = 5
        CASE(3)
            ich4   = 6
        CASE(4)
            in2o   = 7

        CASE(0)

        CASE DEFAULT
          CALL finish('mo_atm_nml_crosscheck', 'iart_echam_ghg > 4 is not supported')

        END SELECT




        
        WRITE(message_text,'(a,i3,a,i3)') 'Attention: transport of ART tracers is active, '//&
                                     'ntracer is increased by ',art_config(1)%iart_ntracer, &
                                     ' to ',ntracer
        CALL message(routine,message_text)

      ENDIF
=======
    ! provisional number of water species for which convective
    ! and turbulent tendencies of NWP physics are stored
    nqtendphy = 0
>>>>>>> 9ffaedff

    SELECT CASE(iforcing)
    CASE (INWP) ! iforcing

      ! ** NWP physics section ** 
      !
      ! IMPORTANT: For NWP physics, five microphysics tracers (QV, QC, QI, QR and QS) must always be
      !            defined because their presence is implicitly assumed in the physics-dynamics interface
      !            when converting between temperature and virtual temperature.
      !
      !            Any additional mass-related microphysics tracers must be numbered in consecutive order
      !            after iqs = 5. The parameter "iqm_max" must signify the highest tracer index carrying a
      !            moisture mixing ratio. Additional tracers for hydrometeor number concentrations (in
      !            case of a two-moment scheme) or other purposes (aerosols, qt variance or anything else)
      !            can be numbered freely after iqm_max. The parameter "iqt", denoting the start index
      !            of tracers not related at all to moisture, is used in configure_advection to specify
      !            the index range of tracers for which advection is turned off in the stratosphere
      !            (i.e. all cloud and precipitation variables including number concentrations)
      !
      !            Note also that the namelist parameter "ntracer" is reset automatically to the correct
      !            value when NWP physics is used in order to avoid multiple namelist changes when playing
      !            around with different physics schemes.
      !
      ico2      = 0     !> co2, 0: not to be used with NWP physics
      !
      ! Default settings valid for all microphysics options
      !
      iqv       = 1     !> water vapour
      iqc       = 2     !! cloud water
      iqi       = 3     !! ice 
      iqr       = 4     !! rain water
      iqs       = 5     !! snow
      nqtendphy = 3     !! number of water species for which convective and turbulent tendencies are stored
      !
      ! The following parameters may be reset depending on the selected physics scheme
      !
      iqm_max   = 5     !! end index of water species mass mixing ratios
      iqt       = 6     !! start index of other tracers not related at all to moisture
      !
      ntracer   = 5     !! total number of tracers
      !
      ! dummy settings
      iqni     = ntracer+100    !! cloud ice number
      iqni_nuc = ntracer+100    !! activated ice nuclei  
      iqg      = ntracer+100    !! graupel
      iqtvar   = ntracer+100    !! qt variance (for EDMF turbulence)
      iqh      = ntracer+100
      iqnr     = ntracer+100  
      iqns     = ntracer+100
      iqng     = ntracer+100
      iqnh     = ntracer+100
      iqnc     = ntracer+100
      inccn    = ntracer+100
      ininpot  = ntracer+100
      ininact  = ntracer+100

      !
      ! Taking the 'highest' microphysics option in some cases allows using more
      ! complex microphysics schemes in nested domains than in the global domain
      ! However, a clean implementation would require a domain-dependent 'ntracer' dimension
      SELECT CASE (MAXVAL(atm_phy_nwp_config(1:n_dom)%inwp_gscp))
        

      CASE(2)  ! COSMO-DE (3-cat ice: snow, cloud ice, graupel)

       ! CALL finish('mo_atm_nml_crosscheck', 'Graupel scheme not implemented.')
        
        iqg     = 6       !! graupel
        iqm_max = 6
        iqt     = iqt + 1

        ntracer = ntracer + 1  !! increase total number of tracers by 1

 
      CASE(3)  ! improved ice nucleation scheme C. Koehler (note: iqm_max does not change!)

        iqni     = 6     !! cloud ice number
        iqni_nuc = 7     !! activated ice nuclei
        iqt      = iqt + 2

        ntracer = ntracer + 2  !! increase total number of tracers by 2

      CASE(4)  ! two-moment scheme 
      
        iqg  = 6
        iqh  = 7
        iqni = 8        
        iqnr = 9        
        iqns = 10        
        iqng = 11        
        iqnh = 12
        iqnc = 13
        ininact = 14

        nqtendphy = 3     !! number of water species for which convective and turbulent tendencies are stored
        iqm_max   = 7     !! end index of water species mass mixing ratios
        iqt       = 15    !! start index of other tracers not related at all to moisture
       
        ntracer = 14

      CASE(5)  ! two-moment scheme with CCN and IN budgets
      
        iqg  = 6
        iqh  = 7
        iqni = 8        
        iqnr = 9        
        iqns = 10        
        iqng = 11        
        iqnh = 12
        iqnc = 13
        ininact = 14
        inccn   = 15
        ininpot = 16

        nqtendphy = 3     !! number of water species for which convective and turbulent tendencies are stored
        iqm_max   = 7     !! end index of water species mass mixing ratios
        iqt       = 17    !! start index of other tracers not related at all to moisture
       
        ntracer = 16
        
      CASE(6)
      
        iqg  = 6
        iqh  = 7
        iqni = 8        
        iqnr = 9        
        iqns = 10        
        iqng = 11        
        iqnh = 12
        iqnc = 13
        ininact = 14
        
        nqtendphy = 3     !! number of water species for which convective and turbulent tendencies are stored
        iqm_max   = 7     !! end index of water species mass mixing ratios
        iqt       = 15    !! start index of other tracers not related at all to moisture
        
        ntracer = 14
        
      END SELECT ! microphysics schemes


      IF (atm_phy_nwp_config(1)%inwp_turb == iedmf) THEN ! EDMF turbulence

        iqtvar = iqt       !! qt variance
        iqt    = iqt + 1   !! start index of other tracers than hydrometeors

        ntracer = ntracer + 1  !! increase total number of tracers by 1

        DO jg =1,n_dom
          turbdiff_config(jg)%ldiff_qi = .TRUE.  !! turbulent diffusion of QI on (by EDMF)
        ENDDO

!dmk    ntiles_lnd = 5     !! EDMF currently only works with 5 land tiles - consistent with TESSEL
                           !! even if the land model is inactive ntiles_lnd should be 5

      ENDIF

      IF ( (advection_config(1)%iadv_tke) > 0 ) THEN
        IF ( ANY( (/icosmo,iprog/) == atm_phy_nwp_config(jg)%inwp_turb ) ) THEN
          iqtke = iqt        !! TKE
 
          ! Note that iqt is not increased, since TKE does not belong to the hydrometeor group.

          ntracer = ntracer + 1  !! increase total number of tracers by 1

          WRITE(message_text,'(a,i3)') 'Attention: TKE is advected, '//&
                                       'ntracer is increased by 1 to ',ntracer
          CALL message(routine,message_text)
        ELSE
          WRITE(message_text,'(a,i2)') 'TKE advection not supported for inwp_turb= ', &
            &                          atm_phy_nwp_config(1)%inwp_turb

          CALL finish(routine, message_text )
        ENDIF
      ENDIF

      ! Note: Indices for additional tracers are assigned automatically
      ! via add_tracer_ref in mo_nonhydro_state.

      WRITE(message_text,'(a,i3)') 'Attention: NWP physics is used, '//&
                                   'ntracer is automatically reset to ',ntracer
      CALL message(routine,message_text)


      IF (lart) THEN
        
        ntracer = ntracer + art_config(1)%iart_ntracer
        
        WRITE(message_text,'(a,i3,a,i3)') 'Attention: transport of ART tracers is active, '//&
                                     'ntracer is increased by ',art_config(1)%iart_ntracer, &
                                     ' to ',ntracer
        CALL message(routine,message_text)

      ENDIF

      ! set the nclass_gscp variable for land-surface scheme to number of hydrometeor mixing ratios
      DO jg = 1, n_dom
        atm_phy_nwp_config(jg)%nclass_gscp = iqm_max
      ENDDO

    CASE default ! iforcing

<<<<<<< HEAD
        iqv    = 1     !> water vapour
        iqc    = 2     !! cloud water
        iqi    = 3     !! ice
        iqr    = 0     !! 0: no rain water
        iqs    = 0     !! 0: no snow
        ico2   = 4     !! CO2
        iqm_max= 3     !! end index of water species mass mixing ratios
        iqt    = 4     !! starting index of non-water species
        nqtendphy = 0  !! number of water species for which convective and turbulent
                       !! tendencies are stored
=======
        iqv    = 1         !  water vapour
        iqc    = 2         ! cloud water
        iqi    = 3         ! cloud ice
        iqr    = 0         ! no rain water
        iqs    = 0         ! no snow
        iqg    = 0         ! no graupel
        iqm_max= iqi       ! end index of water species mixing ratios
        iqt    = iqm_max+1 ! starting index of non-water species
>>>>>>> 9ffaedff

    END SELECT ! iforcing

    ! take into account additional passive tracers, if present
    ! no need to update iqt, since passive tracers do not belong to the hydrometeor group.
    ! ATTENTION: as long as ntracer is not domain specific, we set jg=1
    IF ( advection_config(1)%npassive_tracer > 0) THEN
      ntracer = ntracer + advection_config(1)%npassive_tracer
      WRITE(message_text,'(a,i3,a,i3)') 'Attention: passive tracers have been added, '//&
                                   'ntracer is increased by ',advection_config(1)%npassive_tracer, &
                                   ' to ',ntracer
      CALL message(routine,message_text)
    ENDIF


    IF (ltransport) THEN

      DO jg = 1,n_dom

        SELECT CASE ( iforcing )
        CASE ( INWP )
        !...........................................................
        ! in NWP physics
        !...........................................................


          ! Force settings for tracer iqtke, if TKE advection is performed
          !
          IF ( advection_config(jg)%iadv_tke > 0 ) THEN

            ! force monotonous slope limiter for vertical advection
            advection_config(jg)%itype_vlimit(iqtke) = 2

            ! force positive definite flux limiter for horizontal advection
            advection_config(jg)%itype_hlimit(iqtke) = 4

            SELECT CASE (advection_config(jg)%iadv_tke)
            CASE (1)
              ! switch off horizontal advection
              advection_config(jg)%ihadv_tracer(iqtke) = 0
            CASE (2)
              ! check whether horizontal substepping is switched on 
              IF (ALL( (/22,32,42,52/) /= advection_config(jg)%ihadv_tracer(iqtke)) ) THEN
                ! choose Miura with substepping
                advection_config(jg)%ihadv_tracer(iqtke) = 22
              ENDIF
            END SELECT

          ENDIF

        END SELECT ! iforcing

      END DO ! jg = 1,n_dom
    END IF ! ltransport


    !--------------------------------------------------------------------
    ! Tracer transport
    !--------------------------------------------------------------------
    ! General

    SELECT CASE (iequations)
    CASE (INH_ATMOSPHERE)

      IF ((itime_scheme_nh==tracer_only) .AND. (.NOT.ltransport)) THEN
        WRITE(message_text,'(A,i2,A)') &
          'nonhydrostatic_nml:itime_scheme set to ', tracer_only, &
          '(TRACER_ONLY), but ltransport to .FALSE.'
        CALL finish( routine,message_text)
      END IF

    CASE (IHS_ATM_TEMP,IHS_ATM_THETA,ISHALLOW_WATER)

      IF ( (ha_dyn_config%itime_scheme==tracer_only).AND. &
           (.NOT.ltransport)) THEN
        WRITE(message_text,'(A,i2,A)') &
          'ha_dyn_nml:itime_scheme set to ', tracer_only, &
          '(TRACER_ONLY), but ltransport to .FALSE.'
        CALL finish( routine,message_text)
      END IF

    END SELECT

    IF (ltransport) THEN
    DO jg = 1,n_dom


      !----------------------------------------------
      ! Flux computation methods - consistency check

        z_go_tri(1:11)=(/NO_HADV,UP,MIURA,MIURA3,FFSL,FFSL_HYB,MCYCL,       &
          &              MIURA_MCYCL,MIURA3_MCYCL,FFSL_MCYCL,FFSL_HYB_MCYCL/)
        DO jt=1,ntracer
          IF ( ALL(z_go_tri /= advection_config(jg)%ihadv_tracer(jt)) ) THEN
            CALL finish( routine,                                       &
              &  'incorrect settings for TRI-C grid ihadv_tracer. Must be '// &
              &  '0,1,2,3,4,5,6,20,22,32,42 or 52 ')
          ENDIF
        ENDDO

    END DO ! jg = 1,n_dom
    END IF ! ltransport


    !--------------------------------------------------------------------
    ! Horizontal diffusion
    !--------------------------------------------------------------------

    DO jg =1,n_dom

      SELECT CASE( diffusion_config(jg)%hdiff_order )
      CASE(-1)
        WRITE(message_text,'(a,i2.2)') 'Horizontal diffusion '//&
                                       'switched off for domain ', jg
        CALL message(routine,message_text)

      CASE(2,3,4,5)
        CONTINUE

      CASE(24,42)
        IF (.NOT.( iequations==IHS_ATM_TEMP)) CALL finish(routine, &
        ' hdiff_order = 24 or 42 only implemented for the hydrostatic atm model')

      CASE DEFAULT
        CALL finish(routine,                       &
          & 'Error: Invalid choice for  hdiff_order. '// &
          & 'Choose from -1, 2, 3, 4, 5, 24, and 42.')
      END SELECT

      IF ( diffusion_config(jg)%hdiff_efdt_ratio<=0._wp) THEN
        CALL message(routine,'No horizontal background diffusion is used')
      ENDIF

      IF (lshallow_water)  diffusion_config(jg)%lhdiff_temp=.FALSE.

      IF (itype_comm == 3 .AND. diffusion_config(jg)%hdiff_order /= 5)  &
        CALL finish(routine, 'itype_comm=3 requires hdiff_order = 5')

      IF (itype_comm == 3 .AND. (diffusion_config(jg)%itype_vn_diffu > 1 .OR. &
        diffusion_config(jg)%itype_t_diffu > 1) )                             &
        CALL finish(routine, 'itype_comm=3 requires itype_t/vn_diffu = 1')

    ENDDO

    !--------------------------------------------------------------------
    ! checking the meanings of the io settings
    !--------------------------------------------------------------------


    IF (lnetcdf_flt64_output) THEN
       CALL message(routine,'NetCDF output of floating point variables will be in 64-bit accuracy')
       IF (.NOT. use_dp_mpi2io) THEN
          use_dp_mpi2io = .TRUE.
          CALL message(routine,'--> use_dp_mpi2io is changed to .TRUE. to allow 64-bit accuracy in the NetCDF output.')
       END IF
    ELSE
       CALL message(routine,'NetCDF output of floating point variables will be in 32-bit accuracy')
    END IF

    IF (activate_sync_timers .AND. .NOT. ltimer) THEN
      activate_sync_timers = .FALSE.
      WRITE (message_text,*) &
        & "warning: namelist parameter 'activate_sync_timers' has been set to .FALSE., ", &
        & "because global 'ltimer' flag is disabled."
      CALL message(routine, message_text)
    END IF
    IF (timers_level > 9 .AND. .NOT. activate_sync_timers) THEN
      activate_sync_timers = .TRUE.
      WRITE (message_text,*) &
        & "warning: namelist parameter 'activate_sync_timers' has been set to .TRUE., ", &
        & "because global 'timers_level' is > 9."
      CALL message(routine, message_text)
    END IF


    !--------------------------------------------------------------------
    ! Realcase runs
    !--------------------------------------------------------------------

    IF ( ANY((/MODE_IAU,MODE_IAU_OLD/) == init_mode) ) THEN  ! start from dwd analysis with incremental update

      ! check analysis update window
      !
      IF ( (dt_iau > 0._wp) .AND. (dt_iau < dtime)) THEN
        ! If dt_iau is chosen to be larger than 0, it must be >= dtime at least.
        dt_iau = dtime
        WRITE (message_text,'(a,a,f6.2)') "Wrong value for dt_iau. ", &
          &   "If >0 then at least equal to advective/phys tstep ",dtime
        CALL finish('initicon_nml:', message_text)
      ENDIF 

      IF (.NOT. isRestart()) THEN
        reference_dt => newDatetime("1980-06-01T00:00:00.000")

        msecs_restart   = getTotalMilliSecondsTimeDelta(time_config%tc_dt_restart, reference_dt)
        secs_restart    = 0.001_wp * REAL(msecs_restart,wp)
        secs_checkpoint = dt_checkpoint
        secs_iau_end    = dt_iau+timeshift%dt_shift
        ! ignore restart and/or checkpoint intervals if zero:
        IF (secs_restart    <= 0._wp)  secs_restart    = secs_iau_end
        IF (secs_checkpoint <= 0._wp)  secs_checkpoint = secs_restart
        IF (MIN(secs_checkpoint, secs_restart) < secs_iau_end) THEN
          WRITE (message_text,'(a)') "Restarting is not allowed within the IAU phase"
          CALL finish('atm_crosscheck:', message_text)
        ENDIF

        CALL deallocateDatetime(reference_dt)
      ENDIF

      DO jg = 2, n_dom
        IF (start_time(jg) > timeshift%dt_shift .AND. start_time(jg) < dt_iau+timeshift%dt_shift) THEN
          WRITE (message_text,'(a)') "Starting a nest is not allowed within the IAU phase"
          CALL finish('atm_crosscheck:', message_text)
        ENDIF
      ENDDO

      ! IAU modes MODE_IAU_OLD cannot be combined with snowtiles
      ! when performing snowtile warmstart.
      IF ((ntiles_lnd > 1) .AND. (.NOT. ltile_coldstart) .AND. (lsnowtile)) THEN
        IF ( init_mode == MODE_IAU_OLD ) THEN
          WRITE (message_text,'(a,i2)') "lsnowtile=.TRUE. not allowed for IAU-Mode ", init_mode   
          CALL finish(routine, message_text)
        ENDIF
      ENDIF

    ENDIF

    ! check meteogram configuration
    IF (ANY(meteogram_output_config(:)%lenabled) .AND. .NOT. output_mode%l_nml) THEN
      CALL finish(routine, "Meteograms work only for run_nml::output='nml'!")
    END IF
    CALL check_meteogram_configuration(num_io_procs)

    IF (iforcing==iecham) CALL land_crosscheck()

    CALL art_crosscheck()

    CALL check_nudging( n_dom, iequations, iforcing, ivctype, top_height,                &
      &                 l_limited_area, num_prefetch_proc, latbc_config%lsparse_latbc,   &
      &                 latbc_config%itype_latbc, latbc_config%nudge_hydro_pres,         &
      &                 latbc_config%latbc_varnames_map_file, LATBC_TYPE_CONST,          & 
      &                 LATBC_TYPE_EXT, is_plane_torus, lart, ndyn_substeps, ltransport, &
      &                 nsteps, msg_level                                                )

    CALL check_upatmo( n_dom_start, n_dom, iequations, iforcing, ldeepatmo, is_plane_torus, & 
      &                l_limited_area, lart, ivctype, flat_height, itype_vert_expol,        &
      &                ltestcase, nh_test_name, first_output_name_list, upatmo_config       ) 

  END  SUBROUTINE atm_crosscheck
  !---------------------------------------------------------------------------------------

  !---------------------------------------------------------------------------------------
  SUBROUTINE land_crosscheck

    INTEGER  :: jg
    CHARACTER(len=*), PARAMETER :: routine =  modname//'::land_crosscheck'

#ifdef __NO_JSBACH__
    IF (ANY(echam_phy_config(:)%ljsb)) THEN
      CALL finish(routine, "This version was compiled without jsbach. Compile with __JSBACH__, or set ljsb=.FALSE.")
    ENDIF
#else
    DO jg=1,n_dom
      IF (.NOT.echam_phy_config(jg)%ljsb) THEN
         IF (echam_phy_config(jg)%llake) THEN
            CALL message(routine, 'Setting llake = .FALSE. since ljsb = .FALSE.')
            echam_phy_config(jg)%llake = .FALSE.
         END IF
      END IF
    END DO
#endif

  END SUBROUTINE land_crosscheck
  !---------------------------------------------------------------------------------------

  !---------------------------------------------------------------------------------------
  SUBROUTINE art_crosscheck
  
    CHARACTER(len=*), PARAMETER :: routine =  modname//'::art_crosscheck'
#ifdef __ICON_ART
    INTEGER  :: &
      &  jg
#endif
    
#ifndef __ICON_ART
    IF (lart) THEN
        CALL finish( routine,'run_nml: lart is set .TRUE. but ICON was compiled without -D__ICON_ART')
    ENDIF
#endif
    
    IF (.NOT. lart .AND. irad_aero == 9 ) THEN
      CALL finish(routine,'irad_aero=9 needs lart = .TRUE.')
    END IF

    IF ( ( irad_aero == 9 ) .AND. ( iprog_aero /= 0 ) ) THEN
      CALL finish(routine,'irad_aero=9 requires iprog_aero=0')
    ENDIF
    
#ifdef __ICON_ART
    IF ( ( irad_aero == 9 ) .AND. ( itopo /=1 ) ) THEN
      CALL finish(routine,'irad_aero=9 requires itopo=1')
    ENDIF
    
    DO jg= 1,n_dom
      IF(lredgrid_phys(jg) .AND. irad_aero == 9) THEN
        CALL finish(routine,'irad_aero=9 does not work with a reduced radiation grid')
      ENDIF
      IF(art_config(jg)%iart_ari == 0 .AND. irad_aero == 9) THEN
        CALL finish(routine,'irad_aero=9 needs iart_ari > 0')
      ENDIF
      IF(art_config(jg)%iart_ari > 0  .AND. irad_aero /= 9) THEN
        CALL finish(routine,'iart_ari > 0 requires irad_aero=9')
      ENDIF
    ENDDO
    
    ! XML specification checks
    
    DO jg= 1,n_dom
      IF(art_config(jg)%lart_aerosol .AND. art_config(jg)%cart_aerosol_xml =='') THEN
        CALL finish(routine,'lart_aerosol=.TRUE. but no cart_aerosol_xml specified')
      ENDIF
      IF(art_config(jg)%lart_chem .AND. art_config(jg)%cart_chemistry_xml =='') THEN
        CALL finish(routine,'lart_chem=.TRUE. but no cart_chemistry_xml specified')
      ENDIF
      IF(art_config(jg)%lart_passive .AND. art_config(jg)%cart_passive_xml =='' )THEN
        CALL finish(routine,'lart_passive=.TRUE. but no cart_passive_xml specified')
      ENDIF
    ENDDO
    
#endif
  END SUBROUTINE art_crosscheck
  !---------------------------------------------------------------------------------------
END MODULE mo_nml_crosscheck<|MERGE_RESOLUTION|>--- conflicted
+++ resolved
@@ -17,7 +17,6 @@
 !!
 MODULE mo_nml_crosscheck
 
-<<<<<<< HEAD
   USE, INTRINSIC :: iso_c_binding, ONLY: c_int64_t
   USE mo_kind,                     ONLY: wp
   USE mo_exception,                ONLY: message, message_text, finish
@@ -80,71 +79,6 @@
   USE mtime,                       ONLY: getTotalMilliSecondsTimeDelta, datetime,          &
     &                                    newDatetime, deallocateDatetime
   USE mo_gridref_config,           ONLY: grf_intmethod_e
-=======
-  USE mo_kind,               ONLY: wp
-  USE mo_exception,          ONLY: message, message_text, finish
-  USE mo_impl_constants,     ONLY: ildf_echam, inwp, iheldsuarez,                    &
-    &                              ildf_dry, inoforcing, ihs_atm_temp,               &
-    &                              ihs_atm_theta, tracer_only, inh_atmosphere,       &
-    &                              ishallow_water, LEAPFROG_EXPL, LEAPFROG_SI,       &
-    &                              NO_HADV, UP, MIURA, MIURA3, FFSL, FFSL_HYB,       &
-    &                              MCYCL, MIURA_MCYCL, MIURA3_MCYCL,                 &
-    &                              FFSL_MCYCL, FFSL_HYB_MCYCL, iecham,               &
-    &                              RAYLEIGH_CLASSIC,                                 &
-    &                              iedmf, icosmo, iprog, MODE_IAU, MODE_IAU_OLD
-  USE mo_time_config,        ONLY: time_config, dt_restart
-  USE mo_extpar_config,      ONLY: itopo                                             
-  USE mo_io_config,          ONLY: dt_checkpoint, lflux_avg,                         &
-    &                              lnetcdf_flt64_output
-  USE mo_parallel_config,    ONLY: check_parallel_configuration,                     &
-    &                              num_io_procs, itype_comm,                         &
-    &                              num_prefetch_proc, use_dp_mpi2io
-  USE mo_limarea_config,     ONLY: latbc_config, LATBC_TYPE_CONST, LATBC_TYPE_EXT
-  USE mo_master_config,      ONLY: isRestart
-  USE mo_run_config,         ONLY: nsteps, dtime, iforcing, output_mode,             &
-    &                              ltransport, ntracer, nlev, ltestcase,             &
-    &                              nqtendphy, iqtke, iqv, iqc, iqi,                  &
-    &                              iqs, iqr, iqt, iqtvar, ltimer,             &
-    &                              ico2, ich4, in2o, io3,                     &
-    &                              iqni, iqni_nuc, iqg, iqm_max,                     &
-    &                              iqh, iqnr, iqns, iqng, iqnh, iqnc,                & 
-    &                              inccn, ininact, ininpot,                          &
-    &                              activate_sync_timers, timers_level, lart,         &
-    &                              msg_level
-  USE mo_dynamics_config,    ONLY: iequations, lshallow_water, ltwotime, ldeepatmo
-  USE mo_advection_config,   ONLY: advection_config
-
-  USE mo_nonhydrostatic_config, ONLY: itime_scheme_nh => itime_scheme,               &
-    &                                 lhdiff_rcf, rayleigh_type,                     &
-    &                                 ivctype, ndyn_substeps
-  USE mo_ha_dyn_config,      ONLY: ha_dyn_config
-  USE mo_diffusion_config,   ONLY: diffusion_config
-  USE mo_atm_phy_nwp_config, ONLY: atm_phy_nwp_config, icpl_aero_conv, iprog_aero
-  USE mo_lnd_nwp_config,     ONLY: ntiles_lnd, lsnowtile
-  USE mo_echam_phy_config,   ONLY: echam_phy_config
-  USE mo_radiation_config,   ONLY: irad_o3, irad_aero, irad_h2o, irad_co2, irad_ch4, &
-    &                              irad_n2o, irad_o2, irad_cfc11, irad_cfc12,        &
-    &                              icld_overlap, llw_cloud_scat, iliquid_scat,       &
-    &                              iice_scat
-  USE mo_turbdiff_config,    ONLY: turbdiff_config
-  USE mo_initicon_config,    ONLY: init_mode, dt_iau, ltile_coldstart, timeshift, &
-    &                              itype_vert_expol
-  USE mo_nh_testcases_nml,   ONLY: nh_test_name, layer_thickness
-  USE mo_ha_testcases,       ONLY: ctest_name, ape_sst_case
-
-  USE mo_meteogram_config,   ONLY: meteogram_output_config, check_meteogram_configuration
-  USE mo_grid_config,        ONLY: lplane, n_dom, l_limited_area, start_time,        &
-    &                              nroot, is_plane_torus, n_dom_start
-
-  USE mo_art_config,         ONLY: art_config
-  USE mo_time_management,    ONLY: compute_timestep_settings,                        &
-    &                              compute_restart_settings,                         &
-    &                              compute_date_settings
-  USE mo_event_manager,      ONLY: initEventManager
-  USE mtime,                 ONLY: getTotalMilliSecondsTimeDelta, datetime,          &
-    &                              newDatetime, deallocateDatetime
-  USE mo_gridref_config,     ONLY: grf_intmethod_e
->>>>>>> 9ffaedff
   USE mo_interpol_config
   USE mo_sleve_config
   USE mo_nudging_config,           ONLY: nudging_config, indg_type
@@ -519,71 +453,9 @@
     !
     ! Check settings of ntracer
     !
-<<<<<<< HEAD
-    ! Set tracer indices
-    !
-    SELECT CASE(iforcing)
-    CASE (IECHAM,ILDF_ECHAM)  ! iforcing
-
-      IF (ntracer < 3) CALL finish(routine,'ECHAM physics needs at least 3 tracers')
-
-      ! 0 indicates that this tracer is not (yet) used by ECHAM  physics
-      iqv    = 1     !> water vapour
-      iqc    = 2     !! cloud water
-      iqi    = 3     !! ice
-      iqr    = 0     !! rain water
-      iqs    = 0     !! snow
-      iqm_max= 3     !! end index of water species mass mixing ratios
-      iqt    = 4     !! starting index of non-water species
-      io3    = 4     !! O3
-      ico2   = 5     !! CO2
-      ich4   = 6     !! CH4
-      in2o   = 7     !! N2O
-      nqtendphy = 0  !! number of water species for which convective and turbulent
-                     !! tendencies are stored
-
-      IF (lart) THEN
-        
-        ntracer = ntracer + art_config(1)%iart_echam_ghg + art_config(1)%iart_ntracer
-            io3    = 0     !! O3
-            ico2   = 0     !! CO2
-            ich4   = 0     !! CH4
-            in2o   = 0     !! N2O
-
-
-        SELECT CASE (art_config(1)%iart_echam_ghg)  
-
-        CASE(1)
-            io3    = 4
-        CASE(2)
-            ico2   = 5
-        CASE(3)
-            ich4   = 6
-        CASE(4)
-            in2o   = 7
-
-        CASE(0)
-
-        CASE DEFAULT
-          CALL finish('mo_atm_nml_crosscheck', 'iart_echam_ghg > 4 is not supported')
-
-        END SELECT
-
-
-
-
-        
-        WRITE(message_text,'(a,i3,a,i3)') 'Attention: transport of ART tracers is active, '//&
-                                     'ntracer is increased by ',art_config(1)%iart_ntracer, &
-                                     ' to ',ntracer
-        CALL message(routine,message_text)
-
-      ENDIF
-=======
     ! provisional number of water species for which convective
     ! and turbulent tendencies of NWP physics are stored
     nqtendphy = 0
->>>>>>> 9ffaedff
 
     SELECT CASE(iforcing)
     CASE (INWP) ! iforcing
@@ -786,18 +658,6 @@
 
     CASE default ! iforcing
 
-<<<<<<< HEAD
-        iqv    = 1     !> water vapour
-        iqc    = 2     !! cloud water
-        iqi    = 3     !! ice
-        iqr    = 0     !! 0: no rain water
-        iqs    = 0     !! 0: no snow
-        ico2   = 4     !! CO2
-        iqm_max= 3     !! end index of water species mass mixing ratios
-        iqt    = 4     !! starting index of non-water species
-        nqtendphy = 0  !! number of water species for which convective and turbulent
-                       !! tendencies are stored
-=======
         iqv    = 1         !  water vapour
         iqc    = 2         ! cloud water
         iqi    = 3         ! cloud ice
@@ -806,7 +666,6 @@
         iqg    = 0         ! no graupel
         iqm_max= iqi       ! end index of water species mixing ratios
         iqt    = iqm_max+1 ! starting index of non-water species
->>>>>>> 9ffaedff
 
     END SELECT ! iforcing
 
