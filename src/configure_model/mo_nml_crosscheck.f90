!>
!! This module checks the read-in namelist parameters and, in case of
!! inconsistencies, it tries to correct these.
!!
!!
!! @author Kristina Froehlich, MPI-M (2011-07-12)
!! @author Hui Wan, MPI-M (2011-07-12)
!!
!!
!! @par Copyright and License
!!
!! This code is subject to the DWD and MPI-M-Software-License-Agreement in
!! its most recent form.
!! Please see the file LICENSE in the root of the source tree for this code.
!! Where software is supplied by third parties, it is indicated in the
!! headers of the routines.
!!
MODULE mo_nml_crosscheck

  USE mo_kind,               ONLY: wp
  USE mo_exception,          ONLY: message, message_text, finish
  USE mo_impl_constants,     ONLY: ildf_echam, inwp, iheldsuarez,                    &
    &                              ildf_dry, inoforcing, ihs_atm_temp,               &
    &                              ihs_atm_theta, tracer_only, inh_atmosphere,       &
    &                              ishallow_water, LEAPFROG_EXPL, LEAPFROG_SI,       &
    &                              NO_HADV, UP, MIURA, MIURA3, FFSL, FFSL_HYB,       &
    &                              MCYCL, MIURA_MCYCL, MIURA3_MCYCL,                 &
    &                              FFSL_MCYCL, FFSL_HYB_MCYCL, iecham,               &
    &                              RAYLEIGH_CLASSIC,                                 &
    &                              iedmf, icosmo, MODE_IAU, MODE_IAU_OLD
  USE mo_time_config,        ONLY: dt_restart
  USE mo_extpar_config,      ONLY: itopo                                             
  USE mo_io_config,          ONLY: lflux_avg,inextra_2d, inextra_3d,                 &
    &                              lnetcdf_flt64_output
  USE mo_parallel_config,    ONLY: check_parallel_configuration,                &
    &                              num_io_procs, itype_comm, num_restart_procs, &
    &                              num_prefetch_proc, use_dp_mpi2io
  USE mo_run_config,         ONLY: nsteps, dtime, iforcing,                          &
    &                              ltransport, ntracer, nlev, ltestcase,             &
    &                              nqtendphy, iqtke, iqv, iqc, iqi,                  &
    &                              iqs, iqr, iqt, iqtvar, ltimer,             &
    &                              ico2, ich4, in2o, io3,                     &
    &                              iqni, iqni_nuc, iqg, iqm_max,                     &
    &                              iqh, iqnr, iqns, iqng, iqnh, iqnc,                & 
    &                              inccn, ininact, ininpot,                          &
    &                              activate_sync_timers, timers_level, lart
  USE mo_dynamics_config,    ONLY: iequations, lshallow_water, ltwotime
  USE mo_advection_config,   ONLY: advection_config

  USE mo_nonhydrostatic_config, ONLY: itime_scheme_nh => itime_scheme,               &
                                      lhdiff_rcf, rayleigh_type
  USE mo_ha_dyn_config,      ONLY: ha_dyn_config
  USE mo_diffusion_config,   ONLY: diffusion_config
  USE mo_atm_phy_nwp_config, ONLY: atm_phy_nwp_config, icpl_aero_conv, iprog_aero
  USE mo_lnd_nwp_config,     ONLY: ntiles_lnd, lsnowtile
  USE mo_echam_phy_config,   ONLY: echam_phy_config
  USE mo_radiation_config
  USE mo_turbdiff_config,    ONLY: turbdiff_config
  USE mo_initicon_config,    ONLY: init_mode, dt_iau, ltile_coldstart
  USE mo_nh_testcases_nml,   ONLY: nh_test_name
  USE mo_ha_testcases,       ONLY: ctest_name, ape_sst_case

  USE mo_meteogram_config,   ONLY: check_meteogram_configuration
  USE mo_grid_config,        ONLY: lplane, n_dom, init_grid_configuration, l_limited_area

  USE mo_art_config,         ONLY: art_config
  USE mo_time_management,    ONLY: compute_timestep_settings,                        &
    &                              compute_restart_settings,                         &
    &                              compute_date_settings

  USE mo_gridref_config
  USE mo_interpol_config
  USE mo_sleve_config
  USE mo_grid_config

  IMPLICIT NONE

  PRIVATE

  PUBLIC :: atm_crosscheck


  CHARACTER(LEN = *), PARAMETER :: modname = "mo_nml_crosscheck"


CONTAINS

  SUBROUTINE atm_crosscheck

    INTEGER :: jg
    INTEGER :: jt   ! tracer loop index
    INTEGER :: i_listlen
    INTEGER :: z_go_tri(11)  ! for crosscheck
    CHARACTER(len=*), PARAMETER :: method_name =  'mo_nml_crosscheck:atm_crosscheck'
    
    !--------------------------------------------------------------------
    ! Compute date/time/time step settings
    !--------------------------------------------------------------------
    !
    ! Note that the ordering of the following three calls must not be
    ! changed, since they rely on previous results:
    !
    CALL compute_timestep_settings()
    CALL compute_restart_settings()
    CALL compute_date_settings("atm", dt_restart, nsteps)


    !--------------------------------------------------------------------
    ! Parallelization
    !--------------------------------------------------------------------
    CALL check_parallel_configuration()


    !--------------------------------------------------------------------
    ! Grid and dynamics
    !--------------------------------------------------------------------

    ! check the configuration
    CALL init_grid_configuration()
    
    IF (lplane) CALL finish( TRIM(method_name),&
      'Currently a plane version is not available')

    ! Reset num_prefetch_proc to zero if the model does not run in limited-area mode
    IF (.NOT. l_limited_area) num_prefetch_proc = 0

    SELECT CASE (iequations)
    CASE(IHS_ATM_TEMP,IHS_ATM_THETA)         ! hydrostatic atm model

      SELECT CASE(iforcing)
      CASE(INOFORCING,IHELDSUAREZ,ILDF_DRY)  ! without moist processes
        ha_dyn_config%ldry_dycore = .TRUE.
      END SELECT

    END SELECT

    lshallow_water = (iequations==ISHALLOW_WATER)

    SELECT CASE (iequations)
    CASE (IHS_ATM_TEMP,IHS_ATM_THETA,ISHALLOW_WATER)

      ltwotime = (ha_dyn_config%itime_scheme/=LEAPFROG_EXPL).AND. &
                 (ha_dyn_config%itime_scheme/=LEAPFROG_SI)

    END SELECT

    ! Limited area mode must not be enabled for torus grid:
    IF (is_plane_torus .AND. l_limited_area) THEN
      CALL finish(method_name, 'Plane torus grid requires l_limited_area = .FALSE.!')
    END IF

    ! Root bisection "0" does not make sense for limited area mode; it
    ! is more likely that the user tried to use a torus grid here:
    IF (l_limited_area .AND. (nroot == 0)) THEN
      CALL finish(method_name, "Root bisection 0 does not make sense for limited area mode; did you try to use a torus grid?")
    END IF

    !--------------------------------------------------------------------
    ! If ltestcase is set to .FALSE. in run_nml set testcase name to empty
    ! (in case it is still set in the run script)
    IF (.NOT. ltestcase) THEN
      ctest_name = ''
      nh_test_name = ''
    END IF
    !--------------------------------------------------------------------

    !--------------------------------------------------------------------
    ! Testcases (hydrostatic)
    !--------------------------------------------------------------------

    IF ((TRIM(ctest_name)=='GW') .AND. (nlev /= 20)) THEN
      CALL finish(TRIM(method_name),'nlev MUST be 20 for the gravity-wave test case')
    ENDIF

    IF ((TRIM(ctest_name)=='SV') .AND. ntracer /= 2 ) THEN
      CALL finish(TRIM(method_name), &
        & 'ntracer MUST be 2 for the stationary vortex test case')
    ENDIF

    IF ((TRIM(ctest_name)=='DF1') .AND. ntracer == 1 ) THEN
      CALL finish(TRIM(method_name), &
        & 'ntracer MUST be >=2 for the deformational flow test case 1')
    ENDIF

    IF ((TRIM(ctest_name)=='DF2') .AND. ntracer == 1 ) THEN
      CALL finish(TRIM(method_name), &
        & 'ntracer MUST be >=2 for the deformational flow test case 2')
    ENDIF

    IF ((TRIM(ctest_name)=='DF3') .AND. ntracer == 1 ) THEN
      CALL finish(TRIM(method_name), &
        & 'ntracer MUST be >=2 for the deformational flow test case 3')
    ENDIF

    IF ((TRIM(ctest_name)=='DF4') .AND. ntracer == 1 ) THEN
      CALL finish(TRIM(method_name), &
        & 'ntracer MUST be >=2 for the deformational flow test case 4')
    ENDIF

    IF ((TRIM(ctest_name)=='APE') .AND. (TRIM(ape_sst_case)=='sst_ice')  ) THEN
      IF (.NOT. lflux_avg)&
      CALL finish(TRIM(method_name), &
        & 'lflux_avg must be set true to run this setup')
    ENDIF

    !--------------------------------------------------------------------
    ! Testcases (nonhydrostatic)
    !--------------------------------------------------------------------
    IF (.NOT. ltestcase .AND. rayleigh_type == RAYLEIGH_CLASSIC) THEN
      CALL finish(TRIM(method_name), &
        & 'rayleigh_type = RAYLEIGH_CLASSIC not applicable to real case runs.')
    ENDIF

    IF ( ( TRIM(nh_test_name)=='APE_nwp'.OR. TRIM(nh_test_name)=='dcmip_tc_52' ) .AND.  &
      &  ( ANY(atm_phy_nwp_config(:)%inwp_surface == 1 ) ) .AND.                       &
      &  ( ANY(atm_phy_nwp_config(:)%inwp_turb    /= iedmf ) ) ) THEN
      CALL finish(TRIM(method_name), &
        & 'surface scheme must be switched off, when running the APE test')
    ENDIF

    !--------------------------------------------------------------------
    ! Shallow water
    !--------------------------------------------------------------------
    IF (iequations==ISHALLOW_WATER.AND.ha_dyn_config%lsi_3d) THEN
      CALL message( TRIM(method_name), 'lsi_3d = .TRUE. not applicable to shallow water model')
    ENDIF

    IF ((iequations==ISHALLOW_WATER).AND.(nlev/=1)) &
    CALL finish(TRIM(method_name),'Multiple vertical level specified for shallow water model')

    !--------------------------------------------------------------------
    ! Hydrostatic atm
    !--------------------------------------------------------------------
    IF (iequations==IHS_ATM_THETA) ha_dyn_config%ltheta_dyn = .TRUE.

    !--------------------------------------------------------------------
    ! Nonhydrostatic atm
    !--------------------------------------------------------------------
    IF (lhdiff_rcf .AND. (itype_comm == 3)) CALL finish(TRIM(method_name), &
      'lhdiff_rcf is available only for idiv_method=1 and itype_comm<=2')

    IF (grf_intmethod_e >= 5 .AND. iequations /= INWP .AND. n_dom > 1) THEN
      grf_intmethod_e = 4
      CALL message( TRIM(method_name), 'grf_intmethod_e has been reset to 4')
    ENDIF

    !--------------------------------------------------------------------
    ! Atmospheric physics, general
    !--------------------------------------------------------------------
    IF ((iforcing==INWP).AND.(iequations/=INH_ATMOSPHERE)) &
    CALL finish( TRIM(method_name), 'NWP physics only implemented in the '//&
               'nonhydrostatic atm model')

    !--------------------------------------------------------------------
    ! NWP physics
    !--------------------------------------------------------------------
    IF (iforcing==inwp) THEN

      DO jg =1,n_dom

        IF( atm_phy_nwp_config(jg)%inwp_satad == 0       .AND. &
          & ((atm_phy_nwp_config(jg)%inwp_convection >0 ) .OR. &
          &  (atm_phy_nwp_config(jg)%inwp_gscp > 0      )    ) ) &
        &  CALL finish( TRIM(method_name),'satad has to be switched on')


        IF( (atm_phy_nwp_config(jg)%inwp_gscp==0) .AND. &
          & (atm_phy_nwp_config(jg)%inwp_convection==0) .AND.&
          & (atm_phy_nwp_config(jg)%inwp_radiation==0) .AND.&
          & (atm_phy_nwp_config(jg)%inwp_sso==0)  .AND. &
          & (atm_phy_nwp_config(jg)%inwp_surface == 0) .AND.&
          & (atm_phy_nwp_config(jg)%inwp_turb> 0) )   &
        CALL message(TRIM(method_name),' WARNING! NWP forcing set but '//&
                    'only turbulence selected!')


        IF (( atm_phy_nwp_config(jg)%inwp_turb == icosmo ) .AND. &
          & (turbdiff_config(jg)%lconst_z0) ) THEN
          CALL message(TRIM(method_name),' WARNING! NWP forcing set but '//  &
                      'idealized (horizontally homogeneous) roughness '//&
                      'length z0 selected!')
        ENDIF

        IF (.NOT. ltestcase .AND. atm_phy_nwp_config(jg)%inwp_surface == 0) THEN
          CALL finish( TRIM(method_name),'Real-data applications require using a surface scheme!')
        ENDIF

        ! check radiation scheme in relation to chosen ozone and irad_aero=6 to itopo

        IF ( (atm_phy_nwp_config(jg)%inwp_radiation > 0).OR.(echam_phy_config%lrad) )  THEN

          SELECT CASE (irad_o3)
          CASE (0) ! ok
            CALL message(TRIM(method_name),'radiation is used without ozone')
          CASE (2,4,6,7,8,9) ! ok
            CALL message(TRIM(method_name),'radiation is used with ozone')
          CASE (10) ! ok
<<<<<<< HEAD
!           CALL message(TRIM(method_name),'radiation is used with ozone calculated from ART')
=======
            CALL message(TRIM(method_name),'radiation is used with ozone calculated from ART')
>>>>>>> 9b1f5b50
            IF ( .NOT. lart ) THEN
              CALL finish(TRIM(method_name),'irad_o3 currently is 10 but lart is false.')
            ENDIF
          CASE default
            CALL finish(TRIM(method_name),'irad_o3 currently has to be 0, 2, 4, 6, 7, 8 or 9.')
          END SELECT

          ! Tegen aerosol and itopo (Tegen aerosol data have to be read from external data file)
          IF ( ( irad_aero == 6 ) .AND. ( itopo /=1 ) ) THEN
            CALL finish(TRIM(method_name),'irad_aero=6 requires itopo=1')
          ENDIF

          IF ( irad_aero /= 6 .AND. (atm_phy_nwp_config(jg)%icpl_aero_gscp > 0 .OR. icpl_aero_conv > 0)) THEN
            CALL finish(TRIM(method_name),'aerosol-precipitation coupling requires irad_aero=6')
          ENDIF
        ELSE

          SELECT CASE (irad_o3)
          CASE(0) ! ok
          CASE default
            irad_o3 = 0
            CALL message(TRIM(method_name),'running without radiation => irad_o3 reset to 0')
          END SELECT

        ENDIF !inwp_radiation

        !! check microphysics scheme
        IF (  atm_phy_nwp_config(jg)%mu_rain < 0.0   .OR. &
          &   atm_phy_nwp_config(jg)%mu_rain > 5.0)  THEN
          CALL finish(TRIM(method_name),'mu_rain requires: 0 < mu_rain < 5')
        END IF

        IF (  atm_phy_nwp_config(jg)%mu_snow < 0.0   .OR. &
          &   atm_phy_nwp_config(jg)%mu_snow > 5.0)  THEN
          CALL finish(TRIM(method_name),'mu_snow requires: 0 < mu_snow < 5')
        END IF ! microphysics

        IF (atm_phy_nwp_config(jg)%inwp_surface == 0 .AND. ntiles_lnd > 1) THEN
          ntiles_lnd = 1
          CALL message(TRIM(method_name),'Warning: ntiles reset to 1 because the surface scheme is turned off')
        ENDIF

      ENDDO
    END IF


    !--------------------------------------------------------------------
    ! Tracers and diabatic forcing
    !--------------------------------------------------------------------

    !ATTENTION: note that in the following we make use of jg without and jg-loop.
    !           Curently it is right for the wrong reasons.

    !
    ! Check settings of ntracer
    !
    ! Set tracer indices
    !
    SELECT CASE(iforcing)
    CASE (IECHAM,ILDF_ECHAM)  ! iforcing

      IF (ntracer < 3) CALL finish(TRIM(method_name),'ECHAM physics needs at least 3 tracers')

      ! 0 indicates that this tracer is not (yet) used by ECHAM  physics
      iqv    = 1     !> water vapour
      iqc    = 2     !! cloud water
      iqi    = 3     !! ice
      iqr    = 0     !! rain water
      iqs    = 0     !! snow
      iqm_max= 3     !! end index of water species mixing ratios
      iqt    = 4     !! starting index of non-water species
      ico2   = 4     !! CO2
      ich4   = 5     !! CH4
      in2o   = 6     !! N2O
      io3    = 7     !! O3
      nqtendphy = 0  !! number of water species for which convective and turbulent
                     !! tendencies are stored

    CASE (INWP) ! iforcing

      ! ** NWP physics section ** 
      !
      ! IMPORTANT: For NWP physics, five microphysics tracers (QV, QC, QI, QR and QS) must always be
      !            defined because their presence is implicitly assumed in the physics-dynamics interface
      !            when converting between temperature and virtual temperature.
      !
      !            Any additional mass-related microphysics tracers must be numbered in consecutive order
      !            after iqs = 5. The parameter "iqm_max" must signify the highest tracer index carrying a
      !            moisture mixing ratio. Additional tracers for hydrometeor number concentrations (in
      !            case of a two-moment scheme) or other purposes (aerosols, qt variance or anything else)
      !            can be numbered freely after iqm_max. The parameter "iqt", denoting the start index
      !            of tracers not related at all to moisture, is used in configure_advection to specify
      !            the index range of tracers for which advection is turned off in the stratosphere
      !            (i.e. all cloud and precipitation variables including number concentrations)
      !
      !            Note also that the namelist parameter "ntracer" is reset automatically to the correct
      !            value when NWP physics is used in order to avoid multiple namelist changes when playing
      !            around with different physics schemes.
      !
      ico2      = 0     !> co2, 0: not to be used with NWP physics
      !
      ! Default settings valid for all microphysics options
      !
      iqv       = 1     !> water vapour
      iqc       = 2     !! cloud water
      iqi       = 3     !! ice 
      iqr       = 4     !! rain water
      iqs       = 5     !! snow
      nqtendphy = 3     !! number of water species for which convective and turbulent tendencies are stored
      !
      ! The following parameters may be reset depending on the selected physics scheme
      !
      iqm_max   = 5     !! end index of water species mixing ratios
      iqt       = 6     !! start index of other tracers not related at all to moisture
      !
      ntracer   = 5     !! total number of tracers
      !
      ! dummy settings
      iqni     = ntracer+100    !! cloud ice number
      iqni_nuc = ntracer+100    !! activated ice nuclei  
      iqg      = ntracer+100    !! graupel
      iqtvar   = ntracer+100    !! qt variance (for EDMF turbulence)
      iqh      = ntracer+100
      iqnr     = ntracer+100  
      iqns     = ntracer+100
      iqng     = ntracer+100
      iqnh     = ntracer+100
      iqnc     = ntracer+100
      inccn    = ntracer+100
      ininpot  = ntracer+100
      ininact  = ntracer+100

      !
      !
      SELECT CASE (atm_phy_nwp_config(jg)%inwp_gscp)
        

      CASE(2)  ! COSMO-DE (3-cat ice: snow, cloud ice, graupel)

       ! CALL finish('mo_atm_nml_crosscheck', 'Graupel scheme not implemented.')
        
        iqg     = 6       !! graupel
        iqm_max = iqg
        iqt     = iqt + 1

        ntracer = ntracer + 1  !! increase total number of tracers by 1

 
      CASE(3)  ! improved ice nucleation scheme C. Koehler (note: iqm_max does not change!)

        iqni     = 6     !! cloud ice number
        iqni_nuc = 7     !! activated ice nuclei  
        iqt     = iqt + 2

        ntracer = ntracer + 2  !! increase total number of tracers by 2

      CASE(4)  ! two-moment scheme 
      
        iqg  = 6
        iqh  = 7
        iqni = 8        
        iqnr = 9        
        iqns = 10        
        iqng = 11        
        iqnh = 12
        iqnc = 13
        ininact = 14

        nqtendphy = 3     !! number of water species for which convective and turbulent tendencies are stored
        iqm_max   = 7     !! end index of water species mixing ratios
        iqt       = 15    !! start index of other tracers not related at all to moisture
       
        ntracer = 14

      CASE(5)  ! two-moment scheme with CCN and IN budgets
      
        iqg  = 6
        iqh  = 7
        iqni = 8        
        iqnr = 9        
        iqns = 10        
        iqng = 11        
        iqnh = 12
        iqnc = 13
        ininact = 14
        inccn   = 15
        ininpot = 16

        nqtendphy = 3     !! number of water species for which convective and turbulent tendencies are stored
        iqm_max   = 7     !! end index of water species mixing ratios
        iqt       = 17    !! start index of other tracers not related at all to moisture
       
        ntracer = 16
        
      CASE(6)
      
        iqg  = 6
        iqh  = 7
        iqni = 8        
        iqnr = 9        
        iqns = 10        
        iqng = 11        
        iqnh = 12
        iqnc = 13
        ininact = 14
        
        nqtendphy = 3     !! number of water species for which convective and turbulent tendencies are stored
        iqm_max   = 7     !! end index of water species mixing ratios
        iqt       = 14    !! start index of other tracers not related at all to moisture
        
        ntracer = 14
        
      END SELECT ! microphysics schemes


      IF (atm_phy_nwp_config(jg)%inwp_turb == iedmf) THEN ! EDMF turbulence

        iqtvar = iqt       !! qt variance
        iqt    = iqt + 1   !! start index of other tracers than hydrometeors

        ntracer = ntracer + 1  !! increase total number of tracers by 1

        ntiles_lnd = 5     !! EDMF currently only works with 5 land tiles - consistent with TESSEL
                           !! even if the land model is inactive ntiles_lnd should be 5

      ENDIF

      IF ( (advection_config(jg)%iadv_tke) > 0 ) THEN
        IF ( atm_phy_nwp_config(jg)%inwp_turb == icosmo ) THEN
          iqtke = iqt        !! TKE
 
          ! Note that iqt is not increased, since TKE does not belong to the hydrometeor group.

          ntracer = ntracer + 1  !! increase total number of tracers by 1

          WRITE(message_text,'(a,i3)') 'Attention: TKE is advected, '//&
                                       'ntracer is increased by 1 to ',ntracer
          CALL message(TRIM(method_name),message_text)
        ELSE
          WRITE(message_text,'(a,i2)') 'TKE advection not supported for inwp_turb= ', &
            &                          atm_phy_nwp_config(jg)%inwp_turb
          CALL finish(TRIM(method_name), TRIM(message_text) )
        ENDIF
      ENDIF

      ! Note: Indices for additional tracers are assigned automatically
      ! via add_tracer_ref in mo_nonhydro_state.

      WRITE(message_text,'(a,i3)') 'Attention: NWP physics is used, '//&
                                   'ntracer is automatically reset to ',ntracer
      CALL message(TRIM(method_name),message_text)


      IF (lart) THEN
        
        ntracer = ntracer + art_config(jg)%iart_ntracer
        
        WRITE(message_text,'(a,i3,a,i3)') 'Attention: transport of ART tracers is active, '//&
                                     'ntracer is increased by ',art_config(jg)%iart_ntracer, &
                                     ' to ',ntracer
        CALL message(TRIM(method_name),message_text)

      ENDIF

      ! set the nclass_gscp variable for land-surface scheme to number of hydrometeor mixing ratios
      DO jg = 1, n_dom
        atm_phy_nwp_config(jg)%nclass_gscp = iqm_max
      ENDDO

    CASE default ! iforcing

        iqv    = 1     !> water vapour
        iqc    = 2     !! cloud water
        iqi    = 3     !! ice
        iqr    = 0     !! 0: no rain water
        iqs    = 0     !! 0: no snow
        ico2   = 4     !! CO2
        iqm_max= 3     !! end index of water species mixing ratios
        iqt    = 4     !! starting index of non-water species
        nqtendphy = 0  !! number of water species for which convective and turbulent
                       !! tendencies are stored

    END SELECT ! iforcing

    ! take into account additional passive tracers, if present
    ! no need to update iqt, since passive tracers do not belong to the hydrometeor group.
    ! ATTENTION: as long as ntracer is not domain specific, we set jg=1
    IF ( advection_config(1)%npassive_tracer > 0) THEN
      ntracer = ntracer + advection_config(1)%npassive_tracer
      WRITE(message_text,'(a,i3,a,i3)') 'Attention: passive tracers have been added, '//&
                                   'ntracer is increased by ',advection_config(1)%npassive_tracer, &
                                   ' to ',ntracer
      CALL message(TRIM(method_name),message_text)
    ENDIF


    IF (ltransport) THEN

      DO jg = 1,n_dom

        i_listlen = LEN_TRIM(advection_config(jg)%ctracer_list)

        SELECT CASE ( iforcing )
        CASE ( INWP )
        !...........................................................
        ! in NWP physics
        !...........................................................


          ! Force settings for tracer iqtke, if TKE advection is performed
          !
          IF ( advection_config(jg)%iadv_tke > 0 ) THEN

            ! force monotonous slope limiter for vertical advection
            advection_config(jg)%itype_vlimit(iqtke) = 2

            ! force positive definite flux limiter for horizontal advection
            advection_config(jg)%itype_hlimit(iqtke) = 4

            SELECT CASE (advection_config(jg)%iadv_tke)
            CASE (1)
              ! switch off horizontal advection
              advection_config(jg)%ihadv_tracer(iqtke) = 0
            CASE (2)
              ! check whether horizontal substepping is switched on 
              IF (ALL( (/22,32,42,52/) /= advection_config(jg)%ihadv_tracer(iqtke)) ) THEN
                ! choose Miura with substepping
                advection_config(jg)%ihadv_tracer(iqtke) = 22
              ENDIF
            END SELECT

          ENDIF


          IF ( i_listlen /= ntracer ) THEN
            DO jt=1,ntracer
              WRITE(advection_config(jg)%ctracer_list(jt:jt),'(i1.1)')jt
            ENDDO
            WRITE(message_text,'(a,a)') &
              & 'Attention: according to physics, ctracer_list is set to ',&
              & advection_config(jg)%ctracer_list(1:ntracer)
            CALL message(TRIM(method_name),message_text)
          ENDIF


        CASE (inoforcing, iheldsuarez, iecham, ildf_dry, ildf_echam)
        !...........................................................
        ! Other types of adiabatic forcing
        !...........................................................

          IF ( i_listlen < ntracer .AND. i_listlen /= 0 ) THEN
            ntracer = i_listlen
            CALL message(TRIM(method_name),'number of tracers is adjusted according to given list')
          END IF


          IF (echam_phy_config%lrad) THEN
            IF ( izenith > 5)  &
              CALL finish(TRIM(method_name), 'Choose a valid case for rad_nml: izenith.')
          ENDIF
        END SELECT ! iforcing

      END DO ! jg = 1,n_dom
    END IF ! ltransport


    !--------------------------------------------------------------------
    ! Tracer transport
    !--------------------------------------------------------------------
    ! General

    SELECT CASE (iequations)
    CASE (INH_ATMOSPHERE)

      IF ((itime_scheme_nh==tracer_only) .AND. (.NOT.ltransport)) THEN
        WRITE(message_text,'(A,i2,A)') &
          'nonhydrostatic_nml:itime_scheme set to ', tracer_only, &
          '(TRACER_ONLY), but ltransport to .FALSE.'
        CALL finish( TRIM(method_name),TRIM(message_text))
      END IF

    CASE (IHS_ATM_TEMP,IHS_ATM_THETA,ISHALLOW_WATER)

      IF ( (ha_dyn_config%itime_scheme==tracer_only).AND. &
           (.NOT.ltransport)) THEN
        WRITE(message_text,'(A,i2,A)') &
          'ha_dyn_nml:itime_scheme set to ', tracer_only, &
          '(TRACER_ONLY), but ltransport to .FALSE.'
        CALL finish( TRIM(method_name),TRIM(message_text))
      END IF

    END SELECT

    IF (ltransport) THEN
    DO jg = 1,n_dom


      !----------------------------------------------
      ! Flux computation methods - consistency check

        z_go_tri(1:11)=(/NO_HADV,UP,MIURA,MIURA3,FFSL,FFSL_HYB,MCYCL,       &
          &              MIURA_MCYCL,MIURA3_MCYCL,FFSL_MCYCL,FFSL_HYB_MCYCL/)
        DO jt=1,ntracer
          IF ( ALL(z_go_tri /= advection_config(jg)%ihadv_tracer(jt)) ) THEN
            CALL finish( TRIM(method_name),                                       &
              &  'incorrect settings for TRI-C grid ihadv_tracer. Must be '// &
              &  '0,1,2,3,4,5,6,20,22,32,42 or 52 ')
          ENDIF
        ENDDO

    END DO ! jg = 1,n_dom
    END IF ! ltransport


    !--------------------------------------------------------------------
    ! Horizontal diffusion
    !--------------------------------------------------------------------

    DO jg =1,n_dom

      SELECT CASE( diffusion_config(jg)%hdiff_order )
      CASE(-1)
        WRITE(message_text,'(a,i2.2)') 'Horizontal diffusion '//&
                                       'switched off for domain ', jg
        CALL message(TRIM(method_name),TRIM(message_text))

      CASE(2,3,4,5)
        CONTINUE

      CASE(24,42)
        IF (.NOT.( iequations==IHS_ATM_TEMP)) CALL finish(TRIM(method_name), &
        ' hdiff_order = 24 or 42 only implemented for the hydrostatic atm model')

      CASE DEFAULT
        CALL finish(TRIM(method_name),                       &
          & 'Error: Invalid choice for  hdiff_order. '// &
          & 'Choose from -1, 2, 3, 4, 5, 24, and 42.')
      END SELECT

      IF ( diffusion_config(jg)%hdiff_efdt_ratio<=0._wp) THEN
        CALL message(TRIM(method_name),'No horizontal background diffusion is used')
      ENDIF

      IF (lshallow_water)  diffusion_config(jg)%lhdiff_temp=.FALSE.

      IF (itype_comm == 3 .AND. diffusion_config(jg)%hdiff_order /= 5)  &
        CALL finish(TRIM(method_name), 'itype_comm=3 requires hdiff_order = 5')

      IF (itype_comm == 3 .AND. (diffusion_config(jg)%itype_vn_diffu > 1 .OR. &
        diffusion_config(jg)%itype_t_diffu > 1) )                             &
        CALL finish(TRIM(method_name), 'itype_comm=3 requires itype_t/vn_diffu = 1')

    ENDDO

    !--------------------------------------------------------------------
    ! checking the meanings of the io settings
    !--------------------------------------------------------------------


    IF (lnetcdf_flt64_output) THEN
       CALL message(TRIM(method_name),'NetCDF output of floating point variables will be in 64-bit accuracy')
       IF (.NOT. use_dp_mpi2io) THEN
          use_dp_mpi2io = .TRUE.
          CALL message(TRIM(method_name),'--> use_dp_mpi2io is changed to .TRUE. to allow 64-bit accuracy in the NetCDF output.')
       END IF
    ELSE
       CALL message(TRIM(method_name),'NetCDF output of floating point variables will be in 32-bit accuracy')
    END IF

    SELECT CASE(iforcing)
    CASE ( iecham, ildf_echam )
      inextra_2d   = 0
      inextra_3d   = 0

    CASE DEFAULT
    END SELECT


    IF (activate_sync_timers .AND. .NOT. ltimer) THEN
      activate_sync_timers = .FALSE.
      WRITE (message_text,*) &
        & "warning: namelist parameter 'activate_sync_timers' has been set to .FALSE., ", &
        & "because global 'ltimer' flag is disabled."
      CALL message(TRIM(method_name), TRIM(message_text))
    END IF
    IF (timers_level > 9 .AND. .NOT. activate_sync_timers) THEN
      activate_sync_timers = .TRUE.
      WRITE (message_text,*) &
        & "warning: namelist parameter 'activate_sync_timers' has been set to .TRUE., ", &
        & "because global 'timers_level' is > 9."
      CALL message(TRIM(method_name), TRIM(message_text))
    END IF


    !--------------------------------------------------------------------
    ! Realcase runs
    !--------------------------------------------------------------------

    IF ( ANY((/MODE_IAU,MODE_IAU_OLD/) == init_mode) ) THEN  ! start from dwd analysis with incremental update

      ! check analysis update window
      !
      IF ( (dt_iau > 0._wp) .AND. (dt_iau < dtime)) THEN
        ! If dt_iau is chosen to be larger than 0, it must be >= dtime at least.
        dt_iau = dtime
        WRITE (message_text,'(a,a,f6.2)') "Wrong value for dt_iau. ", &
          &   "If >0 then at least equal to advective/phys tstep ",dtime
        CALL finish('initicon_nml:', TRIM(message_text))
      ENDIF 


      ! IAU modes MODE_IAU_OLD cannot be combined with snowtiles
      ! when performing snowtile warmstart.
      IF ((ntiles_lnd > 1) .AND. (.NOT. ltile_coldstart) .AND. (lsnowtile)) THEN
        IF ( init_mode == MODE_IAU_OLD ) THEN
          WRITE (message_text,'(a,i2)') "lsnowtile=.TRUE. not allowed for IAU-Mode ", init_mode   
          CALL finish(method_name, TRIM(message_text))
        ENDIF
      ENDIF

    ENDIF


    ! check meteogram configuration
    CALL check_meteogram_configuration(num_io_procs)

    CALL land_crosscheck()
    CALL art_crosscheck()

  END  SUBROUTINE atm_crosscheck
  !---------------------------------------------------------------------------------------

  !---------------------------------------------------------------------------------------
  SUBROUTINE land_crosscheck

    CHARACTER(len=*), PARAMETER :: method_name =  'mo_nml_crosscheck:land_crosscheck'

#ifdef __NO_JSBACH__
    IF (echam_phy_config% ljsbach) THEN
      CALL finish(method_name, "This version was compiled without jsbach. Compile with __JSBACH__, or set ljsbach=.FALSE.")
    ENDIF
    echam_phy_config% ljsbach   = .FALSE.     
#else
    IF (echam_phy_config% ljsbach) THEN
      IF (num_restart_procs > 0) THEN
        CALL finish(method_name, "JSBACH currently doesn't work with asynchronous restart. Set num_restart_procs=0 !")
      END IF
      IF (num_io_procs > 0) THEN
        CALL finish(method_name, "JSBACH currently doesn't work with asynchronous IO. Set num_io_procs=0 !")
      END IF
    END IF
#endif

  END SUBROUTINE land_crosscheck
  !---------------------------------------------------------------------------------------

  !---------------------------------------------------------------------------------------
  SUBROUTINE art_crosscheck
  
    CHARACTER(len=*), PARAMETER :: &
      &  method_name =  'mo_nml_crosscheck:art_crosscheck'
    INTEGER  :: &
      &  jg
    
#ifndef __ICON_ART
    IF (lart) THEN
        CALL finish( TRIM(method_name),'run_nml: lart is set .TRUE. but ICON was compiled without -D__ICON_ART')
    ENDIF
#endif
    
    IF (.NOT. lart .AND. irad_aero == 9 ) THEN
      CALL finish(TRIM(method_name),'irad_aero=9 needs lart = .TRUE.')
    END IF

    IF ( ( irad_aero == 9 ) .AND. ( iprog_aero /= 0 ) ) THEN
      CALL finish(TRIM(method_name),'irad_aero=9 requires iprog_aero=0')
    ENDIF
    
#ifdef __ICON_ART
    IF ( ( irad_aero == 9 ) .AND. ( itopo /=1 ) ) THEN
      CALL finish(TRIM(method_name),'irad_aero=9 requires itopo=1')
    ENDIF
    
    DO jg= 1,n_dom
      IF(lredgrid_phys(jg) .AND. irad_aero == 9) THEN
        CALL finish(TRIM(method_name),'irad_aero=9 does not work with a reduced radiation grid')
      ENDIF
      IF(art_config(jg)%iart_ari == 0 .AND. irad_aero == 9) THEN
        CALL finish(TRIM(method_name),'irad_aero=9 needs iart_ari > 0')
      ENDIF
      IF(art_config(jg)%iart_ari > 0  .AND. irad_aero /= 9) THEN
        CALL finish(TRIM(method_name),'iart_ari > 0 requires irad_aero=9')
      ENDIF
    ENDDO
    
    ! XML specification checks
    
    DO jg= 1,n_dom
      IF(art_config(jg)%lart_aerosol) THEN
        IF(TRIM(art_config(jg)%cart_aerosol_xml)=='') THEN
          CALL finish(TRIM(method_name),'lart_aerosol=.TRUE. but no cart_aerosol_xml specified')
        ENDIF
      ENDIF
      IF(art_config(jg)%lart_chem) THEN
        IF(TRIM(art_config(jg)%cart_chemistry_xml)=='') THEN
          CALL finish(TRIM(method_name),'lart_chem=.TRUE. but no cart_chemistry_xml specified')
        ENDIF
      ENDIF
      IF(art_config(jg)%lart_passive) THEN
        IF(TRIM(art_config(jg)%cart_passive_xml)=='') THEN
          CALL finish(TRIM(method_name),'lart_passive=.TRUE. but no cart_passive_xml specified')
        ENDIF
      ENDIF
    ENDDO
    
#endif
  END SUBROUTINE art_crosscheck
  !---------------------------------------------------------------------------------------
END MODULE mo_nml_crosscheck<|MERGE_RESOLUTION|>--- conflicted
+++ resolved
@@ -295,11 +295,7 @@
           CASE (2,4,6,7,8,9) ! ok
             CALL message(TRIM(method_name),'radiation is used with ozone')
           CASE (10) ! ok
-<<<<<<< HEAD
-!           CALL message(TRIM(method_name),'radiation is used with ozone calculated from ART')
-=======
             CALL message(TRIM(method_name),'radiation is used with ozone calculated from ART')
->>>>>>> 9b1f5b50
             IF ( .NOT. lart ) THEN
               CALL finish(TRIM(method_name),'irad_o3 currently is 10 but lart is false.')
             ENDIF
