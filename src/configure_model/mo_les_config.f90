!>
!! Contains the setup of variables related to large eddy simulation setup
!!
!! @Anurag Dipankar, MPIM (2013-04)
!!
!!
!! @par Revision History
!!
!! @par Copyright and License
!!
!! This code is subject to the DWD and MPI-M-Software-License-Agreement in
!! its most recent form.
!! Please see the file LICENSE in the root of the source tree for this code.
!! Where software is supplied by third parties, it is indicated in the
!! headers of the routines.
!!
MODULE mo_les_config

  USE mo_kind,                ONLY: wp
  USE mo_exception,           ONLY: message, message_text, finish
  USE mo_impl_constants,      ONLY: max_dom, MAX_CHAR_LENGTH
<<<<<<< HEAD
!   USE mo_grid_config,         ONLY: is_plane_torus
=======
>>>>>>> 4862f161
  USE mo_math_constants,      ONLY: dbl_eps

  IMPLICIT NONE
  PRIVATE
  PUBLIC :: t_les_config, les_config, configure_les

  !--------------------------------------------------------------------------
  ! Basic configuration setup for LES with or without TORUS grid
  !--------------------------------------------------------------------------
  TYPE t_les_config

    ! variables from namelist
    REAL(wp) :: sst        ! prescribed SST
    REAL(wp) :: psfc       ! prescribed surface pressure
    REAL(wp) :: shflx      ! prescribed sensible heat flux (W/m2)
    REAL(wp) :: lhflx      ! prescribed latent heat flux   (W/m2)
    INTEGER  :: isrfc_type ! 1=fixed sst, 2=fixed flux

    REAL(wp) :: ufric      ! friction velocity
 
    LOGICAL  :: is_dry_cbl  !special case for CBL testcase

    !For isrf_type==3
    REAL(wp) :: bflux      !Buoyancy flux
    REAL(wp) :: tran_coeff !Surface transfer coefficient in units of velocity (m/s)

    !Some parameters
    REAL(wp) :: smag_constant
    REAL(wp) :: turb_prandtl 
    REAL(wp) :: rturb_prandtl     !inverse turbulent prandtl number
    REAL(wp) :: km_min        !min mass weighted turbulent viscosity 
    REAL(wp) :: max_turb_scale !max turbulence length scale
    REAL(wp) :: min_sfc_wind  !min sfc wind in free convection limit

    !Scheme for vertical discretization
    INTEGER :: vert_scheme_type !1=explicit, 2=implicit

    !Parameters for additional diagnostic output
    LOGICAL  :: ldiag_les_out                    !.TRUE. to turn it on
    REAL(wp) :: avg_interval_sec, sampl_freq_sec !averaging and sampling time 
    CHARACTER(MAX_CHAR_LENGTH) :: expname        !name of experiment for naming the file

    LOGICAL  :: les_metric  ! .TRUE. to use LES metric terms

  END TYPE t_les_config
  !>
  !!
  TYPE(t_les_config), TARGET :: les_config(max_dom)

  CONTAINS

  SUBROUTINE configure_les(jg, dtime)
  !--------------------------------------------------------------------------------------
  !  Set up LES parameters 
  !--------------------------------------------------------------------------------------
    INTEGER, INTENT(IN) :: jg !patch id
    REAL(wp),INTENT(IN) :: dtime

    CHARACTER(*), PARAMETER :: routine = "mo_les_config:configure_les:"

    !----------------------------------------------------
    ! Sanity check and Prints
    !----------------------------------------------------

    IF(les_config(jg)%isrfc_type==1)THEN

       les_config(jg)%shflx = 0._wp   
       les_config(jg)%lhflx = 0._wp   

       WRITE(message_text,'(a,e14.6)')'LES with surface scheme TERRA'

       CALL message(TRIM(routine),message_text)

    ELSEIF(les_config(jg)%isrfc_type==2)THEN

       WRITE(message_text,'(a,e14.6,e14.6)')'LES with fixed fluxes=', &
           les_config(jg)%shflx,les_config(jg)%lhflx

       CALL message(TRIM(routine),message_text)

       IF(les_config(jg)%shflx==-999._wp .OR. les_config(jg)%lhflx==-999._wp) &
          CALL finish(TRIM(routine),'Wrong input for irsfc_type=2')

    ELSEIF(les_config(jg)%isrfc_type==3)THEN

       WRITE(message_text,'(a,e14.6,e14.6)') 'LES with fixed Buoyancy flux and tran coeff=', &
               les_config(jg)%bflux,les_config(jg)%tran_coeff

       CALL message(TRIM(routine),message_text)

       IF(les_config(jg)%bflux==-999._wp .OR. les_config(jg)%tran_coeff==-999._wp) &
          CALL finish(TRIM(routine),'Wrong input for irsfc_type=3')

    END IF
  
    IF(les_config(jg)%is_dry_cbl)THEN
       les_config(jg)%lhflx = 0._wp
    END IF

    !Adjust sampling and frequency time
    IF(les_config(jg)%ldiag_les_out)THEN

     IF( MOD(les_config(jg)%avg_interval_sec, dtime) > 10._wp*dbl_eps )  THEN
      WRITE(message_text,'(a,2F13.4)') &
        &'WARNING: averaging interval and advective timesteps not synchronized: ', &
        & les_config(jg)%avg_interval_sec, dtime
      CALL message(TRIM(routine), TRIM(message_text))

      les_config(jg)%avg_interval_sec =   &
           REAL((FLOOR(les_config(jg)%avg_interval_sec/dtime) + 1),wp) * dtime

      WRITE(message_text,'(a,2F13.4)') &
          'implicit synchronization in configure_les: avg_interval_sec =', &
          les_config(jg)%avg_interval_sec
      CALL message(TRIM(routine), TRIM(message_text))
     END IF

     IF( MOD(les_config(jg)%sampl_freq_sec, dtime) > 10._wp*dbl_eps )  THEN
      WRITE(message_text,'(a,2F13.4)') &
        &'WARNING: sampling frequency and advective timesteps not synchronized: ', &
        & les_config(jg)%sampl_freq_sec, dtime
      CALL message(TRIM(routine), TRIM(message_text))

      les_config(jg)%sampl_freq_sec =   &
           REAL((FLOOR(les_config(jg)%sampl_freq_sec/dtime) + 1),wp) * dtime

      WRITE(message_text,'(a,2F13.4)') &
         'implicit synchronization in configure_les: sampl_freq_sec =', &
         les_config(jg)%sampl_freq_sec
      CALL message(TRIM(routine), TRIM(message_text))
     END IF

    ENDIF
     
 
  END SUBROUTINE configure_les

END MODULE mo_les_config<|MERGE_RESOLUTION|>--- conflicted
+++ resolved
@@ -19,10 +19,6 @@
   USE mo_kind,                ONLY: wp
   USE mo_exception,           ONLY: message, message_text, finish
   USE mo_impl_constants,      ONLY: max_dom, MAX_CHAR_LENGTH
-<<<<<<< HEAD
-!   USE mo_grid_config,         ONLY: is_plane_torus
-=======
->>>>>>> 4862f161
   USE mo_math_constants,      ONLY: dbl_eps
 
   IMPLICIT NONE
