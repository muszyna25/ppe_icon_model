!>
!! Configuration of the ECHAM physics package.
!!
!! @author Marco Giorgetta, MPI-M
!!
!! @par Revision History
!!     First version by Marco Giorgetta, MPI-M (2017-04)
!!
!! @par Copyright and License
!!
!! This code is subject to the DWD and MPI-M-Software-License-Agreement in
!! its most recent form.
!! Please see the file LICENSE in the root of the source tree for this code.
!! Where software is supplied by third parties, it is indicated in the
!! headers of the routines.
!!
MODULE mo_echam_phy_config

  USE mo_kind          ,ONLY: wp
  USE mo_exception     ,ONLY: message, message_text, print_value, finish

  USE mtime            ,ONLY: OPERATOR(<), OPERATOR(>), OPERATOR(==),                                                 &
       &                      datetime , newDatetime , datetimeToString , max_datetime_str_len ,                      &
       &                      timedelta, newTimedelta, timedeltaToString, max_timedelta_str_len, deallocateTimeDelta, &
       &                      event    , newEvent    , eventGroup         , addEventToEventGroup                    , &
       &                      getTotalMilliSecondsTimeDelta
  USE mo_event_manager ,ONLY: addEventGroup, getEventGroup, printEventGroup

  USE mo_impl_constants,ONLY: max_dom
  USE mo_grid_config   ,ONLY: n_dom
  USE mo_master_config ,ONLY: experimentStartDate, experimentStopDate

  IMPLICIT NONE

  PRIVATE

  PUBLIC ::                    name    !< name for this unit

  PUBLIC ::         echam_phy_config   !< user specified configuration parameters
  PUBLIC ::         echam_phy_tc       !< derived time control (tc) parameters
  PUBLIC ::    init_echam_phy_config   !< allocate and initialize echam_phy_config
  PUBLIC ::    eval_echam_phy_config   !< evaluate echam_phy_config
  PUBLIC ::    eval_echam_phy_tc       !< evaluate echam_phy_tc
  PUBLIC ::   print_echam_phy_config   !< print out

  PUBLIC ::                  dt_zero   !< a zero (0 sec) time interval 'PT0S'

  !>
  !! Name of this unit
  !!
  CHARACTER(LEN=*), PARAMETER :: name = 'echam_phy'
  
  !>
  !! Configuration type containing parameters and switches for the configuration of the ECHAM physics package
  !!
  TYPE t_echam_phy_config
     !
     ! configuration parameters
     ! ------------------------
     !
     ! dynamics physics coupling
     LOGICAL  :: ldcphycpl  !< determines the coupling between the dynamics and the phyiscs
     !                      !  .FALSE.: dynamics and physics update sequentially
     !                      !  .TRUE. : dynamics uses physics forcing for updating
     !
     LOGICAL  :: lparamcpl  !< determines the coupling between the parameterizations
     !                      !  .FALSE.: parameterizations do not update the physics state
     !                      !           so that all params get the same input state
     !                      !  .TRUE. : parameterizations update the physics state
     !                      !           so that each param. provides a new prov. state
     !
     LOGICAL  :: ldrymoist  !  .TRUE. : use dry   air mass as conserved reference air mass
     !                      !  .FALSE.: use moist air mass as conserved reference air mass
     !
     !                      !  If negative tracer mass fractions are found
     !                      !  in the dynamics to physics interface, then ...
     INTEGER  :: iqneg_d2p  !  1: ... they are reported
     !                      !  2: ... they are set to zero
     !                      !  3: ... they are reported and set to zero
     !
     !                      !  If negative tracer mass fractions are found
     !                      !  in the physics to dynamics interface, then ...
     INTEGER  :: iqneg_p2d  !  1: ... they are reported
     !                      !  2: ... they are set to zero
     !                      !  3: ... they are reported and set to zero
     !
     ! time control of processes
     ! - sd = start date
     ! - ed = end date
     ! - dt = time interval
     !
     ! forcing control of processes
     ! (to replace later ldcphycpl, which controls all params. together, by a param. specific control)
     ! - fc
     !   fc = 0: diagnostic, tendencies of the param. are not used in integration
     !   fc = 1: prognostic, tendencies of the param. are used to update the model state
     !   fc = 2: prognostic, tendencies of the param. are used as forcing in the dynamical core 
     !
     ! atmospheric physics
     CHARACTER(len=max_timedelta_str_len) :: dt_rad  !< time  step of LW radiation
     CHARACTER(len=max_datetime_str_len ) :: sd_rad  !< start time of LW radiation
     CHARACTER(len=max_datetime_str_len ) :: ed_rad  !< end   time of LW radiation
     INTEGER                              :: fc_rht
     !
     CHARACTER(len=max_timedelta_str_len) :: dt_vdf  !< time  step of vertical diffusion
     CHARACTER(len=max_datetime_str_len ) :: sd_vdf  !< start time of vertical diffusion
     CHARACTER(len=max_datetime_str_len ) :: ed_vdf  !< end   time of vertical diffusion
     INTEGER                              :: fc_vdf
     !
     CHARACTER(len=max_timedelta_str_len) :: dt_cnv  !< time  step of cumulus convection
     CHARACTER(len=max_datetime_str_len ) :: sd_cnv  !< start time of cumulus convection
     CHARACTER(len=max_datetime_str_len ) :: ed_cnv  !< end   time of cumulus convection
     INTEGER                              :: fc_cnv
     !
     CHARACTER(len=max_timedelta_str_len) :: dt_cld  !< time  step of cloud microphysics
     CHARACTER(len=max_datetime_str_len ) :: sd_cld  !< start time of cloud microphysics
     CHARACTER(len=max_datetime_str_len ) :: ed_cld  !< end   time of cloud microphysics
     INTEGER                              :: fc_cld
     !
     CHARACTER(len=max_timedelta_str_len) :: dt_mig  !< time  step of cloud microphysics (graupel)
     CHARACTER(len=max_datetime_str_len ) :: sd_mig  !< start time of cloud microphysics (graupel)
     CHARACTER(len=max_datetime_str_len ) :: ed_mig  !< end   time of cloud microphysics (graupel)
     INTEGER                              :: fc_mig
     !
     CHARACTER(len=max_timedelta_str_len) :: dt_gwd  !< time  step of atmospheric gravity wave drag
     CHARACTER(len=max_datetime_str_len ) :: sd_gwd  !< start time of atmospheric gravity wave drag
     CHARACTER(len=max_datetime_str_len ) :: ed_gwd  !< end   time of atmospheric gravity wave drag
     INTEGER                              :: fc_gwd
     !
     CHARACTER(len=max_timedelta_str_len) :: dt_sso  !< time  step of sub grid scale orogr. effects
     CHARACTER(len=max_datetime_str_len ) :: sd_sso  !< start time of sub grid scale orogr. effects
     CHARACTER(len=max_datetime_str_len ) :: ed_sso  !< end   time of sub grid scale orogr. effects
     INTEGER                              :: fc_sso
     !
     ! atmospheric chemistry
     CHARACTER(len=max_timedelta_str_len) :: dt_mox  !< time  step of methan oxidation and water vapor photolysis
     CHARACTER(len=max_datetime_str_len ) :: sd_mox  !< start time of methan oxidation and water vapor photolysis
     CHARACTER(len=max_datetime_str_len ) :: ed_mox  !< end   time of methan oxidation and water vapor photolysis
     INTEGER                              :: fc_mox
     !
     CHARACTER(len=max_timedelta_str_len) :: dt_car  !< time  step of lin. Cariolle ozone chemistry
     CHARACTER(len=max_datetime_str_len ) :: sd_car  !< start time of lin. Cariolle ozone chemistry
     CHARACTER(len=max_datetime_str_len ) :: ed_car  !< end   time of lin. Cariolle ozone chemistry
     INTEGER                              :: fc_car
     !
     CHARACTER(len=max_timedelta_str_len) :: dt_art  !< time  step of ART chemistry
     CHARACTER(len=max_datetime_str_len ) :: sd_art  !< start time of ART chemistry
     CHARACTER(len=max_datetime_str_len ) :: ed_art  !< end   time of ART chemistry
     INTEGER                              :: fc_art
     !
     ! surface
     LOGICAL                              :: lsstice !< .true. for inst. 6hourly sst and ice (prelim)
     LOGICAL                              :: lmig    !< .true. for graupel microphysics
     LOGICAL                              :: lmlo    !< .true. for mixed layer ocean
     LOGICAL                              :: lice    !< .true. for sea-ice temperature calculation
     LOGICAL                              :: ljsb    !< .true. for calculating the JSBACH land surface
     LOGICAL                              :: llake   !< .true. for using lakes in JSBACH
     LOGICAL                              :: lamip   !< .true. for AMIP simulations
     !
     ! vertical range parameters
     REAL(wp)                             :: zmaxcloudy !< maximum height (m) for cloud computations
     !
  END TYPE t_echam_phy_config


  TYPE t_echam_phy_tc
     !
     ! mtime datetime and time delta, and events
     ! -----------------------------------------
     !
     ! - sd_prc = start date
     ! - ed_prc = end date
     ! - dt_prc = time interval
     ! - ev_prd = event
     !
     ! - dt_prc_sec = time interval in seconds
     !
     ! atmospheric physics
     TYPE(timedelta), POINTER :: dt_rad
     TYPE(datetime ), POINTER :: sd_rad   
     TYPE(datetime ), POINTER :: ed_rad   
     TYPE(event    ), POINTER :: ev_rad
     REAL(wp)                 :: dt_rad_sec
     !
     TYPE(timedelta), POINTER :: dt_vdf
     TYPE(datetime ), POINTER :: sd_vdf
     TYPE(datetime ), POINTER :: ed_vdf
     TYPE(event    ), POINTER :: ev_vdf
     REAL(wp)                 :: dt_vdf_sec
     !
     TYPE(timedelta), POINTER :: dt_cnv
     TYPE(datetime ), POINTER :: sd_cnv
     TYPE(datetime ), POINTER :: ed_cnv
     TYPE(event    ), POINTER :: ev_cnv
     REAL(wp)                 :: dt_cnv_sec
     !
     TYPE(timedelta), POINTER :: dt_cld
     TYPE(datetime ), POINTER :: sd_cld
     TYPE(datetime ), POINTER :: ed_cld
     TYPE(event    ), POINTER :: ev_cld
     REAL(wp)                 :: dt_cld_sec
     !
     TYPE(timedelta), POINTER :: dt_mig
     TYPE(datetime ), POINTER :: sd_mig
     TYPE(datetime ), POINTER :: ed_mig
     TYPE(event    ), POINTER :: ev_mig
     REAL(wp)                 :: dt_mig_sec
     !
     TYPE(timedelta), POINTER :: dt_gwd
     TYPE(datetime ), POINTER :: sd_gwd
     TYPE(datetime ), POINTER :: ed_gwd
     TYPE(event    ), POINTER :: ev_gwd
     REAL(wp)                 :: dt_gwd_sec
     !
     TYPE(timedelta), POINTER :: dt_sso
     TYPE(datetime ), POINTER :: sd_sso
     TYPE(datetime ), POINTER :: ed_sso
     TYPE(event    ), POINTER :: ev_sso
     REAL(wp)                 :: dt_sso_sec
     !
     ! atmospheric chemistry
     TYPE(timedelta), POINTER :: dt_mox
     TYPE(datetime ), POINTER :: sd_mox
     TYPE(datetime ), POINTER :: ed_mox
     TYPE(event    ), POINTER :: ev_mox
     REAL(wp)                 :: dt_mox_sec
     !
     TYPE(timedelta), POINTER :: dt_car
     TYPE(datetime ), POINTER :: sd_car
     TYPE(datetime ), POINTER :: ed_car
     TYPE(event    ), POINTER :: ev_car
     REAL(wp)                 :: dt_car_sec
     !
     TYPE(timedelta), POINTER :: dt_art
     TYPE(datetime ), POINTER :: sd_art
     TYPE(datetime ), POINTER :: ed_art
     TYPE(event    ), POINTER :: ev_art
     REAL(wp)                 :: dt_art_sec
     !
  END TYPE t_echam_phy_tc

  !>
  !! Configuration/logicals/timecontrol state vectors, for multiple domains/grids.
  !!
  TYPE(t_echam_phy_config), TARGET :: echam_phy_config  (max_dom)
  TYPE(t_echam_phy_tc)    , TARGET :: echam_phy_tc      (max_dom)
  
  !>
  !! Events and event group
  !!
  INTEGER                   :: echam_phy_events
  TYPE(eventGroup), POINTER :: echam_phy_event_group

  !>
  !! For convenience
  !!
  TYPE(timedelta) , POINTER :: dt_zero

CONTAINS

  !----

  !>
  !! Initialize the configuration state vector
  !!
  SUBROUTINE init_echam_phy_config
    !
    dt_zero =>  newTimedelta ('PT0S')
    !
    ! ECHAM physics configuration
    ! ---------------------------
    !
    ! dynamics physics coupling
    echam_phy_config(:)%ldcphycpl = .FALSE.
    echam_phy_config(:)%lparamcpl = .TRUE.
    echam_phy_config(:)%ldrymoist = .FALSE.
    !
    echam_phy_config(:)%iqneg_d2p  = 0
    echam_phy_config(:)%iqneg_p2d  = 0
    !
    ! time control parameters
    echam_phy_config(:)% dt_rad = ''
    echam_phy_config(:)% sd_rad = ''
    echam_phy_config(:)% ed_rad = ''
    echam_phy_config(:)% fc_rht = 1
    !
    echam_phy_config(:)% dt_vdf = ''
    echam_phy_config(:)% sd_vdf = ''
    echam_phy_config(:)% ed_vdf = ''
    echam_phy_config(:)% fc_vdf = 1
    !
    echam_phy_config(:)% dt_cnv = ''
    echam_phy_config(:)% sd_cnv = ''
    echam_phy_config(:)% ed_cnv = ''
    echam_phy_config(:)% fc_cnv = 1
    !
    echam_phy_config(:)% dt_cld = ''
    echam_phy_config(:)% sd_cld = ''
    echam_phy_config(:)% ed_cld = ''
    echam_phy_config(:)% fc_cld = 1
    !
    echam_phy_config(:)% dt_mig = ''
    echam_phy_config(:)% sd_mig = ''
    echam_phy_config(:)% ed_mig = ''
    echam_phy_config(:)% fc_mig = 1
    !
    echam_phy_config(:)% dt_gwd = ''
    echam_phy_config(:)% sd_gwd = ''
    echam_phy_config(:)% ed_gwd = ''
    echam_phy_config(:)% fc_gwd = 1
    !
    echam_phy_config(:)% dt_sso = ''
    echam_phy_config(:)% sd_sso = ''
    echam_phy_config(:)% ed_sso = ''
    echam_phy_config(:)% fc_sso = 1
    !
    echam_phy_config(:)% dt_mox = ''
    echam_phy_config(:)% sd_mox = ''
    echam_phy_config(:)% ed_mox = ''
    echam_phy_config(:)% fc_mox = 1
    !
    echam_phy_config(:)% dt_car = ''
    echam_phy_config(:)% sd_car = ''
    echam_phy_config(:)% ed_car = ''
    echam_phy_config(:)% fc_car = 1
    !
    echam_phy_config(:)% dt_art = ''
    echam_phy_config(:)% sd_art = ''
    echam_phy_config(:)% ed_art = ''
    echam_phy_config(:)% fc_art = 1
    !
    ! logical switches
    echam_phy_config(:)% lmig  = .FALSE.
    echam_phy_config(:)% ljsb  = .FALSE.
    echam_phy_config(:)% llake = .FALSE.
    echam_phy_config(:)% lamip = .FALSE.
    echam_phy_config(:)% lmlo  = .FALSE.
    echam_phy_config(:)% lice  = .FALSE.
<<<<<<< HEAD
    !
    ! vertical range parameters
    echam_phy_config(:)% zmaxcloudy = 33000.0_wp
=======
    echam_phy_config(:)% lsstice          = .FALSE.
    echam_phy_config(:)% lcpl_co2_atmoce  = .FALSE.
>>>>>>> 6d865c32
    !
  END SUBROUTINE init_echam_phy_config

  !----

  !>
  !! Check the echam_phy_config state
  !!
  SUBROUTINE eval_echam_phy_config
    !
    INTEGER                 :: jg
    CHARACTER(LEN=2)        :: cg
    !
    DO jg = 1,n_dom
       !
       WRITE(cg,'(i0)') jg
       !
       CALL eval_echam_phy_config_details(TRIM(cg),                'rad' ,&
            &                             echam_phy_config (jg)% dt_rad  ,&
            &                             echam_phy_config (jg)% sd_rad  ,&
            &                             echam_phy_config (jg)% ed_rad  ,&
            &                             echam_phy_config (jg)% fc_rht  )
       !
       CALL eval_echam_phy_config_details(TRIM(cg),                'vdf' ,&
            &                             echam_phy_config (jg)% dt_vdf  ,&
            &                             echam_phy_config (jg)% sd_vdf  ,&
            &                             echam_phy_config (jg)% ed_vdf  ,&
            &                             echam_phy_config (jg)% fc_vdf  )
       !
       CALL eval_echam_phy_config_details(TRIM(cg),                'cnv' ,&
            &                             echam_phy_config (jg)% dt_cnv  ,&
            &                             echam_phy_config (jg)% sd_cnv  ,&
            &                             echam_phy_config (jg)% ed_cnv  ,&
            &                             echam_phy_config (jg)% fc_cnv  )
       !
       CALL eval_echam_phy_config_details(TRIM(cg),                'cld' ,&
            &                             echam_phy_config (jg)% dt_cld  ,&
            &                             echam_phy_config (jg)% sd_cld  ,&
            &                             echam_phy_config (jg)% ed_cld  ,&
            &                             echam_phy_config (jg)% fc_cld  )
       !
       CALL eval_echam_phy_config_details(TRIM(cg),                'mig' ,&
            &                             echam_phy_config (jg)% dt_mig  ,&
            &                             echam_phy_config (jg)% sd_mig  ,&
            &                             echam_phy_config (jg)% ed_mig  ,&
            &                             echam_phy_config (jg)% fc_mig  )
       !
       CALL eval_echam_phy_config_details(TRIM(cg),                'gwd' ,&
            &                             echam_phy_config (jg)% dt_gwd  ,&
            &                             echam_phy_config (jg)% sd_gwd  ,&
            &                             echam_phy_config (jg)% ed_gwd  ,&
            &                             echam_phy_config (jg)% fc_gwd  )
       !
       CALL eval_echam_phy_config_details(TRIM(cg),                'sso' ,&
            &                             echam_phy_config (jg)% dt_sso  ,&
            &                             echam_phy_config (jg)% sd_sso  ,&
            &                             echam_phy_config (jg)% ed_sso  ,&
            &                             echam_phy_config (jg)% fc_sso  )
       !
       CALL eval_echam_phy_config_details(TRIM(cg),                'mox' ,&
            &                             echam_phy_config (jg)% dt_mox  ,&
            &                             echam_phy_config (jg)% sd_mox  ,&
            &                             echam_phy_config (jg)% ed_mox  ,&
            &                             echam_phy_config (jg)% fc_mox  )
       !
       CALL eval_echam_phy_config_details(TRIM(cg),                'car' ,&
            &                             echam_phy_config (jg)% dt_car  ,&
            &                             echam_phy_config (jg)% sd_car  ,&
            &                             echam_phy_config (jg)% ed_car  ,&
            &                             echam_phy_config (jg)% fc_car  )
       !
       CALL eval_echam_phy_config_details(TRIM(cg),                'art' ,&
            &                             echam_phy_config (jg)% dt_art  ,&
            &                             echam_phy_config (jg)% sd_art  ,&
            &                             echam_phy_config (jg)% ed_art  ,&
            &                             echam_phy_config (jg)% fc_art  )
       !
    END DO
    !
  CONTAINS
    !
    SUBROUTINE eval_echam_phy_config_details(cg,process ,&
         &                                   config_dt  ,&
         &                                   config_sd  ,&
         &                                   config_ed  ,&
         &                                   config_fc  )
      !
      CHARACTER(LEN=*),PARAMETER  :: method_name ='eval_echam_phy_config_details'
      !
      ! grid and name of evaluated configuration
      CHARACTER(len=*)                    , INTENT(in)    :: cg
      CHARACTER(len=*)                    , INTENT(in)    :: process
      !
      ! sd, ed and tc arguments are empty strings or 'P...'  strings
      CHARACTER(len=max_timedelta_str_len), INTENT(inout) :: config_dt
      CHARACTER(len=max_datetime_str_len ), INTENT(inout) :: config_sd
      CHARACTER(len=max_datetime_str_len ), INTENT(inout) :: config_ed
      !
      ! forcing control
      INTEGER                             , INTENT(in)    :: config_fc
      !
      ! mtime time control (TC) variables
      TYPE(timedelta), POINTER :: tc_dt
      !
      ! 1. if dt='' or dt contains only blanks, then use dt='PT0S',
      !    because MTIME cannot digest empty strings
      !
      IF (TRIM(config_dt)=='') THEN
         config_dt='PT0S'
      END IF
      !
      !
      ! 2. if dt<0 then stop
      !
      tc_dt => newTimedelta (config_dt)
      IF (tc_dt < dt_zero) THEN
         CALL finish(method_name,'negative echam_phy_config('//TRIM(cg)//')% dt_'//TRIM(process)//' is not allowed')
      END IF
      !
      !
      ! 3. if dt is zero in any format, then set 'PT0S'
      !
      IF (tc_dt == dt_zero) THEN
         config_dt = 'PT0S'
      END IF
      !
      !
      ! 4. if dt>0 check start and end dates
      !
      IF (tc_dt > dt_zero) THEN
         !
         ! if start and end dates are empty strings or contain only blanks
         ! then use the start and stop dates of the experiment
         !
         IF (TRIM(config_sd) == '') config_sd = experimentStartDate
         IF (TRIM(config_ed) == '') config_ed = experimentStopDate
         !
      END IF
      !
      !
      ! 5. fc must be 0, 1 or 2
      !
      SELECT CASE(config_fc)
      CASE(0,1,2)
         ! OK
      CASE DEFAULT
         ! not allowed
         CALL finish(method_name,'echam_phy_config('//TRIM(cg)//')% fc_'//TRIM(process)//' must be 0, 1 or 2')
      END SELECT
      !
      CALL deallocateTimeDelta(tc_dt)
      !
    END SUBROUTINE eval_echam_phy_config_details
    !
  END SUBROUTINE eval_echam_phy_config

  !----

  !>
  !! Evaluate the configuration state
  !!
  SUBROUTINE eval_echam_phy_tc
    !
    INTEGER                 :: jg
    CHARACTER(LEN=2)        :: cg
    !
    ! ECHAM physics timecontrol
    ! -------------------------
    !
    ! mtime events
    !
    echam_phy_events        =  addEventGroup("echam_phy_events_group")
    echam_phy_event_group   => getEventGroup( echam_phy_events )
    !
    DO jg = 1,n_dom
       !
       WRITE(cg,'(i0)') jg
       !
       CALL eval_echam_phy_tc_details(cg,                     'rad'    ,&
            &                         echam_phy_config(jg)% dt_rad     ,&
            &                         echam_phy_config(jg)% sd_rad     ,&
            &                         echam_phy_config(jg)% ed_rad     ,&
            &                         echam_phy_tc    (jg)% dt_rad     ,&
            &                         echam_phy_tc    (jg)% sd_rad     ,&
            &                         echam_phy_tc    (jg)% ed_rad     ,&
            &                         echam_phy_tc    (jg)% ev_rad     ,&
            &                         echam_phy_tc    (jg)% dt_rad_sec )
       !
       CALL eval_echam_phy_tc_details(cg,                     'vdf'    ,&
            &                         echam_phy_config(jg)% dt_vdf     ,&
            &                         echam_phy_config(jg)% sd_vdf     ,&
            &                         echam_phy_config(jg)% ed_vdf     ,&
            &                         echam_phy_tc    (jg)% dt_vdf     ,&
            &                         echam_phy_tc    (jg)% sd_vdf     ,&
            &                         echam_phy_tc    (jg)% ed_vdf     ,&
            &                         echam_phy_tc    (jg)% ev_vdf     ,&
            &                         echam_phy_tc    (jg)% dt_vdf_sec )
       !
       CALL eval_echam_phy_tc_details(cg,                     'cnv'    ,&
            &                         echam_phy_config(jg)% dt_cnv     ,&
            &                         echam_phy_config(jg)% sd_cnv     ,&
            &                         echam_phy_config(jg)% ed_cnv     ,&
            &                         echam_phy_tc    (jg)% dt_cnv     ,&
            &                         echam_phy_tc    (jg)% sd_cnv     ,&
            &                         echam_phy_tc    (jg)% ed_cnv     ,&
            &                         echam_phy_tc    (jg)% ev_cnv     ,&
            &                         echam_phy_tc    (jg)% dt_cnv_sec )
       !
       CALL eval_echam_phy_tc_details(cg,                     'cld'    ,&
            &                         echam_phy_config(jg)% dt_cld     ,&
            &                         echam_phy_config(jg)% sd_cld     ,&
            &                         echam_phy_config(jg)% ed_cld     ,&
            &                         echam_phy_tc    (jg)% dt_cld     ,&
            &                         echam_phy_tc    (jg)% sd_cld     ,&
            &                         echam_phy_tc    (jg)% ed_cld     ,&
            &                         echam_phy_tc    (jg)% ev_cld     ,&
            &                         echam_phy_tc    (jg)% dt_cld_sec )
       !
       CALL eval_echam_phy_tc_details(cg,                     'mig'    ,&
            &                         echam_phy_config(jg)% dt_mig     ,&
            &                         echam_phy_config(jg)% sd_mig     ,&
            &                         echam_phy_config(jg)% ed_mig     ,&
            &                         echam_phy_tc    (jg)% dt_mig     ,&
            &                         echam_phy_tc    (jg)% sd_mig     ,&
            &                         echam_phy_tc    (jg)% ed_mig     ,&
            &                         echam_phy_tc    (jg)% ev_mig     ,&
            &                         echam_phy_tc    (jg)% dt_mig_sec )
       !
       CALL eval_echam_phy_tc_details(cg,                     'gwd'    ,&
            &                         echam_phy_config(jg)% dt_gwd     ,&
            &                         echam_phy_config(jg)% sd_gwd     ,&
            &                         echam_phy_config(jg)% ed_gwd     ,&
            &                         echam_phy_tc    (jg)% dt_gwd     ,&
            &                         echam_phy_tc    (jg)% sd_gwd     ,&
            &                         echam_phy_tc    (jg)% ed_gwd     ,&
            &                         echam_phy_tc    (jg)% ev_gwd     ,&
            &                         echam_phy_tc    (jg)% dt_gwd_sec )
       !
       CALL eval_echam_phy_tc_details(cg,                     'sso'    ,&
            &                         echam_phy_config(jg)% dt_sso     ,&
            &                         echam_phy_config(jg)% sd_sso     ,&
            &                         echam_phy_config(jg)% ed_sso     ,&
            &                         echam_phy_tc    (jg)% dt_sso     ,&
            &                         echam_phy_tc    (jg)% sd_sso     ,&
            &                         echam_phy_tc    (jg)% ed_sso     ,&
            &                         echam_phy_tc    (jg)% ev_sso     ,&
            &                         echam_phy_tc    (jg)% dt_sso_sec )
       !
       CALL eval_echam_phy_tc_details(cg,                     'mox'    ,&
            &                         echam_phy_config(jg)% dt_mox     ,&
            &                         echam_phy_config(jg)% sd_mox     ,&
            &                         echam_phy_config(jg)% ed_mox     ,&
            &                         echam_phy_tc    (jg)% dt_mox     ,&
            &                         echam_phy_tc    (jg)% sd_mox     ,&
            &                         echam_phy_tc    (jg)% ed_mox     ,&
            &                         echam_phy_tc    (jg)% ev_mox     ,&
            &                         echam_phy_tc    (jg)% dt_mox_sec )
       !
       CALL eval_echam_phy_tc_details(cg,                     'car'    ,&
            &                         echam_phy_config(jg)% dt_car     ,&
            &                         echam_phy_config(jg)% sd_car     ,&
            &                         echam_phy_config(jg)% ed_car     ,&
            &                         echam_phy_tc    (jg)% dt_car     ,&
            &                         echam_phy_tc    (jg)% sd_car     ,&
            &                         echam_phy_tc    (jg)% ed_car     ,&
            &                         echam_phy_tc    (jg)% ev_car     ,&
            &                         echam_phy_tc    (jg)% dt_car_sec )
       !
       CALL eval_echam_phy_tc_details(cg,                     'art'    ,&
            &                         echam_phy_config(jg)% dt_art     ,&
            &                         echam_phy_config(jg)% sd_art     ,&
            &                         echam_phy_config(jg)% ed_art     ,&
            &                         echam_phy_tc    (jg)% dt_art     ,&
            &                         echam_phy_tc    (jg)% sd_art     ,&
            &                         echam_phy_tc    (jg)% ed_art     ,&
            &                         echam_phy_tc    (jg)% ev_art     ,&
            &                         echam_phy_tc    (jg)% dt_art_sec )
       !
    END DO
    !
  CONTAINS
    !
    SUBROUTINE eval_echam_phy_tc_details(cg, process ,&
         &                               config_dt   ,&
         &                               config_sd   ,&
         &                               config_ed   ,&
         &                               tc_dt       ,&
         &                               tc_sd       ,&
         &                               tc_ed       ,&
         &                               tc_ev       ,&
         &                               dt_sec      )
      !
      CHARACTER(LEN=*),PARAMETER  :: method_name ='eval_echam_phy_tc_details'
      !
      ! grid and name of evaluated configuration
      CHARACTER(len=*)                    , INTENT(in)    :: cg
      CHARACTER(len=*)                    , INTENT(in)    :: process
      !
      ! configuration strings
      CHARACTER(len=max_timedelta_str_len), INTENT(in) :: config_dt
      CHARACTER(len=max_datetime_str_len ), INTENT(in) :: config_sd
      CHARACTER(len=max_datetime_str_len ), INTENT(in) :: config_ed
      !
      ! mtime time control (TC) variables
      TYPE(timedelta), POINTER :: tc_dt
      TYPE(datetime ), POINTER :: tc_sd
      TYPE(datetime ), POINTER :: tc_ed
      TYPE(event    ), POINTER :: tc_ev
      !
      REAL(wp), INTENT(out) :: dt_sec

      LOGICAL :: lret
      !
      tc_dt => newTimedelta (config_dt)
      IF (tc_dt > dt_zero) THEN
         tc_sd => newDatetime  (config_sd)
         tc_ed => newDatetime  (config_ed)
         tc_ev => newEvent(process//'_d'//cg, &
              &            tc_sd,             & ! <- start date as reference date!
              &            tc_sd,             &
              &            tc_ed,             &
              &            tc_dt)
         lret   = addEventToEventGroup(tc_ev, echam_phy_event_group)
         IF (.NOT.lret) THEN
            CALL finish(method_name,'addEventToEventGroup returned .FALSE. for event '//process//'_d'//cg)
         END IF
         dt_sec = REAL(getTotalMilliSecondsTimeDelta(tc_dt,tc_sd),wp)/1000._wp
      END IF
      !
    END SUBROUTINE eval_echam_phy_tc_details
    !
  END SUBROUTINE eval_echam_phy_tc

  !----

  !>
  !! Print out the user controlled configuration state and the derived logicals and time controls
  !!
  SUBROUTINE print_echam_phy_config
    !
    INTEGER           :: jg
    CHARACTER(LEN=2)  :: cg
    !
    CALL message    ('','')
    CALL message    ('','========================================================================')
    CALL message    ('','')
    CALL message    ('','ECHAM physics configuration')
    CALL message    ('','===========================')
    CALL message    ('','')
    !
    DO jg = 1,n_dom
       !
       WRITE(cg,'(i0)') jg
       !
       CALL message    ('','For domain '//cg)
       CALL message    ('','------------')
       CALL message    ('','')
       CALL message    ('','User controlled parameters')
       CALL message    ('','..........................')
       CALL message    ('','')
       CALL message    ('','dynamics physics coupling')
       CALL print_value('    echam_phy_config('//TRIM(cg)//')% ldcphycpl  ',echam_phy_config(jg)% ldcphycpl  )
       CALL message    ('','')
       CALL message    ('','parameterization coupling: .FALSE.: no updates of physics state, .TRUE.: updates phyiscs state')
       CALL print_value('    echam_phy_config('//TRIM(cg)//')% lparamcpl  ',echam_phy_config(jg)% lparamcpl  )
       CALL message    ('','')
       CALL message    ('','tracer reference air mass: .FALSE.: moist air mass, .TRUE.: dry air mass')
       CALL print_value('    echam_phy_config('//TRIM(cg)//')% ldrymoist  ',echam_phy_config(jg)% ldrymoist  )
       CALL message    ('','')
       CALL message    ('','treatment of negative tracer mass fractions:')
       CALL print_value('    echam_phy_config('//TRIM(cg)//')% iqneg_d2p  ',echam_phy_config(jg)% iqneg_d2p    )
       CALL print_value('    echam_phy_config('//TRIM(cg)//')% iqneg_p2d  ',echam_phy_config(jg)% iqneg_p2d    )
       CALL message    ('','')
       CALL message    ('','time control parameters')
       CALL message    ('','')
       CALL print_echam_phy_config_details(cg,                     'rad' ,&
            &                              echam_phy_config(jg)% dt_rad  ,&
            &                              echam_phy_config(jg)% sd_rad  ,&
            &                              echam_phy_config(jg)% ed_rad  ,&
            &                              echam_phy_config(jg)% fc_rht  )
       !
       CALL print_echam_phy_config_details(cg,                     'vdf' ,&
            &                              echam_phy_config(jg)% dt_vdf  ,&
            &                              echam_phy_config(jg)% sd_vdf  ,&
            &                              echam_phy_config(jg)% ed_vdf  ,&
            &                              echam_phy_config(jg)% fc_vdf  )
       !
       CALL print_echam_phy_config_details(cg,                     'cnv' ,&
            &                              echam_phy_config(jg)% dt_cnv  ,&
            &                              echam_phy_config(jg)% sd_cnv  ,&
            &                              echam_phy_config(jg)% ed_cnv  ,&
            &                              echam_phy_config(jg)% fc_cnv  )
       !
       CALL print_echam_phy_config_details(cg,                     'cld' ,&
            &                              echam_phy_config(jg)% dt_cld  ,&
            &                              echam_phy_config(jg)% sd_cld  ,&
            &                              echam_phy_config(jg)% ed_cld  ,&
            &                              echam_phy_config(jg)% fc_cld  )
       !
       CALL print_echam_phy_config_details(cg,                     'mig' ,&
            &                              echam_phy_config(jg)% dt_mig  ,&
            &                              echam_phy_config(jg)% sd_mig  ,&
            &                              echam_phy_config(jg)% ed_mig  ,&
            &                              echam_phy_config(jg)% fc_mig  )
       !
       CALL print_echam_phy_config_details(cg,                     'gwd' ,&
            &                              echam_phy_config(jg)% dt_gwd  ,&
            &                              echam_phy_config(jg)% sd_gwd  ,&
            &                              echam_phy_config(jg)% ed_gwd  ,&
            &                              echam_phy_config(jg)% fc_gwd  )
       !
       CALL print_echam_phy_config_details(cg,                     'sso' ,&
            &                              echam_phy_config(jg)% dt_sso  ,&
            &                              echam_phy_config(jg)% sd_sso  ,&
            &                              echam_phy_config(jg)% ed_sso  ,&
            &                              echam_phy_config(jg)% fc_sso  )
       !
       CALL print_echam_phy_config_details(cg,                     'mox' ,&
            &                              echam_phy_config(jg)% dt_mox  ,&
            &                              echam_phy_config(jg)% sd_mox  ,&
            &                              echam_phy_config(jg)% ed_mox  ,&
            &                              echam_phy_config(jg)% fc_mox  )
       !
       CALL print_echam_phy_config_details(cg,                     'car' ,&
            &                              echam_phy_config(jg)% dt_car  ,&
            &                              echam_phy_config(jg)% sd_car  ,&
            &                              echam_phy_config(jg)% ed_car  ,&
            &                              echam_phy_config(jg)% fc_car  )
       !
       CALL print_echam_phy_config_details(cg,                     'art' ,&
            &                              echam_phy_config(jg)% dt_art  ,&
            &                              echam_phy_config(jg)% sd_art  ,&
            &                              echam_phy_config(jg)% ed_art  ,&
            &                              echam_phy_config(jg)% fc_art  )
       !
       CALL message    ('','logical switches')
       CALL print_value('    echam_phy_config('//TRIM(cg)//')% lmlo ',echam_phy_config(jg)% lmlo  )
       CALL print_value('    echam_phy_config('//TRIM(cg)//')% lmig ',echam_phy_config(jg)% lmig  )
       CALL print_value('    echam_phy_config('//TRIM(cg)//')% lice ',echam_phy_config(jg)% lice  )
       CALL print_value('    echam_phy_config('//TRIM(cg)//')% ljsb ',echam_phy_config(jg)% ljsb  )
       CALL print_value('    echam_phy_config('//TRIM(cg)//')% llake',echam_phy_config(jg)% llake )
       CALL print_value('    echam_phy_config('//TRIM(cg)//')% lamip',echam_phy_config(jg)% lamip )
<<<<<<< HEAD
       CALL message    ('','')
=======
       CALL print_value('    echam_phy_config('//TRIM(cg)//')% lsstice ',echam_phy_config(jg)% lsstice  )
       CALL print_value('    echam_phy_config('//TRIM(cg)//')% lcpl_co2_atmoce',echam_phy_config(jg)% lcpl_co2_atmoce)
>>>>>>> 6d865c32
       !
       CALL message    ('','vertical ranges')
       CALL print_value('    echam_phy_config('//TRIM(cg)//')% zmaxcloudy ',echam_phy_config(jg)% zmaxcloudy )
       CALL message    ('','')
       !
       CALL message    ('','Derived time control')
       CALL message    ('','....................')
       CALL message    ('','')
       !
       CALL print_echam_phy_tc_details(cg,                 'rad'    ,&
            &                          echam_phy_tc(jg)% dt_rad     ,&
            &                          echam_phy_tc(jg)% sd_rad     ,&
            &                          echam_phy_tc(jg)% ed_rad     ,&
            &                          echam_phy_tc(jg)% dt_rad_sec )
       !
       CALL print_echam_phy_tc_details(cg,                 'vdf'    ,&
            &                          echam_phy_tc(jg)% dt_vdf     ,&
            &                          echam_phy_tc(jg)% sd_vdf     ,&
            &                          echam_phy_tc(jg)% ed_vdf     ,&
            &                          echam_phy_tc(jg)% dt_vdf_sec )
       !
       CALL print_echam_phy_tc_details(cg,                 'cnv'    ,&
            &                          echam_phy_tc(jg)% dt_cnv     ,&
            &                          echam_phy_tc(jg)% sd_cnv     ,&
            &                          echam_phy_tc(jg)% ed_cnv     ,&
            &                          echam_phy_tc(jg)% dt_cnv_sec )
       !
       CALL print_echam_phy_tc_details(cg,                 'cld'    ,&
            &                          echam_phy_tc(jg)% dt_cld     ,&
            &                          echam_phy_tc(jg)% sd_cld     ,&
            &                          echam_phy_tc(jg)% ed_cld     ,&
            &                          echam_phy_tc(jg)% dt_cld_sec )
       !
       CALL print_echam_phy_tc_details(cg,                 'mig'    ,&
            &                          echam_phy_tc(jg)% dt_mig     ,&
            &                          echam_phy_tc(jg)% sd_mig     ,&
            &                          echam_phy_tc(jg)% ed_mig     ,&
            &                          echam_phy_tc(jg)% dt_mig_sec )
       !
       CALL print_echam_phy_tc_details(cg,                 'gwd'    ,&
            &                          echam_phy_tc(jg)% dt_gwd     ,&
            &                          echam_phy_tc(jg)% sd_gwd     ,&
            &                          echam_phy_tc(jg)% ed_gwd     ,&
            &                          echam_phy_tc(jg)% dt_gwd_sec )
       !
       CALL print_echam_phy_tc_details(cg,                 'sso'    ,&
            &                          echam_phy_tc(jg)% dt_sso     ,&
            &                          echam_phy_tc(jg)% sd_sso     ,&
            &                          echam_phy_tc(jg)% ed_sso     ,&
            &                          echam_phy_tc(jg)% dt_sso_sec )
       !
       CALL print_echam_phy_tc_details(cg,                 'mox'    ,&
            &                          echam_phy_tc(jg)% dt_mox     ,&
            &                          echam_phy_tc(jg)% sd_mox     ,&
            &                          echam_phy_tc(jg)% ed_mox     ,&
            &                          echam_phy_tc(jg)% dt_mox_sec )
       !
       CALL print_echam_phy_tc_details(cg,                 'car'    ,&
            &                          echam_phy_tc(jg)% dt_car     ,&
            &                          echam_phy_tc(jg)% sd_car     ,&
            &                          echam_phy_tc(jg)% ed_car     ,&
            &                          echam_phy_tc(jg)% dt_car_sec )
       !
       CALL print_echam_phy_tc_details(cg,                 'art'    ,&
            &                          echam_phy_tc(jg)% dt_art     ,&
            &                          echam_phy_tc(jg)% sd_art     ,&
            &                          echam_phy_tc(jg)% ed_art     ,&
            &                          echam_phy_tc(jg)% dt_art_sec )
       !
       CALL message    ('','')
       CALL message    ('','------------------------------------------------------------------------')
       CALL message    ('','')
       !
    END DO
    !
    CALL message    ('','Events on all domains')
    CALL message    ('','.....................')
    CALL message    ('','')
    CALL printEventGroup(echam_phy_events)
    CALL message    ('','')
    CALL message    ('','========================================================================')
    !
  CONTAINS
    !
    SUBROUTINE print_echam_phy_config_details(cg, process ,&
         &                                    config_dt   ,&
         &                                    config_sd   ,&
         &                                    config_ed   ,&
         &                                    config_fc   )
      !
      ! grid and name of evaluated configuration
      CHARACTER(len=*)                    , INTENT(in) :: cg
      CHARACTER(len=*)                    , INTENT(in) :: process
      !
      ! configuration strings
      CHARACTER(len=max_timedelta_str_len), INTENT(in) :: config_dt
      CHARACTER(len=max_datetime_str_len ), INTENT(in) :: config_sd
      CHARACTER(len=max_datetime_str_len ), INTENT(in) :: config_ed
      !
      ! forcing control
      INTEGER                             , INTENT(in) :: config_fc
      !
      CALL message       ('    echam_phy_config('//cg//')% dt_'//process,config_dt )
      IF (config_dt /= 'PT0S') THEN
         CALL message    ('    echam_phy_config('//cg//')% sd_'//process,config_sd )
         CALL message    ('    echam_phy_config('//cg//')% ed_'//process,config_ed )
         CALL print_value('    echam_phy_config('//cg//')% fc_'//process,config_fc )
         SELECT CASE(config_fc)
         CASE(0)
            CALL message ('',process//' tendencies are diagnostic')
         CASE(1)
            CALL message ('',process//' tendencies are used to update the model state')
         CASE(2)
            CALL message ('',process//' tendencies are used as forcing in the dynamics')
         END SELECT
      END IF
      CALL message   ('','')
      !
    END SUBROUTINE print_echam_phy_config_details
    !
    !
    SUBROUTINE print_echam_phy_tc_details(cg, process ,&
         &                                tc_dt       ,&
         &                                tc_sd       ,&
         &                                tc_ed       ,&
         &                                dt_sec      )
      !
      ! grid and name of evaluated configuration
      CHARACTER(len=*)                    , INTENT(in)    :: cg
      CHARACTER(len=*)                    , INTENT(in)    :: process
      !
      ! mtime time control (TC) variables
      TYPE(timedelta), POINTER :: tc_dt
      TYPE(datetime ), POINTER :: tc_sd
      TYPE(datetime ), POINTER :: tc_ed
      !
      REAL(wp), INTENT(in) :: dt_sec
      !
      CHARACTER(LEN=MAX_TIMEDELTA_STR_LEN) :: td_string
      CHARACTER(LEN=MAX_DATETIME_STR_LEN ) :: dt_string
      !
      CALL timedeltaToString  (tc_dt, td_string)
      CALL message   ('    echam_phy_tc('//cg//')% dt_'//process,td_string)
      IF (tc_dt > dt_zero) THEN
         CALL datetimeToString(tc_sd, dt_string)
         CALL message('    echam_phy_tc('//cg//')% sd_'//process,dt_string)
         CALL datetimeToString(tc_ed, dt_string)
         CALL message('    echam_phy_tc('//cg//')% ed_'//process,dt_string)
         WRITE (message_text,'(f8.3,a)') dt_sec,' sec'
         CALL message('    echam_phy_tc('//cg//')% dt_'//process//'_sec',TRIM(message_text))
      END IF
      CALL message   ('','')
      !
    END SUBROUTINE print_echam_phy_tc_details
    !
  END SUBROUTINE print_echam_phy_config

  !----

END MODULE mo_echam_phy_config<|MERGE_RESOLUTION|>--- conflicted
+++ resolved
@@ -336,14 +336,11 @@
     echam_phy_config(:)% lamip = .FALSE.
     echam_phy_config(:)% lmlo  = .FALSE.
     echam_phy_config(:)% lice  = .FALSE.
-<<<<<<< HEAD
+    !
+    echam_phy_config(:)% lsstice          = .FALSE.
     !
     ! vertical range parameters
     echam_phy_config(:)% zmaxcloudy = 33000.0_wp
-=======
-    echam_phy_config(:)% lsstice          = .FALSE.
-    echam_phy_config(:)% lcpl_co2_atmoce  = .FALSE.
->>>>>>> 6d865c32
     !
   END SUBROUTINE init_echam_phy_config
 
@@ -786,12 +783,8 @@
        CALL print_value('    echam_phy_config('//TRIM(cg)//')% ljsb ',echam_phy_config(jg)% ljsb  )
        CALL print_value('    echam_phy_config('//TRIM(cg)//')% llake',echam_phy_config(jg)% llake )
        CALL print_value('    echam_phy_config('//TRIM(cg)//')% lamip',echam_phy_config(jg)% lamip )
-<<<<<<< HEAD
-       CALL message    ('','')
-=======
        CALL print_value('    echam_phy_config('//TRIM(cg)//')% lsstice ',echam_phy_config(jg)% lsstice  )
-       CALL print_value('    echam_phy_config('//TRIM(cg)//')% lcpl_co2_atmoce',echam_phy_config(jg)% lcpl_co2_atmoce)
->>>>>>> 6d865c32
+       CALL message    ('','')
        !
        CALL message    ('','vertical ranges')
        CALL print_value('    echam_phy_config('//TRIM(cg)//')% zmaxcloudy ',echam_phy_config(jg)% zmaxcloudy )
