!>
!! @brief configuration setup for ART-package
!!
!! configuration setup for ART-package
!! <Details of procedures are documented below with their definitions.>
!! <Include any applicable external references inline as module::procedure,>
!! <external_procedure(), or by using @see.>
!! <Don't forget references to literature.>
!!
!! @author Daniel Reinert, DWD
!!
!!
!! @par Revision History
!! Initial revision by Daniel Reinert, DWD (2011-12-08)
!! Modifications by Kristina Lundgren, KIT (2012-07-03)
!! Modifications by Daniel Rieger,     KIT (2014-17-06)
!!
!! @par Copyright and License
!!
!! This code is subject to the DWD and MPI-M-Software-License-Agreement in
!! its most recent form.
!! Please see the file LICENSE in the root of the source tree for this code.
!! Where software is supplied by third parties, it is indicated in the
!! headers of the routines.
!!
MODULE mo_art_config

  USE mo_impl_constants,       ONLY: max_dom
<<<<<<< HEAD
  USE mo_math_utilities,       ONLY: t_geographical_coordinates  
  USE mo_impl_constants,       ONLY: MAX_CHAR_LENGTH
  
=======
>>>>>>> 731a5e2d

  IMPLICIT NONE
  
  PRIVATE

  PUBLIC :: nart_tendphy
  PUBLIC :: npreslay
  PUBLIC :: t_art_config
  PUBLIC :: art_config
  PUBLIC :: configure_art
  PUBLIC :: IART_PATH_LEN
  ! Running tracer indices in ICON-ART
  PUBLIC :: iash1,iash2,iash3,iash4,iash5,iash6                          !Volcanic Ash 
  PUBLIC :: iasha, iashb, iashc, iasha0, iashb0, iashc0                  !Volcanic Ash
  PUBLIC :: iCS137,iI131,iTE132,iZR95,iXE133,iI131g,iI131o,iBA140,iRU103 !radioactive nuclides
  PUBLIC :: iseasa,iseasb,iseasc,iseasa0,iseasb0,iseasc0                 !sea salt 
  PUBLIC :: idusta,idustb,idustc,idusta0,idustb0,idustc0                 !mineral dust
  PUBLIC :: iTRCHBR3,iTRCH2BR2                                           !chemical tracer - VSLS
  PUBLIC :: iTRCH4,iTRC2H6,iTRC3H8,iTRC5H8,iTRCH3COCH3,iTRCO,iTRCO2      !chemical tracer - CH4-C2H6-C3H5-C5H8-CH3COCH3-CO-CO2
  PUBLIC :: iTRH2O,iTRO3,iTRN2O,iTRNH3,iTRSO2,iTRH2SO4,iTRHNO3,iTRAGE    !chemical tracer - others
  PUBLIC :: iTR_vortex,iTR_stn,iTR_stt,iTR_sts                           !artificial tracer
  PUBLIC :: iTR_trn,iTR_trt,iTR_trs,iTR_ttln,iTR_ttls                    !artificial tracer
  PUBLIC :: iTR_nh,iTR_sh                                                !artificial tracer
  PUBLIC :: iTR_nin,iTR_sin,iTR_ech,iTR_sea,iTR_sib,iTR_eur              !artificial tracer 
  PUBLIC :: iTR_med,iTR_naf,iTR_saf,iTR_mdg,iTR_aus,iTR_nam              !artificial tracer
  PUBLIC :: iTR_sam,iTR_tpo,iTR_tao,iTR_tio,iTR_bgn,iTR_bgs              !artificial tracer
  PUBLIC :: iTR_art                                                      !artificial tracer
  
  PUBLIC :: ctracer_art                                                  !generic tracer list, contains name of tracer
  
  !!--------------------------------------------------------------------------
  !! Tracer indices of ICON-ART species
  !!--------------------------------------------------------------------------
  INTEGER :: & !< Volcanic ash tracer indicies (bulk scheme)
    &  iash1, iash2, iash3, iash4, iash5, iash6
  INTEGER :: & !< Volcanic ash tracer indicies (modal scheme)
    &  iasha, iashb, iashc, iasha0, iashb0, iashc0
  INTEGER :: & !< Radioactive nuclides (bulk scheme)
    &  iCS137, iI131, iTE132, iZR95, iXE133, &
    &  iI131g, iI131o, iBA140, iRU103
  INTEGER :: & !< seasalt aerosol tracer indicies (modal scheme)
    &  iseasa, iseasb, iseasc, iseasa0, iseasb0, iseasc0
  INTEGER :: & !< mineral dust aerosol tracer indicies (modal scheme)
    &  idusta, idustb, idustc, idusta0, idustb0, idustc0
  INTEGER :: & !< Chemical tracers
    &  iTRCHBR3,iTRCH2BR2,                                        &
    &  iTRCH4,iTRC2H6,iTRC3H8,iTRC5H8,iTRCH3COCH3,iTRCO,iTRCO2,   &
    &  iTRH2O,iTRO3,iTRN2O,iTRNH3,iTRSO2,iTRH2SO4,iTRHNO3,iTRAGE, &
    &  iTR_vortex,iTR_stn,iTR_stt,iTR_sts,                        &
    &  iTR_trn,iTR_trt,iTR_trs,iTR_ttln,iTR_ttls,                 &
    &  iTR_nh,iTR_sh,                                             &
    &  iTR_nin,iTR_sin,iTR_ech,iTR_sea,iTR_sib,iTR_eur,           &
    &  iTR_med,iTR_naf,iTR_saf,iTR_mdg,iTR_aus,iTR_nam,           &
    &  iTR_sam,iTR_tpo,iTR_tao,iTR_tio,iTR_bgn,iTR_bgs,           &
    &  iTR_art
  
  !!--------------------------------------------------------------------------
  !! Basic configuration setup for ICON-ART
  !!--------------------------------------------------------------------------
  INTEGER, PARAMETER  :: npreslay      = 7   !Number of pressure layers for diagnostic output of maximum concentration
  INTEGER, PARAMETER  :: IART_PATH_LEN = 200 !Maximum length of file- and pathnames

  INTEGER             :: nart_tendphy  = 0  !Maximum number of tracers that are effected by deep convective transport 
  
  
  TYPE t_art_config ! Namelist variables for ART
    
    ! Namelist variables
    
    ! General control variables (Details: cf. Tab. 2.2 ICON-ART User Guide)
    CHARACTER(LEN=IART_PATH_LEN) :: &
      &  cart_folder                     !< Absolute Path to ART source code
    CHARACTER(LEN=IART_PATH_LEN) :: &
      &  cart_input_folder               !< Absolute Path to ART input files 
    INTEGER :: iart_ntracer              !< number of transported ART tracers
    INTEGER :: iart_init_aero            !< Initialization of aerosol species
    INTEGER :: iart_init_gas             !< Initialization of gaseous species
    INTEGER :: iart_init_passive         !< Initialization of passive species
    LOGICAL :: lart_diag_out             !< Enable output of diagnostic fields
    CHARACTER(LEN=20) :: cart_io_suffix  !< user given suffix instead of automatically generated grid number 
                                         !  in ICON-ART input filename convention: 
                                         !  ART_iconR<n>B<kk>-grid-<yyyy-mm-dd-hh>_<grid_suffix>.nc
    
    ! Atmospheric Chemistry (Details: cf. Tab. 2.3 ICON-ART User Guide)
    LOGICAL :: lart_chem               !< Main switch to enable chemistry
    LOGICAL :: lart_passive            !< Main switch to enable chemistry
    INTEGER :: iart_chem_mechanism     !< Selects the chemical mechanism
    CHARACTER(LEN=IART_PATH_LEN) :: &
      &  cart_emiss_xml_file          !< Path and file name of the xml file containing meta information of the emissions.
    CHARACTER(LEN=IART_PATH_LEN) :: &
      &  cart_vortex_init_date        !< Date of vortex initialization
    CHARACTER(LEN=IART_PATH_LEN) :: &
      &  cart_mozartfile              !< Path to mozart initialization file
    CHARACTER(LEN=IART_PATH_LEN) :: &
      &  cart_mozartcoord             !< Path to mozart coordinate file
    CHARACTER(LEN=IART_PATH_LEN) :: &
      &  cart_chemistry_xml           !< Path to XML file for chemical tracers
    CHARACTER(LEN=IART_PATH_LEN) :: &
      &  cart_aerosol_xml             !< Path to XML file for aerosol tracers
    CHARACTER(LEN=IART_PATH_LEN) :: &
      &  cart_passive_xml             !< Path to XML file for passive tracers
    CHARACTER(LEN=IART_PATH_LEN) :: &
      &  cart_modes_xml               !< Path to XML file for modes

    ! Atmospheric Aerosol (Details: cf. Tab. 2.4 ICON-ART User Guide)
    LOGICAL :: lart_aerosol            !< Main switch for the treatment of atmospheric aerosol
    INTEGER :: iart_seasalt            !< Treatment of sea salt aerosol
    INTEGER :: iart_dust               !< Treatment of mineral dust aerosol
    INTEGER :: iart_anthro             !< Treatment of anthropogenic aerosol
    INTEGER :: iart_fire               !< Treatment of wildfire aerosol
    INTEGER :: iart_volcano            !< Treatment of volcanic ash aerosol
    CHARACTER(LEN=IART_PATH_LEN) :: &
      &  cart_volcano_file             !< Absolute path + filename of input file for volcanoes
    INTEGER :: iart_radioact           !< Treatment of radioactive particles
    CHARACTER(LEN=IART_PATH_LEN) :: &
      &  cart_radioact_file            !< Absolute path + filename of input file for radioactive emissions
    INTEGER :: iart_pollen             !< Treatment of pollen
    
    ! Feedback processes (Details: cf. Tab. 2.5 ICON-ART User Guide)
    INTEGER :: iart_aci_warm           !< Nucleation of aerosol to cloud droplets
    INTEGER :: iart_aci_cold           !< Nucleation of aerosol to cloud ice
    INTEGER :: iart_ari                !< Direct interaction of aerosol with radiation
    
    ! Fast Physics Processes (Details: cf. Tab. 2.6 ICON-ART User Guide)
    LOGICAL :: lart_conv               !< Convection of aerosol (TRUE/FALSE)
    INTEGER :: nconv_tracer            !< number of tracers in convection 
    LOGICAL :: lart_turb               !< Turbulent diffusion of aerosol (TRUE/FALSE)
    INTEGER :: nturb_tracer            !< number of tracers in turbulence
    
  END TYPE t_art_config

  TYPE(t_art_config), TARGET :: art_config(0:max_dom)


    !------------- generic tracer list for NWP and ECHAM physics
  CHARACTER(len=MAX_CHAR_LENGTH), ALLOCATABLE :: ctracer_art(:) !< tracer acronyms

CONTAINS

  !>
  !! setup components of ICON-ART depending on this namelist
  !!
  !! Setup of additional ICON-ART control variables depending on the 
  !! art-NAMELIST and potentially other namelists. This routine is 
  !! called, after all namelists have been read and a synoptic consistency 
  !! check has been done.
  !!
  !! @par Revision History
  !! Initial revision by Daniel Reinert, DWD (2011-12-08)
  !! Modification by Kristina Lundgren, KIT (2012-11-27)
  !
  SUBROUTINE configure_art(jg)
    INTEGER, INTENT(IN) :: jg          !< patch 

    art_config(jg)%nconv_tracer=0
    art_config(jg)%nturb_tracer=0
 
  END SUBROUTINE configure_art


END MODULE mo_art_config<|MERGE_RESOLUTION|>--- conflicted
+++ resolved
@@ -26,13 +26,8 @@
 MODULE mo_art_config
 
   USE mo_impl_constants,       ONLY: max_dom
-<<<<<<< HEAD
-  USE mo_math_utilities,       ONLY: t_geographical_coordinates  
   USE mo_impl_constants,       ONLY: MAX_CHAR_LENGTH
   
-=======
->>>>>>> 731a5e2d
-
   IMPLICIT NONE
   
   PRIVATE
