--- conflicted
+++ resolved
@@ -123,20 +123,6 @@
     INTEGER :: iqm_max   = 0  !< highest tracer index carrying a mass-related moisture variable
   
     !For 2 moment microphysics
-<<<<<<< HEAD
-    INTEGER :: iqh        !<hail
-    INTEGER :: iqnh       !<hail number
-    INTEGER :: iqnr       !<rain number
-    INTEGER :: iqns       !<snow number
-    INTEGER :: iqng       !<graupel number
-    INTEGER :: iqnc       !<cloud number
-    INTEGER :: inccn      !<ccn number
-    INTEGER :: ininpot    !<number of aerosol particles which are potential IN
-    INTEGER :: ininact    !<number of activated IN
-    INTEGER :: iqgl        !<liquid on graupel
-    INTEGER :: iqhl        !<liquid on hail
-    
-=======
     INTEGER :: iqh       = 0  !<hail
     INTEGER :: iqnh      = 0  !<hail number
     INTEGER :: iqnr      = 0  !<rain number
@@ -146,8 +132,9 @@
     INTEGER :: inccn     = 0  !<ccn number
     INTEGER :: ininpot   = 0  !<number of aerosol particles which are potential IN
     INTEGER :: ininact   = 0  !<number of activated IN
-
->>>>>>> 63eeb334
+    INTEGER :: iqgl      = 0  !<liquid on graupel
+    INTEGER :: iqhl      = 0  !<liquid on hail
+
     ! For TKE advection
     INTEGER :: iqtke     = 0  !< turbulent kinetic energy
 
