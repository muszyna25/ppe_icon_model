!>
!! Data type containing basic control variables for a model integration. 
!!
!! Note that in a coupled simulation, each model component (e.g.,
!! atmosphere, ocean) will have its own run-configuration.
!! 
!! @author Kristina Froehlich, MPI-M (2011-07-12)
!! @author Hui Wan, MPI-M (2011-07-12)
!!
!! @par Revision History
!! Initial version by Hui Wan (MPI-M, 2011-07-05)
!!
!! @par Copyright and License
!!
!! This code is subject to the DWD and MPI-M-Software-License-Agreement in
!! its most recent form.
!! Please see the file LICENSE in the root of the source tree for this code.
!! Where software is supplied by third parties, it is indicated in the
!! headers of the routines.
!!
MODULE mo_run_config

  USE mo_kind,           ONLY: wp
  USE mo_impl_constants, ONLY: MAX_DOM, IHELDSUAREZ, INWP, IECHAM, ILDF_ECHAM, &
                               IMPIOM, INOFORCING, ILDF_DRY, MAX_CHAR_LENGTH,  &
                               TIMER_MODE_AGGREGATED, TIMER_MODE_DETAILED
  USE mtime,             ONLY: MAX_TIMEDELTA_STR_LEN
  
  IMPLICIT NONE
  PRIVATE
  PUBLIC :: ltestcase, ldynamics, iforcing, lforcing
  PUBLIC :: ltransport, ntracer, nlev, nlevm1, nlevp1
  PUBLIC :: lart
  PUBLIC :: lvert_nest, num_lev, nshift, nsteps, dtime
  PUBLIC :: ltimer, timers_level, activate_sync_timers, msg_level
  PUBLIC :: iqv, iqc, iqi, iqs, iqr, iqtvar, nqtendphy, iqt, ico2
  PUBLIC :: iqni, iqni_nuc, iqg, iqm_max
  PUBLIC :: iqh, iqnh, iqnr, iqns, iqng, iqnc, inccn, ininpot, ininact
  PUBLIC :: iqtke
  PUBLIC :: grid_generatingCenter     ! non-namelist variables
  PUBLIC :: grid_generatingSubcenter  ! non-namelist variables
  PUBLIC :: number_of_grid_used       ! non-namelist variables
  PUBLIC :: test_mode
  PUBLIC :: configure_run
  PUBLIC :: output, t_output_mode, output_mode, max_output_modes
  PUBLIC :: debug_check_level
  PUBLIC :: restart_filename
  PUBLIC :: profiling_output, TIMER_MODE_AGGREGATED, TIMER_MODE_DETAILED
  PUBLIC :: check_uuid_gracefully
<<<<<<< HEAD
  PUBLIC :: irad_type
  PUBLIC :: modelTimeStep
=======
>>>>>>> 09bd8bd5

    ! Namelist variables
    !
    LOGICAL :: ltestcase       !< Run idealized test case
    LOGICAL :: ldynamics       !< Switch on model dynamics
    INTEGER :: iforcing        !< Choice of diabatic forcing

    LOGICAL :: ltransport      !< Switch on tracer transport
    INTEGER :: ntracer         !< Total number of advected tracers

    LOGICAL :: lart            !< switch for ICON-ART (Treatment of Aerosols and Trace Gases)

    LOGICAL :: lvert_nest         !< switch for vertical nesting
    INTEGER :: num_lev  (MAX_DOM) !< number of full levels for each domain
    INTEGER :: nshift   (MAX_DOM) !< half level of parent domain which coincides 
                                  !< with the upper boundary of the current domain jg

    INTEGER :: nsteps          !< number of time steps to integrate
    REAL(wp):: dtime           !< [s] length of a time step
    
    LOGICAL :: ltimer          !< if .TRUE.,  the timer is switched on
    INTEGER :: timers_level    !< what level of timers to run
    LOGICAL :: activate_sync_timers
    INTEGER :: profiling_output = TIMER_MODE_AGGREGATED  !< switch defining the kind of timer output

    LOGICAL :: check_uuid_gracefully !< Flag. If .TRUE. then we give only warnings for non-matching UUIDs
  
    INTEGER :: test_mode = 0   !< 0= run the model, /=0 run in test mode
    INTEGER :: debug_check_level = 10  ! Define debug checks level. This is not related to the debug output in
                                      ! mo_dbg_nml, it only controls the activation of internal checks

    INTEGER :: msg_level       !< how much printout is generated during runtime

 
    !> output mode (string)
    !  one or multiple of "none", "nml", "totint"
    INTEGER, PARAMETER :: max_output_modes = 5
    CHARACTER(len=32) :: output(max_output_modes)

    ! Non-Namelist variables
    ! These are read from the grid file in mo_model_domimp_patches/read_basic_patch
    ! 
    INTEGER :: grid_generatingCenter   (0:MAX_DOM)   !< patch generating center
    INTEGER :: grid_generatingSubcenter(0:MAX_DOM)   !< patch generating subcenter
    INTEGER :: number_of_grid_used(0:MAX_DOM)  !< Number of grid used (GRIB2 key)
    

    ! Derived variables
    !
    ! Tracer indices of water species
    INTEGER :: iqv        !< water vapor
    INTEGER :: iqc        !< cloud water
    INTEGER :: iqi        !< cloud ice
    !CK>
    INTEGER :: iqni       !< cloud ice number
    INTEGER :: iqni_nuc   !< activated ice nuclei
    INTEGER :: iqg        !< graupel
    !CK<    
    INTEGER :: iqr        !< rain water
    INTEGER :: iqs        !< snow
    INTEGER :: iqtvar     !< total water variance
    INTEGER :: nqtendphy  !< number of water species for which physical tendencies are stored
    INTEGER :: iqm_max    !< highest tracer index carrying a mass-related moisture variable
  
    !For 2 moment microphysics
    INTEGER :: iqh        !<hail
    INTEGER :: iqnh       !<hail number
    INTEGER :: iqnr       !<rain number
    INTEGER :: iqns       !<snow number
    INTEGER :: iqng       !<graupel number
    INTEGER :: iqnc       !<cloud number
    INTEGER :: inccn      !<ccn number
    INTEGER :: ininpot    !<number of aerosol particles which are potential IN
    INTEGER :: ininact    !<number of activated IN

    ! For TKE advection
    INTEGER :: iqtke      !< turbulent kinetic energy

    ! Tracer indices of other species
    INTEGER :: ico2       !< CO2
    INTEGER :: iqt        !< start index of other tracers than hydrometeors


    INTEGER :: nlev               !< number of full levels for each domain
    INTEGER :: nlevm1             !< number of half levels for each domain without boundaries
    INTEGER :: nlevp1             !< number of half levels for each domain with    boundaries

    LOGICAL :: lforcing           !< diabatic forcing TRUE/FALSE

    !> output mode (logicals)
    !  one or multiple of "none", "nml", "totint", "maxwinds"
    TYPE t_output_mode
      LOGICAL :: l_none, l_nml, l_totint, l_maxwinds
    END TYPE t_output_mode

    TYPE (t_output_mode) output_mode

    !> file name for restart/checkpoint files (containg keyword
    !> substition patterns)
    CHARACTER(len=MAX_CHAR_LENGTH) :: restart_filename

<<<<<<< HEAD
    !> variable irad_type determines choice of radiation flux scheme
    !> irad_type=1: rrtm, irad_type=2: psrad
    INTEGER :: irad_type

    !> namelist parameter (as raw character string):
    CHARACTER(len=max_timedelta_str_len) :: modelTimeStep

=======
>>>>>>> 09bd8bd5
CONTAINS
  !>
  !!
  !! Assign value to components of the run configuration state that have no
  !! corresponding namelist variable.
  !!
  !! Exceptions: grid_generatingCenter, grid_generatingSubcenter and number_of_grid_used 
  !!             are set in mo_model_domimp_patches/read_basic_patch 
  !!
  SUBROUTINE configure_run( )

    CHARACTER(LEN=*),PARAMETER :: routine = 'mo_run_config:configure_run'
    

    !----------------------------
    ! Number of vertical levels

    IF (.NOT.lvert_nest) THEN
      num_lev(:) = nlev
      nshift (:) = 0
    END IF

    nlevm1       = nlev - 1
    nlevp1       = nlev + 1

    !-------------------------------------
    ! Logical switch for diabatic forcing

    SELECT CASE (iforcing)
    CASE(IHELDSUAREZ,INWP,IECHAM,ILDF_ECHAM,IMPIOM)
      lforcing = .TRUE.

    CASE(INOFORCING,ILDF_DRY)
      lforcing = .FALSE.
    END SELECT


  END SUBROUTINE configure_run
  !-------------------------------------------------------------

 
!  !---------------------------------------
!  !>
!  LOGICAL FUNCTION get_ltestcase()
!    get_ltestcase = ltestcase 
!  END FUNCTION get_ltestcase
!  !---------------------------------------
!  !>
!  LOGICAL FUNCTION get_ldynamics()
!    get_ldynamics = ldynamics 
!  END FUNCTION get_ldynamics
!  !---------------------------------------
!  !>
!  LOGICAL FUNCTION get_ltransport()
!    get_ltransport = ltransport 
!  END FUNCTION get_ltransport
!  !---------------------------------------
!  !>
!  INTEGER FUNCTION get_ntracer()
!    get_ntracer = ntracer 
!  END FUNCTION get_ntracer
!  !---------------------------------------
!  !>
!  INTEGER FUNCTION get_iforcing()
!    get_iforcing = iforcing 
!  END FUNCTION get_iforcing
!  !---------------------------------------
!  !>
!  REAL(wp) FUNCTION get_dtime()
!    get_dtime = dtime 
!  END FUNCTION get_dtime
!  !---------------------------------------
!  !>
!  INTEGER FUNCTION get_nsteps()
!    get_nsteps = nsteps 
!  END FUNCTION get_nsteps
!  !---------------------------------------
!

END MODULE mo_run_config

<|MERGE_RESOLUTION|>--- conflicted
+++ resolved
@@ -47,11 +47,7 @@
   PUBLIC :: restart_filename
   PUBLIC :: profiling_output, TIMER_MODE_AGGREGATED, TIMER_MODE_DETAILED
   PUBLIC :: check_uuid_gracefully
-<<<<<<< HEAD
-  PUBLIC :: irad_type
   PUBLIC :: modelTimeStep
-=======
->>>>>>> 09bd8bd5
 
     ! Namelist variables
     !
@@ -153,16 +149,9 @@
     !> substition patterns)
     CHARACTER(len=MAX_CHAR_LENGTH) :: restart_filename
 
-<<<<<<< HEAD
-    !> variable irad_type determines choice of radiation flux scheme
-    !> irad_type=1: rrtm, irad_type=2: psrad
-    INTEGER :: irad_type
-
     !> namelist parameter (as raw character string):
     CHARACTER(len=max_timedelta_str_len) :: modelTimeStep
 
-=======
->>>>>>> 09bd8bd5
 CONTAINS
   !>
   !!
