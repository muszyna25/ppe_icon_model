--- conflicted
+++ resolved
@@ -125,8 +125,7 @@
   CHARACTER(LEN = *), PARAMETER :: modname = "mo_time_config"
 
 CONTAINS
-
-<<<<<<< HEAD
+  
   !> Convert the calendar setting (which is an integer value for this
   !  namelist) into a string. The naming scheme is then compatible
   !  with concurrent namelist settings of the calendar (mtime).
@@ -148,7 +147,6 @@
     END SELECT
   END FUNCTION calendar_index2string
 
-
   !> Convert the calendar setting (which is an integer value for this
   !  namelist) into a string. The naming scheme is then compatible
   !  with concurrent namelist settings of the calendar (mtime).
@@ -235,23 +233,3 @@
   END SUBROUTINE set_tc_write_restart
   
 END MODULE mo_time_config
-=======
-    FUNCTION getIniTime() RESULT(resultVar)
-        TYPE(datetime) :: resultVar
-
-        TYPE(datetime), POINTER :: tempTime
-
-        ! get ini-datetime in mtime-format
-        tempTime => newDatetime(time_config%ini_datetime%year,       &
-          &                     time_config%ini_datetime%month,      &
-          &                     time_config%ini_datetime%day,        &
-          &                     time_config%ini_datetime%hour,       &
-          &                     time_config%ini_datetime%minute,     &
-          &                     INT(time_config%ini_datetime%second),&
-          &                     ms=0)
-        resultVar = tempTime
-        CALL deallocateDatetime(tempTime)
-    END FUNCTION getIniTime
-
-END MODULE mo_time_config
->>>>>>> ddade415
