!>
!! <Short description of module for listings and indices>
!!
!! <Describe the concepts of the procedures and algorithms used in the module.>
!! <Details of procedures are documented below with their definitions.>
!! <Include any applicable external references inline as module::procedure,>
!! <external_procedure(), or by using @see.>
!! <Don't forget references to literature.>
!!
!! @author Hui Wan, MPI-M (2011-07-15)
!! @author Kristina Froehlich, MPI-M (2011-07-15)
!!
!!
!! @par Revision History
!! <Description of activity> by <name, affiliation> (<YYYY-MM-DD>)
!!
!! @par Copyright and License
!!
!! This code is subject to the DWD and MPI-M-Software-License-Agreement in
!! its most recent form.
!! Please see the file LICENSE in the root of the source tree for this code.
!! Where software is supplied by third parties, it is indicated in the
!! headers of the routines.
!!
MODULE mo_time_config

  USE mo_kind,                  ONLY: wp
  USE mtime,                    ONLY: datetime, timedelta, newDatetime, newTimedelta, &
    &                                 deallocateDatetime, MAX_CALENDAR_STR_LEN
  USE mo_impl_constants,        ONLY: proleptic_gregorian,                            &
                                    & julian_gregorian, cly360
  USE mo_util_string,           ONLY: tolower
 
  IMPLICIT NONE
  PRIVATE
  PUBLIC :: calendar_index2string
  PUBLIC :: ini_datetime_string, end_datetime_string, icalendar
  PUBLIC :: restart_ini_datetime_string, restart_end_datetime_string, restart_calendar
  PUBLIC :: dt_restart, is_relative_time
  PUBLIC :: t_time_config, time_config
  PUBLIC :: set_tc_exp_refdate
  PUBLIC :: set_tc_exp_startdate, set_tc_exp_stopdate
  PUBLIC :: set_tc_startdate, set_tc_stopdate
  PUBLIC :: set_tc_dt_checkpoint
  PUBLIC :: set_tc_dt_restart
  PUBLIC :: set_tc_current_date
  PUBLIC :: set_is_relative_time
  PUBLIC :: set_calendar
  PUBLIC :: set_tc_dt_model
  PUBLIC :: set_tc_write_restart
  
  !> namelist parameters (as raw character strings):
  !
  ! these are the namelist settings originating from the restart file:
  CHARACTER(len=32)                   :: restart_ini_datetime_string
  CHARACTER(len=32)                   :: restart_end_datetime_string
  INTEGER                             :: restart_calendar
  !
  !  these are namelist setting which may originate from the restart
  !  file, but with user modifications in the current run:
  INTEGER                             :: icalendar
  CHARACTER(len=32)                   :: ini_datetime_string
  CHARACTER(len=32)                   :: end_datetime_string
  REAL(wp)                            :: dt_restart          !< Length of restart cycle in seconds
  LOGICAL                             :: is_relative_time

  !>
  !! Derived type containing information for time control. 
  !!
  TYPE t_time_config

    ! from namelist 

    REAL(wp)         :: dt_restart         !< Length of restart cycle in seconds
    INTEGER          :: calendar           !< calendar type

    ! not directly from namelist  

    !> LOGICAL is_relative_time: .TRUE., if time loop shall start with
    !> step 0 regardless whether we are in a standard run or in a
    !> restarted run (which means re-initialized run):
    LOGICAL          ::  is_relative_time

    ! whole experiment and single run time information
    ! -----------------------------------------------------------------
    !
    ! experiment
    
    TYPE(datetime),  POINTER :: tc_exp_refdate   => NULL()

    TYPE(datetime),  POINTER :: tc_exp_startdate => NULL()
    TYPE(datetime),  POINTER :: tc_exp_stopdate  => NULL()

    ! single run 

    TYPE(datetime),  POINTER :: tc_startdate     => NULL()
    TYPE(datetime),  POINTER :: tc_stopdate      => NULL()

    ! current model date

    TYPE(datetime),  POINTER :: tc_current_date  => NULL()

    ! check point and restart time interval (needs to be equal for all
    ! component models)

    TYPE(timedelta), POINTER :: tc_dt_checkpoint => NULL()
    TYPE(timedelta), POINTER :: tc_dt_restart    => NULL()

    ! in case no restart time interval is given, no restart
    ! should be written - assumption is that this is the default

    LOGICAL :: tc_write_restart = .TRUE.

    ! well, the model's timestep
    
    TYPE(timedelta), POINTER :: tc_dt_model      => NULL()
 
  END TYPE t_time_config
  !>
  !! 
  !! The actual variable
  !!
  TYPE(t_time_config), PROTECTED, SAVE :: time_config

  CHARACTER(LEN = *), PARAMETER :: modname = "mo_time_config"

CONTAINS
<<<<<<< HEAD

=======
  
>>>>>>> b687c520
  !> Convert the calendar setting (which is an integer value for this
  !  namelist) into a string. The naming scheme is then compatible
  !  with concurrent namelist settings of the calendar (mtime).
  !
  FUNCTION calendar_index2string(icalendar) RESULT(ret)
    CHARACTER(LEN=MAX_CALENDAR_STR_LEN) :: ret
    INTEGER, INTENT(IN) :: icalendar
    ! local variables
    CHARACTER(len=*), PARAMETER ::  routine = modname//'::calendar_index2string'

    ret = ""
    SELECT CASE(icalendar)
    CASE(julian_gregorian)
      ret = 'julian gregorian'
    CASE(proleptic_gregorian)
      ret = 'proleptic gregorian'
    CASE(cly360)
      ret = '360 day year'
    END SELECT
  END FUNCTION calendar_index2string

<<<<<<< HEAD

=======
>>>>>>> b687c520
  !> Convert the calendar setting (which is an integer value for this
  !  namelist) into a string. The naming scheme is then compatible
  !  with concurrent namelist settings of the calendar (mtime).
  !
  FUNCTION calendar_string2index(cal_str) RESULT(ret)
    INTEGER :: ret
    CHARACTER(LEN=*), INTENT(IN) :: cal_str
    ! local variables
    CHARACTER(len=*), PARAMETER ::  routine = modname//'::calendar_string2index'

    ret = -1
    IF (TRIM(tolower(cal_str)) == 'julian gregorian') THEN
      ret = julian_gregorian
    ELSE IF (TRIM(tolower(cal_str)) == 'proleptic gregorian') THEN
      ret = proleptic_gregorian
    ELSE IF (TRIM(tolower(cal_str)) == '360 day year') THEN
      ret = cly360
    END IF
  END FUNCTION calendar_string2index



  SUBROUTINE set_tc_exp_refdate(experimentReferenceDate)   
    CHARACTER(len=*), INTENT(in) :: experimentReferenceDate   
    time_config%tc_exp_refdate => newDatetime(experimentReferenceDate)
  END SUBROUTINE set_tc_exp_refdate

  SUBROUTINE set_tc_exp_startdate(experimentStartDate)   
    CHARACTER(len=*), INTENT(in) :: experimentStartDate   
    time_config%tc_exp_startdate => newDatetime(experimentStartDate)   
  END SUBROUTINE set_tc_exp_startdate

  SUBROUTINE set_tc_exp_stopdate(experimentStopDate)
    CHARACTER(len=*), INTENT(in) :: experimentStopDate
    time_config%tc_exp_stopdate => newDatetime(experimentStopDate)
  END SUBROUTINE set_tc_exp_stopdate

  SUBROUTINE set_tc_startdate(startdate)
    CHARACTER(len=*), INTENT(in) :: startdate
    time_config%tc_startdate => newDatetime(startdate)
  END SUBROUTINE set_tc_startdate

  SUBROUTINE set_tc_stopdate(stopdate)
    CHARACTER(len=*), INTENT(in) :: stopdate
    time_config%tc_stopdate => newDatetime(stopdate)
  END SUBROUTINE set_tc_stopdate

  SUBROUTINE set_tc_dt_checkpoint(checkpointTimeIntval)
    CHARACTER(len=*), INTENT(in) :: checkpointTimeIntval
    time_config%tc_dt_checkpoint => newTimedelta(checkpointTimeIntval)
  END SUBROUTINE set_tc_dt_checkpoint
  
  SUBROUTINE set_tc_dt_restart(restartTimeIntval)
    CHARACTER(len=*), INTENT(in) :: restartTimeIntval   
    time_config%tc_dt_restart => newTimedelta(restartTimeIntval)
  END SUBROUTINE set_tc_dt_restart

  SUBROUTINE set_tc_current_date(current_date)
    CHARACTER(len=*), INTENT(in) :: current_date
    IF (ASSOCIATED(time_config%tc_current_date)) THEN
      CALL deallocateDatetime(time_config%tc_current_date)
    END IF
    time_config%tc_current_date => newDatetime(current_date)
  END SUBROUTINE set_tc_current_date

  SUBROUTINE set_calendar(icalendar)
    INTEGER, INTENT(IN) :: icalendar
    time_config%calendar = icalendar
  END SUBROUTINE set_calendar

  SUBROUTINE set_is_relative_time(lvalue)
    LOGICAL, INTENT(IN) :: lvalue
    time_config%is_relative_time = lvalue
  END SUBROUTINE set_is_relative_time

  SUBROUTINE set_tc_dt_model(modelTimeStep)
    CHARACTER(len=*), INTENT(in) :: modelTimeStep
    time_config%tc_dt_model => newTimedelta(modelTimeStep)
  END SUBROUTINE set_tc_dt_model

  SUBROUTINE set_tc_write_restart(writeRestart)
    LOGICAL, INTENT(in) :: writeRestart
    time_config%tc_write_restart = writeRestart
  END SUBROUTINE set_tc_write_restart
  
END MODULE mo_time_config
<|MERGE_RESOLUTION|>--- conflicted
+++ resolved
@@ -125,11 +125,7 @@
   CHARACTER(LEN = *), PARAMETER :: modname = "mo_time_config"
 
 CONTAINS
-<<<<<<< HEAD
-
-=======
-  
->>>>>>> b687c520
+  
   !> Convert the calendar setting (which is an integer value for this
   !  namelist) into a string. The naming scheme is then compatible
   !  with concurrent namelist settings of the calendar (mtime).
@@ -151,10 +147,6 @@
     END SELECT
   END FUNCTION calendar_index2string
 
-<<<<<<< HEAD
-
-=======
->>>>>>> b687c520
   !> Convert the calendar setting (which is an integer value for this
   !  namelist) into a string. The naming scheme is then compatible
   !  with concurrent namelist settings of the calendar (mtime).
