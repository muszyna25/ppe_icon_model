!>
!! Contains the setup of variables related to the lateral boundary
!! condition for limited area models
!!
!! @author S. Brdar (DWD)
!!
!!
!! @par Revision History
!! Initial release by S. Brdar (2013-06-13)
!!
!! @par Copyright and License
!!
!! This code is subject to the DWD and MPI-M-Software-License-Agreement in
!! its most recent form.
!! Please see the file LICENSE in the root of the source tree for this code.
!! Where software is supplied by third parties, it is indicated in the
!! headers of the routines.
!!
MODULE mo_limarea_config

  USE mo_kind,               ONLY: wp
  USE mo_impl_constants,     ONLY: max_dom, MAX_CHAR_LENGTH
  USE mo_io_units,           ONLY: filename_max
  USE mo_util_string,        ONLY: t_keyword_list,                   &
                                   associate_keyword, with_keywords, &
                                   int2string
  USE mo_exception,          ONLY: message, message_text, finish
  USE mtime,                 ONLY: MAX_TIMEDELTA_STR_LEN, datetime,  &
    &                              timedelta
<<<<<<< HEAD
=======
  USE mo_parallel_config,    ONLY: num_prefetch_proc
>>>>>>> b687c520

  IMPLICIT NONE

  PUBLIC :: t_latbc_config, latbc_config, configure_latbc, generate_filename, &
    &       generate_filename_mtime 
<<<<<<< HEAD
=======
  PUBLIC :: t_glb_indices

  !> module name string
  CHARACTER(LEN=*), PARAMETER :: modname = 'mo_limarea_config'



  !------------------------------------------------------------------------------------------------
  ! Sparse latbc mode: index data for boundary rows
  !------------------------------------------------------------------------------------------------

  !> Derived type specifying a local-to-global index mapping for
  !  extracted subgrids.
  !
  TYPE t_glb_indices
    INTEGER, ALLOCATABLE :: cells(:), edges(:)      !< (1...local) global indices for cells and edges
    INTEGER              :: n_patch_cells_g         !< total no. of global cells
    INTEGER              :: n_patch_edges_g         !< total no. of global edges
  CONTAINS
    PROCEDURE :: finalize => t_glb_indices_finalize
  END TYPE t_glb_indices  



>>>>>>> b687c520
  !>
  !!----------------------------------------------------------------------------
  !! Derived type containing control variables specific to the nonhydrostatic 
  !! atm model

  !------------------------------------------------------------------------
  TYPE t_latbc_config

    ! variables from namelist
<<<<<<< HEAD
    INTEGER                              :: itype_latbc       ! type of limited area boundary nudging
    INTEGER                              :: nlev_in           
    CHARACTER(LEN=filename_max)          :: latbc_filename    ! prefix of latbc files
    CHARACTER(LEN=MAX_CHAR_LENGTH)       :: latbc_path        ! directory containing external latbc files
    REAL(wp)                             :: lc1, lc2          ! linear interpolation coefficients
                                                             
    REAL(wp)                             :: dtime_latbc       ! dt between two consequtive external latbc files
    CHARACTER(LEN=MAX_TIMEDELTA_STR_LEN) :: dt_latbc          ! ISO string (dt_latbc)
    TYPE(timedelta), POINTER             :: dtime_latbc_mtime ! dt between two consequtive external latbc files
=======
    INTEGER                         :: itype_latbc         ! type of limited area boundary nudging
    REAL(wp)                        :: dtime_latbc         ! dt between two consequtive external latbc files
    CHARACTER(LEN=MAX_TIMEDELTA_STR_LEN) :: dt_latbc
    INTEGER                         :: nlev_in
    CHARACTER(LEN=filename_max)     :: latbc_filename      ! prefix of latbc files
    CHARACTER(LEN=MAX_CHAR_LENGTH)  :: latbc_path          ! directory containing external latbc files
    REAL(wp)                        :: lc1, lc2            ! linear interpolation coefficients
    CHARACTER(LEN=FILENAME_MAX)     :: latbc_boundary_grid ! grid file defining the lateral boundary
    TYPE(timedelta), POINTER        :: dtime_latbc_mtime ! dt between two consequtive external latbc files
    
    ! settings derived from the namelist parameters above:
    LOGICAL                         :: lsparse_latbc       ! Flag: TRUE if only boundary rows are read.

    ! for sparse latbc mode: index data for boundary rows:
    TYPE(t_glb_indices)             :: global_index

    ! dictionary which maps internal variable names onto GRIB2
    ! shortnames or NetCDF var names used in lateral boundary nudging.
    CHARACTER(LEN=filename_max) :: latbc_varnames_map_file  

>>>>>>> b687c520
  END TYPE t_latbc_config
  !------------------------------------------------------------------------

  !------------------------------------------------------------------------
  TYPE(t_latbc_config), TARGET :: latbc_config
  !!----------------------------------------------------------------------------

CONTAINS

  SUBROUTINE configure_latbc()
  !--------------------------------------------------------------------------------------
  !  Set up parameters 
  !--------------------------------------------------------------------------------------
    CHARACTER(*), PARAMETER :: routine = &
      "mo_limarea_config::configure_latbc"

    !----------------------------------------------------
    ! Sanity check and Prints
    !----------------------------------------------------

    IF (latbc_config%itype_latbc == 0) THEN

       WRITE(message_text,'(a)')'Lateral boundary nudging using the initial boundary data.'
       CALL message(TRIM(routine),message_text)

    ELSE IF (latbc_config%itype_latbc == 1) THEN

       WRITE(message_text,'(a)')'Lateral boundary condition using the IFS or COSMO-DE boundary data.'
       CALL message(TRIM(routine),message_text)

    ELSE IF (latbc_config%itype_latbc == 2) THEN

       WRITE(message_text,'(a)')'Lateral boundary condition using the ICON global boundary data.'
       CALL message(TRIM(routine),message_text)

    ELSE

       WRITE(message_text,'(a,i8)') 'Wrong lateral boundary condition mode:', latbc_config%itype_latbc
       CALL finish(TRIM(routine),message_text)

    END IF
  
  END SUBROUTINE configure_latbc
  !--------------------------------------------------------------------------------------


  !--------------------------------------------------------------------------------------
  FUNCTION generate_filename(nroot, jlev, latbc_mtime) RESULT(result_str)
    INTEGER,          INTENT(IN)                :: nroot, jlev
    TYPE(datetime),   INTENT(IN)                :: latbc_mtime
    CHARACTER(MAX_CHAR_LENGTH )                 :: result_str

    ! Local variables
    TYPE (t_keyword_list), POINTER              :: keywords => NULL()
    CHARACTER(MAX_CHAR_LENGTH)                  :: str
    CHARACTER(MAX_CHAR_LENGTH), PARAMETER       :: &
      &  routine = 'mo_limarea_config::generate_filename_mtime:'
    
    WRITE(str,'(i4)')   latbc_mtime%date%year
    CALL associate_keyword("<y>",         TRIM(str),                        keywords)
    WRITE(str,'(i2.2)') latbc_mtime%date%month
    CALL associate_keyword("<m>",         TRIM(str),                        keywords)
    WRITE(str,'(i2.2)') latbc_mtime%date%day
    CALL associate_keyword("<d>",         TRIM(str),                        keywords)
    WRITE(str,'(i2.2)') latbc_mtime%time%hour
    CALL associate_keyword("<h>",         TRIM(str),                        keywords)
    WRITE(str,'(i2.2)') latbc_mtime%time%minute
    CALL associate_keyword("<min>",       TRIM(str),                        keywords)
    WRITE(str,'(i2.2)') latbc_mtime%time%second !FLOOR(latbc_mtime%time%second)
    CALL associate_keyword("<sec>",       TRIM(str),                        keywords)
      
    CALL associate_keyword("<nroot>",     TRIM(int2string(nroot,'(i1)')),   keywords)
    CALL associate_keyword("<nroot0>",    TRIM(int2string(nroot,'(i2.2)')), keywords)
    CALL associate_keyword("<jlev>",      TRIM(int2string(jlev, '(i2.2)')), keywords)
    CALL associate_keyword("<dom>",       TRIM(int2string(1,'(i2.2)')),     keywords)

    ! replace keywords in latbc_filename
    result_str = TRIM(with_keywords(keywords, TRIM(latbc_config%latbc_filename)))
  END FUNCTION generate_filename
  !--------------------------------------------------------------------------------------
  FUNCTION generate_filename_mtime(nroot, jlev, latbc_mtime) RESULT(result_str)
    INTEGER,          INTENT(IN)                :: nroot, jlev
    TYPE(datetime),   INTENT(IN)                :: latbc_mtime
    CHARACTER(MAX_CHAR_LENGTH )                 :: result_str

    ! Local variables
    TYPE (t_keyword_list), POINTER              :: keywords => NULL()
    CHARACTER(MAX_CHAR_LENGTH)                  :: str
    CHARACTER(MAX_CHAR_LENGTH), PARAMETER       :: &
      &  routine = 'mo_limarea_config::generate_filename_mtime:'
    
    WRITE(str,'(i4)')   latbc_mtime%date%year
    CALL associate_keyword("<y>",         TRIM(str),                        keywords)
    WRITE(str,'(i2.2)') latbc_mtime%date%month
    CALL associate_keyword("<m>",         TRIM(str),                        keywords)
    WRITE(str,'(i2.2)') latbc_mtime%date%day
    CALL associate_keyword("<d>",         TRIM(str),                        keywords)
    WRITE(str,'(i2.2)') latbc_mtime%time%hour
    CALL associate_keyword("<h>",         TRIM(str),                        keywords)
    WRITE(str,'(i2.2)') latbc_mtime%time%minute
    CALL associate_keyword("<min>",       TRIM(str),                        keywords)
    WRITE(str,'(i2.2)') latbc_mtime%time%second !FLOOR(latbc_mtime%time%second)
    CALL associate_keyword("<sec>",       TRIM(str),                        keywords)
      
    CALL associate_keyword("<nroot>",     TRIM(int2string(nroot,'(i1)')),   keywords)
    CALL associate_keyword("<nroot0>",    TRIM(int2string(nroot,'(i2.2)')), keywords)
    CALL associate_keyword("<jlev>",      TRIM(int2string(jlev, '(i2.2)')), keywords)
    CALL associate_keyword("<dom>",       TRIM(int2string(1,'(i2.2)')),     keywords)

    ! replace keywords in latbc_filename
    result_str = TRIM(with_keywords(keywords, TRIM(latbc_config%latbc_filename)))
  END FUNCTION generate_filename_mtime
  !--------------------------------------------------------------------------------------

!-----------------------------------------------------------------------
END MODULE mo_limarea_config<|MERGE_RESOLUTION|>--- conflicted
+++ resolved
@@ -19,7 +19,7 @@
 MODULE mo_limarea_config
 
   USE mo_kind,               ONLY: wp
-  USE mo_impl_constants,     ONLY: max_dom, MAX_CHAR_LENGTH
+  USE mo_impl_constants,     ONLY: max_dom, MAX_CHAR_LENGTH, SUCCESS
   USE mo_io_units,           ONLY: filename_max
   USE mo_util_string,        ONLY: t_keyword_list,                   &
                                    associate_keyword, with_keywords, &
@@ -27,17 +27,12 @@
   USE mo_exception,          ONLY: message, message_text, finish
   USE mtime,                 ONLY: MAX_TIMEDELTA_STR_LEN, datetime,  &
     &                              timedelta
-<<<<<<< HEAD
-=======
   USE mo_parallel_config,    ONLY: num_prefetch_proc
->>>>>>> b687c520
 
   IMPLICIT NONE
 
   PUBLIC :: t_latbc_config, latbc_config, configure_latbc, generate_filename, &
     &       generate_filename_mtime 
-<<<<<<< HEAD
-=======
   PUBLIC :: t_glb_indices
 
   !> module name string
@@ -62,7 +57,6 @@
 
 
 
->>>>>>> b687c520
   !>
   !!----------------------------------------------------------------------------
   !! Derived type containing control variables specific to the nonhydrostatic 
@@ -72,17 +66,6 @@
   TYPE t_latbc_config
 
     ! variables from namelist
-<<<<<<< HEAD
-    INTEGER                              :: itype_latbc       ! type of limited area boundary nudging
-    INTEGER                              :: nlev_in           
-    CHARACTER(LEN=filename_max)          :: latbc_filename    ! prefix of latbc files
-    CHARACTER(LEN=MAX_CHAR_LENGTH)       :: latbc_path        ! directory containing external latbc files
-    REAL(wp)                             :: lc1, lc2          ! linear interpolation coefficients
-                                                             
-    REAL(wp)                             :: dtime_latbc       ! dt between two consequtive external latbc files
-    CHARACTER(LEN=MAX_TIMEDELTA_STR_LEN) :: dt_latbc          ! ISO string (dt_latbc)
-    TYPE(timedelta), POINTER             :: dtime_latbc_mtime ! dt between two consequtive external latbc files
-=======
     INTEGER                         :: itype_latbc         ! type of limited area boundary nudging
     REAL(wp)                        :: dtime_latbc         ! dt between two consequtive external latbc files
     CHARACTER(LEN=MAX_TIMEDELTA_STR_LEN) :: dt_latbc
@@ -103,7 +86,6 @@
     ! shortnames or NetCDF var names used in lateral boundary nudging.
     CHARACTER(LEN=filename_max) :: latbc_varnames_map_file  
 
->>>>>>> b687c520
   END TYPE t_latbc_config
   !------------------------------------------------------------------------
 
@@ -111,6 +93,7 @@
   TYPE(t_latbc_config), TARGET :: latbc_config
   !!----------------------------------------------------------------------------
 
+
 CONTAINS
 
   SUBROUTINE configure_latbc()
@@ -144,6 +127,19 @@
        WRITE(message_text,'(a,i8)') 'Wrong lateral boundary condition mode:', latbc_config%itype_latbc
        CALL finish(TRIM(routine),message_text)
 
+    END IF
+
+    ! Check whether an mapping file is provided for prefetching boundary data
+    ! calls a finish either when the flag is absent
+    !
+    IF ((num_prefetch_proc == 1) .AND. (latbc_config%latbc_varnames_map_file == ' ')) THEN
+       WRITE(message_text,'(a)') 'latbc_varnames_map_file required, but not found due to missing flag.'
+       CALL finish(TRIM(routine),message_text)
+    ENDIF
+
+    IF (latbc_config%lsparse_latbc .AND. (num_prefetch_proc == 0)) THEN
+      WRITE(message_text,'(a)') 'Synchronous latBC mode: sparse read-in not implemented!'
+      CALL finish(TRIM(routine),message_text)
     END IF
   
   END SUBROUTINE configure_latbc
@@ -218,5 +214,19 @@
   END FUNCTION generate_filename_mtime
   !--------------------------------------------------------------------------------------
 
+
+  !> Destructor for "t_glb_indices" class.
+  !
+  SUBROUTINE t_glb_indices_finalize(this)
+    CLASS(t_glb_indices) :: this
+    ! local variables
+    CHARACTER(LEN=*), PARAMETER :: routine = modname//'::t_glb_indices_finalize'
+    INTEGER :: ierrstat=0
+    IF (ALLOCATED(this%cells))  DEALLOCATE(this%cells, STAT=ierrstat)
+    IF (ierrstat /= SUCCESS) CALL finish(routine, "DEALLOCATE failed!")
+    IF (ALLOCATED(this%edges))  DEALLOCATE(this%edges, STAT=ierrstat)
+    IF (ierrstat /= SUCCESS) CALL finish(routine, "DEALLOCATE failed!")
+  END SUBROUTINE t_glb_indices_finalize
+
 !-----------------------------------------------------------------------
 END MODULE mo_limarea_config