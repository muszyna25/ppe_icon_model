--- conflicted
+++ resolved
@@ -25,23 +25,15 @@
                                    associate_keyword, with_keywords, &
                                    int2string
   USE mo_exception,          ONLY: message, message_text, finish
-<<<<<<< HEAD
   USE mtime,                 ONLY: MAX_TIMEDELTA_STR_LEN, datetime,  &
     &                              timedelta
-=======
-  USE mo_datetime,           ONLY: t_datetime
-  USE mtime,                 ONLY: MAX_DATETIME_STR_LEN, datetime
   USE mo_parallel_config,    ONLY: num_prefetch_proc
->>>>>>> ddade415
 
   IMPLICIT NONE
 
   PUBLIC :: t_latbc_config, latbc_config, configure_latbc, generate_filename, &
     &       generate_filename_mtime 
-<<<<<<< HEAD
-=======
   PUBLIC :: t_glb_indices
-
 
   !> module name string
   CHARACTER(LEN=*), PARAMETER :: modname = 'mo_limarea_config'
@@ -65,7 +57,6 @@
 
 
 
->>>>>>> ddade415
   !>
   !!----------------------------------------------------------------------------
   !! Derived type containing control variables specific to the nonhydrostatic 
@@ -75,25 +66,16 @@
   TYPE t_latbc_config
 
     ! variables from namelist
-<<<<<<< HEAD
-    INTEGER                              :: itype_latbc       ! type of limited area boundary nudging
-    INTEGER                              :: nlev_in           
-    CHARACTER(LEN=filename_max)          :: latbc_filename    ! prefix of latbc files
-    CHARACTER(LEN=MAX_CHAR_LENGTH)       :: latbc_path        ! directory containing external latbc files
-    REAL(wp)                             :: lc1, lc2          ! linear interpolation coefficients
-                                                             
-    REAL(wp)                             :: dtime_latbc       ! dt between two consequtive external latbc files
-    CHARACTER(LEN=MAX_TIMEDELTA_STR_LEN) :: dt_latbc          ! ISO string (dt_latbc)
-    TYPE(timedelta), POINTER             :: dtime_latbc_mtime ! dt between two consequtive external latbc files
-=======
     INTEGER                         :: itype_latbc         ! type of limited area boundary nudging
     REAL(wp)                        :: dtime_latbc         ! dt between two consequtive external latbc files
+    CHARACTER(LEN=MAX_TIMEDELTA_STR_LEN) :: dt_latbc
     INTEGER                         :: nlev_in
     CHARACTER(LEN=filename_max)     :: latbc_filename      ! prefix of latbc files
     CHARACTER(LEN=MAX_CHAR_LENGTH)  :: latbc_path          ! directory containing external latbc files
     REAL(wp)                        :: lc1, lc2            ! linear interpolation coefficients
     CHARACTER(LEN=FILENAME_MAX)     :: latbc_boundary_grid ! grid file defining the lateral boundary
-
+    TYPE(timedelta), POINTER        :: dtime_latbc_mtime ! dt between two consequtive external latbc files
+    
     ! settings derived from the namelist parameters above:
     LOGICAL                         :: lsparse_latbc       ! Flag: TRUE if only boundary rows are read.
 
@@ -104,7 +86,6 @@
     ! shortnames or NetCDF var names used in lateral boundary nudging.
     CHARACTER(LEN=filename_max) :: latbc_varnames_map_file  
 
->>>>>>> ddade415
   END TYPE t_latbc_config
   !------------------------------------------------------------------------
 
