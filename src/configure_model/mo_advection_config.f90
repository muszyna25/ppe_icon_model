--- conflicted
+++ resolved
@@ -37,12 +37,9 @@
   USE mo_tracer_metadata_types, ONLY: t_tracer_meta, t_hydro_meta
   USE mo_util_table,            ONLY: t_table, initialize_table, add_table_column, &
     &                                 set_table_entry, print_table, finalize_table
-<<<<<<< HEAD
-=======
 #ifdef _OPENACC
   USE mo_mpi,                   ONLY: i_am_accel_node
 #endif
->>>>>>> 229a9642
 
 
   IMPLICIT NONE
@@ -940,11 +937,7 @@
     CHARACTER(len=MAX_CHAR_LENGTH), PARAMETER ::  &
       &  routine = 'mo_advection_config: destruct_trList'
 
-<<<<<<< HEAD
-!$ACC EXIT DATA DELETE( obj%list ), IF (i_am_accel_node .AND. acc_on)
-=======
     !!$ACC EXIT DATA DELETE( obj%list ), IF (i_am_accel_node .AND. acc_on)
->>>>>>> 229a9642
 
     IF (ALLOCATED(obj%list)) THEN
       DEALLOCATE(obj%list, STAT=ist)
