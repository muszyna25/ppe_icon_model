!>
!! @brief Read and apply monthly aerosol optical properties of S. Kinne
!! from yearly files.
!!
!! @author B. Stevens, K. Peters, J.S. Rast (MPI-M)
!!
!! @par Revision History
!!
!! @par Copyright and License
!!
!! This code is subject to the DWD and MPI-M-Software-License-Agreement in
!! its most recent form.
!! Please see the file LICENSE in the root of the source tree for this code.
!! Where software is supplied by third parties, it is indicated in the
!! headers of the routines.
!!
#include "consistent_fma.inc"
MODULE mo_bc_aeropt_splumes

  USE mo_kind,                 ONLY: wp
  USE mo_exception,            ONLY: finish
  USE mo_read_interface,       ONLY: openInputFile, read_1D, &
                                   & read_bcast_real_2D, read_bcast_real_3D, &
                                   & closeFile
<<<<<<< HEAD
  USE mo_datetime,             ONLY: t_datetime
=======
  USE mo_physical_constants,   ONLY: rgrav
>>>>>>> 05d122fc
  USE mo_model_domain,         ONLY: p_patch
  USE mo_psrad_srtm_setup,     ONLY: &
      &  sw_wv1 => wavenum1     ,&     !< smallest wave number in each of the sw bands
      &  sw_wv2 => wavenum2            !< largest wave number in each of the sw bands
  USE mo_rrtm_params,          ONLY: &
      &  jpb1                          !< index for lower sw band
  USE mo_math_constants,       ONLY: rad2deg
  USE mtime,                   ONLY: datetime, getDayOfYearFromDateTime, &
       &                             getNoOfSecondsElapsedInDayDateTime, &
       &                             getNoOfDaysInYearDateTime
  
!!$, on_cells, &
!!$    &                                t_stream_id, read_0D_real, read_3D_time

  IMPLICIT NONE

  PRIVATE
  PUBLIC                  :: setup_bc_aeropt_splumes, add_bc_aeropt_splumes

  INTEGER, PARAMETER      ::     &
       nplumes   = 9            ,& !< Number of plumes
       nfeatures = 2            ,& !< Number of features per plume
       ntimes    = 52           ,& !< Number of times resolved per year (52 => weekly resolution)
       nyears    = 251             !< Number of years of available forcing
  REAL(wp), POINTER ::                    &
       plume_lat   (:)  ,& !< (nplumes) latitude where plume maximizes
       plume_lon   (:)  ,& !< (nplumes) longitude where plume maximizes
       beta_a      (:)  ,& !< (nplumes) parameter a for beta function 
                           !< vertical profile
       beta_b      (:)  ,& !< (nplumes) parameter b for beta function 
                           !< vertical profile
       aod_spmx    (:)  ,& !< (nplumes) aod at 550 for simple plume (maximum)
       aod_fmbg    (:)  ,& !< (nplumes) aod at 550 for fine mode 
                           !< background (for twomey effect)
       asy550      (:)  ,& !< (nplumes) asymmetry parameter for plume at 550nm
       ssa550      (:)  ,& !< (nplumes) single scattering albedo for 
                           !< plume at 550nm
       angstrom    (:)  ,& !< (nplumes) angstrom parameter for plume 
       sig_lon_E   (:,:),& !< (nfeatures,nplumes) Eastward extent of 
                           !< plume feature
       sig_lon_W   (:,:),& !< (nfeatures,nplumes) Westward extent of 
                           !< plume feature
       sig_lat_E   (:,:),& !< (nfeatures,nplumes) Southward extent of 
                           !< plume feature
       sig_lat_W   (:,:),& !< (nfeatures,nplumes) Northward extent of 
                           !< plume feature
       theta       (:,:),& !< (nfeatures,nplumes) Rotation angle of feature
       ftr_weight  (:,:),& !< (nfeatures,nplumes) Feature weights = 
                           !< (nfeatures + 1) to account for BB background
       year_weight (:,:)    ,& !< (nyear,nplumes) Yearly weight for plume
       ann_cycle   (:,:,:)     !< (nfeatures,ntimes,nplumes) annual cycle for feature
  REAL(wp)                 :: &
    time_weight (nfeatures,nplumes)       !< Time-weights to account for BB background

  CHARACTER(LEN=256)       :: cfname
  LOGICAL                  :: sp_initialized

  CONTAINS

  ! -----------------------------------------------------------------
  ! SETUP_BC_AEROPT_SPLUMES:  This subroutine should be called at initialization to 
  !            read the netcdf data that describes the simple plume
  !            climatology.  The information needs to be either read 
  !            by each processor or distributed to processors.
  !
  SUBROUTINE setup_bc_aeropt_splumes
    !
    ! ---------- 
    !
    INTEGER           :: ifile_id

    cfname='MACv2.0-SP_v1.nc'
    ifile_id=openInputFile(cfname)

    CALL read_1d_wrapper(ifile_id=ifile_id,        variable_name='plume_lat',&
                       & return_pointer=plume_lat, file_name=cfname,         &
                       & variable_dimls=(/nplumes/),                         &
                       & module_name='mo_bc_aeropt_splumes',                 &
                       & sub_prog_name='setup_bc_aeropt_splumes'             )
    CALL read_1d_wrapper(ifile_id=ifile_id,        variable_name='plume_lon',&
                       & return_pointer=plume_lon, file_name=cfname,         &
                       & variable_dimls=(/nplumes/),                         &
                       & module_name='mo_bc_aeropt_splumes',                 &
                       & sub_prog_name='setup_bc_aeropt_splumes'             )
    CALL read_1d_wrapper(ifile_id=ifile_id,        variable_name='beta_a',   &
                       & return_pointer=beta_a, file_name=cfname,            &
                       & variable_dimls=(/nplumes/),                         &
                       & module_name='mo_bc_aeropt_splumes',                 &
                       & sub_prog_name='setup_bc_aeropt_splumes'             )
    CALL read_1d_wrapper(ifile_id=ifile_id,        variable_name='beta_b',   &
                       & return_pointer=beta_b, file_name=cfname,            &
                       & variable_dimls=(/nplumes/),                         &
                       & module_name='mo_bc_aeropt_splumes',                 &
                       & sub_prog_name='setup_bc_aeropt_splumes'             )
    CALL read_1d_wrapper(ifile_id=ifile_id,        variable_name='aod_spmx', &
                       & return_pointer=aod_spmx, file_name=cfname,          &
                       & variable_dimls=(/nplumes/),                         &
                       & module_name='mo_bc_aeropt_splumes',                 &
                       & sub_prog_name='setup_bc_aeropt_splumes'             )
    CALL read_1d_wrapper(ifile_id=ifile_id,        variable_name='aod_fmbg', &
                       & return_pointer=aod_fmbg, file_name=cfname,          &
                       & variable_dimls=(/nplumes/),                         &
                       & module_name='mo_bc_aeropt_splumes',                 &
                       & sub_prog_name='setup_bc_aeropt_splumes'             )
    CALL read_1d_wrapper(ifile_id=ifile_id,        variable_name='ssa550',   &
                       & return_pointer=ssa550, file_name=cfname,            &
                       & variable_dimls=(/nplumes/),                         &
                       & module_name='mo_bc_aeropt_splumes',                 &
                       & sub_prog_name='setup_bc_aeropt_splumes'             )
    CALL read_1d_wrapper(ifile_id=ifile_id,        variable_name='asy550',   &
                       & return_pointer=asy550, file_name=cfname,            &
                       & variable_dimls=(/nplumes/),                         &
                       & module_name='mo_bc_aeropt_splumes',                 &
                       & sub_prog_name='setup_bc_aeropt_splumes'             )
    CALL read_1d_wrapper(ifile_id=ifile_id,        variable_name='angstrom', &
                       & return_pointer=angstrom, file_name=cfname,          &
                       & variable_dimls=(/nplumes/),                         &
                       & module_name='mo_bc_aeropt_splumes',                 &
                       & sub_prog_name='setup_bc_aeropt_splumes'             )
    CALL read_2d_wrapper(ifile_id=ifile_id,        variable_name='sig_lat_W',&
                       & return_pointer=sig_lat_W, file_name=cfname,         &
                       & variable_dimls=(/nfeatures,nplumes/),               &
                       & module_name='mo_bc_aeropt_splumes',                 &
                       & sub_prog_name='setup_bc_aeropt_splumes'             )
    CALL read_2d_wrapper(ifile_id=ifile_id,        variable_name='sig_lat_E',&
                       & return_pointer=sig_lat_E, file_name=cfname,         &
                       & variable_dimls=(/nfeatures,nplumes/),               &
                       & module_name='mo_bc_aeropt_splumes',                 &
                       & sub_prog_name='setup_bc_aeropt_splumes'             )
    CALL read_2d_wrapper(ifile_id=ifile_id,        variable_name='sig_lon_W',&
                       & return_pointer=sig_lon_W, file_name=cfname,         &
                       & variable_dimls=(/nfeatures,nplumes/),               &
                       & module_name='mo_bc_aeropt_splumes',                 &
                       & sub_prog_name='setup_bc_aeropt_splumes'             )
    CALL read_2d_wrapper(ifile_id=ifile_id,        variable_name='sig_lon_E',&
                       & return_pointer=sig_lon_E, file_name=cfname,         &
                       & variable_dimls=(/nfeatures,nplumes/),               &
                       & module_name='mo_bc_aeropt_splumes',                 &
                       & sub_prog_name='setup_bc_aeropt_splumes'             )
    CALL read_2d_wrapper(ifile_id=ifile_id,        variable_name='theta',    &
                       & return_pointer=theta, file_name=cfname,             &
                       & variable_dimls=(/nfeatures,nplumes/),               &
                       & module_name='mo_bc_aeropt_splumes',                 &
                       & sub_prog_name='setup_bc_aeropt_splumes'             )
    CALL read_2d_wrapper(ifile_id=ifile_id,        variable_name='ftr_weight',&
                       & return_pointer=ftr_weight, file_name=cfname,         &
                       & variable_dimls=(/nfeatures,nplumes/),                &
                       & module_name='mo_bc_aeropt_splumes',                  &
                       & sub_prog_name='setup_bc_aeropt_splumes'              )
    CALL read_2d_wrapper(ifile_id=ifile_id,        variable_name='year_weight',&
                       & return_pointer=year_weight, file_name=cfname,         &
                       & variable_dimls=(/nyears,nplumes/),                    &
                       & module_name='mo_bc_aeropt_splumes',                   &
                       & sub_prog_name='setup_bc_aeropt_splumes'               )
    CALL read_3d_wrapper(ifile_id=ifile_id,        variable_name='ann_cycle', &
                       & return_pointer=ann_cycle, file_name=cfname,          &
                       & variable_dimls=(/nfeatures,ntimes,nplumes/),         &
                       & module_name='mo_bc_aeropt_splumes',                  &
                       & sub_prog_name='setup_bc_aeropt_splumes'               )
    CALL closeFile(ifile_id)
    sp_initialized = .TRUE.
    RETURN
  END SUBROUTINE SETUP_BC_AEROPT_SPLUMES
  ! ------------------------------------------------------------------------------------------------------------------------
  ! SET_TIME_WEIGHT:  The simple plume model assumes that meteorology constrains plume shape and that only source strength
  ! influences the amplitude of a plume associated with a given source region.   This routine retrieves the temporal weights
  ! for the plumes.  Each plume feature has its own temporal weights which varies yearly.  The annual cycle is indexed by
  ! week in the year and superimposed on the yearly mean value of the weight. 
  !
  SUBROUTINE set_time_weight(year_fr)
    !
    ! ---------- 
    !
    REAL(wp), INTENT(IN) ::  &
         year_fr           !< Fractional Year (1850.0 - 2100.99)

    INTEGER          ::  &
         iyear          ,& !< Integer year values between 1 and 156 (1850-2100) 
         iweek          ,& !< Integer index (between 1 and ntimes); for ntimes=52 this corresponds to weeks (roughly)
         iplume            ! plume number
    !
    ! ---------- 
    !
    iyear = FLOOR(year_fr) - 1850 + 1
    iweek = FLOOR((year_fr - FLOOR(year_fr)) * ntimes) + 1

    IF ((iweek > ntimes) .OR. (iweek < 1) .OR. (iyear > nyears) .OR. (iyear < 1)) STOP 'Time out of bounds in set_time_weight'
    DO iplume=1,nplumes
      time_weight(1,iplume) = year_weight(iyear,iplume) * ann_cycle(1,iweek,iplume)
      time_weight(2,iplume) = year_weight(iyear,iplume) * ann_cycle(2,iweek,iplume)
    END DO    
    RETURN
  END SUBROUTINE set_time_weight
  !
  ! ------------------------------------------------------------------------------------------------------------------------
  ! SP_AOP_PROFILE:  This subroutine calculates the simple plume aerosol and cloud active optical properites based on the
  ! the simple plume fit to the MPI Aerosol Climatology (Version 2).  It sums over nplumes to provide a profile of aerosol
  ! optical properties on a host models vertical grid. 
  !
  SUBROUTINE sp_aop_profile( &
     & nlevels        ,ncol           ,ncol_max       ,lambda         ,oro            ,lon            , &
     & lat            ,year_fr        ,z              ,dz             ,dNovrN         ,aod_prof       , &
     & ssa_prof       ,asy_prof       )
    !
    ! ---------- 
    !
    INTEGER, INTENT(IN)        :: &
       & nlevels,                 & !< number of levels
       & ncol,                    & !< number of columns
       & ncol_max                   !< first dimension of 2d-vars as declared in calling (sub)program

    REAL(wp), INTENT(IN)       :: &
       & lambda,                  & !< wavelength
       & year_fr,                 & !< Fractional Year (1903.0 is the 0Z on the first of January 1903, Gregorian)
       & oro(ncol),               & !< orographic height (m)
       & lon(ncol),               & !< longitude in degrees E
       & lat(ncol),               & !< latitude in degrees N
       & z (ncol_max,nlevels),    & !< height above sea-level (m)
       & dz(ncol_max,nlevels)       !< level thickness (difference between half levels)

    REAL(wp), INTENT(OUT)      ::     &
       & dNovrN(ncol)               , & !< anthropogenic incroment to cloud drop number concentration 
       & aod_prof(ncol_max,nlevels) , & !< profile of aerosol optical depth
       & ssa_prof(ncol_max,nlevels) , & !< profile of single scattering albedo
       & asy_prof(ncol_max,nlevels)     !< profile of asymmetry parameter

    INTEGER                    :: iplume, icol, k

    REAL(wp)                   ::  &
       & eta(ncol_max,nlevels),    & !< normalized height (by 15 km)
       & z_beta(ncol_max,nlevels), & !< profile for scaling column optical depth
       & prof(ncol_max,nlevels),   & !< scaled profile (by beta function)
       & beta_sum(ncol),           & !< vertical sum of beta function
       & ssa(ncol),                & !< aerosol optical depth 
       & asy(ncol),                & !< aerosol optical depth 
       & cw_an(ncol),              & !< column weight for simple plume (anthropogenic) aod at 550 nm
       & cw_bg(ncol),              & !< column weight for fine-mode background aod at 550 nm
       & caod_sp(ncol),            & !< column simple plume (anthropogenic) aod at 550 nm
       & caod_bg(ncol),            & !< column fine-mode background aod at 550 nm
       & a_plume1,                 & !< gaussian longitude factor for feature 1
       & a_plume2,                 & !< gaussian longitude factor for feature 2
       & b_plume1,                 & !< gaussian latitude factor for feature 1
       & b_plume2,                 & !< gaussian latitude factor for feature 2
       & delta_lat,                & !< latitude offset
       & delta_lon,                & !< longitude offset
       & lon1,                     & !< rotated longitude for feature 1
       & lat1,                     & !< rotated latitude for feature 2
       & lon2,                     & !< rotated longitude for feature 1
       & lat2,                     & !< rotated latitude for feature 2
       & f1,                       & !< contribution from feature 1
       & f2,                       & !< contribution from feature 2
       & aod_550,                  & !< aerosol optical depth at 550nm
       & aod_lmd,                  & !< aerosol optical depth at input wavelength
       & lfactor                     !< factor to compute wavelength dependence of optical properties
    !
    ! ---------- 
    !
    ! initialize input data (by calling setup at first instance) 
    !
    IF (.NOT.sp_initialized) CALL setup_bc_aeropt_splumes
    !
    ! get time weights
    !
    CALL set_time_weight(year_fr)
    !
    ! initialize variables, including output
    !
    DO k=1,nlevels
      DO icol=1,ncol
        aod_prof(icol,k) = 0.0_wp
        ssa_prof(icol,k) = 0.0_wp
        asy_prof(icol,k) = 0.0_wp
        z_beta(icol,k)   = MERGE(1.0_wp, 0.0_wp, z(icol,k) >= oro(icol))
        eta(icol,k)      = MAX(0.0_wp,MIN(1.0_wp,z(icol,k)/15000._wp))
      END DO
    END DO
    DO icol=1,ncol
      dNovrN(icol)   = 1.0_wp
      caod_sp(icol)  = 0.00_wp
      caod_bg(icol)  = 0.02_wp
    END DO
    !
    ! sum contribution from plumes to construct composite profiles of aerosol otpical properties
    !
    DO iplume=1,nplumes
      !
      ! calculate vertical distribution function from parameters of beta distribution
      !
      DO icol=1,ncol
        beta_sum(icol) = 0._wp
      END DO
      DO k=1,nlevels
        DO icol=1,ncol
          prof(icol,k)   = (eta(icol,k)**(beta_a(iplume)-1._wp) * (1._wp-eta(icol,k))**(beta_b(iplume)-1._wp))*dz(icol,k)
          beta_sum(icol) = beta_sum(icol) + prof(icol,k)
        END DO
      END DO
      DO k=1,nlevels
        DO icol=1,ncol
          prof(icol,k)   = prof(icol,k) / beta_sum(icol) * z_beta(icol,k)
        END DO
      END DO
      !
      ! calculate plume weights
      !
!PREVENT_INCONSISTENT_IFORT_FMA
      DO icol=1,ncol
        !
        ! get plume-center relative spatial parameters for specifying amplitude of plume at given lat and lon
        !
        delta_lat = lat(icol) - plume_lat(iplume)
        delta_lon = lon(icol) - plume_lon(iplume)
        delta_lon = MERGE ( delta_lon-SIGN(360._wp,delta_lon) , delta_lon , ABS(delta_lon) > 180._wp )
        a_plume1  = 0.5_wp / (MERGE(sig_lon_E(1,iplume), sig_lon_W(1,iplume), delta_lon > 0.0_wp)**2)
        b_plume1  = 0.5_wp / (MERGE(sig_lat_E(1,iplume), sig_lat_W(1,iplume), delta_lon > 0.0_wp)**2)
        a_plume2  = 0.5_wp / (MERGE(sig_lon_E(2,iplume), sig_lon_W(2,iplume), delta_lon > 0.0_wp)**2)
        b_plume2  = 0.5_wp / (MERGE(sig_lat_E(2,iplume), sig_lat_W(2,iplume), delta_lon > 0.0_wp)**2)
        !
        ! adjust for a plume specific rotation which helps match plume state to climatology.
        !
        lon1 =   COS(theta(1,iplume))*(delta_lon) + SIN(theta(1,iplume))*(delta_lat)
        lat1 = - SIN(theta(1,iplume))*(delta_lon) + COS(theta(1,iplume))*(delta_lat)
        lon2 =   COS(theta(2,iplume))*(delta_lon) + SIN(theta(2,iplume))*(delta_lat)
        lat2 = - SIN(theta(2,iplume))*(delta_lon) + COS(theta(2,iplume))*(delta_lat)
        !
        ! calculate contribution to plume from its different features, to get a column weight for the anthropogenic
        ! (cw_an) and the fine-mode background aerosol (cw_bg)
        !
        f1 = time_weight(1,iplume) * ftr_weight(1,iplume) * EXP(-1._wp* (a_plume1 * ((lon1)**2) + (b_plume1 * ((lat1)**2)))) 
        f2 = time_weight(2,iplume) * ftr_weight(2,iplume) * EXP(-1._wp* (a_plume2 * ((lon2)**2) + (b_plume2 * ((lat2)**2)))) 

        cw_an(icol) = f1 * aod_spmx(iplume) + f2 * aod_spmx(iplume)  
        cw_bg(icol) = f1 * aod_fmbg(iplume) + f2 * aod_fmbg(iplume) 
        !
        ! calculate wavelength-dependent scattering properties
        !
        lfactor   = MIN(1.0_wp,700.0_wp/lambda)
        ssa(icol) = (ssa550(iplume) * lfactor**4) / ((ssa550(iplume) * lfactor**4) + ((1-ssa550(iplume)) * lfactor))
        asy(icol) =  asy550(iplume) * SQRT(lfactor)
      END DO
      !
      ! distribute plume optical properties across its vertical profile weighting by optical depth and scaling for
      ! wavelength using the anstrom parameter. 
      !      
      lfactor = EXP(-angstrom(iplume) * LOG(lambda/550.0_wp))
      DO k=1,nlevels
        DO icol = 1,ncol
          aod_550          = prof(icol,k)     * cw_an(icol)
          aod_lmd          = aod_550          * lfactor
          caod_sp(icol)    = caod_sp(icol)    + prof(icol,k) * cw_an(icol)
          caod_bg(icol)    = caod_bg(icol)    + prof(icol,k) * cw_bg(icol)
          asy_prof(icol,k) = asy_prof(icol,k) + aod_lmd * ssa(icol) * asy(icol)
          ssa_prof(icol,k) = ssa_prof(icol,k) + aod_lmd * ssa(icol)
          aod_prof(icol,k) = aod_prof(icol,k) + aod_lmd
        END DO
      END DO
    END DO
    !
    ! complete optical depth weighting
    !
    DO k=1,nlevels
      DO icol = 1,ncol
        asy_prof(icol,k) = MERGE(asy_prof(icol,k)/ssa_prof(icol,k), 0.0_wp, ssa_prof(icol,k) > TINY(1._wp))
        ssa_prof(icol,k) = MERGE(ssa_prof(icol,k)/aod_prof(icol,k), 1.0_wp, aod_prof(icol,k) > TINY(1._wp))
      END DO
    END DO
    !
    ! calcuate effective radius normalization (divisor) factor
    !
    DO icol=1,ncol
      dNovrN(icol) = LOG((1000.0_wp * (caod_sp(icol) + caod_bg(icol))) + 3.0_wp)/LOG((1000.0_wp * caod_bg(icol)) + 3.0_wp)
    END DO

    RETURN
  END SUBROUTINE sp_aop_profile
  ! ------------------------------------------------------------------------------------------------------------------------
  ! ADD_BC_AEROPT_SPLUMES:  This subroutine provides the interface to simple plume (sp) fit to the MPI Aerosol Climatology (Version 2).
  ! It does so by collecting or deriving spatio-temporal information and calling the simple plume aerosol subroutine and
  ! incrementing the background aerosol properties (and effective radius) with the anthropogenic plumes.
  !
  SUBROUTINE add_bc_aeropt_splumes                                                ( &
     & jg             ,kproma         ,kbdim          ,klev           ,krow        ,&
<<<<<<< HEAD
     & nb_sw          ,datetime       ,zf             ,dz             ,z_sfc       ,&
=======
     & nb_sw          ,this_datetime  ,geoi           ,geom           ,oromea      ,&
>>>>>>> 05d122fc
     & aod_sw_vr      ,ssa_sw_vr      ,asy_sw_vr      ,x_cdnc                      )
    !
    ! --- 0.1 Variables passed through argument list
    INTEGER, INTENT(IN) ::            &
         jg                          ,& !< domain index
         kproma                      ,& !< number of elements in current block
         kbdim                       ,& !< block dimension (greater than or equal to kproma)
         klev                        ,& !< number of full levels
         krow                        ,& !< index for current block
         nb_sw                          !< number of bands in short wave

    TYPE(datetime), POINTER      :: this_datetime

    REAL(wp), INTENT (IN)        :: &
         zf(kbdim,klev),            & !< geometric height at full level [m]
         dz(kbdim,klev),            & !< geometric height thickness     [m]
         z_sfc(kbdim)                 !< geometric height of surface    [m]

    REAL(wp), INTENT (INOUT) ::       &
         aod_sw_vr(kbdim,klev,nb_sw) ,& !< Aerosol shortwave optical depth
         ssa_sw_vr(kbdim,klev,nb_sw) ,& !< Aerosol single scattering albedo
         asy_sw_vr(kbdim,klev,nb_sw) ,& !< Aerosol asymmetry parameter
         x_cdnc(kbdim)                  !< Scale factor for Cloud Droplet Number Concentration
  
    !
    ! --- 0.2 Dummy variables
    !
    INTEGER ::                        &
         jk                          ,& !< index for looping over vertical dimension
         jki                         ,& !< index for looping over vertical dimension for reversing
         jl                          ,& !< index for looping over block
         jwl                         ,& !< index for looping over wavelengths
         j_sw                           !< index for looping over wavelengths
    
    REAL(wp) ::                       &
         year_fr                     ,& !< time in year fraction (1989.0 is 0Z on Jan 1 1989)
         lambda                      ,& !< wavelength at central band wavenumber [nm]
         lon_sp(kproma)              ,& !< longitude passed to sp
         lat_sp(kproma)              ,& !< latitude passed to sp
         z_fl_vr(kbdim,klev)         ,& !< level height [m], vertically reversed indexing (1=lowest level)
         dz_vr(kbdim,klev)           ,& !< level thickness [m], vertically reversed 
         sp_aod_vr(kbdim,klev)       ,& !< simple plume aerosol optical depth, vertically reversed 
         sp_ssa_vr(kbdim,klev)       ,& !< simple plume single scattering albedo, vertically reversed
         sp_asy_vr(kbdim,klev)       ,& !< simple plume asymmetry factor, vertically reversed indexing
         sp_xcdnc(kproma)               !< drop number scale factor

    year_fr = REAL(this_datetime%date%year,wp) &
         +((REAL(getDayOfYearFromDateTime(this_datetime),wp) &
         +REAL(getNoOfSecondsElapsedInDayDateTime(this_datetime),wp)/86400.0_wp) &
         /REAL(getNoOfDaysInYearDateTime(this_datetime),wp))
    IF (this_datetime%date%year > 1850) THEN
      ! 
      ! --- 1.1 geographic information
      !
      DO jk=1,klev
        jki=klev-jk+1
        DO jl=1,kproma
          dz_vr  (jl,jk) = dz(jl,jki)
          z_fl_vr(jl,jk) = zf(jl,jki)
        END DO
      END DO
      lon_sp(1:kproma) = p_patch(jg)%cells%center(1:kproma,krow)%lon*rad2deg
      lat_sp(1:kproma) = p_patch(jg)%cells%center(1:kproma,krow)%lat*rad2deg
      ! 
      ! --- 1.2 Aerosol Shortwave properties
      !
      ! get aerosol optical properties in each band, and adjust effective radius
      !
      DO jwl = 1,nb_sw
        j_sw   = jpb1 + jwl - 1
        lambda = 1.e7_wp/ (0.5_wp * (sw_wv1(j_sw) + sw_wv2(j_sw)))
        CALL sp_aop_profile                                                                   ( &
           & klev               ,kproma             ,kbdim               ,lambda              , &
           & z_sfc(:)           ,lon_sp(:)          ,lat_sp(:)           ,year_fr             , &
           & z_fl_vr(:,:)       ,dz_vr(:,:)         ,sp_xcdnc(:)         ,sp_aod_vr(:,:)      , &
           & sp_ssa_vr(:,:)     ,sp_asy_vr(:,:)                                               )

        DO jk=1,klev
          DO jl=1,kproma
            asy_sw_vr(jl,jk,jwl) = asy_sw_vr(jl,jk,jwl) * ssa_sw_vr(jl,jk,jwl) * aod_sw_vr(jl,jk,jwl)    &
                 + sp_asy_vr(jl,jk)   * sp_ssa_vr(jl,jk)    * sp_aod_vr(jl,jk)
            ssa_sw_vr(jl,jk,jwl) = ssa_sw_vr(jl,jk,jwl) * aod_sw_vr(jl,jk,jwl)                           &
                 + sp_ssa_vr(jl,jk)   * sp_aod_vr(jl,jk)
            aod_sw_vr(jl,jk,jwl) = aod_sw_vr(jl,jk,jwl) + sp_aod_vr(jl,jk)
            asy_sw_vr(jl,jk,jwl) = MERGE(asy_sw_vr(jl,jk,jwl)/ssa_sw_vr(jl,jk,jwl),asy_sw_vr(jl,jk,jwl), &
                 ssa_sw_vr(jl,jk,jwl) > TINY(1.0_wp))
            ssa_sw_vr(jl,jk,jwl) = MERGE(ssa_sw_vr(jl,jk,jwl)/aod_sw_vr(jl,jk,jwl),ssa_sw_vr(jl,jk,jwl), &
                 aod_sw_vr(jl,jk,jwl) > TINY(1.0_wp))
          END DO
        END DO
      END DO

      DO jl=1,kproma
        x_cdnc(jl) = sp_xcdnc(jl)
        !*sp_xre(jl)
      END DO
      RETURN
    END IF
 
  END SUBROUTINE add_bc_aeropt_splumes

  SUBROUTINE read_1d_wrapper(ifile_id,                 variable_name,        &
                           & return_pointer,           file_name,            &
                           & variable_dimls,           module_name,          &
                           & sub_prog_name                                   )
    INTEGER, INTENT(in)            :: ifile_id      !< file id from which 
                                                    !< variable is read
    CHARACTER(LEN=*),INTENT(in)    :: variable_name !< name of variable 
                                                    !< to be read
    REAL(wp), POINTER,INTENT(out)  :: return_pointer(:) !< values of variable
    CHARACTER(LEN=*),INTENT(in),OPTIONAL:: file_name     !< file name of file 
                                                    !< contain respective var.
    INTEGER, INTENT(in),OPTIONAL   :: variable_dimls(1)!< dimension length of
                                                    !< variable
    CHARACTER(LEN=*),INTENT(in),OPTIONAL:: module_name!< name of module 
                                           !< containing calling subprogr.
    CHARACTER(LEN=*),INTENT(in),OPTIONAL:: sub_prog_name!< name of calling 
                                                        !< subprogram
    CHARACTER(LEN=32)                   :: ci_length, cj_length
    CHARACTER(LEN=1024)                 :: message1, message2

    CALL read_1D(file_id=ifile_id,         variable_name=variable_name,      &
                 return_pointer=return_pointer                               )
    IF (PRESENT(variable_dimls)) THEN
       IF (SIZE(return_pointer,1)/=variable_dimls(1)) THEN
         WRITE(ci_length,*) SIZE(return_pointer,1)
         WRITE(cj_length,*) variable_dimls(1)
         IF (PRESENT(sub_prog_name)) THEN
           message1=TRIM(ADJUSTL(sub_prog_name))//' of'
         ELSE
           message1='Unknown subprogram of '
         END IF
         IF (PRESENT(module_name)) THEN
           message1=TRIM(ADJUSTL(message1))//' '//TRIM(ADJUSTL(module_name))
         ELSE
           message1=TRIM(ADJUSTL(message1))//' unknown module'
         END IF
         message2=TRIM(ADJUSTL(variable_name))//'('// &
                & TRIM(ADJUSTL(cj_length))//') has wrong dimension length '// &
                & TRIM(ADJUSTL(ci_length))//' in'
         IF (PRESENT(file_name)) THEN
           message2=TRIM(ADJUSTL(message2))//' '//TRIM(ADJUSTL(file_name))
         ELSE
           message2=TRIM(ADJUSTL(message2))//' unknown file'
         END IF
         WRITE(0,*) TRIM(ADJUSTL(message1))
         WRITE(0,*) TRIM(ADJUSTL(message2))
         CALL finish(TRIM(ADJUSTL(message1)),TRIM(ADJUSTL(message2)))
       END IF
    END IF
  END SUBROUTINE read_1d_wrapper
  SUBROUTINE read_2d_wrapper(ifile_id,                 variable_name,        &
                           & return_pointer,           file_name,            &
                           & variable_dimls,           module_name,          &
                           & sub_prog_name                                   )
    INTEGER, INTENT(in)            :: ifile_id      !< file id from which 
                                                    !< variable is read
    CHARACTER(LEN=*),INTENT(in)    :: variable_name !< name of variable 
                                                    !< to be read
    REAL(wp), POINTER,INTENT(out)  :: return_pointer(:,:) !< values of variable
    CHARACTER(LEN=*),INTENT(in),OPTIONAL:: file_name     !< file name of file 
                                                    !< contain respective var.
    INTEGER, INTENT(in),OPTIONAL   :: variable_dimls(2)!< dimension length of
                                                    !< variable
    CHARACTER(LEN=*),INTENT(in),OPTIONAL:: module_name!< name of module 
                                           !< containing calling subprogr.
    CHARACTER(LEN=*),INTENT(in),OPTIONAL:: sub_prog_name!< name of calling 
                                                        !< subprogram
    CHARACTER(LEN=32)                   :: ci_length(2), cj_length(2)
    CHARACTER(LEN=1024)                 :: message1, message2

    CALL read_bcast_REAL_2D(file_id=ifile_id,                                &
                         &  variable_name=variable_name,                     &
                         &  return_pointer=return_pointer                    )
    IF (PRESENT(variable_dimls)) THEN
       IF (SIZE(return_pointer,1)/=variable_dimls(1) .OR. &
         & SIZE(return_pointer,2)/=variable_dimls(2)) THEN
         WRITE(ci_length(1),*) SIZE(return_pointer,1)
         WRITE(cj_length(1),*) variable_dimls(1)
         WRITE(ci_length(2),*) SIZE(return_pointer,2)
         WRITE(cj_length(2),*) variable_dimls(2)
         IF (PRESENT(sub_prog_name)) THEN
           message1=TRIM(ADJUSTL(sub_prog_name))//' of'
         ELSE
           message1='Unknown subprogram of '
         END IF
         IF (PRESENT(module_name)) THEN
           message1=TRIM(ADJUSTL(message1))//' '//TRIM(ADJUSTL(module_name))
         ELSE
           message1=TRIM(ADJUSTL(message1))//' unknown module'
         END IF
         message2=TRIM(ADJUSTL(variable_name))//'('//&
                & TRIM(ADJUSTL(cj_length(1)))//','//&
                & TRIM(ADJUSTL(cj_length(2)))//&
                & ') has wrong dimension length ('//&
                & TRIM(ADJUSTL(ci_length(1)))//','//&
                & TRIM(ADJUSTL(ci_length(2)))//&
                & ') in'
         IF (PRESENT(file_name)) THEN
           message2=TRIM(ADJUSTL(message2))//' '//TRIM(ADJUSTL(file_name))
         ELSE
           message2=TRIM(ADJUSTL(message2))//' unknown file'
         END IF
         WRITE(0,*) TRIM(ADJUSTL(message1))
         WRITE(0,*) TRIM(ADJUSTL(message2))
         CALL finish(TRIM(ADJUSTL(message1)),TRIM(ADJUSTL(message2)))
       END IF
    END IF
  END SUBROUTINE read_2d_wrapper
  SUBROUTINE read_3d_wrapper(ifile_id,                 variable_name,        &
                           & return_pointer,           file_name,            &
                           & variable_dimls,           module_name,          &
                           & sub_prog_name                                   )
    INTEGER, INTENT(in)            :: ifile_id      !< file id from which 
                                                    !< variable is read
    CHARACTER(LEN=*),INTENT(in)    :: variable_name !< name of variable 
                                                    !< to be read
    REAL(wp), POINTER,INTENT(out)  :: return_pointer(:,:,:) !< values of 
                                                    !< variable
    CHARACTER(LEN=*),INTENT(in),OPTIONAL:: file_name     !< file name of file 
                                                    !< contain respective var.
    INTEGER, INTENT(in),OPTIONAL   :: variable_dimls(3)!< dimension length of
                                                    !< variable
    CHARACTER(LEN=*),INTENT(in),OPTIONAL:: module_name!< name of module 
                                           !< containing calling subprogr.
    CHARACTER(LEN=*),INTENT(in),OPTIONAL:: sub_prog_name!< name of calling 
                                                        !< subprogram
    CHARACTER(LEN=32)                   :: ci_length(3), cj_length(3)
    CHARACTER(LEN=1024)                 :: message1, message2

    CALL read_bcast_REAL_3D(file_id=ifile_id,                                &
                         &  variable_name=variable_name,                     &
                         &  return_pointer=return_pointer                    )
    IF (PRESENT(variable_dimls)) THEN
       IF (SIZE(return_pointer,1)/=variable_dimls(1) .OR. &
         & SIZE(return_pointer,2)/=variable_dimls(2) .OR. &
         & SIZE(return_pointer,3)/=variable_dimls(3)) THEN
         WRITE(ci_length(1),*) SIZE(return_pointer,1)
         WRITE(cj_length(1),*) variable_dimls(1)
         WRITE(ci_length(2),*) SIZE(return_pointer,2)
         WRITE(cj_length(2),*) variable_dimls(2)
         WRITE(ci_length(3),*) SIZE(return_pointer,3)
         WRITE(cj_length(3),*) variable_dimls(3)
         IF (PRESENT(sub_prog_name)) THEN
           message1=TRIM(ADJUSTL(sub_prog_name))//' of'
         ELSE
           message1='Unknown subprogram of '
         END IF
         IF (PRESENT(module_name)) THEN
           message1=TRIM(ADJUSTL(message1))//' '//TRIM(ADJUSTL(module_name))
         ELSE
           message1=TRIM(ADJUSTL(message1))//' unknown module'
         END IF
         message2=TRIM(ADJUSTL(variable_name))//'('//&
                & TRIM(ADJUSTL(cj_length(1)))//','//&
                & TRIM(ADJUSTL(cj_length(2)))//','//&
                & TRIM(ADJUSTL(cj_length(3)))//&
                & ') has wrong dimension length ('//&
                & TRIM(ADJUSTL(ci_length(1)))//','//&
                & TRIM(ADJUSTL(ci_length(2)))//','//&
                & TRIM(ADJUSTL(ci_length(3)))//&
                & ') in'
         IF (PRESENT(file_name)) THEN
           message2=TRIM(ADJUSTL(message2))//' '//TRIM(ADJUSTL(file_name))
         ELSE
           message2=TRIM(ADJUSTL(message2))//' unknown file'
         END IF
!!$         WRITE(0,*) TRIM(ADJUSTL(message1))
!!$         WRITE(0,*) TRIM(ADJUSTL(message2))
         CALL finish(TRIM(ADJUSTL(message1)),TRIM(ADJUSTL(message2)))
       END IF
    END IF
  END SUBROUTINE read_3d_wrapper
  
END MODULE mo_bc_aeropt_splumes<|MERGE_RESOLUTION|>--- conflicted
+++ resolved
@@ -22,11 +22,6 @@
   USE mo_read_interface,       ONLY: openInputFile, read_1D, &
                                    & read_bcast_real_2D, read_bcast_real_3D, &
                                    & closeFile
-<<<<<<< HEAD
-  USE mo_datetime,             ONLY: t_datetime
-=======
-  USE mo_physical_constants,   ONLY: rgrav
->>>>>>> 05d122fc
   USE mo_model_domain,         ONLY: p_patch
   USE mo_psrad_srtm_setup,     ONLY: &
       &  sw_wv1 => wavenum1     ,&     !< smallest wave number in each of the sw bands
@@ -409,11 +404,7 @@
   !
   SUBROUTINE add_bc_aeropt_splumes                                                ( &
      & jg             ,kproma         ,kbdim          ,klev           ,krow        ,&
-<<<<<<< HEAD
-     & nb_sw          ,datetime       ,zf             ,dz             ,z_sfc       ,&
-=======
-     & nb_sw          ,this_datetime  ,geoi           ,geom           ,oromea      ,&
->>>>>>> 05d122fc
+     & nb_sw          ,this_datetime  ,zf             ,dz             ,z_sfc       ,&
      & aod_sw_vr      ,ssa_sw_vr      ,asy_sw_vr      ,x_cdnc                      )
     !
     ! --- 0.1 Variables passed through argument list
