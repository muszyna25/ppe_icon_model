--- conflicted
+++ resolved
@@ -26,12 +26,6 @@
   USE mo_io_config,            ONLY: default_read_method
   USE mo_read_interface,       ONLY: openInputFile, closeFile, on_cells, &
     &                                t_stream_id, read_0D_real, read_3D_time
-<<<<<<< HEAD
-  USE mo_time_interpolation_weights, ONLY: wi=>wi_limm
-=======
-  USE mo_physical_constants,   ONLY: grav, rgrav, rd
-  USE mo_echam_phy_memory,     ONLY: prm_field
->>>>>>> 05d122fc
   USE mo_echam_phy_config,     ONLY: echam_phy_config
   USE mtime,                     ONLY: datetime 
   USE mo_bcs_time_interpolation, ONLY: t_time_interpolation_weights, &
@@ -156,27 +150,17 @@
 !! !REVISION HISTORY:
 !! original source by J.S. Rast (2009-11-03) for echam6
 !! adapted to icon by J.S. Rast (2013-08-28)
-<<<<<<< HEAD
-SUBROUTINE set_bc_aeropt_kinne (                                          &
-=======
-SUBROUTINE set_bc_aeropt_kinne (    current_date,       jg,               &
->>>>>>> 05d122fc
+SUBROUTINE set_bc_aeropt_kinne (    current_date,                         &
           & kproma,                 kbdim,              klev,             &
           & krow,                   nb_sw,              nb_lw,            &
           & zf,                     dz,                                   &
           & paer_tau_sw_vr,         paer_piz_sw_vr,     paer_cg_sw_vr,    &
           & paer_tau_lw_vr                                                )
 
-<<<<<<< HEAD
-! !INPUT PARAMETERS
+  ! !INPUT PARAMETERS
+
+  TYPE(datetime), POINTER, INTENT(in) :: current_date
   INTEGER,INTENT(in)  :: kproma, &! actual block length
-=======
-  ! !INPUT PARAMETERS
-
-  TYPE(datetime), POINTER, INTENT(in) :: current_date
-  INTEGER,INTENT(in)  :: jg,     &! domain index
-                         kproma, &! actual block length
->>>>>>> 05d122fc
                          kbdim,  &! maximum block length
                          klev,   &! number of vertical levels
                          krow,   &! block index
