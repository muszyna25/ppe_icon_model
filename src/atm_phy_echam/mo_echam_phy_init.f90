!>
!! @brief Contains subroutines for initializing the ECHAM physics package.
!!
!! @author Hui Wan, MPI-M
!!
!! @par Revision History
!! First version by Hui Wan, 2010-07-20
!!
!! @par Copyright and License
!!
!! This code is subject to the DWD and MPI-M-Software-License-Agreement in
!! its most recent form.
!! Please see the file LICENSE in the root of the source tree for this code.
!! Where software is supplied by third parties, it is indicated in the
!! headers of the routines.
!!

!----------------------------
#include "omp_definitions.inc"
!----------------------------

MODULE mo_echam_phy_init

  USE mo_kind,                 ONLY: wp
  USE mo_exception,            ONLY: finish, message, warning, message_text
  USE mo_datetime,             ONLY: t_datetime

  USE mo_sync,                 ONLY: sync_c, sync_patch_array

  USE mo_io_config,            ONLY: default_read_method
  USE mo_read_interface,       ONLY: openInputFile, closeFile, read_2D, &
    &                                t_stream_id, on_cells

  ! model configuration
  USE mo_parallel_config,      ONLY: nproma
  USE mo_run_config,           ONLY: nlev, iqv, iqt, ntracer, ltestcase
  USE mo_vertical_coord_table, ONLY: vct
  USE mo_echam_phy_config,     ONLY: phy_config => echam_phy_config, &
                                   & configure_echam_phy
  USE mo_echam_conv_config,    ONLY: configure_echam_convection
  USE mo_echam_cloud_config,   ONLY: configure_echam_cloud

#ifndef __NO_JSBACH__
  USE mo_master_control,       ONLY: master_namelist_filename
  USE mo_jsb_base,             ONLY: jsbach_init_base => init_base
  USE mo_jsb_model_init,       ONLY: jsbach_init_model => init_model
#endif

  ! test cases
  USE mo_ha_testcases,         ONLY: ape_sst_case
  USE mo_nh_testcases_nml,     ONLY: th_cbl, tpe_temp
  USE mo_ape_params,           ONLY: ape_sst
  USE mo_physical_constants,   ONLY: tmelt, Tf, albi, albedoW

  ! radiation
  USE mo_radiation_config,     ONLY: ssi_radt, tsi_radt, tsi, ighg, isolrad
  USE mo_srtm_config,          ONLY: setup_srtm, ssi_amip, ssi_default, ssi_preind, ssi_rce
  USE mo_lrtm_setup,           ONLY: lrtm_setup
  USE mo_newcld_optics,        ONLY: setup_newcld_optics

  ! vertical diffusion
  USE mo_echam_vdiff_params,   ONLY: init_vdiff_params
  USE mo_vdiff_solver,         ONLY: init_vdiff_solver

  ! cumulus convection
  USE mo_convect_tables,       ONLY: init_convect_tables
  USE mo_echam_convect_tables, ONLY: init_echam_convect_tables => init_convect_tables 

  ! air-sea-land interface
  USE mo_echam_sfc_indices,    ONLY: nsfc_type, iwtr, iice, ilnd, init_sfc_indices

  ! subgrid scale orography
  USE mo_ssodrag,              ONLY: sugwd

  ! domain and indices
  USE mo_model_domain,         ONLY: t_patch
  USE mo_loopindices,          ONLY: get_indices_c

  ! atmospheric state
  USE mo_echam_phy_memory,     ONLY: construct_echam_phy_state,    &
                                   & prm_field, t_echam_phy_field, &
                                   & prm_tend,  t_echam_phy_tend
  ! for coupling
  USE mo_coupling_config,      ONLY: is_coupled_run

  USE mo_timer,                ONLY: timers_level, timer_start, timer_stop, &
    &                                timer_prep_echam_phy

  ! for AMIP boundary conditions
  USE mo_time_interpolation         ,ONLY: time_weights_limm
  USE mo_time_interpolation_weights ,ONLY: wi_limm
  USE mo_bc_sst_sic,           ONLY: read_bc_sst_sic, bc_sst_sic_time_interpolation
  USE mo_bc_greenhouse_gases,  ONLY: read_bc_greenhouse_gases, bc_greenhouse_gases_time_interpolation, &
    &                                bc_greenhouse_gases_file_read

  IMPLICIT NONE

  PRIVATE

  PUBLIC  :: init_echam_phy, initcond_echam_phy
  PUBLIC  :: additional_restart_init

CONTAINS
  !>
  !! Top-level routine for initialization of ECHAM6 physics.
  !! It calls a series of subroutines to initialize tunable parameters,
  !! lookup tables, and the physics state vectors "prm_field" and "prm_tend".
  !!
  !! @par Revision History
  !! Initial version by Hui Wan, MPI-M (2010-07)
  !! name change to init_echam_phy by Levi Silvers
  !!
  SUBROUTINE init_echam_phy( p_patch, ctest_name, &
                                nlev, vct_a, vct_b, current_date)

    TYPE(t_patch),   INTENT(in) :: p_patch(:)
    CHARACTER(LEN=*),INTENT(in) :: ctest_name
    INTEGER,         INTENT(in) :: nlev
    REAL(wp),        INTENT(in) :: vct_a(:), vct_b(:)
    TYPE(t_datetime),INTENT(in) :: current_date

    INTEGER :: khydromet, ktrac
    INTEGER :: jg, ndomain
    TYPE(t_stream_id) :: stream_id

    CHARACTER(len=*), PARAMETER :: land_frac_fn = 'bc_land_frac.nc'
    CHARACTER(len=*), PARAMETER :: land_phys_fn = 'bc_land_phys.nc'
    CHARACTER(len=*), PARAMETER :: land_sso_fn  = 'bc_land_sso.nc'

    IF (timers_level > 1) CALL timer_start(timer_prep_echam_phy)

    !-------------------------------------------------------------------
    ! Initialize parameters and lookup tables
    !-------------------------------------------------------------------
    ! Main switches (phy_config%lrad, phy_config%lcond, etc.)

    CALL configure_echam_phy

    ! For radiation:

    IF (phy_config%lrad) THEN
      SELECT CASE (isolrad)
      CASE (0)
        ssi_radt(:) = ssi_default(:)
        tsi_radt = SUM(ssi_default)
        tsi      = tsi_radt
      CASE (1)
        ! in this case, transient solar irradiation is used and has to be implemented inside
        ! the time loop (mo_echam_phy_bcs)
        CONTINUE
      CASE (2)
        ssi_radt(:) = ssi_preind(:)
        tsi_radt = SUM(ssi_preind)
        tsi      = tsi_radt
      CASE (3)
        ssi_radt(:) = ssi_amip(:)
        tsi_radt = SUM(ssi_amip)
        tsi      = tsi_radt
      CASE default
        WRITE (message_text, '(a,i2,a)') &
             'isolrad = ', isolrad, ' in radiation_nml namelist is not supported'
        CALL message('init_echam_phy', message_text)
      END SELECT
      IF ( ctest_name == 'RCE' .OR. ctest_name == 'RCE_CBL' ) THEN
        tsi_radt = 0._wp
        ! solar flux (W/m2) in 14 SW bands
        ssi_radt(:) = ssi_rce(:)
        ! solar constant (W/m2)
        tsi_radt    = SUM(ssi_radt(:))
        tsi         = tsi_radt
      ENDIF
      CALL setup_srtm
      CALL lrtm_setup('rrtmg_lw.nc')
      CALL setup_newcld_optics('ECHAM6_CldOptProps.nc')
    END IF

    ! For cumulus convection:
    ! - assign value to echam_conv_config%nmctop;
    ! - allocate echam_conv_config%cevapcu(:) and assign values.

    IF (phy_config%lconv) THEN
      CALL configure_echam_convection(nlev, vct_a, vct_b)
    END IF ! lconv

    IF (phy_config%lcond) THEN
      CALL configure_echam_cloud
    END IF ! lcond

    ! For surface processes:
    ! nsfc_type, iwtr, etc. are set in this subroutine.
    ! See mo_sfc_indices.f90 for further details.

    CALL init_sfc_indices( ctest_name )

    ! For turbulent mixing:
    ! Allocate memory for the tri-diagonal solver needed by the implicit
    ! time stepping scheme; Compute time-independent parameters.

    IF (phy_config%lvdiff) THEN
      ! Currently the tracer indices are sorted such that we count
      ! the water substances first, and then other species like
      ! aerosols and their precursors. "ntracer" is the total number
      ! of tracers (including water substances) handled in the model;
      ! "iqt" is the starting index for non-water species.
      ! Before more sophisticated meta-data structure becomes available,
      ! it is assumed here that all tracers are subject to turbulent mixing.

      khydromet = iqt - 2        ! # of hydrometeors
      ktrac = ntracer - iqt + 1  ! # of non-water species

      CALL init_vdiff_solver( khydromet, ktrac, nlev )
      CALL init_vdiff_params( nlev, nlev+1, nlev+1, vct )
    ENDIF

    ! Lookup tables for saturation vapour pressure

    IF (phy_config%lconv.OR.phy_config%lcond.OR.phy_config%lvdiff) THEN
       CALL init_convect_tables
       CALL init_echam_convect_tables 
    END IF

    ! For subgrid scale orography scheme

    IF (phy_config%lssodrag) THEN
      CALL sugwd(nlev)
    END IF


    !-------------------------------------------------------------------
    ! Allocate memory for the state vectors "prm_field" and "prm_tend"
    !-------------------------------------------------------------------
    CALL construct_echam_phy_state( ntracer, p_patch )

    ndomain = SIZE(p_patch)

    IF ( ndomain /= 1 ) THEN
      CALL finish('','ndomain /=1 is not supported yet')
    END IF

<<<<<<< HEAD
    IF ( TRIM(nh_test_name) .NE. "APEc_nh" .AND. &
      &  TRIM(nh_test_name) .NE. "APEc" ) THEN

      DO jg= 1,ndomain

         ! read time-constant boundary conditions from files
      
         ! land, glacier and lake masks
         stream_id = openInputFile(land_frac_fn, p_patch(jg), default_read_method)
         CALL read_2D(stream_id=stream_id, location=on_cells, &
              &          variable_name='land',               &
              &          fill_array=prm_field(jg)%lsmask(:,:))
         CALL read_2D(stream_id=stream_id, location=on_cells, &
              &          variable_name='glac',               &
              &          fill_array=prm_field(jg)% glac(:,:))
         CALL read_2D(stream_id=stream_id, location=on_cells, &
              &          variable_name='lake',               &
              &          fill_array=prm_field(jg)% alake(:,:))
         CALL closeFile(stream_id)
         !
         ! add lake mask to land sea mask to remove lakes again
         prm_field(jg)%lsmask(:,:) = prm_field(jg)%lsmask(:,:) + prm_field(jg)%alake(:,:)

         ! roughness length and background albedo
         stream_id = openInputFile(land_phys_fn, p_patch(jg), default_read_method)

         IF (phy_config%lvdiff) THEN
            CALL read_2D(stream_id=stream_id, location=on_cells, &
                 &       variable_name='z0',                    &
                 &       fill_array=prm_field(jg)% z0m(:,:))
         END IF

         IF (phy_config%lrad) THEN
            CALL read_2D(stream_id=stream_id, location=on_cells, &
                 &       variable_name='albedo',                &
                 &       fill_array=prm_field(jg)% alb(:,:))
         END IF

         CALL closeFile(stream_id)
         
         ! orography
         IF (phy_config%lssodrag) THEN
            stream_id = openInputFile(land_sso_fn, p_patch(jg), default_read_method)
            CALL read_2D(stream_id=stream_id, location=on_cells, &
                 &       variable_name='oromea',                &
                 &       fill_array=prm_field(jg)% oromea(:,:))
            CALL read_2D(stream_id=stream_id, location=on_cells, &
               &         variable_name='orostd',                &
               &         fill_array=prm_field(jg)% orostd(:,:))
            CALL read_2D(stream_id=stream_id, location=on_cells, &
               &         variable_name='orosig',                &
               &         fill_array=prm_field(jg)% orosig(:,:))
            CALL read_2D(stream_id=stream_id, location=on_cells, &
               &         variable_name='orogam',                &
               &         fill_array=prm_field(jg)% orogam(:,:))
            CALL read_2D(stream_id=stream_id, location=on_cells, &
               &         variable_name='orothe',                &
               &         fill_array=prm_field(jg)% orothe(:,:))
            CALL read_2D(stream_id=stream_id, location=on_cells, &
               &         variable_name='oropic',                &
               &         fill_array=prm_field(jg)% oropic(:,:))
            CALL read_2D(stream_id=stream_id, location=on_cells, &
               &         variable_name='oroval',                &
               &         fill_array=prm_field(jg)% oroval(:,:))
            CALL closeFile(stream_id)
         END IF
=======
    DO jg= 1,ndomain
>>>>>>> 5de3b05a

      IF (ilnd <= nsfc_type) THEN

        ! read time-constant boundary conditions from files

        ! land, glacier and lake masks
        stream_id = openInputFile(land_frac_fn, p_patch(jg), default_read_method)
        CALL read_2D(stream_id=stream_id, location=onCells, &
             &          variable_name='land',               &
             &          fill_array=prm_field(jg)%lsmask(:,:))
        CALL read_2D(stream_id=stream_id, location=onCells, &
             &          variable_name='glac',               &
             &          fill_array=prm_field(jg)% glac(:,:))
        CALL read_2D(stream_id=stream_id, location=onCells, &
             &          variable_name='lake',               &
             &          fill_array=prm_field(jg)% alake(:,:))
        CALL closeFile(stream_id)
        !
        ! add lake mask to land sea mask to remove lakes again
        prm_field(jg)%lsmask(:,:) = prm_field(jg)%lsmask(:,:) + prm_field(jg)%alake(:,:)

        ! roughness length and background albedo
        stream_id = openInputFile(land_phys_fn, p_patch(jg), default_read_method)

        IF (phy_config%lvdiff) THEN
          CALL read_2D(stream_id=stream_id, location=onCells, &
                &       variable_name='z0',                    &
                &       fill_array=prm_field(jg)% z0m(:,:))
        END IF

        CALL read_2D(stream_id=stream_id, location=onCells, &
             &       variable_name='albedo',                &
             &       fill_array=prm_field(jg)% alb(:,:))

        CALL closeFile(stream_id)

        ! orography
        IF (phy_config%lssodrag) THEN
          stream_id = openInputFile(land_sso_fn, p_patch(jg), default_read_method)
          CALL read_2D(stream_id=stream_id, location=onCells, &
               &       variable_name='oromea',                &
               &       fill_array=prm_field(jg)% oromea(:,:))
          CALL read_2D(stream_id=stream_id, location=onCells, &
             &         variable_name='orostd',                &
             &         fill_array=prm_field(jg)% orostd(:,:))
          CALL read_2D(stream_id=stream_id, location=onCells, &
             &         variable_name='orosig',                &
             &         fill_array=prm_field(jg)% orosig(:,:))
          CALL read_2D(stream_id=stream_id, location=onCells, &
             &         variable_name='orogam',                &
             &         fill_array=prm_field(jg)% orogam(:,:))
          CALL read_2D(stream_id=stream_id, location=onCells, &
             &         variable_name='orothe',                &
             &         fill_array=prm_field(jg)% orothe(:,:))
          CALL read_2D(stream_id=stream_id, location=onCells, &
             &         variable_name='oropic',                &
             &         fill_array=prm_field(jg)% oropic(:,:))
          CALL read_2D(stream_id=stream_id, location=onCells, &
             &         variable_name='oroval',                &
             &         fill_array=prm_field(jg)% oroval(:,:))
          CALL closeFile(stream_id)
        END IF

      ELSE

        prm_field(jg)%lsmask(:,:) = 0._wp
        prm_field(jg)%glac  (:,:) = 0._wp
        prm_field(jg)%alake (:,:) = 0._wp

      END IF

    END DO ! jg

    ! read time-dependent boundary conditions from file

    ! well mixed greenhouse gases, horizontally constant
    IF (ighg > 0) THEN
      ! read annual means
      IF (.NOT. bc_greenhouse_gases_file_read) THEN
        CALL read_bc_greenhouse_gases(ighg)
      END IF
      ! interpolate to the current date and time, placing the annual means at
      ! the mid points of the current and preceding or following year, if the
      ! current date is in the 1st or 2nd half of the year, respectively.
      CALL bc_greenhouse_gases_time_interpolation(current_date)
    ENDIF

    ! interpolation weights for linear interpolation
    ! of monthly means onto the actual integration time step
    CALL time_weights_limm(current_date, wi_limm)

!    IF (.NOT. ctest_name(1:3) == 'TPE') THEN

    IF (iice <= nsfc_type .AND. iwtr > nsfc_type) THEN
      CALL finish('','ice tile and no wtr tile not supported yet!')
    END IF
    IF (iice > nsfc_type .AND. iwtr > nsfc_type .AND. ctest_name(1:3) /= 'TPE') THEN
      CALL finish('','only lnd tile present: must use TPE* testcase!')
    END IF

    DO jg= 1,ndomain

      ! Read AMIP SST and SIC data
      ! Note: For coupled runs, this is only used for initialization of surface temperatures
      IF (phy_config%lamip .OR.                   &
          (is_coupled_run() .AND. .NOT. ltestcase) ) THEN
        !
        ! sea surface temperature, sea ice concentration and depth
        CALL read_bc_sst_sic(current_date%year, p_patch(1))
        !
        CALL bc_sst_sic_time_interpolation(wi_limm                           , &
             &                             prm_field(jg)%lsmask(:,:)         , &
             &                             prm_field(jg)%tsfc_tile(:,:,iwtr) , &
             &                             prm_field(jg)%seaice(:,:)         , &
             &                             prm_field(jg)%siced(:,:)          , &
             &                             p_patch(1)                        )
        !

      ELSE

        prm_field(jg)%seaice(:,:) = 0._wp

      END IF

    END DO

#ifndef __NO_JSBACH__
    IF (ilnd <= nsfc_type .AND. phy_config%ljsbach) THEN

      ! Do basic initialization of JSBACH
      CALL jsbach_init_base(master_namelist_filename)

      ! Now continue initialization of JSBACH for the different grids
      DO jg=1,ndomain
        CALL jsbach_init_model( jg, p_patch(jg))                             !< in
      END DO ! jg

    END IF ! phy_config%ljsbach
#endif


    IF (timers_level > 1) CALL timer_stop(timer_prep_echam_phy)

  END SUBROUTINE init_echam_phy


  !-------------
  !>
  !! Loop over all grid levels and give proper values to some components
  !! of the state vectors "prm_field" and "prm_tend".
  !! This subroutine plays a role similar to "init_g3" in ECHAM6.
  !!
  !! @par Revision History
  !! Initial version by Hui Wan, MPI-M (2010-07)
  !!
  SUBROUTINE initcond_echam_phy( jg, p_patch, temp, qv, ctest_name )

    INTEGER          ,INTENT(in) :: jg
    TYPE(t_patch)    ,INTENT(in) :: p_patch
    REAL(wp)         ,INTENT(in) :: temp(:,:,:)
    REAL(wp)         ,INTENT(in) :: qv(:,:,:)
    CHARACTER(LEN=*), INTENT(in) :: ctest_name

    ! local variables and pointers

    INTEGER  :: nblks_c, jb, jbs, jc, jcs, jce
    REAL(wp) :: zlat

    TYPE(t_echam_phy_field),POINTER :: field => NULL()
    TYPE(t_echam_phy_tend) ,POINTER :: tend  => NULL()
    !----

      field => prm_field(jg)
      tend  => prm_tend (jg)

      nblks_c = p_patch%nblks_c
      jbs     = p_patch%cells%start_blk(2,1)

      ! Assign initial values for some components of the "field" and
      ! "tend" state vectors.

!$OMP PARALLEL
!$OMP WORKSHARE
      field% q    (:,:,:,iqv) = qv(:,:,:)
      field% xvar (:,:,:)     = qv(:,:,:)*0.1_wp
      field% xskew(:,:,:)     = 2._wp

      ! Other variabels (cf. subroutine init_g3 in ECHAM6)

      field% topmax(:,  :) = 99999._wp
      field% thvsig(:,  :) = 1.e-2_wp
      field% tke   (:,:,:) = 1.e-4_wp

      field% cosmu0    (:,  :) = 0._wp
      field% flxdwswtoa(:,  :) = 0._wp
      field% vissfc    (:,  :) = 0._wp
      field% nirsfc    (:,  :) = 0._wp
      field% parsfcdn  (:,  :) = 0._wp
      field% visfrcsfc (:,  :) = 0._wp
      field% visdffsfc (:,  :) = 0._wp
      field% nirdffsfc (:,  :) = 0._wp
      field% pardffsfc (:,  :) = 0._wp
      field% lwflxupsfc(:,  :) = 0._wp
      field% swflxsfc    (:,:) = 0._wp
      field% lwflxsfc    (:,:) = 0._wp
      field% swflxsfc_tile(:,:,:) = 0._wp
      field% lwflxsfc_tile(:,:,:) = 0._wp
      field% lwupflxsfc  (:,:) = 0._wp
      field% dlwflxsfc_dT(:,:) = 0._wp
      field% swflxtoa    (:,:) = 0._wp
      field% lwflxtoa    (:,:) = 0._wp
      field% aclc  (:,:,:) = 0._wp
      field% aclcov(:,  :) = 0._wp
      field% qvi   (:,  :) = 0._wp
      field% xlvi  (:,  :) = 0._wp
      field% xivi  (:,  :) = 0._wp
      field% rsfl  (:,  :) = 0._wp
      field% ssfl  (:,  :) = 0._wp
      field% rsfc  (:,  :) = 0._wp
      field% ssfc  (:,  :) = 0._wp
      field% omega (:,:,:) = 0._wp

      field%totprec_avg(:,:) = 0._wp
      field%  evap (:,  :) = 0._wp
      field% lhflx (:,  :) = 0._wp
      field% shflx (:,  :) = 0._wp
      field% lhflx_tile (:,:,:) = 0._wp
      field% shflx_tile (:,:,:) = 0._wp
      field%dshflx_dT_tile    (:,:,:)= 0._wp

      field% u_stress(:,  :) = 0._wp
      field% v_stress(:,  :) = 0._wp
      field% u_stress_tile(:,:,:) = 0._wp
      field% v_stress_tile(:,:,:) = 0._wp

      field% u_stress_sso(:,:) = 0._wp
      field% v_stress_sso(:,:) = 0._wp
      field% dissipation_sso(:,:) = 0._wp

      field% rtype (:,  :) = 0._wp
      field% rintop(:,  :) = 0._wp

      ! Initialization of tendencies is necessary for doing I/O with the NAG compiler
      tend% temp_rsw(:,:,:)   = 0._wp
      tend% temp_rlw(:,:,:)   = 0._wp
      tend%temp_rlw_impl(:,:) = 0._wp
      tend% temp_cld(:,:,:)   = 0._wp
      tend%    q_cld(:,:,:,:) = 0._wp

      tend% temp_dyn(:,:,:)   = 0._wp
      tend%    q_dyn(:,:,:,:) = 0._wp
      tend%    u_dyn(:,:,:)   = 0._wp
      tend%    v_dyn(:,:,:)   = 0._wp

      tend% temp_phy(:,:,:)   = 0._wp
      tend%    q_phy(:,:,:,:) = 0._wp
      tend%    u_phy(:,:,:)   = 0._wp
      tend%    v_phy(:,:,:)   = 0._wp

      tend% temp_cnv(:,:,:)   = 0._wp
      tend%    q_cnv(:,:,:,:) = 0._wp
      tend%    u_cnv(:,:,:)   = 0._wp
      tend%    v_cnv(:,:,:)   = 0._wp

      tend% temp_vdf(:,:,:)   = 0._wp
      tend%    q_vdf(:,:,:,:) = 0._wp
      tend%    u_vdf(:,:,:)   = 0._wp
      tend%    v_vdf(:,:,:)   = 0._wp

      tend% temp_gwh(:,:,:)   = 0._wp
      tend%    u_gwh(:,:,:)   = 0._wp
      tend%    v_gwh(:,:,:)   = 0._wp

      tend% temp_sso(:,:,:)   = 0._wp
      tend%    u_sso(:,:,:)   = 0._wp
      tend%    v_sso(:,:,:)   = 0._wp

      tend% xl_dtr  (:,:,:)   = 0._wp  !"xtecl" in ECHAM
      tend% xi_dtr  (:,:,:)   = 0._wp  !"xteci" in ECHAM
!$OMP END WORKSHARE

      IF (phy_config%ljsbach) THEN

!$OMP WORKSHARE
        field% csat    (:,  :) = 1.0_wp
        field% cair    (:,  :) = 1.0_wp
!$OMP END WORKSHARE

      END IF ! ljsbach

!$OMP END PARALLEL

      IF (phy_config%lvdiff) THEN
!$OMP PARALLEL
!$OMP DO PRIVATE(jb,jcs,jce) ICON_OMP_DEFAULT_SCHEDULE
        DO jb = jbs,nblks_c
          CALL get_indices_c( p_patch, jb,jbs,nblks_c, jcs,jce, 2)
          field% coriol(jcs:jce,jb) = p_patch%cells%f_c(jcs:jce,jb)
        ENDDO
!$OMP END DO NOWAIT
!$OMP END PARALLEL

!$OMP PARALLEL WORKSHARE
        field% ustar (:,:)   = 1._wp
        field% kedisp(:,:)   = 0._wp
        field% tkem0 (:,:,:) = 1.e-4_wp
        field% tkem1 (:,:,:) = 1.e-4_wp
        field% thvvar(:,:,:) = 1.e-4_wp
        field% ocu   (:,:)   = 0._wp
        field% ocv   (:,:)   = 0._wp
        field% mixlen(:,:,:) = -999._wp
!$OMP END PARALLEL WORKSHARE
        IF (iwtr<=nsfc_type) field% z0m_tile(:,:,iwtr) = 1e-3_wp !see init_surf in echam (or z0m_oce?)
        IF (iice<=nsfc_type) field% z0m_tile(:,:,iice) = 1e-3_wp !see init_surf in echam (or z0m_ice?)
        IF (ilnd<=nsfc_type) THEN
          field% z0m_tile(:,:,ilnd) = field%z0m(:,:) ! or maybe a larger value?
          field% z0h_lnd(:,:)       = field%z0m(:,:) ! or maybe a larger value?
        END IF
      ENDIF

      ! Initialize some variables for water, ice and land tiles
      ! This can be overridden by the testcases below

      IF (iwtr <= nsfc_type) THEN
        prm_field(jg)% albvisdir_tile(:,:,iwtr) = albedoW ! albedo in the visible range for direct radiation
        prm_field(jg)% albnirdir_tile(:,:,iwtr) = albedoW ! albedo in the NIR range for direct radiation
        prm_field(jg)% albvisdif_tile(:,:,iwtr) = albedoW ! albedo in the visible range for diffuse radiation
        prm_field(jg)% albnirdif_tile(:,:,iwtr) = albedoW ! albedo in the NIR range for diffuse radiation
        prm_field(jg)% albedo_tile   (:,:,iwtr) = albedoW
      END IF

      IF (ilnd <= nsfc_type) THEN

        IF (phy_config%lamip .OR. (is_coupled_run() .AND. .NOT. ltestcase)) THEN
          prm_field(jg)%tsfc_tile(:,:,ilnd) = prm_field(jg)%tsfc_tile(:,:,iwtr)
        END IF

        prm_field(jg)% albvisdir_tile(:,:,ilnd) = prm_field(jg)%alb(:,:)    ! albedo in the visible range for direct radiation
        prm_field(jg)% albnirdir_tile(:,:,ilnd) = prm_field(jg)%alb(:,:)    ! albedo in the NIR range for direct radiation
        prm_field(jg)% albvisdif_tile(:,:,ilnd) = prm_field(jg)%alb(:,:)    ! albedo in the visible range for diffuse radiation
        prm_field(jg)% albnirdif_tile(:,:,ilnd) = prm_field(jg)%alb(:,:)    ! albedo in the NIR range for diffuse radiation
        prm_field(jg)% albedo_tile   (:,:,ilnd) = prm_field(jg)%alb(:,:)

      END IF

      IF (iice <= nsfc_type) THEN

        prm_field(jg)%tsfc_tile(:,:,iice) = prm_field(jg)%tsfc_tile(:,:,iwtr)
        !
        prm_field(jg)% albvisdir_tile(:,:,iice) = albi    ! albedo in the visible range for direct radiation
        prm_field(jg)% albnirdir_tile(:,:,iice) = albi    ! albedo in the NIR range for direct radiation
        prm_field(jg)% albvisdif_tile(:,:,iice) = albi    ! albedo in the visible range for diffuse radiation
        prm_field(jg)% albnirdif_tile(:,:,iice) = albi    ! albedo in the NIR range for diffuse radiation
        prm_field(jg)% albedo_tile   (:,:,iice) = albi
        !
        ! The ice model should be able to handle different thickness classes,
        ! but for AMIP we ONLY USE one ice class.
        prm_field(jg)% albvisdir_ice(:,:,:) = albi ! albedo in the visible range for direct radiation
        prm_field(jg)% albnirdir_ice(:,:,:) = albi ! albedo in the NIR range for direct radiation
        prm_field(jg)% albvisdif_ice(:,:,:) = albi ! albedo in the visible range for diffuse radiation
        prm_field(jg)% albnirdif_ice(:,:,:) = albi ! albedo in the NIR range for diffuse radiation
        prm_field(jg)% Tsurf(:,:,:) = Tf
        prm_field(jg)% T1   (:,:,:) = Tf
        prm_field(jg)% T2   (:,:,:) = Tf
        WHERE (prm_field(jg)%seaice(:,:) > 0.0_wp)
           prm_field(jg)% hs   (:,1,:) = 0.1_wp       ! set initial snow depth on sea ice
        ELSEWHERE
           prm_field(jg)% hs   (:,1,:) = 0.0_wp
        ENDWHERE
        prm_field(jg)% hi   (:,1,:) = prm_field(jg)%siced(:,:)
        prm_field(jg)% conc (:,1,:) = prm_field(jg)%seaice(:,:)

      END IF

      ! For idealized test cases

      SELECT CASE (ctest_name)
      CASE('APE','APE_echam','RCEhydro') !Note that there is only one surface type in this case

!$OMP PARALLEL DO PRIVATE(jb,jc,jcs,jce,zlat) ICON_OMP_DEFAULT_SCHEDULE
        DO jb = jbs,nblks_c
          CALL get_indices_c( p_patch, jb,jbs,nblks_c, jcs,jce, 2)
          DO jc = jcs,jce
            zlat = p_patch%cells%center(jc,jb)%lat
            field% tsfc_tile(jc,jb,iwtr) = ape_sst(ape_sst_case,zlat)
          END DO
          field% lsmask(jcs:jce,jb) = 0._wp   ! zero land fraction
          field% glac  (jcs:jce,jb) = 0._wp   ! zero glacier fraction
          field% seaice(jcs:jce,jb) = 0._wp   ! zeor sea ice fraction
        END DO
!$OMP END PARALLEL DO

        IF ( is_coupled_run() ) CALL finish('ERROR: Use testcase APEc or APEc_nh for a coupled run')

      CASE('RCE','RCE_glb','RCE_CBL') !Note that there is only one surface type in this case

!$OMP PARALLEL DO PRIVATE(jb,jc,jcs,jce,zlat) ICON_OMP_DEFAULT_SCHEDULE
        DO jb = jbs,nblks_c
          CALL get_indices_c( p_patch, jb,jbs,nblks_c, jcs,jce, 2)
          DO jc = jcs,jce
            zlat = p_patch%cells%center(jc,jb)%lat
            field% tsfc_tile(jc,jb,iwtr) = th_cbl(1)
          END DO
          field% lsmask(jcs:jce,jb) = 0._wp   ! zero land fraction
          field% glac  (jcs:jce,jb) = 0._wp   ! zero glacier fraction
          field% seaice(jcs:jce,jb) = 0._wp   ! zeor sea ice fraction
        END DO
!$OMP END PARALLEL DO

      CASE('APEi')
        ! The same as APE, except that whenever SST reaches tmelt, we put
        ! 1m-thick ice with a concentration of 0.9 on top

!$OMP PARALLEL DO PRIVATE(jb,jc,jcs,jce,zlat) ICON_OMP_DEFAULT_SCHEDULE
        DO jb = jbs,nblks_c
          CALL get_indices_c( p_patch, jb,jbs,nblks_c, jcs,jce, 2)
          DO jc = jcs,jce
            zlat = p_patch%cells%center(jc,jb)%lat
            ! SST must reach Tf where there's ice. It may be better to modify ape_sst it self.
            field% tsfc_tile  (jc,jb,iwtr) = ape_sst(ape_sst_case,zlat) + Tf
            ! Initialise the ice - Tsurf, T1 & T2 must be in degC
            field% tsfc_tile  (jc,jb,iice) = Tf + tmelt
            field% Tsurf      (jc,1, jb  ) = Tf
            field% T1         (jc,1, jb  ) = Tf
            field% T2         (jc,1, jb  ) = Tf
            field% hs         (jc,1, jb  ) = 0._wp
            IF ( field%tsfc_tile(jc,jb,iwtr) <= Tf + tmelt ) THEN
              field%Tsurf (jc,1,jb) = field% tsfc_tile(jc,jb,iice) - tmelt
              field%conc  (jc,1,jb) = 0.9_wp
              field%hi    (jc,1,jb) = 1.0_wp
              field%seaice(jc,  jb) = field%conc(jc,1,jb)
            ELSE
              field%conc  (jc,1,jb) = 0._wp
              field%hi    (jc,1,jb) = 0._wp
              field%seaice(jc,  jb) = field%conc(jc,1,jb)
            ENDIF
          END DO
          field% lsmask(jcs:jce,jb) = 0._wp   ! zero land fraction
          field% glac  (jcs:jce,jb) = 0._wp   ! zero glacier fraction
        END DO
!$OMP END PARALLEL DO
        field% albvisdir_ice(:,:,:) = albi    ! albedo in the visible range for direct radiation
        field% albnirdir_ice(:,:,:) = albi    ! albedo in the NIR range for direct radiation
        field% albvisdif_ice(:,:,:) = albi    ! albedo in the visible range for diffuse radiation
        field% albnirdif_ice(:,:,:) = albi    ! albedo in the NIR range for diffuse radiation

      CASE('APEc','APEc_nh')
        ! The same as APEi, except we initialize with no ice and don't modify the surface
        ! temperature. This is meant for a coupled run.

!$OMP PARALLEL DO PRIVATE(jb,jc,jcs,jce,zlat) ICON_OMP_DEFAULT_SCHEDULE
        DO jb = jbs,nblks_c
          CALL get_indices_c( p_patch, jb,jbs,nblks_c, jcs,jce, 2)
          DO jc = jcs,jce
            zlat = p_patch%cells%center(jc,jb)%lat
            field% tsfc_tile(jc,jb,iwtr) = ape_sst(ape_sst_case,zlat)
            ! Initialise the ice - Tsurf, T1 & T2 must be in degC
            field% tsfc_tile  (jc,jb,iice) = Tf + tmelt
            field% Tsurf      (jc,1, jb  ) = Tf
            field% T1         (jc,1, jb  ) = Tf
            field% T2         (jc,1, jb  ) = Tf
            field% hs         (jc,1, jb  ) = 0._wp
            field%conc  (jc,1,jb) = 0._wp
            field%hi    (jc,1,jb) = 0._wp
            field%seaice(jc,  jb) = field%conc(jc,1,jb)
          END DO
          field% lsmask(jcs:jce,jb) = 0._wp   ! zero land fraction
          field% glac  (jcs:jce,jb) = 0._wp   ! zero glacier fraction
        END DO
!$OMP END PARALLEL DO
        field% albvisdir_ice(:,:,:) = albi    ! albedo in the visible range for direct radiation
        field% albnirdir_ice(:,:,:) = albi    ! albedo in the NIR range for direct radiation
        field% albvisdif_ice(:,:,:) = albi    ! albedo in the visible range for diffuse radiation
        field% albnirdif_ice(:,:,:) = albi    ! albedo in the NIR range for diffuse radiation

      CASE('TPEc', 'TPEo') !Note that there is only one surface type (ilnd) in this case

!$OMP PARALLEL DO PRIVATE(jb,jc,jcs,jce,zlat) ICON_OMP_DEFAULT_SCHEDULE
        DO jb = jbs,nblks_c
          CALL get_indices_c( p_patch, jb,jbs,nblks_c, jcs,jce, 2)
          field% lsmask(jcs:jce,jb) = 1._wp   ! land fraction = 1
          field% glac  (jcs:jce,jb) = 0._wp   ! zero glacier fraction
          field% seaice(jcs:jce,jb) = 0._wp   ! zeor sea ice fraction

          field% tsfc_tile(jcs:jce,jb,ilnd) = tpe_temp
        END DO
!$OMP END PARALLEL DO

      CASE('JWw-Moist','LDF-Moist','jabw_m')

!$OMP PARALLEL
!$OMP DO PRIVATE(jb,jcs,jce) ICON_OMP_DEFAULT_SCHEDULE
        DO jb = jbs,nblks_c
          CALL get_indices_c( p_patch, jb,jbs,nblks_c, jcs,jce, 2)

          ! Set the surface temperature to the same value as the lowest model
          ! level above surface. For this test case, currently we assume
          ! there is no land or sea ice.

          field% tsfc_tile(jcs:jce,jb,iwtr) = temp(jcs:jce,nlev,jb)

          field% lsmask(jcs:jce,jb) = 0._wp   ! zero land fraction
          field% glac  (jcs:jce,jb) = 0._wp   ! zero glacier fraction
          field% seaice(jcs:jce,jb) = 0._wp   ! zero sea ice fraction
        END DO
!$OMP END DO  NOWAIT
!$OMP END PARALLEL

      END SELECT

!$OMP PARALLEL
!$OMP DO PRIVATE(jb,jc,jcs,jce) ICON_OMP_DEFAULT_SCHEDULE
      DO jb = jbs,nblks_c
        CALL get_indices_c( p_patch, jb,jbs,nblks_c, jcs,jce, 2)

        ! Initialize the flag lfland (.TRUE. if the fraction of land in
        ! a grid box is larger than zero). In ECHAM a local array
        ! is initialized in each call of the subroutine "physc"
        DO jc = jcs,jce
          field%lfland(jc,jb) = field%lsmask(jc,jb).GT.0._wp
          field%lfglac(jc,jb) = field%glac  (jc,jb).GT.0._wp
        END DO

      END DO      !jb
!$OMP END DO NOWAIT
!$OMP END PARALLEL

      ! Settings for total surface
      ! (after tile masks and variables potentially have been overwritten by testcases above)

      IF (iwtr <= nsfc_type) THEN
        prm_field(jg)%tsfc     (:,:) = prm_field(jg)%tsfc_tile(:,:,iwtr)
        prm_field(jg)%albvisdir(:,:) = albedoW
        prm_field(jg)%albvisdif(:,:) = albedoW
        prm_field(jg)%albnirdir(:,:) = albedoW
        prm_field(jg)%albnirdif(:,:) = albedoW
        prm_field(jg)%albedo   (:,:) = albedoW
      ELSE
        prm_field(jg)%tsfc     (:,:) = prm_field(jg)%tsfc_tile(:,:,ilnd)
        prm_field(jg)%albvisdir(:,:) = prm_field(jg)%alb(:,:)
        prm_field(jg)%albvisdif(:,:) = prm_field(jg)%alb(:,:)
        prm_field(jg)%albnirdir(:,:) = prm_field(jg)%alb(:,:)
        prm_field(jg)%albnirdif(:,:) = prm_field(jg)%alb(:,:)
        prm_field(jg)%albedo   (:,:) = prm_field(jg)%alb(:,:)
      END IF

      prm_field(jg)%tsfc_rad (:,:) = prm_field(jg)%tsfc(:,:)
      prm_field(jg)%tsfc_radt(:,:) = prm_field(jg)%tsfc(:,:)

      NULLIFY( field,tend )

  END SUBROUTINE initcond_echam_phy
  !-------------
  !>
  !!
  SUBROUTINE additional_restart_init( p_patch, ctest_name )

    TYPE(t_patch),   INTENT(IN) :: p_patch(:)
    CHARACTER(LEN=*),INTENT(IN) :: ctest_name

    INTEGER :: ndomain, nblks_c, jg, jb, jbs, jc, jcs, jce
    REAL(wp):: zlat

    TYPE(t_echam_phy_field),POINTER :: field => NULL()

!!$    CHARACTER(LEN=*),PARAMETER :: routine = 'additional_restart_init'

    !----
    ! total number of domains/ grid levels

    ndomain = SIZE(prm_field)
    IF (ndomain.eq.0) CALL finish('init_phy_memory', &
       & 'ERROR: array prm_field has zero length')

    !-------------------------
    ! Loop over all domains
    !-------------------------
    DO jg = 1,ndomain

      field => prm_field(jg)

      nblks_c = p_patch(jg)%nblks_c
      jbs     = p_patch(jg)%cells%start_blk(2,1)
!$OMP PARALLEL
!$OMP DO PRIVATE(jb,jc,jcs,jce,zlat) ICON_OMP_DEFAULT_SCHEDULE
      DO jb = jbs,nblks_c
        CALL get_indices_c( p_patch(jg), jb,jbs,nblks_c, jcs,jce, 2)

        !---------------------------------------------------------------------
        ! Re-initialize SST, sea ice and glacier if necessary
        !---------------------------------------------------------------------
          SELECT CASE (ctest_name)
          CASE('APE')
          ! For an aqua-planet experiment, re-initialization is necessary if
          ! the restart file in use was generated during a differently configured
          ! experiment (e.g., an APE exp with a different SST setup, or
          ! a real-world simulation such as AMIP, etc).

            DO jc = jcs,jce
              zlat = p_patch(jg)%cells%center(jc,jb)%lat
              field% tsfc_tile(jc,jb,iwtr) = ape_sst(ape_sst_case,zlat)   ! SST
              field% tsfc     (jc,     jb) = field% tsfc_tile(jc,jb,iwtr)
            END DO
            field% lsmask(jcs:jce,jb) = 0._wp   ! zero land fraction
            field% glac  (jcs:jce,jb) = 0._wp   ! zero glacier fraction
            field% seaice(jcs:jce,jb) = 0._wp   ! zeor sea ice fraction

          END SELECT

        !--------------------------------------------------------------------
        ! Initialize the flag lfland (.TRUE. if the fraction of land in
        ! a grid box is larger than zero). In ECHAM a local array
        ! is initialized in each call of the subroutine "physc".
        ! Note that this initialization is needed for all resumed integrations
        ! regardless of the choice of "ctest_name", because
        ! logical variables can not yet be stored in restart files.
        !--------------------------------------------------------------------

        DO jc = jcs,jce
          field%lfland(jc,jb) = field%lsmask(jc,jb).GT.0._wp
          field%lfglac(jc,jb) = field%glac  (jc,jb).GT.0._wp
        ENDDO !jc
      ENDDO   !jb
!$OMP END DO NOWAIT
!$OMP END PARALLEL

      !----------------------------------------
      ! Reset accumulated variables
      !----------------------------------------

      field%totprec_avg(:,:)   = 0._wp

      NULLIFY( field )
    ENDDO !jg

  END SUBROUTINE additional_restart_init

END MODULE mo_echam_phy_init<|MERGE_RESOLUTION|>--- conflicted
+++ resolved
@@ -237,90 +237,21 @@
       CALL finish('','ndomain /=1 is not supported yet')
     END IF
 
-<<<<<<< HEAD
-    IF ( TRIM(nh_test_name) .NE. "APEc_nh" .AND. &
-      &  TRIM(nh_test_name) .NE. "APEc" ) THEN
-
-      DO jg= 1,ndomain
+    DO jg= 1,ndomain
+
+      IF (ilnd <= nsfc_type) THEN
 
          ! read time-constant boundary conditions from files
       
          ! land, glacier and lake masks
          stream_id = openInputFile(land_frac_fn, p_patch(jg), default_read_method)
-         CALL read_2D(stream_id=stream_id, location=on_cells, &
-              &          variable_name='land',               &
-              &          fill_array=prm_field(jg)%lsmask(:,:))
-         CALL read_2D(stream_id=stream_id, location=on_cells, &
-              &          variable_name='glac',               &
-              &          fill_array=prm_field(jg)% glac(:,:))
-         CALL read_2D(stream_id=stream_id, location=on_cells, &
-              &          variable_name='lake',               &
-              &          fill_array=prm_field(jg)% alake(:,:))
-         CALL closeFile(stream_id)
-         !
-         ! add lake mask to land sea mask to remove lakes again
-         prm_field(jg)%lsmask(:,:) = prm_field(jg)%lsmask(:,:) + prm_field(jg)%alake(:,:)
-
-         ! roughness length and background albedo
-         stream_id = openInputFile(land_phys_fn, p_patch(jg), default_read_method)
-
-         IF (phy_config%lvdiff) THEN
-            CALL read_2D(stream_id=stream_id, location=on_cells, &
-                 &       variable_name='z0',                    &
-                 &       fill_array=prm_field(jg)% z0m(:,:))
-         END IF
-
-         IF (phy_config%lrad) THEN
-            CALL read_2D(stream_id=stream_id, location=on_cells, &
-                 &       variable_name='albedo',                &
-                 &       fill_array=prm_field(jg)% alb(:,:))
-         END IF
-
-         CALL closeFile(stream_id)
-         
-         ! orography
-         IF (phy_config%lssodrag) THEN
-            stream_id = openInputFile(land_sso_fn, p_patch(jg), default_read_method)
-            CALL read_2D(stream_id=stream_id, location=on_cells, &
-                 &       variable_name='oromea',                &
-                 &       fill_array=prm_field(jg)% oromea(:,:))
-            CALL read_2D(stream_id=stream_id, location=on_cells, &
-               &         variable_name='orostd',                &
-               &         fill_array=prm_field(jg)% orostd(:,:))
-            CALL read_2D(stream_id=stream_id, location=on_cells, &
-               &         variable_name='orosig',                &
-               &         fill_array=prm_field(jg)% orosig(:,:))
-            CALL read_2D(stream_id=stream_id, location=on_cells, &
-               &         variable_name='orogam',                &
-               &         fill_array=prm_field(jg)% orogam(:,:))
-            CALL read_2D(stream_id=stream_id, location=on_cells, &
-               &         variable_name='orothe',                &
-               &         fill_array=prm_field(jg)% orothe(:,:))
-            CALL read_2D(stream_id=stream_id, location=on_cells, &
-               &         variable_name='oropic',                &
-               &         fill_array=prm_field(jg)% oropic(:,:))
-            CALL read_2D(stream_id=stream_id, location=on_cells, &
-               &         variable_name='oroval',                &
-               &         fill_array=prm_field(jg)% oroval(:,:))
-            CALL closeFile(stream_id)
-         END IF
-=======
-    DO jg= 1,ndomain
->>>>>>> 5de3b05a
-
-      IF (ilnd <= nsfc_type) THEN
-
-        ! read time-constant boundary conditions from files
-
-        ! land, glacier and lake masks
-        stream_id = openInputFile(land_frac_fn, p_patch(jg), default_read_method)
-        CALL read_2D(stream_id=stream_id, location=onCells, &
+        CALL read_2D(stream_id=stream_id, location=on_cells,&
              &          variable_name='land',               &
              &          fill_array=prm_field(jg)%lsmask(:,:))
-        CALL read_2D(stream_id=stream_id, location=onCells, &
+        CALL read_2D(stream_id=stream_id, location=on_cells, &
              &          variable_name='glac',               &
              &          fill_array=prm_field(jg)% glac(:,:))
-        CALL read_2D(stream_id=stream_id, location=onCells, &
+        CALL read_2D(stream_id=stream_id, location=on_cells, &
              &          variable_name='lake',               &
              &          fill_array=prm_field(jg)% alake(:,:))
         CALL closeFile(stream_id)
@@ -332,39 +263,39 @@
         stream_id = openInputFile(land_phys_fn, p_patch(jg), default_read_method)
 
         IF (phy_config%lvdiff) THEN
-          CALL read_2D(stream_id=stream_id, location=onCells, &
+          CALL read_2D(stream_id=stream_id, location=on_cells, &
                 &       variable_name='z0',                    &
                 &       fill_array=prm_field(jg)% z0m(:,:))
         END IF
 
-        CALL read_2D(stream_id=stream_id, location=onCells, &
+        CALL read_2D(stream_id=stream_id, location=on_cells, &
              &       variable_name='albedo',                &
              &       fill_array=prm_field(jg)% alb(:,:))
 
         CALL closeFile(stream_id)
-
+         
         ! orography
         IF (phy_config%lssodrag) THEN
           stream_id = openInputFile(land_sso_fn, p_patch(jg), default_read_method)
-          CALL read_2D(stream_id=stream_id, location=onCells, &
+          CALL read_2D(stream_id=stream_id, location=on_cells, &
                &       variable_name='oromea',                &
                &       fill_array=prm_field(jg)% oromea(:,:))
-          CALL read_2D(stream_id=stream_id, location=onCells, &
+          CALL read_2D(stream_id=stream_id, location=on_cells, &
              &         variable_name='orostd',                &
              &         fill_array=prm_field(jg)% orostd(:,:))
-          CALL read_2D(stream_id=stream_id, location=onCells, &
+          CALL read_2D(stream_id=stream_id, location=on_cells, &
              &         variable_name='orosig',                &
              &         fill_array=prm_field(jg)% orosig(:,:))
-          CALL read_2D(stream_id=stream_id, location=onCells, &
+          CALL read_2D(stream_id=stream_id, location=on_cells, &
              &         variable_name='orogam',                &
              &         fill_array=prm_field(jg)% orogam(:,:))
-          CALL read_2D(stream_id=stream_id, location=onCells, &
+          CALL read_2D(stream_id=stream_id, location=on_cells, &
              &         variable_name='orothe',                &
              &         fill_array=prm_field(jg)% orothe(:,:))
-          CALL read_2D(stream_id=stream_id, location=onCells, &
+          CALL read_2D(stream_id=stream_id, location=on_cells, &
              &         variable_name='oropic',                &
              &         fill_array=prm_field(jg)% oropic(:,:))
-          CALL read_2D(stream_id=stream_id, location=onCells, &
+          CALL read_2D(stream_id=stream_id, location=on_cells, &
              &         variable_name='oroval',                &
              &         fill_array=prm_field(jg)% oroval(:,:))
           CALL closeFile(stream_id)
