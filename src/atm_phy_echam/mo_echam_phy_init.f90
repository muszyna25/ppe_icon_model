--- conflicted
+++ resolved
@@ -549,29 +549,20 @@
        SELECT CASE (art_config(1)%iart_echam_ghg)  
 
        CASE(1)
-<<<<<<< HEAD
-          io3    = iqt + 0
+          io3    = iqt + 0; advection_config(:)%tracer_names(io3)  = 'qo3'
        CASE(2)
-          io3    = iqt + 0
-          ico2   = iqt + 1
+          io3    = iqt + 0; advection_config(:)%tracer_names(io3)  = 'qo3'
+          ico2   = iqt + 1; advection_config(:)%tracer_names(ico2)  = 'qco2'
        CASE(3)
-          io3    = iqt + 0
-          ico2   = iqt + 1
-          ich4   = iqt + 2
+          io3    = iqt + 0; advection_config(:)%tracer_names(io3)  = 'qo3'
+          ico2   = iqt + 1; advection_config(:)%tracer_names(ico2)  = 'qco2'
+          ich4   = iqt + 2; advection_config(:)%tracer_names(ich4)  = 'qch4'
        CASE(4)
-          io3    = iqt + 0
-          ico2   = iqt + 1
-          ich4   = iqt + 2
-          in2o   = iqt + 3
-=======
-          io3    = 4 ; advection_config(:)%tracer_names(io3)  = 'qo3'
-       CASE(2)
-          ico2   = 5 ; advection_config(:)%tracer_names(ico2) = 'qco2'
-       CASE(3)
-          ich4   = 6 ; advection_config(:)%tracer_names(ich4) = 'qch4'
-       CASE(4)
-          in2o   = 7 ; advection_config(:)%tracer_names(in2o) = 'qn2o'
->>>>>>> ef9950ee
+          io3    = iqt + 0; advection_config(:)%tracer_names(io3)  = 'qo3'
+          ico2   = iqt + 1; advection_config(:)%tracer_names(ico2)  = 'qco2'
+          ich4   = iqt + 2; advection_config(:)%tracer_names(ich4)  = 'qch4'
+          in2o   = iqt + 3; advection_config(:)%tracer_names(in2o)  = 'qn2o'
+
 
        CASE(0)
 
@@ -582,14 +573,11 @@
 
        END SELECT
 
-<<<<<<< HEAD
-=======
        WRITE(message_text,'(a,i3,a,i3)') 'Attention: transport of ART tracers is active, '//&
                                          'ntracer is increased by ',art_config(1)%iart_ntracer, &
                                          ' to ',ntracer
        CALL message('mo_echam_phy_init:init_echam_phy_tracer',message_text)
 
->>>>>>> ef9950ee
     ENDIF
 
     CALL message('','')
