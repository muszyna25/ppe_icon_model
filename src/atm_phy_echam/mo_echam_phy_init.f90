!>
!! @brief Contains subroutines for initializing the ECHAM physics package.
!!
!! @author Hui Wan, MPI-M
!!
!! @par Revision History
!! First version by Hui Wan, 2010-07-20
!!
!! @par Copyright and License
!!
!! This code is subject to the DWD and MPI-M-Software-License-Agreement in
!! its most recent form.
!! Please see the file LICENSE in the root of the source tree for this code.
!! Where software is supplied by third parties, it is indicated in the
!! headers of the routines.
!!

!----------------------------
#include "omp_definitions.inc"
!----------------------------

MODULE mo_echam_phy_init

  USE mo_kind,                 ONLY: wp
  USE mo_exception,            ONLY: finish, message, message_text
  USE mo_datetime,             ONLY: t_datetime

  USE mo_sync,                 ONLY: sync_c, sync_patch_array

  USE mo_io_config,            ONLY: default_read_method
  USE mo_read_interface,       ONLY: openInputFile, closeFile, read_2D, &
    &                                t_stream_id, onCells

  ! model configuration
  USE mo_parallel_config,      ONLY: nproma
  USE mo_run_config,           ONLY: nlev, iqv, iqt, ntracer
  USE mo_vertical_coord_table, ONLY: vct
  USE mo_echam_phy_config,     ONLY: phy_config => echam_phy_config, &
                                   & configure_echam_phy
  USE mo_echam_conv_config,    ONLY: configure_echam_convection
  USE mo_echam_cloud_config,   ONLY: configure_echam_cloud

#ifndef __NO_JSBACH__
  USE mo_master_control,       ONLY: master_namelist_filename
  USE mo_jsb_base,             ONLY: jsbach_init_base => init_base
  USE mo_jsb_model_init,       ONLY: jsbach_init_model => init_model
#endif

  ! test cases
  USE mo_ha_testcases,         ONLY: ape_sst_case
  USE mo_nh_testcases_nml,     ONLY: nh_test_name, th_cbl
  USE mo_ape_params,           ONLY: ape_sst
  USE mo_physical_constants,   ONLY: tmelt, Tf, albi, albedoW

  ! radiation
  USE mo_radiation_config,     ONLY: ssi_radt, tsi_radt, tsi, ighg, isolrad
  USE mo_srtm_config,          ONLY: setup_srtm, ssi_amip, ssi_default, ssi_preind, ssi_rce
  USE mo_lrtm_setup,           ONLY: lrtm_setup
  USE mo_newcld_optics,        ONLY: setup_newcld_optics

  ! vertical diffusion
  USE mo_echam_vdiff_params,   ONLY: init_vdiff_params
  USE mo_vdiff_solver,         ONLY: init_vdiff_solver

  ! cumulus convection
  USE mo_convect_tables,       ONLY: init_convect_tables
  USE mo_echam_convect_tables, ONLY: init_echam_convect_tables => init_convect_tables 

  ! air-sea-land interface
  USE mo_echam_sfc_indices,    ONLY: nsfc_type, iwtr, iice, ilnd, init_sfc_indices

  ! subgrid scale orography
  USE mo_ssodrag,              ONLY: sugwd

  ! domain and indices
  USE mo_model_domain,         ONLY: t_patch
  USE mo_loopindices,          ONLY: get_indices_c

  ! atmospheric state
  USE mo_echam_phy_memory,     ONLY: construct_echam_phy_state,    &
                                   & prm_field, t_echam_phy_field, &
                                   & prm_tend,  t_echam_phy_tend
  ! for coupling
  USE mo_coupling_config,      ONLY: is_coupled_run

  USE mo_timer,                ONLY: timers_level, timer_start, timer_stop, &
    &                                timer_prep_echam_phy

  ! for AMIP boundary conditions
  USE mo_time_interpolation         ,ONLY: time_weights_limm
  USE mo_time_interpolation_weights ,ONLY: wi_limm
  USE mo_bc_sst_sic,           ONLY: read_bc_sst_sic, bc_sst_sic_time_interpolation
  USE mo_bc_greenhouse_gases,  ONLY: read_bc_greenhouse_gases, bc_greenhouse_gases_time_interpolation, &
    &                                bc_greenhouse_gases_file_read

  IMPLICIT NONE

  PRIVATE

  PUBLIC  :: init_echam_phy, initcond_echam_phy
  PUBLIC  :: additional_restart_init

CONTAINS
  !>
  !! Top-level routine for initialization of ECHAM6 physics.
  !! It calls a series of subroutines to initialize tunable parameters,
  !! lookup tables, and the physics state vectors "prm_field" and "prm_tend".
  !!
  !! @par Revision History
  !! Initial version by Hui Wan, MPI-M (2010-07)
  !! name change to init_echam_phy by Levi Silvers
  !!
  SUBROUTINE init_echam_phy( p_patch, ctest_name, &
                                nlev, vct_a, vct_b, current_date)

    TYPE(t_patch),   INTENT(in) :: p_patch(:)
    CHARACTER(LEN=*),INTENT(in) :: ctest_name
    INTEGER,         INTENT(in) :: nlev
    REAL(wp),        INTENT(in) :: vct_a(:), vct_b(:)
    TYPE(t_datetime),INTENT(in) :: current_date

    INTEGER :: khydromet, ktrac
    INTEGER :: jg, ndomain
    TYPE(t_stream_id) :: stream_id

    CHARACTER(len=*), PARAMETER :: land_frac_fn = 'bc_land_frac.nc'
    CHARACTER(len=*), PARAMETER :: land_phys_fn = 'bc_land_phys.nc'
    CHARACTER(len=*), PARAMETER :: land_sso_fn  = 'bc_land_sso.nc'


    IF (timers_level > 1) CALL timer_start(timer_prep_echam_phy)

    !-------------------------------------------------------------------
    ! Initialize parameters and lookup tables
    !-------------------------------------------------------------------
    ! Main switches (phy_config%lrad, phy_config%lcond, etc.)

    CALL configure_echam_phy

    ! For radiation:

    IF (phy_config%lrad) THEN
      SELECT CASE (isolrad)
      CASE (0)
        ssi_radt(:) = ssi_default(:)
        tsi_radt = SUM(ssi_default)
        tsi      = tsi_radt
      CASE (1)
        ! in this case, transient solar irradiation is used and has to be implemented inside
        ! the time loop (mo_echam_phy_bcs)
        CONTINUE
      CASE (2)
        ssi_radt(:) = ssi_preind(:)
        tsi_radt = SUM(ssi_preind)
        tsi      = tsi_radt
      CASE (3)
        ssi_radt(:) = ssi_amip(:)
        tsi_radt = SUM(ssi_amip)
        tsi      = tsi_radt
      CASE default
        WRITE (message_text, '(a,i2,a)') &
             'isolrad = ', isolrad, ' in radiation_nml namelist is not supported'
        CALL message('init_echam_phy', message_text)
      END SELECT
      IF ( nh_test_name == 'RCE' .OR. nh_test_name == 'RCE_CBL' ) THEN
        tsi_radt = 0._wp
        ! solar flux (W/m2) in 14 SW bands
        ssi_radt(:) = ssi_rce(:)
        ! solar constant (W/m2)
        tsi_radt    = SUM(ssi_radt(:))
        tsi         = tsi_radt
      ENDIF
      CALL setup_srtm
      CALL lrtm_setup('rrtmg_lw.nc')
      CALL setup_newcld_optics('ECHAM6_CldOptProps.nc')
    END IF

    ! For cumulus convection:
    ! - assign value to echam_conv_config%nmctop;
    ! - allocate echam_conv_config%cevapcu(:) and assign values.

    IF (phy_config%lconv) THEN
      CALL configure_echam_convection(nlev, vct_a, vct_b)
    END IF ! lconv

    IF (phy_config%lcond) THEN
      CALL configure_echam_cloud
    END IF ! lcond

    ! For surface processes:
    ! nsfc_type, iwtr, etc. are set in this subroutine.
    ! See mo_sfc_indices.f90 for further details.

    CALL init_sfc_indices( ctest_name )

    ! For turbulent mixing:
    ! Allocate memory for the tri-diagonal solver needed by the implicit
    ! time stepping scheme; Compute time-independent parameters.

    IF (phy_config%lvdiff) THEN
      ! Currently the tracer indices are sorted such that we count
      ! the water substances first, and then other species like
      ! aerosols and their precursors. "ntracer" is the total number
      ! of tracers (including water substances) handled in the model;
      ! "iqt" is the starting index for non-water species.
      ! Before more sophisticated meta-data structure becomes available,
      ! it is assumed here that all tracers are subject to turbulent mixing.

      khydromet = iqt - 2        ! # of hydrometeors
      ktrac = ntracer - iqt + 1  ! # of non-water species

      CALL init_vdiff_solver( khydromet, ktrac, nlev )
      CALL init_vdiff_params( nlev, nlev+1, nlev+1, vct )
    ENDIF

    ! Lookup tables for saturation vapour pressure

    IF (phy_config%lconv.OR.phy_config%lcond.OR.phy_config%lvdiff) THEN
       CALL init_convect_tables
       CALL init_echam_convect_tables 
    END IF

    ! For subgrid scale orography scheme

    IF (phy_config%lssodrag) THEN
      CALL sugwd(nlev)
    END IF


    !-------------------------------------------------------------------
    ! Allocate memory for the state vectors "prm_field" and "prm_tend"
    !-------------------------------------------------------------------
    CALL construct_echam_phy_state( ntracer, p_patch )

    ndomain = SIZE(p_patch)

    ! general
    !--------------------------------------------------------------
    !< characteristic gridlength needed by sso and sometimes by
    !! convection and turbulence
    !--------------------------------------------------------------

    IF ( ndomain /= 1 ) THEN
       CALL finish('','ndomain /=1 is not supported yet')
    END IF

    IF ( TRIM(nh_test_name) .NE. "APEc_nh" .AND. &
      &  TRIM(nh_test_name) .NE. "APEc" ) THEN

      DO jg= 1,ndomain

         ! read time-constant boundary conditions from files
      
         ! land, glacier and lake masks
         stream_id = openInputFile(land_frac_fn, p_patch(jg), default_read_method)
         CALL read_2D(stream_id=stream_id, location=onCells, &
              &          variable_name='land',               &
              &          fill_array=prm_field(jg)%lsmask(:,:))
         CALL read_2D(stream_id=stream_id, location=onCells, &
              &          variable_name='glac',               &
              &          fill_array=prm_field(jg)% glac(:,:))
         CALL read_2D(stream_id=stream_id, location=onCells, &
              &          variable_name='lake',               &
              &          fill_array=prm_field(jg)% alake(:,:))
         CALL closeFile(stream_id)
         !
         ! add lake mask to land sea mask to remove lakes again
         prm_field(jg)%lsmask(:,:) = prm_field(jg)%lsmask(:,:) + prm_field(jg)%alake(:,:)

         ! roughness length and background albedo
         stream_id = openInputFile(land_phys_fn, p_patch(jg), default_read_method)

         IF (phy_config%lvdiff) THEN
            CALL read_2D(stream_id=stream_id, location=onCells, &
                 &       variable_name='z0',                    &
                 &       fill_array=prm_field(jg)% z0m(:,:))
         END IF

         IF (phy_config%lrad) THEN
            CALL read_2D(stream_id=stream_id, location=onCells, &
                 &       variable_name='albedo',                &
                 &       fill_array=prm_field(jg)% alb(:,:))
         END IF

         CALL closeFile(stream_id)
         
         ! orography
         IF (phy_config%lssodrag) THEN
            stream_id = openInputFile(land_sso_fn, p_patch(jg), default_read_method)
            CALL read_2D(stream_id=stream_id, location=onCells, &
                 &       variable_name='oromea',                &
                 &       fill_array=prm_field(jg)% oromea(:,:))
            CALL read_2D(stream_id=stream_id, location=onCells, &
               &         variable_name='orostd',                &
               &         fill_array=prm_field(jg)% orostd(:,:))
            CALL read_2D(stream_id=stream_id, location=onCells, &
               &         variable_name='orosig',                &
               &         fill_array=prm_field(jg)% orosig(:,:))
            CALL read_2D(stream_id=stream_id, location=onCells, &
               &         variable_name='orogam',                &
               &         fill_array=prm_field(jg)% orogam(:,:))
            CALL read_2D(stream_id=stream_id, location=onCells, &
               &         variable_name='orothe',                &
               &         fill_array=prm_field(jg)% orothe(:,:))
            CALL read_2D(stream_id=stream_id, location=onCells, &
               &         variable_name='oropic',                &
               &         fill_array=prm_field(jg)% oropic(:,:))
            CALL read_2D(stream_id=stream_id, location=onCells, &
               &         variable_name='oroval',                &
               &         fill_array=prm_field(jg)% oroval(:,:))
            CALL closeFile(stream_id)
         END IF

      END DO ! jg

      ! read time-dependent boundary conditions from file

      ! well mixed greenhouse gases, horizontally constant
      IF (ighg > 0) THEN
        ! read annual means
        IF (.NOT. bc_greenhouse_gases_file_read) THEN
           CALL read_bc_greenhouse_gases(ighg)
        END IF
        ! interpolate to the current date and time, placing the annual means at
        ! the mid points of the current and preceding or following year, if the
        ! current date is in the 1st or 2nd half of the year, respectively.
        CALL bc_greenhouse_gases_time_interpolation(current_date)
      ENDIF

      ! interpolation weights for linear interpolation
      ! of monthly means onto the actual integration time step
      CALL time_weights_limm(current_date, wi_limm)

      ! sea surface temperature, sea ice concentration and depth
      DO jg= 1,ndomain
        !
        CALL read_bc_sst_sic(current_date%year, p_patch(1))
        !
<<<<<<< HEAD
        CALL bc_sst_sic_time_interpolation(wi_limm                           ,&
          &                                prm_field(jg)%lsmask(:,:)         ,&
          &                                prm_field(jg)%tsfc_tile(:,:,iwtr) ,&
          &                                prm_field(jg)%seaice(:,:)         ,&
          &                                prm_field(jg)%siced(:,:)          ,&
          &                                p_patch(1)                         )
        !
=======
        CALL bc_sst_sic_time_interpolation(wi_limm                           , &
             &                             prm_field(jg)%lsmask(:,:)         , &
             &                             prm_field(jg)%tsfc_tile(:,:,iwtr) , &
             &                             prm_field(jg)%seaice(:,:)         , &
             &                             prm_field(jg)%siced(:,:)          )
!
>>>>>>> 5ca39308
! TODO: ME preliminary setting for ice and land and total surface
        prm_field(jg)%tsfc_tile(:,:,iice) = prm_field(jg)%tsfc_tile(:,:,iwtr)
        prm_field(jg)%tsfc_tile(:,:,ilnd) = prm_field(jg)%tsfc_tile(:,:,iwtr)
        prm_field(jg)%tsfc     (:,:)      = prm_field(jg)%tsfc_tile(:,:,iwtr)
        !
        prm_field(jg)%tsfc_rad (:,:)      = prm_field(jg)%tsfc_tile(:,:,iwtr)
        prm_field(jg)%tsfc_radt(:,:)      = prm_field(jg)%tsfc_tile(:,:,iwtr)

        prm_field(jg)% albvisdir_tile(:,:,ilnd) = prm_field(jg)%alb(:,:)    ! albedo in the visible range for direct radiation
        prm_field(jg)% albnirdir_tile(:,:,ilnd) = prm_field(jg)%alb(:,:)    ! albedo in the NIR range for direct radiation 
        prm_field(jg)% albvisdif_tile(:,:,ilnd) = prm_field(jg)%alb(:,:)    ! albedo in the visible range for diffuse radiation
        prm_field(jg)% albnirdif_tile(:,:,ilnd) = prm_field(jg)%alb(:,:)    ! albedo in the NIR range for diffuse radiation
        prm_field(jg)% albvisdir_tile(:,:,iwtr) = albedoW ! albedo in the visible range for direct radiation
        prm_field(jg)% albnirdir_tile(:,:,iwtr) = albedoW ! albedo in the NIR range for direct radiation 
        prm_field(jg)% albvisdif_tile(:,:,iwtr) = albedoW ! albedo in the visible range for diffuse radiation
        prm_field(jg)% albnirdif_tile(:,:,iwtr) = albedoW ! albedo in the NIR range for diffuse radiation
        prm_field(jg)% albvisdir_tile(:,:,iice) = albi    ! albedo in the visible range for direct radiation
        prm_field(jg)% albnirdir_tile(:,:,iice) = albi    ! albedo in the NIR range for direct radiation 
        prm_field(jg)% albvisdif_tile(:,:,iice) = albi    ! albedo in the visible range for diffuse radiation
        prm_field(jg)% albnirdif_tile(:,:,iice) = albi    ! albedo in the NIR range for diffuse radiation

        prm_field(jg)%albvisdir(:,:) = albedoW
        prm_field(jg)%albvisdif(:,:) = albedoW
        prm_field(jg)%albnirdir(:,:) = albedoW
        prm_field(jg)%albnirdif(:,:) = albedoW
        prm_field(jg)%albedo(:,:)    = albedoW
!
! TODO: ME preliminary setting for ice
! The ice model should be able to handle different thickness classes, 
! but for AMIP we ONLY USE one ice class.
        prm_field(jg)% albvisdir_ice(:,:,:) = albi ! albedo in the visible range for direct radiation
        prm_field(jg)% albnirdir_ice(:,:,:) = albi ! albedo in the NIR range for direct radiation 
        prm_field(jg)% albvisdif_ice(:,:,:) = albi ! albedo in the visible range for diffuse radiation
        prm_field(jg)% albnirdif_ice(:,:,:) = albi ! albedo in the NIR range for diffuse radiation
        prm_field(jg)% Tsurf(:,:,:) = Tf
        prm_field(jg)% T1   (:,:,:) = Tf
        prm_field(jg)% T2   (:,:,:) = Tf
        WHERE (prm_field(jg)%seaice(:,:) > 0.0_wp)
           prm_field(jg)% hs   (:,1,:) = 0.1_wp       ! set initial snow depth on sea ice
        ELSEWHERE
           prm_field(jg)% hs   (:,1,:) = 0.0_wp
        ENDWHERE
        prm_field(jg)% hi   (:,1,:) = prm_field(jg)%siced(:,:)
        prm_field(jg)% conc (:,1,:) = prm_field(jg)%seaice(:,:)

      END DO ! jg

#ifndef __NO_JSBACH__
      IF (phy_config%ljsbach) THEN

        ! Do basic initialization of JSBACH
        CALL jsbach_init_base(master_namelist_filename)

        ! Now continue initialization of JSBACH for the different grids
        DO jg=1,ndomain
          CALL jsbach_init_model( jg, p_patch(jg))                             !< in
        END DO ! jg

      END IF ! phy_config%ljsbach
#endif

    END IF ! nh_test_name
  
    IF (timers_level > 1) CALL timer_stop(timer_prep_echam_phy)

  END SUBROUTINE init_echam_phy


  !-------------
  !>
  !! Loop over all grid levels and give proper values to some components
  !! of the state vectors "prm_field" and "prm_tend".
  !! This subroutine plays a role similar to "init_g3" in ECHAM6.
  !!
  !! @par Revision History
  !! Initial version by Hui Wan, MPI-M (2010-07)
  !!
  SUBROUTINE initcond_echam_phy( jg, p_patch, temp, qv, ctest_name )

    INTEGER          ,INTENT(in) :: jg
    TYPE(t_patch)    ,INTENT(in) :: p_patch
    REAL(wp)         ,INTENT(in) :: temp(:,:,:)
    REAL(wp)         ,INTENT(in) :: qv(:,:,:)
    CHARACTER(LEN=*), INTENT(in) :: ctest_name

    ! local variables and pointers

    INTEGER  :: nblks_c, jb, jbs, jc, jcs, jce
    REAL(wp) :: zlat

    TYPE(t_echam_phy_field),POINTER :: field => NULL()
    TYPE(t_echam_phy_tend) ,POINTER :: tend  => NULL()
    !----

      field => prm_field(jg)
      tend  => prm_tend (jg)

      nblks_c = p_patch%nblks_c
      jbs     = p_patch%cells%start_blk(2,1)

        ! For idealized test cases

        SELECT CASE (ctest_name)
        CASE('APE','APE_echam','RCEhydro') !Note that there is only one surface type in this case

!$OMP PARALLEL DO PRIVATE(jb,jc,jcs,jce,zlat) ICON_OMP_DEFAULT_SCHEDULE
          DO jb = jbs,nblks_c
            CALL get_indices_c( p_patch, jb,jbs,nblks_c, jcs,jce, 2)
            DO jc = jcs,jce
              zlat = p_patch%cells%center(jc,jb)%lat
              field% tsfc_tile(jc,jb,iwtr) = ape_sst(ape_sst_case,zlat)
              field% tsfc     (jc,jb     ) = ape_sst(ape_sst_case,zlat)
            END DO
            field% lsmask(jcs:jce,jb) = 0._wp   ! zero land fraction
            field% glac  (jcs:jce,jb) = 0._wp   ! zero glacier fraction
            field% seaice(jcs:jce,jb) = 0._wp   ! zeor sea ice fraction
          END DO
!$OMP END PARALLEL DO

          IF ( is_coupled_run() ) CALL finish('ERROR: Use testcase APEc or APEc_nh for a coupled run')

        CASE('RCE','RCE_glb','RCE_CBL') !Note that there is only one surface type in this case

!$OMP PARALLEL DO PRIVATE(jb,jc,jcs,jce,zlat) ICON_OMP_DEFAULT_SCHEDULE
            DO jb = jbs,nblks_c
              CALL get_indices_c( p_patch, jb,jbs,nblks_c, jcs,jce, 2)
              DO jc = jcs,jce
                zlat = p_patch%cells%center(jc,jb)%lat
                field% tsfc_tile(jc,jb,iwtr) = th_cbl(1)
                field% tsfc     (jc,     jb) = th_cbl(1)
              END DO
              field% lsmask(jcs:jce,jb) = 0._wp   ! zero land fraction
              field% glac  (jcs:jce,jb) = 0._wp   ! zero glacier fraction
              field% seaice(jcs:jce,jb) = 0._wp   ! zeor sea ice fraction
            END DO
!$OMP END PARALLEL DO

        CASE('APEi')
          ! The same as APE, except that whenever SST reaches tmelt, we put
          ! 1m-thick ice with a concentration of 0.9 on top

!$OMP PARALLEL DO PRIVATE(jb,jc,jcs,jce,zlat) ICON_OMP_DEFAULT_SCHEDULE
          DO jb = jbs,nblks_c
            CALL get_indices_c( p_patch, jb,jbs,nblks_c, jcs,jce, 2)
            DO jc = jcs,jce
              zlat = p_patch%cells%center(jc,jb)%lat
              ! SST must reach Tf where there's ice. It may be better to modify ape_sst it self.
              field% tsfc_tile  (jc,jb,iwtr) = ape_sst(ape_sst_case,zlat) + Tf
              ! Initialise the ice - Tsurf, T1 & T2 must be in degC
              field% tsfc_tile  (jc,jb,iice) = Tf + tmelt
              field% Tsurf      (jc,1, jb  ) = Tf
              field% T1         (jc,1, jb  ) = Tf
              field% T2         (jc,1, jb  ) = Tf
              field% hs         (jc,1, jb  ) = 0._wp
              IF ( field%tsfc_tile(jc,jb,iwtr) <= Tf + tmelt ) THEN
                field%Tsurf (jc,1,jb) = field% tsfc_tile(jc,jb,iice) - tmelt
                field%conc  (jc,1,jb) = 0.9_wp
                field%hi    (jc,1,jb) = 1.0_wp
                field%seaice(jc,  jb) = field%conc(jc,1,jb)
              ELSE
                field%conc  (jc,1,jb) = 0._wp
                field%hi    (jc,1,jb) = 0._wp
                field%seaice(jc,  jb) = field%conc(jc,1,jb)
              ENDIF
              field% tsfc(jc,jb) = field%seaice(jc,jb)  *field%tsfc_tile(jc,jb,iice) &
                &      + ( 1._wp - field%seaice(jc,jb) )*field%tsfc_tile(jc,jb,iwtr)
            END DO
            field% lsmask(jcs:jce,jb) = 0._wp   ! zero land fraction
            field% glac  (jcs:jce,jb) = 0._wp   ! zero glacier fraction
          END DO
!$OMP END PARALLEL DO
          field% albvisdir_ice(:,:,:) = albi    ! albedo in the visible range for direct radiation
          field% albnirdir_ice(:,:,:) = albi    ! albedo in the NIR range for direct radiation
          field% albvisdif_ice(:,:,:) = albi    ! albedo in the visible range for diffuse radiation
          field% albnirdif_ice(:,:,:) = albi    ! albedo in the NIR range for diffuse radiation

        CASE('APEc','APEc_nh')
          ! The same as APEi, except we initialize with no ice and don't modify the surface
          ! temperature. This is meant for a coupled run.

!$OMP PARALLEL DO PRIVATE(jb,jc,jcs,jce,zlat) ICON_OMP_DEFAULT_SCHEDULE
          DO jb = jbs,nblks_c
            CALL get_indices_c( p_patch, jb,jbs,nblks_c, jcs,jce, 2)
            DO jc = jcs,jce
              zlat = p_patch%cells%center(jc,jb)%lat
              field% tsfc_tile(jc,jb,iwtr) = ape_sst(ape_sst_case,zlat)
              ! Initialise the ice - Tsurf, T1 & T2 must be in degC
              field% tsfc_tile  (jc,jb,iice) = Tf + tmelt
              field% Tsurf      (jc,1, jb  ) = Tf
              field% T1         (jc,1, jb  ) = Tf
              field% T2         (jc,1, jb  ) = Tf
              field% hs         (jc,1, jb  ) = 0._wp
              field%conc  (jc,1,jb) = 0._wp
              field%hi    (jc,1,jb) = 0._wp
              field%seaice(jc,  jb) = field%conc(jc,1,jb)
              field% tsfc(jc,jb) = field%seaice(jc,jb)  *field%tsfc_tile(jc,jb,iice) &
                &      + ( 1._wp - field%seaice(jc,jb) )*field%tsfc_tile(jc,jb,iwtr)
            END DO
            field% lsmask(jcs:jce,jb) = 0._wp   ! zero land fraction
            field% glac  (jcs:jce,jb) = 0._wp   ! zero glacier fraction
          END DO
!$OMP END PARALLEL DO
          field% albvisdir_ice(:,:,:) = albi    ! albedo in the visible range for direct radiation
          field% albnirdir_ice(:,:,:) = albi    ! albedo in the NIR range for direct radiation
          field% albvisdif_ice(:,:,:) = albi    ! albedo in the visible range for diffuse radiation
          field% albnirdif_ice(:,:,:) = albi    ! albedo in the NIR range for diffuse radiation

        CASE('JWw-Moist','LDF-Moist','jabw_m')

!$OMP PARALLEL
!$OMP DO PRIVATE(jb,jcs,jce) ICON_OMP_DEFAULT_SCHEDULE
          DO jb = jbs,nblks_c
            CALL get_indices_c( p_patch, jb,jbs,nblks_c, jcs,jce, 2)

            ! Set the surface temperature to the same value as the lowest model
            ! level above surface. For this test case, currently we assume
            ! there is no land or sea ice.

            field% tsfc_tile(jcs:jce,jb,iwtr) = temp(jcs:jce,nlev,jb)
            field% tsfc     (jcs:jce,jb     ) = temp(jcs:jce,nlev,jb)

            field% lsmask(jcs:jce,jb) = 0._wp   ! zero land fraction
            field% glac  (jcs:jce,jb) = 0._wp   ! zero glacier fraction
            field% seaice(jcs:jce,jb) = 0._wp   ! zero sea ice fraction
          END DO
!$OMP END DO  NOWAIT
!$OMP END PARALLEL

        END SELECT

!$OMP PARALLEL
!$OMP DO PRIVATE(jb,jc,jcs,jce) ICON_OMP_DEFAULT_SCHEDULE
      DO jb = jbs,nblks_c
        CALL get_indices_c( p_patch, jb,jbs,nblks_c, jcs,jce, 2)

        ! Initialize the flag lfland (.TRUE. if the fraction of land in
        ! a grid box is larger than zero). In ECHAM a local array
        ! is initialized in each call of the subroutine "physc"

        DO jc = jcs,jce
          field%lfland(jc,jb) = field%lsmask(jc,jb).GT.0._wp
          field%lfglac(jc,jb) = field%glac  (jc,jb).GT.0._wp
        END DO

      END DO      !jb
!$OMP END DO NOWAIT
!$OMP END PARALLEL

      ! Assign initial values for some components of the "field" and
      ! "tend" state vectors.

!$OMP PARALLEL
!$OMP WORKSHARE
      field% q    (:,:,:,iqv) = qv(:,:,:)
      field% xvar (:,:,:)     = qv(:,:,:)*0.1_wp
      field% xskew(:,:,:)     = 2._wp

      ! Other variabels (cf. subroutine init_g3 in ECHAM6)

      field% topmax(:,  :) = 99999._wp
      field% thvsig(:,  :) = 1.e-2_wp
      field% tke   (:,:,:) = 1.e-4_wp

      field% cosmu0    (:,  :) = 0._wp
      field% flxdwswtoa(:,  :) = 0._wp
      field% vissfc    (:,  :) = 0._wp
      field% nirsfc    (:,  :) = 0._wp
      field% parsfcdn  (:,  :) = 0._wp
      field% visfrcsfc (:,  :) = 0._wp
      field% visdffsfc (:,  :) = 0._wp
      field% nirdffsfc (:,  :) = 0._wp
      field% pardffsfc (:,  :) = 0._wp
      field% lwflxupsfc(:,  :) = 0._wp
      field% swflxsfc    (:,:) = 0._wp
      field% lwflxsfc    (:,:) = 0._wp
      field% lwupflxsfc  (:,:) = 0._wp
      field% dlwflxsfc_dT(:,:) = 0._wp
      field% swflxtoa    (:,:) = 0._wp
      field% lwflxtoa    (:,:) = 0._wp
      field% aclc  (:,:,:) = 0._wp
      field% aclcov(:,  :) = 0._wp
      field% qvi   (:,  :) = 0._wp
      field% xlvi  (:,  :) = 0._wp
      field% xivi  (:,  :) = 0._wp
      field% rsfl  (:,  :) = 0._wp
      field% ssfl  (:,  :) = 0._wp
      field% rsfc  (:,  :) = 0._wp
      field% ssfc  (:,  :) = 0._wp
      field% omega (:,:,:) = 0._wp

      field%totprec_avg(:,:) = 0._wp
      field%  evap (:,  :) = 0._wp
      field% lhflx (:,  :) = 0._wp
      field% shflx (:,  :) = 0._wp
      field%dshflx_dT_tile    (:,:,:)= 0._wp

      field% u_stress(:,  :) = 0._wp
      field% v_stress(:,  :) = 0._wp

      field% u_stress_sso(:,:) = 0._wp
      field% v_stress_sso(:,:) = 0._wp
      field% dissipation_sso(:,:) = 0._wp

      field% rtype (:,  :) = 0._wp
      field% rintop(:,  :) = 0._wp

      tend% xl_dtr(:,:,:)  = 0._wp  !"xtecl" in ECHAM
      tend% xi_dtr(:,:,:)  = 0._wp  !"xteci" in ECHAM
!$OMP END WORKSHARE

      IF (phy_config%ljsbach) THEN

!$OMP WORKSHARE
        field% csat    (:,  :) = 1.0_wp
        field% cair    (:,  :) = 1.0_wp
!$OMP END WORKSHARE

      END IF ! ljsbach

!$OMP END PARALLEL

      IF (phy_config%lvdiff) THEN
!$OMP PARALLEL
!$OMP DO PRIVATE(jb,jcs,jce) ICON_OMP_DEFAULT_SCHEDULE
      DO jb = jbs,nblks_c
        CALL get_indices_c( p_patch, jb,jbs,nblks_c, jcs,jce, 2)
        field% coriol(jcs:jce,jb) = p_patch%cells%f_c(jcs:jce,jb)
      ENDDO
!$OMP END DO NOWAIT
!$OMP END PARALLEL

!$OMP PARALLEL WORKSHARE
        field% ustar (:,:)   = 1._wp
        field% kedisp(:,:)   = 0._wp
        field% tkem0 (:,:,:) = 1.e-4_wp
        field% tkem1 (:,:,:) = 1.e-4_wp
        field% thvvar(:,:,:) = 1.e-4_wp
        field% ocu   (:,:)   = 0._wp
        field% ocv   (:,:)   = 0._wp
        field% mixlen(:,:,:) = -999._wp
!$OMP END PARALLEL WORKSHARE
        IF (iwtr<=nsfc_type) field% z0m_tile(:,:,iwtr) = 1e-3_wp !see init_surf in echam (or z0m_oce?)
        IF (iice<=nsfc_type) field% z0m_tile(:,:,iice) = 1e-3_wp !see init_surf in echam (or z0m_ice?)
        IF (ilnd<=nsfc_type) THEN
          field% z0m_tile(:,:,ilnd) = field%z0m(:,:) ! or maybe a larger value?
          field% z0h_lnd(:,:)       = field%z0m(:,:) ! or maybe a larger value?
        END IF
      ENDIF

      ! Initialization of tendencies is necessary for doing I/O with
      ! the NAG compiler

      tend% temp_rsw(:,:,:)   = 0._wp
      tend% temp_rlw(:,:,:)   = 0._wp

      tend% temp_cld(:,:,:)   = 0._wp
      tend%    q_cld(:,:,:,:) = 0._wp

      tend% temp_dyn(:,:,:)   = 0._wp
      tend%    q_dyn(:,:,:,:) = 0._wp
      tend%    u_dyn(:,:,:)   = 0._wp
      tend%    v_dyn(:,:,:)   = 0._wp

      tend% temp_phy(:,:,:)   = 0._wp
      tend%    q_phy(:,:,:,:) = 0._wp
      tend%    u_phy(:,:,:)   = 0._wp
      tend%    v_phy(:,:,:)   = 0._wp

      tend% temp_cnv(:,:,:)   = 0._wp
      tend%    q_cnv(:,:,:,:) = 0._wp
      tend%    u_cnv(:,:,:)   = 0._wp
      tend%    v_cnv(:,:,:)   = 0._wp

      tend% temp_vdf(:,:,:)   = 0._wp
      tend%    q_vdf(:,:,:,:) = 0._wp
      tend%    u_vdf(:,:,:)   = 0._wp
      tend%    v_vdf(:,:,:)   = 0._wp

      tend% temp_gwh(:,:,:)   = 0._wp
      tend%    u_gwh(:,:,:)   = 0._wp
      tend%    v_gwh(:,:,:)   = 0._wp

      tend% temp_sso(:,:,:)   = 0._wp
      tend%    u_sso(:,:,:)   = 0._wp
      tend%    v_sso(:,:,:)   = 0._wp

      NULLIFY( field,tend )

  END SUBROUTINE initcond_echam_phy
  !-------------
  !>
  !!
  SUBROUTINE additional_restart_init( p_patch, ctest_name )

    TYPE(t_patch),   INTENT(IN) :: p_patch(:)
    CHARACTER(LEN=*),INTENT(IN) :: ctest_name

    INTEGER :: ndomain, nblks_c, jg, jb, jbs, jc, jcs, jce
    REAL(wp):: zlat

    TYPE(t_echam_phy_field),POINTER :: field => NULL()

!!$    CHARACTER(LEN=*),PARAMETER :: routine = 'additional_restart_init'

    !----
    ! total number of domains/ grid levels

    ndomain = SIZE(prm_field)
    IF (ndomain.eq.0) CALL finish('init_phy_memory', &
       & 'ERROR: array prm_field has zero length')

    !-------------------------
    ! Loop over all domains
    !-------------------------
    DO jg = 1,ndomain

      field => prm_field(jg)

      nblks_c = p_patch(jg)%nblks_c
      jbs     = p_patch(jg)%cells%start_blk(2,1)
!$OMP PARALLEL
!$OMP DO PRIVATE(jb,jc,jcs,jce,zlat) ICON_OMP_DEFAULT_SCHEDULE
      DO jb = jbs,nblks_c
        CALL get_indices_c( p_patch(jg), jb,jbs,nblks_c, jcs,jce, 2)

        !---------------------------------------------------------------------
        ! Re-initialize SST, sea ice and glacier if necessary
        !---------------------------------------------------------------------
          SELECT CASE (ctest_name)
          CASE('APE')
          ! For an aqua-planet experiment, re-initialization is necessary if
          ! the restart file in use was generated during a differently configured
          ! experiment (e.g., an APE exp with a different SST setup, or
          ! a real-world simulation such as AMIP, etc).

            DO jc = jcs,jce
              zlat = p_patch(jg)%cells%center(jc,jb)%lat
              field% tsfc_tile(jc,jb,iwtr) = ape_sst(ape_sst_case,zlat)   ! SST
              field% tsfc     (jc,     jb) = field% tsfc_tile(jc,jb,iwtr)
            END DO
            field% lsmask(jcs:jce,jb) = 0._wp   ! zero land fraction
            field% glac  (jcs:jce,jb) = 0._wp   ! zero glacier fraction
            field% seaice(jcs:jce,jb) = 0._wp   ! zeor sea ice fraction

          END SELECT

        !--------------------------------------------------------------------
        ! Initialize the flag lfland (.TRUE. if the fraction of land in
        ! a grid box is larger than zero). In ECHAM a local array
        ! is initialized in each call of the subroutine "physc".
        ! Note that this initialization is needed for all resumed integrations
        ! regardless of the choice of "ctest_name", because
        ! logical variables can not yet be stored in restart files.
        !--------------------------------------------------------------------

        DO jc = jcs,jce
          field%lfland(jc,jb) = field%lsmask(jc,jb).GT.0._wp
          field%lfglac(jc,jb) = field%glac  (jc,jb).GT.0._wp
        ENDDO !jc
      ENDDO   !jb
!$OMP END DO NOWAIT
!$OMP END PARALLEL

      !----------------------------------------
      ! Reset accumulated variables
      !----------------------------------------

      field%totprec_avg(:,:)   = 0._wp

      NULLIFY( field )
    ENDDO !jg

  END SUBROUTINE additional_restart_init

END MODULE mo_echam_phy_init<|MERGE_RESOLUTION|>--- conflicted
+++ resolved
@@ -336,22 +336,13 @@
         !
         CALL read_bc_sst_sic(current_date%year, p_patch(1))
         !
-<<<<<<< HEAD
-        CALL bc_sst_sic_time_interpolation(wi_limm                           ,&
-          &                                prm_field(jg)%lsmask(:,:)         ,&
-          &                                prm_field(jg)%tsfc_tile(:,:,iwtr) ,&
-          &                                prm_field(jg)%seaice(:,:)         ,&
-          &                                prm_field(jg)%siced(:,:)          ,&
-          &                                p_patch(1)                         )
-        !
-=======
         CALL bc_sst_sic_time_interpolation(wi_limm                           , &
              &                             prm_field(jg)%lsmask(:,:)         , &
              &                             prm_field(jg)%tsfc_tile(:,:,iwtr) , &
              &                             prm_field(jg)%seaice(:,:)         , &
-             &                             prm_field(jg)%siced(:,:)          )
-!
->>>>>>> 5ca39308
+             &                             prm_field(jg)%siced(:,:)          , &
+             &                             p_patch(1)                        )
+        !
 ! TODO: ME preliminary setting for ice and land and total surface
         prm_field(jg)%tsfc_tile(:,:,iice) = prm_field(jg)%tsfc_tile(:,:,iwtr)
         prm_field(jg)%tsfc_tile(:,:,ilnd) = prm_field(jg)%tsfc_tile(:,:,iwtr)
