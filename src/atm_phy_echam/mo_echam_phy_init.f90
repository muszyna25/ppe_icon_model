!>
!! @brief Contains subroutines for initializing the ECHAM physics package.
!!
!! @author Hui Wan, MPI-M
!!
!! @par Revision History
!! First version by Hui Wan, 2010-07-20
!!
!! @par Copyright and License
!!
!! This code is subject to the DWD and MPI-M-Software-License-Agreement in
!! its most recent form.
!! Please see the file LICENSE in the root of the source tree for this code.
!! Where software is supplied by third parties, it is indicated in the
!! headers of the routines.
!!

!----------------------------
#include "omp_definitions.inc"
!----------------------------

MODULE mo_echam_phy_init

  ! infrastructure
  USE mo_kind,                 ONLY: wp
  USE mo_exception,            ONLY: finish
  USE mtime,                   ONLY: datetime, OPERATOR(>)
  USE mo_io_config,            ONLY: default_read_method
  USE mo_read_interface,       ONLY: openInputFile, closeFile, read_2D, &
    &                                t_stream_id, on_cells
  USE mo_timer,                ONLY: timers_level, timer_start, timer_stop, &
    &                                timer_prep_echam_phy

  ! model configuration
  USE mo_run_config,           ONLY: nlev, iqv, iqt, io3, &
    &                                ntracer, ltestcase, lart

  ! horizontal grid and indices
  USE mo_model_domain,         ONLY: t_patch
  USE mo_loopindices,          ONLY: get_indices_c
  USE mo_grid_config,          ONLY: n_dom

  ! vertical grid
  USE mo_vertical_coord_table, ONLY: vct
  
  ! test cases
  USE mo_nh_testcases_nml,     ONLY: ape_sst_case, th_cbl, tpe_temp
  USE mo_ape_params,           ONLY: ape_sst
  USE mo_physical_constants,   ONLY: tmelt, Tf, albi, albedoW

  ! echam phyiscs
  USE mo_echam_phy_config,     ONLY: eval_echam_phy_config, eval_echam_phy_tc, print_echam_phy_config, &
    &                                echam_phy_config, echam_phy_tc, dt_zero
  USE mo_echam_phy_memory,     ONLY: construct_echam_phy_state,    &
    &                                prm_field, t_echam_phy_field, &
    &                                prm_tend,  t_echam_phy_tend

  ! radiation
  USE mo_echam_rad_config,     ONLY: eval_echam_rad_config, print_echam_rad_config, echam_rad_config
  USE mo_psrad_interface,      ONLY: setup_psrad
  USE mo_psrad_cloud_optics,   ONLY: setup_cloud_optics  

  ! subgrid scale orographic effects
  USE mo_echam_sso_config,     ONLY: eval_echam_sso_config, print_echam_sso_config

  ! atmospheric gravity wave drag
  USE mo_echam_gwd_config,     ONLY: eval_echam_gwd_config, print_echam_gwd_config

  ! vertical diffusion
  USE mo_echam_vdf_config,     ONLY: eval_echam_vdf_config, print_echam_vdf_config
  USE mo_echam_vdiff_params,   ONLY: init_vdiff_params
  USE mo_vdiff_solver,         ONLY: init_vdiff_solver

#ifndef __NO_JSBACH__
  ! land surface
  USE mo_master_control,       ONLY: master_namelist_filename
  USE mo_jsb_base,             ONLY: jsbach_init_base => init_base
  USE mo_jsb_model_init,       ONLY: jsbach_init_model => init_model
#endif

  ! carbon cycle
  USE mo_ccycle_config,        ONLY: print_ccycle_config

  ! cumulus convection
  USE mo_echam_cnv_config,     ONLY: alloc_echam_cnv_config, eval_echam_cnv_config, print_echam_cnv_config
  USE mo_convect_tables,       ONLY: init_convect_tables
  USE mo_echam_convect_tables, ONLY: init_echam_convect_tables => init_convect_tables

  ! cloud microphysics
  USE mo_echam_cld_config,     ONLY: print_echam_cld_config

<<<<<<< HEAD
  USE mo_timer,                ONLY: timers_level, timer_start, timer_stop, &
    &                                timer_prep_echam_phy

  ! for AMIP boundary conditions
  USE mo_bcs_time_interpolation, ONLY: t_time_interpolation_weights, calculate_time_interpolation_weights
  USE mo_bc_sst_sic,             ONLY: read_bc_sst_sic, bc_sst_sic_time_interpolation
  USE mo_bc_greenhouse_gases,    ONLY: read_bc_greenhouse_gases, bc_greenhouse_gases_time_interpolation, &
    &                                bc_greenhouse_gases_file_read
=======
>>>>>>> 12462837
  ! Cariolle interactive ozone scheme
  USE mo_lcariolle_externals,  ONLY: read_bcast_real_3d_wrap, &
    &                                read_bcast_real_1d_wrap, &
    &                                closeFile_wrap, openInputFile_wrap, &
    &                                get_constants

  ! water vapour production by methane oxidation
  ! and destruction by photolysis
  USE mo_methox,               ONLY: init_methox

  ! air-sea-land interface
  USE mo_echam_sfc_indices,    ONLY: nsfc_type, iwtr, iice, ilnd, init_sfc_indices

  ! for coupling
  USE mo_coupling_config,      ONLY: is_coupled_run

  ! for AMIP boundary conditions
  USE mo_bcs_time_interpolation, ONLY: t_time_interpolation_weights, calculate_time_interpolation_weights
  USE mo_bc_sst_sic,           ONLY: read_bc_sst_sic, bc_sst_sic_time_interpolation
  USE mo_bc_greenhouse_gases,  ONLY: read_bc_greenhouse_gases, bc_greenhouse_gases_time_interpolation, &
    &                                bc_greenhouse_gases_file_read
  USE mo_bc_aeropt_splumes,    ONLY: setup_bc_aeropt_splumes

  ! radiative forcing diagnostics
  USE mo_psrad_memory,         ONLY: construct_psrad_forcing_list

  IMPLICIT NONE

  PRIVATE

  PUBLIC  :: init_echam_phy, initcond_echam_phy
  PUBLIC  :: additional_restart_init

CONTAINS
  !>
  !! Top-level routine for initialization of ECHAM6 physics.
  !! It calls a series of subroutines to initialize tunable parameters,
  !! lookup tables, and the physics state vectors "prm_field" and "prm_tend".
  !!
  !! @par Revision History
  !! Initial version by Hui Wan, MPI-M (2010-07)
  !! name change to init_echam_phy by Levi Silvers
  !!
  SUBROUTINE init_echam_phy( p_patch, ctest_name, nlev, mtime_current)

    TYPE(t_patch), TARGET, INTENT(in) :: p_patch(:)
    CHARACTER(LEN=*),INTENT(in) :: ctest_name
    INTEGER,         INTENT(in) :: nlev
    TYPE(datetime),  INTENT(in), POINTER    :: mtime_current !< Date and time information

    INTEGER :: khydromet, ktrac
    INTEGER :: jg
    TYPE(t_stream_id) :: stream_id

    CHARACTER(len=*), PARAMETER :: land_frac_fn = 'bc_land_frac.nc'
    CHARACTER(len=*), PARAMETER :: land_phys_fn = 'bc_land_phys.nc'
    CHARACTER(len=*), PARAMETER :: land_sso_fn  = 'bc_land_sso.nc'

    TYPE(t_time_interpolation_weights) :: current_time_interpolation_weights

    LOGICAL :: lany

    ! Shortcuts to components of echam_rad_config
    !
    INTEGER, POINTER :: ighg(:), irad_aero(:)
    !
    ighg      => echam_rad_config(1:n_dom)% ighg
    irad_aero => echam_rad_config(1:n_dom)% irad_aero
    
    IF (timers_level > 1) CALL timer_start(timer_prep_echam_phy)

    !-------------------------------------------------------------------
    ! Initialize parameters and lookup tables
    !-------------------------------------------------------------------
    ! Evaluate the ECHAM physics configuration variables echam_phy_config(:)
    ! and the derived time control variables echam_phy_tc(:) on all grids
    ! and for all controled processes.

    CALL  eval_echam_phy_config
    CALL  eval_echam_phy_tc
    CALL print_echam_phy_config

    ! For radiation:

    lany=.FALSE.
    DO jg = 1,n_dom
       lany = lany .OR. (echam_phy_tc(jg)%dt_rad > dt_zero)
    END DO
    IF (lany) THEN
      !
      CALL  eval_echam_rad_config
      CALL print_echam_rad_config
      !
      CALL setup_psrad
      CALL setup_cloud_optics
      !
    END IF

    ! For surface processes:
    ! nsfc_type, iwtr, etc. are set in this subroutine.
    ! See mo_sfc_indices.f90 for further details.

    CALL init_sfc_indices( ctest_name )

    ! For turbulent mixing:
    ! Allocate memory for the tri-diagonal solver needed by the implicit
    ! time stepping scheme; Compute time-independent parameters.
    !
    lany=.FALSE.
    DO jg = 1,n_dom
       lany = lany .OR. (echam_phy_tc(jg)%dt_vdf > dt_zero)
    END DO
    IF (lany) THEN
      !
      CALL  eval_echam_vdf_config
      CALL print_echam_vdf_config
      !
      CALL init_vdiff_params( nlev, nlev+1, nlev+1, vct )
      !
      ! Currently the tracer indices are sorted such that we count
      ! the water substances first, and then other species like
      ! aerosols and their precursors. "ntracer" is the total number
      ! of tracers (including water substances) handled in the model;
      ! "iqt" is the starting index for non-water species.
      ! Before more sophisticated meta-data structure becomes available,
      ! it is assumed here that all tracers are subject to turbulent mixing.
      !
      khydromet = iqt - 2        ! # of hydrometeors
      ktrac = ntracer - iqt + 1  ! # of non-water species
      !
      CALL init_vdiff_solver( khydromet, ktrac, nlev )
      !
    ENDIF

    ! For cumulus convection:
    !
    lany=.FALSE.
    DO jg = 1,n_dom
       lany = lany .OR. (echam_phy_tc(jg)%dt_cnv > dt_zero)
    END DO
    IF (lany) THEN
      CALL alloc_echam_cnv_config 
      CALL  eval_echam_cnv_config
      CALL print_echam_cnv_config
    END IF

    lany=.FALSE.
    DO jg = 1,n_dom
       lany = lany .OR. (echam_phy_tc(jg)%dt_cld > dt_zero)
    END DO
    IF (lany) THEN
      CALL print_echam_cld_config
    END IF

    ! Lookup tables for saturation vapour pressure
    !
    lany=.FALSE.
    DO jg = 1,n_dom
       lany = lany .OR. (echam_phy_tc(jg)%dt_cnv > dt_zero)
       lany = lany .OR. (echam_phy_tc(jg)%dt_cld > dt_zero)
       lany = lany .OR. (echam_phy_tc(jg)%dt_vdf > dt_zero)
    END DO
    IF (lany) THEN
       CALL init_convect_tables
       CALL init_echam_convect_tables 
    END IF

    ! For atmospheric gravity wave drag
    !
    lany=.FALSE.
    DO jg = 1,n_dom
       lany = lany .OR. (echam_phy_tc(jg)%dt_gwd > dt_zero)
    END DO
    IF (lany) THEN
       CALL  eval_echam_gwd_config
       CALL print_echam_gwd_config
    END IF

    ! For subgrid scale orographic effects
    !
    lany=.FALSE.
    DO jg = 1,n_dom
       lany = lany .OR. (echam_phy_tc(jg)%dt_sso > dt_zero)
    END DO
    IF (lany) THEN
       CALL  eval_echam_sso_config
       CALL print_echam_sso_config
    END IF
 
    ! carbon cycle
    CALL print_ccycle_config


    !-------------------------------------------------------------------
    ! Allocate memory for the state vectors "prm_field" and "prm_tend"
    !-------------------------------------------------------------------
    CALL construct_echam_phy_state( ntracer, p_patch )

    DO jg= 1,n_dom

      IF (ilnd <= nsfc_type) THEN

        ! read time-constant boundary conditions from files

        ! land, glacier and lake masks
        stream_id = openInputFile(land_frac_fn, p_patch(jg), default_read_method)
        CALL read_2D(stream_id=stream_id, location=on_cells,&
             &          variable_name='land',               &
             &          fill_array=prm_field(jg)%lsmask(:,:))
        CALL read_2D(stream_id=stream_id, location=on_cells, &
             &          variable_name='glac',               &
             &          fill_array=prm_field(jg)% glac(:,:))
        CALL read_2D(stream_id=stream_id, location=on_cells, &
             &          variable_name='lake',               &
             &          fill_array=prm_field(jg)% alake(:,:))
        CALL closeFile(stream_id)
        !
        ! At this point, %lsmask is the fraction of land (incl. glacier, but not lakes) in the grid box.
        ! If running without lakes, add lake mask to %lsmask to remove lakes and set %alake to zero.
        IF (.NOT. echam_phy_config(jg)%llake) THEN
          prm_field(jg)%lsmask(:,:) = prm_field(jg)%lsmask(:,:) + prm_field(jg)%alake(:,:)
          prm_field(jg)%alake (:,:) = 0._wp
        END IF

        ! roughness length and background albedo
        stream_id = openInputFile(land_phys_fn, p_patch(jg), default_read_method)

        IF (echam_phy_tc(jg)%dt_vdf > dt_zero) THEN
          CALL read_2D(stream_id=stream_id, location=on_cells, &
                &       variable_name='roughness_length',      &
                &       fill_array=prm_field(jg)% z0m(:,:))
        END IF

        IF (echam_phy_tc(jg)%dt_rad > dt_zero) THEN
          CALL read_2D(stream_id=stream_id, location=on_cells, &
               &       variable_name='albedo',                &
               &       fill_array=prm_field(jg)% alb(:,:))
        END IF
     
        CALL closeFile(stream_id)

        ! orography
        IF (echam_phy_tc(jg)%dt_sso > dt_zero) THEN
          stream_id = openInputFile(land_sso_fn, p_patch(jg), default_read_method)
          CALL read_2D(stream_id=stream_id, location=on_cells, &
               &       variable_name='oromea',                &
               &       fill_array=prm_field(jg)% oromea(:,:))
          CALL read_2D(stream_id=stream_id, location=on_cells, &
             &         variable_name='orostd',                &
             &         fill_array=prm_field(jg)% orostd(:,:))
          CALL read_2D(stream_id=stream_id, location=on_cells, &
             &         variable_name='orosig',                &
             &         fill_array=prm_field(jg)% orosig(:,:))
          CALL read_2D(stream_id=stream_id, location=on_cells, &
             &         variable_name='orogam',                &
             &         fill_array=prm_field(jg)% orogam(:,:))
          CALL read_2D(stream_id=stream_id, location=on_cells, &
             &         variable_name='orothe',                &
             &         fill_array=prm_field(jg)% orothe(:,:))
          CALL read_2D(stream_id=stream_id, location=on_cells, &
             &         variable_name='oropic',                &
             &         fill_array=prm_field(jg)% oropic(:,:))
          CALL read_2D(stream_id=stream_id, location=on_cells, &
             &         variable_name='oroval',                &
             &         fill_array=prm_field(jg)% oroval(:,:))
          CALL closeFile(stream_id)
        END IF

      ELSE

        prm_field(jg)%lsmask(:,:) = 0._wp
        prm_field(jg)%glac  (:,:) = 0._wp
        prm_field(jg)%alake (:,:) = 0._wp

      END IF ! (ilnd <= nsfc_type)

    END DO ! jg

    ! read time-dependent boundary conditions from file

    ! well mixed greenhouse gases, horizontally constant
    IF (ANY(ighg(:) > 0)) THEN
      ! read annual means
      IF (.NOT. bc_greenhouse_gases_file_read) THEN
        CALL read_bc_greenhouse_gases
      END IF
      ! interpolate to the current date and time, placing the annual means at
      ! the mid points of the current and preceding or following year, if the
      ! current date is in the 1st or 2nd half of the year, respectively.
      CALL bc_greenhouse_gases_time_interpolation(mtime_current)
      !
    ENDIF

    ! interpolation weights for linear interpolation
    ! of monthly means onto the actual integration time step
    current_time_interpolation_weights = calculate_time_interpolation_weights(mtime_current)

!    IF (.NOT. ctest_name(1:3) == 'TPE') THEN

    IF (iice <= nsfc_type .AND. iwtr > nsfc_type) THEN
      CALL finish('','ice tile and no wtr tile not supported yet!')
    END IF
    IF (iice > nsfc_type .AND. iwtr > nsfc_type .AND. ctest_name(1:3) /= 'TPE') THEN
      CALL finish('','only lnd tile present: must use TPE* testcase!')
    END IF

    ! construct stream for radiative forcing diagnostics
    CALL construct_psrad_forcing_list ( p_patch )

    ! read data for simple plumes of aerosols

    IF (ANY(irad_aero(:) == 18)) THEN
      CALL setup_bc_aeropt_splumes
    END IF

    DO jg= 1,n_dom

      ! Read AMIP SST and SIC data
      ! Note: For coupled runs, this is only used for initialization of surface temperatures
      IF (echam_phy_config(jg)%lamip .OR.                   &
          (is_coupled_run() .AND. .NOT. ltestcase) ) THEN
        !
        ! sea surface temperature, sea ice concentration and depth
        CALL read_bc_sst_sic(mtime_current%date%year, p_patch(1))
        !
        CALL bc_sst_sic_time_interpolation(current_time_interpolation_weights, &
             &                             prm_field(jg)%lsmask(:,:) + prm_field(jg)%alake(:,:) > 1._wp - 10._wp*EPSILON(1._wp), &
             &                             prm_field(jg)%ts_tile(:,:,iwtr)   , &
             &                             prm_field(jg)%seaice(:,:)         , &
             &                             prm_field(jg)%siced(:,:)          , &
             &                             p_patch(1)                        )
        !

      ELSE

        prm_field(jg)%seaice(:,:) = 0._wp

      END IF

    END DO ! jg

    lany=.FALSE.
    DO jg = 1,n_dom
       lany = lany .OR. (echam_phy_tc(jg)%dt_car > dt_zero)
    END DO
    IF (lany) THEN
      IF(io3 > ntracer) THEN
        CALL finish('init_echam_phy: mo_echam_phy_init.f90', &
                   &'cannot find an ozone tracer - abort')
      END IF
      IF(n_dom > 1) THEN
        CALL finish('init_echam_phy: mo_echam_phy_init.f90', &
                   &'Cariolle initialization not ready for n_dom>1')
      END IF
      CALL lcariolle_init(                                     &
         & openInputFile_wrap,       closeFile_wrap,           &
         & read_bcast_real_3d_wrap,  read_bcast_real_1d_wrap,  &
         & get_constants                                       )
    END IF

    ! water vapour production by methane oxidation
    lany=.FALSE.
    DO jg = 1,n_dom
      lany = lany .OR. (echam_phy_tc(jg)%dt_mox > dt_zero)
    END DO
    IF (lany) THEN
      CALL init_methox
    END IF
   
#ifndef __NO_JSBACH__
    IF (ilnd <= nsfc_type .AND. ANY(echam_phy_config(:)%ljsb)) THEN

      ! Do basic initialization of JSBACH
      CALL jsbach_init_base(master_namelist_filename)

      ! Now continue initialization of JSBACH for the different grids
      DO jg=1,n_dom
        IF (echam_phy_config(jg)%ljsb) THEN 
          CALL jsbach_init_model( jg, p_patch(jg)) !< in
        END IF
      END DO ! jg

    END IF ! 
#endif


    IF (timers_level > 1) CALL timer_stop(timer_prep_echam_phy)

  END SUBROUTINE init_echam_phy


  !-------------
  !>
  !! Loop over all grid levels and give proper values to some components
  !! of the state vectors "prm_field" and "prm_tend".
  !! This subroutine plays a role similar to "init_g3" in ECHAM6.
  !!
  !! @par Revision History
  !! Initial version by Hui Wan, MPI-M (2010-07)
  !!
  SUBROUTINE initcond_echam_phy( p_patch        ,&
    &                            z_ifc          ,&
    &                            z_mc           ,&
    &                            ddqz_z_full    ,&
    &                            geopot_agl_ifc ,&
    &                            geopot_agl     ,&
    &                            temp           ,&
    &                            qv             ,&
    &                            ctest_name      )

    TYPE(t_patch)    ,INTENT(in) :: p_patch
    REAL(wp)         ,INTENT(in) :: z_ifc         (:,:,:)
    REAL(wp)         ,INTENT(in) :: z_mc          (:,:,:)
    REAL(wp)         ,INTENT(in) :: ddqz_z_full   (:,:,:)
    REAL(wp)         ,INTENT(in) :: geopot_agl_ifc(:,:,:)
    REAL(wp)         ,INTENT(in) :: geopot_agl    (:,:,:)
    REAL(wp)         ,INTENT(in) :: temp          (:,:,:)
    REAL(wp)         ,INTENT(in) :: qv            (:,:,:)
    CHARACTER(LEN=*), INTENT(in) :: ctest_name

    ! local variables and pointers

    INTEGER  :: jg, nblks_c, jb, jbs, jc, jcs, jce
    REAL(wp) :: zlat

    TYPE(t_echam_phy_field),POINTER :: field => NULL()
    TYPE(t_echam_phy_tend) ,POINTER :: tend  => NULL()
    !----

      jg = p_patch%id
    
      field => prm_field(jg)
      tend  => prm_tend (jg)

      nblks_c = p_patch%nblks_c
      jbs     = p_patch%cells%start_blk(2,1)

      ! Assign initial values for some components of the "field" and
      ! "tend" state vectors.

!$OMP PARALLEL
!$OMP WORKSHARE
      !
      ! constant-in-time fields
      field%      clon(:,  :) = p_patch% cells% center(:,:)% lon
      field%      clat(:,  :) = p_patch% cells% center(:,:)% lat
      field% areacella(:,  :) = p_patch% cells%   area(:,:)
      field%    coriol(:,  :) = p_patch% cells%    f_c(:,:)
      !
      field%        zh(:,:,:) =          z_ifc(:,:,:)
      field%        zf(:,:,:) =           z_mc(:,:,:)
      field%        dz(:,:,:) =    ddqz_z_full(:,:,:)
      !
      field%      geoi(:,:,:) = geopot_agl_ifc(:,:,:)
      field%      geom(:,:,:) =     geopot_agl(:,:,:)
      !
      ! initial conditions
      field% qtrc (:,:,:,iqv) = qv(:,:,:)
 
      field% swflxsfc_tile(:,:,:) = 0._wp
      field% lwflxsfc_tile(:,:,:) = 0._wp

      field% co2_flux_tile(:,:,:) = 0._wp
      field% fco2nat(:,:)         = 0._wp

!$OMP END WORKSHARE
!$OMP END PARALLEL

!$OMP PARALLEL WORKSHARE
        field% ocu   (:,:)   = 0._wp
        field% ocv   (:,:)   = 0._wp
!$OMP END PARALLEL WORKSHARE

      IF (echam_phy_tc(jg)%dt_vdf > dt_zero) THEN
        IF (iwtr<=nsfc_type) field% z0m_tile(:,:,iwtr) = 1e-3_wp !see init_surf in echam (or z0m_oce?)
        IF (iice<=nsfc_type) field% z0m_tile(:,:,iice) = 1e-3_wp !see init_surf in echam (or z0m_ice?)
        IF (ilnd<=nsfc_type) THEN
          field% z0m_tile(:,:,ilnd) = field%z0m(:,:) ! or maybe a larger value?
          field% z0h_lnd(:,:)       = field%z0m(:,:) ! or maybe a larger value?
        END IF
      ENDIF

      ! Initialize some variables for water, ice and land tiles
      ! This can be overridden by the testcases below

      IF (iwtr <= nsfc_type) THEN
        prm_field(jg)% albvisdir_tile(:,:,iwtr) = albedoW ! albedo in the visible range for direct radiation
        prm_field(jg)% albnirdir_tile(:,:,iwtr) = albedoW ! albedo in the NIR range for direct radiation
        prm_field(jg)% albvisdif_tile(:,:,iwtr) = albedoW ! albedo in the visible range for diffuse radiation
        prm_field(jg)% albnirdif_tile(:,:,iwtr) = albedoW ! albedo in the NIR range for diffuse radiation
        prm_field(jg)% albedo_tile   (:,:,iwtr) = albedoW
      END IF

      IF (ilnd <= nsfc_type) THEN

        IF (echam_phy_config(jg)%lamip .OR. (is_coupled_run() .AND. .NOT. ltestcase)) THEN
          prm_field(jg)%ts_tile(:,:,ilnd) = prm_field(jg)%ts_tile(:,:,iwtr)
        END IF

        prm_field(jg)% albvisdir_tile(:,:,ilnd) = prm_field(jg)%alb(:,:)    ! albedo in the visible range for direct radiation
        prm_field(jg)% albnirdir_tile(:,:,ilnd) = prm_field(jg)%alb(:,:)    ! albedo in the NIR range for direct radiation
        prm_field(jg)% albvisdif_tile(:,:,ilnd) = prm_field(jg)%alb(:,:)    ! albedo in the visible range for diffuse radiation
        prm_field(jg)% albnirdif_tile(:,:,ilnd) = prm_field(jg)%alb(:,:)    ! albedo in the NIR range for diffuse radiation
        prm_field(jg)% albedo_tile   (:,:,ilnd) = prm_field(jg)%alb(:,:)

      END IF

      IF (iice <= nsfc_type) THEN

        prm_field(jg)%ts_tile(:,:,iice) = prm_field(jg)%ts_tile(:,:,iwtr)
        !
        prm_field(jg)% albvisdir_tile(:,:,iice) = albi    ! albedo in the visible range for direct radiation
        prm_field(jg)% albnirdir_tile(:,:,iice) = albi    ! albedo in the NIR range for direct radiation
        prm_field(jg)% albvisdif_tile(:,:,iice) = albi    ! albedo in the visible range for diffuse radiation
        prm_field(jg)% albnirdif_tile(:,:,iice) = albi    ! albedo in the NIR range for diffuse radiation
        prm_field(jg)% albedo_tile   (:,:,iice) = albi
        !
        ! The ice model should be able to handle different thickness classes,
        ! but for AMIP we ONLY USE one ice class.
        prm_field(jg)% albvisdir_ice(:,:,:) = albi ! albedo in the visible range for direct radiation
        prm_field(jg)% albnirdir_ice(:,:,:) = albi ! albedo in the NIR range for direct radiation
        prm_field(jg)% albvisdif_ice(:,:,:) = albi ! albedo in the visible range for diffuse radiation
        prm_field(jg)% albnirdif_ice(:,:,:) = albi ! albedo in the NIR range for diffuse radiation
        prm_field(jg)% Tsurf(:,:,:) = Tf
        prm_field(jg)% T1   (:,:,:) = Tf
        prm_field(jg)% T2   (:,:,:) = Tf
        WHERE (prm_field(jg)%seaice(:,:) > 0.0_wp)
           prm_field(jg)% hs   (:,1,:) = 0.1_wp       ! set initial snow depth on sea ice
        ELSEWHERE
           prm_field(jg)% hs   (:,1,:) = 0.0_wp
        ENDWHERE
        prm_field(jg)% hi   (:,1,:) = prm_field(jg)%siced(:,:)
        prm_field(jg)% conc (:,1,:) = prm_field(jg)%seaice(:,:)

      END IF

      ! For idealized test cases

      SELECT CASE (ctest_name)
      CASE('APE','APE_echam','RCEhydro','RCE_glb') !Note that there is only one surface type in this case

!$OMP PARALLEL DO PRIVATE(jb,jc,jcs,jce,zlat) ICON_OMP_DEFAULT_SCHEDULE
        DO jb = jbs,nblks_c
          CALL get_indices_c( p_patch, jb,jbs,nblks_c, jcs,jce, 2)
          DO jc = jcs,jce
            zlat = p_patch%cells%center(jc,jb)%lat
            field% ts_tile(jc,jb,iwtr) = ape_sst(ape_sst_case,zlat)
          END DO
          field% lsmask(jcs:jce,jb) = 0._wp   ! zero land fraction
          field% alake (jcs:jce,jb) = 0._wp   ! zero lake fraction
          field% glac  (jcs:jce,jb) = 0._wp   ! zero glacier fraction
          field% seaice(jcs:jce,jb) = 0._wp   ! zeor sea ice fraction
        END DO
!$OMP END PARALLEL DO

        IF ( is_coupled_run() ) CALL finish('ERROR: Use testcase APEc or APEc_nh for a coupled run')

      CASE('RCE') !Note that there is only one surface type in this case

!$OMP PARALLEL DO PRIVATE(jb,jc,jcs,jce,zlat) ICON_OMP_DEFAULT_SCHEDULE
        DO jb = jbs,nblks_c
          CALL get_indices_c( p_patch, jb,jbs,nblks_c, jcs,jce, 2)
          DO jc = jcs,jce
            zlat = p_patch%cells%center(jc,jb)%lat
            field% ts_tile(jc,jb,iwtr) = th_cbl(1)
          END DO
          field% lsmask(jcs:jce,jb) = 0._wp   ! zero land fraction
          field% alake (jcs:jce,jb) = 0._wp   ! zero lake fraction
          field% glac  (jcs:jce,jb) = 0._wp   ! zero glacier fraction
          field% seaice(jcs:jce,jb) = 0._wp   ! zeor sea ice fraction
        END DO
!$OMP END PARALLEL DO

      CASE('APEi')
        ! The same as APE, except that whenever SST reaches tmelt, we put
        ! 1m-thick ice with a concentration of 0.9 on top

!$OMP PARALLEL DO PRIVATE(jb,jc,jcs,jce,zlat) ICON_OMP_DEFAULT_SCHEDULE
        DO jb = jbs,nblks_c
          CALL get_indices_c( p_patch, jb,jbs,nblks_c, jcs,jce, 2)
          DO jc = jcs,jce
            zlat = p_patch%cells%center(jc,jb)%lat
            ! SST must reach Tf where there's ice. It may be better to modify ape_sst it self.
            field% ts_tile    (jc,jb,iwtr) = ape_sst(ape_sst_case,zlat) + Tf
            ! Initialise the ice - Tsurf, T1 & T2 must be in degC
            field% ts_tile    (jc,jb,iice) = Tf + tmelt
            field% Tsurf      (jc,1, jb  ) = Tf
            field% T1         (jc,1, jb  ) = Tf
            field% T2         (jc,1, jb  ) = Tf
            field% hs         (jc,1, jb  ) = 0._wp
            IF ( field%ts_tile(jc,jb,iwtr) <= Tf + tmelt ) THEN
              field%Tsurf (jc,1,jb) = field% ts_tile(jc,jb,iice) - tmelt
              field%conc  (jc,1,jb) = 0.9_wp
              field%hi    (jc,1,jb) = 1.0_wp
              field%seaice(jc,  jb) = field%conc(jc,1,jb)
            ELSE
              field%conc  (jc,1,jb) = 0._wp
              field%hi    (jc,1,jb) = 0._wp
              field%seaice(jc,  jb) = field%conc(jc,1,jb)
            ENDIF
          END DO
          field% lsmask(jcs:jce,jb) = 0._wp   ! zero land fraction
          field% alake (jcs:jce,jb) = 0._wp   ! zero lake fraction
          field% glac  (jcs:jce,jb) = 0._wp   ! zero glacier fraction
        END DO
!$OMP END PARALLEL DO
        field% albvisdir_ice(:,:,:) = albi    ! albedo in the visible range for direct radiation
        field% albnirdir_ice(:,:,:) = albi    ! albedo in the NIR range for direct radiation
        field% albvisdif_ice(:,:,:) = albi    ! albedo in the visible range for diffuse radiation
        field% albnirdif_ice(:,:,:) = albi    ! albedo in the NIR range for diffuse radiation

      CASE('APEc','APEc_nh')
        ! The same as APEi, except we initialize with no ice and don't modify the surface
        ! temperature. This is meant for a coupled run.

!$OMP PARALLEL DO PRIVATE(jb,jc,jcs,jce,zlat) ICON_OMP_DEFAULT_SCHEDULE
        DO jb = jbs,nblks_c
          CALL get_indices_c( p_patch, jb,jbs,nblks_c, jcs,jce, 2)
          DO jc = jcs,jce
            zlat = p_patch%cells%center(jc,jb)%lat
            field% ts_tile(jc,jb,iwtr) = ape_sst(ape_sst_case,zlat)
            ! Initialise the ice - Tsurf, T1 & T2 must be in degC
            field% ts_tile    (jc,jb,iice) = Tf + tmelt
            field% Tsurf      (jc,1, jb  ) = Tf
            field% T1         (jc,1, jb  ) = Tf
            field% T2         (jc,1, jb  ) = Tf
            field% hs         (jc,1, jb  ) = 0._wp
            field%conc  (jc,1,jb) = 0._wp
            field%hi    (jc,1,jb) = 0._wp
            field%seaice(jc,  jb) = field%conc(jc,1,jb)
          END DO
          field% lsmask(jcs:jce,jb) = 0._wp   ! zero land fraction
          field% alake (jcs:jce,jb) = 0._wp   ! zero lake fraction
          field% glac  (jcs:jce,jb) = 0._wp   ! zero glacier fraction
        END DO
!$OMP END PARALLEL DO
        field% albvisdir_ice(:,:,:) = albi    ! albedo in the visible range for direct radiation
        field% albnirdir_ice(:,:,:) = albi    ! albedo in the NIR range for direct radiation
        field% albvisdif_ice(:,:,:) = albi    ! albedo in the visible range for diffuse radiation
        field% albnirdif_ice(:,:,:) = albi    ! albedo in the NIR range for diffuse radiation

      CASE('TPEc', 'TPEo') !Note that there is only one surface type (ilnd) in this case

!$OMP PARALLEL DO PRIVATE(jb,jc,jcs,jce,zlat) ICON_OMP_DEFAULT_SCHEDULE
        DO jb = jbs,nblks_c
          CALL get_indices_c( p_patch, jb,jbs,nblks_c, jcs,jce, 2)
          field% lsmask(jcs:jce,jb) = 1._wp   ! land fraction = 1
          field% alake (jcs:jce,jb) = 0._wp   ! zero lake fraction
          field% glac  (jcs:jce,jb) = 0._wp   ! zero glacier fraction
          field% seaice(jcs:jce,jb) = 0._wp   ! zeor sea ice fraction

          field% ts_tile(jcs:jce,jb,ilnd) = tpe_temp
        END DO
!$OMP END PARALLEL DO

      CASE('JWw-Moist','LDF-Moist','jabw_m')

!$OMP PARALLEL
!$OMP DO PRIVATE(jb,jcs,jce) ICON_OMP_DEFAULT_SCHEDULE
        DO jb = jbs,nblks_c
          CALL get_indices_c( p_patch, jb,jbs,nblks_c, jcs,jce, 2)

          ! Set the surface temperature to the same value as the lowest model
          ! level above surface. For this test case, currently we assume
          ! there is no land or sea ice.

          field% ts_tile(jcs:jce,jb,iwtr) = temp(jcs:jce,nlev,jb)

          field% lsmask(jcs:jce,jb) = 0._wp   ! zero land fraction
          field% alake (jcs:jce,jb) = 0._wp   ! zero lake fraction
          field% glac  (jcs:jce,jb) = 0._wp   ! zero glacier fraction
          field% seaice(jcs:jce,jb) = 0._wp   ! zero sea ice fraction
        END DO
!$OMP END DO  NOWAIT
!$OMP END PARALLEL

      END SELECT

!$OMP PARALLEL
!$OMP DO PRIVATE(jb,jc,jcs,jce) ICON_OMP_DEFAULT_SCHEDULE
      DO jb = jbs,nblks_c
        CALL get_indices_c( p_patch, jb,jbs,nblks_c, jcs,jce, 2)

        ! Initialize the flag lfland (.TRUE. if the fraction of land+lake in
        ! a grid box is larger than zero). In ECHAM a local array
        ! is initialized in each call of the subroutine "physc"
        DO jc = jcs,jce
          field%lfland(jc,jb) = (field%lsmask(jc,jb) + field%alake(jc,jb)) > 0._wp
          field%lfglac(jc,jb) = field%glac  (jc,jb) > 0._wp
        END DO

      END DO      !jb
!$OMP END DO NOWAIT
!$OMP END PARALLEL

      ! Settings for total surface
      ! (after tile masks and variables potentially have been overwritten by testcases above)

      IF (iwtr <= nsfc_type) THEN
        prm_field(jg)%ts       (:,:) = prm_field(jg)%ts_tile(:,:,iwtr)
        prm_field(jg)%albvisdir(:,:) = albedoW
        prm_field(jg)%albvisdif(:,:) = albedoW
        prm_field(jg)%albnirdir(:,:) = albedoW
        prm_field(jg)%albnirdif(:,:) = albedoW
        prm_field(jg)%albedo   (:,:) = albedoW
      ELSE
        prm_field(jg)%ts       (:,:) = prm_field(jg)%ts_tile(:,:,ilnd)
        prm_field(jg)%albvisdir(:,:) = prm_field(jg)%alb(:,:)
        prm_field(jg)%albvisdif(:,:) = prm_field(jg)%alb(:,:)
        prm_field(jg)%albnirdir(:,:) = prm_field(jg)%alb(:,:)
        prm_field(jg)%albnirdif(:,:) = prm_field(jg)%alb(:,:)
        prm_field(jg)%albedo   (:,:) = prm_field(jg)%alb(:,:)
      END IF

      prm_field(jg)%ts_rad     (:,:) = prm_field(jg)%ts(:,:)
      prm_field(jg)%ts_rad_rt  (:,:) = prm_field(jg)%ts(:,:)

      NULLIFY( field,tend )

  END SUBROUTINE initcond_echam_phy
  !-------------
  !>
  !!
  SUBROUTINE additional_restart_init( p_patch, ctest_name )

    TYPE(t_patch),   INTENT(IN) :: p_patch(:)
    CHARACTER(LEN=*),INTENT(IN) :: ctest_name

    INTEGER :: nblks_c, jg, jb, jbs, jc, jcs, jce
    REAL(wp):: zlat

    TYPE(t_echam_phy_field),POINTER :: field => NULL()

!!$    CHARACTER(LEN=*),PARAMETER :: routine = 'additional_restart_init'

    !-------------------------
    ! Loop over all domains
    !-------------------------
    DO jg = 1,n_dom

      field => prm_field(jg)

      nblks_c = p_patch(jg)%nblks_c
      jbs     = p_patch(jg)%cells%start_blk(2,1)
!$OMP PARALLEL
!$OMP DO PRIVATE(jb,jc,jcs,jce,zlat) ICON_OMP_DEFAULT_SCHEDULE
      DO jb = jbs,nblks_c
        CALL get_indices_c( p_patch(jg), jb,jbs,nblks_c, jcs,jce, 2)

        !---------------------------------------------------------------------
        ! Re-initialize SST, sea ice and glacier if necessary
        !---------------------------------------------------------------------
          SELECT CASE (ctest_name)
          CASE('APE','APE_echam','RCEhydro')
          ! For an aqua-planet experiment, re-initialization is necessary if
          ! the restart file in use was generated during a differently configured
          ! experiment (e.g., an APE exp with a different SST setup, or
          ! a real-world simulation such as AMIP, etc).

            DO jc = jcs,jce
              zlat = p_patch(jg)%cells%center(jc,jb)%lat
              field% ts_tile(jc,jb,iwtr) = ape_sst(ape_sst_case,zlat)   ! SST
              field% ts     (jc,     jb) = field% ts_tile(jc,jb,iwtr)
            END DO
            field% lsmask(jcs:jce,jb) = 0._wp   ! zero land fraction
            field% alake (jcs:jce,jb) = 0._wp   ! zero lake fraction
            field% glac  (jcs:jce,jb) = 0._wp   ! zero glacier fraction
            field% seaice(jcs:jce,jb) = 0._wp   ! zeor sea ice fraction

          END SELECT

        !--------------------------------------------------------------------
        ! Initialize the flag lfland (.TRUE. if the fraction of land+lake in
        ! a grid box is larger than zero). In ECHAM a local array
        ! is initialized in each call of the subroutine "physc".
        ! Note that this initialization is needed for all resumed integrations
        ! regardless of the choice of "ctest_name", because
        ! logical variables can not yet be stored in restart files.
        !--------------------------------------------------------------------

        DO jc = jcs,jce
          field%lfland(jc,jb) = (field%lsmask(jc,jb) + field%alake(jc,jb)) > 0._wp
          field%lfglac(jc,jb) = field%glac  (jc,jb) > 0._wp
        ENDDO !jc
      ENDDO   !jb
!$OMP END DO NOWAIT
!$OMP END PARALLEL

      NULLIFY( field )
    ENDDO !jg

  END SUBROUTINE additional_restart_init

END MODULE mo_echam_phy_init<|MERGE_RESOLUTION|>--- conflicted
+++ resolved
@@ -89,17 +89,6 @@
   ! cloud microphysics
   USE mo_echam_cld_config,     ONLY: print_echam_cld_config
 
-<<<<<<< HEAD
-  USE mo_timer,                ONLY: timers_level, timer_start, timer_stop, &
-    &                                timer_prep_echam_phy
-
-  ! for AMIP boundary conditions
-  USE mo_bcs_time_interpolation, ONLY: t_time_interpolation_weights, calculate_time_interpolation_weights
-  USE mo_bc_sst_sic,             ONLY: read_bc_sst_sic, bc_sst_sic_time_interpolation
-  USE mo_bc_greenhouse_gases,    ONLY: read_bc_greenhouse_gases, bc_greenhouse_gases_time_interpolation, &
-    &                                bc_greenhouse_gases_file_read
-=======
->>>>>>> 12462837
   ! Cariolle interactive ozone scheme
   USE mo_lcariolle_externals,  ONLY: read_bcast_real_3d_wrap, &
     &                                read_bcast_real_1d_wrap, &
