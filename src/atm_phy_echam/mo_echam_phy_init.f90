--- conflicted
+++ resolved
@@ -378,15 +378,12 @@
           CALL closeFile(stream_id)
         END IF
 
-<<<<<<< HEAD
-=======
       ELSE
 
         prm_field(jg)%lsmask(:,:) = 0._wp
         prm_field(jg)%glac  (:,:) = 0._wp
         prm_field(jg)%alake (:,:) = 0._wp
 
->>>>>>> fe91812d
       END IF ! (ilnd <= nsfc_type)
 
     END DO ! jg
@@ -589,14 +586,11 @@
 !$OMP END WORKSHARE
 !$OMP END PARALLEL
 
-<<<<<<< HEAD
-=======
 !$OMP PARALLEL WORKSHARE
         field% ocu   (:,:)   = 0._wp
         field% ocv   (:,:)   = 0._wp
 !$OMP END PARALLEL WORKSHARE
 
->>>>>>> fe91812d
       IF (mpi_phy_tc(jg)%dt_vdf > dt_zero) THEN
         IF (iwtr<=nsfc_type) field% z0m_tile(:,:,iwtr) = 1e-3_wp !see init_surf in echam (or z0m_oce?)
         IF (iice<=nsfc_type) field% z0m_tile(:,:,iice) = 1e-3_wp !see init_surf in echam (or z0m_ice?)
