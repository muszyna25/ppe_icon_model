--- conflicted
+++ resolved
@@ -22,7 +22,7 @@
 MODULE mo_echam_phy_init
 
   USE mo_kind,                 ONLY: wp
-  USE mo_exception,            ONLY: finish, message, message_text
+  USE mo_exception,            ONLY: finish, message, warning, message_text
   USE mo_datetime,             ONLY: t_datetime
 
   USE mo_sync,                 ONLY: sync_c, sync_patch_array
@@ -33,7 +33,7 @@
 
   ! model configuration
   USE mo_parallel_config,      ONLY: nproma
-  USE mo_run_config,           ONLY: nlev, iqv, iqt, ntracer
+  USE mo_run_config,           ONLY: nlev, iqv, iqt, ntracer, ltestcase
   USE mo_vertical_coord_table, ONLY: vct
   USE mo_echam_phy_config,     ONLY: phy_config => echam_phy_config, &
                                    & configure_echam_phy
@@ -48,7 +48,7 @@
 
   ! test cases
   USE mo_ha_testcases,         ONLY: ape_sst_case
-  USE mo_nh_testcases_nml,     ONLY: nh_test_name, th_cbl, tpe_temp
+  USE mo_nh_testcases_nml,     ONLY: th_cbl, tpe_temp
   USE mo_ape_params,           ONLY: ape_sst
   USE mo_physical_constants,   ONLY: tmelt, Tf, albi, albedoW
 
@@ -126,7 +126,6 @@
     CHARACTER(len=*), PARAMETER :: land_frac_fn = 'bc_land_frac.nc'
     CHARACTER(len=*), PARAMETER :: land_phys_fn = 'bc_land_phys.nc'
     CHARACTER(len=*), PARAMETER :: land_sso_fn  = 'bc_land_sso.nc'
-
 
     IF (timers_level > 1) CALL timer_start(timer_prep_echam_phy)
 
@@ -162,7 +161,7 @@
              'isolrad = ', isolrad, ' in radiation_nml namelist is not supported'
         CALL message('init_echam_phy', message_text)
       END SELECT
-      IF ( nh_test_name == 'RCE' .OR. nh_test_name == 'RCE_CBL' ) THEN
+      IF ( ctest_name == 'RCE' .OR. ctest_name == 'RCE_CBL' ) THEN
         tsi_radt = 0._wp
         ! solar flux (W/m2) in 14 SW bands
         ssi_radt(:) = ssi_rce(:)
@@ -234,116 +233,121 @@
 
     ndomain = SIZE(p_patch)
 
-    ! general
-    !--------------------------------------------------------------
-    !< characteristic gridlength needed by sso and sometimes by
-    !! convection and turbulence
-    !--------------------------------------------------------------
-
     IF ( ndomain /= 1 ) THEN
-       CALL finish('','ndomain /=1 is not supported yet')
+      CALL finish('','ndomain /=1 is not supported yet')
     END IF
 
-    IF ( TRIM(nh_test_name) .NE. "APEc_nh" .AND. &
-      &  TRIM(nh_test_name) .NE. "APEc" ) THEN
-
-      DO jg= 1,ndomain
-
-         ! read time-constant boundary conditions from files
-      
-         ! land, glacier and lake masks
-         stream_id = openInputFile(land_frac_fn, p_patch(jg), default_read_method)
-         CALL read_2D(stream_id=stream_id, location=onCells, &
-              &          variable_name='land',               &
-              &          fill_array=prm_field(jg)%lsmask(:,:))
-         CALL read_2D(stream_id=stream_id, location=onCells, &
-              &          variable_name='glac',               &
-              &          fill_array=prm_field(jg)% glac(:,:))
-         CALL read_2D(stream_id=stream_id, location=onCells, &
-              &          variable_name='lake',               &
-              &          fill_array=prm_field(jg)% alake(:,:))
-         CALL closeFile(stream_id)
-         !
-         ! add lake mask to land sea mask to remove lakes again
-         prm_field(jg)%lsmask(:,:) = prm_field(jg)%lsmask(:,:) + prm_field(jg)%alake(:,:)
-
-         ! roughness length and background albedo
-         stream_id = openInputFile(land_phys_fn, p_patch(jg), default_read_method)
-
-         IF (phy_config%lvdiff) THEN
-            CALL read_2D(stream_id=stream_id, location=onCells, &
-                 &       variable_name='z0',                    &
-                 &       fill_array=prm_field(jg)% z0m(:,:))
-         END IF
-
-         IF (phy_config%lrad) THEN
-            CALL read_2D(stream_id=stream_id, location=onCells, &
-                 &       variable_name='albedo',                &
-                 &       fill_array=prm_field(jg)% alb(:,:))
-         END IF
-
-         CALL closeFile(stream_id)
-         
-         ! orography
-         IF (phy_config%lssodrag) THEN
-            stream_id = openInputFile(land_sso_fn, p_patch(jg), default_read_method)
-            CALL read_2D(stream_id=stream_id, location=onCells, &
-                 &       variable_name='oromea',                &
-                 &       fill_array=prm_field(jg)% oromea(:,:))
-            CALL read_2D(stream_id=stream_id, location=onCells, &
-               &         variable_name='orostd',                &
-               &         fill_array=prm_field(jg)% orostd(:,:))
-            CALL read_2D(stream_id=stream_id, location=onCells, &
-               &         variable_name='orosig',                &
-               &         fill_array=prm_field(jg)% orosig(:,:))
-            CALL read_2D(stream_id=stream_id, location=onCells, &
-               &         variable_name='orogam',                &
-               &         fill_array=prm_field(jg)% orogam(:,:))
-            CALL read_2D(stream_id=stream_id, location=onCells, &
-               &         variable_name='orothe',                &
-               &         fill_array=prm_field(jg)% orothe(:,:))
-            CALL read_2D(stream_id=stream_id, location=onCells, &
-               &         variable_name='oropic',                &
-               &         fill_array=prm_field(jg)% oropic(:,:))
-            CALL read_2D(stream_id=stream_id, location=onCells, &
-               &         variable_name='oroval',                &
-               &         fill_array=prm_field(jg)% oroval(:,:))
-            CALL closeFile(stream_id)
-         END IF
-
-      END DO ! jg
-
-      ! read time-dependent boundary conditions from file
-
-      ! well mixed greenhouse gases, horizontally constant
-      IF (ighg > 0) THEN
-        ! read annual means
-        IF (.NOT. bc_greenhouse_gases_file_read) THEN
-           CALL read_bc_greenhouse_gases(ighg)
+    DO jg= 1,ndomain
+
+      IF (ilnd <= nsfc_type) THEN
+
+        ! read time-constant boundary conditions from files
+
+        ! land, glacier and lake masks
+        stream_id = openInputFile(land_frac_fn, p_patch(jg), default_read_method)
+        CALL read_2D(stream_id=stream_id, location=onCells, &
+             &          variable_name='land',               &
+             &          fill_array=prm_field(jg)%lsmask(:,:))
+        CALL read_2D(stream_id=stream_id, location=onCells, &
+             &          variable_name='glac',               &
+             &          fill_array=prm_field(jg)% glac(:,:))
+        CALL read_2D(stream_id=stream_id, location=onCells, &
+             &          variable_name='lake',               &
+             &          fill_array=prm_field(jg)% alake(:,:))
+        CALL closeFile(stream_id)
+        !
+        ! add lake mask to land sea mask to remove lakes again
+        prm_field(jg)%lsmask(:,:) = prm_field(jg)%lsmask(:,:) + prm_field(jg)%alake(:,:)
+
+        ! roughness length and background albedo
+        stream_id = openInputFile(land_phys_fn, p_patch(jg), default_read_method)
+
+        IF (phy_config%lvdiff) THEN
+          CALL read_2D(stream_id=stream_id, location=onCells, &
+                &       variable_name='z0',                    &
+                &       fill_array=prm_field(jg)% z0m(:,:))
         END IF
-        ! interpolate to the current date and time, placing the annual means at
-        ! the mid points of the current and preceding or following year, if the
-        ! current date is in the 1st or 2nd half of the year, respectively.
-        CALL bc_greenhouse_gases_time_interpolation(current_date)
-      ENDIF
-
-      ! interpolation weights for linear interpolation
-      ! of monthly means onto the actual integration time step
-      CALL time_weights_limm(current_date, wi_limm)
-
-      ! sea surface temperature, sea ice concentration and depth
-      IF (.NOT. ctest_name(1:3) == 'TPE') THEN
-        DO jg= 1,ndomain
-          !
-          CALL read_bc_sst_sic(current_date%year, p_patch(1))
-          !
-          CALL bc_sst_sic_time_interpolation(wi_limm                           ,&
-            &                                prm_field(jg)%lsmask(:,:)         ,&
-            &                                prm_field(jg)%tsfc_tile(:,:,iwtr) ,&
-            &                                prm_field(jg)%seaice(:,:)         ,&
-            &                                prm_field(jg)%siced(:,:)          )
+
+        CALL read_2D(stream_id=stream_id, location=onCells, &
+             &       variable_name='albedo',                &
+             &       fill_array=prm_field(jg)% alb(:,:))
+
+        CALL closeFile(stream_id)
+
+        ! orography
+        IF (phy_config%lssodrag) THEN
+          stream_id = openInputFile(land_sso_fn, p_patch(jg), default_read_method)
+          CALL read_2D(stream_id=stream_id, location=onCells, &
+               &       variable_name='oromea',                &
+               &       fill_array=prm_field(jg)% oromea(:,:))
+          CALL read_2D(stream_id=stream_id, location=onCells, &
+             &         variable_name='orostd',                &
+             &         fill_array=prm_field(jg)% orostd(:,:))
+          CALL read_2D(stream_id=stream_id, location=onCells, &
+             &         variable_name='orosig',                &
+             &         fill_array=prm_field(jg)% orosig(:,:))
+          CALL read_2D(stream_id=stream_id, location=onCells, &
+             &         variable_name='orogam',                &
+             &         fill_array=prm_field(jg)% orogam(:,:))
+          CALL read_2D(stream_id=stream_id, location=onCells, &
+             &         variable_name='orothe',                &
+             &         fill_array=prm_field(jg)% orothe(:,:))
+          CALL read_2D(stream_id=stream_id, location=onCells, &
+             &         variable_name='oropic',                &
+             &         fill_array=prm_field(jg)% oropic(:,:))
+          CALL read_2D(stream_id=stream_id, location=onCells, &
+             &         variable_name='oroval',                &
+             &         fill_array=prm_field(jg)% oroval(:,:))
+          CALL closeFile(stream_id)
+        END IF
+
+      ELSE
+
+        prm_field(jg)%lsmask(:,:) = 0._wp
+        prm_field(jg)%glac  (:,:) = 0._wp
+        prm_field(jg)%alake (:,:) = 0._wp
+
+      END IF
+
+    END DO ! jg
+
+    ! read time-dependent boundary conditions from file
+
+    ! well mixed greenhouse gases, horizontally constant
+    IF (ighg > 0) THEN
+      ! read annual means
+      IF (.NOT. bc_greenhouse_gases_file_read) THEN
+        CALL read_bc_greenhouse_gases(ighg)
+      END IF
+      ! interpolate to the current date and time, placing the annual means at
+      ! the mid points of the current and preceding or following year, if the
+      ! current date is in the 1st or 2nd half of the year, respectively.
+      CALL bc_greenhouse_gases_time_interpolation(current_date)
+    ENDIF
+
+    ! interpolation weights for linear interpolation
+    ! of monthly means onto the actual integration time step
+    CALL time_weights_limm(current_date, wi_limm)
+
+!    IF (.NOT. ctest_name(1:3) == 'TPE') THEN
+
+    IF (iice <= nsfc_type .AND. iwtr > nsfc_type) THEN
+      CALL finish('','ice tile and no wtr tile not supported yet!')
+    END IF
+    IF (iice > nsfc_type .AND. iwtr > nsfc_type .AND. ctest_name(1:3) /= 'TPE') THEN
+      CALL finish('','only lnd tile present: must use TPE* testcase!')
+    END IF
+
+    DO jg= 1,ndomain
+
+      ! Read AMIP SST and SIC data
+      ! Note: For coupled runs, this is only used for initialization of surface temperatures
+      IF (phy_config%lamip .OR.                   &
+          (is_coupled_run() .AND. .NOT. ltestcase) ) THEN
         !
-<<<<<<< HEAD
+        ! sea surface temperature, sea ice concentration and depth
+        CALL read_bc_sst_sic(current_date%year, p_patch(1))
+        !
         CALL bc_sst_sic_time_interpolation(wi_limm                           , &
              &                             prm_field(jg)%lsmask(:,:)         , &
              &                             prm_field(jg)%tsfc_tile(:,:,iwtr) , &
@@ -351,109 +355,30 @@
              &                             prm_field(jg)%siced(:,:)          , &
              &                             p_patch(1)                        )
         !
-=======
->>>>>>> ffc05074
-! TODO: ME preliminary setting for ice and land and total surface
-          prm_field(jg)%tsfc_tile(:,:,iice) = prm_field(jg)%tsfc_tile(:,:,iwtr)
-          prm_field(jg)%tsfc_tile(:,:,ilnd) = prm_field(jg)%tsfc_tile(:,:,iwtr)
-          prm_field(jg)%tsfc     (:,:)      = prm_field(jg)%tsfc_tile(:,:,iwtr)
-          !
-          prm_field(jg)%tsfc_rad (:,:)      = prm_field(jg)%tsfc_tile(:,:,iwtr)
-          prm_field(jg)%tsfc_radt(:,:)      = prm_field(jg)%tsfc_tile(:,:,iwtr)
-
-          prm_field(jg)% albvisdir_tile(:,:,ilnd) = prm_field(jg)%alb(:,:)    ! albedo in the visible range for direct radiation
-          prm_field(jg)% albnirdir_tile(:,:,ilnd) = prm_field(jg)%alb(:,:)    ! albedo in the NIR range for direct radiation 
-          prm_field(jg)% albvisdif_tile(:,:,ilnd) = prm_field(jg)%alb(:,:)    ! albedo in the visible range for diffuse radiation
-          prm_field(jg)% albnirdif_tile(:,:,ilnd) = prm_field(jg)%alb(:,:)    ! albedo in the NIR range for diffuse radiation
-          prm_field(jg)% albvisdir_tile(:,:,iwtr) = albedoW ! albedo in the visible range for direct radiation
-          prm_field(jg)% albnirdir_tile(:,:,iwtr) = albedoW ! albedo in the NIR range for direct radiation 
-          prm_field(jg)% albvisdif_tile(:,:,iwtr) = albedoW ! albedo in the visible range for diffuse radiation
-          prm_field(jg)% albnirdif_tile(:,:,iwtr) = albedoW ! albedo in the NIR range for diffuse radiation
-          prm_field(jg)% albvisdir_tile(:,:,iice) = albi    ! albedo in the visible range for direct radiation
-          prm_field(jg)% albnirdir_tile(:,:,iice) = albi    ! albedo in the NIR range for direct radiation 
-          prm_field(jg)% albvisdif_tile(:,:,iice) = albi    ! albedo in the visible range for diffuse radiation
-          prm_field(jg)% albnirdif_tile(:,:,iice) = albi    ! albedo in the NIR range for diffuse radiation
-
-          prm_field(jg)%albvisdir(:,:) = albedoW
-          prm_field(jg)%albvisdif(:,:) = albedoW
-          prm_field(jg)%albnirdir(:,:) = albedoW
-          prm_field(jg)%albnirdif(:,:) = albedoW
-          prm_field(jg)%albedo(:,:)    = albedoW
-
-          !
-! TODO: ME preliminary setting for ice
-<<<<<<< HEAD
-! The ice model should be able to handle different thickness classes, 
-! but for AMIP we ONLY USE one ice class.
-        prm_field(jg)% albvisdir_ice(:,:,:) = albi ! albedo in the visible range for direct radiation
-        prm_field(jg)% albnirdir_ice(:,:,:) = albi ! albedo in the NIR range for direct radiation 
-        prm_field(jg)% albvisdif_ice(:,:,:) = albi ! albedo in the visible range for diffuse radiation
-        prm_field(jg)% albnirdif_ice(:,:,:) = albi ! albedo in the NIR range for diffuse radiation
-        prm_field(jg)% Tsurf(:,:,:) = Tf
-        prm_field(jg)% T1   (:,:,:) = Tf
-        prm_field(jg)% T2   (:,:,:) = Tf
-        WHERE (prm_field(jg)%seaice(:,:) > 0.0_wp)
-           prm_field(jg)% hs   (:,1,:) = 0.1_wp       ! set initial snow depth on sea ice
-        ELSEWHERE
-           prm_field(jg)% hs   (:,1,:) = 0.0_wp
-        ENDWHERE
-        prm_field(jg)% hi   (:,1,:) = prm_field(jg)%siced(:,:)
-        prm_field(jg)% conc (:,1,:) = prm_field(jg)%seaice(:,:)
-=======
-          ! The ice model should be able to handle different thickness classes, 
-          ! but for AMIP we ONLY USE one ice class.
-          prm_field(jg)% albvisdir_ice(:,:,:) = albi ! albedo in the visible range for direct radiation
-          prm_field(jg)% albnirdir_ice(:,:,:) = albi ! albedo in the NIR range for direct radiation 
-          prm_field(jg)% albvisdif_ice(:,:,:) = albi ! albedo in the visible range for diffuse radiation
-          prm_field(jg)% albnirdif_ice(:,:,:) = albi ! albedo in the NIR range for diffuse radiation
-          prm_field(jg)% Tsurf(:,:,:) = Tf
-          prm_field(jg)% T1   (:,:,:) = Tf
-          prm_field(jg)% T2   (:,:,:) = Tf
-          prm_field(jg)% hs   (:,:,:) = 0._wp
-          prm_field(jg)% hi   (:,1,:) = prm_field(jg)%siced(:,:)
-          prm_field(jg)% conc (:,1,:) = prm_field(jg)%seaice(:,:)
->>>>>>> ffc05074
-
-        END DO ! jg
 
       ELSE
 
-        DO jg=1,ndomain
-          prm_field(jg)%tsfc_tile(:,:,ilnd) = tpe_temp
-          prm_field(jg)%tsfc     (:,:)      = tpe_temp
-          !
-          prm_field(jg)%tsfc_rad (:,:)      = tpe_temp
-          prm_field(jg)%tsfc_radt(:,:)      = tpe_temp
-
-          prm_field(jg)% albvisdir_tile(:,:,ilnd) = prm_field(jg)%alb(:,:)    ! albedo in the visible range for direct radiation
-          prm_field(jg)% albnirdir_tile(:,:,ilnd) = prm_field(jg)%alb(:,:)    ! albedo in the NIR range for direct radiation 
-          prm_field(jg)% albvisdif_tile(:,:,ilnd) = prm_field(jg)%alb(:,:)    ! albedo in the visible range for diffuse radiation
-          prm_field(jg)% albnirdif_tile(:,:,ilnd) = prm_field(jg)%alb(:,:)    ! albedo in the NIR range for diffuse radiation
-          prm_field(jg)%albvisdir(:,:) = prm_field(jg)%alb(:,:)
-          prm_field(jg)%albvisdif(:,:) = prm_field(jg)%alb(:,:)
-          prm_field(jg)%albnirdir(:,:) = prm_field(jg)%alb(:,:)
-          prm_field(jg)%albnirdif(:,:) = prm_field(jg)%alb(:,:)
-          prm_field(jg)%albedo(:,:)    = prm_field(jg)%alb(:,:)
-        END DO
+        prm_field(jg)%seaice(:,:) = 0._wp
 
       END IF
 
+    END DO
+
 #ifndef __NO_JSBACH__
-      IF (phy_config%ljsbach) THEN
-
-        ! Do basic initialization of JSBACH
-        CALL jsbach_init_base(master_namelist_filename)
-
-        ! Now continue initialization of JSBACH for the different grids
-        DO jg=1,ndomain
-          CALL jsbach_init_model( jg, p_patch(jg))                             !< in
-        END DO ! jg
-
-      END IF ! phy_config%ljsbach
+    IF (ilnd <= nsfc_type .AND. phy_config%ljsbach) THEN
+
+      ! Do basic initialization of JSBACH
+      CALL jsbach_init_base(master_namelist_filename)
+
+      ! Now continue initialization of JSBACH for the different grids
+      DO jg=1,ndomain
+        CALL jsbach_init_model( jg, p_patch(jg))                             !< in
+      END DO ! jg
+
+    END IF ! phy_config%ljsbach
 #endif
 
-    END IF ! nh_test_name
-  
+
     IF (timers_level > 1) CALL timer_stop(timer_prep_echam_phy)
 
   END SUBROUTINE init_echam_phy
@@ -490,165 +415,6 @@
 
       nblks_c = p_patch%nblks_c
       jbs     = p_patch%cells%start_blk(2,1)
-
-        ! For idealized test cases
-
-        SELECT CASE (ctest_name)
-        CASE('APE','APE_echam','RCEhydro') !Note that there is only one surface type in this case
-
-!$OMP PARALLEL DO PRIVATE(jb,jc,jcs,jce,zlat) ICON_OMP_DEFAULT_SCHEDULE
-          DO jb = jbs,nblks_c
-            CALL get_indices_c( p_patch, jb,jbs,nblks_c, jcs,jce, 2)
-            DO jc = jcs,jce
-              zlat = p_patch%cells%center(jc,jb)%lat
-              field% tsfc_tile(jc,jb,iwtr) = ape_sst(ape_sst_case,zlat)
-              field% tsfc     (jc,jb     ) = ape_sst(ape_sst_case,zlat)
-            END DO
-            field% lsmask(jcs:jce,jb) = 0._wp   ! zero land fraction
-            field% glac  (jcs:jce,jb) = 0._wp   ! zero glacier fraction
-            field% seaice(jcs:jce,jb) = 0._wp   ! zeor sea ice fraction
-          END DO
-!$OMP END PARALLEL DO
-
-          IF ( is_coupled_run() ) CALL finish('ERROR: Use testcase APEc or APEc_nh for a coupled run')
-
-        CASE('RCE','RCE_glb','RCE_CBL') !Note that there is only one surface type in this case
-
-!$OMP PARALLEL DO PRIVATE(jb,jc,jcs,jce,zlat) ICON_OMP_DEFAULT_SCHEDULE
-            DO jb = jbs,nblks_c
-              CALL get_indices_c( p_patch, jb,jbs,nblks_c, jcs,jce, 2)
-              DO jc = jcs,jce
-                zlat = p_patch%cells%center(jc,jb)%lat
-                field% tsfc_tile(jc,jb,iwtr) = th_cbl(1)
-                field% tsfc     (jc,     jb) = th_cbl(1)
-              END DO
-              field% lsmask(jcs:jce,jb) = 0._wp   ! zero land fraction
-              field% glac  (jcs:jce,jb) = 0._wp   ! zero glacier fraction
-              field% seaice(jcs:jce,jb) = 0._wp   ! zeor sea ice fraction
-            END DO
-!$OMP END PARALLEL DO
-
-        CASE('APEi')
-          ! The same as APE, except that whenever SST reaches tmelt, we put
-          ! 1m-thick ice with a concentration of 0.9 on top
-
-!$OMP PARALLEL DO PRIVATE(jb,jc,jcs,jce,zlat) ICON_OMP_DEFAULT_SCHEDULE
-          DO jb = jbs,nblks_c
-            CALL get_indices_c( p_patch, jb,jbs,nblks_c, jcs,jce, 2)
-            DO jc = jcs,jce
-              zlat = p_patch%cells%center(jc,jb)%lat
-              ! SST must reach Tf where there's ice. It may be better to modify ape_sst it self.
-              field% tsfc_tile  (jc,jb,iwtr) = ape_sst(ape_sst_case,zlat) + Tf
-              ! Initialise the ice - Tsurf, T1 & T2 must be in degC
-              field% tsfc_tile  (jc,jb,iice) = Tf + tmelt
-              field% Tsurf      (jc,1, jb  ) = Tf
-              field% T1         (jc,1, jb  ) = Tf
-              field% T2         (jc,1, jb  ) = Tf
-              field% hs         (jc,1, jb  ) = 0._wp
-              IF ( field%tsfc_tile(jc,jb,iwtr) <= Tf + tmelt ) THEN
-                field%Tsurf (jc,1,jb) = field% tsfc_tile(jc,jb,iice) - tmelt
-                field%conc  (jc,1,jb) = 0.9_wp
-                field%hi    (jc,1,jb) = 1.0_wp
-                field%seaice(jc,  jb) = field%conc(jc,1,jb)
-              ELSE
-                field%conc  (jc,1,jb) = 0._wp
-                field%hi    (jc,1,jb) = 0._wp
-                field%seaice(jc,  jb) = field%conc(jc,1,jb)
-              ENDIF
-              field% tsfc(jc,jb) = field%seaice(jc,jb)  *field%tsfc_tile(jc,jb,iice) &
-                &      + ( 1._wp - field%seaice(jc,jb) )*field%tsfc_tile(jc,jb,iwtr)
-            END DO
-            field% lsmask(jcs:jce,jb) = 0._wp   ! zero land fraction
-            field% glac  (jcs:jce,jb) = 0._wp   ! zero glacier fraction
-          END DO
-!$OMP END PARALLEL DO
-          field% albvisdir_ice(:,:,:) = albi    ! albedo in the visible range for direct radiation
-          field% albnirdir_ice(:,:,:) = albi    ! albedo in the NIR range for direct radiation
-          field% albvisdif_ice(:,:,:) = albi    ! albedo in the visible range for diffuse radiation
-          field% albnirdif_ice(:,:,:) = albi    ! albedo in the NIR range for diffuse radiation
-
-        CASE('APEc','APEc_nh')
-          ! The same as APEi, except we initialize with no ice and don't modify the surface
-          ! temperature. This is meant for a coupled run.
-
-!$OMP PARALLEL DO PRIVATE(jb,jc,jcs,jce,zlat) ICON_OMP_DEFAULT_SCHEDULE
-          DO jb = jbs,nblks_c
-            CALL get_indices_c( p_patch, jb,jbs,nblks_c, jcs,jce, 2)
-            DO jc = jcs,jce
-              zlat = p_patch%cells%center(jc,jb)%lat
-              field% tsfc_tile(jc,jb,iwtr) = ape_sst(ape_sst_case,zlat)
-              ! Initialise the ice - Tsurf, T1 & T2 must be in degC
-              field% tsfc_tile  (jc,jb,iice) = Tf + tmelt
-              field% Tsurf      (jc,1, jb  ) = Tf
-              field% T1         (jc,1, jb  ) = Tf
-              field% T2         (jc,1, jb  ) = Tf
-              field% hs         (jc,1, jb  ) = 0._wp
-              field%conc  (jc,1,jb) = 0._wp
-              field%hi    (jc,1,jb) = 0._wp
-              field%seaice(jc,  jb) = field%conc(jc,1,jb)
-              field% tsfc(jc,jb) = field%seaice(jc,jb)  *field%tsfc_tile(jc,jb,iice) &
-                &      + ( 1._wp - field%seaice(jc,jb) )*field%tsfc_tile(jc,jb,iwtr)
-            END DO
-            field% lsmask(jcs:jce,jb) = 0._wp   ! zero land fraction
-            field% glac  (jcs:jce,jb) = 0._wp   ! zero glacier fraction
-          END DO
-!$OMP END PARALLEL DO
-          field% albvisdir_ice(:,:,:) = albi    ! albedo in the visible range for direct radiation
-          field% albnirdir_ice(:,:,:) = albi    ! albedo in the NIR range for direct radiation
-          field% albvisdif_ice(:,:,:) = albi    ! albedo in the visible range for diffuse radiation
-          field% albnirdif_ice(:,:,:) = albi    ! albedo in the NIR range for diffuse radiation
-
-        CASE('TPEc', 'TPEo') !Note that there is only one surface type (ilnd) in this case
-
-!$OMP PARALLEL DO PRIVATE(jb,jc,jcs,jce,zlat) ICON_OMP_DEFAULT_SCHEDULE
-          DO jb = jbs,nblks_c
-            CALL get_indices_c( p_patch, jb,jbs,nblks_c, jcs,jce, 2)
-            field% lsmask(jcs:jce,jb) = 1._wp   ! land fraction = 1
-            field% glac  (jcs:jce,jb) = 0._wp   ! zero glacier fraction
-            field% seaice(jcs:jce,jb) = 0._wp   ! zeor sea ice fraction
-          END DO
-!$OMP END PARALLEL DO
-
-        CASE('JWw-Moist','LDF-Moist','jabw_m')
-
-!$OMP PARALLEL
-!$OMP DO PRIVATE(jb,jcs,jce) ICON_OMP_DEFAULT_SCHEDULE
-          DO jb = jbs,nblks_c
-            CALL get_indices_c( p_patch, jb,jbs,nblks_c, jcs,jce, 2)
-
-            ! Set the surface temperature to the same value as the lowest model
-            ! level above surface. For this test case, currently we assume
-            ! there is no land or sea ice.
-
-            field% tsfc_tile(jcs:jce,jb,iwtr) = temp(jcs:jce,nlev,jb)
-            field% tsfc     (jcs:jce,jb     ) = temp(jcs:jce,nlev,jb)
-
-            field% lsmask(jcs:jce,jb) = 0._wp   ! zero land fraction
-            field% glac  (jcs:jce,jb) = 0._wp   ! zero glacier fraction
-            field% seaice(jcs:jce,jb) = 0._wp   ! zero sea ice fraction
-          END DO
-!$OMP END DO  NOWAIT
-!$OMP END PARALLEL
-
-        END SELECT
-
-!$OMP PARALLEL
-!$OMP DO PRIVATE(jb,jc,jcs,jce) ICON_OMP_DEFAULT_SCHEDULE
-      DO jb = jbs,nblks_c
-        CALL get_indices_c( p_patch, jb,jbs,nblks_c, jcs,jce, 2)
-
-        ! Initialize the flag lfland (.TRUE. if the fraction of land in
-        ! a grid box is larger than zero). In ECHAM a local array
-        ! is initialized in each call of the subroutine "physc"
-
-        DO jc = jcs,jce
-          field%lfland(jc,jb) = field%lsmask(jc,jb).GT.0._wp
-          field%lfglac(jc,jb) = field%glac  (jc,jb).GT.0._wp
-        END DO
-
-      END DO      !jb
-!$OMP END DO NOWAIT
-!$OMP END PARALLEL
 
       ! Assign initial values for some components of the "field" and
       ! "tend" state vectors.
@@ -677,6 +443,8 @@
       field% lwflxupsfc(:,  :) = 0._wp
       field% swflxsfc    (:,:) = 0._wp
       field% lwflxsfc    (:,:) = 0._wp
+      field% swflxsfc_tile(:,:,:) = 0._wp
+      field% lwflxsfc_tile(:,:,:) = 0._wp
       field% lwupflxsfc  (:,:) = 0._wp
       field% dlwflxsfc_dT(:,:) = 0._wp
       field% swflxtoa    (:,:) = 0._wp
@@ -696,10 +464,14 @@
       field%  evap (:,  :) = 0._wp
       field% lhflx (:,  :) = 0._wp
       field% shflx (:,  :) = 0._wp
+      field% lhflx_tile (:,:,:) = 0._wp
+      field% shflx_tile (:,:,:) = 0._wp
       field%dshflx_dT_tile    (:,:,:)= 0._wp
 
       field% u_stress(:,  :) = 0._wp
       field% v_stress(:,  :) = 0._wp
+      field% u_stress_tile(:,:,:) = 0._wp
+      field% v_stress_tile(:,:,:) = 0._wp
 
       field% u_stress_sso(:,:) = 0._wp
       field% v_stress_sso(:,:) = 0._wp
@@ -708,8 +480,43 @@
       field% rtype (:,  :) = 0._wp
       field% rintop(:,  :) = 0._wp
 
-      tend% xl_dtr(:,:,:)  = 0._wp  !"xtecl" in ECHAM
-      tend% xi_dtr(:,:,:)  = 0._wp  !"xteci" in ECHAM
+      ! Initialization of tendencies is necessary for doing I/O with the NAG compiler
+      tend% temp_rsw(:,:,:)   = 0._wp
+      tend% temp_rlw(:,:,:)   = 0._wp
+      tend%temp_rlw_impl(:,:) = 0._wp
+      tend% temp_cld(:,:,:)   = 0._wp
+      tend%    q_cld(:,:,:,:) = 0._wp
+
+      tend% temp_dyn(:,:,:)   = 0._wp
+      tend%    q_dyn(:,:,:,:) = 0._wp
+      tend%    u_dyn(:,:,:)   = 0._wp
+      tend%    v_dyn(:,:,:)   = 0._wp
+
+      tend% temp_phy(:,:,:)   = 0._wp
+      tend%    q_phy(:,:,:,:) = 0._wp
+      tend%    u_phy(:,:,:)   = 0._wp
+      tend%    v_phy(:,:,:)   = 0._wp
+
+      tend% temp_cnv(:,:,:)   = 0._wp
+      tend%    q_cnv(:,:,:,:) = 0._wp
+      tend%    u_cnv(:,:,:)   = 0._wp
+      tend%    v_cnv(:,:,:)   = 0._wp
+
+      tend% temp_vdf(:,:,:)   = 0._wp
+      tend%    q_vdf(:,:,:,:) = 0._wp
+      tend%    u_vdf(:,:,:)   = 0._wp
+      tend%    v_vdf(:,:,:)   = 0._wp
+
+      tend% temp_gwh(:,:,:)   = 0._wp
+      tend%    u_gwh(:,:,:)   = 0._wp
+      tend%    v_gwh(:,:,:)   = 0._wp
+
+      tend% temp_sso(:,:,:)   = 0._wp
+      tend%    u_sso(:,:,:)   = 0._wp
+      tend%    v_sso(:,:,:)   = 0._wp
+
+      tend% xl_dtr  (:,:,:)   = 0._wp  !"xtecl" in ECHAM
+      tend% xi_dtr  (:,:,:)   = 0._wp  !"xteci" in ECHAM
 !$OMP END WORKSHARE
 
       IF (phy_config%ljsbach) THEN
@@ -726,10 +533,10 @@
       IF (phy_config%lvdiff) THEN
 !$OMP PARALLEL
 !$OMP DO PRIVATE(jb,jcs,jce) ICON_OMP_DEFAULT_SCHEDULE
-      DO jb = jbs,nblks_c
-        CALL get_indices_c( p_patch, jb,jbs,nblks_c, jcs,jce, 2)
-        field% coriol(jcs:jce,jb) = p_patch%cells%f_c(jcs:jce,jb)
-      ENDDO
+        DO jb = jbs,nblks_c
+          CALL get_indices_c( p_patch, jb,jbs,nblks_c, jcs,jce, 2)
+          field% coriol(jcs:jce,jb) = p_patch%cells%f_c(jcs:jce,jb)
+        ENDDO
 !$OMP END DO NOWAIT
 !$OMP END PARALLEL
 
@@ -751,42 +558,234 @@
         END IF
       ENDIF
 
-      ! Initialization of tendencies is necessary for doing I/O with
-      ! the NAG compiler
-
-      tend% temp_rsw(:,:,:)   = 0._wp
-      tend% temp_rlw(:,:,:)   = 0._wp
-
-      tend% temp_cld(:,:,:)   = 0._wp
-      tend%    q_cld(:,:,:,:) = 0._wp
-
-      tend% temp_dyn(:,:,:)   = 0._wp
-      tend%    q_dyn(:,:,:,:) = 0._wp
-      tend%    u_dyn(:,:,:)   = 0._wp
-      tend%    v_dyn(:,:,:)   = 0._wp
-
-      tend% temp_phy(:,:,:)   = 0._wp
-      tend%    q_phy(:,:,:,:) = 0._wp
-      tend%    u_phy(:,:,:)   = 0._wp
-      tend%    v_phy(:,:,:)   = 0._wp
-
-      tend% temp_cnv(:,:,:)   = 0._wp
-      tend%    q_cnv(:,:,:,:) = 0._wp
-      tend%    u_cnv(:,:,:)   = 0._wp
-      tend%    v_cnv(:,:,:)   = 0._wp
-
-      tend% temp_vdf(:,:,:)   = 0._wp
-      tend%    q_vdf(:,:,:,:) = 0._wp
-      tend%    u_vdf(:,:,:)   = 0._wp
-      tend%    v_vdf(:,:,:)   = 0._wp
-
-      tend% temp_gwh(:,:,:)   = 0._wp
-      tend%    u_gwh(:,:,:)   = 0._wp
-      tend%    v_gwh(:,:,:)   = 0._wp
-
-      tend% temp_sso(:,:,:)   = 0._wp
-      tend%    u_sso(:,:,:)   = 0._wp
-      tend%    v_sso(:,:,:)   = 0._wp
+      ! Initialize some variables for water, ice and land tiles
+      ! This can be overridden by the testcases below
+
+      IF (iwtr <= nsfc_type) THEN
+        prm_field(jg)% albvisdir_tile(:,:,iwtr) = albedoW ! albedo in the visible range for direct radiation
+        prm_field(jg)% albnirdir_tile(:,:,iwtr) = albedoW ! albedo in the NIR range for direct radiation
+        prm_field(jg)% albvisdif_tile(:,:,iwtr) = albedoW ! albedo in the visible range for diffuse radiation
+        prm_field(jg)% albnirdif_tile(:,:,iwtr) = albedoW ! albedo in the NIR range for diffuse radiation
+        prm_field(jg)% albedo_tile   (:,:,iwtr) = albedoW
+      END IF
+
+      IF (ilnd <= nsfc_type) THEN
+
+        IF (phy_config%lamip .OR. (is_coupled_run() .AND. .NOT. ltestcase)) THEN
+          prm_field(jg)%tsfc_tile(:,:,ilnd) = prm_field(jg)%tsfc_tile(:,:,iwtr)
+        END IF
+
+        prm_field(jg)% albvisdir_tile(:,:,ilnd) = prm_field(jg)%alb(:,:)    ! albedo in the visible range for direct radiation
+        prm_field(jg)% albnirdir_tile(:,:,ilnd) = prm_field(jg)%alb(:,:)    ! albedo in the NIR range for direct radiation
+        prm_field(jg)% albvisdif_tile(:,:,ilnd) = prm_field(jg)%alb(:,:)    ! albedo in the visible range for diffuse radiation
+        prm_field(jg)% albnirdif_tile(:,:,ilnd) = prm_field(jg)%alb(:,:)    ! albedo in the NIR range for diffuse radiation
+        prm_field(jg)% albedo_tile   (:,:,ilnd) = prm_field(jg)%alb(:,:)
+
+      END IF
+
+      IF (iice <= nsfc_type) THEN
+
+        prm_field(jg)%tsfc_tile(:,:,iice) = prm_field(jg)%tsfc_tile(:,:,iwtr)
+        !
+        prm_field(jg)% albvisdir_tile(:,:,iice) = albi    ! albedo in the visible range for direct radiation
+        prm_field(jg)% albnirdir_tile(:,:,iice) = albi    ! albedo in the NIR range for direct radiation
+        prm_field(jg)% albvisdif_tile(:,:,iice) = albi    ! albedo in the visible range for diffuse radiation
+        prm_field(jg)% albnirdif_tile(:,:,iice) = albi    ! albedo in the NIR range for diffuse radiation
+        prm_field(jg)% albedo_tile   (:,:,iice) = albi
+        !
+        ! The ice model should be able to handle different thickness classes,
+        ! but for AMIP we ONLY USE one ice class.
+        prm_field(jg)% albvisdir_ice(:,:,:) = albi ! albedo in the visible range for direct radiation
+        prm_field(jg)% albnirdir_ice(:,:,:) = albi ! albedo in the NIR range for direct radiation
+        prm_field(jg)% albvisdif_ice(:,:,:) = albi ! albedo in the visible range for diffuse radiation
+        prm_field(jg)% albnirdif_ice(:,:,:) = albi ! albedo in the NIR range for diffuse radiation
+        prm_field(jg)% Tsurf(:,:,:) = Tf
+        prm_field(jg)% T1   (:,:,:) = Tf
+        prm_field(jg)% T2   (:,:,:) = Tf
+        WHERE (prm_field(jg)%seaice(:,:) > 0.0_wp)
+           prm_field(jg)% hs   (:,1,:) = 0.1_wp       ! set initial snow depth on sea ice
+        ELSEWHERE
+           prm_field(jg)% hs   (:,1,:) = 0.0_wp
+        ENDWHERE
+        prm_field(jg)% hi   (:,1,:) = prm_field(jg)%siced(:,:)
+        prm_field(jg)% conc (:,1,:) = prm_field(jg)%seaice(:,:)
+
+      END IF
+
+      ! For idealized test cases
+
+      SELECT CASE (ctest_name)
+      CASE('APE','APE_echam','RCEhydro') !Note that there is only one surface type in this case
+
+!$OMP PARALLEL DO PRIVATE(jb,jc,jcs,jce,zlat) ICON_OMP_DEFAULT_SCHEDULE
+        DO jb = jbs,nblks_c
+          CALL get_indices_c( p_patch, jb,jbs,nblks_c, jcs,jce, 2)
+          DO jc = jcs,jce
+            zlat = p_patch%cells%center(jc,jb)%lat
+            field% tsfc_tile(jc,jb,iwtr) = ape_sst(ape_sst_case,zlat)
+          END DO
+          field% lsmask(jcs:jce,jb) = 0._wp   ! zero land fraction
+          field% glac  (jcs:jce,jb) = 0._wp   ! zero glacier fraction
+          field% seaice(jcs:jce,jb) = 0._wp   ! zeor sea ice fraction
+        END DO
+!$OMP END PARALLEL DO
+
+        IF ( is_coupled_run() ) CALL finish('ERROR: Use testcase APEc or APEc_nh for a coupled run')
+
+      CASE('RCE','RCE_glb','RCE_CBL') !Note that there is only one surface type in this case
+
+!$OMP PARALLEL DO PRIVATE(jb,jc,jcs,jce,zlat) ICON_OMP_DEFAULT_SCHEDULE
+        DO jb = jbs,nblks_c
+          CALL get_indices_c( p_patch, jb,jbs,nblks_c, jcs,jce, 2)
+          DO jc = jcs,jce
+            zlat = p_patch%cells%center(jc,jb)%lat
+            field% tsfc_tile(jc,jb,iwtr) = th_cbl(1)
+          END DO
+          field% lsmask(jcs:jce,jb) = 0._wp   ! zero land fraction
+          field% glac  (jcs:jce,jb) = 0._wp   ! zero glacier fraction
+          field% seaice(jcs:jce,jb) = 0._wp   ! zeor sea ice fraction
+        END DO
+!$OMP END PARALLEL DO
+
+      CASE('APEi')
+        ! The same as APE, except that whenever SST reaches tmelt, we put
+        ! 1m-thick ice with a concentration of 0.9 on top
+
+!$OMP PARALLEL DO PRIVATE(jb,jc,jcs,jce,zlat) ICON_OMP_DEFAULT_SCHEDULE
+        DO jb = jbs,nblks_c
+          CALL get_indices_c( p_patch, jb,jbs,nblks_c, jcs,jce, 2)
+          DO jc = jcs,jce
+            zlat = p_patch%cells%center(jc,jb)%lat
+            ! SST must reach Tf where there's ice. It may be better to modify ape_sst it self.
+            field% tsfc_tile  (jc,jb,iwtr) = ape_sst(ape_sst_case,zlat) + Tf
+            ! Initialise the ice - Tsurf, T1 & T2 must be in degC
+            field% tsfc_tile  (jc,jb,iice) = Tf + tmelt
+            field% Tsurf      (jc,1, jb  ) = Tf
+            field% T1         (jc,1, jb  ) = Tf
+            field% T2         (jc,1, jb  ) = Tf
+            field% hs         (jc,1, jb  ) = 0._wp
+            IF ( field%tsfc_tile(jc,jb,iwtr) <= Tf + tmelt ) THEN
+              field%Tsurf (jc,1,jb) = field% tsfc_tile(jc,jb,iice) - tmelt
+              field%conc  (jc,1,jb) = 0.9_wp
+              field%hi    (jc,1,jb) = 1.0_wp
+              field%seaice(jc,  jb) = field%conc(jc,1,jb)
+            ELSE
+              field%conc  (jc,1,jb) = 0._wp
+              field%hi    (jc,1,jb) = 0._wp
+              field%seaice(jc,  jb) = field%conc(jc,1,jb)
+            ENDIF
+          END DO
+          field% lsmask(jcs:jce,jb) = 0._wp   ! zero land fraction
+          field% glac  (jcs:jce,jb) = 0._wp   ! zero glacier fraction
+        END DO
+!$OMP END PARALLEL DO
+        field% albvisdir_ice(:,:,:) = albi    ! albedo in the visible range for direct radiation
+        field% albnirdir_ice(:,:,:) = albi    ! albedo in the NIR range for direct radiation
+        field% albvisdif_ice(:,:,:) = albi    ! albedo in the visible range for diffuse radiation
+        field% albnirdif_ice(:,:,:) = albi    ! albedo in the NIR range for diffuse radiation
+
+      CASE('APEc','APEc_nh')
+        ! The same as APEi, except we initialize with no ice and don't modify the surface
+        ! temperature. This is meant for a coupled run.
+
+!$OMP PARALLEL DO PRIVATE(jb,jc,jcs,jce,zlat) ICON_OMP_DEFAULT_SCHEDULE
+        DO jb = jbs,nblks_c
+          CALL get_indices_c( p_patch, jb,jbs,nblks_c, jcs,jce, 2)
+          DO jc = jcs,jce
+            zlat = p_patch%cells%center(jc,jb)%lat
+            field% tsfc_tile(jc,jb,iwtr) = ape_sst(ape_sst_case,zlat)
+            ! Initialise the ice - Tsurf, T1 & T2 must be in degC
+            field% tsfc_tile  (jc,jb,iice) = Tf + tmelt
+            field% Tsurf      (jc,1, jb  ) = Tf
+            field% T1         (jc,1, jb  ) = Tf
+            field% T2         (jc,1, jb  ) = Tf
+            field% hs         (jc,1, jb  ) = 0._wp
+            field%conc  (jc,1,jb) = 0._wp
+            field%hi    (jc,1,jb) = 0._wp
+            field%seaice(jc,  jb) = field%conc(jc,1,jb)
+          END DO
+          field% lsmask(jcs:jce,jb) = 0._wp   ! zero land fraction
+          field% glac  (jcs:jce,jb) = 0._wp   ! zero glacier fraction
+        END DO
+!$OMP END PARALLEL DO
+        field% albvisdir_ice(:,:,:) = albi    ! albedo in the visible range for direct radiation
+        field% albnirdir_ice(:,:,:) = albi    ! albedo in the NIR range for direct radiation
+        field% albvisdif_ice(:,:,:) = albi    ! albedo in the visible range for diffuse radiation
+        field% albnirdif_ice(:,:,:) = albi    ! albedo in the NIR range for diffuse radiation
+
+      CASE('TPEc', 'TPEo') !Note that there is only one surface type (ilnd) in this case
+
+!$OMP PARALLEL DO PRIVATE(jb,jc,jcs,jce,zlat) ICON_OMP_DEFAULT_SCHEDULE
+        DO jb = jbs,nblks_c
+          CALL get_indices_c( p_patch, jb,jbs,nblks_c, jcs,jce, 2)
+          field% lsmask(jcs:jce,jb) = 1._wp   ! land fraction = 1
+          field% glac  (jcs:jce,jb) = 0._wp   ! zero glacier fraction
+          field% seaice(jcs:jce,jb) = 0._wp   ! zeor sea ice fraction
+
+          field% tsfc_tile(jcs:jce,jb,ilnd) = tpe_temp
+        END DO
+!$OMP END PARALLEL DO
+
+      CASE('JWw-Moist','LDF-Moist','jabw_m')
+
+!$OMP PARALLEL
+!$OMP DO PRIVATE(jb,jcs,jce) ICON_OMP_DEFAULT_SCHEDULE
+        DO jb = jbs,nblks_c
+          CALL get_indices_c( p_patch, jb,jbs,nblks_c, jcs,jce, 2)
+
+          ! Set the surface temperature to the same value as the lowest model
+          ! level above surface. For this test case, currently we assume
+          ! there is no land or sea ice.
+
+          field% tsfc_tile(jcs:jce,jb,iwtr) = temp(jcs:jce,nlev,jb)
+
+          field% lsmask(jcs:jce,jb) = 0._wp   ! zero land fraction
+          field% glac  (jcs:jce,jb) = 0._wp   ! zero glacier fraction
+          field% seaice(jcs:jce,jb) = 0._wp   ! zero sea ice fraction
+        END DO
+!$OMP END DO  NOWAIT
+!$OMP END PARALLEL
+
+      END SELECT
+
+!$OMP PARALLEL
+!$OMP DO PRIVATE(jb,jc,jcs,jce) ICON_OMP_DEFAULT_SCHEDULE
+      DO jb = jbs,nblks_c
+        CALL get_indices_c( p_patch, jb,jbs,nblks_c, jcs,jce, 2)
+
+        ! Initialize the flag lfland (.TRUE. if the fraction of land in
+        ! a grid box is larger than zero). In ECHAM a local array
+        ! is initialized in each call of the subroutine "physc"
+        DO jc = jcs,jce
+          field%lfland(jc,jb) = field%lsmask(jc,jb).GT.0._wp
+          field%lfglac(jc,jb) = field%glac  (jc,jb).GT.0._wp
+        END DO
+
+      END DO      !jb
+!$OMP END DO NOWAIT
+!$OMP END PARALLEL
+
+      ! Settings for total surface
+      ! (after tile masks and variables potentially have been overwritten by testcases above)
+
+      IF (iwtr <= nsfc_type) THEN
+        prm_field(jg)%tsfc     (:,:) = prm_field(jg)%tsfc_tile(:,:,iwtr)
+        prm_field(jg)%albvisdir(:,:) = albedoW
+        prm_field(jg)%albvisdif(:,:) = albedoW
+        prm_field(jg)%albnirdir(:,:) = albedoW
+        prm_field(jg)%albnirdif(:,:) = albedoW
+        prm_field(jg)%albedo   (:,:) = albedoW
+      ELSE
+        prm_field(jg)%tsfc     (:,:) = prm_field(jg)%tsfc_tile(:,:,ilnd)
+        prm_field(jg)%albvisdir(:,:) = prm_field(jg)%alb(:,:)
+        prm_field(jg)%albvisdif(:,:) = prm_field(jg)%alb(:,:)
+        prm_field(jg)%albnirdir(:,:) = prm_field(jg)%alb(:,:)
+        prm_field(jg)%albnirdif(:,:) = prm_field(jg)%alb(:,:)
+        prm_field(jg)%albedo   (:,:) = prm_field(jg)%alb(:,:)
+      END IF
+
+      prm_field(jg)%tsfc_rad (:,:) = prm_field(jg)%tsfc(:,:)
+      prm_field(jg)%tsfc_radt(:,:) = prm_field(jg)%tsfc(:,:)
 
       NULLIFY( field,tend )
 
