!>
!! @brief Contains subroutines for initializing the ECHAM physics package.
!!
!! @author Hui Wan, MPI-M
!!
!! @par Revision History
!! First version by Hui Wan, 2010-07-20
!!
!! @par Copyright and License
!!
!! This code is subject to the DWD and MPI-M-Software-License-Agreement in
!! its most recent form.
!! Please see the file LICENSE in the root of the source tree for this code.
!! Where software is supplied by third parties, it is indicated in the
!! headers of the routines.
!!

!----------------------------
#include "omp_definitions.inc"
!----------------------------

MODULE mo_echam_phy_init

  USE mo_kind,                 ONLY: wp
  USE mo_exception,            ONLY: finish, message, warning, message_text
  USE mo_datetime,             ONLY: t_datetime

  USE mo_sync,                 ONLY: sync_c, sync_patch_array

  USE mo_io_config,            ONLY: default_read_method
  USE mo_read_interface,       ONLY: openInputFile, closeFile, read_2D, &
    &                                t_stream_id, onCells

  ! model configuration
  USE mo_parallel_config,      ONLY: nproma
  USE mo_run_config,           ONLY: nlev, iqv, iqt, ntracer, ltestcase
  USE mo_vertical_coord_table, ONLY: vct
  USE mo_echam_phy_config,     ONLY: phy_config => echam_phy_config, &
                                   & configure_echam_phy
  USE mo_echam_conv_config,    ONLY: configure_echam_convection
  USE mo_echam_cloud_config,   ONLY: configure_echam_cloud

#ifndef __NO_JSBACH__
  USE mo_master_control,       ONLY: master_namelist_filename
  USE mo_jsb_base,             ONLY: jsbach_init_base => init_base
  USE mo_jsb_model_init,       ONLY: jsbach_init_model => init_model
#endif

  ! test cases
  USE mo_ha_testcases,         ONLY: ape_sst_case
  USE mo_nh_testcases_nml,     ONLY: th_cbl, tpe_temp
  USE mo_ape_params,           ONLY: ape_sst
  USE mo_physical_constants,   ONLY: tmelt, Tf, albi, albedoW

  ! radiation
  USE mo_radiation_config,     ONLY: ssi_radt, tsi_radt, tsi, ighg, isolrad
  USE mo_srtm_config,          ONLY: setup_srtm, ssi_amip, ssi_default, ssi_preind, ssi_rce
  USE mo_lrtm_setup,           ONLY: lrtm_setup
  USE mo_newcld_optics,        ONLY: setup_newcld_optics

  ! vertical diffusion
  USE mo_echam_vdiff_params,   ONLY: init_vdiff_params
  USE mo_vdiff_solver,         ONLY: init_vdiff_solver

  ! cumulus convection
  USE mo_convect_tables,       ONLY: init_convect_tables
  USE mo_echam_convect_tables, ONLY: init_echam_convect_tables => init_convect_tables 

  ! air-sea-land interface
  USE mo_echam_sfc_indices,    ONLY: nsfc_type, iwtr, iice, ilnd, init_sfc_indices

  ! subgrid scale orography
  USE mo_ssodrag,              ONLY: sugwd

  ! domain and indices
  USE mo_model_domain,         ONLY: t_patch
  USE mo_loopindices,          ONLY: get_indices_c

  ! atmospheric state
  USE mo_echam_phy_memory,     ONLY: construct_echam_phy_state,    &
                                   & prm_field, t_echam_phy_field, &
                                   & prm_tend,  t_echam_phy_tend
  ! for coupling
  USE mo_coupling_config,      ONLY: is_coupled_run

  USE mo_timer,                ONLY: timers_level, timer_start, timer_stop, &
    &                                timer_prep_echam_phy

  ! for AMIP boundary conditions
  USE mo_time_interpolation         ,ONLY: time_weights_limm
  USE mo_time_interpolation_weights ,ONLY: wi_limm
  USE mo_bc_sst_sic,           ONLY: read_bc_sst_sic, bc_sst_sic_time_interpolation
  USE mo_bc_greenhouse_gases,  ONLY: read_bc_greenhouse_gases, bc_greenhouse_gases_time_interpolation, &
    &                                bc_greenhouse_gases_file_read

  IMPLICIT NONE

  PRIVATE

  PUBLIC  :: init_echam_phy, initcond_echam_phy
  PUBLIC  :: additional_restart_init

CONTAINS
  !>
  !! Top-level routine for initialization of ECHAM6 physics.
  !! It calls a series of subroutines to initialize tunable parameters,
  !! lookup tables, and the physics state vectors "prm_field" and "prm_tend".
  !!
  !! @par Revision History
  !! Initial version by Hui Wan, MPI-M (2010-07)
  !! name change to init_echam_phy by Levi Silvers
  !!
  SUBROUTINE init_echam_phy( p_patch, ctest_name, &
                                nlev, vct_a, vct_b, current_date)

    TYPE(t_patch),   INTENT(in) :: p_patch(:)
    CHARACTER(LEN=*),INTENT(in) :: ctest_name
    INTEGER,         INTENT(in) :: nlev
    REAL(wp),        INTENT(in) :: vct_a(:), vct_b(:)
    TYPE(t_datetime),INTENT(in) :: current_date

    INTEGER :: khydromet, ktrac
    INTEGER :: jg, ndomain
    TYPE(t_stream_id) :: stream_id

    CHARACTER(len=*), PARAMETER :: land_frac_fn = 'bc_land_frac.nc'
    CHARACTER(len=*), PARAMETER :: land_phys_fn = 'bc_land_phys.nc'
    CHARACTER(len=*), PARAMETER :: land_sso_fn  = 'bc_land_sso.nc'

    IF (timers_level > 1) CALL timer_start(timer_prep_echam_phy)

    !-------------------------------------------------------------------
    ! Initialize parameters and lookup tables
    !-------------------------------------------------------------------
    ! Main switches (phy_config%lrad, phy_config%lcond, etc.)

    CALL configure_echam_phy

    ! For radiation:

    IF (phy_config%lrad) THEN
      SELECT CASE (isolrad)
      CASE (0)
        ssi_radt(:) = ssi_default(:)
        tsi_radt = SUM(ssi_default)
        tsi      = tsi_radt
      CASE (1)
        ! in this case, transient solar irradiation is used and has to be implemented inside
        ! the time loop (mo_echam_phy_bcs)
        CONTINUE
      CASE (2)
        ssi_radt(:) = ssi_preind(:)
        tsi_radt = SUM(ssi_preind)
        tsi      = tsi_radt
      CASE (3)
        ssi_radt(:) = ssi_amip(:)
        tsi_radt = SUM(ssi_amip)
        tsi      = tsi_radt
      CASE default
        WRITE (message_text, '(a,i2,a)') &
             'isolrad = ', isolrad, ' in radiation_nml namelist is not supported'
        CALL message('init_echam_phy', message_text)
      END SELECT
      IF ( ctest_name == 'RCE' .OR. ctest_name == 'RCE_CBL' ) THEN
        tsi_radt = 0._wp
        ! solar flux (W/m2) in 14 SW bands
        ssi_radt(:) = ssi_rce(:)
        ! solar constant (W/m2)
        tsi_radt    = SUM(ssi_radt(:))
        tsi         = tsi_radt
      ENDIF
      CALL setup_srtm
      CALL lrtm_setup('rrtmg_lw.nc')
      CALL setup_newcld_optics('ECHAM6_CldOptProps.nc')
    END IF

    ! For cumulus convection:
    ! - assign value to echam_conv_config%nmctop;
    ! - allocate echam_conv_config%cevapcu(:) and assign values.

    IF (phy_config%lconv) THEN
      CALL configure_echam_convection(nlev, vct_a, vct_b)
    END IF ! lconv

    IF (phy_config%lcond) THEN
      CALL configure_echam_cloud
    END IF ! lcond

    ! For surface processes:
    ! nsfc_type, iwtr, etc. are set in this subroutine.
    ! See mo_sfc_indices.f90 for further details.

    CALL init_sfc_indices( ctest_name )

    ! For turbulent mixing:
    ! Allocate memory for the tri-diagonal solver needed by the implicit
    ! time stepping scheme; Compute time-independent parameters.

    IF (phy_config%lvdiff) THEN
      ! Currently the tracer indices are sorted such that we count
      ! the water substances first, and then other species like
      ! aerosols and their precursors. "ntracer" is the total number
      ! of tracers (including water substances) handled in the model;
      ! "iqt" is the starting index for non-water species.
      ! Before more sophisticated meta-data structure becomes available,
      ! it is assumed here that all tracers are subject to turbulent mixing.

      khydromet = iqt - 2        ! # of hydrometeors
      ktrac = ntracer - iqt + 1  ! # of non-water species

      CALL init_vdiff_solver( khydromet, ktrac, nlev )
      CALL init_vdiff_params( nlev, nlev+1, nlev+1, vct )
    ENDIF

    ! Lookup tables for saturation vapour pressure

    IF (phy_config%lconv.OR.phy_config%lcond.OR.phy_config%lvdiff) THEN
       CALL init_convect_tables
       CALL init_echam_convect_tables 
    END IF

    ! For subgrid scale orography scheme

    IF (phy_config%lssodrag) THEN
      CALL sugwd(nlev)
    END IF


    !-------------------------------------------------------------------
    ! Allocate memory for the state vectors "prm_field" and "prm_tend"
    !-------------------------------------------------------------------
    CALL construct_echam_phy_state( ntracer, p_patch )

    ndomain = SIZE(p_patch)

    IF ( ndomain /= 1 ) THEN
      CALL finish('','ndomain /=1 is not supported yet')
    END IF

    DO jg= 1,ndomain

      IF (ilnd <= nsfc_type) THEN

        ! read time-constant boundary conditions from files

        ! land, glacier and lake masks
        stream_id = openInputFile(land_frac_fn, p_patch(jg), default_read_method)
        CALL read_2D(stream_id=stream_id, location=onCells, &
             &          variable_name='land',               &
             &          fill_array=prm_field(jg)%lsmask(:,:))
        CALL read_2D(stream_id=stream_id, location=onCells, &
             &          variable_name='glac',               &
             &          fill_array=prm_field(jg)% glac(:,:))
        CALL read_2D(stream_id=stream_id, location=onCells, &
             &          variable_name='lake',               &
             &          fill_array=prm_field(jg)% alake(:,:))
        CALL closeFile(stream_id)
        !
        ! add lake mask to land sea mask to remove lakes again
        prm_field(jg)%lsmask(:,:) = prm_field(jg)%lsmask(:,:) + prm_field(jg)%alake(:,:)

        ! roughness length and background albedo
        stream_id = openInputFile(land_phys_fn, p_patch(jg), default_read_method)

        IF (phy_config%lvdiff) THEN
          CALL read_2D(stream_id=stream_id, location=onCells, &
                &       variable_name='z0',                    &
                &       fill_array=prm_field(jg)% z0m(:,:))
        END IF

        CALL read_2D(stream_id=stream_id, location=onCells, &
             &       variable_name='albedo',                &
             &       fill_array=prm_field(jg)% alb(:,:))

        CALL closeFile(stream_id)

        ! orography
        IF (phy_config%lssodrag) THEN
          stream_id = openInputFile(land_sso_fn, p_patch(jg), default_read_method)
          CALL read_2D(stream_id=stream_id, location=onCells, &
               &       variable_name='oromea',                &
               &       fill_array=prm_field(jg)% oromea(:,:))
          CALL read_2D(stream_id=stream_id, location=onCells, &
             &         variable_name='orostd',                &
             &         fill_array=prm_field(jg)% orostd(:,:))
          CALL read_2D(stream_id=stream_id, location=onCells, &
             &         variable_name='orosig',                &
             &         fill_array=prm_field(jg)% orosig(:,:))
          CALL read_2D(stream_id=stream_id, location=onCells, &
             &         variable_name='orogam',                &
             &         fill_array=prm_field(jg)% orogam(:,:))
          CALL read_2D(stream_id=stream_id, location=onCells, &
             &         variable_name='orothe',                &
             &         fill_array=prm_field(jg)% orothe(:,:))
          CALL read_2D(stream_id=stream_id, location=onCells, &
             &         variable_name='oropic',                &
             &         fill_array=prm_field(jg)% oropic(:,:))
          CALL read_2D(stream_id=stream_id, location=onCells, &
             &         variable_name='oroval',                &
             &         fill_array=prm_field(jg)% oroval(:,:))
          CALL closeFile(stream_id)
        END IF

      ELSE

        prm_field(jg)%lsmask(:,:) = 0._wp
        prm_field(jg)%glac  (:,:) = 0._wp
        prm_field(jg)%alake (:,:) = 0._wp

      END IF

    END DO ! jg

    ! read time-dependent boundary conditions from file

    ! well mixed greenhouse gases, horizontally constant
    IF (ighg > 0) THEN
      ! read annual means
      IF (.NOT. bc_greenhouse_gases_file_read) THEN
        CALL read_bc_greenhouse_gases(ighg)
      END IF
      ! interpolate to the current date and time, placing the annual means at
      ! the mid points of the current and preceding or following year, if the
      ! current date is in the 1st or 2nd half of the year, respectively.
      CALL bc_greenhouse_gases_time_interpolation(current_date)
    ENDIF

    ! interpolation weights for linear interpolation
    ! of monthly means onto the actual integration time step
    CALL time_weights_limm(current_date, wi_limm)

!    IF (.NOT. ctest_name(1:3) == 'TPE') THEN

    IF (iice <= nsfc_type .AND. iwtr > nsfc_type) THEN
      CALL finish('','ice tile and no wtr tile not supported yet!')
    END IF
    IF (iice > nsfc_type .AND. iwtr > nsfc_type .AND. ctest_name(1:3) /= 'TPE') THEN
      CALL finish('','only lnd tile present: must use TPE* testcase!')
    END IF

    DO jg= 1,ndomain

      ! Read AMIP SST and SIC data
      ! Note: For coupled runs, this is only used for initialization of surface temperatures
      IF (phy_config%lamip .OR.                   &
          (is_coupled_run() .AND. .NOT. ltestcase) ) THEN
        !
        ! sea surface temperature, sea ice concentration and depth
        CALL read_bc_sst_sic(current_date%year, p_patch(1))
        !
<<<<<<< HEAD
        CALL bc_sst_sic_time_interpolation(wi_limm                        , &
          &                             prm_field(jg)%lsmask(:,:)         , &
          &                             prm_field(jg)%tsfc_tile(:,:,iwtr) , &
          &                             prm_field(jg)%seaice(:,:)         , &
          &                             prm_field(jg)%siced(:,:)          )
=======
        CALL bc_sst_sic_time_interpolation(wi_limm                           , &
             &                             prm_field(jg)%lsmask(:,:)         , &
             &                             prm_field(jg)%tsfc_tile(:,:,iwtr) , &
             &                             prm_field(jg)%seaice(:,:)         , &
             &                             prm_field(jg)%siced(:,:)          , &
             &                             p_patch(1)                        )
        !
! TODO: ME preliminary setting for ice and land and total surface
        prm_field(jg)%tsfc_tile(:,:,iice) = prm_field(jg)%tsfc_tile(:,:,iwtr)
        prm_field(jg)%tsfc_tile(:,:,ilnd) = prm_field(jg)%tsfc_tile(:,:,iwtr)
        prm_field(jg)%tsfc     (:,:)      = prm_field(jg)%tsfc_tile(:,:,iwtr)
        !
        prm_field(jg)%tsfc_rad (:,:)      = prm_field(jg)%tsfc_tile(:,:,iwtr)
        prm_field(jg)%tsfc_radt(:,:)      = prm_field(jg)%tsfc_tile(:,:,iwtr)
>>>>>>> 639b4f7c

      ELSE

<<<<<<< HEAD
        prm_field(jg)%seaice(:,:) = 0._wp
=======
        prm_field(jg)%albvisdir(:,:) = albedoW
        prm_field(jg)%albvisdif(:,:) = albedoW
        prm_field(jg)%albnirdir(:,:) = albedoW
        prm_field(jg)%albnirdif(:,:) = albedoW
        prm_field(jg)%albedo(:,:)    = albedoW
!
! TODO: ME preliminary setting for ice
! The ice model should be able to handle different thickness classes, 
! but for AMIP we ONLY USE one ice class.
        prm_field(jg)% albvisdir_ice(:,:,:) = albi ! albedo in the visible range for direct radiation
        prm_field(jg)% albnirdir_ice(:,:,:) = albi ! albedo in the NIR range for direct radiation 
        prm_field(jg)% albvisdif_ice(:,:,:) = albi ! albedo in the visible range for diffuse radiation
        prm_field(jg)% albnirdif_ice(:,:,:) = albi ! albedo in the NIR range for diffuse radiation
        prm_field(jg)% Tsurf(:,:,:) = Tf
        prm_field(jg)% T1   (:,:,:) = Tf
        prm_field(jg)% T2   (:,:,:) = Tf
        WHERE (prm_field(jg)%seaice(:,:) > 0.0_wp)
           prm_field(jg)% hs   (:,1,:) = 0.1_wp       ! set initial snow depth on sea ice
        ELSEWHERE
           prm_field(jg)% hs   (:,1,:) = 0.0_wp
        ENDWHERE
        prm_field(jg)% hi   (:,1,:) = prm_field(jg)%siced(:,:)
        prm_field(jg)% conc (:,1,:) = prm_field(jg)%seaice(:,:)
>>>>>>> 639b4f7c

      END IF

    END DO

#ifndef __NO_JSBACH__
    IF (ilnd <= nsfc_type .AND. phy_config%ljsbach) THEN

      ! Do basic initialization of JSBACH
      CALL jsbach_init_base(master_namelist_filename)

      ! Now continue initialization of JSBACH for the different grids
      DO jg=1,ndomain
        CALL jsbach_init_model( jg, p_patch(jg))                             !< in
      END DO ! jg

    END IF ! phy_config%ljsbach
#endif


    IF (timers_level > 1) CALL timer_stop(timer_prep_echam_phy)

  END SUBROUTINE init_echam_phy


  !-------------
  !>
  !! Loop over all grid levels and give proper values to some components
  !! of the state vectors "prm_field" and "prm_tend".
  !! This subroutine plays a role similar to "init_g3" in ECHAM6.
  !!
  !! @par Revision History
  !! Initial version by Hui Wan, MPI-M (2010-07)
  !!
  SUBROUTINE initcond_echam_phy( jg, p_patch, temp, qv, ctest_name )

    INTEGER          ,INTENT(in) :: jg
    TYPE(t_patch)    ,INTENT(in) :: p_patch
    REAL(wp)         ,INTENT(in) :: temp(:,:,:)
    REAL(wp)         ,INTENT(in) :: qv(:,:,:)
    CHARACTER(LEN=*), INTENT(in) :: ctest_name

    ! local variables and pointers

    INTEGER  :: nblks_c, jb, jbs, jc, jcs, jce
    REAL(wp), ALLOCATABLE :: zfrl(:,:), zfrw(:,:), zfri(:,:), zfrc(:,:,:)
    INTEGER :: jsfc
    REAL(wp) :: zlat

    TYPE(t_echam_phy_field),POINTER :: field => NULL()
    TYPE(t_echam_phy_tend) ,POINTER :: tend  => NULL()
    !----

      field => prm_field(jg)
      tend  => prm_tend (jg)

      nblks_c = p_patch%nblks_c
      jbs     = p_patch%cells%start_blk(2,1)

      ! Assign initial values for some components of the "field" and
      ! "tend" state vectors.

!$OMP PARALLEL
!$OMP WORKSHARE
      field% q    (:,:,:,iqv) = qv(:,:,:)
      field% xvar (:,:,:)     = qv(:,:,:)*0.1_wp
      field% xskew(:,:,:)     = 2._wp

      ! Other variabels (cf. subroutine init_g3 in ECHAM6)

      field% topmax(:,  :) = 99999._wp
      field% thvsig(:,  :) = 1.e-2_wp
      field% tke   (:,:,:) = 1.e-4_wp

      field% cosmu0    (:,  :) = 0._wp
      field% flxdwswtoa(:,  :) = 0._wp
      field% vissfc    (:,  :) = 0._wp
      field% nirsfc    (:,  :) = 0._wp
      field% parsfcdn  (:,  :) = 0._wp
      field% visfrcsfc (:,  :) = 0._wp
      field% visdffsfc (:,  :) = 0._wp
      field% nirdffsfc (:,  :) = 0._wp
      field% pardffsfc (:,  :) = 0._wp
      field% lwflxupsfc(:,  :) = 0._wp
      field% swflxsfc    (:,:) = 0._wp
      field% lwflxsfc    (:,:) = 0._wp
      field% swflxsfc_tile(:,:,:) = 0._wp
      field% lwflxsfc_tile(:,:,:) = 0._wp
      field% lwupflxsfc  (:,:) = 0._wp
      field% dlwflxsfc_dT(:,:) = 0._wp
      field% swflxtoa    (:,:) = 0._wp
      field% lwflxtoa    (:,:) = 0._wp
      field% aclc  (:,:,:) = 0._wp
      field% aclcov(:,  :) = 0._wp
      field% qvi   (:,  :) = 0._wp
      field% xlvi  (:,  :) = 0._wp
      field% xivi  (:,  :) = 0._wp
      field% rsfl  (:,  :) = 0._wp
      field% ssfl  (:,  :) = 0._wp
      field% rsfc  (:,  :) = 0._wp
      field% ssfc  (:,  :) = 0._wp
      field% omega (:,:,:) = 0._wp

      field%totprec_avg(:,:) = 0._wp
      field%  evap (:,  :) = 0._wp
      field% lhflx (:,  :) = 0._wp
      field% shflx (:,  :) = 0._wp
      field% lhflx_tile (:,:,:) = 0._wp
      field% shflx_tile (:,:,:) = 0._wp
      field%dshflx_dT_tile    (:,:,:)= 0._wp

      field% u_stress(:,  :) = 0._wp
      field% v_stress(:,  :) = 0._wp
      field% u_stress_tile(:,:,:) = 0._wp
      field% v_stress_tile(:,:,:) = 0._wp

      field% u_stress_sso(:,:) = 0._wp
      field% v_stress_sso(:,:) = 0._wp
      field% dissipation_sso(:,:) = 0._wp

      field% rtype (:,  :) = 0._wp
      field% rintop(:,  :) = 0._wp

      ! Initialization of tendencies is necessary for doing I/O with the NAG compiler
      tend% temp_rsw(:,:,:)   = 0._wp
      tend% temp_rlw(:,:,:)   = 0._wp
      tend%temp_rlw_impl(:,:) = 0._wp
      tend% temp_cld(:,:,:)   = 0._wp
      tend%    q_cld(:,:,:,:) = 0._wp

      tend% temp_dyn(:,:,:)   = 0._wp
      tend%    q_dyn(:,:,:,:) = 0._wp
      tend%    u_dyn(:,:,:)   = 0._wp
      tend%    v_dyn(:,:,:)   = 0._wp

      tend% temp_phy(:,:,:)   = 0._wp
      tend%    q_phy(:,:,:,:) = 0._wp
      tend%    u_phy(:,:,:)   = 0._wp
      tend%    v_phy(:,:,:)   = 0._wp

      tend% temp_cnv(:,:,:)   = 0._wp
      tend%    q_cnv(:,:,:,:) = 0._wp
      tend%    u_cnv(:,:,:)   = 0._wp
      tend%    v_cnv(:,:,:)   = 0._wp

      tend% temp_vdf(:,:,:)   = 0._wp
      tend%    q_vdf(:,:,:,:) = 0._wp
      tend%    u_vdf(:,:,:)   = 0._wp
      tend%    v_vdf(:,:,:)   = 0._wp

      tend% temp_gwh(:,:,:)   = 0._wp
      tend%    u_gwh(:,:,:)   = 0._wp
      tend%    v_gwh(:,:,:)   = 0._wp

      tend% temp_sso(:,:,:)   = 0._wp
      tend%    u_sso(:,:,:)   = 0._wp
      tend%    v_sso(:,:,:)   = 0._wp

      tend% xl_dtr  (:,:,:)   = 0._wp  !"xtecl" in ECHAM
      tend% xi_dtr  (:,:,:)   = 0._wp  !"xteci" in ECHAM
!$OMP END WORKSHARE

      IF (phy_config%ljsbach) THEN

!$OMP WORKSHARE
        field% csat    (:,  :) = 1.0_wp
        field% cair    (:,  :) = 1.0_wp
!$OMP END WORKSHARE

      END IF ! ljsbach

!$OMP END PARALLEL

      IF (phy_config%lvdiff) THEN
!$OMP PARALLEL
!$OMP DO PRIVATE(jb,jcs,jce) ICON_OMP_DEFAULT_SCHEDULE
        DO jb = jbs,nblks_c
          CALL get_indices_c( p_patch, jb,jbs,nblks_c, jcs,jce, 2)
          field% coriol(jcs:jce,jb) = p_patch%cells%f_c(jcs:jce,jb)
        ENDDO
!$OMP END DO NOWAIT
!$OMP END PARALLEL

!$OMP PARALLEL WORKSHARE
        field% ustar (:,:)   = 1._wp
        field% kedisp(:,:)   = 0._wp
        field% tkem0 (:,:,:) = 1.e-4_wp
        field% tkem1 (:,:,:) = 1.e-4_wp
        field% thvvar(:,:,:) = 1.e-4_wp
        field% ocu   (:,:)   = 0._wp
        field% ocv   (:,:)   = 0._wp
        field% mixlen(:,:,:) = -999._wp
!$OMP END PARALLEL WORKSHARE
        IF (iwtr<=nsfc_type) field% z0m_tile(:,:,iwtr) = 1e-3_wp !see init_surf in echam (or z0m_oce?)
        IF (iice<=nsfc_type) field% z0m_tile(:,:,iice) = 1e-3_wp !see init_surf in echam (or z0m_ice?)
        IF (ilnd<=nsfc_type) THEN
          field% z0m_tile(:,:,ilnd) = field%z0m(:,:) ! or maybe a larger value?
          field% z0h_lnd(:,:)       = field%z0m(:,:) ! or maybe a larger value?
        END IF
      ENDIF

      ! Initialize some variables for water, ice and land tiles
      ! This can be overridden by the testcases below

      IF (iwtr <= nsfc_type) THEN
        prm_field(jg)% albvisdir_tile(:,:,iwtr) = albedoW ! albedo in the visible range for direct radiation
        prm_field(jg)% albnirdir_tile(:,:,iwtr) = albedoW ! albedo in the NIR range for direct radiation
        prm_field(jg)% albvisdif_tile(:,:,iwtr) = albedoW ! albedo in the visible range for diffuse radiation
        prm_field(jg)% albnirdif_tile(:,:,iwtr) = albedoW ! albedo in the NIR range for diffuse radiation
        prm_field(jg)% albedo_tile   (:,:,iwtr) = albedoW
      END IF

      IF (ilnd <= nsfc_type) THEN

        IF (phy_config%lamip .OR. (is_coupled_run() .AND. .NOT. ltestcase)) THEN
          prm_field(jg)%tsfc_tile(:,:,ilnd) = prm_field(jg)%tsfc_tile(:,:,iwtr)
        END IF

        prm_field(jg)% albvisdir_tile(:,:,ilnd) = prm_field(jg)%alb(:,:)    ! albedo in the visible range for direct radiation
        prm_field(jg)% albnirdir_tile(:,:,ilnd) = prm_field(jg)%alb(:,:)    ! albedo in the NIR range for direct radiation
        prm_field(jg)% albvisdif_tile(:,:,ilnd) = prm_field(jg)%alb(:,:)    ! albedo in the visible range for diffuse radiation
        prm_field(jg)% albnirdif_tile(:,:,ilnd) = prm_field(jg)%alb(:,:)    ! albedo in the NIR range for diffuse radiation
        prm_field(jg)% albedo_tile   (:,:,ilnd) = prm_field(jg)%alb(:,:)

      END IF

      IF (iice <= nsfc_type) THEN

        prm_field(jg)%tsfc_tile(:,:,iice) = prm_field(jg)%tsfc_tile(:,:,iwtr)
        !
        prm_field(jg)% albvisdir_tile(:,:,iice) = albi    ! albedo in the visible range for direct radiation
        prm_field(jg)% albnirdir_tile(:,:,iice) = albi    ! albedo in the NIR range for direct radiation
        prm_field(jg)% albvisdif_tile(:,:,iice) = albi    ! albedo in the visible range for diffuse radiation
        prm_field(jg)% albnirdif_tile(:,:,iice) = albi    ! albedo in the NIR range for diffuse radiation
        prm_field(jg)% albedo_tile   (:,:,iice) = albi
        !
        ! The ice model should be able to handle different thickness classes,
        ! but for AMIP we ONLY USE one ice class.
        prm_field(jg)% albvisdir_ice(:,:,:) = albi ! albedo in the visible range for direct radiation
        prm_field(jg)% albnirdir_ice(:,:,:) = albi ! albedo in the NIR range for direct radiation
        prm_field(jg)% albvisdif_ice(:,:,:) = albi ! albedo in the visible range for diffuse radiation
        prm_field(jg)% albnirdif_ice(:,:,:) = albi ! albedo in the NIR range for diffuse radiation
        prm_field(jg)% Tsurf(:,:,:) = Tf
        prm_field(jg)% T1   (:,:,:) = Tf
        prm_field(jg)% T2   (:,:,:) = Tf
        prm_field(jg)% hs   (:,:,:) = 0._wp
        prm_field(jg)% hi   (:,1,:) = prm_field(jg)%siced(:,:)
        prm_field(jg)% conc (:,1,:) = prm_field(jg)%seaice(:,:)

      END IF

      ! For idealized test cases

      SELECT CASE (ctest_name)
      CASE('APE','APE_echam','RCEhydro') !Note that there is only one surface type in this case

!$OMP PARALLEL DO PRIVATE(jb,jc,jcs,jce,zlat) ICON_OMP_DEFAULT_SCHEDULE
        DO jb = jbs,nblks_c
          CALL get_indices_c( p_patch, jb,jbs,nblks_c, jcs,jce, 2)
          DO jc = jcs,jce
            zlat = p_patch%cells%center(jc,jb)%lat
            field% tsfc_tile(jc,jb,iwtr) = ape_sst(ape_sst_case,zlat)
          END DO
          field% lsmask(jcs:jce,jb) = 0._wp   ! zero land fraction
          field% glac  (jcs:jce,jb) = 0._wp   ! zero glacier fraction
          field% seaice(jcs:jce,jb) = 0._wp   ! zeor sea ice fraction
        END DO
!$OMP END PARALLEL DO

        IF ( is_coupled_run() ) CALL finish('ERROR: Use testcase APEc or APEc_nh for a coupled run')

      CASE('RCE','RCE_glb','RCE_CBL') !Note that there is only one surface type in this case

!$OMP PARALLEL DO PRIVATE(jb,jc,jcs,jce,zlat) ICON_OMP_DEFAULT_SCHEDULE
        DO jb = jbs,nblks_c
          CALL get_indices_c( p_patch, jb,jbs,nblks_c, jcs,jce, 2)
          DO jc = jcs,jce
            zlat = p_patch%cells%center(jc,jb)%lat
            field% tsfc_tile(jc,jb,iwtr) = th_cbl(1)
          END DO
          field% lsmask(jcs:jce,jb) = 0._wp   ! zero land fraction
          field% glac  (jcs:jce,jb) = 0._wp   ! zero glacier fraction
          field% seaice(jcs:jce,jb) = 0._wp   ! zeor sea ice fraction
        END DO
!$OMP END PARALLEL DO

      CASE('APEi')
        ! The same as APE, except that whenever SST reaches tmelt, we put
        ! 1m-thick ice with a concentration of 0.9 on top

!$OMP PARALLEL DO PRIVATE(jb,jc,jcs,jce,zlat) ICON_OMP_DEFAULT_SCHEDULE
        DO jb = jbs,nblks_c
          CALL get_indices_c( p_patch, jb,jbs,nblks_c, jcs,jce, 2)
          DO jc = jcs,jce
            zlat = p_patch%cells%center(jc,jb)%lat
            ! SST must reach Tf where there's ice. It may be better to modify ape_sst it self.
            field% tsfc_tile  (jc,jb,iwtr) = ape_sst(ape_sst_case,zlat) + Tf
            ! Initialise the ice - Tsurf, T1 & T2 must be in degC
            field% tsfc_tile  (jc,jb,iice) = Tf + tmelt
            field% Tsurf      (jc,1, jb  ) = Tf
            field% T1         (jc,1, jb  ) = Tf
            field% T2         (jc,1, jb  ) = Tf
            field% hs         (jc,1, jb  ) = 0._wp
            IF ( field%tsfc_tile(jc,jb,iwtr) <= Tf + tmelt ) THEN
              field%Tsurf (jc,1,jb) = field% tsfc_tile(jc,jb,iice) - tmelt
              field%conc  (jc,1,jb) = 0.9_wp
              field%hi    (jc,1,jb) = 1.0_wp
              field%seaice(jc,  jb) = field%conc(jc,1,jb)
            ELSE
              field%conc  (jc,1,jb) = 0._wp
              field%hi    (jc,1,jb) = 0._wp
              field%seaice(jc,  jb) = field%conc(jc,1,jb)
            ENDIF
          END DO
          field% lsmask(jcs:jce,jb) = 0._wp   ! zero land fraction
          field% glac  (jcs:jce,jb) = 0._wp   ! zero glacier fraction
        END DO
!$OMP END PARALLEL DO
        field% albvisdir_ice(:,:,:) = albi    ! albedo in the visible range for direct radiation
        field% albnirdir_ice(:,:,:) = albi    ! albedo in the NIR range for direct radiation
        field% albvisdif_ice(:,:,:) = albi    ! albedo in the visible range for diffuse radiation
        field% albnirdif_ice(:,:,:) = albi    ! albedo in the NIR range for diffuse radiation

      CASE('APEc','APEc_nh')
        ! The same as APEi, except we initialize with no ice and don't modify the surface
        ! temperature. This is meant for a coupled run.

!$OMP PARALLEL DO PRIVATE(jb,jc,jcs,jce,zlat) ICON_OMP_DEFAULT_SCHEDULE
        DO jb = jbs,nblks_c
          CALL get_indices_c( p_patch, jb,jbs,nblks_c, jcs,jce, 2)
          DO jc = jcs,jce
            zlat = p_patch%cells%center(jc,jb)%lat
            field% tsfc_tile(jc,jb,iwtr) = ape_sst(ape_sst_case,zlat)
            ! Initialise the ice - Tsurf, T1 & T2 must be in degC
            field% tsfc_tile  (jc,jb,iice) = Tf + tmelt
            field% Tsurf      (jc,1, jb  ) = Tf
            field% T1         (jc,1, jb  ) = Tf
            field% T2         (jc,1, jb  ) = Tf
            field% hs         (jc,1, jb  ) = 0._wp
            field%conc  (jc,1,jb) = 0._wp
            field%hi    (jc,1,jb) = 0._wp
            field%seaice(jc,  jb) = field%conc(jc,1,jb)
          END DO
          field% lsmask(jcs:jce,jb) = 0._wp   ! zero land fraction
          field% glac  (jcs:jce,jb) = 0._wp   ! zero glacier fraction
        END DO
!$OMP END PARALLEL DO
        field% albvisdir_ice(:,:,:) = albi    ! albedo in the visible range for direct radiation
        field% albnirdir_ice(:,:,:) = albi    ! albedo in the NIR range for direct radiation
        field% albvisdif_ice(:,:,:) = albi    ! albedo in the visible range for diffuse radiation
        field% albnirdif_ice(:,:,:) = albi    ! albedo in the NIR range for diffuse radiation

      CASE('TPEc', 'TPEo') !Note that there is only one surface type (ilnd) in this case

!$OMP PARALLEL DO PRIVATE(jb,jc,jcs,jce,zlat) ICON_OMP_DEFAULT_SCHEDULE
        DO jb = jbs,nblks_c
          CALL get_indices_c( p_patch, jb,jbs,nblks_c, jcs,jce, 2)
          field% lsmask(jcs:jce,jb) = 1._wp   ! land fraction = 1
          field% glac  (jcs:jce,jb) = 0._wp   ! zero glacier fraction
          field% seaice(jcs:jce,jb) = 0._wp   ! zeor sea ice fraction

          field% tsfc_tile(jcs:jce,jb,ilnd) = tpe_temp
        END DO
!$OMP END PARALLEL DO

      CASE('JWw-Moist','LDF-Moist','jabw_m')

!$OMP PARALLEL
!$OMP DO PRIVATE(jb,jcs,jce) ICON_OMP_DEFAULT_SCHEDULE
        DO jb = jbs,nblks_c
          CALL get_indices_c( p_patch, jb,jbs,nblks_c, jcs,jce, 2)

          ! Set the surface temperature to the same value as the lowest model
          ! level above surface. For this test case, currently we assume
          ! there is no land or sea ice.

          field% tsfc_tile(jcs:jce,jb,iwtr) = temp(jcs:jce,nlev,jb)

          field% lsmask(jcs:jce,jb) = 0._wp   ! zero land fraction
          field% glac  (jcs:jce,jb) = 0._wp   ! zero glacier fraction
          field% seaice(jcs:jce,jb) = 0._wp   ! zero sea ice fraction
        END DO
!$OMP END DO  NOWAIT
!$OMP END PARALLEL

      END SELECT

!$OMP PARALLEL
!$OMP DO PRIVATE(jb,jc,jcs,jce) ICON_OMP_DEFAULT_SCHEDULE
      DO jb = jbs,nblks_c
        CALL get_indices_c( p_patch, jb,jbs,nblks_c, jcs,jce, 2)

        ! Initialize the flag lfland (.TRUE. if the fraction of land in
        ! a grid box is larger than zero). In ECHAM a local array
        ! is initialized in each call of the subroutine "physc"
        DO jc = jcs,jce
          field%lfland(jc,jb) = field%lsmask(jc,jb).GT.0._wp
          field%lfglac(jc,jb) = field%glac  (jc,jb).GT.0._wp
        END DO

      END DO      !jb
!$OMP END DO NOWAIT
!$OMP END PARALLEL

      ! Settings for total surface
      ! (after tile masks and variables potentially have been overwritten by testcases above)

      ! Compute tile fractions
      ALLOCATE(zfrl(SIZE(prm_field(jg)%lsmask,1),SIZE(prm_field(jg)%lsmask,2)))
      ALLOCATE(zfrw(SIZE(zfrl,1),SIZE(zfrl,2)))
      ALLOCATE(zfri(SIZE(zfrl,1),SIZE(zfrl,2)))
      ALLOCATE(zfrc(SIZE(zfrl,1),SIZE(zfrl,2),nsfc_type))

      zfrl(:,:) = prm_field(jg)%lsmask(:,:)
      zfrw(:,:) = (1._wp - zfrl(:,:)) * (1._wp - prm_field(jg)%seaice(:,:))
      zfri(:,:) = 1._wp-zfrl(:,:)-zfrw(:,:)

      IF (ilnd.LE.nsfc_type) zfrc(:,:,ilnd) = zfrl(:,:)
      IF (iwtr.LE.nsfc_type) zfrc(:,:,iwtr) = zfrw(:,:)
      IF (iice.LE.nsfc_type) zfrc(:,:,iice) = zfri(:,:)

      prm_field(jg)%tsfc (:,:) = 0._wp
      prm_field(jg)%albvisdir(:,:) = 0._wp
      prm_field(jg)%albvisdif(:,:) = 0._wp
      prm_field(jg)%albnirdir(:,:) = 0._wp
      prm_field(jg)%albnirdif(:,:) = 0._wp
      DO jsfc=1,nsfc_type
        prm_field(jg)%tsfc     (:,:) = prm_field(jg)%tsfc     (:,:) + zfrc(:,:,jsfc) * prm_field(jg)%tsfc_tile     (:,:,jsfc)
        prm_field(jg)%albvisdir(:,:) = prm_field(jg)%albvisdir(:,:) + zfrc(:,:,jsfc) * prm_field(jg)%albvisdir_tile(:,:,jsfc)
        prm_field(jg)%albvisdif(:,:) = prm_field(jg)%albvisdif(:,:) + zfrc(:,:,jsfc) * prm_field(jg)%albvisdif_tile(:,:,jsfc)
        prm_field(jg)%albnirdir(:,:) = prm_field(jg)%albnirdir(:,:) + zfrc(:,:,jsfc) * prm_field(jg)%albnirdir_tile(:,:,jsfc)
        prm_field(jg)%albnirdif(:,:) = prm_field(jg)%albnirdif(:,:) + zfrc(:,:,jsfc) * prm_field(jg)%albnirdif_tile(:,:,jsfc)
        prm_field(jg)%albedo   (:,:) = prm_field(jg)%albedo   (:,:) + zfrc(:,:,jsfc) * prm_field(jg)%albedo_tile   (:,:,jsfc)
      END DO

      prm_field(jg)%tsfc_rad (:,:) = prm_field(jg)%tsfc(:,:)
      prm_field(jg)%tsfc_radt(:,:) = prm_field(jg)%tsfc(:,:)

      DEALLOCATE(zfrl, zfrw, zfri, zfrc)

      NULLIFY( field,tend )

  END SUBROUTINE initcond_echam_phy
  !-------------
  !>
  !!
  SUBROUTINE additional_restart_init( p_patch, ctest_name )

    TYPE(t_patch),   INTENT(IN) :: p_patch(:)
    CHARACTER(LEN=*),INTENT(IN) :: ctest_name

    INTEGER :: ndomain, nblks_c, jg, jb, jbs, jc, jcs, jce
    REAL(wp):: zlat

    TYPE(t_echam_phy_field),POINTER :: field => NULL()

!!$    CHARACTER(LEN=*),PARAMETER :: routine = 'additional_restart_init'

    !----
    ! total number of domains/ grid levels

    ndomain = SIZE(prm_field)
    IF (ndomain.eq.0) CALL finish('init_phy_memory', &
       & 'ERROR: array prm_field has zero length')

    !-------------------------
    ! Loop over all domains
    !-------------------------
    DO jg = 1,ndomain

      field => prm_field(jg)

      nblks_c = p_patch(jg)%nblks_c
      jbs     = p_patch(jg)%cells%start_blk(2,1)
!$OMP PARALLEL
!$OMP DO PRIVATE(jb,jc,jcs,jce,zlat) ICON_OMP_DEFAULT_SCHEDULE
      DO jb = jbs,nblks_c
        CALL get_indices_c( p_patch(jg), jb,jbs,nblks_c, jcs,jce, 2)

        !---------------------------------------------------------------------
        ! Re-initialize SST, sea ice and glacier if necessary
        !---------------------------------------------------------------------
          SELECT CASE (ctest_name)
          CASE('APE')
          ! For an aqua-planet experiment, re-initialization is necessary if
          ! the restart file in use was generated during a differently configured
          ! experiment (e.g., an APE exp with a different SST setup, or
          ! a real-world simulation such as AMIP, etc).

            DO jc = jcs,jce
              zlat = p_patch(jg)%cells%center(jc,jb)%lat
              field% tsfc_tile(jc,jb,iwtr) = ape_sst(ape_sst_case,zlat)   ! SST
              field% tsfc     (jc,     jb) = field% tsfc_tile(jc,jb,iwtr)
            END DO
            field% lsmask(jcs:jce,jb) = 0._wp   ! zero land fraction
            field% glac  (jcs:jce,jb) = 0._wp   ! zero glacier fraction
            field% seaice(jcs:jce,jb) = 0._wp   ! zeor sea ice fraction

          END SELECT

        !--------------------------------------------------------------------
        ! Initialize the flag lfland (.TRUE. if the fraction of land in
        ! a grid box is larger than zero). In ECHAM a local array
        ! is initialized in each call of the subroutine "physc".
        ! Note that this initialization is needed for all resumed integrations
        ! regardless of the choice of "ctest_name", because
        ! logical variables can not yet be stored in restart files.
        !--------------------------------------------------------------------

        DO jc = jcs,jce
          field%lfland(jc,jb) = field%lsmask(jc,jb).GT.0._wp
          field%lfglac(jc,jb) = field%glac  (jc,jb).GT.0._wp
        ENDDO !jc
      ENDDO   !jb
!$OMP END DO NOWAIT
!$OMP END PARALLEL

      !----------------------------------------
      ! Reset accumulated variables
      !----------------------------------------

      field%totprec_avg(:,:)   = 0._wp

      NULLIFY( field )
    ENDDO !jg

  END SUBROUTINE additional_restart_init

END MODULE mo_echam_phy_init<|MERGE_RESOLUTION|>--- conflicted
+++ resolved
@@ -348,13 +348,6 @@
         ! sea surface temperature, sea ice concentration and depth
         CALL read_bc_sst_sic(current_date%year, p_patch(1))
         !
-<<<<<<< HEAD
-        CALL bc_sst_sic_time_interpolation(wi_limm                        , &
-          &                             prm_field(jg)%lsmask(:,:)         , &
-          &                             prm_field(jg)%tsfc_tile(:,:,iwtr) , &
-          &                             prm_field(jg)%seaice(:,:)         , &
-          &                             prm_field(jg)%siced(:,:)          )
-=======
         CALL bc_sst_sic_time_interpolation(wi_limm                           , &
              &                             prm_field(jg)%lsmask(:,:)         , &
              &                             prm_field(jg)%tsfc_tile(:,:,iwtr) , &
@@ -362,44 +355,10 @@
              &                             prm_field(jg)%siced(:,:)          , &
              &                             p_patch(1)                        )
         !
-! TODO: ME preliminary setting for ice and land and total surface
-        prm_field(jg)%tsfc_tile(:,:,iice) = prm_field(jg)%tsfc_tile(:,:,iwtr)
-        prm_field(jg)%tsfc_tile(:,:,ilnd) = prm_field(jg)%tsfc_tile(:,:,iwtr)
-        prm_field(jg)%tsfc     (:,:)      = prm_field(jg)%tsfc_tile(:,:,iwtr)
-        !
-        prm_field(jg)%tsfc_rad (:,:)      = prm_field(jg)%tsfc_tile(:,:,iwtr)
-        prm_field(jg)%tsfc_radt(:,:)      = prm_field(jg)%tsfc_tile(:,:,iwtr)
->>>>>>> 639b4f7c
 
       ELSE
 
-<<<<<<< HEAD
         prm_field(jg)%seaice(:,:) = 0._wp
-=======
-        prm_field(jg)%albvisdir(:,:) = albedoW
-        prm_field(jg)%albvisdif(:,:) = albedoW
-        prm_field(jg)%albnirdir(:,:) = albedoW
-        prm_field(jg)%albnirdif(:,:) = albedoW
-        prm_field(jg)%albedo(:,:)    = albedoW
-!
-! TODO: ME preliminary setting for ice
-! The ice model should be able to handle different thickness classes, 
-! but for AMIP we ONLY USE one ice class.
-        prm_field(jg)% albvisdir_ice(:,:,:) = albi ! albedo in the visible range for direct radiation
-        prm_field(jg)% albnirdir_ice(:,:,:) = albi ! albedo in the NIR range for direct radiation 
-        prm_field(jg)% albvisdif_ice(:,:,:) = albi ! albedo in the visible range for diffuse radiation
-        prm_field(jg)% albnirdif_ice(:,:,:) = albi ! albedo in the NIR range for diffuse radiation
-        prm_field(jg)% Tsurf(:,:,:) = Tf
-        prm_field(jg)% T1   (:,:,:) = Tf
-        prm_field(jg)% T2   (:,:,:) = Tf
-        WHERE (prm_field(jg)%seaice(:,:) > 0.0_wp)
-           prm_field(jg)% hs   (:,1,:) = 0.1_wp       ! set initial snow depth on sea ice
-        ELSEWHERE
-           prm_field(jg)% hs   (:,1,:) = 0.0_wp
-        ENDWHERE
-        prm_field(jg)% hi   (:,1,:) = prm_field(jg)%siced(:,:)
-        prm_field(jg)% conc (:,1,:) = prm_field(jg)%seaice(:,:)
->>>>>>> 639b4f7c
 
       END IF
 
@@ -645,7 +604,11 @@
         prm_field(jg)% Tsurf(:,:,:) = Tf
         prm_field(jg)% T1   (:,:,:) = Tf
         prm_field(jg)% T2   (:,:,:) = Tf
-        prm_field(jg)% hs   (:,:,:) = 0._wp
+        WHERE (prm_field(jg)%seaice(:,:) > 0.0_wp)
+           prm_field(jg)% hs   (:,1,:) = 0.1_wp       ! set initial snow depth on sea ice
+        ELSEWHERE
+           prm_field(jg)% hs   (:,1,:) = 0.0_wp
+        ENDWHERE
         prm_field(jg)% hi   (:,1,:) = prm_field(jg)%siced(:,:)
         prm_field(jg)% conc (:,1,:) = prm_field(jg)%seaice(:,:)
 
