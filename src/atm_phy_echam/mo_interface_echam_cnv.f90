--- conflicted
+++ resolved
@@ -203,17 +203,6 @@
                &        tend_qtrc_cnv  (:,:,iqi),    &! out
                &             ztop      (:)           )! out
           !
-<<<<<<< HEAD
-=======
-          ! store convection type as real value
-          !$ACC PARALLEL DEFAULT(PRESENT)
-          !$ACC LOOP GANG VECTOR
-          DO jc = jcs, jce
-            field% rtype(jc,jb) = REAL(itype(jc),wp)
-          END DO
-          !$ACC END PARALLEL
-          !
->>>>>>> 6d865c32
           ! keep minimum conv. cloud top pressure (= max. conv. cloud top height) of this output interval
           IF (ASSOCIATED(field% topmax)) THEN
             !$ACC DATA PRESENT( field%topmax )
@@ -452,7 +441,6 @@
        END SELECT
        !
        ! update physics state for input to the next physics process
-<<<<<<< HEAD
        SELECT CASE(fc_cnv)
        CASE(0)
           ! diagnostic, do not use tendency
@@ -460,43 +448,41 @@
           ! use tendency to update the physics state
           IF (lparamcpl) THEN
              ! prognostic
-             field%   ua(jcs:jce,:,jb)      = field%   ua(jcs:jce,:,jb)      + tend_ua_cnv  (jcs:jce,:)     *pdtime
-             field%   va(jcs:jce,:,jb)      = field%   va(jcs:jce,:,jb)      + tend_va_cnv  (jcs:jce,:)     *pdtime
-             field%   ta(jcs:jce,:,jb)      = field%   ta(jcs:jce,:,jb)      + tend_ta_cnv  (jcs:jce,:)     *pdtime
-             field% qtrc(jcs:jce,:,jb,iqv)  = field% qtrc(jcs:jce,:,jb,iqv)  + tend_qtrc_cnv(jcs:jce,:,iqv) *pdtime
-             field% qtrc(jcs:jce,:,jb,iqc)  = field% qtrc(jcs:jce,:,jb,iqc)  + tend_qtrc_cnv(jcs:jce,:,iqc) *pdtime
-             field% qtrc(jcs:jce,:,jb,iqi)  = field% qtrc(jcs:jce,:,jb,iqi)  + tend_qtrc_cnv(jcs:jce,:,iqi) *pdtime
-             IF(iqt .LT. ntracer) &
-                  & field% qtrc(jcs:jce,:,jb,iqt:) = field% qtrc(jcs:jce,:,jb,iqt:) + tend_qtrc_cnv(jcs:jce,:,iqt:)*pdtime
+             !$ACC DATA PRESENT( field%ua, field%va, field%ta, field%qtrc )
+             !$ACC PARALLEL DEFAULT(PRESENT)
+             !$ACC LOOP GANG
+             DO jk = 1, nlev
+               !$ACC LOOP VECTOR
+               DO jc = jcs, jce
+                 field%   ua(jc,jk,jb)      = field%   ua(jc,jk,jb)      + tend_ua_cnv  (jc,jk)     *pdtime
+                 field%   va(jc,jk,jb)      = field%   va(jc,jk,jb)      + tend_va_cnv  (jc,jk)     *pdtime
+                 field%   ta(jc,jk,jb)      = field%   ta(jc,jk,jb)      + tend_ta_cnv  (jc,jk)     *pdtime
+                 field% qtrc(jc,jk,jb,iqv)  = field% qtrc(jc,jk,jb,iqv)  + tend_qtrc_cnv(jc,jk,iqv) *pdtime
+                 field% qtrc(jc,jk,jb,iqc)  = field% qtrc(jc,jk,jb,iqc)  + tend_qtrc_cnv(jc,jk,iqc) *pdtime
+                 field% qtrc(jc,jk,jb,iqi)  = field% qtrc(jc,jk,jb,iqi)  + tend_qtrc_cnv(jc,jk,iqi) *pdtime
+                 !$ACC LOOP SEQ
+                 DO jt = iqt, ntracer
+                   field% qtrc(jc,jk,jb,jt) = field% qtrc(jc,jk,jb,jt) + tend_qtrc_cnv(jc,jk,jt)*pdtime
+                 END DO
+               END DO
+             END DO
+             !$ACC END PARALLEL
+             !$ACC END DATA
+             !
              ! diagnostic
-             field% rtype(jcs:jce,jb) = REAL(itype(jcs:jce),wp)
-             field% ictop(jcs:jce,jb) = ictop(jcs:jce)
+             ! store convection type as real value
+             !$ACC DATA PRESENT( field%rtype, field%ictop )
+             !$ACC PARALLEL DEFAULT(PRESENT)
+             !$ACC LOOP GANG VECTOR
+             DO jc = jcs, jce
+               field% rtype(jc,jb) = REAL(itype(jc),wp)
+               field% ictop(jc,jb) = ictop(jc)
+             END DO
+             !
+             !$ACC END PARALLEL
+             !$ACC END DATA
           END IF
        END SELECT
-=======
-       IF (lparamcpl) THEN
-          !$ACC DATA PRESENT( field%ua, field%va, field%ta, field%qtrc )
-          !$ACC PARALLEL DEFAULT(PRESENT)
-          !$ACC LOOP GANG
-          DO jk = 1, nlev
-            !$ACC LOOP VECTOR
-            DO jc = jcs, jce
-              field%   ua(jc,jk,jb)      = field%   ua(jc,jk,jb)      + tend_ua_cnv  (jc,jk)     *pdtime
-              field%   va(jc,jk,jb)      = field%   va(jc,jk,jb)      + tend_va_cnv  (jc,jk)     *pdtime
-              field%   ta(jc,jk,jb)      = field%   ta(jc,jk,jb)      + tend_ta_cnv  (jc,jk)     *pdtime
-              field% qtrc(jc,jk,jb,iqv)  = field% qtrc(jc,jk,jb,iqv)  + tend_qtrc_cnv(jc,jk,iqv) *pdtime
-              field% qtrc(jc,jk,jb,iqc)  = field% qtrc(jc,jk,jb,iqc)  + tend_qtrc_cnv(jc,jk,iqc) *pdtime
-              field% qtrc(jc,jk,jb,iqi)  = field% qtrc(jc,jk,jb,iqi)  + tend_qtrc_cnv(jc,jk,iqi) *pdtime
-              !$ACC LOOP SEQ
-              DO jt = iqt, ntracer
-                field% qtrc(jc,jk,jb,jt) = field% qtrc(jc,jk,jb,jt) + tend_qtrc_cnv(jc,jk,jt)*pdtime
-              END DO
-            END DO
-          END DO
-          !$ACC END PARALLEL
-          !$ACC END DATA
-       END IF
->>>>>>> 6d865c32
        !
     ELSE
        !$ACC DATA PRESENT( field%rtype, field%ictop, field%rsfc, field%ssfc, field%con_dtrl, field%con_dtri, &
