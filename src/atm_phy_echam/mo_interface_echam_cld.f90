!>
!! @brief Subroutine interface_echam_cld calls the Lohmann&Roeckner cloud scheme.
!!
!! @author Hui Wan, MPI-M
!! @author Marco Giorgetta, MPI-M
!!
!! @par Revision History
!!  Original version from ECHAM6 (revision 2028)
!!  Modified for ICOHAM by Hui Wan and Marco Giorgetta (2010)
!!  Modified for ICONAM by Marco Giorgetta (2014)
!!
!! @par Copyright and License
!!
!! This code is subject to the DWD and MPI-M-Software-License-Agreement in
!! its most recent form.
!! Please see the file LICENSE in the root of the source tree for this code.
!! Where software is supplied by third parties, it is indicated in the
!! headers of the routines.
!!

MODULE mo_interface_echam_cld

  USE mo_kind                ,ONLY: wp
  USE mtime                  ,ONLY: datetime

  USE mo_echam_phy_config    ,ONLY: echam_phy_config
  USE mo_echam_phy_memory    ,ONLY: t_echam_phy_field, prm_field, &
       &                            t_echam_phy_tend,  prm_tend

  USE mo_timer               ,ONLY: ltimer, timer_start, timer_stop, timer_cld

  USE mo_run_config          ,ONLY: iqv, iqc, iqi
  USE mo_cloud               ,ONLY: cloud
  !$ser verbatim USE mo_ser_echam_cld, ONLY: serialize_cld_input,&
  !$ser verbatim                             serialize_cld_output

  IMPLICIT NONE
  PRIVATE
  PUBLIC  :: interface_echam_cld

CONTAINS

  SUBROUTINE interface_echam_cld(jg,jb,jcs,jce        ,&
       &                         nproma,nlev,ntracer  ,& 
       &                         is_in_sd_ed_interval ,&
       &                         is_active            ,&
       &                         datetime_old         ,&
       &                         pdtime               )

    ! Arguments
    !
    INTEGER                 ,INTENT(in) :: jg,jb,jcs,jce
    INTEGER                 ,INTENT(in) :: nproma,nlev,ntracer
    LOGICAL                 ,INTENT(in) :: is_in_sd_ed_interval
    LOGICAL                 ,INTENT(in) :: is_active
    TYPE(datetime)          ,POINTER    :: datetime_old
    REAL(wp)                ,INTENT(in) :: pdtime

    ! Pointers
    !
    LOGICAL                 ,POINTER    :: lparamcpl
    INTEGER                 ,POINTER    :: fc_cld
    TYPE(t_echam_phy_field) ,POINTER    :: field
    TYPE(t_echam_phy_tend)  ,POINTER    :: tend

    ! Local variables
    !
    INTEGER                             :: itype(nproma)    !< type of convection
    INTEGER                             :: jc,jk
    !
    REAL(wp)                            :: aclc  (nproma,nlev)
    REAL(wp)                            :: aclcov(nproma)
    !
    REAL(wp)                            :: hur  (nproma,nlev)
    REAL(wp)                            :: q_cld(nproma,nlev)
    !
    REAL(wp)                            :: tend_ta_cld  (nproma,nlev)
    REAL(wp)                            :: tend_qtrc_cld(nproma,nlev,ntracer)

    IF (ltimer) call timer_start(timer_cld)

    ! associate pointers
    lparamcpl => echam_phy_config(jg)%lparamcpl
    fc_cld    => echam_phy_config(jg)%fc_cld
    field     => prm_field(jg)
    tend      => prm_tend(jg)

    ! Serialbox2 input fields serialization
    !$ser verbatim call serialize_cld_input(jg, jb, jcs, jce, nproma, nlev, field, tend)

    IF ( is_in_sd_ed_interval ) THEN
       !$ACC DATA PRESENT( field%rtype, field% qconv ) &
       !$ACC       CREATE( itype, hur, q_cld, tend_ta_cld, tend_qtrc_cld )
       !
       IF ( is_active ) THEN
          !
<<<<<<< HEAD
          itype(:) = NINT(field%rtype(:,jb))
          aclc(:,:) = field% aclc(:,:,jb)
=======
          !$ACC PARALLEL DEFAULT(PRESENT)
          !$ACC LOOP GANG VECTOR
          DO jc = 1, nproma
            itype(jc) = NINT(field%rtype(jc,jb))
          END DO
          !$ACC END PARALLEL
>>>>>>> 6d865c32
          !
          CALL cloud(jg,                           &! in
               &     jb,                           &! in
               &     jcs, jce, nproma, nlev,       &! in
               &     pdtime,                       &! in
               &     field% ictop    (:,  jb),     &! in (from "cucall")
               &     field% presm_old(:,:,jb),     &! in
               &     field% dz       (:,:,jb),     &! in
               &     field% mref     (:,:,jb),     &! in
               &     field% rho      (:,:,jb),     &! in
               &     field% cpair    (:,:,jb),     &! in
               &     field% acdnc    (:,:,jb),     &! in  acdnc
               &     field% ta       (:,:,jb),     &! in  tm1
               &     field% qtrc     (:,:,jb,iqv), &! in  qm1
               &     field% qtrc     (:,:,jb,iqc), &! in  xlm1
               &     field% qtrc     (:,:,jb,iqi), &! in  xim1
               !
               &     itype           (:),          &! inout
               &     aclc            (:,:),        &! inout
               &     aclcov          (:),          &! out
               !
               &     field% rsfl     (:,  jb),     &! out
               &     field% ssfl     (:,  jb),     &! out
               &            hur      (:,:),        &! out
               &            q_cld    (:,:),        &! out
               &      tend_qtrc_cld  (:,:,iqv),        &! out
               &      tend_qtrc_cld  (:,:,iqc),        &! out
               &      tend_qtrc_cld  (:,:,iqi)         )! out
          !
<<<<<<< HEAD
=======
          !$ACC PARALLEL DEFAULT(PRESENT)
          !$ACC LOOP GANG VECTOR
          DO jc = 1, nproma
            field% rtype(jc,jb) = REAL(itype(jc),wp)
          END DO
          !$ACC END PARALLEL
          !
>>>>>>> 6d865c32
          ! store in memory for output or recycling
          !
          IF (ASSOCIATED(field% hur)) THEN
            !$ACC DATA PRESENT( field%hur )
            !$ACC PARALLEL DEFAULT(PRESENT)
            !$ACC LOOP GANG
            DO jk = 1, nlev
              !$ACC LOOP VECTOR
              DO jc = jcs, jce
                field%hur(jc,jk,jb) = hur(jc,jk)
              END DO
            END DO
            !$ACC END PARALLEL
            !$ACC END DATA
          END IF
          !
          IF (ASSOCIATED(field% q_cld)) THEN
            !$ACC PARALLEL DEFAULT(PRESENT)
            !$ACC LOOP GANG
            DO jk = 1, nlev
              !$ACC LOOP VECTOR
              DO jc = jcs, jce
                field% q_cld(jc,jk,jb) = q_cld(jc,jk)
              END DO
            END DO
            !$ACC END PARALLEL
          END IF
          IF (ASSOCIATED(field% q_cld_vi)) THEN
            !$ACC PARALLEL DEFAULT(PRESENT)
            !$ACC LOOP GANG VECTOR
            DO jc = jcs, jce
              field% q_cld_vi(jc,  jb) = SUM(q_cld(jc,:))
            END DO
            !$ACC END PARALLEL
          END IF
          !
          IF (ASSOCIATED(tend% qtrc_cld )) THEN
            !$ACC DATA PRESENT( tend, tend%qtrc_cld )
            !$ACC PARALLEL DEFAULT(PRESENT)
            !$ACC LOOP GANG
            DO jk = 1, nlev
              !$ACC LOOP VECTOR
              DO jc = jcs, jce
               tend% qtrc_cld(jc,jk,jb,iqv) = tend_qtrc_cld(jc,jk,iqv)
               tend% qtrc_cld(jc,jk,jb,iqc) = tend_qtrc_cld(jc,jk,iqc)
               tend% qtrc_cld(jc,jk,jb,iqi) = tend_qtrc_cld(jc,jk,iqi)
              END DO
            END DO
            !$ACC END PARALLEL
            !$ACC END DATA
          END IF
          !
       ELSE
          !
          ! retrieve from memory for recycling
          !
          IF (ASSOCIATED(field% q_cld)) THEN
            !$ACC PARALLEL DEFAULT(PRESENT)
            !$ACC LOOP GANG
            DO jk = 1, nlev
              !$ACC LOOP VECTOR
              DO jc = jcs, jce
                q_cld(jc,jk) = field% q_cld(jc,jk,jb)
              END DO
            END DO
            !$ACC END PARALLEL
          END IF
          !
          IF (ASSOCIATED(tend% qtrc_cld )) THEN
            !$ACC PARALLEL DEFAULT(PRESENT)
            !$ACC LOOP GANG
            DO jk = 1, nlev
              !$ACC LOOP VECTOR
              DO jc = jcs, jce
                tend_qtrc_cld(jc,jk,iqv) = tend%qtrc_cld(jc,jk,jb,iqv)
                tend_qtrc_cld(jc,jk,iqc) = tend%qtrc_cld(jc,jk,jb,iqc)
                tend_qtrc_cld(jc,jk,iqi) = tend%qtrc_cld(jc,jk,jb,iqi)
              END DO
            END DO
            !$ACC END PARALLEL
          END IF
          !
       END IF
       !
       ! convert    heating
       !$ACC PARALLEL DEFAULT(PRESENT)
       !$ACC LOOP GANG
       DO jk = 1, nlev
         !$ACC LOOP VECTOR
         DO jc = jcs, jce
           tend_ta_cld(jc,jk) = q_cld(jc,jk) * field% qconv(jc,jk,jb)
         END DO
       END DO
       !$ACC END PARALLEL
       !
       IF (ASSOCIATED(tend% ta_cld)) THEN
         !$ACC DATA PRESENT( tend, tend%ta_cld )
         !$ACC PARALLEL DEFAULT(PRESENT)
         !$ACC LOOP GANG
         DO jk = 1, nlev
           !$ACC LOOP VECTOR
           DO jc = jcs, jce
             tend% ta_cld(jc,jk,jb) = tend_ta_cld(jc,jk)
           END DO
         END DO
         !$ACC END PARALLEL
         !$ACC END DATA
       END IF
       
       ! for output: accumulate heating
       IF (ASSOCIATED(field% q_phy   )) THEN
         !$ACC PARALLEL DEFAULT(PRESENT)
         !$ACC LOOP GANG
         DO jk = 1, nlev
           !$ACC LOOP VECTOR
           DO jc = jcs, jce
             field% q_phy(jc,jk,jb) = field% q_phy(jc,jk,jb) + q_cld(jc,jk)
           END DO
         END DO
         !$ACC END PARALLEL
       END IF
       IF (ASSOCIATED(field% q_phy_vi)) THEN
         !$ACC PARALLEL DEFAULT(PRESENT)
         !$ACC LOOP GANG VECTOR
         DO jc = jcs, jce
           field% q_phy_vi(jc,jb) = field% q_phy_vi(jc, jb) + SUM(q_cld(jc,:))
         END DO
         !$ACC END PARALLEL
       END IF
       !
       ! accumulate tendencies for later updating the model state
       SELECT CASE(fc_cld)
       CASE(0)
          ! diagnostic, do not use tendency
       CASE(1)
          ! use tendency to update the model state
          !$ACC PARALLEL DEFAULT(PRESENT)
          !$ACC LOOP GANG
          DO jk = 1, nlev
            !$ACC LOOP VECTOR
            DO jc = jcs, jce
              tend%   ta_phy(jc,jk,jb)      = tend%   ta_phy(jc,jk,jb)     + tend_ta_cld  (jc,jk)
              tend% qtrc_phy(jc,jk,jb,iqv)  = tend% qtrc_phy(jc,jk,jb,iqv) + tend_qtrc_cld(jc,jk,iqv)
              tend% qtrc_phy(jc,jk,jb,iqc)  = tend% qtrc_phy(jc,jk,jb,iqc) + tend_qtrc_cld(jc,jk,iqc)
              tend% qtrc_phy(jc,jk,jb,iqi)  = tend% qtrc_phy(jc,jk,jb,iqi) + tend_qtrc_cld(jc,jk,iqi)
            END DO
          END DO
          !$ACC END PARALLEL
!!$       CASE(2)
!!$          ! use tendency as forcing in the dynamics
!!$          ...
       END SELECT
       !
       ! update physics state for input to the next physics process
<<<<<<< HEAD
       SELECT CASE(fc_cld)
       CASE(0)
          ! diagnostic, do not use tendency
       CASE(1,2)
          ! use tendency to update the physics state
          IF (lparamcpl) THEN
             ! prognostic
             field%   ta(jcs:jce,:,jb)      = field%   ta(jcs:jce,:,jb)      + tend_ta_cld(jcs:jce,:)*pdtime
             field% qtrc(jcs:jce,:,jb,iqv)  = field% qtrc(jcs:jce,:,jb,iqv)  + tend_qtrc_cld(jcs:jce,:,iqv)*pdtime
             field% qtrc(jcs:jce,:,jb,iqc)  = field% qtrc(jcs:jce,:,jb,iqc)  + tend_qtrc_cld(jcs:jce,:,iqc)*pdtime
             field% qtrc(jcs:jce,:,jb,iqi)  = field% qtrc(jcs:jce,:,jb,iqi)  + tend_qtrc_cld(jcs:jce,:,iqi)*pdtime
             ! diagnostic
             field% rtype (jcs:jce,  jb)    = REAL(itype(jcs:jce),wp)
             field% aclc  (jcs:jce,:,jb)    = aclc  (jcs:jce,:)
             field% aclcov(jcs:jce,  jb)    = aclcov(jcs:jce)
          END IF
       END SELECT
=======
       IF (lparamcpl) THEN
         SELECT CASE(fc_cld)
         CASE(0)
            ! diagnostic, do not use tendency
         CASE(1)
            !$ACC PARALLEL DEFAULT(PRESENT)
            !$ACC LOOP GANG
            DO jk = 1, nlev
              !$ACC LOOP VECTOR
              DO jc = jcs, jce
                field%   ta(jc,jk,jb)      = field%   ta(jc,jk,jb)      + tend_ta_cld(jc,jk)*pdtime
                field% qtrc(jc,jk,jb,iqv)  = field% qtrc(jc,jk,jb,iqv)  + tend_qtrc_cld(jc,jk,iqv)*pdtime
                field% qtrc(jc,jk,jb,iqc)  = field% qtrc(jc,jk,jb,iqc)  + tend_qtrc_cld(jc,jk,iqc)*pdtime
                field% qtrc(jc,jk,jb,iqi)  = field% qtrc(jc,jk,jb,iqi)  + tend_qtrc_cld(jc,jk,iqi)*pdtime
              END DO
            END DO
            !$ACC END PARALLEL
!!$       CASE(2)
!!$          ! use tendency as forcing in the dynamics
!!$          ...
         END SELECT
       END IF
>>>>>>> 6d865c32
       !
       !$ACC END DATA
    ELSE
       !
       IF (ASSOCIATED(field% q_cld   )) THEN
         !$ACC PARALLEL DEFAULT(PRESENT)
         !$ACC LOOP GANG
         DO jk = 1, nlev
           !$ACC LOOP VECTOR
           DO jc = jcs, jce
             field% q_cld (jc,jk,jb) = 0.0_wp
           END DO
         END DO
         !$ACC END PARALLEL
       END IF
       IF (ASSOCIATED(field% q_cld_vi)) THEN
         !$ACC PARALLEL DEFAULT(PRESENT)
         !$ACC LOOP GANG VECTOR
         DO jc = jcs, jce
           field% q_cld_vi(jc,jb) = 0.0_wp
         END DO
         !$ACC END PARALLEL
       END IF
       !
       IF (ASSOCIATED(tend% ta_cld)) THEN
         !$ACC PARALLEL DEFAULT(PRESENT)
         !$ACC LOOP GANG
         DO jk = 1, nlev
           !$ACC LOOP VECTOR
           DO jc = jcs, jce
             tend% ta_cld(jc,jk,jb) = 0.0_wp
           END DO
         END DO
         !$ACC END PARALLEL
       END IF
       !
       IF (ASSOCIATED(tend% qtrc_cld)) THEN
         !$ACC PARALLEL DEFAULT(PRESENT)
         !$ACC LOOP GANG
         DO jk = 1, nlev
           !$ACC LOOP VECTOR
           DO jc = jcs, jce
             tend% qtrc_cld(jc,jk,jb,iqv) = 0.0_wp
             tend% qtrc_cld(jc,jk,jb,iqc) = 0.0_wp
             tend% qtrc_cld(jc,jk,jb,iqi) = 0.0_wp
           END DO
         END DO
         !$ACC END PARALLEL
       END IF
       !
    END IF

    ! Serialbox2 output fields serialization
    !$ser verbatim call serialize_cld_output(jg, jb, jcs, jce, nproma, nlev, field, tend)

    ! disassociate pointers
    NULLIFY(lparamcpl)
    NULLIFY(fc_cld)
    NULLIFY(field)
    NULLIFY(tend)

    IF (ltimer) call timer_stop(timer_cld)

  END SUBROUTINE interface_echam_cld

END MODULE mo_interface_echam_cld<|MERGE_RESOLUTION|>--- conflicted
+++ resolved
@@ -89,22 +89,27 @@
     !$ser verbatim call serialize_cld_input(jg, jb, jcs, jce, nproma, nlev, field, tend)
 
     IF ( is_in_sd_ed_interval ) THEN
-       !$ACC DATA PRESENT( field%rtype, field% qconv ) &
-       !$ACC       CREATE( itype, hur, q_cld, tend_ta_cld, tend_qtrc_cld )
+       !$ACC DATA PRESENT( field%rtype, field% qconv, field% aclc, field% aclcov ) &
+       !$ACC       CREATE( itype, hur, q_cld, tend_ta_cld, tend_qtrc_cld, aclc, aclcov )
        !
        IF ( is_active ) THEN
           !
-<<<<<<< HEAD
-          itype(:) = NINT(field%rtype(:,jb))
-          aclc(:,:) = field% aclc(:,:,jb)
-=======
           !$ACC PARALLEL DEFAULT(PRESENT)
           !$ACC LOOP GANG VECTOR
           DO jc = 1, nproma
             itype(jc) = NINT(field%rtype(jc,jb))
           END DO
           !$ACC END PARALLEL
->>>>>>> 6d865c32
+
+          !$ACC PARALLEL DEFAULT(PRESENT)
+          !$ACC LOOP GANG
+          DO jk = 1, nlev
+            !$ACC LOOP VECTOR
+            DO jc = jcs, jce
+              aclc(jc,jk) = field% aclc(jc,jk,jb)
+            END DO
+          END DO
+          !$ACC END PARALLEL
           !
           CALL cloud(jg,                           &! in
                &     jb,                           &! in
@@ -134,16 +139,6 @@
                &      tend_qtrc_cld  (:,:,iqc),        &! out
                &      tend_qtrc_cld  (:,:,iqi)         )! out
           !
-<<<<<<< HEAD
-=======
-          !$ACC PARALLEL DEFAULT(PRESENT)
-          !$ACC LOOP GANG VECTOR
-          DO jc = 1, nproma
-            field% rtype(jc,jb) = REAL(itype(jc),wp)
-          END DO
-          !$ACC END PARALLEL
-          !
->>>>>>> 6d865c32
           ! store in memory for output or recycling
           !
           IF (ASSOCIATED(field% hur)) THEN
@@ -298,7 +293,6 @@
        END SELECT
        !
        ! update physics state for input to the next physics process
-<<<<<<< HEAD
        SELECT CASE(fc_cld)
        CASE(0)
           ! diagnostic, do not use tendency
@@ -306,40 +300,30 @@
           ! use tendency to update the physics state
           IF (lparamcpl) THEN
              ! prognostic
-             field%   ta(jcs:jce,:,jb)      = field%   ta(jcs:jce,:,jb)      + tend_ta_cld(jcs:jce,:)*pdtime
-             field% qtrc(jcs:jce,:,jb,iqv)  = field% qtrc(jcs:jce,:,jb,iqv)  + tend_qtrc_cld(jcs:jce,:,iqv)*pdtime
-             field% qtrc(jcs:jce,:,jb,iqc)  = field% qtrc(jcs:jce,:,jb,iqc)  + tend_qtrc_cld(jcs:jce,:,iqc)*pdtime
-             field% qtrc(jcs:jce,:,jb,iqi)  = field% qtrc(jcs:jce,:,jb,iqi)  + tend_qtrc_cld(jcs:jce,:,iqi)*pdtime
+             !$ACC PARALLEL DEFAULT(PRESENT)
+             !$ACC LOOP GANG
+             DO jk = 1, nlev
+               !$ACC LOOP VECTOR
+               DO jc = jcs, jce
+                 field%   ta(jc,jk,jb)      = field%   ta(jc,jk,jb)      + tend_ta_cld(jc,jk)*pdtime
+                 field% qtrc(jc,jk,jb,iqv)  = field% qtrc(jc,jk,jb,iqv)  + tend_qtrc_cld(jc,jk,iqv)*pdtime
+                 field% qtrc(jc,jk,jb,iqc)  = field% qtrc(jc,jk,jb,iqc)  + tend_qtrc_cld(jc,jk,iqc)*pdtime
+                 field% qtrc(jc,jk,jb,iqi)  = field% qtrc(jc,jk,jb,iqi)  + tend_qtrc_cld(jc,jk,iqi)*pdtime
+               ! diagnostic
+                 field% aclc(jc,jk,jb)      = aclc  (jc,jk)
+               END DO
+             END DO
+             !$ACC END PARALLEL
              ! diagnostic
-             field% rtype (jcs:jce,  jb)    = REAL(itype(jcs:jce),wp)
-             field% aclc  (jcs:jce,:,jb)    = aclc  (jcs:jce,:)
-             field% aclcov(jcs:jce,  jb)    = aclcov(jcs:jce)
+             !$ACC PARALLEL DEFAULT(PRESENT)
+             !$ACC LOOP GANG VECTOR
+             DO jc = 1, nproma
+               field% rtype(jc,jb) = REAL(itype(jc),wp)
+               field% aclcov(jc,jb)= aclcov(jc)
+             END DO
+             !$ACC END PARALLEL
           END IF
        END SELECT
-=======
-       IF (lparamcpl) THEN
-         SELECT CASE(fc_cld)
-         CASE(0)
-            ! diagnostic, do not use tendency
-         CASE(1)
-            !$ACC PARALLEL DEFAULT(PRESENT)
-            !$ACC LOOP GANG
-            DO jk = 1, nlev
-              !$ACC LOOP VECTOR
-              DO jc = jcs, jce
-                field%   ta(jc,jk,jb)      = field%   ta(jc,jk,jb)      + tend_ta_cld(jc,jk)*pdtime
-                field% qtrc(jc,jk,jb,iqv)  = field% qtrc(jc,jk,jb,iqv)  + tend_qtrc_cld(jc,jk,iqv)*pdtime
-                field% qtrc(jc,jk,jb,iqc)  = field% qtrc(jc,jk,jb,iqc)  + tend_qtrc_cld(jc,jk,iqc)*pdtime
-                field% qtrc(jc,jk,jb,iqi)  = field% qtrc(jc,jk,jb,iqi)  + tend_qtrc_cld(jc,jk,iqi)*pdtime
-              END DO
-            END DO
-            !$ACC END PARALLEL
-!!$       CASE(2)
-!!$          ! use tendency as forcing in the dynamics
-!!$          ...
-         END SELECT
-       END IF
->>>>>>> 6d865c32
        !
        !$ACC END DATA
     ELSE
