!>
!! @brief Subroutine read_bc_ozone reads monthly ozone
!! concentrations from yearly files. The ozone concentrations are
!! used as boundary conditions for the radiative forcing of the
!! atmosphereAMIP. The routine is called from mo_echam_phy_interface.f90.
!!
!! @author Sebastian Rast, MPI-M
!!
!! @par Revision History
!!  Original version March 2013
!!
!! @par Copyright and License
!!
!! This code is subject to the DWD and MPI-M-Software-License-Agreement in
!! its most recent form.
!! Please see the file LICENSE in the root of the source tree for this code.
!! Where software is supplied by third parties, it is indicated in the
!! headers of the routines.
!!
MODULE mo_bc_ozone

  USE mo_kind,                     ONLY: wp, i8
  USE mo_exception,                ONLY: message, message_text
  USE mo_model_domain,             ONLY: t_patch
  USE mo_parallel_config,          ONLY: p_test_run
  USE mo_io_config,                ONLY: default_read_method
  USE mo_read_interface,           ONLY: nf, openInputFile, closeFile, &
  &                                      read_3D_time, t_stream_id, on_cells
  USE mo_mpi,                      ONLY: my_process_is_stdio, p_bcast, &
                                  &      p_comm_work_test, p_comm_work, p_io
  USE mo_physical_constants,       ONLY: amo3, amd
  USE mo_grid_config,              ONLY: n_dom
  USE mo_echam_rad_config,         ONLY: echam_rad_config
  USE mo_master_config,            ONLY: experimentStartDate, isRestart

  IMPLICIT NONE
  PRIVATE
  REAL(wp), PARAMETER               :: vmr2mmr_o3=amo3/amd  ! Volume mixing ratio to mass mixing ratio
  INTEGER(i8), SAVE                 :: pre_year=-999999     ! Variable to check if it is time to read

  PUBLIC                            :: ext_ozone
  PUBLIC                            :: read_bc_ozone

  TYPE t_ext_ozone
    REAL(wp), ALLOCATABLE           :: o3_plev(:,:,:,:)     ! Monthly ozone mass mixing ratio at pressure levels
    REAL(wp), ALLOCATABLE           :: plev_full_o3(:)      ! Full pressure levels
    REAL(wp), ALLOCATABLE           :: plev_half_o3(:)      ! Half pressure levels, derived from plev_full_o3
    INTEGER                         :: nplev_o3             ! Number of full pressure levels
  END TYPE t_ext_ozone

  TYPE(t_ext_ozone), ALLOCATABLE, TARGET :: ext_ozone(:)

  INCLUDE 'netcdf.inc'
  
CONTAINS

  SUBROUTINE read_bc_ozone(year, p_patch)

    INTEGER(i8)  , INTENT(in)         :: year
    TYPE(t_patch), TARGET, INTENT(in) :: p_patch

    CHARACTER(len=512)                :: fname
    TYPE(t_stream_id)                 :: stream_id
    CHARACTER(len=4)                  :: cyear
<<<<<<< HEAD
    CHARACTER(len=2)                  :: cjg
    CHARACTER(len=25)                 :: subprog_name
    INTEGER                           :: ncid, varid, mpi_comm, jg, jk
    INTEGER                           :: nplev_o3
    REAL(wp), POINTER                 :: zo3_plev(:,:,:,:)           ! (nproma, levels, blocks, time)

    jg    = p_patch%id
    WRITE(cjg,'(i2.2)') jg

    ! allocate once only structure for all grids
    IF (.NOT. ALLOCATED(ext_ozone)) ALLOCATE(ext_ozone(n_dom))
=======
    CHARACTER(len=*), PARAMETER       :: subprog_name &
         = 'mo_bc_ozone:read_bc_ozone'

    INTEGER                           :: ncid, varid, mpi_comm
    REAL(wp), POINTER                 :: zo3_plev(:,:,:,:)
>>>>>>> 083fcefc

    ! Only read monthly external ozone data when data for a new year are needed
    !
    IF (year > pre_year) THEN

<<<<<<< HEAD
      IF (ALLOCATED(ext_ozone(jg)% o3_plev).AND.echam_rad_config(jg)% irad_o3==8) THEN
        !
        ! If the pointermemory for o3_plev is already allocated, then this is
        ! a new year of a simulation that started before this year, meaning that
        ! a year of monthly external ozone data of the previous year is already stored.
        !
        ! If irad_o3=8, ozone is transient and the monthly external ozone data of this year
        ! and January of the next year  must be read from file.
        !
        ! For other irad_o3 cases no new data must be read.
        
        WRITE(message_text,'(2a)') 'Copy ozone for months 12:13 to months 0:1'
        CALL message('read_bc_ozone', message_text)
        ext_ozone(jg)% o3_plev(:,:,:,0:1) = ext_ozone(jg)% o3_plev(:,:,:,12:13)

        WRITE(cyear,'(i4)') year
        IF (jg > 1) THEN
          fname = 'bc_ozone_'//TRIM(cyear)//'_DOM'//TRIM(cjg)//'.nc'
=======
      IF (ALLOCATED(o3_plev)) THEN
        o3_plev(:,:,:,0:1)=o3_plev(:,:,:,12:13)

        IF ( echam_phy_config(p_patch%id)%lamip ) THEN
          WRITE(cyear,'(i4)') year
          fname='bc_ozone_'//TRIM(cyear)//'.nc'
>>>>>>> 083fcefc
        ELSE
          fname = 'bc_ozone_'//TRIM(cyear)//'.nc'
        ENDIF

        WRITE(message_text,'(2a)') 'Read ozone for months  2:12 from file: ',TRIM(fname)
        CALL message('read_bc_ozone', message_text)
        stream_id = openInputFile(fname, p_patch, default_read_method)
        CALL read_3D_time(stream_id=stream_id, location=on_cells,      &
          &               variable_name='O3', return_pointer=zo3_plev, &
          &               start_timestep=2,end_timestep=12)
        CALL closeFile(stream_id)
        ext_ozone(jg)% o3_plev(:,:,:,2:12) = vmr2mmr_o3*zo3_plev(:,:,:,1:11)

        WRITE(cyear,'(i4)') year+1
        IF (jg > 1) THEN
          fname = 'bc_ozone_'//TRIM(cyear)//'_DOM'//TRIM(cjg)//'.nc'
        ELSE
          fname = 'bc_ozone_'//TRIM(cyear)//'.nc'
        ENDIF

        WRITE(message_text,'(2a)') 'Read ozone for month     13 from file: ',TRIM(fname)
        CALL message('read_bc_ozone', message_text)
        stream_id = openInputFile(fname, p_patch, default_read_method)
        CALL read_3D_time(stream_id=stream_id, location=on_cells,      &
          &               variable_name='O3', return_pointer=zo3_plev, &
          &               start_timestep=1,end_timestep=1)
        CALL closeFile(stream_id)
        ext_ozone(jg)% o3_plev(:,:,:,13)=vmr2mmr_o3*zo3_plev(:,:,:,1)

      ELSE
<<<<<<< HEAD
        !
        ! If the memory of o3_plev is not allocated, then this is
        ! a new simulation or a simulation that starts from a restart file.
        !
        ! Depending on the irad_o3 case different amounts of data must be read.
        !
        SELECT CASE (echam_rad_config(jg)% irad_o3)
          !
        CASE (2) ! Ozone has a climatological annual cycle defined by monthly data in an annual file
          !
          IF (jg > 1) THEN
            fname = 'bc_ozone_DOM'//TRIM(cjg)//'.nc'
          ELSE
            fname = 'bc_ozone'//'.nc'
          ENDIF
          !
          WRITE(message_text,'(2a)') 'Read clim. annual cycle of ozone from file: ',TRIM(fname)
          CALL message('read_bc_ozone', message_text)
          !
          stream_id = openInputFile(fname, p_patch, default_read_method)
          CALL read_3D_time(stream_id=stream_id, location=on_cells,      &
            &               variable_name='O3', return_pointer=zo3_plev, &
            &               start_timestep=1,end_timestep=12)
          CALL closeFile(stream_id)
          !
          ! Now the spatial dimensions are known --> allocate memory for months 0:13
          ALLOCATE(ext_ozone(jg)% o3_plev(SIZE(zo3_plev,1),SIZE(zo3_plev,2),SIZE(zo3_plev,3),0:13))
          !
          ext_ozone(jg)% o3_plev(:,:,:,   0)=vmr2mmr_o3*zo3_plev(:,:,:,  12)
          ext_ozone(jg)% o3_plev(:,:,:,1:12)=vmr2mmr_o3*zo3_plev(:,:,:,1:12)
          ext_ozone(jg)% o3_plev(:,:,:,  13)=vmr2mmr_o3*zo3_plev(:,:,:,   1)
          !
          !
        CASE (4) ! Ozone is constant in time
          !
          IF (jg > 1) THEN
            fname = 'bc_ozone_DOM'//TRIM(cjg)//'.nc'
          ELSE
            fname = 'bc_ozone'//'.nc'
          ENDIF
          !
          WRITE(message_text,'(2a)') 'Read constant-in-time ozone from file: ',TRIM(fname)
          CALL message('read_bc_ozone', message_text)
          !
          stream_id = openInputFile(fname, p_patch, default_read_method)
          CALL read_3D_time(stream_id=stream_id, location=on_cells,      &
            &               variable_name='O3', return_pointer=zo3_plev, &
            &               start_timestep=1,end_timestep=1)
          CALL closeFile(stream_id)
          !
          ! Now the spatial dimensions are known --> allocate memory for one time slice
          ALLOCATE(ext_ozone(jg)% o3_plev(SIZE(zo3_plev,1),SIZE(zo3_plev,2),SIZE(zo3_plev,3),1))
          !
          ext_ozone(jg)% o3_plev(:,:,:,1)=vmr2mmr_o3*zo3_plev(:,:,:,1)
          !
          !
        CASE (8) ! Ozone is transient and defined by monthly data in annual files
           !
           ! 1. Read December of the previous year
           !
           WRITE(cyear,'(i4)') year-1
           IF (jg > 1) THEN
             fname = 'bc_ozone_'//TRIM(cyear)//'_DOM'//TRIM(cjg)//'.nc'
           ELSE
             fname = 'bc_ozone_'//TRIM(cyear)//'.nc'
           ENDIF
           !
           WRITE(message_text,'(2a)') 'Read ozone for month      0 from file: ',TRIM(fname)
           CALL message('read_bc_ozone', message_text)
           stream_id = openInputFile(fname, p_patch, default_read_method)
           CALL read_3D_time(stream_id=stream_id, location=on_cells,         &
                &               variable_name='O3', return_pointer=zo3_plev, &
                &               start_timestep=12,end_timestep=12)
           CALL closeFile(stream_id)
           !
           ! Now the spatial dimensions are known --> allocate memory for months 0:13
           ALLOCATE(ext_ozone(jg)% o3_plev(SIZE(zo3_plev,1),SIZE(zo3_plev,2),SIZE(zo3_plev,3),0:13))
           !
           ext_ozone(jg)% o3_plev(:,:,:,0)=vmr2mmr_o3*zo3_plev(:,:,:,1)
           !
           ! 2. Read January-December of this year
           !
           WRITE(cyear,'(i4)') year
           IF (jg > 1) THEN
             fname = 'bc_ozone_'//TRIM(cyear)//'_DOM'//TRIM(cjg)//'.nc'
           ELSE
             fname = 'bc_ozone_'//TRIM(cyear)//'.nc'
           ENDIF
           !
           WRITE(message_text,'(2a)') 'Read ozone for months  1:12 from file: ',TRIM(fname)
           CALL message('read_bc_ozone', message_text)
           stream_id = openInputFile(fname, p_patch, default_read_method)
           CALL read_3D_time(stream_id=stream_id, location=on_cells,         &
                &               variable_name='O3', return_pointer=zo3_plev, &
                &               start_timestep=1,end_timestep=12)
           CALL closeFile(stream_id)
           !
           ext_ozone(jg)% o3_plev(:,:,:,1:12)=vmr2mmr_o3*zo3_plev(:,:,:,1:12)
           !
           ! 3. Read January of the next year
           !
           WRITE(cyear,'(i4)') year+1
           IF (jg > 1) THEN
             fname = 'bc_ozone_'//TRIM(cyear)//'_DOM'//TRIM(cjg)//'.nc'
           ELSE
             fname = 'bc_ozone_'//TRIM(cyear)//'.nc'
           ENDIF
           !
           WRITE(message_text,'(2a)') 'Read ozone for month     13 from file: ',TRIM(fname)
           CALL message('read_bc_ozone', message_text)
           stream_id = openInputFile(fname, p_patch, default_read_method)
           CALL read_3D_time(stream_id=stream_id, location=on_cells,         &
                &               variable_name='O3', return_pointer=zo3_plev, &
                &               start_timestep=1,end_timestep=1)
           CALL closeFile(stream_id)
           !
           ext_ozone(jg)% o3_plev(:,:,:,13)=vmr2mmr_o3*zo3_plev(:,:,:,1)
           !
        END SELECT

        ! Read pressure level grid on which the external ozone data are valid

        nplev_o3 = SIZE(ext_ozone(jg)% o3_plev,2)

        ext_ozone(jg)% nplev_o3 = nplev_o3

        IF(ALLOCATED(ext_ozone(jg)% plev_full_o3)) DEALLOCATE(ext_ozone(jg)% plev_full_o3)
        IF(ALLOCATED(ext_ozone(jg)% plev_half_o3)) DEALLOCATE(ext_ozone(jg)% plev_half_o3)
        ALLOCATE(ext_ozone(jg)% plev_full_o3(nplev_o3  ))
        ALLOCATE(ext_ozone(jg)% plev_half_o3(nplev_o3+1))

        IF(p_test_run) THEN
          mpi_comm = p_comm_work_test
=======

        IF ( echam_phy_config(p_patch%id)%lamip ) THEN
          WRITE(cyear,'(i4)') year
          fname='bc_ozone_'//TRIM(cyear)//'.nc'
        ELSE
          fname='bc_ozone'//'.nc'
        ENDIF

        write(0,*) 'Read ozone from file: ',fname 
        stream_id = openInputFile(fname, p_patch, default_read_method)
        CALL read_3D_time(stream_id=stream_id, location=on_cells, &
          &               variable_name='O3', return_pointer=zo3_plev)
        CALL closeFile(stream_id)
        ALLOCATE(o3_plev(SIZE(zo3_plev,1),SIZE(zo3_plev,2),SIZE(zo3_plev,3),0:13))
        o3_plev(:,:,:,1:12)=vmr2mmr_o3*zo3_plev

        IF ( echam_phy_config(p_patch%id)%lamip ) THEN
          WRITE(cyear,'(i4)') year-1
          fname='bc_ozone_'//TRIM(cyear)//'.nc'
        ELSE
          fname='bc_ozone'//'.nc'
        ENDIF

        stream_id = openInputFile(fname, p_patch, default_read_method)
        CALL read_3D_time(stream_id=stream_id, location=on_cells, &
          &               variable_name='O3', return_pointer=zo3_plev, &
          &               start_timestep=12,end_timestep=12)
        CALL closeFile(stream_id)
        o3_plev(:,:,:,0)=vmr2mmr_o3*zo3_plev(:,:,:,1)

        IF ( echam_phy_config(p_patch%id)%lamip ) THEN
          WRITE(cyear,'(i4)') year+1
          fname='bc_ozone_'//TRIM(cyear)//'.nc'
>>>>>>> 083fcefc
        ELSE
          mpi_comm = p_comm_work
        ENDIF

<<<<<<< HEAD
        IF(my_process_is_stdio()) THEN
          subprog_name='mo_bc_ozone:read_bc_ozone'
          CALL nf(nf_open(TRIM(fname), NF_NOWRITE, ncid), subprog_name)
          CALL nf(nf_inq_varid(ncid, 'plev', varid), subprog_name)
          CALL nf(nf_get_var_double(ncid, varid, ext_ozone(jg)% plev_full_o3), subprog_name)
          CALL nf(nf_close(ncid), subprog_name)
        END IF
        CALL p_bcast(ext_ozone(jg)% plev_full_o3(:), p_io, mpi_comm)
=======
        stream_id = openInputFile(fname, p_patch, default_read_method)
        CALL read_3D_time(stream_id=stream_id, location=on_cells, &
          &               variable_name='O3', return_pointer=zo3_plev, &
          &               start_timestep=1,end_timestep=1)
        CALL closeFile(stream_id)
        o3_plev(:,:,:,13)=vmr2mmr_o3*zo3_plev(:,:,:,1)       
      END IF

      nplev_o3=SIZE(o3_plev,2)
>>>>>>> 083fcefc

        ! define half levels of ozone pressure grid
        ! upper boundary: ph =      0.Pa -> extrapolation of uppermost value
        ! lower boundary: ph = 125000.Pa -> extrapolation of lowermost value
        ext_ozone(jg)% plev_half_o3(1)          = 0._wp
        ext_ozone(jg)% plev_half_o3(2:nplev_o3) = 0.5_wp*( ext_ozone(jg)% plev_full_o3(1:nplev_o3-1) &
          &                                               +ext_ozone(jg)% plev_full_o3(2:nplev_o3  ) )
        ext_ozone(jg)% plev_half_o3(nplev_o3+1) = 125000._wp

<<<<<<< HEAD
      ENDIF
=======
      mpi_comm = MERGE(p_comm_work_test, p_comm_work, p_test_run)
>>>>>>> 083fcefc

      IF (jg==n_dom .OR. echam_rad_config(jg+1)% irad_o3/=8) pre_year = year

    END IF

  END SUBROUTINE read_bc_ozone

END MODULE mo_bc_ozone<|MERGE_RESOLUTION|>--- conflicted
+++ resolved
@@ -62,9 +62,9 @@
     CHARACTER(len=512)                :: fname
     TYPE(t_stream_id)                 :: stream_id
     CHARACTER(len=4)                  :: cyear
-<<<<<<< HEAD
     CHARACTER(len=2)                  :: cjg
-    CHARACTER(len=25)                 :: subprog_name
+    CHARACTER(len=*), PARAMETER       :: subprog_name &
+         = 'mo_bc_ozone:read_bc_ozone'
     INTEGER                           :: ncid, varid, mpi_comm, jg, jk
     INTEGER                           :: nplev_o3
     REAL(wp), POINTER                 :: zo3_plev(:,:,:,:)           ! (nproma, levels, blocks, time)
@@ -74,19 +74,11 @@
 
     ! allocate once only structure for all grids
     IF (.NOT. ALLOCATED(ext_ozone)) ALLOCATE(ext_ozone(n_dom))
-=======
-    CHARACTER(len=*), PARAMETER       :: subprog_name &
-         = 'mo_bc_ozone:read_bc_ozone'
-
-    INTEGER                           :: ncid, varid, mpi_comm
-    REAL(wp), POINTER                 :: zo3_plev(:,:,:,:)
->>>>>>> 083fcefc
 
     ! Only read monthly external ozone data when data for a new year are needed
     !
     IF (year > pre_year) THEN
 
-<<<<<<< HEAD
       IF (ALLOCATED(ext_ozone(jg)% o3_plev).AND.echam_rad_config(jg)% irad_o3==8) THEN
         !
         ! If the pointermemory for o3_plev is already allocated, then this is
@@ -105,14 +97,6 @@
         WRITE(cyear,'(i4)') year
         IF (jg > 1) THEN
           fname = 'bc_ozone_'//TRIM(cyear)//'_DOM'//TRIM(cjg)//'.nc'
-=======
-      IF (ALLOCATED(o3_plev)) THEN
-        o3_plev(:,:,:,0:1)=o3_plev(:,:,:,12:13)
-
-        IF ( echam_phy_config(p_patch%id)%lamip ) THEN
-          WRITE(cyear,'(i4)') year
-          fname='bc_ozone_'//TRIM(cyear)//'.nc'
->>>>>>> 083fcefc
         ELSE
           fname = 'bc_ozone_'//TRIM(cyear)//'.nc'
         ENDIF
@@ -143,7 +127,6 @@
         ext_ozone(jg)% o3_plev(:,:,:,13)=vmr2mmr_o3*zo3_plev(:,:,:,1)
 
       ELSE
-<<<<<<< HEAD
         !
         ! If the memory of o3_plev is not allocated, then this is
         ! a new simulation or a simulation that starts from a restart file.
@@ -275,67 +258,15 @@
         ALLOCATE(ext_ozone(jg)% plev_full_o3(nplev_o3  ))
         ALLOCATE(ext_ozone(jg)% plev_half_o3(nplev_o3+1))
 
-        IF(p_test_run) THEN
-          mpi_comm = p_comm_work_test
-=======
-
-        IF ( echam_phy_config(p_patch%id)%lamip ) THEN
-          WRITE(cyear,'(i4)') year
-          fname='bc_ozone_'//TRIM(cyear)//'.nc'
-        ELSE
-          fname='bc_ozone'//'.nc'
-        ENDIF
-
-        write(0,*) 'Read ozone from file: ',fname 
-        stream_id = openInputFile(fname, p_patch, default_read_method)
-        CALL read_3D_time(stream_id=stream_id, location=on_cells, &
-          &               variable_name='O3', return_pointer=zo3_plev)
-        CALL closeFile(stream_id)
-        ALLOCATE(o3_plev(SIZE(zo3_plev,1),SIZE(zo3_plev,2),SIZE(zo3_plev,3),0:13))
-        o3_plev(:,:,:,1:12)=vmr2mmr_o3*zo3_plev
-
-        IF ( echam_phy_config(p_patch%id)%lamip ) THEN
-          WRITE(cyear,'(i4)') year-1
-          fname='bc_ozone_'//TRIM(cyear)//'.nc'
-        ELSE
-          fname='bc_ozone'//'.nc'
-        ENDIF
-
-        stream_id = openInputFile(fname, p_patch, default_read_method)
-        CALL read_3D_time(stream_id=stream_id, location=on_cells, &
-          &               variable_name='O3', return_pointer=zo3_plev, &
-          &               start_timestep=12,end_timestep=12)
-        CALL closeFile(stream_id)
-        o3_plev(:,:,:,0)=vmr2mmr_o3*zo3_plev(:,:,:,1)
-
-        IF ( echam_phy_config(p_patch%id)%lamip ) THEN
-          WRITE(cyear,'(i4)') year+1
-          fname='bc_ozone_'//TRIM(cyear)//'.nc'
->>>>>>> 083fcefc
-        ELSE
-          mpi_comm = p_comm_work
-        ENDIF
-
-<<<<<<< HEAD
+        mpi_comm = MERGE(p_comm_work_test, p_comm_work, p_test_run)
+
         IF(my_process_is_stdio()) THEN
-          subprog_name='mo_bc_ozone:read_bc_ozone'
           CALL nf(nf_open(TRIM(fname), NF_NOWRITE, ncid), subprog_name)
           CALL nf(nf_inq_varid(ncid, 'plev', varid), subprog_name)
           CALL nf(nf_get_var_double(ncid, varid, ext_ozone(jg)% plev_full_o3), subprog_name)
           CALL nf(nf_close(ncid), subprog_name)
         END IF
         CALL p_bcast(ext_ozone(jg)% plev_full_o3(:), p_io, mpi_comm)
-=======
-        stream_id = openInputFile(fname, p_patch, default_read_method)
-        CALL read_3D_time(stream_id=stream_id, location=on_cells, &
-          &               variable_name='O3', return_pointer=zo3_plev, &
-          &               start_timestep=1,end_timestep=1)
-        CALL closeFile(stream_id)
-        o3_plev(:,:,:,13)=vmr2mmr_o3*zo3_plev(:,:,:,1)       
-      END IF
-
-      nplev_o3=SIZE(o3_plev,2)
->>>>>>> 083fcefc
 
         ! define half levels of ozone pressure grid
         ! upper boundary: ph =      0.Pa -> extrapolation of uppermost value
@@ -345,11 +276,7 @@
           &                                               +ext_ozone(jg)% plev_full_o3(2:nplev_o3  ) )
         ext_ozone(jg)% plev_half_o3(nplev_o3+1) = 125000._wp
 
-<<<<<<< HEAD
       ENDIF
-=======
-      mpi_comm = MERGE(p_comm_work_test, p_comm_work, p_test_run)
->>>>>>> 083fcefc
 
       IF (jg==n_dom .OR. echam_rad_config(jg+1)% irad_o3/=8) pre_year = year
 
