--- conflicted
+++ resolved
@@ -549,21 +549,14 @@
                                                 !< of the variance of theta_v
     REAL(wp),INTENT(OUT) :: pqshear_sfc(kbdim)  !< vertical shear of total water conc.
     REAL(wp),INTENT(OUT) :: pustarm    (kbdim)  !< friction velocity, grid-box mean
-<<<<<<< HEAD
     REAL(wp),INTENT(OUT) :: pwstar     (kbdim)  !< convective velocity scale, grid-box mean
     REAL(wp),INTENT(INOUT) ::pwstar_sfc(kbdim,ksfc_type)!< convective velocity scale, 
                                                         !<  each sfc type
     REAL(wp),INTENT(INOUT) ::pthvsig_b(kbdim)
-!    REAL(wp),INTENT(OUT) :: pbn_sfc  (kbdim,ksfc_type) !< for diagnostics
-!    REAL(wp),INTENT(OUT) :: pbhn_sfc (kbdim,ksfc_type) !< for diagnostics
-!    REAL(wp),INTENT(OUT) :: pbm_sfc  (kbdim,ksfc_type) !< for diagnostics
-!    REAL(wp),INTENT(OUT) :: pbh_sfc  (kbdim,ksfc_type) !< for diagnostics
-=======
     REAL(wp),INTENT(OUT) :: pbn_sfc  (kbdim,ksfc_type) !< for diagnostics
     REAL(wp),INTENT(OUT) :: pbhn_sfc (kbdim,ksfc_type) !< for diagnostics
     REAL(wp),INTENT(OUT) :: pbm_sfc  (kbdim,ksfc_type) !< for diagnostics
     REAL(wp),INTENT(OUT) :: pbh_sfc  (kbdim,ksfc_type) !< for diagnostics
->>>>>>> 505b0cb7
 !    REAL(wp),INTENT(OUT) :: pchn_sfc (kbdim,ksfc_type) !<
 !    REAL(wp),INTENT(OUT) :: pcdn_sfc (kbdim,ksfc_type) !<
 !    REAL(wp),INTENT(OUT) :: pcfnc_sfc(kbdim,ksfc_type) !<
@@ -888,8 +881,8 @@
       DO jls = 1,is(jsfc)
 ! set index
       js=loidx(jls,jsfc)
-        pbn_sfc(js,jsfc) = ckap / SQRT(pcdn_sfc(js,jsfc))
-        pbhn_sfc(js,jsfc) = ckap / SQRT(pchn_sfc(js,jsfc))
+        pbn_sfc(js,jsfc) = ckap / MAX(zepsec, SQRT(pcdn_sfc(js,jsfc)))
+        pbhn_sfc(js,jsfc) = ckap / MAX(zepsec, SQRT(pchn_sfc(js,jsfc)))
         pbm_sfc(js,jsfc) = MAX(zepsec, SQRT(pcfm_sfc(js,jsfc)*pcdn_sfc(js,jsfc) *  &
                                zcons17 / pcfnc_sfc(js,jsfc)))
         pbh_sfc(js,jsfc) = MAX(zepsec, pch_sfc(js,jsfc)/pbm_sfc(js,jsfc)*zcons17)
@@ -1059,33 +1052,6 @@
         prho_sfc(js) = prho_sfc(js) + zrrd*ppsfc(js)/ztvsfc(js)
       END DO
     END DO
-<<<<<<< HEAD
-
-    !------------------------------------------------------------------------------
-    ! Store values
-    ! to be used in subroutine "vdiff_tendencies" to compute
-    ! new t2m, t2m_max t2m_min, 2m dew point, 10m wind components
-    !------------------------------------------------------------------------------
-
-    pbn_sfc (1:kproma,1:ksfc_type) = 0._wp  !
-    pbhn_sfc(1:kproma,1:ksfc_type) = 0._wp  !
-    pbm_sfc (1:kproma,1:ksfc_type) = 0._wp  !
-    pbh_sfc (1:kproma,1:ksfc_type) = 0._wp  !
-    DO jsfc = 1,ksfc_type
-      DO jls = 1,is(jsfc)
-! set index
-      js=loidx(jls,jsfc)
-        pbn_sfc(js,jsfc) = ckap / SQRT(pcdn_sfc(js,jsfc))
-        pbhn_sfc(js,jsfc) = ckap / SQRT(pchn_sfc(js,jsfc))
-        pbm_sfc(js,jsfc) = MAX(zepsec, SQRT(pcfm_sfc(js,jsfc)*pcdn_sfc(js,jsfc) *        &
-                         &     zcons17 * pcfnc_sfc(js,jsfc)))
-        pbh_sfc(js,jsfc) = MAX(zepsec, pch_sfc(js,jsfc)/pbm_sfc(js,jsfc)*zcons17)
-        pbm_sfc(js,jsfc) = 1._wp / pbm_sfc(js,jsfc)
-        pbh_sfc(js,jsfc) = 1._wp / pbh_sfc(js,jsfc)
-      END DO
-    END DO
-=======
->>>>>>> 505b0cb7
 ! extra variable for land points:
 !    IF (idx_lnd<=ksfc_type) THEN
 !     jsfc = idx_lnd  ! land
