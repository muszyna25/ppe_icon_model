#ifdef __xlC__
@PROCESS HOT
@PROCESS XLF90(NOSIGNEDZERO)
#endif
#include "fsel.inc"

!>
!! @par Copyright
!! This code is subject to the MPI-M-Software - License - Agreement in it's most recent form.
!! Please see URL http://www.mpimet.mpg.de/en/science/models/model-distribution.html and the
!! file COPYING in the root of the source tree for this code.
!! Where software is supplied by third parties, it is indicated in the headers of the routines.
!!
!! @brief Module diagnoses cloud cover for current timestep
!!
!! @remarks
!!     In ECHAM4 all cloud cover calculations were performed
!!     in routine CLOUD.  The routine diagnosed the cloud cover
!!     from the previous timestep using m1 variables, but then
!!     used a "first guess" calculation of T and Q to give a
!!     cloud cover estimate for the next timestep.  This meant
!!     that the radiation scheme used cloud cover values that were
!!     from a different timestep to the temperature and water vapour
!!     values, and also that the T and Q values were anyway
!!     preliminary.  Finally, the cover calculation was performed
!!     twice each timestep, when one calculation suffices.
!!
!!     This scheme calculates cover diagnostically and is called
!!     once at the beginning of each timestep.  It uses the
!!     standard relative humidity calculation from Lohmann and
!!     Roeckner (96).
!!
!! @references.
!!     Diagnostic CC scheme: Lohmann and Roeckner 96, Clim. Dyn.
!!
!! @author A. Tompkins    MPI-Hamburg        2000
!!         K. Ketelesen   NEC,         April 2002
!!         L. Kornblueh   MPI-Hamburg, April 2002
!!
!! @par Revision History
!!    v2: first working version
!!    v5: lookup table added
!!    v8: zriddr and functions replaced for vectorization
!!    v9: optimizations, longer vector loop and less indirect addressing
!!       - introduction of additional arrays
!!       - change structure if "beta function scheme" IF block
!!       - scattered loops "ictit" and "ictdg" are collected over "kproma" and "klev"
!!       - intoducing additional arrays to hold data in "ictit" and "ictdg"
!!         addressing scheme
!! - Taken from ECHAM6.2, wrapped in module and modified for ICON
!!   by Monika Esch, MPI-M (2013-11)
!! - updated to ECHAM.6.3 and unified for use in ICON; removed Tompkins scheme
!!   by Monika Esch, MPI-M (2015-05)
!!
!
MODULE mo_cover

  USE mo_kind,                 ONLY : wp
  USE mo_physical_constants,   ONLY : vtmpc1, cpd, grav
<<<<<<< HEAD
  USE mo_echam_convect_tables, ONLY : prepare_ua_index_spline,lookup_ua_eor_uaw_spline
  USE mo_echam_cov_config,     ONLY : echam_cov_config
=======
  USE mo_echam_convect_tables, ONLY : prepare_ua_index_spline,       lookup_ua_eor_uaw_spline,     &
                                      prepare_ua_index_spline_batch, lookup_ua_eor_uaw_spline_batch
  USE mo_echam_cld_config,     ONLY : echam_cld_config
  USE mo_index_list,           ONLY : generate_index_list
>>>>>>> a3d6cad6

  IMPLICIT NONE
  PRIVATE
  PUBLIC :: cover

CONTAINS
  !>
  !!
  SUBROUTINE cover ( jg                                                    & !in
       &           , jb                                                    & !in
       &           , jcs,      kproma,   kbdim, klev, klevp1               & !in
       &           , ktype,    pfrw,     pfri                              & !in
       &           , zf                                                    & !in
       &           , paphm1,   papm1                                       & !in
       &           , ptm1,     pqm1,     pxlm1, pxim1                      & !in
       &           , paclc                                                 & !out
       &           , printop                                               & !out
       &           )
    !---------------------------------------------------------------------------------
    !
    INTEGER, INTENT(in)    :: jg
    INTEGER, INTENT(in)    :: jb                    !< number of block
    INTEGER, INTENT(in)    :: kbdim, klevp1, klev, jcs, kproma
    INTEGER, INTENT(in)    :: ktype(kbdim)          !< type of convection
    REAL(wp),INTENT(in)    :: pfrw(kbdim)         ,&!< water mask
         &                    pfri(kbdim)           !< ice mask
    REAL(wp),INTENT(in)    :: zf(kbdim,klev)      ,&!< geometric height thickness [m]
         &                    paphm1(kbdim,klevp1),&!< pressure at half levels
         &                    papm1(kbdim,klev)   ,&!< pressure at full levels
         &                    pqm1(kbdim,klev)    ,&!< specific humidity
         &                    ptm1(kbdim,klev)    ,&!< temperature
         &                    pxlm1(kbdim,klev)   ,&!< cloud water
         &                    pxim1(kbdim,klev)     !< cloud ice
    REAL(wp),INTENT(out)   :: paclc(kbdim,klev)     !< cloud cover
    REAL(wp),INTENT(out)   :: printop(kbdim)

    INTEGER :: jl, jk, jbm
    INTEGER :: locnt, nl
    REAL(wp):: zdtdz, zcor, zrhc, zsat, zqr, zqx
    INTEGER :: itv1(kproma), itv2(kproma)

    !
    !   Temporary arrays
    !
    REAL(wp)   ::  zdtmin(kbdim), za(kbdim)
    !
    !   Pointers and counters for iteration and diagnostic loop:
    !
    INTEGER :: nphase, nphase_batch(klev)
    !
    !   variables required for zriddr iteration scheme:
    !
    REAL(wp) :: zjk, zgam
    REAL(wp) :: zqsm1(kbdim,klev)
    REAL(wp) :: ua(kproma)

    LOGICAL :: lao, lao1

    REAL(wp) :: zpapm1i(kbdim),     ztmp(kbdim)

    REAL(wp) :: zknvb(kbdim),            zphase(kbdim)

<<<<<<< HEAD
    INTEGER :: knvb(kbdim), loidx(kbdim)
=======
    INTEGER :: lomask(kbdim), knvb(kbdim), loidx(kproma*klev)

#ifdef _OPENACC
    ! DA: for GPU it's much better to collapse the jk and jl loops,
    !     therefore we need to use 2D temporary arrays
    INTEGER  :: idx_batch(kproma,klev), iphase_batch(kproma,klev)
    REAL(wp) :: ua_batch (kproma,klev)

    REAL(wp) :: za_batch(kbdim,klev), zphase_batch(kbdim,klev)
    REAL(wp) :: zqsm1_s
#endif
>>>>>>> a3d6cad6

    ! Shortcuts to components of echam_cov_config
    !
    INTEGER :: nex, icov, jkscov, jksinv, jkeinv
    REAL(wp):: csatsc, csat, crt, crs, cinv, cqx, clcon
    !
    icov   = echam_cov_config(jg)% icov
    jkscov = echam_cov_config(jg)% jkscov
    jksinv = echam_cov_config(jg)% jksinv
    jkeinv = echam_cov_config(jg)% jkeinv
    csatsc = echam_cov_config(jg)% csatsc
    csat   = echam_cov_config(jg)% csat
    crs    = echam_cov_config(jg)% crs
    crt    = echam_cov_config(jg)% crt
    nex    = echam_cov_config(jg)% nex
    cinv   = echam_cov_config(jg)% cinv
    cqx    = echam_cov_config(jg)% cqx
    clcon  = echam_cov_config(jg)% clcon

<<<<<<< HEAD
    !$ACC DATA PRESENT( ktype, pfrw, pfri, zf, paphm1, papm1, pqm1, ptm1, pxlm1, pxim1, paclc, printop ) &
    !$ACC       CREATE( itv1, itv2, zdtmin, za, zqsm1, ua, zpapm1i, ztmp, zknvb, zphase, &
    !$ACC               knvb, loidx, lomask )
=======
    !$ACC DATA PRESENT( ktype, pfrw, pfri, zf, paphm1, papm1, pqm1, ptm1, pxim1, paclc, printop )  &
    !$ACC       CREATE( itv1, itv2, zdtmin, za, zqsm1, ua, zpapm1i, ztmp, zknvb, zphase,           &
    !$ACC               knvb, loidx, lomask, idx_batch, iphase_batch, za_batch, zphase_batch,      &
    !$ACC               ua_batch, nphase_batch )
>>>>>>> a3d6cad6

    ! Initialize output arrays
    !
    !   Initialize variables
    !
<<<<<<< HEAD
    !$ACC PARALLEL DEFAULT(PRESENT)
    !$ACC LOOP GANG
    DO jk = 1,klev
      !$ACC LOOP VECTOR
      DO jl = jcs,kproma
         paclc(jl,jk) = 0.0_wp
      END DO
    END DO
    !$ACC END PARALLEL
=======
    !$ACC KERNELS DEFAULT(NONE) ASYNC(1)
    paclc(jcs:kproma,1:jks-1) = 0.0_wp
    !$ACC END KERNELS
>>>>>>> a3d6cad6
    !
    !$ACC PARALLEL DEFAULT(NONE) ASYNC(1)
    !$ACC LOOP GANG VECTOR
    DO jl = jcs,kproma
       !
       printop(jl) = 0.0_wp
       !
    END DO
    !$ACC END PARALLEL
<<<<<<< HEAD


    ! Preparations if needed
=======
    !
    !$ACC PARALLEL DEFAULT(NONE) ASYNC(1)
    !$ACC LOOP GANG VECTOR COLLAPSE(2)
    DO jk = jks,klev
      DO jl = jcs,kproma
         zpapm1i(jl,jk) = SWDIV_NOCHK(1._wp,papm1(jl,jk))
      END DO
    END DO
    !$ACC END PARALLEL
    !
    !       1.3   Checking occurrence of low-level inversion
    !             (below 2000 m, sea points only, no convection)
    !
    !$ACC PARALLEL DEFAULT(NONE) ASYNC(1)
    !$ACC LOOP GANG VECTOR
    DO jl = jcs,kproma
      lomask(jl) = MERGE( 1, 0, (pfrw(jl).GT.0.5_wp.AND.pfri(jl).LT.1.e-12_wp.AND.ktype(jl).EQ.0) )
    END DO
    !$ACC END PARALLEL

    CALL generate_index_list(lomask, loidx, jcs, kproma, locnt, 1)

    IF (locnt.GT.jcs-1) THEN
      !$ACC PARALLEL DEFAULT(NONE) ASYNC(1)
      !$ACC LOOP SEQ
      DO jk = klev,jbmin,-1

!IBM* ASSERT(NODEPS)
!IBM* novector
        !$ACC LOOP GANG VECTOR PRIVATE( jl )
        DO nl = jcs,locnt
          jl = loidx(nl)
          ztmp(nl) = (ptm1(jl,jk-1)-ptm1(jl,jk))/(zf(jl,jk-1)-zf(jl,jk))
        END DO

        zjk = REAL(jk,wp)
        !$ACC LOOP GANG VECTOR PRIVATE( jl, zdtdz )
!IBM* ASSERT(NODEPS)
        DO nl = jcs,locnt
          jl = loidx(nl)
          zdtdz       = MIN(0.0_wp, ztmp(nl))
          zknvb(jl)   = FSEL(zdtmin(jl)-zdtdz,zknvb(jl),zjk)
          zdtmin(jl)  = MAX(zdtdz,zdtmin(jl))
        END DO
      END DO
      !$ACC END PARALLEL
    END IF
    !$ACC PARALLEL DEFAULT(NONE) ASYNC(1)
    !$ACC LOOP GANG VECTOR
    DO jl = jcs,kproma
      knvb(jl) = INT(zknvb(jl))
    END DO
    !$ACC END PARALLEL
>>>>>>> a3d6cad6
    !
    SELECT CASE (icov)
       !
    CASE(1,2) ! Calculate the saturation mixing ratio
       !        for relative humidity based schemes
       !
       DO jk = jkscov,klev
          !
          CALL prepare_ua_index_spline(jg,'cover (2)',jcs,kproma,ptm1(:,jk),itv1(:),   &
               &                       za(:),pxim1(:,jk),nphase,zphase,itv2,       &
               &                       klev=jk,kblock=jb,kblock_size=kbdim)
          ! output: itv1=idx, za=zalpha, nphase, zphase, itv2
          CALL lookup_ua_eor_uaw_spline(jcs,kproma,itv1(:),za(:),nphase,itv2(:),ua(:))
          ! output: ua
          !
!IBM* novector

<<<<<<< HEAD
          !$ACC PARALLEL DEFAULT(PRESENT)
          !$ACC LOOP GANG VECTOR PRIVATE( zcor )
          DO jl = jcs,kproma
             zpapm1i(jl)  = SWDIV_NOCHK(1._wp,papm1(jl,jk))
             zqsm1(jl,jk) = MIN(ua(jl)*zpapm1i(jl),0.5_wp)
             zcor      = 1._wp/(1._wp-vtmpc1*zqsm1(jl,jk))
             zqsm1(jl,jk) = zqsm1(jl,jk)*zcor       ! qsat
          END DO
          !$ACC END PARALLEL
          !
       END DO   !jk
       !
    END SELECT

    
    ! Calculate the cloud cover
    !
    SELECT CASE (icov)
       !
    CASE(0) ! constant cloud cover scheme
       !      Cloud cover is set to the constant value clcon.
       !
       DO jk = jkscov,klev
          !$ACC PARALLEL DEFAULT(PRESENT)
          !$ACC LOOP GANG VECTOR
          DO jl = jcs,kproma
             !
             paclc(jl,jk) = clcon
             !
          END DO  !jl
          !$ACC END PARALLEL
       END DO   !jk
       !
    CASE(1) ! Fractional cloud cover scheme
       !      The relative humidity dependence follows Sundqvist et al. (1989), Eqs.3.11-3.13,
       !      see also Lohmann and Roeckner (1996), Eq.4, and Roeckner et al. (1996), Eq.55 and 56.
       !      The modification of the fractional cloud cover below inversions, to capture marine
       !      stratocumulus clouds follows Mauritsen et al. (2019), Eq.3.
       !      The vertical dependence of the critical relative humidity is fitted to results
       !      obtained by Xu and Krueger (1991). The vertical dependence on pressure is given
       !      by Roeckner et al. (1996), Eq.57.
       !      - Lohmann and Roeckner, Clim. Dyn., 12, 557–572, 1996.
       !      - Mauritsen et al, JAMES, 11, 998-1038, 2019
       !      - Roeckner et al., MPI-Rport 218, 90pp., 1996.
       !      - Sundqvist et al., Mon. Wea. Rev., 117, 1641-1657, 1989.
       !      - Xu and Krueger., Mon. Wea. Rev., 119, 342-367, 1991.
       !
       !   Initialize variables
       !
       !$ACC PARALLEL DEFAULT(PRESENT)
       !$ACC LOOP GANG VECTOR
       DO jl = jcs,kproma
          zdtmin(jl) = -cinv * grav/cpd   ! fraction of dry adiabatic lapse rate
          zknvb(jl)= 1.0_wp
       END DO
       !$ACC END PARALLEL
       !
       !   Checking occurrence of low-level inversion
       !   (below 2000 m, sea points only, no convection)
       !
       ! Build index list for columns, which have >50% sea surface, practically no sea ice, and
       ! which are not convective.
       ! Indixes of these columns are stored in the index list loidx, with list indices jcs:locnt.
       !
       !$ACC PARALLEL DEFAULT(PRESENT)
       !$ACC LOOP GANG VECTOR
       DO jl = jcs,kproma
          lomask(jl) = (pfrw(jl).GT.0.5_wp.AND.pfri(jl).LT.1.e-12_wp.AND.ktype(jl).EQ.0)
       END DO
       !$ACC END PARALLEL
       locnt = jcs-1
       !$ACC UPDATE HOST( lomask )
       DO jl = jcs,kproma
          IF (lomask(jl)) THEN
             locnt = locnt + 1
             loidx(locnt) = jl
          END IF
       END DO
       !$ACC UPDATE DEVICE( loidx )
       !
       ! For these columns, search from the lowermost layer jk=klev up to jk=jksinv at ~2000m height.
       ! Find the level index with the least negative lapse rate towards
       ! the adjacent upper layer, supposed to be the layer below the inversion.
       IF (locnt.GT.jcs-1) THEN
          !$ACC PARALLEL DEFAULT(PRESENT)
          !$ACC LOOP SEQ
          DO jk = klev,jksinv,-1
=======
#ifndef _OPENACC
      DO jk = jks,klev

        CALL prepare_ua_index_spline(jg,'cover (2)',jcs,kproma,ptm1(:,jk),itv1(:),   &
                                         za(:),pxim1(:,jk),nphase,zphase,itv2,       &
                                         klev=jk,kblock=jb,kblock_size=kbdim)

        ! output: itv1=idx, za=zalpha, nphase, zphase, itv2
        CALL lookup_ua_eor_uaw_spline(jcs,kproma,itv1(:),za(:),nphase,itv2(:),ua(:))
        ! output: ua
>>>>>>> a3d6cad6

!IBM* ASSERT(NODEPS)
!IBM* novector

<<<<<<< HEAD
             !$ACC LOOP GANG VECTOR PRIVATE( jl )
             DO nl = jcs,locnt
                jl = loidx(nl)
                ! Lapse rate dT/dz (K/m) between layers k-1 and k.
                ztmp(nl) = (ptm1(jl,jk-1)-ptm1(jl,jk))/(zf(jl,jk-1)-zf(jl,jk))
             END DO
             !
             zjk = REAL(jk,wp)
             !$ACC LOOP GANG VECTOR PRIVATE( jl, zdtdz )
!IBM* ASSERT(NODEPS)
             DO nl = jcs,locnt
                jl = loidx(nl)
                ! Truncate lapse rate dT/dz (K/m) to value <= 0.
                zdtdz       = MIN(0.0_wp, ztmp(nl))
                ! Update inversion level index if the lapse rate is weaker than zdtmin,
                ! otherwise keep old value (initial value = 1)
                zknvb(jl)   = FSEL(zdtmin(jl)-zdtdz,zknvb(jl),zjk)
                ! Update minimum lapse rate, if the lapse rate is less negative,
                ! otherwise keep the old value (initial value = -cinv*grav/cpd)
                zdtmin(jl)  = MAX(zdtdz,zdtmin(jl))
             END DO
          END DO
          !$ACC END PARALLEL
       END IF
       !
       !$ACC PARALLEL DEFAULT(PRESENT)
       !$ACC LOOP GANG VECTOR
       DO jl = jcs,kproma
          knvb(jl) = INT(zknvb(jl))
       END DO
       !$ACC END PARALLEL
       !
       DO jk = jkscov,klev
          !$ACC PARALLEL DEFAULT(PRESENT)
          !$ACC LOOP GANG VECTOR PRIVATE( zrhc, zsat, jbm, lao, lao1, zdtdz, zgam, zqr )
          DO jl = jcs,kproma
             !
             ! Scaling factor zsat for the saturation mass mixing ratio, with range [csatsc,1].
             ! Scaling factors < 1 are computed for cells below an inversion in conditions
             ! allowing for marine stratocumulus clouds.
             !
             jbm=knvb(jl)                           ! if inversion was found: level below inversion, otherwise = 1 
             lao=(jksinv <= jbm .AND. jbm <= jkeinv)! true if jbm of this column is in valid range of height
             lao1=(jk == jbm)                       ! true if jk is the level just below the inversion
             IF (lao .AND. lao1) THEN               ! this is a layer below an inversion, where zsat needs to be modified
                printop(jl)=REAL(jk,wp)             ! store level index
                zdtdz = (ptm1(jl,jbm-1)-ptm1(jl,jbm))/(zf(jl,jk-1)-zf(jl,jk)) ! lapse rate dT/dz (K/m)
                zgam  = MAX(0.0_wp,-zdtdz*cpd/grav) ! ratio (dT/dz)/(dry adiab. dT/dz), truncated >= 0
                zsat  = MIN(1.0_wp,csatsc+zgam)     ! scaling factor for saturation mixing ratio, with range [csatsc,1]
                !                                     Mauritsen et al. (2019), Eq.3
             ELSE
                !
                zsat  = 1.0_wp
                !
             END IF
             !
             ! Relative humidity
             zqr=pqm1(jl,jk)/(zqsm1(jl,jk)*zsat)    ! r in Lohmann-scheme (grid-mean rel hum)
             !                                        but scaled by zsat in layer below inversion
             !                                        following Mauritsen et al. (2019)
             !
             ! Critical relative humidity for cloud formation
             zrhc=crt+(crs-crt)*EXP(1._wp-(paphm1(jl,klevp1)/papm1(jl,jk))**nex)
             !
             ! Compute fractional cloud cover
             paclc(jl,jk)=(zqr-zrhc)/(csat-zrhc)    ! = b_o in Eq.4 of Lohmann and Roeckner (1996), linear in zqr
             !                                        = 0 for zqr=zrhc
             !                                        = 1 for zqr=csat
             !
             paclc(jl,jk)=MAX(MIN(paclc(jl,jk),1.0_wp),0.0_wp) ! limit to range [0,1]
             !                                                   = 0                     , zqr<=zrhc
             !                                                   = (zqr-zrhc)/(csat-zrhc), zrhc<zqr<csat
             !                                                   = 1                     , csat<=zqr
             paclc(jl,jk)=1._wp-SQRT(1._wp-paclc(jl,jk))       ! = b in Eq.4 in LR (1996)
             !                                                   = b in Eq.3.13 of Sundqvist et al. (1989)
             !
          END DO  !jl
          !$ACC END PARALLEL
       END DO   !jk
       !
    CASE(2) ! 0/1 cloud cover scheme based on relative humidity.
       !      Cloud cover is 1 if the relative humidity is >= csat, and 0 otherwise
       !
       DO jk = jkscov,klev
          !$ACC PARALLEL DEFAULT(PRESENT)
          !$ACC LOOP GANG VECTOR PRIVATE( zqr )
          DO jl = jcs,kproma
             !
             zqr = pqm1(jl,jk)/zqsm1(jl,jk)
             !
             IF (zqr >= csat) THEN
                paclc(jl,jk) = 1.0_wp
             END IF
             !
          END DO  !jl
          !$ACC END PARALLEL
       END DO   !jk
       !
    CASE(3) ! 0/1 cloud cover scheme based on cloud condensate.
       !      Cloud cover is 1 if the cloud condensate mixing ration is >= cqx, and 0 otherwise
       !
       DO jk = jkscov,klev
          !$ACC PARALLEL DEFAULT(PRESENT)
          !$ACC LOOP GANG VECTOR PRIVATE( zqx )
          DO jl = jcs,kproma
             !
             zqx = pxlm1(jl,jk)+pxim1(jl,jk)
             !
             IF (zqx >= cqx) THEN
                paclc(jl,jk) = 1.0_wp
             END IF
             !
          END DO  !jl
          !$ACC END PARALLEL
       END DO   !jk
       !
    END SELECT
=======
        !$ACC PARALLEL DEFAULT(PRESENT)
        !$ACC LOOP GANG VECTOR PRIVATE( zcor )
        DO jl = jcs,kproma
          zqsm1(jl) = MIN(ua(jl)*zpapm1i(jl,jk),0.5_wp)
          zcor      = 1._wp/(1._wp-vtmpc1*zqsm1(jl))
          zqsm1(jl) = zqsm1(jl)*zcor  ! qsat
        END DO
        !$ACC END PARALLEL
        !
        !       Threshold relative humidity, qsat and cloud cover
        !       This is from cloud, and is the original calculation for
        !       cloud cover, based on relative humidity
        !       (Lohmann and Roeckner, Clim. Dyn.  96)
        !
        !$ACC PARALLEL DEFAULT(PRESENT)
        !$ACC LOOP GANG VECTOR PRIVATE( zrhc, zsat, jbm, lao, lao1, ilev, zdtdz, zgam, zqr )
        DO jl = jcs,kproma
        !
          zrhc=crt+(crs-crt)*EXP(1._wp-(paphm1(jl,klevp1)/papm1(jl,jk))**nex)
          zsat=1._wp
          jbm=knvb(jl)
          lao=(jbm.GE.jbmin .AND. jbm.LE.jbmax)
          lao1=(jk.EQ.jbm)
          ilev=klev
          IF (lao .AND. lao1) THEN
          !  ilev=klevp1-jbm
            ilev=100
            printop(jl)=REAL(ilev,wp)
            zdtdz = (ptm1(jl,jbm-1)-ptm1(jl,jbm))/(zf(jl,jk-1)-zf(jl,jk))
            zgam  = MAX(0.0_wp,-zdtdz*cpd/grav)
            zsat  = MIN(1.0_wp,csatsc+zgam)
          END IF
          zqr=pqm1(jl,jk)/(zqsm1(jl)*zsat)      ! r in Lohmann-scheme (grid-mean rel hum)
          paclc(jl,jk)=(zqr-zrhc)/(1.0_wp-zrhc) ! b_o in Lohman-scheme
          paclc(jl,jk)=MAX(MIN(paclc(jl,jk),1.0_wp),0.0_wp)
          paclc(jl,jk)=1._wp-SQRT(1._wp-paclc(jl,jk))
        END DO !jl
        !$ACC END PARALLEL
      END DO  !jk
#else

      CALL prepare_ua_index_spline_batch( jg,'cover (2)',jcs,kproma,klev-jks+1,                           &
                                          ptm1(:,jks:),idx_batch(:,jks:),za_batch(:,jks:),pxim1(:,jks:),  &
                                          nphase_batch(jks:), zphase_batch(:,jks:), iphase_batch(:,jks:), &
                                          kblock=jb, kblock_size=kbdim, opt_need_host_nphase=.FALSE. )

      CALL lookup_ua_eor_uaw_spline_batch( jcs, kproma, klev-jks+1,                  &
                                           idx_batch(:,jks:), iphase_batch(:,jks:),  & 
                                           za_batch(:,jks:), ua_batch(:,jks:) )

      !$ACC PARALLEL DEFAULT(NONE) ASYNC(1)
      !$ACC LOOP GANG VECTOR COLLAPSE(2)
      DO jk = jks,klev
        DO jl = jcs,kproma
          zqsm1_s = MIN(ua_batch(jl,jk)*zpapm1i(jl,jk),0.5_wp)
          zcor    = 1._wp/(1._wp-vtmpc1*zqsm1_s)
          zqsm1_s = zqsm1_s*zcor  ! qsat
          !
          !       Threshold relative humidity, qsat and cloud cover
          !       This is from cloud, and is the original calculation for
          !       cloud cover, based on relative humidity
          !       (Lohmann and Roeckner, Clim. Dyn.  96)
          !
          zrhc=crt+(crs-crt)*EXP(1._wp-(paphm1(jl,klevp1)/papm1(jl,jk))**nex)
          zsat=1._wp
          jbm=knvb(jl)
          lao=(jbm.GE.jbmin .AND. jbm.LE.jbmax)
          lao1=(jk.EQ.jbm)
          ilev=klev
          IF (lao .AND. lao1) THEN
          !  ilev=klevp1-jbm
            ilev=100
            printop(jl)=REAL(ilev,wp)
            zdtdz = (ptm1(jl,jbm-1)-ptm1(jl,jbm))/(zf(jl,jk-1)-zf(jl,jk))
            zgam  = MAX(0.0_wp,-zdtdz*cpd/grav)
            zsat  = MIN(1.0_wp,csatsc+zgam)
          END IF
          zqr=pqm1(jl,jk)/(zqsm1_s*zsat)      ! r in Lohmann-scheme (grid-mean rel hum)
          paclc(jl,jk)=(zqr-zrhc)/(1.0_wp-zrhc) ! b_o in Lohman-scheme
          paclc(jl,jk)=MAX(MIN(paclc(jl,jk),1.0_wp),0.0_wp)
          paclc(jl,jk)=1._wp-SQRT(1._wp-paclc(jl,jk))
        END DO !jl
      END DO  !jk
      !$ACC END PARALLEL
#endif
    END IF

    !$ACC WAIT
>>>>>>> a3d6cad6
    !$ACC END DATA
    !
    !
  END SUBROUTINE cover

END MODULE mo_cover<|MERGE_RESOLUTION|>--- conflicted
+++ resolved
@@ -57,15 +57,10 @@
 
   USE mo_kind,                 ONLY : wp
   USE mo_physical_constants,   ONLY : vtmpc1, cpd, grav
-<<<<<<< HEAD
-  USE mo_echam_convect_tables, ONLY : prepare_ua_index_spline,lookup_ua_eor_uaw_spline
-  USE mo_echam_cov_config,     ONLY : echam_cov_config
-=======
   USE mo_echam_convect_tables, ONLY : prepare_ua_index_spline,       lookup_ua_eor_uaw_spline,     &
                                       prepare_ua_index_spline_batch, lookup_ua_eor_uaw_spline_batch
-  USE mo_echam_cld_config,     ONLY : echam_cld_config
-  USE mo_index_list,           ONLY : generate_index_list
->>>>>>> a3d6cad6
+USE mo_echam_cov_config,     ONLY : echam_cov_config
+USE mo_index_list,           ONLY : generate_index_list
 
   IMPLICIT NONE
   PRIVATE
@@ -114,7 +109,7 @@
     !
     !   Pointers and counters for iteration and diagnostic loop:
     !
-    INTEGER :: nphase, nphase_batch(klev)
+    INTEGER :: nphase
     !
     !   variables required for zriddr iteration scheme:
     !
@@ -124,25 +119,21 @@
 
     LOGICAL :: lao, lao1
 
-    REAL(wp) :: zpapm1i(kbdim),     ztmp(kbdim)
+    REAL(wp) :: zpapm1i,     ztmp
 
     REAL(wp) :: zknvb(kbdim),            zphase(kbdim)
 
-<<<<<<< HEAD
-    INTEGER :: knvb(kbdim), loidx(kbdim)
-=======
-    INTEGER :: lomask(kbdim), knvb(kbdim), loidx(kproma*klev)
+    INTEGER :: knvb(kbdim), loidx(kbdim), lomask(kbdim)
 
 #ifdef _OPENACC
     ! DA: for GPU it's much better to collapse the jk and jl loops,
     !     therefore we need to use 2D temporary arrays
-    INTEGER  :: idx_batch(kproma,klev), iphase_batch(kproma,klev)
+    INTEGER  :: idx_batch(kproma,klev), iphase_batch(kproma,klev), nphase_batch(klev)
     REAL(wp) :: ua_batch (kproma,klev)
 
     REAL(wp) :: za_batch(kbdim,klev), zphase_batch(kbdim,klev)
     REAL(wp) :: zqsm1_s
 #endif
->>>>>>> a3d6cad6
 
     ! Shortcuts to components of echam_cov_config
     !
@@ -162,110 +153,32 @@
     cqx    = echam_cov_config(jg)% cqx
     clcon  = echam_cov_config(jg)% clcon
 
-<<<<<<< HEAD
-    !$ACC DATA PRESENT( ktype, pfrw, pfri, zf, paphm1, papm1, pqm1, ptm1, pxlm1, pxim1, paclc, printop ) &
-    !$ACC       CREATE( itv1, itv2, zdtmin, za, zqsm1, ua, zpapm1i, ztmp, zknvb, zphase, &
-    !$ACC               knvb, loidx, lomask )
-=======
-    !$ACC DATA PRESENT( ktype, pfrw, pfri, zf, paphm1, papm1, pqm1, ptm1, pxim1, paclc, printop )  &
-    !$ACC       CREATE( itv1, itv2, zdtmin, za, zqsm1, ua, zpapm1i, ztmp, zknvb, zphase,           &
-    !$ACC               knvb, loidx, lomask, idx_batch, iphase_batch, za_batch, zphase_batch,      &
+    !$ACC DATA PRESENT( ktype, pfrw, pfri, zf, paphm1, papm1, pqm1, ptm1, pxlm1, pxim1, paclc, printop )  &
+    !$ACC       CREATE( itv1, itv2, zdtmin, za, zqsm1, ua, zknvb, zphase,                                 &
+    !$ACC               knvb, loidx, lomask, idx_batch, iphase_batch, za_batch, zphase_batch,             &
     !$ACC               ua_batch, nphase_batch )
->>>>>>> a3d6cad6
 
     ! Initialize output arrays
     !
     !   Initialize variables
     !
-<<<<<<< HEAD
-    !$ACC PARALLEL DEFAULT(PRESENT)
-    !$ACC LOOP GANG
-    DO jk = 1,klev
-      !$ACC LOOP VECTOR
-      DO jl = jcs,kproma
-         paclc(jl,jk) = 0.0_wp
-      END DO
-    END DO
-    !$ACC END PARALLEL
-=======
     !$ACC KERNELS DEFAULT(NONE) ASYNC(1)
-    paclc(jcs:kproma,1:jks-1) = 0.0_wp
+    paclc(jcs:kproma,1:klev) = 0.0_wp
     !$ACC END KERNELS
->>>>>>> a3d6cad6
-    !
-    !$ACC PARALLEL DEFAULT(NONE) ASYNC(1)
-    !$ACC LOOP GANG VECTOR
-    DO jl = jcs,kproma
-       !
-       printop(jl) = 0.0_wp
-       !
-    END DO
-    !$ACC END PARALLEL
-<<<<<<< HEAD
+    !
+    !$ACC KERNELS DEFAULT(NONE) ASYNC(1)
+    printop(jcs:kproma) = 0.0_wp
+    !$ACC END KERNELS
 
 
     ! Preparations if needed
-=======
-    !
-    !$ACC PARALLEL DEFAULT(NONE) ASYNC(1)
-    !$ACC LOOP GANG VECTOR COLLAPSE(2)
-    DO jk = jks,klev
-      DO jl = jcs,kproma
-         zpapm1i(jl,jk) = SWDIV_NOCHK(1._wp,papm1(jl,jk))
-      END DO
-    END DO
-    !$ACC END PARALLEL
-    !
-    !       1.3   Checking occurrence of low-level inversion
-    !             (below 2000 m, sea points only, no convection)
-    !
-    !$ACC PARALLEL DEFAULT(NONE) ASYNC(1)
-    !$ACC LOOP GANG VECTOR
-    DO jl = jcs,kproma
-      lomask(jl) = MERGE( 1, 0, (pfrw(jl).GT.0.5_wp.AND.pfri(jl).LT.1.e-12_wp.AND.ktype(jl).EQ.0) )
-    END DO
-    !$ACC END PARALLEL
-
-    CALL generate_index_list(lomask, loidx, jcs, kproma, locnt, 1)
-
-    IF (locnt.GT.jcs-1) THEN
-      !$ACC PARALLEL DEFAULT(NONE) ASYNC(1)
-      !$ACC LOOP SEQ
-      DO jk = klev,jbmin,-1
-
-!IBM* ASSERT(NODEPS)
-!IBM* novector
-        !$ACC LOOP GANG VECTOR PRIVATE( jl )
-        DO nl = jcs,locnt
-          jl = loidx(nl)
-          ztmp(nl) = (ptm1(jl,jk-1)-ptm1(jl,jk))/(zf(jl,jk-1)-zf(jl,jk))
-        END DO
-
-        zjk = REAL(jk,wp)
-        !$ACC LOOP GANG VECTOR PRIVATE( jl, zdtdz )
-!IBM* ASSERT(NODEPS)
-        DO nl = jcs,locnt
-          jl = loidx(nl)
-          zdtdz       = MIN(0.0_wp, ztmp(nl))
-          zknvb(jl)   = FSEL(zdtmin(jl)-zdtdz,zknvb(jl),zjk)
-          zdtmin(jl)  = MAX(zdtdz,zdtmin(jl))
-        END DO
-      END DO
-      !$ACC END PARALLEL
-    END IF
-    !$ACC PARALLEL DEFAULT(NONE) ASYNC(1)
-    !$ACC LOOP GANG VECTOR
-    DO jl = jcs,kproma
-      knvb(jl) = INT(zknvb(jl))
-    END DO
-    !$ACC END PARALLEL
->>>>>>> a3d6cad6
     !
     SELECT CASE (icov)
        !
     CASE(1,2) ! Calculate the saturation mixing ratio
        !        for relative humidity based schemes
        !
+#ifndef _OPENACC
        DO jk = jkscov,klev
           !
           CALL prepare_ua_index_spline(jg,'cover (2)',jcs,kproma,ptm1(:,jk),itv1(:),   &
@@ -277,7 +190,6 @@
           !
 !IBM* novector
 
-<<<<<<< HEAD
           !$ACC PARALLEL DEFAULT(PRESENT)
           !$ACC LOOP GANG VECTOR PRIVATE( zcor )
           DO jl = jcs,kproma
@@ -289,6 +201,29 @@
           !$ACC END PARALLEL
           !
        END DO   !jk
+#else
+      CALL prepare_ua_index_spline_batch( jg,'cover (2)',jcs,kproma,klev-jkscov+1,                                    &
+                                          ptm1(:,jkscov:),idx_batch(:,jkscov:),za_batch(:,jkscov:),pxim1(:,jkscov:),  &
+                                          nphase_batch(jkscov:), zphase_batch(:,jkscov:), iphase_batch(:,jkscov:),    &
+                                          kblock=jb, kblock_size=kbdim, opt_need_host_nphase=.FALSE. )
+
+      CALL lookup_ua_eor_uaw_spline_batch( jcs, kproma, klev-jkscov+1,                    &
+                                           idx_batch(:,jkscov:), iphase_batch(:,jkscov:), & 
+                                           za_batch(:,jkscov:),  ua_batch(:,jkscov:) )
+
+
+      !$ACC PARALLEL DEFAULT(NONE) ASYNC(1)
+      !$ACC LOOP GANG VECTOR COLLAPSE(2)
+      DO jk = jkscov,klev
+        DO jl = jcs,kproma
+          zpapm1i = SWDIV_NOCHK(1._wp,papm1(jl,jk))
+          zqsm1(jl,jk) = MIN(ua_batch(jl,jk)*zpapm1i,0.5_wp)
+          zcor      = 1._wp/(1._wp-vtmpc1*zqsm1(jl,jk))
+          zqsm1(jl,jk) = zqsm1(jl,jk)*zcor       ! qsat
+        END DO
+      END DO
+      !$ACC END PARALLEL
+#endif
        !
     END SELECT
 
@@ -300,16 +235,9 @@
     CASE(0) ! constant cloud cover scheme
        !      Cloud cover is set to the constant value clcon.
        !
-       DO jk = jkscov,klev
-          !$ACC PARALLEL DEFAULT(PRESENT)
-          !$ACC LOOP GANG VECTOR
-          DO jl = jcs,kproma
-             !
-             paclc(jl,jk) = clcon
-             !
-          END DO  !jl
-          !$ACC END PARALLEL
-       END DO   !jk
+       !$ACC KERNELS DEFAULT(NONE) ASYNC(1)
+       paclc(jcs:kproma,jkscov:klev) = clcon
+       !$ACC END KERNELS
        !
     CASE(1) ! Fractional cloud cover scheme
        !      The relative humidity dependence follows Sundqvist et al. (1989), Eqs.3.11-3.13,
@@ -327,7 +255,7 @@
        !
        !   Initialize variables
        !
-       !$ACC PARALLEL DEFAULT(PRESENT)
+       !$ACC PARALLEL DEFAULT(NONE) ASYNC(1)
        !$ACC LOOP GANG VECTOR
        DO jl = jcs,kproma
           zdtmin(jl) = -cinv * grav/cpd   ! fraction of dry adiabatic lapse rate
@@ -342,60 +270,33 @@
        ! which are not convective.
        ! Indixes of these columns are stored in the index list loidx, with list indices jcs:locnt.
        !
-       !$ACC PARALLEL DEFAULT(PRESENT)
+       !$ACC PARALLEL DEFAULT(NONE) ASYNC(1)
        !$ACC LOOP GANG VECTOR
        DO jl = jcs,kproma
-          lomask(jl) = (pfrw(jl).GT.0.5_wp.AND.pfri(jl).LT.1.e-12_wp.AND.ktype(jl).EQ.0)
+          lomask(jl) = MERGE( 1, 0, (pfrw(jl).GT.0.5_wp.AND.pfri(jl).LT.1.e-12_wp.AND.ktype(jl).EQ.0) )
        END DO
        !$ACC END PARALLEL
-       locnt = jcs-1
-       !$ACC UPDATE HOST( lomask )
-       DO jl = jcs,kproma
-          IF (lomask(jl)) THEN
-             locnt = locnt + 1
-             loidx(locnt) = jl
-          END IF
-       END DO
-       !$ACC UPDATE DEVICE( loidx )
+
+       CALL generate_index_list(lomask, loidx, jcs, kproma, locnt, 1)
+
        !
        ! For these columns, search from the lowermost layer jk=klev up to jk=jksinv at ~2000m height.
        ! Find the level index with the least negative lapse rate towards
        ! the adjacent upper layer, supposed to be the layer below the inversion.
        IF (locnt.GT.jcs-1) THEN
-          !$ACC PARALLEL DEFAULT(PRESENT)
+          zjk = REAL(jk,wp)
+          !$ACC PARALLEL DEFAULT(NONE) ASYNC(1)
           !$ACC LOOP SEQ
           DO jk = klev,jksinv,-1
-=======
-#ifndef _OPENACC
-      DO jk = jks,klev
-
-        CALL prepare_ua_index_spline(jg,'cover (2)',jcs,kproma,ptm1(:,jk),itv1(:),   &
-                                         za(:),pxim1(:,jk),nphase,zphase,itv2,       &
-                                         klev=jk,kblock=jb,kblock_size=kbdim)
-
-        ! output: itv1=idx, za=zalpha, nphase, zphase, itv2
-        CALL lookup_ua_eor_uaw_spline(jcs,kproma,itv1(:),za(:),nphase,itv2(:),ua(:))
-        ! output: ua
->>>>>>> a3d6cad6
-
+             !
 !IBM* ASSERT(NODEPS)
-!IBM* novector
-
-<<<<<<< HEAD
-             !$ACC LOOP GANG VECTOR PRIVATE( jl )
+            !$ACC LOOP GANG VECTOR
              DO nl = jcs,locnt
                 jl = loidx(nl)
                 ! Lapse rate dT/dz (K/m) between layers k-1 and k.
-                ztmp(nl) = (ptm1(jl,jk-1)-ptm1(jl,jk))/(zf(jl,jk-1)-zf(jl,jk))
-             END DO
-             !
-             zjk = REAL(jk,wp)
-             !$ACC LOOP GANG VECTOR PRIVATE( jl, zdtdz )
-!IBM* ASSERT(NODEPS)
-             DO nl = jcs,locnt
-                jl = loidx(nl)
+                ztmp        = (ptm1(jl,jk-1)-ptm1(jl,jk))/(zf(jl,jk-1)-zf(jl,jk))
                 ! Truncate lapse rate dT/dz (K/m) to value <= 0.
-                zdtdz       = MIN(0.0_wp, ztmp(nl))
+                zdtdz       = MIN(0.0_wp, ztmp)
                 ! Update inversion level index if the lapse rate is weaker than zdtmin,
                 ! otherwise keep old value (initial value = 1)
                 zknvb(jl)   = FSEL(zdtmin(jl)-zdtdz,zknvb(jl),zjk)
@@ -407,16 +308,16 @@
           !$ACC END PARALLEL
        END IF
        !
-       !$ACC PARALLEL DEFAULT(PRESENT)
+       !$ACC PARALLEL DEFAULT(NONE) ASYNC(1)
        !$ACC LOOP GANG VECTOR
        DO jl = jcs,kproma
           knvb(jl) = INT(zknvb(jl))
        END DO
        !$ACC END PARALLEL
        !
+       !$ACC PARALLEL DEFAULT(NONE) ASYNC(1)
+       !$ACC LOOP GANG VECTOR COLLAPSE(2)
        DO jk = jkscov,klev
-          !$ACC PARALLEL DEFAULT(PRESENT)
-          !$ACC LOOP GANG VECTOR PRIVATE( zrhc, zsat, jbm, lao, lao1, zdtdz, zgam, zqr )
           DO jl = jcs,kproma
              !
              ! Scaling factor zsat for the saturation mass mixing ratio, with range [csatsc,1].
@@ -459,15 +360,15 @@
              !                                                   = b in Eq.3.13 of Sundqvist et al. (1989)
              !
           END DO  !jl
-          !$ACC END PARALLEL
        END DO   !jk
+       !$ACC END PARALLEL
        !
     CASE(2) ! 0/1 cloud cover scheme based on relative humidity.
        !      Cloud cover is 1 if the relative humidity is >= csat, and 0 otherwise
        !
+       !$ACC PARALLEL DEFAULT(NONE) ASYNC(1)
+       !$ACC LOOP GANG VECTOR COLLAPSE(2)
        DO jk = jkscov,klev
-          !$ACC PARALLEL DEFAULT(PRESENT)
-          !$ACC LOOP GANG VECTOR PRIVATE( zqr )
           DO jl = jcs,kproma
              !
              zqr = pqm1(jl,jk)/zqsm1(jl,jk)
@@ -477,15 +378,15 @@
              END IF
              !
           END DO  !jl
-          !$ACC END PARALLEL
        END DO   !jk
+       !$ACC END PARALLEL
        !
     CASE(3) ! 0/1 cloud cover scheme based on cloud condensate.
        !      Cloud cover is 1 if the cloud condensate mixing ration is >= cqx, and 0 otherwise
        !
+       !$ACC PARALLEL DEFAULT(NONE) ASYNC(1)
+       !$ACC LOOP GANG VECTOR COLLAPSE(2)
        DO jk = jkscov,klev
-          !$ACC PARALLEL DEFAULT(PRESENT)
-          !$ACC LOOP GANG VECTOR PRIVATE( zqx )
           DO jl = jcs,kproma
              !
              zqx = pxlm1(jl,jk)+pxim1(jl,jk)
@@ -495,100 +396,10 @@
              END IF
              !
           END DO  !jl
-          !$ACC END PARALLEL
        END DO   !jk
+       !$ACC END PARALLEL
        !
     END SELECT
-=======
-        !$ACC PARALLEL DEFAULT(PRESENT)
-        !$ACC LOOP GANG VECTOR PRIVATE( zcor )
-        DO jl = jcs,kproma
-          zqsm1(jl) = MIN(ua(jl)*zpapm1i(jl,jk),0.5_wp)
-          zcor      = 1._wp/(1._wp-vtmpc1*zqsm1(jl))
-          zqsm1(jl) = zqsm1(jl)*zcor  ! qsat
-        END DO
-        !$ACC END PARALLEL
-        !
-        !       Threshold relative humidity, qsat and cloud cover
-        !       This is from cloud, and is the original calculation for
-        !       cloud cover, based on relative humidity
-        !       (Lohmann and Roeckner, Clim. Dyn.  96)
-        !
-        !$ACC PARALLEL DEFAULT(PRESENT)
-        !$ACC LOOP GANG VECTOR PRIVATE( zrhc, zsat, jbm, lao, lao1, ilev, zdtdz, zgam, zqr )
-        DO jl = jcs,kproma
-        !
-          zrhc=crt+(crs-crt)*EXP(1._wp-(paphm1(jl,klevp1)/papm1(jl,jk))**nex)
-          zsat=1._wp
-          jbm=knvb(jl)
-          lao=(jbm.GE.jbmin .AND. jbm.LE.jbmax)
-          lao1=(jk.EQ.jbm)
-          ilev=klev
-          IF (lao .AND. lao1) THEN
-          !  ilev=klevp1-jbm
-            ilev=100
-            printop(jl)=REAL(ilev,wp)
-            zdtdz = (ptm1(jl,jbm-1)-ptm1(jl,jbm))/(zf(jl,jk-1)-zf(jl,jk))
-            zgam  = MAX(0.0_wp,-zdtdz*cpd/grav)
-            zsat  = MIN(1.0_wp,csatsc+zgam)
-          END IF
-          zqr=pqm1(jl,jk)/(zqsm1(jl)*zsat)      ! r in Lohmann-scheme (grid-mean rel hum)
-          paclc(jl,jk)=(zqr-zrhc)/(1.0_wp-zrhc) ! b_o in Lohman-scheme
-          paclc(jl,jk)=MAX(MIN(paclc(jl,jk),1.0_wp),0.0_wp)
-          paclc(jl,jk)=1._wp-SQRT(1._wp-paclc(jl,jk))
-        END DO !jl
-        !$ACC END PARALLEL
-      END DO  !jk
-#else
-
-      CALL prepare_ua_index_spline_batch( jg,'cover (2)',jcs,kproma,klev-jks+1,                           &
-                                          ptm1(:,jks:),idx_batch(:,jks:),za_batch(:,jks:),pxim1(:,jks:),  &
-                                          nphase_batch(jks:), zphase_batch(:,jks:), iphase_batch(:,jks:), &
-                                          kblock=jb, kblock_size=kbdim, opt_need_host_nphase=.FALSE. )
-
-      CALL lookup_ua_eor_uaw_spline_batch( jcs, kproma, klev-jks+1,                  &
-                                           idx_batch(:,jks:), iphase_batch(:,jks:),  & 
-                                           za_batch(:,jks:), ua_batch(:,jks:) )
-
-      !$ACC PARALLEL DEFAULT(NONE) ASYNC(1)
-      !$ACC LOOP GANG VECTOR COLLAPSE(2)
-      DO jk = jks,klev
-        DO jl = jcs,kproma
-          zqsm1_s = MIN(ua_batch(jl,jk)*zpapm1i(jl,jk),0.5_wp)
-          zcor    = 1._wp/(1._wp-vtmpc1*zqsm1_s)
-          zqsm1_s = zqsm1_s*zcor  ! qsat
-          !
-          !       Threshold relative humidity, qsat and cloud cover
-          !       This is from cloud, and is the original calculation for
-          !       cloud cover, based on relative humidity
-          !       (Lohmann and Roeckner, Clim. Dyn.  96)
-          !
-          zrhc=crt+(crs-crt)*EXP(1._wp-(paphm1(jl,klevp1)/papm1(jl,jk))**nex)
-          zsat=1._wp
-          jbm=knvb(jl)
-          lao=(jbm.GE.jbmin .AND. jbm.LE.jbmax)
-          lao1=(jk.EQ.jbm)
-          ilev=klev
-          IF (lao .AND. lao1) THEN
-          !  ilev=klevp1-jbm
-            ilev=100
-            printop(jl)=REAL(ilev,wp)
-            zdtdz = (ptm1(jl,jbm-1)-ptm1(jl,jbm))/(zf(jl,jk-1)-zf(jl,jk))
-            zgam  = MAX(0.0_wp,-zdtdz*cpd/grav)
-            zsat  = MIN(1.0_wp,csatsc+zgam)
-          END IF
-          zqr=pqm1(jl,jk)/(zqsm1_s*zsat)      ! r in Lohmann-scheme (grid-mean rel hum)
-          paclc(jl,jk)=(zqr-zrhc)/(1.0_wp-zrhc) ! b_o in Lohman-scheme
-          paclc(jl,jk)=MAX(MIN(paclc(jl,jk),1.0_wp),0.0_wp)
-          paclc(jl,jk)=1._wp-SQRT(1._wp-paclc(jl,jk))
-        END DO !jl
-      END DO  !jk
-      !$ACC END PARALLEL
-#endif
-    END IF
-
-    !$ACC WAIT
->>>>>>> a3d6cad6
     !$ACC END DATA
     !
     !
