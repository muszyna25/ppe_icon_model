#ifdef __xlC__
@PROCESS HOT
@PROCESS XLF90(NOSIGNEDZERO)
#endif
#include "fsel.inc"

!>
!! @par Copyright
!! This code is subject to the MPI-M-Software - License - Agreement in it's most recent form.
!! Please see URL http://www.mpimet.mpg.de/en/science/models/model-distribution.html and the
!! file COPYING in the root of the source tree for this code.
!! Where software is supplied by third parties, it is indicated in the headers of the routines.
!!
!! @brief Module diagnoses cloud cover for current timestep
!!
!! @remarks
!!     In ECHAM4 all cloud cover calculations were performed
!!     in routine CLOUD.  The routine diagnosed the cloud cover
!!     from the previous timestep using m1 variables, but then
!!     used a "first guess" calculation of T and Q to give a
!!     cloud cover estimate for the next timestep.  This meant
!!     that the radiation scheme used cloud cover values that were
!!     from a different timestep to the temperature and water vapour
!!     values, and also that the T and Q values were anyway
!!     preliminary.  Finally, the cover calculation was performed
!!     twice each timestep, when one calculation suffices.
!!
!!     This scheme calculates cover diagnostically and is called
!!     once at the beginning of each timestep.  It uses the
!!     standard relative humidity calculation from Lohmann and
!!     Roeckner (96).
!!
!! @references.
!!     Diagnostic CC scheme: Lohmann and Roeckner 96, Clim. Dyn.
!!
!! @author A. Tompkins    MPI-Hamburg        2000
!!         K. Ketelesen   NEC,         April 2002
!!         L. Kornblueh   MPI-Hamburg, April 2002
!!
!! @par Revision History
!!    v2: first working version
!!    v5: lookup table added
!!    v8: zriddr and functions replaced for vectorization
!!    v9: optimizations, longer vector loop and less indirect addressing
!!       - introduction of additional arrays
!!       - change structure if "beta function scheme" IF block
!!       - scattered loops "ictit" and "ictdg" are collected over "kproma" and "klev"
!!       - intoducing additional arrays to hold data in "ictit" and "ictdg"
!!         addressing scheme
!! - Taken from ECHAM6.2, wrapped in module and modified for ICON
!!   by Monika Esch, MPI-M (2013-11)
!! - updated to ECHAM.6.3 and unified for use in ICON; removed Tompkins scheme
!!   by Monika Esch, MPI-M (2015-05)
!!
!
MODULE mo_cover

  USE mo_kind,                 ONLY : wp
  USE mo_physical_constants,   ONLY : vtmpc1, cpd, grav
  USE mo_echam_convect_tables, ONLY : prepare_ua_index_spline,lookup_ua_eor_uaw_spline
  USE mo_echam_cov_config,     ONLY : echam_cov_config

  IMPLICIT NONE
  PRIVATE
  PUBLIC :: cover

CONTAINS
  !>
  !!
  SUBROUTINE cover ( jg                                                    & !in
       &           , jb                                                    & !in
       &           , jcs,      kproma,   kbdim, klev, klevp1               & !in
       &           , ktype,    pfrw,     pfri                              & !in
       &           , zf                                                    & !in
       &           , paphm1,   papm1                                       & !in
       &           , ptm1,     pqm1,     pxim1                             & !in
       &           , paclc                                                 & !out
       &           , printop                                               & !out
       &           )
    !---------------------------------------------------------------------------------
    !
    INTEGER, INTENT(in)    :: jg
    INTEGER, INTENT(in)    :: jb                    !< number of block
    INTEGER, INTENT(in)    :: kbdim, klevp1, klev, jcs, kproma
    INTEGER, INTENT(in)    :: ktype(kbdim)          !< type of convection
    REAL(wp),INTENT(in)    :: pfrw(kbdim)         ,&!< water mask
         &                       pfri(kbdim)           !< ice mask
    REAL(wp),INTENT(in)    :: zf(kbdim,klev)      ,&!< geometric height thickness [m]
         &                       paphm1(kbdim,klevp1),&!< pressure at half levels
         &                       papm1(kbdim,klev)   ,&!< pressure at full levels
         &                       pqm1(kbdim,klev)    ,&!< specific humidity
         &                       ptm1(kbdim,klev)    ,&!< temperature
         &                       pxim1(kbdim,klev)     !< cloud ice
    REAL(wp),INTENT(out)   :: paclc(kbdim,klev)     !< cloud cover
    REAL(wp),INTENT(out)   :: printop(kbdim)

    INTEGER :: jl, jk, jbm
    INTEGER :: locnt, nl
    REAL(wp):: zdtdz, zcor, zrhc, zsat, zqr
    INTEGER :: itv1(kproma), itv2(kproma)

    !
    !   Temporary arrays
    !
    REAL(wp)   ::  zdtmin(kbdim), za(kbdim)
    !
    !   Pointers and counters for iteration and diagnostic loop:
    !
    INTEGER :: nphase
    !
    !   variables required for zriddr iteration scheme:
    !
    REAL(wp) :: zjk, zgam
    REAL(wp) :: zqsm1(kbdim,klev)
    REAL(wp) :: ua(kproma)

    LOGICAL :: lao, lao1, lomask(kbdim)

    REAL(wp) :: zpapm1i(kbdim),     ztmp(kbdim)

    REAL(wp) :: zknvb(kbdim),            zphase(kbdim)

    INTEGER :: knvb(kbdim), loidx(kbdim)

    ! Shortcuts to components of echam_cov_config
    !
<<<<<<< HEAD
    INTEGER , POINTER :: nex, icov, jkscov, jksinv, jkeinv
    REAL(wp), POINTER :: csatsc, csat, crt, crs, cinv
    !
    icov   => echam_cov_config(jg)% icov
    jkscov => echam_cov_config(jg)% jkscov
    jksinv => echam_cov_config(jg)% jksinv
    jkeinv => echam_cov_config(jg)% jkeinv
    csatsc => echam_cov_config(jg)% csatsc
    csat   => echam_cov_config(jg)% csat
    crs    => echam_cov_config(jg)% crs
    crt    => echam_cov_config(jg)% crt
    nex    => echam_cov_config(jg)% nex
    cinv   => echam_cov_config(jg)% cinv
=======
    INTEGER  :: jks, jbmin, jbmax, nex
    REAL(wp) :: csatsc, crt, crs, cinv
    !
    jks    = echam_cld_config(jg)% jks
    jbmin  = echam_cld_config(jg)% jbmin
    jbmax  = echam_cld_config(jg)% jbmax
    csatsc = echam_cld_config(jg)% csatsc
    crs    = echam_cld_config(jg)% crs
    crt    = echam_cld_config(jg)% crt
    nex    = echam_cld_config(jg)% nex
    cinv   = echam_cld_config(jg)% cinv

    !$ACC DATA PRESENT( ktype, pfrw, pfri, zf, paphm1, papm1, pqm1, ptm1, pxim1, paclc, printop ) &
    !$ACC       CREATE( itv1, itv2, zdtmin, za, zqsm1, ua, zpapm1i, ztmp, zknvb, zphase, &
    !$ACC               knvb, loidx, lomask )
>>>>>>> 6d865c32

    ! Initialize output arrays
    !
<<<<<<< HEAD
    DO jk = 1,klev
       DO jl = jcs,kproma
          !
          paclc(jl,jk) = 0.0_wp
          !
       END DO
    END DO

=======
    !   Initialize variables
    !
    !$ACC PARALLEL DEFAULT(PRESENT)
    !$ACC LOOP GANG
    DO jk = 1,jks-1
      !$ACC LOOP VECTOR
      DO jl = jcs,kproma
         paclc(jl,jk) = 0.0_wp
      END DO
    END DO
    !$ACC END PARALLEL
    !
    !$ACC PARALLEL DEFAULT(PRESENT)
    !$ACC LOOP GANG VECTOR
>>>>>>> 6d865c32
    DO jl = jcs,kproma
       !
       printop(jl) = 0.0_wp
       !
    END DO
<<<<<<< HEAD

    ! Calculate the saturation mixing ratio
    !
    DO jk = jkscov,klev
       !
       CALL prepare_ua_index_spline(jg,'cover (2)',jcs,kproma,ptm1(1,jk),itv1(1),   &
            za(1),pxim1(1,jk),nphase,zphase,itv2,       &
            klev=jk,kblock=jb,kblock_size=kbdim)
       ! output: itv1=idx, za=zalpha, nphase, zphase, itv2
       CALL lookup_ua_eor_uaw_spline(jcs,kproma,itv1(1),za(1),nphase,itv2(1),ua(1))
       ! output: ua
       !
       !IBM* novector
       !
       DO jl = jcs,kproma
          zpapm1i(jl)  = SWDIV_NOCHK(1._wp,papm1(jl,jk))
          zqsm1(jl,jk) = MIN(ua(jl)*zpapm1i(jl),0.5_wp)
          zcor         = 1._wp/(1._wp-vtmpc1*zqsm1(jl,jk))
          zqsm1(jl,jk) = zqsm1(jl,jk)*zcor  ! qsat
       END DO
       !
=======
    !$ACC END PARALLEL
    !
    !$ACC PARALLEL DEFAULT(PRESENT)
    !$ACC LOOP GANG
    DO jk = jks,klev
      !$ACC LOOP VECTOR
      DO jl = jcs,kproma
         zpapm1i(jl,jk) = SWDIV_NOCHK(1._wp,papm1(jl,jk))
      END DO
    END DO
    !$ACC END PARALLEL
    !
    !       1.3   Checking occurrence of low-level inversion
    !             (below 2000 m, sea points only, no convection)
    !
    !$ACC PARALLEL DEFAULT(PRESENT)
    !$ACC LOOP GANG VECTOR
    DO jl = jcs,kproma
      lomask(jl) = (pfrw(jl).GT.0.5_wp.AND.pfri(jl).LT.1.e-12_wp.AND.ktype(jl).EQ.0)
    END DO
    !$ACC END PARALLEL
    locnt = jcs-1
    !$ACC UPDATE HOST( lomask )
    DO jl = jcs,kproma
      IF (lomask(jl)) THEN
        locnt = locnt + 1
        loidx(locnt) = jl
      END IF
>>>>>>> 6d865c32
    END DO
    !$ACC UPDATE DEVICE( loidx )

<<<<<<< HEAD
    ! Calculate the cloud cover as a function of relative humidity
    !
    SELECT CASE (icov)
       !
    CASE(1) ! Fractional cloud cover scheme
       !      The relative humidity dependence follows Sundqvist et al. (1989), Eqs.3.11-3.13,
       !      see also Lohmann and Roeckner (1996), Eq.4, and Roeckner et al. (1996), Eq.55 and 56.
       !      The modification of the fractional cloud cover below inversions, to capture marine
       !      stratocumulus clouds follows Mauritsen et al. (2019), Eq.3.
       !      The vertical dependence of the critical relative humidity is fitted to results
       !      obtained by Xu and Krueger (1991). The vertical dependence on pressure is given
       !      by Roeckner et al. (1996), Eq.57.
       !      - Lohmann and Roeckner, Clim. Dyn., 12, 557–572, 1996.
       !      - Mauritsen et al, JAMES, 11, 998-1038, 2019
       !      - Roeckner et al., MPI-Rport 218, 90pp., 1996.
       !      - Sundqvist et al., Mon. Wea. Rev., 117, 1641-1657, 1989.
       !      - Xu and Krueger., Mon. Wea. Rev., 119, 342-367, 1991.
       !
       !   Initialize variables
       !
       DO jl = jcs,kproma
          zdtmin(jl) = -cinv * grav/cpd   ! fraction of dry adiabatic lapse rate
          zknvb(jl)  = 1.0_wp
       END DO
       !
       !   Checking occurrence of low-level inversion
       !   (below 2000 m, sea points only, no convection)
       !
       ! Build index list for columns, which have >50% sea surface, practically no sea ice, and
       ! which are not convective.
       ! Indixes of these columns are stored in the index list loidx, with list indices jcs:locnt.
       locnt = jcs-1
       DO jl = jcs,kproma
          IF (pfrw(jl).GT.0.5_wp.AND.pfri(jl).LT.1.e-12_wp.AND.ktype(jl).EQ.0) THEN
             locnt = locnt + 1
             loidx(locnt) = jl
          END IF
       END DO
       !
       ! For these columns, search from the lowermost layer jk=klev up to jk=jksinv at ~2000m height.
       ! Find the level index with the least negative lapse rate towards
       ! the adjacent upper layer, supposed to be the layer below the inversion.
       IF (locnt.GT.jcs-1) THEN
          DO jk = klev,jksinv,-1
             !
             !IBM* ASSERT(NODEPS)
             !IBM* novector
             DO nl = jcs,locnt
                jl = loidx(nl)
                ! Lapse rate dT/dz (K/m) between layers k-1 and k.
                ztmp(nl) = (ptm1(jl,jk-1)-ptm1(jl,jk))/(zf(jl,jk-1)-zf(jl,jk))
             END DO
             !
             zjk = REAL(jk,wp)
             !IBM* ASSERT(NODEPS)
             DO nl = jcs,locnt
                jl = loidx(nl)
                ! Truncate lapse rate dT/dz (K/m) to value <= 0.
                zdtdz       = MIN(0.0_wp, ztmp(nl))
                ! Update inversion level index if the lapse rate is weaker than zdtmin,
                ! otherwise keep old value (initial value = 1)
                zknvb(jl)   = FSEL(zdtmin(jl)-zdtdz,zknvb(jl),zjk)
                ! Update minimum lapse rate, if the lapse rate is less negative,
                ! otherwise keep the old value (initial value = -cinv*grav/cpd)
                zdtmin(jl)  = MAX(zdtdz,zdtmin(jl))
             END DO
          END DO
       END IF
       !
       DO jl = jcs,kproma
          knvb(jl) = INT(zknvb(jl))
       END DO
       !
       DO jk = jkscov,klev
          DO jl = jcs,kproma
             !
             ! Scaling factor zsat for the saturation mass mixing ratio, with range [csatsc,1].
             ! Scaling factors < 1 are computed for cells below an inversion in conditions
             ! allowing for marine stratocumulus clouds.
             !
             jbm=knvb(jl)                           ! if inversion was found: level below inversion, otherwise = 1 
             lao=(jksinv <= jbm .AND. jbm <= jkeinv)! true if jbm of this column is in valid range of height
             lao1=(jk == jbm)                       ! true if jk is the level just below the inversion
             IF (lao .AND. lao1) THEN               ! this is a layer below an inversion, where zsat needs to be modified
                printop(jl)=REAL(jk,wp)             ! store level index
                zdtdz = (ptm1(jl,jbm-1)-ptm1(jl,jbm))/(zf(jl,jk-1)-zf(jl,jk)) ! lapse rate dT/dz (K/m)
                zgam  = MAX(0.0_wp,-zdtdz*cpd/grav) ! ratio (dT/dz)/(dry adiab. dT/dz), truncated >= 0
                zsat  = MIN(1.0_wp,csatsc+zgam)     ! scaling factor for saturation mixing ratio, with range [csatsc,1]
                !                                     Mauritsen et al. (2019), Eq.3
             ELSE
                !
                zsat  = 1.0_wp
                !
             END IF
             !
             ! Relative humidity
             zqr=pqm1(jl,jk)/(zqsm1(jl,jk)*zsat)    ! r in Lohmann-scheme (grid-mean rel hum)
             !                                        but scaled by zsat in layer below inversion
             !                                        following Mauritsen et al. (2019)
             !
             ! Critical relative humidity for cloud formation
             zrhc=crt+(crs-crt)*EXP(1._wp-(paphm1(jl,klevp1)/papm1(jl,jk))**nex)
             !
             ! Compute fractional cloud cover
             paclc(jl,jk)=(zqr-zrhc)/(csat-zrhc)    ! = b_o in Eq.4 of Lohmann and Roeckner (1996), linear in zqr
             !                                        = 0 for zqr=zrhc
             !                                        = 1 for zqr=csat
             !
             paclc(jl,jk)=MAX(MIN(paclc(jl,jk),1.0_wp),0.0_wp) ! limit to range [0,1]
             !                                                   = 0                     , zqr<=zrhc
             !                                                   = (zqr-zrhc)/(csat-zrhc), zrhc<zqr<csat
             !                                                   = 1                     , csat<=zqr
             paclc(jl,jk)=1._wp-SQRT(1._wp-paclc(jl,jk))       ! = b in Eq.4 in LR (1996)
             !                                                   = b in Eq.3.13 of Sundqvist et al. (1989)
             !
          END DO
       END DO
       !
    CASE(2) ! 0/1 cloud cover scheme
       !      Cloud cover is 1 if the relative humidity is >= csat, and 0 otherwise
       !
       DO jk = jkscov,klev
          DO jl = jcs,kproma
             !
             zqr = pqm1(jl,jk)/zqsm1(jl,jk)
             !
             IF (zqr >= csat) THEN
                paclc(jl,jk) = 1.0_wp
             END IF
             !
          END DO
       END DO
       !
    END SELECT
=======
    IF (locnt.GT.jcs-1) THEN
      !$ACC PARALLEL DEFAULT(PRESENT)
      !$ACC LOOP SEQ
      DO jk = klev,jbmin,-1

!IBM* ASSERT(NODEPS)
!IBM* novector
        !$ACC LOOP GANG VECTOR PRIVATE( jl )
        DO nl = jcs,locnt
          jl = loidx(nl)
          ztmp(nl) = (ptm1(jl,jk-1)-ptm1(jl,jk))/(zf(jl,jk-1)-zf(jl,jk))
        END DO

        zjk = REAL(jk,wp)
        !$ACC LOOP GANG VECTOR PRIVATE( jl, zdtdz )
!IBM* ASSERT(NODEPS)
        DO nl = jcs,locnt
          jl = loidx(nl)
          zdtdz       = MIN(0.0_wp, ztmp(nl))
          zknvb(jl)   = FSEL(zdtmin(jl)-zdtdz,zknvb(jl),zjk)
          zdtmin(jl)  = MAX(zdtdz,zdtmin(jl))
        END DO
      END DO
      !$ACC END PARALLEL
    END IF
    !$ACC PARALLEL DEFAULT(PRESENT)
    !$ACC LOOP GANG VECTOR
    DO jl = jcs,kproma
      knvb(jl) = INT(zknvb(jl))
    END DO
    !$ACC END PARALLEL
    !
    !       1.   Calculate the saturation mixing ratio
    !
    IF (jks < klev+1) THEN

      DO jk = jks,klev

        CALL prepare_ua_index_spline(jg,'cover (2)',jcs,kproma,ptm1(:,jk),itv1(:),   &
                                         za(:),pxim1(:,jk),nphase,zphase,itv2,       &
                                         klev=jk,kblock=jb,kblock_size=kbdim)
        ! output: itv1=idx, za=zalpha, nphase, zphase, itv2
        CALL lookup_ua_eor_uaw_spline(jcs,kproma,itv1(:),za(:),nphase,itv2(:),ua(:))
        ! output: ua

!IBM* novector

        !$ACC PARALLEL DEFAULT(PRESENT)
        !$ACC LOOP GANG VECTOR PRIVATE( zcor )
        DO jl = jcs,kproma
          zqsm1(jl) = MIN(ua(jl)*zpapm1i(jl,jk),0.5_wp)
          zcor      = 1._wp/(1._wp-vtmpc1*zqsm1(jl))
          zqsm1(jl) = zqsm1(jl)*zcor  ! qsat
        END DO
        !$ACC END PARALLEL
        !
        !       Threshold relative humidity, qsat and cloud cover
        !       This is from cloud, and is the original calculation for
        !       cloud cover, based on relative humidity
        !       (Lohmann and Roeckner, Clim. Dyn.  96)
        !
        !$ACC PARALLEL DEFAULT(PRESENT)
        !$ACC LOOP GANG VECTOR PRIVATE( zrhc, zsat, jbm, lao, lao1, ilev, zdtdz, zgam, zqr )
        DO jl = jcs,kproma
        !
          zrhc=crt+(crs-crt)*EXP(1._wp-(paphm1(jl,klevp1)/papm1(jl,jk))**nex)
          zsat=1._wp
          jbm=knvb(jl)
          lao=(jbm.GE.jbmin .AND. jbm.LE.jbmax)
          lao1=(jk.EQ.jbm)
          ilev=klev
          IF (lao .AND. lao1) THEN
          !  ilev=klevp1-jbm
            ilev=100
            printop(jl)=REAL(ilev,wp)
            zdtdz = (ptm1(jl,jbm-1)-ptm1(jl,jbm))/(zf(jl,jk-1)-zf(jl,jk))
            zgam  = MAX(0.0_wp,-zdtdz*cpd/grav)
            zsat  = MIN(1.0_wp,csatsc+zgam)
          END IF
          zqr=pqm1(jl,jk)/(zqsm1(jl)*zsat)      ! r in Lohmann-scheme (grid-mean rel hum)
          paclc(jl,jk)=(zqr-zrhc)/(1.0_wp-zrhc) ! b_o in Lohman-scheme
          paclc(jl,jk)=MAX(MIN(paclc(jl,jk),1.0_wp),0.0_wp)
          paclc(jl,jk)=1._wp-SQRT(1._wp-paclc(jl,jk))
        END DO !jl
        !$ACC END PARALLEL
      END DO  !jk
    END IF

    !$ACC END DATA
    !
>>>>>>> 6d865c32
    !
  END SUBROUTINE cover

END MODULE mo_cover<|MERGE_RESOLUTION|>--- conflicted
+++ resolved
@@ -84,13 +84,13 @@
     INTEGER, INTENT(in)    :: kbdim, klevp1, klev, jcs, kproma
     INTEGER, INTENT(in)    :: ktype(kbdim)          !< type of convection
     REAL(wp),INTENT(in)    :: pfrw(kbdim)         ,&!< water mask
-         &                       pfri(kbdim)           !< ice mask
+         &                    pfri(kbdim)           !< ice mask
     REAL(wp),INTENT(in)    :: zf(kbdim,klev)      ,&!< geometric height thickness [m]
-         &                       paphm1(kbdim,klevp1),&!< pressure at half levels
-         &                       papm1(kbdim,klev)   ,&!< pressure at full levels
-         &                       pqm1(kbdim,klev)    ,&!< specific humidity
-         &                       ptm1(kbdim,klev)    ,&!< temperature
-         &                       pxim1(kbdim,klev)     !< cloud ice
+         &                    paphm1(kbdim,klevp1),&!< pressure at half levels
+         &                    papm1(kbdim,klev)   ,&!< pressure at full levels
+         &                    pqm1(kbdim,klev)    ,&!< specific humidity
+         &                    ptm1(kbdim,klev)    ,&!< temperature
+         &                    pxim1(kbdim,klev)     !< cloud ice
     REAL(wp),INTENT(out)   :: paclc(kbdim,klev)     !< cloud cover
     REAL(wp),INTENT(out)   :: printop(kbdim)
 
@@ -124,55 +124,31 @@
 
     ! Shortcuts to components of echam_cov_config
     !
-<<<<<<< HEAD
-    INTEGER , POINTER :: nex, icov, jkscov, jksinv, jkeinv
-    REAL(wp), POINTER :: csatsc, csat, crt, crs, cinv
-    !
-    icov   => echam_cov_config(jg)% icov
-    jkscov => echam_cov_config(jg)% jkscov
-    jksinv => echam_cov_config(jg)% jksinv
-    jkeinv => echam_cov_config(jg)% jkeinv
-    csatsc => echam_cov_config(jg)% csatsc
-    csat   => echam_cov_config(jg)% csat
-    crs    => echam_cov_config(jg)% crs
-    crt    => echam_cov_config(jg)% crt
-    nex    => echam_cov_config(jg)% nex
-    cinv   => echam_cov_config(jg)% cinv
-=======
-    INTEGER  :: jks, jbmin, jbmax, nex
-    REAL(wp) :: csatsc, crt, crs, cinv
-    !
-    jks    = echam_cld_config(jg)% jks
-    jbmin  = echam_cld_config(jg)% jbmin
-    jbmax  = echam_cld_config(jg)% jbmax
-    csatsc = echam_cld_config(jg)% csatsc
-    crs    = echam_cld_config(jg)% crs
-    crt    = echam_cld_config(jg)% crt
-    nex    = echam_cld_config(jg)% nex
-    cinv   = echam_cld_config(jg)% cinv
+    INTEGER :: nex, icov, jkscov, jksinv, jkeinv
+    REAL(wp):: csatsc, csat, crt, crs, cinv
+    !
+    icov   = echam_cov_config(jg)% icov
+    jkscov = echam_cov_config(jg)% jkscov
+    jksinv = echam_cov_config(jg)% jksinv
+    jkeinv = echam_cov_config(jg)% jkeinv
+    csatsc = echam_cov_config(jg)% csatsc
+    csat   = echam_cov_config(jg)% csat
+    crs    = echam_cov_config(jg)% crs
+    crt    = echam_cov_config(jg)% crt
+    nex    = echam_cov_config(jg)% nex
+    cinv   = echam_cov_config(jg)% cinv
 
     !$ACC DATA PRESENT( ktype, pfrw, pfri, zf, paphm1, papm1, pqm1, ptm1, pxim1, paclc, printop ) &
     !$ACC       CREATE( itv1, itv2, zdtmin, za, zqsm1, ua, zpapm1i, ztmp, zknvb, zphase, &
     !$ACC               knvb, loidx, lomask )
->>>>>>> 6d865c32
 
     ! Initialize output arrays
     !
-<<<<<<< HEAD
-    DO jk = 1,klev
-       DO jl = jcs,kproma
-          !
-          paclc(jl,jk) = 0.0_wp
-          !
-       END DO
-    END DO
-
-=======
     !   Initialize variables
     !
     !$ACC PARALLEL DEFAULT(PRESENT)
     !$ACC LOOP GANG
-    DO jk = 1,jks-1
+    DO jk = 1,klev
       !$ACC LOOP VECTOR
       DO jl = jcs,kproma
          paclc(jl,jk) = 0.0_wp
@@ -182,68 +158,38 @@
     !
     !$ACC PARALLEL DEFAULT(PRESENT)
     !$ACC LOOP GANG VECTOR
->>>>>>> 6d865c32
     DO jl = jcs,kproma
        !
        printop(jl) = 0.0_wp
        !
     END DO
-<<<<<<< HEAD
+    !$ACC END PARALLEL
 
     ! Calculate the saturation mixing ratio
     !
     DO jk = jkscov,klev
        !
-       CALL prepare_ua_index_spline(jg,'cover (2)',jcs,kproma,ptm1(1,jk),itv1(1),   &
-            za(1),pxim1(1,jk),nphase,zphase,itv2,       &
+       CALL prepare_ua_index_spline(jg,'cover (2)',jcs,kproma,ptm1(:,jk),itv1(:),   &
+            za(:),pxim1(:,jk),nphase,zphase,itv2,       &
             klev=jk,kblock=jb,kblock_size=kbdim)
        ! output: itv1=idx, za=zalpha, nphase, zphase, itv2
-       CALL lookup_ua_eor_uaw_spline(jcs,kproma,itv1(1),za(1),nphase,itv2(1),ua(1))
+       CALL lookup_ua_eor_uaw_spline(jcs,kproma,itv1(:),za(:),nphase,itv2(:),ua(:))
        ! output: ua
        !
-       !IBM* novector
-       !
+!IBM* novector
+
+       !$ACC PARALLEL DEFAULT(PRESENT)
+       !$ACC LOOP GANG VECTOR PRIVATE( zcor )
        DO jl = jcs,kproma
           zpapm1i(jl)  = SWDIV_NOCHK(1._wp,papm1(jl,jk))
           zqsm1(jl,jk) = MIN(ua(jl)*zpapm1i(jl),0.5_wp)
-          zcor         = 1._wp/(1._wp-vtmpc1*zqsm1(jl,jk))
-          zqsm1(jl,jk) = zqsm1(jl,jk)*zcor  ! qsat
-       END DO
-       !
-=======
-    !$ACC END PARALLEL
-    !
-    !$ACC PARALLEL DEFAULT(PRESENT)
-    !$ACC LOOP GANG
-    DO jk = jks,klev
-      !$ACC LOOP VECTOR
-      DO jl = jcs,kproma
-         zpapm1i(jl,jk) = SWDIV_NOCHK(1._wp,papm1(jl,jk))
-      END DO
-    END DO
-    !$ACC END PARALLEL
-    !
-    !       1.3   Checking occurrence of low-level inversion
-    !             (below 2000 m, sea points only, no convection)
-    !
-    !$ACC PARALLEL DEFAULT(PRESENT)
-    !$ACC LOOP GANG VECTOR
-    DO jl = jcs,kproma
-      lomask(jl) = (pfrw(jl).GT.0.5_wp.AND.pfri(jl).LT.1.e-12_wp.AND.ktype(jl).EQ.0)
-    END DO
-    !$ACC END PARALLEL
-    locnt = jcs-1
-    !$ACC UPDATE HOST( lomask )
-    DO jl = jcs,kproma
-      IF (lomask(jl)) THEN
-        locnt = locnt + 1
-        loidx(locnt) = jl
-      END IF
->>>>>>> 6d865c32
-    END DO
-    !$ACC UPDATE DEVICE( loidx )
-
-<<<<<<< HEAD
+          zcor      = 1._wp/(1._wp-vtmpc1*zqsm1(jl,jk))
+          zqsm1(jl,jk) = zqsm1(jl,jk)*zcor       ! qsat
+       END DO
+       !$ACC END PARALLEL
+       !
+    END DO   !jk
+    !
     ! Calculate the cloud cover as a function of relative humidity
     !
     SELECT CASE (icov)
@@ -264,10 +210,13 @@
        !
        !   Initialize variables
        !
+       !$ACC PARALLEL DEFAULT(PRESENT)
+       !$ACC LOOP GANG VECTOR
        DO jl = jcs,kproma
           zdtmin(jl) = -cinv * grav/cpd   ! fraction of dry adiabatic lapse rate
-          zknvb(jl)  = 1.0_wp
-       END DO
+          zknvb(jl)= 1.0_wp
+       END DO
+       !$ACC END PARALLEL
        !
        !   Checking occurrence of low-level inversion
        !   (below 2000 m, sea points only, no convection)
@@ -275,22 +224,35 @@
        ! Build index list for columns, which have >50% sea surface, practically no sea ice, and
        ! which are not convective.
        ! Indixes of these columns are stored in the index list loidx, with list indices jcs:locnt.
+       !
+       !$ACC PARALLEL DEFAULT(PRESENT)
+       !$ACC LOOP GANG VECTOR
+       DO jl = jcs,kproma
+          lomask(jl) = (pfrw(jl).GT.0.5_wp.AND.pfri(jl).LT.1.e-12_wp.AND.ktype(jl).EQ.0)
+       END DO
+       !$ACC END PARALLEL
        locnt = jcs-1
-       DO jl = jcs,kproma
-          IF (pfrw(jl).GT.0.5_wp.AND.pfri(jl).LT.1.e-12_wp.AND.ktype(jl).EQ.0) THEN
+       !$ACC UPDATE HOST( lomask )
+       DO jl = jcs,kproma
+          IF (lomask(jl)) THEN
              locnt = locnt + 1
              loidx(locnt) = jl
           END IF
        END DO
+       !$ACC UPDATE DEVICE( loidx )
        !
        ! For these columns, search from the lowermost layer jk=klev up to jk=jksinv at ~2000m height.
        ! Find the level index with the least negative lapse rate towards
        ! the adjacent upper layer, supposed to be the layer below the inversion.
        IF (locnt.GT.jcs-1) THEN
+          !$ACC PARALLEL DEFAULT(PRESENT)
+          !$ACC LOOP SEQ
           DO jk = klev,jksinv,-1
-             !
-             !IBM* ASSERT(NODEPS)
-             !IBM* novector
+
+!IBM* ASSERT(NODEPS)
+!IBM* novector
+
+             !$ACC LOOP GANG VECTOR PRIVATE( jl )
              DO nl = jcs,locnt
                 jl = loidx(nl)
                 ! Lapse rate dT/dz (K/m) between layers k-1 and k.
@@ -298,7 +260,8 @@
              END DO
              !
              zjk = REAL(jk,wp)
-             !IBM* ASSERT(NODEPS)
+             !$ACC LOOP GANG VECTOR PRIVATE( jl, zdtdz )
+!IBM* ASSERT(NODEPS)
              DO nl = jcs,locnt
                 jl = loidx(nl)
                 ! Truncate lapse rate dT/dz (K/m) to value <= 0.
@@ -311,13 +274,19 @@
                 zdtmin(jl)  = MAX(zdtdz,zdtmin(jl))
              END DO
           END DO
+          !$ACC END PARALLEL
        END IF
        !
+       !$ACC PARALLEL DEFAULT(PRESENT)
+       !$ACC LOOP GANG VECTOR
        DO jl = jcs,kproma
           knvb(jl) = INT(zknvb(jl))
        END DO
+       !$ACC END PARALLEL
        !
        DO jk = jkscov,klev
+          !$ACC PARALLEL DEFAULT(PRESENT)
+          !$ACC LOOP GANG VECTOR PRIVATE( zrhc, zsat, jbm, lao, lao1, ilev, zdtdz, zgam, zqr )
           DO jl = jcs,kproma
              !
              ! Scaling factor zsat for the saturation mass mixing ratio, with range [csatsc,1].
@@ -359,13 +328,16 @@
              paclc(jl,jk)=1._wp-SQRT(1._wp-paclc(jl,jk))       ! = b in Eq.4 in LR (1996)
              !                                                   = b in Eq.3.13 of Sundqvist et al. (1989)
              !
-          END DO
-       END DO
+          END DO  !jl
+          !$ACC END PARALLEL
+       END DO   !jk
        !
     CASE(2) ! 0/1 cloud cover scheme
        !      Cloud cover is 1 if the relative humidity is >= csat, and 0 otherwise
        !
        DO jk = jkscov,klev
+          !$ACC PARALLEL DEFAULT(PRESENT)
+          !$ACC LOOP GANG VECTOR PRIVATE( zqr )
           DO jl = jcs,kproma
              !
              zqr = pqm1(jl,jk)/zqsm1(jl,jk)
@@ -374,102 +346,13 @@
                 paclc(jl,jk) = 1.0_wp
              END IF
              !
-          END DO
-       END DO
+          END DO  !jl
+          !$ACC END PARALLEL
+       END DO   !jk
        !
     END SELECT
-=======
-    IF (locnt.GT.jcs-1) THEN
-      !$ACC PARALLEL DEFAULT(PRESENT)
-      !$ACC LOOP SEQ
-      DO jk = klev,jbmin,-1
-
-!IBM* ASSERT(NODEPS)
-!IBM* novector
-        !$ACC LOOP GANG VECTOR PRIVATE( jl )
-        DO nl = jcs,locnt
-          jl = loidx(nl)
-          ztmp(nl) = (ptm1(jl,jk-1)-ptm1(jl,jk))/(zf(jl,jk-1)-zf(jl,jk))
-        END DO
-
-        zjk = REAL(jk,wp)
-        !$ACC LOOP GANG VECTOR PRIVATE( jl, zdtdz )
-!IBM* ASSERT(NODEPS)
-        DO nl = jcs,locnt
-          jl = loidx(nl)
-          zdtdz       = MIN(0.0_wp, ztmp(nl))
-          zknvb(jl)   = FSEL(zdtmin(jl)-zdtdz,zknvb(jl),zjk)
-          zdtmin(jl)  = MAX(zdtdz,zdtmin(jl))
-        END DO
-      END DO
-      !$ACC END PARALLEL
-    END IF
-    !$ACC PARALLEL DEFAULT(PRESENT)
-    !$ACC LOOP GANG VECTOR
-    DO jl = jcs,kproma
-      knvb(jl) = INT(zknvb(jl))
-    END DO
-    !$ACC END PARALLEL
-    !
-    !       1.   Calculate the saturation mixing ratio
-    !
-    IF (jks < klev+1) THEN
-
-      DO jk = jks,klev
-
-        CALL prepare_ua_index_spline(jg,'cover (2)',jcs,kproma,ptm1(:,jk),itv1(:),   &
-                                         za(:),pxim1(:,jk),nphase,zphase,itv2,       &
-                                         klev=jk,kblock=jb,kblock_size=kbdim)
-        ! output: itv1=idx, za=zalpha, nphase, zphase, itv2
-        CALL lookup_ua_eor_uaw_spline(jcs,kproma,itv1(:),za(:),nphase,itv2(:),ua(:))
-        ! output: ua
-
-!IBM* novector
-
-        !$ACC PARALLEL DEFAULT(PRESENT)
-        !$ACC LOOP GANG VECTOR PRIVATE( zcor )
-        DO jl = jcs,kproma
-          zqsm1(jl) = MIN(ua(jl)*zpapm1i(jl,jk),0.5_wp)
-          zcor      = 1._wp/(1._wp-vtmpc1*zqsm1(jl))
-          zqsm1(jl) = zqsm1(jl)*zcor  ! qsat
-        END DO
-        !$ACC END PARALLEL
-        !
-        !       Threshold relative humidity, qsat and cloud cover
-        !       This is from cloud, and is the original calculation for
-        !       cloud cover, based on relative humidity
-        !       (Lohmann and Roeckner, Clim. Dyn.  96)
-        !
-        !$ACC PARALLEL DEFAULT(PRESENT)
-        !$ACC LOOP GANG VECTOR PRIVATE( zrhc, zsat, jbm, lao, lao1, ilev, zdtdz, zgam, zqr )
-        DO jl = jcs,kproma
-        !
-          zrhc=crt+(crs-crt)*EXP(1._wp-(paphm1(jl,klevp1)/papm1(jl,jk))**nex)
-          zsat=1._wp
-          jbm=knvb(jl)
-          lao=(jbm.GE.jbmin .AND. jbm.LE.jbmax)
-          lao1=(jk.EQ.jbm)
-          ilev=klev
-          IF (lao .AND. lao1) THEN
-          !  ilev=klevp1-jbm
-            ilev=100
-            printop(jl)=REAL(ilev,wp)
-            zdtdz = (ptm1(jl,jbm-1)-ptm1(jl,jbm))/(zf(jl,jk-1)-zf(jl,jk))
-            zgam  = MAX(0.0_wp,-zdtdz*cpd/grav)
-            zsat  = MIN(1.0_wp,csatsc+zgam)
-          END IF
-          zqr=pqm1(jl,jk)/(zqsm1(jl)*zsat)      ! r in Lohmann-scheme (grid-mean rel hum)
-          paclc(jl,jk)=(zqr-zrhc)/(1.0_wp-zrhc) ! b_o in Lohman-scheme
-          paclc(jl,jk)=MAX(MIN(paclc(jl,jk),1.0_wp),0.0_wp)
-          paclc(jl,jk)=1._wp-SQRT(1._wp-paclc(jl,jk))
-        END DO !jl
-        !$ACC END PARALLEL
-      END DO  !jk
-    END IF
-
     !$ACC END DATA
     !
->>>>>>> 6d865c32
     !
   END SUBROUTINE cover
 
