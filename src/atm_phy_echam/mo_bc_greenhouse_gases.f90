!>
!! Preliminary read and time interpolation of greenhouse gases data
!!
!! This is  a clone of the respective ECHAM routine
!!
!! Time series of various greenhouse gases are read from
!! file bc_greenhouse_gases.nc (CO2, CH4, N2O, and CFC's).
!! Provides interpolation in time and conversion from volume mixing ratio 
!! to mass mixing ratio of CO2, CH4, and N2O - not for CFC's!
!!
!! U. Schlese, DKRZ, June 1995, original source
!! L. Kornblueh, MPI, November 2001, changed to read netCDF input,
!!             packed in a module, f90 rewrite, and parallelization        
!! M. Esch, MPI, May 2004, modified for scenarios
!! M. Esch, MPI, December 2009, modified for CMIP5
!! J. S. Rast, MPI, August 2010, modified interpolation to time step of radiation
!! R. Schnur,  MPI, November 2010, for current time step and CO2 only
!! L. Kornblueh, MPI, March 2013, adapted as temporary reader in ICON
!! 
!! @par Copyright and License
!!
!! This code is subject to the DWD and MPI-M-Software-License-Agreement in
!! its most recent form.
!! Please see the file LICENSE in the root of the source tree for this code.
!! Where software is supplied by third parties, it is indicated in the
!! headers of the routines.
MODULE mo_bc_greenhouse_gases

  USE mo_kind,               ONLY: wp, dp, i8
  USE mo_exception,          ONLY: finish, message, message_text
  USE mo_physical_constants, ONLY: amd, amco2, amch4, amn2o, idaylen
  USE mo_netcdf_parallel,    ONLY: p_nf_open, p_nf_inq_dimid, p_nf_inq_dimlen, &
       &                           p_nf_inq_varid, p_nf_get_var_double, p_nf_close, &
       &                           nf_read, nf_noerr, nf_strerror
  USE mo_radiation_config,   ONLY: vmr_co2, vmr_ch4, vmr_n2o, vmr_cfc11, vmr_cfc12, &
       &                           mmr_co2, mmr_ch4, mmr_n2o
<<<<<<< HEAD
=======
  USE mtime,                 ONLY: datetime, no_of_sec_in_a_day, &
       &                           getNoOfDaysInYearDateTime, &
       &                           getdayofyearfromdatetime,  &
       &                           getnoofsecondselapsedindaydatetime
>>>>>>> 0d975b87

  IMPLICIT NONE

  PRIVATE

  PUBLIC :: read_bc_greenhouse_gases
  PUBLIC :: bc_greenhouse_gases_time_interpolation
  PUBLIC :: cleanup_greenhouse_gases

  PUBLIC :: ghg_no_cfc

  PUBLIC :: bc_greenhouse_gases_file_read
  PUBLIC :: ghg_co2mmr, ghg_ch4mmr, ghg_n2ommr, ghg_cfcvmr

  INTEGER, PARAMETER :: ghg_no_cfc = 2
  CHARACTER(len=*), PARAMETER :: ghg_cfc_names(ghg_no_cfc) = (/ "CFC_11", "CFC_12" /)

  REAL(wp) :: ghg_base_year

  INTEGER :: ghg_no_years

  REAL(wp), ALLOCATABLE :: ghg_years(:)
  REAL(wp), ALLOCATABLE :: ghg_co2(:)
  REAL(wp), ALLOCATABLE :: ghg_ch4(:)
  REAL(wp), ALLOCATABLE :: ghg_n2o(:)
  REAL(wp), ALLOCATABLE :: ghg_cfc(:,:)

  REAL(wp) :: ghg_co2mmr, ghg_ch4mmr, ghg_n2ommr
  REAL(wp) :: ghg_cfcvmr(ghg_no_cfc)

  LOGICAL, SAVE :: bc_greenhouse_gases_file_read = .FALSE.

CONTAINS

  SUBROUTINE read_bc_greenhouse_gases(ighg)

    INTEGER, INTENT(in) :: ighg

    INTEGER :: ncid, ndimid, nvarid
    INTEGER :: i

    IF (bc_greenhouse_gases_file_read) THEN
      CALL message('','Greenhouse gases already read ...')
      RETURN
    ENDIF

    SELECT CASE(ighg) ! select scenario
    CASE (0) 
      CALL message('','Use predefined greenhouse gases secenario from 1990 based on CMIP5')
      RETURN  
    CASE (1)
      CALL message('','Use transient, annually resolved greenhouse gases secenario based on CMIP5')
      CALL nf_check(p_nf_open('bc_greenhouse_gases.nc', nf_read, ncid))
      CALL nf_check(p_nf_inq_dimid (ncid, 'time', ndimid)) 
      CALL nf_check(p_nf_inq_dimlen (ncid, ndimid, ghg_no_years))
    CASE DEFAULT
      CALL finish('','Greenhouse gases scenario not available ...')
    END SELECT

    ALLOCATE (ghg_years(ghg_no_years))
    ALLOCATE (ghg_co2(ghg_no_years))
    ALLOCATE (ghg_ch4(ghg_no_years))
    ALLOCATE (ghg_n2o(ghg_no_years))
    ALLOCATE (ghg_cfc(ghg_no_years,ghg_no_cfc))
    
    CALL nf_check(p_nf_inq_varid(ncid, 'time', nvarid))
    CALL nf_check(p_nf_get_var_double (ncid, nvarid, ghg_years))
      
    CALL nf_check(p_nf_inq_varid (ncid, 'CO2', nvarid))
    CALL nf_check(p_nf_get_var_double (ncid, nvarid, ghg_co2))
      
    CALL nf_check(p_nf_inq_varid (ncid, 'CH4', nvarid))
    CALL nf_check(p_nf_get_var_double (ncid, nvarid, ghg_ch4))
      
    CALL nf_check(p_nf_inq_varid (ncid, 'N2O', nvarid))
    CALL nf_check(p_nf_get_var_double (ncid, nvarid, ghg_n2o))
      
    DO i = 1, ghg_no_cfc
      CALL nf_check(p_nf_inq_varid (ncid, TRIM(ghg_cfc_names(i)), nvarid))
      CALL nf_check(p_nf_get_var_double (ncid, nvarid, ghg_cfc(:,i)))
    ENDDO
      
    bc_greenhouse_gases_file_read = .TRUE.

    CALL nf_check(p_nf_close(ncid))

    ghg_base_year = ghg_years(1)
    
  END SUBROUTINE read_bc_greenhouse_gases
  
  SUBROUTINE bc_greenhouse_gases_time_interpolation(radiation_date)

    TYPE(datetime), POINTER, INTENT(in) :: radiation_date 

    REAL(dp) :: zsecref, zsecnow
    REAL(dp) :: zw1, zw2
    REAL(wp) :: zco2int, zch4int, zn2oint
    REAL(wp) :: zcfc(ghg_no_cfc)
    INTEGER(i8) :: yearlen, yearday
    INTEGER :: iyear, iyearm, iyearp

!    CHARACTER(len=32)  :: cdate, cformat
!    CHARACTER(len=256) :: ccfc

    ! interpolation in time

    yearlen = getNoOfDaysInYearDateTime(radiation_date)*no_of_sec_in_a_day
    yearday = (getdayofyearfromdatetime(radiation_date)-1)*no_of_sec_in_a_day &
         &   +getnoofsecondselapsedindaydatetime(radiation_date)    
    zsecref = REAL(yearlen, dp)
    zsecnow = REAL(yearday, dp)

    iyear =  radiation_date%date%year - INT(ghg_base_year) + 1   ! set right index to access in ghg fields
    iyearm = iyear - 1
    iyearp = iyear + 1

    IF (radiation_date%date%month <= 6) THEN     ! first half of year

      zw1 = zsecnow/zsecref + 0.5_dp
      zw2 = 1.0_dp - zw1

      zco2int   = 1.0e-06_wp * ( zw1*ghg_co2(iyear)   + zw2*ghg_co2(iyearm)   )
      zch4int   = 1.0e-09_wp * ( zw1*ghg_ch4(iyear)   + zw2*ghg_ch4(iyearm)   )
      zn2oint   = 1.0e-09_wp * ( zw1*ghg_n2o(iyear)   + zw2*ghg_n2o(iyearm)   )
      zcfc(:)   = 1.0e-12_wp * ( zw1*ghg_cfc(iyear,:) + zw2*ghg_cfc(iyearm,:) )
    ELSE                                    ! second half of year

      zw2= zsecnow/zsecref - 0.5_dp
      zw1= 1.0_dp - zw2

      zco2int   = 1.0e-06_wp * ( zw1*ghg_co2(iyear)   + zw2*ghg_co2(iyearp)   )
      zch4int   = 1.0e-09_wp * ( zw1*ghg_ch4(iyear)   + zw2*ghg_ch4(iyearp)   )
      zn2oint   = 1.0e-09_wp * ( zw1*ghg_n2o(iyear)   + zw2*ghg_n2o(iyearp)   )
      zcfc(:)   = 1.0e-12_wp * ( zw1*ghg_cfc(iyear,:) + zw2*ghg_cfc(iyearp,:) )
    END IF

<<<<<<< HEAD
=======
    ! IF (ABS(fco2-1.0_wp) > EPSILON(1.0_wp)) vmr_co2 = fco2 * vmr_co2

!    WRITE (cdate,'( i6,a,i2.2,a,i2.2,a, i2.2,a,i2.2,f9.6,a )')                         &
!      &   radiation_date%date%year,'-', radiation_date%date%month ,'-', radiation_date%date%day   ,'T', &
!      &   radiation_date%time%hour,':', radiation_date%time%minute,':', radiation_date%time%second,
!    WRITE(cformat,'(a,i0,a)') '(a,', ghg_no_cfc, 'f7.2)'
!    WRITE(ccfc,cformat) ' CFC = ', zcfc(1:ghg_no_cfc)
   ! writing done in update_opt_nh_acc, too
   ! WRITE (message_text,'(a,a, a,e15.6, a,e15.6, a,e15.6, a,e15.6, a,e15.6)') &
   !   &   'Greenhouse gas vol.mixing ratios ', TRIM(cdate),                   &
   !   &   ' CO2 = ', zco2int, ' CH4 = ', zch4int,' N2O = ', zn2oint,          &
   !   &   TRIM(ccfc) 
   ! CALL message('', TRIM(message_text))
>>>>>>> 0d975b87
    ! convert CO2, CH4 and N2O from volume to mass mixing ratio

    ghg_co2mmr    = zco2int*amco2/amd 
    ghg_ch4mmr    = zch4int*amch4/amd
    ghg_n2ommr    = zn2oint*amn2o/amd

    ! Scale CFCs only, keep the volume mixing ratio 

    ghg_cfcvmr(:) = zcfc(:)

  END SUBROUTINE bc_greenhouse_gases_time_interpolation

  SUBROUTINE cleanup_greenhouse_gases
    IF (ALLOCATED(ghg_years)) DEALLOCATE(ghg_years)
    IF (ALLOCATED(ghg_co2))   DEALLOCATE(ghg_co2)
    IF (ALLOCATED(ghg_ch4))   DEALLOCATE(ghg_ch4)
    IF (ALLOCATED(ghg_n2o))   DEALLOCATE(ghg_n2o)
    IF (ALLOCATED(ghg_cfc))   DEALLOCATE(ghg_cfc)
  END SUBROUTINE cleanup_greenhouse_gases

  SUBROUTINE nf_check(iret)
    INTEGER, INTENT(in) :: iret
    IF (iret /= nf_noerr) THEN
      CALL finish('mo_bc_greenhouse_gases', nf_strerror(iret))
    ENDIF
  END SUBROUTINE nf_check

END MODULE mo_bc_greenhouse_gases<|MERGE_RESOLUTION|>--- conflicted
+++ resolved
@@ -34,13 +34,10 @@
        &                           nf_read, nf_noerr, nf_strerror
   USE mo_radiation_config,   ONLY: vmr_co2, vmr_ch4, vmr_n2o, vmr_cfc11, vmr_cfc12, &
        &                           mmr_co2, mmr_ch4, mmr_n2o
-<<<<<<< HEAD
-=======
   USE mtime,                 ONLY: datetime, no_of_sec_in_a_day, &
        &                           getNoOfDaysInYearDateTime, &
        &                           getdayofyearfromdatetime,  &
        &                           getnoofsecondselapsedindaydatetime
->>>>>>> 0d975b87
 
   IMPLICIT NONE
 
@@ -177,8 +174,6 @@
       zcfc(:)   = 1.0e-12_wp * ( zw1*ghg_cfc(iyear,:) + zw2*ghg_cfc(iyearp,:) )
     END IF
 
-<<<<<<< HEAD
-=======
     ! IF (ABS(fco2-1.0_wp) > EPSILON(1.0_wp)) vmr_co2 = fco2 * vmr_co2
 
 !    WRITE (cdate,'( i6,a,i2.2,a,i2.2,a, i2.2,a,i2.2,f9.6,a )')                         &
@@ -192,7 +187,6 @@
    !   &   ' CO2 = ', zco2int, ' CH4 = ', zch4int,' N2O = ', zn2oint,          &
    !   &   TRIM(ccfc) 
    ! CALL message('', TRIM(message_text))
->>>>>>> 0d975b87
     ! convert CO2, CH4 and N2O from volume to mass mixing ratio
 
     ghg_co2mmr    = zco2int*amco2/amd 
