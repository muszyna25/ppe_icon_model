--- conflicted
+++ resolved
@@ -165,23 +165,8 @@
       zcfc(:)   = 1.0e-12_wp * ( zw1*ghg_cfc(iyear,:) + zw2*ghg_cfc(iyearp,:) )
     END IF
 
-<<<<<<< HEAD
     IF (ABS(fco2-1.0_wp) > EPSILON(1.0_wp)) zco2int = fco2 * zco2int
 
-    WRITE (cdate,'( i6,a,i2.2,a,i2.2,a, i2.2,a,i2.2,a,f9.6,a )')                         &
-      &   radiation_date%year,'-', radiation_date%month ,'-', radiation_date%day   ,'T', &
-      &   radiation_date%hour,':', radiation_date%minute,':', radiation_date%second,'Z'
-    WRITE(cformat,'(a,i0,a)') '(a,', ghg_no_cfc, 'f7.2)'
-    WRITE(ccfc,cformat) ' CFC = ', zcfc(1:ghg_no_cfc)
-   ! writing done in update_opt_nh_acc, too
-   ! WRITE (message_text,'(a,a, a,e15.6, a,e15.6, a,e15.6, a,e15.6, a,e15.6)') &
-   !   &   'Greenhouse gas vol.mixing ratios ', TRIM(cdate),                   &
-   !   &   ' CO2 = ', zco2int, ' CH4 = ', zch4int,' N2O = ', zn2oint,          &
-   !   &   TRIM(ccfc) 
-   ! CALL message('', TRIM(message_text))
-
-=======
->>>>>>> 8b04028e
     ! convert CO2, CH4 and N2O from volume to mass mixing ratio
 
     ghg_co2mmr    = zco2int*amco2/amd 
