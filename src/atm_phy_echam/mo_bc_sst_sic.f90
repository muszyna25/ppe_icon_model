--- conflicted
+++ resolved
@@ -111,11 +111,7 @@
     INTEGER(i8), INTENT(in) :: y
     REAL(dp), ALLOCATABLE :: zin(:)
     REAL(dp) :: dummy(0)
-<<<<<<< HEAD
-    INTEGER :: vlID, taxID, tsID, ts_idx, strID, nmiss, vd, vy, vm
-=======
     INTEGER :: vlID, taxID, tsID, ts_idx, strID, nmiss, vd, vy, vm, ts_found
->>>>>>> 7bf0032e
     LOGICAL :: found_last_ts, lexist
     CHARACTER(LEN=MAX_CHAR_LENGTH) :: cdiErrorText
 
@@ -134,10 +130,7 @@
       taxID = vlistInqTaxis(vlID)
       tsID = 0
       found_last_ts = .FALSE.
-<<<<<<< HEAD
-=======
       ts_found = 0
->>>>>>> 7bf0032e
       ALLOCATE(zin(p_patch%n_patch_cells_g))
       DO WHILE (.NOT. found_last_ts)
         IF (streamInqTimestep(strID, tsID) == 0) EXIT
@@ -147,12 +140,6 @@
         ts_idx = -1
         IF (INT(vy,i8) == y-1_i8 .AND. vm == 12) THEN
           ts_idx = 0
-<<<<<<< HEAD
-        ELSE IF (INT(vy,i8) == y) THEN
-          ts_idx = vm
-        ELSE IF (INT(vy,i8) == y+1_i8 .AND. vm == 1) THEN
-          ts_idx = 13
-=======
           ts_found = ts_found + 1
         ELSE IF (INT(vy,i8) == y) THEN
           ts_idx = vm
@@ -160,7 +147,6 @@
         ELSE IF (INT(vy,i8) == y+1_i8 .AND. vm == 1) THEN
           ts_idx = 13
           ts_found = ts_found + 1
->>>>>>> 7bf0032e
           found_last_ts = .TRUE.
         END IF
         IF (ts_idx /= -1) THEN
@@ -171,13 +157,10 @@
         ENDIF
         tsID = tsID+1
       END DO
-<<<<<<< HEAD
-=======
       IF (ts_found < 14) THEN
           CALL finish ('mo_bc_sst_sic:read_sst_sic_data', &
             & 'could not read required data from input file')
       END IF
->>>>>>> 7bf0032e
       ts_idx = -1
       CALL p_bcast(ts_idx, process_mpi_root_id, p_comm_work)
       DEALLOCATE(zin)
