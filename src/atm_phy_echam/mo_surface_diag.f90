--- conflicted
+++ resolved
@@ -238,44 +238,17 @@
     !  *(surface turbulent exchange coeff)
     !  *[(u-/v-wind at lowest model level)/tpfac1]
 
-<<<<<<< HEAD
-    pu_stress_tile(:,:) = cdimissval
-    pv_stress_tile(:,:) = cdimissval
-
-    pu_stress_gbm(:) = 0.0_wp
-    pv_stress_gbm(:) = 0.0_wp
+    pu_stress_tile(:,:) = 0.0_wp
+    pv_stress_tile(:,:) = 0.0_wp
+
+    pu_stress_gbm (:)   = 0.0_wp
+    pv_stress_gbm (:)   = 0.0_wp
 
     ! check for masks
     !
     DO jsfc = 1,ksfc_type
        is(jsfc) = 0
        DO jl = 1,kproma
-=======
-    !===================================================================
-    ! Otherwise do computation
-    !===================================================================
-    ELSE
-      zconst = 1._wp/(grav*psteplen)
-
-      ! Compute wind stress over each surface type, then accumulate
-      ! grid box mean. Formula for wind stress:
-      !   (grav*psteplen)**(-1)
-      !  *[grav*psteplen*tpfac1*(air density)]
-      !  *(surface turbulent exchange coeff)
-      !  *[(u-/v-wind at lowest model level)/tpfac1]
-
-      pu_stress_tile(:,:) = 0.0_wp
-      pv_stress_tile(:,:) = 0.0_wp
-
-      pu_stress_gbm(:) = 0.0_wp
-      pv_stress_gbm(:) = 0.0_wp
-
-      ! check for masks
-      !
-      DO jsfc = 1,ksfc_type
-        is(jsfc) = 0
-        DO jl = 1,kproma
->>>>>>> f552fe69
           IF(pfrc(jl,jsfc).GT.0.0_wp) THEN
              is(jsfc) = is(jsfc) + 1
              loidx(is(jsfc),jsfc) = jl
