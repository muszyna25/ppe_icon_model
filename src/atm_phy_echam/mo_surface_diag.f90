!>
!!
!! @author Hui Wan, MPI-M
!!
!! @par Revision History
!! First version by Hui Wan (2011-08)
!!
!! @par Copyright and License
!!
!! This code is subject to the DWD and MPI-M-Software-License-Agreement in
!! its most recent form.
!! Please see the file LICENSE in the root of the source tree for this code.
!! Where software is supplied by third parties, it is indicated in the
!! headers of the routines.
!!
MODULE mo_surface_diag

  USE mo_kind,              ONLY: wp
  USE mo_physical_constants,ONLY: grav, als, alv, vtmpc2, cpd, rdv, tmelt,    &
                                  vtmpc1, vtmpc2, rd
  USE mo_echam_convect_tables,     ONLY: lookup_ua_list_spline
  USE mo_echam_vdiff_params,ONLY: tpfac2
  USE mo_echam_phy_memory,  ONLY: cdimissval


  IMPLICIT NONE
  PRIVATE
  PUBLIC :: wind_stress, surface_fluxes, nsurf_diag

CONTAINS
  !>
  !!
  !!
  SUBROUTINE surface_fluxes( jcs, kproma, kbdim, ksfc_type,        &! in
                           & idx_wtr, idx_ice, idx_lnd, ih, iqv,   &! in
                           & psteplen,                             &! in
                           & pfrc, lsmask, alake,                  &! in
                           & pcfh_tile, pfac_sfc,                  &! in
                           & pcptv_tile, pqsat_tile,               &! in
                           & pca, pcs, bb_btm,                     &! in
                           & plhflx_lnd, plhflx_lwtr, plhflx_lice, &! in for JSBACH land and lakes
                           & pshflx_lnd, pshflx_lwtr, pshflx_lice, &! in for JSBACH land and lakes
                           & pevap_lnd, pevap_lwtr, pevap_lice,    &! in for JSBACH land and lakes
                           & plhflx_gbm, pshflx_gbm,               &! out
                           & pevap_gbm,                            &! out
                           & plhflx_tile, pshflx_tile,             &! out
                           & pevap_tile )                           ! out

    REAL(wp),INTENT(IN) :: psteplen
    INTEGER, INTENT(IN) :: jcs, kproma, kbdim, ksfc_type
    INTEGER, INTENT(IN) :: idx_wtr, idx_ice, idx_lnd
    INTEGER, INTENT(IN) :: ih, iqv

    REAL(wp),INTENT(IN) :: pfrc(:,:)       ! (kbdim,ksfc_type)
    REAL(wp),INTENT(IN) :: lsmask(:)       ! (kbdim)
    REAL(wp),INTENT(IN) :: alake(:)        ! (kbdim)
    REAL(wp),INTENT(IN) :: pcfh_tile(:,:)  ! (kbdim,ksfc_type)
    REAL(wp),INTENT(IN) :: pfac_sfc(:)     ! (kbdim)
    REAL(wp),INTENT(IN) :: pcptv_tile(:,:) ! (kbdim,ksfc_type)
    REAL(wp),INTENT(IN) :: pqsat_tile(:,:) ! (kbdim,ksfc_type)
    REAL(wp),INTENT(IN) :: pca(:,:)        ! (kbdim,ksfc_type)
    REAL(wp),INTENT(IN) :: pcs(:,:)        ! (kbdim,ksfc_type)

    REAL(wp),INTENT(IN) :: bb_btm(:,:,ih:) ! (kbdim,ksfc_type,ih:iqv)

    REAL(wp),INTENT(OUT) :: plhflx_gbm(:) ! (kbdim)
    REAL(wp),INTENT(OUT) :: pshflx_gbm(:) ! (kbdim)
    REAL(wp),INTENT(OUT) :: pevap_gbm(:)  ! (kbdim)

    REAL(wp),INTENT(OUT)   :: plhflx_tile(:,:) ! (kbdim,ksfc_type)
    REAL(wp),INTENT(OUT)   :: pshflx_tile(:,:) ! (kbdim,ksfc_type)
    REAL(wp),INTENT(OUT)   :: pevap_tile(:,:)  ! (kbdim,ksfc_type)

    ! Input for JSBACH land and lakes
    REAL(wp),INTENT(IN), DIMENSION(:) :: & ! DIMENSION(kbdim) 
      &                         plhflx_lnd, plhflx_lwtr, plhflx_lice, &
      &                         pshflx_lnd, pshflx_lwtr, pshflx_lice, &
      &                         pevap_lnd, pevap_lwtr, pevap_lice

    INTEGER  :: jsfc, jk, jl
    REAL(wp) :: zconst, zdqv, zdcptv

    !$ACC DATA PRESENT( pfrc, lsmask, alake, pcfh_tile, pfac_sfc, pcptv_tile,  &
    !$ACC               pqsat_tile, pca, pcs, bb_btm, plhflx_gbm, plhflx_lice, &
    !$ACC               plhflx_tile, pshflx_gbm, pshflx_lnd, pshflx_lwtr,      &
    !$ACC               pshflx_lice, pevap_gbm, pevap_lnd, pevap_lwtr,         &
    !$ACC               pevap_lice, pevap_tile, plhflx_lnd, plhflx_lwtr,       &
    !$ACC               pshflx_tile )

<<<<<<< HEAD
    plhflx_tile(:,:) = 0._wp
    pshflx_tile(:,:) = 0._wp
    pevap_tile (:,:) = 0._wp
=======
    !===================================================================
    ! If surface heat fluxes (incl. latent) are switched off, set
    ! corresponding values to zero and return to the calling subroutine.
    !===================================================================

    !$ACC PARALLEL DEFAULT(PRESENT)
    !$ACC LOOP SEQ
    DO jsfc = 1,ksfc_type
      !$ACC LOOP GANG VECTOR
      DO jk = 1, kbdim
        plhflx_tile(jk,jsfc) = 0._wp
        pshflx_tile(jk,jsfc) = 0._wp
      END DO
    END DO
    !$ACC END PARALLEL
    ! DO jsfc = 1,ksfc_type
    !   IF (jsfc /= idx_lnd) THEN  ! for JSBACH land, the fluxes are already in these arrays
    !     plhflx_tile(jcs:kproma,jsfc) = 0._wp
    !     pshflx_tile(jcs:kproma,jsfc) = 0._wp
    !   END IF
    ! END DO
>>>>>>> e2768032

    !===================================================================
    ! Otherwise compute diagnostics
    !===================================================================
    zconst = 1._wp/psteplen

    !-------------------------------------------------------------------
    ! Moisture fluxes (aka evaporation rates)
    !-------------------------------------------------------------------
    ! Instantaneous moisture flux on each tile

<<<<<<< HEAD
=======
    !$ACC PARALLEL DEFAULT(PRESENT)
    !$ACC LOOP SEQ
>>>>>>> e2768032
    DO jsfc = 1,ksfc_type
      !$ACC LOOP GANG VECTOR
      DO jk = 1, kbdim
        pevap_tile(jk,jsfc) = 0._wp
      END DO
    END DO
    !$ACC END PARALLEL

<<<<<<< HEAD
      ! Vertical gradient of specific humidity scaled by factor (1/tpfac1).
      ! Formula: ( qv_{tavg,klev} - qs_tile )/tpfac1
      ! Here qv_{tavg,klev} = tpfac1*qv_klev(t+dt) + (1-tpfac1)*qv_klev(t)
      !                     = tpfac1*bb_qv
      ! where bb_qv is the solution of the linear system at the lowest
      ! model level (i.e., the full level right above surface).
      ! (Formula translated from ECHAM. Question: why using the blended
      ! humidity, not the value on individual surface?)
      ! bb was replaced by bb_btm (according to E. Roeckner), now not blended
      ! quantity used.

      zdqv(jcs:kproma) =   bb_btm(jcs:kproma,jsfc,iqv)*pca(jcs:kproma,jsfc)          &
                     & - tpfac2*pqsat_tile(jcs:kproma,jsfc)*pcs(jcs:kproma,jsfc)

      ! Moisture flux ( = evaporation). Formula:
      ! (g*psteplen)**(-1)*[  tpfac1*g*psteplen*(air density)*(exchange coef)
      !                     *(tpfac1)**(-1)*( qv_{tavg,klev} - qs_tile ) ]

      ! On solid land (i.e. without lakes)
      !
      IF (jsfc == idx_lnd) THEN
        WHERE (lsmask(jcs:kproma) > 0._wp)
          pevap_tile(jcs:kproma,jsfc) = pevap_lnd(jcs:kproma)
        END WHERE
      END IF

      ! On open water, ocean and lakes
      !
      IF (jsfc == idx_wtr) THEN
        WHERE (lsmask(jcs:kproma) < 1._wp)
          pevap_tile(jcs:kproma,jsfc) = alake(jcs:kproma)*pevap_lwtr(jcs:kproma)               & ! lakes
            &                         + (1._wp-lsmask(jcs:kproma)-alake(jcs:kproma))           & ! ocean
            &                         * zconst*pfac_sfc(jcs:kproma)*pcfh_tile(jcs:kproma,jsfc) &
            &                         * zdqv(jcs:kproma)
          pevap_tile(jcs:kproma,jsfc) = pevap_tile(jcs:kproma,jsfc)/(1._wp-lsmask(jcs:kproma))
        END WHERE
      END IF

      ! On ice covered water, ocean and lakes
      !
      IF (jsfc == idx_ice) THEN
        WHERE (lsmask(jcs:kproma) < 1._wp)
          pevap_tile(jcs:kproma,jsfc) = alake(jcs:kproma)*pevap_lice(jcs:kproma)               & ! lakes
            &                         + (1._wp-lsmask(jcs:kproma)-alake(jcs:kproma))           & ! ocean
            &                         * zconst*pfac_sfc(jcs:kproma)*pcfh_tile(jcs:kproma,jsfc) &
            &                         * zdqv(jcs:kproma)
          pevap_tile(jcs:kproma,jsfc) = pevap_tile(jcs:kproma,jsfc)/(1._wp-lsmask(jcs:kproma))
        END WHERE
      END IF
=======
    !$ACC PARALLEL DEFAULT(PRESENT)
    !$ACC LOOP SEQ
    DO jsfc = 1,ksfc_type
      !$ACC LOOP GANG VECTOR PRIVATE( zdqv )
      DO jl = jcs, kproma
        ! Vertical gradient of specific humidity scaled by factor (1/tpfac1).
        ! Formula: ( qv_{tavg,klev} - qs_tile )/tpfac1
        ! Here qv_{tavg,klev} = tpfac1*qv_klev(t+dt) + (1-tpfac1)*qv_klev(t)
        !                     = tpfac1*bb_qv
        ! where bb_qv is the solution of the linear system at the lowest
        ! model level (i.e., the full level right above surface).
        ! (Formula translated from ECHAM. Question: why using the blended
        ! humidity, not the value on individual surface?)
        ! bb was replaced by bb_btm (according to E. Roeckner), now not blended
        ! quantity used.

        zdqv =   bb_btm(jl,jsfc,iqv)*pca(jl,jsfc)          &
                       & - tpfac2*pqsat_tile(jl,jsfc)*pcs(jl,jsfc)

        ! Moisture flux ( = evaporation). Formula:
        ! (g*psteplen)**(-1)*[  tpfac1*g*psteplen*(air density)*(exchange coef)
        !                     *(tpfac1)**(-1)*( qv_{tavg,klev} - qs_tile ) ]

        ! On solid land (i.e. without lakes)
        !
        IF (jsfc == idx_lnd) THEN
          pevap_tile(jl,jsfc) = pevap_lnd(jl)
        END IF

        ! On open water, ocean and lakes
        !
        IF (jsfc == idx_wtr) THEN
  !!$        WHERE (alake(jl) > 0._wp)
  !!$          pevap_tile(jl,idx_wtr) = pevap_lwtr(jl)
  !!$        ELSE WHERE
  !!$          pevap_tile(jl,idx_wtr) =  zconst*pfac_sfc(jl)   &
  !!$                                       & *pcfh_tile(jl,idx_wtr) &
  !!$                                       & *zdqv
  !!$        END WHERE
          IF (lsmask(jl) < 1._wp) THEN
              pevap_tile(jl,jsfc) = alake(jl)*pevap_lwtr(jl)               & ! lakes
                   &                     +(1._wp-lsmask(jl)-alake(jl))           & ! ocean
                   &                     *zconst*pfac_sfc(jl)*pcfh_tile(jl,jsfc) &
                   &                     *zdqv
              pevap_tile(jl,jsfc) = pevap_tile(jl,jsfc)/(1._wp-lsmask(jl))
          ELSE
              pevap_tile(jl,jsfc) = 0.0_wp
          END IF
        END IF

        ! On ice covered water, ocean and lakes
        !
        IF (jsfc == idx_ice) THEN
  !!$        WHERE (alake(jl) > 0._wp)
  !!$          pevap_tile(jl,idx_ice) = pevap_lice(jl)
  !!$        ELSE WHERE
  !!$          pevap_tile(jl,idx_ice) =  zconst*pfac_sfc(jl)   &
  !!$                                       & *pcfh_tile(jl,idx_ice) &
  !!$                                       & *zdqv
  !!$        END WHERE
           IF (lsmask(jl) < 1._wp) THEN
              pevap_tile(jl,jsfc) = alake(jl)*pevap_lice(jl)               & ! lakes
                   &                     +(1._wp-lsmask(jl)-alake(jl))           & ! ocean
                   &                     *zconst*pfac_sfc(jl)*pcfh_tile(jl,jsfc) &
                   &                     *zdqv
              pevap_tile(jl,jsfc) = pevap_tile(jl,jsfc)/(1._wp-lsmask(jl))
           ELSE
              pevap_tile(jl,jsfc) = 0.0_wp
           END IF
        END IF
>>>>>>> e2768032

      ENDDO
    ENDDO
    !$ACC END PARALLEL

    ! Compute grid box mean and time integral
    ! The instantaneous grid box mean moisture flux will be passed on
    ! to the cumulus convection scheme.

<<<<<<< HEAD
    pevap_gbm(:) = 0._wp   ! "pqhfla" in echam
=======
    !$ACC PARALLEL DEFAULT(PRESENT)
    !$ACC LOOP GANG VECTOR
    DO jk = 1, kbdim
      pevap_gbm(jk) = 0._wp   ! "pqhfla" in echam
    END DO
    !$ACC END PARALLEL

>>>>>>> e2768032
    DO jsfc = 1,ksfc_type
      !$ACC PARALLEL DEFAULT(PRESENT)
      !$ACC LOOP GANG VECTOR
      DO jl = jcs, kproma
        pevap_gbm(jl) = pevap_gbm(jl) + pfrc(jl,jsfc)*pevap_tile(jl,jsfc)
      END DO
      !$ACC END PARALLEL
    ENDDO

    !-------------------------------------------------------------------
    ! Latent heat flux
    !-------------------------------------------------------------------
    ! Instantaneous values

    IF (idx_lnd <= ksfc_type) THEN
<<<<<<< HEAD
      WHERE (lsmask(jcs:kproma) > 0._wp)
        plhflx_tile(jcs:kproma,idx_lnd) = plhflx_lnd(jcs:kproma)
      END WHERE
=======
      !$ACC PARALLEL DEFAULT(PRESENT)
      !$ACC LOOP GANG VECTOR
      DO jl = jcs, kproma
        plhflx_tile(jl,idx_lnd) = plhflx_lnd(jl)
      END DO
      !$ACC END PARALLEL
>>>>>>> e2768032
    END IF
    IF (idx_wtr <= ksfc_type) THEN
      !$ACC PARALLEL DEFAULT(PRESENT)
      !$ACC LOOP GANG VECTOR
      DO jl = jcs, kproma
        IF (alake(jl) > 0._wp) THEN
          plhflx_tile(jl,idx_wtr) = plhflx_lwtr(jl)
        ELSE
          plhflx_tile(jl,idx_wtr) = alv*pevap_tile(jl,idx_wtr)
        END IF
      END DO
      !$ACC END PARALLEL
    END IF
    IF (idx_ice <= ksfc_type) THEN
      !$ACC PARALLEL DEFAULT(PRESENT)
      !$ACC LOOP GANG VECTOR
      DO jl = jcs, kproma
        IF (alake(jl) > 0._wp) THEN
          plhflx_tile(jl,idx_ice) = plhflx_lice(jl)
        ELSE
          plhflx_tile(jl,idx_ice) = als*pevap_tile(jl,idx_ice)
        END IF
      END DO
      !$ACC END PARALLEL
    END IF

    ! Accumulated grid box mean

<<<<<<< HEAD
    plhflx_gbm(:) = 0.0_wp
=======
    !$ACC PARALLEL DEFAULT(PRESENT)
    !$ACC LOOP GANG VECTOR
    DO jk = 1, kbdim
       plhflx_gbm(jk) = 0.0_wp
    END DO
    !$ACC END PARALLEL

>>>>>>> e2768032
    DO jsfc = 1,ksfc_type
      !$ACC PARALLEL DEFAULT(PRESENT)
      !$ACC LOOP GANG VECTOR
      DO jl = jcs, kproma
        plhflx_gbm(jl) = plhflx_gbm(jl) + pfrc(jl,jsfc)*plhflx_tile(jl,jsfc)
      END DO
      !$ACC END PARALLEL
    ENDDO

    !-------------------------------------------------------------------
    ! Sensible heat flux
    !-------------------------------------------------------------------
    ! Instantaneous flux on each tile

    !$ACC PARALLEL DEFAULT(PRESENT)
    !$ACC LOOP SEQ
    DO jsfc = 1,ksfc_type
      !$ACC LOOP GANG VECTOR PRIVATE( zdcptv )
      DO jl = jcs, kproma

        ! Vertical gradient of dry static energy.
        ! (Formula translated from ECHAM. Question: why using the blended
        ! dry static energy, not the value on individual surface?)
        ! bb was replaced by bb_btm (according to E. Roeckner), now not blended
        ! quantity used.

        zdcptv = bb_btm(jl,jsfc,ih) - tpfac2*pcptv_tile(jl,jsfc)

        ! Flux of dry static energy

        IF (jsfc == idx_lnd) THEN
          pshflx_tile(jl,jsfc) = pshflx_lnd(jl)
        END IF
        IF (jsfc == idx_wtr) THEN
          IF (alake(jl) > 0._wp) THEN
            pshflx_tile(jl,jsfc) = pshflx_lwtr(jl)
          ELSE
            pshflx_tile(jl,jsfc) =  zconst*pfac_sfc(jl)*pcfh_tile(jl,jsfc)*zdcptv
          END IF
        END IF
        IF (jsfc == idx_ice) THEN
          IF (alake(jl) > 0._wp) THEN
            pshflx_tile(jl,jsfc) = pshflx_lice(jl)
          ELSE
           pshflx_tile(jl,jsfc) =  zconst*pfac_sfc(jl)*pcfh_tile(jl,jsfc)*zdcptv
          END IF
        END IF

<<<<<<< HEAD
      ! Vertical gradient of dry static energy.
      ! (Formula translated from ECHAM. Question: why using the blended
      ! dry static energy, not the value on individual surface?)
      ! bb was replaced by bb_btm (according to E. Roeckner), now not blended
      ! quantity used.

      zdcptv(jcs:kproma) = bb_btm(jcs:kproma,jsfc,ih) - tpfac2*pcptv_tile(jcs:kproma,jsfc)

      ! Flux of dry static energy

      IF (jsfc == idx_lnd) THEN
        WHERE (lsmask(jcs:kproma) > 0._wp)
          pshflx_tile(jcs:kproma,jsfc) = pshflx_lnd(jcs:kproma)
        END WHERE
      END IF
      IF (jsfc == idx_wtr) THEN
        WHERE (alake(jcs:kproma) > 0._wp)
          pshflx_tile(jcs:kproma,jsfc) = pshflx_lwtr(jcs:kproma)
        ELSE WHERE
          pshflx_tile(jcs:kproma,jsfc) =  zconst*pfac_sfc(jcs:kproma) &
                                     & *pcfh_tile(jcs:kproma,jsfc)  &
                                     & *zdcptv(jcs:kproma)
        END WHERE
      END IF
      IF (jsfc == idx_ice) THEN
        WHERE (alake(jcs:kproma) > 0._wp)
          pshflx_tile(jcs:kproma,jsfc) = pshflx_lice(jcs:kproma)
        ELSE WHERE
         pshflx_tile(jcs:kproma,jsfc) =  zconst*pfac_sfc(jcs:kproma) &
                                     & *pcfh_tile(jcs:kproma,jsfc)  &
                                     & *zdcptv(jcs:kproma)
        END WHERE
      END IF

=======
      ENDDO
>>>>>>> e2768032
    ENDDO
    !$ACC END PARALLEL

    ! grid box mean

<<<<<<< HEAD
    pshflx_gbm(:) = 0.0_wp
=======
    !$ACC PARALLEL DEFAULT(PRESENT)
    !$ACC LOOP GANG VECTOR
    DO jk = 1, kbdim
      pshflx_gbm(jk) = 0.0_wp
    END DO
    !$ACC END PARALLEL

>>>>>>> e2768032
    DO jsfc = 1,ksfc_type
      !$ACC PARALLEL DEFAULT(PRESENT)
      !$ACC LOOP GANG VECTOR
      DO jl = jcs, kproma
        pshflx_gbm(jl) = pshflx_gbm(jl) + pfrc(jl,jsfc)*pshflx_tile(jl,jsfc)
      END DO
      !$ACC END PARALLEL
    ENDDO

    !$ACC END DATA

  END SUBROUTINE surface_fluxes
  !-------------
  !!
  !! Compute wind stress over each surface type
  !!
  SUBROUTINE wind_stress( jcs, kproma, kbdim, ksfc_type,        &! in
                        & psteplen,                             &! in
                        & pfrc, pcfm_tile, pfac_sfc,            &! in
                        & pu_rtpfac1, pv_rtpfac1,               &! in
                        & pu_stress_gbm,  pv_stress_gbm,        &! out
                        & pu_stress_tile, pv_stress_tile        )! out

    REAL(wp),INTENT(IN)    :: psteplen
    INTEGER, INTENT(IN)    :: jcs, kproma, kbdim, ksfc_type

    REAL(wp),INTENT(IN)    :: pfrc            (:,:) ! (kbdim,ksfc_type)
    REAL(wp),INTENT(IN)    :: pcfm_tile       (:,:) ! (kbdim,ksfc_type)
    REAL(wp),INTENT(IN)    :: pfac_sfc        (:)   ! (kbdim)
    REAL(wp),INTENT(IN)    :: pu_rtpfac1      (:)   ! (kbdim)
    REAL(wp),INTENT(IN)    :: pv_rtpfac1      (:)   ! (kbdim)
    REAL(wp),INTENT(OUT)   :: pu_stress_gbm   (:)   ! (kbdim)
    REAL(wp),INTENT(OUT)   :: pv_stress_gbm   (:)   ! (kbdim)
    REAL(wp),INTENT(OUT)   :: pu_stress_tile  (:,:) ! (kbdim,ksfc_type)
    REAL(wp),INTENT(OUT)   :: pv_stress_tile  (:,:) ! (kbdim,ksfc_type)

    INTEGER  :: jsfc
    REAL(wp) :: zconst
    ! Local variables

    INTEGER  :: loidx  (kbdim,ksfc_type) !< counter for masks
    INTEGER  :: is     (ksfc_type)       !< counter for masks
    INTEGER  :: jls, jl, js

    zconst = 1._wp/psteplen

    ! Compute wind stress over each surface type, then accumulate
    ! grid box mean. Formula for wind stress:
    !   (grav*psteplen)**(-1)
    !  *[grav*psteplen*tpfac1*(air density)]
    !  *(surface turbulent exchange coeff)
    !  *[(u-/v-wind at lowest model level)/tpfac1]

    !$ACC DATA PRESENT( pu_stress_tile, pv_stress_tile, pfac_sfc, pfrc,        &
    !$ACC               pu_stress_gbm, pv_stress_gbm, pcfm_tile, pu_rtpfac1,   &
    !$ACC               pv_rtpfac1 )  &
    !$ACC      CREATE( is, loidx )

    !$ACC PARALLEL DEFAULT(PRESENT)
    !$ACC LOOP SEQ
    DO jsfc = 1,ksfc_type
      !$ACC LOOP GANG VECTOR
      DO jl = 1, kbdim
        pu_stress_tile(jl,jsfc) = 0.0_wp
        pv_stress_tile(jl,jsfc) = 0.0_wp
      END DO
    END DO
    !$ACC END PARALLEL

    !$ACC PARALLEL DEFAULT(PRESENT)
    !$ACC LOOP GANG VECTOR
    DO jl = 1, kbdim
      pu_stress_gbm (jl)   = 0.0_wp
      pv_stress_gbm (jl)   = 0.0_wp
    END DO
    !$ACC END PARALLEL

    ! check for masks
    !
    ! GPU: Compute index list on CPU due to issues with ACC ATOMIC
    !$ACC UPDATE HOST( pfrc )
    DO jsfc = 1,ksfc_type
       is(jsfc) = 0
       DO jl = jcs,kproma
          IF(pfrc(jl,jsfc).GT.0.0_wp) THEN
             is(jsfc) = is(jsfc) + 1
             loidx(is(jsfc),jsfc) = jl
          ENDIF
       ENDDO
    ENDDO
    !$ACC UPDATE DEVICE( is, loidx )

    !$ACC PARALLEL DEFAULT(PRESENT)
    !$ACC LOOP SEQ
    DO jsfc = 1,ksfc_type
       !$ACC LOOP GANG VECTOR PRIVATE( js )
       DO jls = 1,is(jsfc)
          ! set index
          js=loidx(jls,jsfc)

          pu_stress_tile(js,jsfc) = zconst*pfac_sfc(js) *pcfm_tile(js,jsfc)*pu_rtpfac1(js)
          pv_stress_tile(js,jsfc) = zconst*pfac_sfc(js) *pcfm_tile(js,jsfc)*pv_rtpfac1(js)
       END DO
    END DO
    !$ACC END PARALLEL

    DO jsfc = 1,ksfc_type
       !$ACC PARALLEL DEFAULT(PRESENT)
       !$ACC LOOP GANG VECTOR PRIVATE( js )
       DO jls = 1,is(jsfc)
          ! set index
          js=loidx(jls,jsfc)

          pu_stress_gbm(js)       = pu_stress_gbm(js) + pu_stress_tile(js,jsfc)*pfrc(js,jsfc)
          pv_stress_gbm(js)       = pv_stress_gbm(js) + pv_stress_tile(js,jsfc)*pfrc(js,jsfc)
       END DO
       !$ACC END PARALLEL
    END DO

    !$ACC END DATA

  END SUBROUTINE wind_stress
  !-------------
  !!
  !! Compute diagnostics: 10m wind, u and v in 10m,
  !!                      temperature in 2m, dew point temperature in 2m
  !!
  SUBROUTINE nsurf_diag( jcs, kproma, kbdim, ksfc_type,   &! in
                       & idx_lnd,                         &! in
                       & pfrc,                            &! in
                       & pqm1,                            &! in humidity
                       & ptm1,                            &
                       & papm1,     paphm1,               &
                       & pxm1,                            &
                       & pum1,      pvm1,                 &
                       & pocu,      pocv,                 &
                       & pzf,                             &! in height of lowermost full level (m)
                       & pzs,                             &! in height of surface (m)
                       & pcptgz,                          &! in dry static energy
                       & pcpt_tile,                       &! in dry static energy
                       & pbn_tile,                        &! in for diagnostic
                       & pbhn_tile,                       &! in for diagnostic
                       & pbh_tile,                        &! in for diagnostic
                       & pbm_tile,                        &! in for diagnostic
                       & pri_tile,                        &! in moist Richardson number
                       & psfcWind_gbm,                    &! out 10m windspeed
                       & ptas_gbm,                        &! out temperature in 2m
                       & pdew2_gbm,                       &! out dew point temperature in 2m
                       & puas_gbm,                        &! out zonal wind in 10m
                       & pvas_gbm,                        &! out meridional wind in 10m
                       & ptasmax,                         &! inout max 2m temperature
                       & ptasmin,                         &! inout min 2m temperature
                       & psfcWind_tile,                   &! out 10m windspeed
                       & ptas_tile,                       &! out temperature in 2m
                       & pdew2_tile,                      &! out dew point temperature in 2m
                       & puas_tile,                       &! out zonal wind in 10m
                       & pvas_tile                        )! out meridional wind in 10m

    INTEGER, INTENT(IN) :: jcs, kproma, kbdim, ksfc_type
    INTEGER, INTENT(IN) :: idx_lnd

    REAL(wp),INTENT(IN), DIMENSION(:,:) :: &                !< DIMENSION(kbdim,ksfc_type)
                                pfrc                        !< fraction of the grid box occupied by
                                                            !< each surface type
    REAL(wp), INTENT(in)     :: pqm1(:)                     !< (kbdim)
    REAL(wp), INTENT(in)     :: pzf(:), pzs(:)              !< (kbdim)
    REAL(wp), INTENT(in)     :: pcptgz(:)                   !< (kbdim) dry static energy at surface level
    REAL(wp), INTENT(in)     :: pcpt_tile(:,:)              !< (kbdim,ksfc_type) dry static energy on tiles
    REAL(wp), TARGET, INTENT(in) :: pbn_tile(:,:)           !< (kbdim,ksfc_type) for diagnostics
    REAL(wp), TARGET, INTENT(in) :: pbhn_tile(:,:)          !< (kbdim,ksfc_type) for diagnostics
    REAL(wp), INTENT(in)     :: pbh_tile(:,:)               !< (kbdim,ksfc_type) for diagnostics
    REAL(wp), INTENT(in)     :: pbm_tile(:,:)               !< (kbdim,ksfc_type) for diagnostics
    REAL(wp), INTENT(in)     :: pri_tile(:,:)               !< (kbdim,ksfc_type) moist Richardson number
    REAL(wp), INTENT(in)     :: ptm1(:), papm1(:), pxm1(:)  !< (kbdim)
    REAL(wp), INTENT(in)     :: pum1(:), pvm1(:), paphm1(:) !< (kbdim) =paphm1(kbdim, klevp1)
    REAL(wp), INTENT(in)     :: pocu(:), pocv(:)            !< (kbdim)
    REAL(wp), INTENT(out)    :: psfcWind_gbm(:)             !< (kbdim)
    REAL(wp), INTENT(out)    :: ptas_gbm(:)                 !< (kbdim)
    REAL(wp), INTENT(out)    :: pdew2_gbm(:)                !< (kbdim)
    REAL(wp), INTENT(out)    :: puas_gbm(:)                 !< (kbdim)
    REAL(wp), INTENT(out)    :: pvas_gbm(:)                 !< (kbdim)
    REAL(wp), INTENT(inout)  :: ptasmax(:), ptasmin(:)      !< (kbdim)
    REAL(wp), INTENT(out), DIMENSION(:,:) ::      &         !< DIMENSION(kbdim,ksfc_type)
                                psfcWind_tile,    &
                                ptas_tile,        &
                                pdew2_tile,       &
                                puas_tile,        &
                                pvas_tile

    ! Local variables

    INTEGER  :: loidx  (kbdim,ksfc_type) !< counter for masks
    INTEGER  :: is     (ksfc_type)       !< counter for masks
    INTEGER  :: jls, jl, jsfc, js
    REAL(wp)     :: zhuv, zhtq, zephum, zc2es, zc3les, zc3ies, zc4les, zc4ies
    REAL(wp)     :: zrat, zcbn, zcbs, zcbu, zmerge, zred
    REAL(wp)     :: zh2m(kbdim), zqs1(kbdim), zrh2m(kbdim), zcvm3(kbdim), zcvm4(kbdim)
    REAL(wp)     :: zaph2m(kbdim), zqs2(kbdim), zq2m(kbdim), zfrac(kbdim)
    REAL(wp)     :: ua(kbdim)
    REAL(wp), POINTER :: pbtile(:,:)
#ifdef HAVE_FC_ATTRIBUTE_CONTIGUOUS
    CONTIGUOUS :: pbtile
#endif

    !$ACC DATA PRESENT( pfrc, pqm1, pzf, pzs, pcptgz, pcpt_tile, pbn_tile,     &
    !$ACC               pbhn_tile, pbh_tile, pbm_tile, pri_tile, ptm1, papm1,  &
    !$ACC               pxm1, pum1, pvm1, paphm1, pocu, pocv, ptasmax,         &
    !$ACC               ptasmin )                                              &
    !$ACC      PRESENT( psfcWind_gbm, psfcWind_tile, ptas_gbm, ptas_tile,      &
    !$ACC               pdew2_gbm, pdew2_tile, puas_gbm, puas_tile, pvas_gbm,  &
    !$ACC               pvas_tile )                                            &
    !$ACC      PCREATE( zh2m, zqs1, zrh2m, zcvm3, zcvm4, zaph2m, zqs2, zq2m,   &
    !$ACC               zfrac, ua, is, loidx )

    !CONSTANTS
    zhuv          =  10._wp ! 10m
    zhtq          =   2._wp !  2m
    zephum        = 0.05_wp ! epsilon for rel. humidity

    zc2es         = 610.78_wp * rdv
    zc3les        = 17.269_wp
    zc3ies        = 21.875_wp
    zc4les        = 35.86_wp
    zc4ies        = 7.66_wp

    ! set total- and tile-fields to zero in order to avoid uninitialised values

    !$ACC PARALLEL DEFAULT(PRESENT)
    !$ACC LOOP SEQ
    DO jsfc = 1,ksfc_type
      !$ACC LOOP GANG VECTOR
      DO jl = 1,kbdim
        psfcWind_tile(jl,jsfc) = cdimissval
        puas_tile    (jl,jsfc) = cdimissval
        pvas_tile    (jl,jsfc) = cdimissval
        ptas_tile    (jl,jsfc) = cdimissval
        pdew2_tile   (jl,jsfc) = cdimissval
      END DO
    END DO
    !$ACC END PARALLEL

    ! GPU: Compute index list on CPU due to issues with ACC ATOMIC
    !$ACC UPDATE HOST( pfrc )
    DO jsfc = 1,ksfc_type
      ! check for masks
      !
      is(jsfc) = jcs-1
      DO jl = jcs,kproma
        IF(pfrc(jl,jsfc).GT.0.0_wp) THEN
          is(jsfc) = is(jsfc) + 1
          loidx(is(jsfc),jsfc) = jl
        ENDIF
      ENDDO
    ENDDO
    !$ACC UPDATE DEVICE( is, loidx )

    !     Compute new t2m
    !

    DO jsfc = 1,ksfc_type
      IF ( jsfc == idx_lnd ) THEN
        ! land only
        pbtile => pbhn_tile
      ELSE
        ! water and ice
        pbtile => pbn_tile
      END IF
      !$ACC DATA PRESENT( pbtile )
      !$ACC PARALLEL DEFAULT(PRESENT)
      !$ACC LOOP GANG VECTOR PRIVATE( jl, zrat, zcbn, zcbs, zcbu, zmerge, zred )
      DO jls=jcs,is(jsfc)
       jl = loidx(jls,jsfc)
       zrat   = zhtq / (pzf(jl)-pzs(jl))
       zcbn   = LOG(1._wp + (EXP(pbtile(jl,jsfc)) - 1._wp) * zrat )
       zcbs   = -(pbtile(jl,jsfc) - pbh_tile(jl,jsfc)) * zrat
       zcbu   = -LOG(1._wp + (EXP(pbtile(jl,jsfc) - pbh_tile(jl,jsfc)) - 1._wp) * zrat)
       zmerge = MERGE(zcbs,zcbu,pri_tile(jl,jsfc) .GT. 0._wp)
       zred   = (zcbn + zmerge) / pbh_tile(jl,jsfc)
       zh2m(jl)   = pcpt_tile(jl,jsfc) + zred * (pcptgz(jl) - pcpt_tile(jl,jsfc))
       ptas_tile(jl,jsfc) = (zh2m(jl) - zhtq*grav ) / (cpd * (1._wp + vtmpc2 * pqm1(jl)))
     ENDDO
     !$ACC END PARALLEL
     !$ACC END DATA
    ENDDO
    !
    !           5.96   2M DEW POINT
    !

    DO jsfc = 1,ksfc_type

      CALL lookup_ua_list_spline('nsurf_diag(1)', jcs, kproma, is(jsfc), loidx(:,jsfc), ptm1, ua)

      !$ACC PARALLEL DEFAULT(PRESENT)
      !$ACC LOOP GANG VECTOR PRIVATE( jl )
      DO jls=jcs,is(jsfc)
        jl = loidx(jls,jsfc)
        zqs1(jl)      = ua(jls) / papm1(jl)
        zqs1(jl)      = zqs1(jl) / (1._wp- vtmpc1 * zqs1(jl))
        zrh2m(jl)     = MAX(zephum, pqm1(jl) / zqs1(jl))
 
        zaph2m(jl)     = paphm1(jl) * &  ! = paphm1(jcs:kproma, klevp1)
            (1._wp - zhtq*grav / ( rd * ptas_tile(jl,jsfc) * (1._wp + vtmpc1 * pqm1(jl) - pxm1(jl))))
      ENDDO
      !$ACC END PARALLEL

      !$ACC PARALLEL DEFAULT(PRESENT)
      !$ACC LOOP GANG VECTOR
      DO jl = jcs,kproma
        IF(ptas_tile(jl,jsfc) .GT. tmelt) THEN
          zcvm3(jl)   = zc3les
          zcvm4(jl)   = zc4les
        ELSE
          zcvm3(jl)   = zc3ies
          zcvm4(jl)   = zc4ies
        ENDIF
      ENDDO
      !$ACC END PARALLEL

      CALL lookup_ua_list_spline('nsurf_diag(2)', jcs, kbdim, is(jsfc), loidx(:,jsfc), ptas_tile(:,jsfc), ua)

      !$ACC PARALLEL DEFAULT(PRESENT)
      !$ACC LOOP GANG VECTOR PRIVATE( jl )
      DO jls=jcs,is(jsfc)
        jl = loidx(jls,jsfc)
        zqs2(jl)      = ua(jls) / zaph2m(jl)
        zqs2(jl)      = zqs2(jl) / (1._wp- vtmpc1 * zqs2(jl))
        zq2m(jl)      = zrh2m(jl) * zqs2(jl)
        zfrac(jl)     = LOG(zaph2m(jl) * zq2m(jl) / (zc2es * (1._wp + vtmpc1 * zq2m(jl)))) / zcvm3(jl)
        pdew2_tile(jl,jsfc) = MIN(ptas_tile(jl,jsfc), (tmelt - zfrac(jl) * zcvm4(jl)) / (1._wp - zfrac(jl)))
       ENDDO
       !$ACC END PARALLEL
    ENDDO

    !
    !*          5.97   10M WIND COMPONENTS
    !
    !$ACC PARALLEL DEFAULT(PRESENT)
    !$ACC LOOP SEQ
    DO jsfc = 1,ksfc_type
       !$ACC LOOP GANG VECTOR PRIVATE( jl, zrat, zcbn, zcbs, zcbu, zmerge, zred )
       DO jls=jcs,is(jsfc)
         jl = loidx(jls,jsfc)
           zrat   = zhuv / (pzf(jl)-pzs(jl))
           zcbn   = LOG(1._wp + (EXP (pbn_tile(jl,jsfc)) - 1._wp) * zrat )
           zcbs   = -(pbn_tile(jl,jsfc) - pbm_tile(jl,jsfc)) * zrat
           zcbu   = -LOG(1._wp + (EXP (pbn_tile(jl,jsfc) - pbm_tile(jl,jsfc)) - 1._wp) * zrat)
           zmerge = MERGE(zcbs,zcbu,pri_tile(jl,jsfc) .GT. 0._wp)
           zred   = (zcbn + zmerge) / pbm_tile(jl,jsfc)
           puas_tile(jl,jsfc)    = zred * pum1(jl)
           pvas_tile(jl,jsfc)    = zred * pvm1(jl)
           psfcWind_tile(jl,jsfc)   = zred*SQRT((pum1(jl)-pocu(jl))**2+(pvm1(jl)-pocv(jl))**2)
    ! for ice and land this is identical to
    !      psfcWind_tile(jl,jsfc)   = SQRT(puas_tile(jl,jsfc)**2+pvas_tile(jl,jsfc)**2)
        ENDDO
    ENDDO
    !$ACC END PARALLEL

    ! Aggregate all diagnostics
    !
    !$ACC PARALLEL DEFAULT(PRESENT)
    !$ACC LOOP GANG VECTOR
    DO jl = 1,kbdim
      psfcWind_gbm (jl)   = 0._wp
      puas_gbm     (jl)   = 0._wp
      pvas_gbm     (jl)   = 0._wp
      ptas_gbm     (jl)   = 0._wp
      pdew2_gbm    (jl)   = 0._wp
    END DO
    !$ACC END PARALLEL
    !
    DO jsfc = 1,ksfc_type
      !$ACC PARALLEL DEFAULT(PRESENT)
      !$ACC LOOP GANG VECTOR PRIVATE( js )
      DO jls = jcs,is(jsfc)
! set index
      js=loidx(jls,jsfc)
        psfcWind_gbm(js) = psfcWind_gbm(js) + pfrc(js,jsfc)*psfcWind_tile(js,jsfc)
        puas_gbm    (js) = puas_gbm (js)    + pfrc(js,jsfc)*puas_tile (js,jsfc)
        pvas_gbm    (js) = pvas_gbm (js)    + pfrc(js,jsfc)*pvas_tile (js,jsfc)
        ptas_gbm    (js) = ptas_gbm  (js)   + pfrc(js,jsfc)*ptas_tile  (js,jsfc)
        pdew2_gbm   (js) = pdew2_gbm (js)   + pfrc(js,jsfc)*pdew2_tile (js,jsfc)
      ENDDO
      !$ACC END PARALLEL
    ENDDO
!
! find max and min values for 2m temperature
!
    !$ACC PARALLEL DEFAULT(PRESENT)
    !$ACC LOOP GANG VECTOR
    DO jl=jcs,kproma
        ptasmax  (jl) = MAX(ptasmax(jl),ptas_gbm(jl))
        ptasmin  (jl) = MIN(ptasmin(jl),ptas_gbm(jl))
    ENDDO
    !$ACC END PARALLEL

  !$ACC END DATA

  END SUBROUTINE nsurf_diag
  !-------------

END MODULE mo_surface_diag<|MERGE_RESOLUTION|>--- conflicted
+++ resolved
@@ -87,11 +87,6 @@
     !$ACC               pevap_lice, pevap_tile, plhflx_lnd, plhflx_lwtr,       &
     !$ACC               pshflx_tile )
 
-<<<<<<< HEAD
-    plhflx_tile(:,:) = 0._wp
-    pshflx_tile(:,:) = 0._wp
-    pevap_tile (:,:) = 0._wp
-=======
     !===================================================================
     ! If surface heat fluxes (incl. latent) are switched off, set
     ! corresponding values to zero and return to the calling subroutine.
@@ -104,16 +99,10 @@
       DO jk = 1, kbdim
         plhflx_tile(jk,jsfc) = 0._wp
         pshflx_tile(jk,jsfc) = 0._wp
-      END DO
-    END DO
-    !$ACC END PARALLEL
-    ! DO jsfc = 1,ksfc_type
-    !   IF (jsfc /= idx_lnd) THEN  ! for JSBACH land, the fluxes are already in these arrays
-    !     plhflx_tile(jcs:kproma,jsfc) = 0._wp
-    !     pshflx_tile(jcs:kproma,jsfc) = 0._wp
-    !   END IF
-    ! END DO
->>>>>>> e2768032
+        pevap_tile(jk,jsfc) = 0._wp
+      END DO
+    END DO
+    !$ACC END PARALLEL
 
     !===================================================================
     ! Otherwise compute diagnostics
@@ -125,72 +114,6 @@
     !-------------------------------------------------------------------
     ! Instantaneous moisture flux on each tile
 
-<<<<<<< HEAD
-=======
-    !$ACC PARALLEL DEFAULT(PRESENT)
-    !$ACC LOOP SEQ
->>>>>>> e2768032
-    DO jsfc = 1,ksfc_type
-      !$ACC LOOP GANG VECTOR
-      DO jk = 1, kbdim
-        pevap_tile(jk,jsfc) = 0._wp
-      END DO
-    END DO
-    !$ACC END PARALLEL
-
-<<<<<<< HEAD
-      ! Vertical gradient of specific humidity scaled by factor (1/tpfac1).
-      ! Formula: ( qv_{tavg,klev} - qs_tile )/tpfac1
-      ! Here qv_{tavg,klev} = tpfac1*qv_klev(t+dt) + (1-tpfac1)*qv_klev(t)
-      !                     = tpfac1*bb_qv
-      ! where bb_qv is the solution of the linear system at the lowest
-      ! model level (i.e., the full level right above surface).
-      ! (Formula translated from ECHAM. Question: why using the blended
-      ! humidity, not the value on individual surface?)
-      ! bb was replaced by bb_btm (according to E. Roeckner), now not blended
-      ! quantity used.
-
-      zdqv(jcs:kproma) =   bb_btm(jcs:kproma,jsfc,iqv)*pca(jcs:kproma,jsfc)          &
-                     & - tpfac2*pqsat_tile(jcs:kproma,jsfc)*pcs(jcs:kproma,jsfc)
-
-      ! Moisture flux ( = evaporation). Formula:
-      ! (g*psteplen)**(-1)*[  tpfac1*g*psteplen*(air density)*(exchange coef)
-      !                     *(tpfac1)**(-1)*( qv_{tavg,klev} - qs_tile ) ]
-
-      ! On solid land (i.e. without lakes)
-      !
-      IF (jsfc == idx_lnd) THEN
-        WHERE (lsmask(jcs:kproma) > 0._wp)
-          pevap_tile(jcs:kproma,jsfc) = pevap_lnd(jcs:kproma)
-        END WHERE
-      END IF
-
-      ! On open water, ocean and lakes
-      !
-      IF (jsfc == idx_wtr) THEN
-        WHERE (lsmask(jcs:kproma) < 1._wp)
-          pevap_tile(jcs:kproma,jsfc) = alake(jcs:kproma)*pevap_lwtr(jcs:kproma)               & ! lakes
-            &                         + (1._wp-lsmask(jcs:kproma)-alake(jcs:kproma))           & ! ocean
-            &                         * zconst*pfac_sfc(jcs:kproma)*pcfh_tile(jcs:kproma,jsfc) &
-            &                         * zdqv(jcs:kproma)
-          pevap_tile(jcs:kproma,jsfc) = pevap_tile(jcs:kproma,jsfc)/(1._wp-lsmask(jcs:kproma))
-        END WHERE
-      END IF
-
-      ! On ice covered water, ocean and lakes
-      !
-      IF (jsfc == idx_ice) THEN
-        WHERE (lsmask(jcs:kproma) < 1._wp)
-          pevap_tile(jcs:kproma,jsfc) = alake(jcs:kproma)*pevap_lice(jcs:kproma)               & ! lakes
-            &                         + (1._wp-lsmask(jcs:kproma)-alake(jcs:kproma))           & ! ocean
-            &                         * zconst*pfac_sfc(jcs:kproma)*pcfh_tile(jcs:kproma,jsfc) &
-            &                         * zdqv(jcs:kproma)
-          pevap_tile(jcs:kproma,jsfc) = pevap_tile(jcs:kproma,jsfc)/(1._wp-lsmask(jcs:kproma))
-        END WHERE
-      END IF
-=======
-    !$ACC PARALLEL DEFAULT(PRESENT)
-    !$ACC LOOP SEQ
     DO jsfc = 1,ksfc_type
       !$ACC LOOP GANG VECTOR PRIVATE( zdqv )
       DO jl = jcs, kproma
@@ -215,19 +138,14 @@
         ! On solid land (i.e. without lakes)
         !
         IF (jsfc == idx_lnd) THEN
-          pevap_tile(jl,jsfc) = pevap_lnd(jl)
+          IF (lsmask(jl) > 0._wp) THEN
+            pevap_tile(jl,jsfc) = pevap_lnd(jl)
+          END IF
         END IF
 
         ! On open water, ocean and lakes
         !
         IF (jsfc == idx_wtr) THEN
-  !!$        WHERE (alake(jl) > 0._wp)
-  !!$          pevap_tile(jl,idx_wtr) = pevap_lwtr(jl)
-  !!$        ELSE WHERE
-  !!$          pevap_tile(jl,idx_wtr) =  zconst*pfac_sfc(jl)   &
-  !!$                                       & *pcfh_tile(jl,idx_wtr) &
-  !!$                                       & *zdqv
-  !!$        END WHERE
           IF (lsmask(jl) < 1._wp) THEN
               pevap_tile(jl,jsfc) = alake(jl)*pevap_lwtr(jl)               & ! lakes
                    &                     +(1._wp-lsmask(jl)-alake(jl))           & ! ocean
@@ -242,13 +160,6 @@
         ! On ice covered water, ocean and lakes
         !
         IF (jsfc == idx_ice) THEN
-  !!$        WHERE (alake(jl) > 0._wp)
-  !!$          pevap_tile(jl,idx_ice) = pevap_lice(jl)
-  !!$        ELSE WHERE
-  !!$          pevap_tile(jl,idx_ice) =  zconst*pfac_sfc(jl)   &
-  !!$                                       & *pcfh_tile(jl,idx_ice) &
-  !!$                                       & *zdqv
-  !!$        END WHERE
            IF (lsmask(jl) < 1._wp) THEN
               pevap_tile(jl,jsfc) = alake(jl)*pevap_lice(jl)               & ! lakes
                    &                     +(1._wp-lsmask(jl)-alake(jl))           & ! ocean
@@ -259,7 +170,6 @@
               pevap_tile(jl,jsfc) = 0.0_wp
            END IF
         END IF
->>>>>>> e2768032
 
       ENDDO
     ENDDO
@@ -269,9 +179,6 @@
     ! The instantaneous grid box mean moisture flux will be passed on
     ! to the cumulus convection scheme.
 
-<<<<<<< HEAD
-    pevap_gbm(:) = 0._wp   ! "pqhfla" in echam
-=======
     !$ACC PARALLEL DEFAULT(PRESENT)
     !$ACC LOOP GANG VECTOR
     DO jk = 1, kbdim
@@ -279,7 +186,6 @@
     END DO
     !$ACC END PARALLEL
 
->>>>>>> e2768032
     DO jsfc = 1,ksfc_type
       !$ACC PARALLEL DEFAULT(PRESENT)
       !$ACC LOOP GANG VECTOR
@@ -295,18 +201,14 @@
     ! Instantaneous values
 
     IF (idx_lnd <= ksfc_type) THEN
-<<<<<<< HEAD
-      WHERE (lsmask(jcs:kproma) > 0._wp)
-        plhflx_tile(jcs:kproma,idx_lnd) = plhflx_lnd(jcs:kproma)
-      END WHERE
-=======
       !$ACC PARALLEL DEFAULT(PRESENT)
       !$ACC LOOP GANG VECTOR
       DO jl = jcs, kproma
-        plhflx_tile(jl,idx_lnd) = plhflx_lnd(jl)
-      END DO
-      !$ACC END PARALLEL
->>>>>>> e2768032
+        IF (lsmask(jl) > 0._wp) THEN
+          plhflx_tile(jl,idx_lnd) = plhflx_lnd(jl)
+        END IF
+      END DO
+      !$ACC END PARALLEL
     END IF
     IF (idx_wtr <= ksfc_type) THEN
       !$ACC PARALLEL DEFAULT(PRESENT)
@@ -335,9 +237,6 @@
 
     ! Accumulated grid box mean
 
-<<<<<<< HEAD
-    plhflx_gbm(:) = 0.0_wp
-=======
     !$ACC PARALLEL DEFAULT(PRESENT)
     !$ACC LOOP GANG VECTOR
     DO jk = 1, kbdim
@@ -345,7 +244,6 @@
     END DO
     !$ACC END PARALLEL
 
->>>>>>> e2768032
     DO jsfc = 1,ksfc_type
       !$ACC PARALLEL DEFAULT(PRESENT)
       !$ACC LOOP GANG VECTOR
@@ -377,7 +275,9 @@
         ! Flux of dry static energy
 
         IF (jsfc == idx_lnd) THEN
-          pshflx_tile(jl,jsfc) = pshflx_lnd(jl)
+          IF (lsmask(jl) > 0._wp) THEN
+            pshflx_tile(jl,jsfc) = pshflx_lnd(jl)
+          END IF
         END IF
         IF (jsfc == idx_wtr) THEN
           IF (alake(jl) > 0._wp) THEN
@@ -394,52 +294,12 @@
           END IF
         END IF
 
-<<<<<<< HEAD
-      ! Vertical gradient of dry static energy.
-      ! (Formula translated from ECHAM. Question: why using the blended
-      ! dry static energy, not the value on individual surface?)
-      ! bb was replaced by bb_btm (according to E. Roeckner), now not blended
-      ! quantity used.
-
-      zdcptv(jcs:kproma) = bb_btm(jcs:kproma,jsfc,ih) - tpfac2*pcptv_tile(jcs:kproma,jsfc)
-
-      ! Flux of dry static energy
-
-      IF (jsfc == idx_lnd) THEN
-        WHERE (lsmask(jcs:kproma) > 0._wp)
-          pshflx_tile(jcs:kproma,jsfc) = pshflx_lnd(jcs:kproma)
-        END WHERE
-      END IF
-      IF (jsfc == idx_wtr) THEN
-        WHERE (alake(jcs:kproma) > 0._wp)
-          pshflx_tile(jcs:kproma,jsfc) = pshflx_lwtr(jcs:kproma)
-        ELSE WHERE
-          pshflx_tile(jcs:kproma,jsfc) =  zconst*pfac_sfc(jcs:kproma) &
-                                     & *pcfh_tile(jcs:kproma,jsfc)  &
-                                     & *zdcptv(jcs:kproma)
-        END WHERE
-      END IF
-      IF (jsfc == idx_ice) THEN
-        WHERE (alake(jcs:kproma) > 0._wp)
-          pshflx_tile(jcs:kproma,jsfc) = pshflx_lice(jcs:kproma)
-        ELSE WHERE
-         pshflx_tile(jcs:kproma,jsfc) =  zconst*pfac_sfc(jcs:kproma) &
-                                     & *pcfh_tile(jcs:kproma,jsfc)  &
-                                     & *zdcptv(jcs:kproma)
-        END WHERE
-      END IF
-
-=======
       ENDDO
->>>>>>> e2768032
     ENDDO
     !$ACC END PARALLEL
 
     ! grid box mean
 
-<<<<<<< HEAD
-    pshflx_gbm(:) = 0.0_wp
-=======
     !$ACC PARALLEL DEFAULT(PRESENT)
     !$ACC LOOP GANG VECTOR
     DO jk = 1, kbdim
@@ -447,7 +307,6 @@
     END DO
     !$ACC END PARALLEL
 
->>>>>>> e2768032
     DO jsfc = 1,ksfc_type
       !$ACC PARALLEL DEFAULT(PRESENT)
       !$ACC LOOP GANG VECTOR
