!>
!!
!! @author Hui Wan, MPI-M
!!
!! @par Revision History
!! First version by Hui Wan (2011-08)
!!
!! @par Copyright and License
!!
!! This code is subject to the DWD and MPI-M-Software-License-Agreement in
!! its most recent form.
!! Please see the file LICENSE in the root of the source tree for this code.
!! Where software is supplied by third parties, it is indicated in the
!! headers of the routines.
!!
MODULE mo_surface_diag

  USE mo_kind,              ONLY: wp
  USE mo_physical_constants,ONLY: grav, als, alv, vtmpc2, cpd, rdv, tmelt,    &
                                  vtmpc1, vtmpc2, rd
  USE mo_echam_convect_tables,     ONLY: lookup_ua_list_spline
  USE mo_echam_vdiff_params,ONLY: tpfac2
  USE mo_echam_phy_memory,  ONLY: cdimissval
  USE mo_index_list,        ONLY: generate_index_list_batched


  IMPLICIT NONE
  PRIVATE
  PUBLIC :: wind_stress, surface_fluxes, nsurf_diag

CONTAINS
  !>
  !!
  !!
  SUBROUTINE surface_fluxes( jcs, kproma, kbdim, ksfc_type,        &! in
                           & idx_wtr, idx_ice, idx_lnd, ih, iqv,   &! in
                           & psteplen,                             &! in
                           & pfrc, lsmask, alake,                  &! in
                           & pcfh_tile, pfac_sfc,                  &! in
                           & pcptv_tile, pqsat_tile,               &! in
                           & pca, pcs, bb_btm,                     &! in
                           & plhflx_lnd, plhflx_lwtr, plhflx_lice, &! in for JSBACH land and lakes
                           & pshflx_lnd, pshflx_lwtr, pshflx_lice, &! in for JSBACH land and lakes
                           & pevap_lnd, pevap_lwtr, pevap_lice,    &! in for JSBACH land and lakes
                           & plhflx_gbm, pshflx_gbm,               &! out
                           & pevap_gbm,                            &! out
                           & plhflx_tile, pshflx_tile,             &! out
                           & pevap_tile )                           ! out

    REAL(wp),INTENT(IN) :: psteplen
    INTEGER, INTENT(IN) :: jcs, kproma, kbdim, ksfc_type
    INTEGER, INTENT(IN) :: idx_wtr, idx_ice, idx_lnd
    INTEGER, INTENT(IN) :: ih, iqv

    REAL(wp),INTENT(IN) :: pfrc(:,:)       ! (kbdim,ksfc_type)
    REAL(wp),INTENT(IN) :: lsmask(:)       ! (kbdim)
    REAL(wp),INTENT(IN) :: alake(:)        ! (kbdim)
    REAL(wp),INTENT(IN) :: pcfh_tile(:,:)  ! (kbdim,ksfc_type)
    REAL(wp),INTENT(IN) :: pfac_sfc(:)     ! (kbdim)
    REAL(wp),INTENT(IN) :: pcptv_tile(:,:) ! (kbdim,ksfc_type)
    REAL(wp),INTENT(IN) :: pqsat_tile(:,:) ! (kbdim,ksfc_type)
    REAL(wp),INTENT(IN) :: pca(:,:)        ! (kbdim,ksfc_type)
    REAL(wp),INTENT(IN) :: pcs(:,:)        ! (kbdim,ksfc_type)

    REAL(wp),INTENT(IN) :: bb_btm(:,:,ih:) ! (kbdim,ksfc_type,ih:iqv)

    REAL(wp),INTENT(OUT) :: plhflx_gbm(:) ! (kbdim)
    REAL(wp),INTENT(OUT) :: pshflx_gbm(:) ! (kbdim)
    REAL(wp),INTENT(OUT) :: pevap_gbm(:)  ! (kbdim)

    REAL(wp),INTENT(OUT)   :: plhflx_tile(:,:) ! (kbdim,ksfc_type)
    REAL(wp),INTENT(OUT)   :: pshflx_tile(:,:) ! (kbdim,ksfc_type)
    REAL(wp),INTENT(OUT)   :: pevap_tile(:,:)  ! (kbdim,ksfc_type)

    ! Input for JSBACH land and lakes
    REAL(wp),INTENT(IN), DIMENSION(:) :: & ! DIMENSION(kbdim) 
      &                         plhflx_lnd, plhflx_lwtr, plhflx_lice, &
      &                         pshflx_lnd, pshflx_lwtr, pshflx_lice, &
      &                         pevap_lnd, pevap_lwtr, pevap_lice

    INTEGER  :: jsfc, jk, jl
    REAL(wp) :: zconst, zdqv, zdcptv

    !$ACC DATA PRESENT( pfrc, lsmask, alake, pcfh_tile, pfac_sfc, pcptv_tile,  &
    !$ACC               pqsat_tile, pca, pcs, bb_btm, plhflx_gbm, plhflx_lice, &
    !$ACC               plhflx_tile, pshflx_gbm, pshflx_lnd, pshflx_lwtr,      &
    !$ACC               pshflx_lice, pevap_gbm, pevap_lnd, pevap_lwtr,         &
    !$ACC               pevap_lice, pevap_tile, plhflx_lnd, plhflx_lwtr,       &
    !$ACC               pshflx_tile )

<<<<<<< HEAD
    !===================================================================
    ! If surface heat fluxes (incl. latent) are switched off, set
    ! corresponding values to zero and return to the calling subroutine.
    !===================================================================

=======
>>>>>>> 9c2c8c4c
    !$ACC PARALLEL DEFAULT(NONE) ASYNC(1)
    !$ACC LOOP SEQ
    DO jsfc = 1,ksfc_type
      !$ACC LOOP GANG VECTOR
      DO jk = 1, kbdim
        plhflx_tile(jk,jsfc) = 0._wp
        pshflx_tile(jk,jsfc) = 0._wp
        pevap_tile (jk,jsfc) = 0._wp
      END DO
    END DO
    !$ACC END PARALLEL

    !===================================================================
    ! Otherwise compute diagnostics
    !===================================================================
    zconst = 1._wp/psteplen

    !-------------------------------------------------------------------
    ! Moisture fluxes (aka evaporation rates)
    !-------------------------------------------------------------------
    ! Instantaneous moisture flux on each tile

    !$ACC PARALLEL DEFAULT(NONE) ASYNC(1)
<<<<<<< HEAD
    !$ACC LOOP SEQ
    DO jsfc = 1,ksfc_type
      !$ACC LOOP GANG VECTOR
      DO jk = 1, kbdim
        pevap_tile(jk,jsfc) = 0._wp
      END DO
    END DO
    !$ACC END PARALLEL

    !$ACC PARALLEL DEFAULT(NONE) ASYNC(1)
=======
>>>>>>> 9c2c8c4c
    !$ACC LOOP SEQ
    DO jsfc = 1,ksfc_type
      !$ACC LOOP GANG VECTOR PRIVATE( zdqv )
      DO jl = jcs, kproma
        ! Vertical gradient of specific humidity scaled by factor (1/tpfac1).
        ! Formula: ( qv_{tavg,klev} - qs_tile )/tpfac1
        ! Here qv_{tavg,klev} = tpfac1*qv_klev(t+dt) + (1-tpfac1)*qv_klev(t)
        !                     = tpfac1*bb_qv
        ! where bb_qv is the solution of the linear system at the lowest
        ! model level (i.e., the full level right above surface).
        ! (Formula translated from ECHAM. Question: why using the blended
        ! humidity, not the value on individual surface?)
        ! bb was replaced by bb_btm (according to E. Roeckner), now not blended
        ! quantity used.

        zdqv =   bb_btm(jl,jsfc,iqv) * pca(jl,jsfc)           &
          &    - tpfac2 * pqsat_tile(jl,jsfc) * pcs(jl,jsfc)

        ! Moisture flux ( = evaporation). Formula:
        ! (g*psteplen)**(-1)*[  tpfac1*g*psteplen*(air density)*(exchange coef)
        !                     *(tpfac1)**(-1)*( qv_{tavg,klev} - qs_tile ) ]

        ! On solid land (i.e. without lakes)
        !
        IF (jsfc == idx_lnd) THEN
          IF (lsmask(jl) > 0._wp) THEN
            pevap_tile(jl,jsfc) = pevap_lnd(jl)
          END IF
        END IF

        ! On open water, ocean and lakes
        !
        IF (jsfc == idx_wtr) THEN
          IF (lsmask(jl) < 1._wp) THEN
              pevap_tile(jl,jsfc) =   alake(jl) * pevap_lwtr(jl)                   & ! lakes
                   &                + (1._wp - lsmask(jl) - alake(jl))             & ! ocean
                   &                  * zconst * pfac_sfc(jl) * pcfh_tile(jl,jsfc) &
                   &                  * zdqv
              pevap_tile(jl,jsfc) = pevap_tile(jl,jsfc) / (1._wp - lsmask(jl))
          END IF
        END IF

        ! On ice covered water, ocean and lakes
        !
        IF (jsfc == idx_ice) THEN
           IF (lsmask(jl) < 1._wp) THEN
              pevap_tile(jl,jsfc) =   alake(jl) * pevap_lice(jl)                   & ! lakes
                   &                + (1._wp - lsmask(jl) - alake(jl))             & ! ocean
                   &                  * zconst * pfac_sfc(jl) * pcfh_tile(jl,jsfc) &
                   &                  * zdqv
              pevap_tile(jl,jsfc) = pevap_tile(jl,jsfc) / (1._wp - lsmask(jl))
           END IF
        END IF

      ENDDO
    ENDDO
    !$ACC END PARALLEL

    ! Compute grid box mean and time integral
    ! The instantaneous grid box mean moisture flux will be passed on
    ! to the cumulus convection scheme.

    !$ACC PARALLEL DEFAULT(NONE) ASYNC(1)
    !$ACC LOOP GANG VECTOR
    DO jk = 1, kbdim
      pevap_gbm(jk) = 0._wp   ! "pqhfla" in echam
    END DO
    !$ACC END PARALLEL

    DO jsfc = 1,ksfc_type
      !$ACC PARALLEL DEFAULT(NONE) ASYNC(1)
      !$ACC LOOP GANG VECTOR
      DO jl = jcs, kproma
        pevap_gbm(jl) = pevap_gbm(jl) + pfrc(jl,jsfc) * pevap_tile(jl,jsfc)
      END DO
      !$ACC END PARALLEL
    ENDDO

    !-------------------------------------------------------------------
    ! Latent heat flux
    !-------------------------------------------------------------------
    ! Instantaneous values

    IF (idx_lnd <= ksfc_type) THEN
      !$ACC PARALLEL DEFAULT(NONE) ASYNC(1)
      !$ACC LOOP GANG VECTOR
      DO jl = jcs, kproma
        IF (lsmask(jl) > 0._wp) THEN
          plhflx_tile(jl,idx_lnd) = plhflx_lnd(jl)
        END IF
      END DO
      !$ACC END PARALLEL
    END IF
    IF (idx_wtr <= ksfc_type) THEN
      !$ACC PARALLEL DEFAULT(NONE) ASYNC(1)
      !$ACC LOOP GANG VECTOR
      DO jl = jcs, kproma
        IF (alake(jl) > 0._wp) THEN
          plhflx_tile(jl,idx_wtr) = plhflx_lwtr(jl)
        ELSE
          plhflx_tile(jl,idx_wtr) = alv * pevap_tile(jl,idx_wtr)
        END IF
      END DO
      !$ACC END PARALLEL
    END IF
    IF (idx_ice <= ksfc_type) THEN
      !$ACC PARALLEL DEFAULT(NONE) ASYNC(1)
      !$ACC LOOP GANG VECTOR
      DO jl = jcs, kproma
        IF (alake(jl) > 0._wp) THEN
          plhflx_tile(jl,idx_ice) = plhflx_lice(jl)
        ELSE
          plhflx_tile(jl,idx_ice) = als * pevap_tile(jl,idx_ice)
        END IF
      END DO
      !$ACC END PARALLEL
    END IF

    ! Accumulated grid box mean

    !$ACC PARALLEL DEFAULT(NONE) ASYNC(1)
    !$ACC LOOP GANG VECTOR
    DO jk = 1, kbdim
       plhflx_gbm(jk) = 0.0_wp
    END DO
    !$ACC END PARALLEL

    DO jsfc = 1,ksfc_type
      !$ACC PARALLEL DEFAULT(NONE) ASYNC(1)
      !$ACC LOOP GANG VECTOR
      DO jl = jcs, kproma
        plhflx_gbm(jl) = plhflx_gbm(jl) + pfrc(jl,jsfc)*plhflx_tile(jl,jsfc)
      END DO
      !$ACC END PARALLEL
    ENDDO

    !-------------------------------------------------------------------
    ! Sensible heat flux
    !-------------------------------------------------------------------
    ! Instantaneous flux on each tile

    !$ACC PARALLEL DEFAULT(NONE) ASYNC(1)
    !$ACC LOOP SEQ
    DO jsfc = 1,ksfc_type
      !$ACC LOOP GANG VECTOR PRIVATE( zdcptv )
      DO jl = jcs, kproma

        ! Vertical gradient of dry static energy.
        ! (Formula translated from ECHAM. Question: why using the blended
        ! dry static energy, not the value on individual surface?)
        ! bb was replaced by bb_btm (according to E. Roeckner), now not blended
        ! quantity used.

        zdcptv = bb_btm(jl,jsfc,ih) - tpfac2 * pcptv_tile(jl,jsfc)

        ! Flux of dry static energy

        IF (jsfc == idx_lnd) THEN
          IF (lsmask(jl) > 0._wp) THEN
            pshflx_tile(jl,jsfc) = pshflx_lnd(jl)
          END IF
        END IF
        IF (jsfc == idx_wtr) THEN
          IF (alake(jl) > 0._wp) THEN
            pshflx_tile(jl,jsfc) = pshflx_lwtr(jl)
          ELSE
            pshflx_tile(jl,jsfc) = zconst * pfac_sfc(jl) * pcfh_tile(jl,jsfc) * zdcptv
          END IF
        END IF
        IF (jsfc == idx_ice) THEN
          IF (alake(jl) > 0._wp) THEN
            pshflx_tile(jl,jsfc) = pshflx_lice(jl)
          ELSE
            pshflx_tile(jl,jsfc) = zconst * pfac_sfc(jl) * pcfh_tile(jl,jsfc) * zdcptv
          END IF
        END IF

      ENDDO
    ENDDO
    !$ACC END PARALLEL

    ! grid box mean

    !$ACC PARALLEL DEFAULT(NONE) ASYNC(1)
    !$ACC LOOP GANG VECTOR
    DO jk = 1, kbdim
      pshflx_gbm(jk) = 0.0_wp
    END DO
    !$ACC END PARALLEL

    DO jsfc = 1,ksfc_type
      !$ACC PARALLEL DEFAULT(NONE) ASYNC(1)
      !$ACC LOOP GANG VECTOR
      DO jl = jcs, kproma
        pshflx_gbm(jl) = pshflx_gbm(jl) + pfrc(jl,jsfc) * pshflx_tile(jl,jsfc)
      END DO
      !$ACC END PARALLEL
    ENDDO

    !$ACC END DATA

  END SUBROUTINE surface_fluxes
  !-------------
  !!
  !! Compute wind stress over each surface type
  !!
  SUBROUTINE wind_stress( jcs, kproma, kbdim, ksfc_type,        &! in
                        & psteplen,                             &! in
                        & loidx, is,                            &! in
                        & pfrc, pcfm_tile, pfac_sfc,            &! in
                        & pu_rtpfac1, pv_rtpfac1,               &! in
                        & pu_stress_gbm,  pv_stress_gbm,        &! out
                        & pu_stress_tile, pv_stress_tile        )! out

    REAL(wp),INTENT(IN)    :: psteplen
    INTEGER, INTENT(IN)    :: jcs, kproma, kbdim, ksfc_type

    INTEGER, INTENT(IN)    :: loidx(kbdim,ksfc_type) !< counter for masks
    INTEGER, INTENT(IN)    :: is   (      ksfc_type) !< counter for masks

    REAL(wp),INTENT(IN)    :: pfrc            (:,:) ! (kbdim,ksfc_type)
    REAL(wp),INTENT(IN)    :: pcfm_tile       (:,:) ! (kbdim,ksfc_type)
    REAL(wp),INTENT(IN)    :: pfac_sfc        (:)   ! (kbdim)
    REAL(wp),INTENT(IN)    :: pu_rtpfac1      (:)   ! (kbdim)
    REAL(wp),INTENT(IN)    :: pv_rtpfac1      (:)   ! (kbdim)
    REAL(wp),INTENT(OUT)   :: pu_stress_gbm   (:)   ! (kbdim)
    REAL(wp),INTENT(OUT)   :: pv_stress_gbm   (:)   ! (kbdim)
    REAL(wp),INTENT(OUT)   :: pu_stress_tile  (:,:) ! (kbdim,ksfc_type)
    REAL(wp),INTENT(OUT)   :: pv_stress_tile  (:,:) ! (kbdim,ksfc_type)

    INTEGER  :: jsfc
    REAL(wp) :: zconst
    ! Local variables


    INTEGER  :: jls, jl, js

    zconst = 1._wp/psteplen

    ! Compute wind stress over each surface type, then accumulate
    ! grid box mean. Formula for wind stress:
    !   (grav*psteplen)**(-1)
    !  *[grav*psteplen*tpfac1*(air density)]
    !  *(surface turbulent exchange coeff)
    !  *[(u-/v-wind at lowest model level)/tpfac1]

    !$ACC DATA PRESENT( pu_stress_tile, pv_stress_tile, pfac_sfc, pfrc,        &
    !$ACC               pu_stress_gbm, pv_stress_gbm, pcfm_tile, pu_rtpfac1,   &
    !$ACC               pv_rtpfac1 )  &
    !$ACC      PRESENT( is, loidx )

    !$ACC PARALLEL DEFAULT(NONE) ASYNC(1)
    !$ACC LOOP SEQ
    DO jsfc = 1,ksfc_type
      !$ACC LOOP GANG VECTOR
      DO jl = 1, kbdim
        pu_stress_tile(jl,jsfc) = 0.0_wp
        pv_stress_tile(jl,jsfc) = 0.0_wp
      END DO
    END DO
    !$ACC END PARALLEL

    !$ACC PARALLEL DEFAULT(NONE) ASYNC(1)
    !$ACC LOOP GANG VECTOR
    DO jl = 1, kbdim
      pu_stress_gbm (jl)   = 0.0_wp
      pv_stress_gbm (jl)   = 0.0_wp
    END DO
    !$ACC END PARALLEL

    !$ACC PARALLEL DEFAULT(NONE) ASYNC(1)
    !$ACC LOOP SEQ
    DO jsfc = 1,ksfc_type
       !$ACC LOOP GANG VECTOR PRIVATE( js )
       DO jls = 1,is(jsfc)
          ! set index
          js=loidx(jls,jsfc)

          pu_stress_tile(js,jsfc) = zconst*pfac_sfc(js) *pcfm_tile(js,jsfc)*pu_rtpfac1(js)
          pv_stress_tile(js,jsfc) = zconst*pfac_sfc(js) *pcfm_tile(js,jsfc)*pv_rtpfac1(js)
       END DO
    END DO
    !$ACC END PARALLEL

    DO jsfc = 1,ksfc_type
       !$ACC PARALLEL DEFAULT(NONE) ASYNC(1)
       !$ACC LOOP GANG VECTOR PRIVATE( js )
       DO jls = 1,is(jsfc)
          ! set index
          js=loidx(jls,jsfc)

          pu_stress_gbm(js)       = pu_stress_gbm(js) + pu_stress_tile(js,jsfc)*pfrc(js,jsfc)
          pv_stress_gbm(js)       = pv_stress_gbm(js) + pv_stress_tile(js,jsfc)*pfrc(js,jsfc)
       END DO
       !$ACC END PARALLEL
    END DO

    !$ACC END DATA

  END SUBROUTINE wind_stress
  !-------------
  !!
  !! Compute diagnostics: 10m wind, u and v in 10m,
  !!                      temperature in 2m, dew point temperature in 2m
  !!
  SUBROUTINE nsurf_diag( jcs, kproma, kbdim, ksfc_type,   &! in
                       & idx_lnd,                         &! in
                       & pfrc,                            &! in
                       & pqm1,                            &! in humidity
                       & ptm1,                            &
                       & papm1,     paphm1,               &
                       & pxm1,                            &
                       & pum1,      pvm1,                 &
                       & pocu,      pocv,                 &
                       & pzf,                             &! in height of lowermost full level (m)
                       & pzs,                             &! in height of surface (m)
                       & pcptgz,                          &! in dry static energy
                       & pcpt_tile,                       &! in dry static energy
                       & pbn_tile,                        &! in for diagnostic
                       & pbhn_tile,                       &! in for diagnostic
                       & pbh_tile,                        &! in for diagnostic
                       & pbm_tile,                        &! in for diagnostic
                       & pri_tile,                        &! in moist Richardson number
                       & psfcWind_gbm,                    &! out 10m windspeed
                       & ptas_gbm,                        &! out temperature in 2m
                       & pdew2_gbm,                       &! out dew point temperature in 2m
                       & puas_gbm,                        &! out zonal wind in 10m
                       & pvas_gbm,                        &! out meridional wind in 10m
                       & ptasmax,                         &! inout max 2m temperature
                       & ptasmin,                         &! inout min 2m temperature
                       & psfcWind_tile,                   &! out 10m windspeed
                       & ptas_tile,                       &! out temperature in 2m
                       & pdew2_tile,                      &! out dew point temperature in 2m
                       & puas_tile,                       &! out zonal wind in 10m
                       & pvas_tile                        )! out meridional wind in 10m

    INTEGER, INTENT(IN) :: jcs, kproma, kbdim, ksfc_type
    INTEGER, INTENT(IN) :: idx_lnd

    REAL(wp),INTENT(IN), DIMENSION(:,:) :: &                !< DIMENSION(kbdim,ksfc_type)
                                pfrc                        !< fraction of the grid box occupied by
                                                            !< each surface type
    REAL(wp), INTENT(in)     :: pqm1(:)                     !< (kbdim)
    REAL(wp), INTENT(in)     :: pzf(:), pzs(:)              !< (kbdim)
    REAL(wp), INTENT(in)     :: pcptgz(:)                   !< (kbdim) dry static energy at surface level
    REAL(wp), INTENT(in)     :: pcpt_tile(:,:)              !< (kbdim,ksfc_type) dry static energy on tiles
    REAL(wp), TARGET, INTENT(in) :: pbn_tile(:,:)           !< (kbdim,ksfc_type) for diagnostics
    REAL(wp), TARGET, INTENT(in) :: pbhn_tile(:,:)          !< (kbdim,ksfc_type) for diagnostics
    REAL(wp), INTENT(in)     :: pbh_tile(:,:)               !< (kbdim,ksfc_type) for diagnostics
    REAL(wp), INTENT(in)     :: pbm_tile(:,:)               !< (kbdim,ksfc_type) for diagnostics
    REAL(wp), INTENT(in)     :: pri_tile(:,:)               !< (kbdim,ksfc_type) moist Richardson number
    REAL(wp), INTENT(in)     :: ptm1(:), papm1(:), pxm1(:)  !< (kbdim)
    REAL(wp), INTENT(in)     :: pum1(:), pvm1(:), paphm1(:) !< (kbdim) =paphm1(kbdim, klevp1)
    REAL(wp), INTENT(in)     :: pocu(:), pocv(:)            !< (kbdim)
    REAL(wp), INTENT(out)    :: psfcWind_gbm(:)             !< (kbdim)
    REAL(wp), INTENT(out)    :: ptas_gbm(:)                 !< (kbdim)
    REAL(wp), INTENT(out)    :: pdew2_gbm(:)                !< (kbdim)
    REAL(wp), INTENT(out)    :: puas_gbm(:)                 !< (kbdim)
    REAL(wp), INTENT(out)    :: pvas_gbm(:)                 !< (kbdim)
    REAL(wp), INTENT(inout)  :: ptasmax(:), ptasmin(:)      !< (kbdim)
    REAL(wp), INTENT(out), DIMENSION(:,:) ::      &         !< DIMENSION(kbdim,ksfc_type)
                                psfcWind_tile,    &
                                ptas_tile,        &
                                pdew2_tile,       &
                                puas_tile,        &
                                pvas_tile

    ! Local variables

    INTEGER  :: loidx  (kbdim,ksfc_type), icond  (kbdim,ksfc_type) !< counter for masks
    INTEGER  :: is     (ksfc_type)       !< counter for masks
    INTEGER  :: jls, jl, jsfc, js
    REAL(wp)     :: zhuv, zhtq, zephum, zc2es, zc3les, zc3ies, zc4les, zc4ies
    REAL(wp)     :: zrat, zcbn, zcbs, zcbu, zmerge, zred
    REAL(wp)     :: zh2m(kbdim), zqs1(kbdim), zrh2m(kbdim), zcvm3(kbdim), zcvm4(kbdim)
    REAL(wp)     :: zaph2m(kbdim), zqs2(kbdim), zq2m(kbdim), zfrac(kbdim)
    REAL(wp)     :: ua(kbdim)
    REAL(wp), POINTER :: pbtile(:,:)
#ifdef HAVE_FC_ATTRIBUTE_CONTIGUOUS
    CONTIGUOUS :: pbtile
#endif

    !$ACC DATA PRESENT( pfrc, pqm1, pzf, pzs, pcptgz, pcpt_tile, pbn_tile,     &
    !$ACC               pbhn_tile, pbh_tile, pbm_tile, pri_tile, ptm1, papm1,  &
    !$ACC               pxm1, pum1, pvm1, paphm1, pocu, pocv, ptasmax,         &
    !$ACC               ptasmin )                                              &
    !$ACC      PRESENT( psfcWind_gbm, psfcWind_tile, ptas_gbm, ptas_tile,      &
    !$ACC               pdew2_gbm, pdew2_tile, puas_gbm, puas_tile, pvas_gbm,  &
    !$ACC               pvas_tile )                                            &
    !$ACC      PCREATE( zh2m, zqs1, zrh2m, zcvm3, zcvm4, zaph2m, zqs2, zq2m,   &
    !$ACC               zfrac, ua, is, loidx, icond )

    !CONSTANTS
    zhuv          =  10._wp ! 10m
    zhtq          =   2._wp !  2m
    zephum        = 0.05_wp ! epsilon for rel. humidity

    zc2es         = 610.78_wp * rdv
    zc3les        = 17.269_wp
    zc3ies        = 21.875_wp
    zc4les        = 35.86_wp
    zc4ies        = 7.66_wp

    ! set total- and tile-fields to zero in order to avoid uninitialised values

    !$ACC PARALLEL DEFAULT(PRESENT)
    !$ACC LOOP SEQ
    DO jsfc = 1,ksfc_type
      !$ACC LOOP GANG VECTOR
      DO jl = 1,kbdim
        psfcWind_tile(jl,jsfc) = cdimissval
        puas_tile    (jl,jsfc) = cdimissval
        pvas_tile    (jl,jsfc) = cdimissval
        ptas_tile    (jl,jsfc) = cdimissval
        pdew2_tile   (jl,jsfc) = cdimissval
      END DO
    END DO
    !$ACC END PARALLEL

    !$ACC PARALLEL LOOP DEFAULT(PRESENT)
    DO jsfc = 1,ksfc_type
      DO jl = jcs,kproma
        icond(jl,jsfc) = MERGE(1, 0, pfrc(jl,jsfc).GT.0.0_wp)
      ENDDO
    ENDDO

    CALL generate_index_list_batched(icond(jcs:,:), loidx(jcs:,:), jcs, kproma, is, 1)
    !$ACC UPDATE WAIT SELF(is)

    !     Compute new t2m
    !

    DO jsfc = 1,ksfc_type
      IF ( jsfc == idx_lnd ) THEN
        ! land only
        pbtile => pbhn_tile
      ELSE
        ! water and ice
        pbtile => pbn_tile
      END IF
      !$ACC DATA PRESENT( pbtile )
      !$ACC PARALLEL DEFAULT(PRESENT)
      !$ACC LOOP GANG VECTOR PRIVATE( jl, zrat, zcbn, zcbs, zcbu, zmerge, zred )
      DO jls=jcs,is(jsfc)
       jl = loidx(jls,jsfc)
       zrat   = zhtq / (pzf(jl)-pzs(jl))
       zcbn   = LOG(1._wp + (EXP(pbtile(jl,jsfc)) - 1._wp) * zrat )
       zcbs   = -(pbtile(jl,jsfc) - pbh_tile(jl,jsfc)) * zrat
       zcbu   = -LOG(1._wp + (EXP(pbtile(jl,jsfc) - pbh_tile(jl,jsfc)) - 1._wp) * zrat)
       zmerge = MERGE(zcbs,zcbu,pri_tile(jl,jsfc) .GT. 0._wp)
       zred   = (zcbn + zmerge) / pbh_tile(jl,jsfc)
       zh2m(jl)   = pcpt_tile(jl,jsfc) + zred * (pcptgz(jl) - pcpt_tile(jl,jsfc))
       ptas_tile(jl,jsfc) = (zh2m(jl) - zhtq*grav ) / (cpd * (1._wp + vtmpc2 * pqm1(jl)))
     ENDDO
     !$ACC END PARALLEL
     !$ACC END DATA
    ENDDO
    !
    !           5.96   2M DEW POINT
    !

    DO jsfc = 1,ksfc_type

      CALL lookup_ua_list_spline('nsurf_diag(1)', jcs, kproma, is(jsfc), loidx(:,jsfc), ptm1, ua)

      !$ACC PARALLEL DEFAULT(PRESENT)
      !$ACC LOOP GANG VECTOR PRIVATE( jl )
      DO jls=jcs,is(jsfc)
        jl = loidx(jls,jsfc)
        zqs1(jl)      = ua(jls) / papm1(jl)
        zqs1(jl)      = zqs1(jl) / (1._wp- vtmpc1 * zqs1(jl))
        zrh2m(jl)     = MAX(zephum, pqm1(jl) / zqs1(jl))
 
        zaph2m(jl)     = paphm1(jl) * &  ! = paphm1(jcs:kproma, klevp1)
            (1._wp - zhtq*grav / ( rd * ptas_tile(jl,jsfc) * (1._wp + vtmpc1 * pqm1(jl) - pxm1(jl))))
      ENDDO
      !$ACC END PARALLEL

      !$ACC PARALLEL DEFAULT(PRESENT)
      !$ACC LOOP GANG VECTOR
      DO jl = jcs,kproma
        IF(ptas_tile(jl,jsfc) .GT. tmelt) THEN
          zcvm3(jl)   = zc3les
          zcvm4(jl)   = zc4les
        ELSE
          zcvm3(jl)   = zc3ies
          zcvm4(jl)   = zc4ies
        ENDIF
      ENDDO
      !$ACC END PARALLEL

      CALL lookup_ua_list_spline('nsurf_diag(2)', jcs, kbdim, is(jsfc), loidx(:,jsfc), ptas_tile(:,jsfc), ua)

      !$ACC PARALLEL DEFAULT(PRESENT)
      !$ACC LOOP GANG VECTOR PRIVATE( jl )
      DO jls=jcs,is(jsfc)
        jl = loidx(jls,jsfc)
        zqs2(jl)      = ua(jls) / zaph2m(jl)
        zqs2(jl)      = zqs2(jl) / (1._wp- vtmpc1 * zqs2(jl))
        zq2m(jl)      = zrh2m(jl) * zqs2(jl)
        zfrac(jl)     = LOG(zaph2m(jl) * zq2m(jl) / (zc2es * (1._wp + vtmpc1 * zq2m(jl)))) / zcvm3(jl)
        pdew2_tile(jl,jsfc) = MIN(ptas_tile(jl,jsfc), (tmelt - zfrac(jl) * zcvm4(jl)) / (1._wp - zfrac(jl)))
       ENDDO
       !$ACC END PARALLEL
    ENDDO

    !
    !*          5.97   10M WIND COMPONENTS
    !
    !$ACC PARALLEL DEFAULT(PRESENT)
    !$ACC LOOP SEQ
    DO jsfc = 1,ksfc_type
       !$ACC LOOP GANG VECTOR PRIVATE( jl, zrat, zcbn, zcbs, zcbu, zmerge, zred )
       DO jls=jcs,is(jsfc)
         jl = loidx(jls,jsfc)
           zrat   = zhuv / (pzf(jl)-pzs(jl))
           zcbn   = LOG(1._wp + (EXP (pbn_tile(jl,jsfc)) - 1._wp) * zrat )
           zcbs   = -(pbn_tile(jl,jsfc) - pbm_tile(jl,jsfc)) * zrat
           zcbu   = -LOG(1._wp + (EXP (pbn_tile(jl,jsfc) - pbm_tile(jl,jsfc)) - 1._wp) * zrat)
           zmerge = MERGE(zcbs,zcbu,pri_tile(jl,jsfc) .GT. 0._wp)
           zred   = (zcbn + zmerge) / pbm_tile(jl,jsfc)
           puas_tile(jl,jsfc)    = zred * pum1(jl)
           pvas_tile(jl,jsfc)    = zred * pvm1(jl)
           psfcWind_tile(jl,jsfc)   = zred*SQRT((pum1(jl)-pocu(jl))**2+(pvm1(jl)-pocv(jl))**2)
    ! for ice and land this is identical to
    !      psfcWind_tile(jl,jsfc)   = SQRT(puas_tile(jl,jsfc)**2+pvas_tile(jl,jsfc)**2)
        ENDDO
    ENDDO
    !$ACC END PARALLEL

    ! Aggregate all diagnostics
    !
    !$ACC PARALLEL DEFAULT(PRESENT)
    !$ACC LOOP GANG VECTOR
    DO jl = 1,kbdim
      psfcWind_gbm (jl)   = 0._wp
      puas_gbm     (jl)   = 0._wp
      pvas_gbm     (jl)   = 0._wp
      ptas_gbm     (jl)   = 0._wp
      pdew2_gbm    (jl)   = 0._wp
    END DO
    !$ACC END PARALLEL
    !
    DO jsfc = 1,ksfc_type
      !$ACC PARALLEL DEFAULT(PRESENT)
      !$ACC LOOP GANG VECTOR PRIVATE( js )
      DO jls = jcs,is(jsfc)
! set index
      js=loidx(jls,jsfc)
        psfcWind_gbm(js) = psfcWind_gbm(js) + pfrc(js,jsfc)*psfcWind_tile(js,jsfc)
        puas_gbm    (js) = puas_gbm (js)    + pfrc(js,jsfc)*puas_tile (js,jsfc)
        pvas_gbm    (js) = pvas_gbm (js)    + pfrc(js,jsfc)*pvas_tile (js,jsfc)
        ptas_gbm    (js) = ptas_gbm  (js)   + pfrc(js,jsfc)*ptas_tile  (js,jsfc)
        pdew2_gbm   (js) = pdew2_gbm (js)   + pfrc(js,jsfc)*pdew2_tile (js,jsfc)
      ENDDO
      !$ACC END PARALLEL
    ENDDO
!
! find max and min values for 2m temperature
!
    !$ACC PARALLEL DEFAULT(PRESENT)
    !$ACC LOOP GANG VECTOR
    DO jl=jcs,kproma
        ptasmax  (jl) = MAX(ptasmax(jl),ptas_gbm(jl))
        ptasmin  (jl) = MIN(ptasmin(jl),ptas_gbm(jl))
    ENDDO
    !$ACC END PARALLEL

  !$ACC END DATA

  END SUBROUTINE nsurf_diag
  !-------------

END MODULE mo_surface_diag<|MERGE_RESOLUTION|>--- conflicted
+++ resolved
@@ -88,14 +88,6 @@
     !$ACC               pevap_lice, pevap_tile, plhflx_lnd, plhflx_lwtr,       &
     !$ACC               pshflx_tile )
 
-<<<<<<< HEAD
-    !===================================================================
-    ! If surface heat fluxes (incl. latent) are switched off, set
-    ! corresponding values to zero and return to the calling subroutine.
-    !===================================================================
-
-=======
->>>>>>> 9c2c8c4c
     !$ACC PARALLEL DEFAULT(NONE) ASYNC(1)
     !$ACC LOOP SEQ
     DO jsfc = 1,ksfc_type
@@ -119,19 +111,6 @@
     ! Instantaneous moisture flux on each tile
 
     !$ACC PARALLEL DEFAULT(NONE) ASYNC(1)
-<<<<<<< HEAD
-    !$ACC LOOP SEQ
-    DO jsfc = 1,ksfc_type
-      !$ACC LOOP GANG VECTOR
-      DO jk = 1, kbdim
-        pevap_tile(jk,jsfc) = 0._wp
-      END DO
-    END DO
-    !$ACC END PARALLEL
-
-    !$ACC PARALLEL DEFAULT(NONE) ASYNC(1)
-=======
->>>>>>> 9c2c8c4c
     !$ACC LOOP SEQ
     DO jsfc = 1,ksfc_type
       !$ACC LOOP GANG VECTOR PRIVATE( zdqv )
