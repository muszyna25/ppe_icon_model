!>
!!
!! @author Hui Wan, MPI-M
!!
!! @par Revision History
!! First version by Hui Wan (2011-08)
!!
!! @par Copyright and License
!!
!! This code is subject to the DWD and MPI-M-Software-License-Agreement in
!! its most recent form.
!! Please see the file LICENSE in the root of the source tree for this code.
!! Where software is supplied by third parties, it is indicated in the
!! headers of the routines.
!!
MODULE mo_surface

  USE mo_kind,              ONLY: wp
#ifdef __NO_JSBACH__
  USE mo_exception,         ONLY: finish
#endif
#ifdef __NO_ICON_OCEAN__
  USE mo_exception,         ONLY: finish
#endif

  USE mo_physical_constants,ONLY: grav, Tf, alf, albedoW, zemiss_def, stbo, tmelt, rhos!!$, rhoi
  USE mo_echam_phy_config,  ONLY: echam_phy_config
  USE mo_echam_phy_memory,  ONLY: cdimissval
  USE mo_echam_vdf_config,  ONLY: echam_vdf_config
  USE mo_echam_vdiff_params,ONLY: tpfac2
  USE mo_vdiff_solver,      ONLY: ih, iqv, iu, iv, imh, imqv, imuv, &
                                & nmatrix, nvar_vdiff,              &
                                & matrix_to_richtmyer_coeff
  USE mo_surface_diag,      ONLY: wind_stress, surface_fluxes
#ifndef __NO_JSBACH__
  USE mo_jsb_interface,     ONLY: jsbach_interface
#endif
  USE mo_echam_sfc_indices, ONLY: nsfc_type
#ifndef __NO_ICON_OCEAN__
  USE mo_sea_ice,           ONLY: ice_fast
  USE mo_ml_ocean,          ONLY: ml_ocean
#endif

  IMPLICIT NONE
  PRIVATE
  PUBLIC :: update_surface

  ! Shortcuts to components of echam_vdf_config
  !
  LOGICAL, POINTER :: lsfc_mom_flux, lsfc_heat_flux

CONTAINS
  !>
  !!
  !!
  SUBROUTINE update_surface( jg,                                &! in
                           & kproma, kbdim,                     &! in
                           & kice,                              &! in
                           & klev, ksfc_type,                   &! in
                           & idx_wtr, idx_ice, idx_lnd,         &! in
                           & pdtime,                            &! in
                           & pfrc,                              &! in
                           & pcfh_tile, pcfm_tile,              &! in
                           & pfac_sfc, pocu, pocv,              &! in
                           & aa, aa_btm, bb, bb_btm,            &! inout
                           & pcpt_tile, pqsat_tile,             &! inout
                           & ptsfc_tile,                        &! inout
                           & pu_stress_gbm, pv_stress_gbm,      &! out
                           & plhflx_gbm, pshflx_gbm,            &! out
                           & pevap_gbm,                         &! out
                           & pu_stress_tile,   pv_stress_tile,  &! out
                           & plhflx_tile, pshflx_tile,          &! out
                           & pevap_tile,                        &! out
<<<<<<< HEAD
                           & pco2nat,                           &! out
=======
                           & pco2nat,                           &! inout
>>>>>>> 12462837
                           !! optional
                           & nblock,                            &! in
                           & lsm,                               &! in
                           & alake,                             &! in
                           & pu,                                &! in
                           & pv,                                &! in
                           & ptemp,                             &! in
                           & pq,                                &! in
                           & pco2,                              &! in
                           & prsfl,                             &! in
                           & prsfc,                             &! in
                           & pssfl,                             &! in
                           & pssfc,                             &! in
                           & rlds,                              &! in
                           & rlus,                              &! inout
                           & rsds,                              &! in
                           & rsus,                              &! in
                           !
                           & rvds_dir,                          &! in
                           & rpds_dir,                          &! in
                           & rnds_dir,                          &! in
                           & rvds_dif,                          &! in
                           & rpds_dif,                          &! in
                           & rnds_dif,                          &! in
                           !
                           & ps,                                &! in
                           & pcosmu0,                           &! in
                           & pch_tile,                          &! in
                           !! for JSBACH
                           & pcsat,                             &! inout
                           & pcair,                             &! inout
                           & q_snocpymlt,                       &! out
                           !
                           & z0m_tile, z0h_lnd,                 &! out
                           & albvisdir, albnirdir, albvisdif, albnirdif, &! inout
                           & albvisdir_tile,                    &! inout
                           & albnirdir_tile,                    &! inout
                           & albvisdif_tile,                    &! inout
                           & albnirdif_tile,                    &! inout
                           & albedo, albedo_tile,               &! inout
                           & pco2_flux_tile,                    &! inout
                           & ptsfc,                             &! out
                           & ptsfc_rad,                         &! out
                           & rsns_tile, rlns_tile,              &! out
                           & lake_ice_frc,                      &! out
                           !! Sea ice
                           & Tsurf,                             &! inout
                           & T1,                                &! inout
                           & T2,                                &! inout
                           & hi,                                &! in
                           & hs,                                &! inout
                           & Qtop,                              &! out
                           & Qbot,                              &! out
                           & conc,                              &! in
                           & albvisdir_ice, albvisdif_ice,      &! inout
                           & albnirdir_ice, albnirdif_ice)       ! inout

    REAL(wp),INTENT(IN) :: pdtime
    INTEGER, INTENT(IN) :: jg
    INTEGER, INTENT(IN) :: kproma, kbdim
    INTEGER, INTENT(IN) :: klev, ksfc_type
    INTEGER, INTENT(IN) :: idx_wtr, idx_ice, idx_lnd
    REAL(wp),INTENT(IN) :: pfrc      (kbdim,ksfc_type)
    REAL(wp),INTENT(IN) :: pcfh_tile (kbdim,ksfc_type)
    REAL(wp),INTENT(IN) :: pcfm_tile (kbdim,ksfc_type)
    REAL(wp),INTENT(IN) :: pfac_sfc  (kbdim)
    REAL(wp),INTENT(IN) :: pocu      (kbdim)
    REAL(wp),INTENT(IN) :: pocv      (kbdim)
    REAL(wp),INTENT(INOUT) :: aa     (kbdim,klev,3,nmatrix)
    REAL(wp),INTENT(INOUT) :: aa_btm (kbdim,3,ksfc_type,imh:imqv)
    REAL(wp),INTENT(INOUT) :: bb     (kbdim,klev,nvar_vdiff)
    REAL(wp),INTENT(INOUT) :: bb_btm (kbdim,ksfc_type,ih:iqv)
    REAL(wp),INTENT(INOUT) :: pcpt_tile (kbdim,ksfc_type)
    REAL(wp),INTENT(INOUT) :: pqsat_tile(kbdim,ksfc_type)
    REAL(wp),INTENT(INOUT) :: ptsfc_tile (kbdim,ksfc_type)

    REAL(wp),INTENT(OUT)   :: pu_stress_gbm (kbdim)
    REAL(wp),INTENT(OUT)   :: pv_stress_gbm (kbdim)
    REAL(wp),INTENT(OUT)   ::    plhflx_gbm (kbdim)
    REAL(wp),INTENT(OUT)   ::    pshflx_gbm (kbdim)
    REAL(wp),INTENT(OUT)   ::     pevap_gbm (kbdim)

    REAL(wp),INTENT(OUT)   :: pu_stress_tile (kbdim,ksfc_type)
    REAL(wp),INTENT(OUT)   :: pv_stress_tile (kbdim,ksfc_type)
    REAL(wp),INTENT(INOUT) :: plhflx_tile (kbdim,ksfc_type)   ! OUT
    REAL(wp),INTENT(INOUT) :: pshflx_tile (kbdim,ksfc_type)   ! OUT
    REAL(wp),INTENT(OUT)   :: pevap_tile (kbdim,ksfc_type)

    !! JSBACH input
    INTEGER, OPTIONAL,INTENT(IN) :: nblock
    REAL(wp),OPTIONAL,INTENT(IN) :: lsm(kbdim)
    REAL(wp),OPTIONAL,INTENT(IN) :: alake(kbdim)
    REAL(wp),OPTIONAL,INTENT(IN) :: pu        (kbdim)              ! zonal wind lowest level
    REAL(wp),OPTIONAL,INTENT(IN) :: pv        (kbdim)              ! meridional wind lowest level
    REAL(wp),OPTIONAL,INTENT(IN) :: ptemp     (kbdim)              ! temperature of lowest atmospheric level
    REAL(wp),OPTIONAL,INTENT(IN) :: pq        (kbdim)              ! humidity of lowest atmospheric level
    REAL(wp),OPTIONAL,INTENT(IN) :: pco2      (kbdim)              ! co2 of lowest atmospheric level
    REAL(wp),OPTIONAL,INTENT(IN) :: prsfl     (kbdim)              ! rain large scale
    REAL(wp),OPTIONAL,INTENT(IN) :: prsfc     (kbdim)              ! rain convective
    REAL(wp),OPTIONAL,INTENT(IN) :: pssfl     (kbdim)              ! snow large scale
    REAL(wp),OPTIONAL,INTENT(IN) :: pssfc     (kbdim)              ! snow convective
    REAL(wp),OPTIONAL,INTENT(IN) :: rlds      (kbdim)              ! downward surface  longwave flux [W/m2]
    REAL(wp),OPTIONAL,INTENT(IN) :: rsds      (kbdim)              ! downward surface shortwave flux [W/m2]
    
    REAL(wp),INTENT(IN) :: rvds_dir(kbdim)        ! all-sky   vis. dir. downward flux at current   time [W/m2]
    REAL(wp),INTENT(IN) :: rpds_dir(kbdim)        ! all-sky   par  dir. downward flux at current   time [W/m2]
    REAL(wp),INTENT(IN) :: rnds_dir(kbdim)        ! all-sky   nir  dir. downward flux at current   time [W/m2]
    REAL(wp),INTENT(IN) :: rvds_dif(kbdim)        ! all-sky   vis. dif. downward flux at current   time [W/m2]
    REAL(wp),INTENT(IN) :: rpds_dif(kbdim)        ! all-sky   par  dif. downward flux at current   time [W/m2]
    REAL(wp),INTENT(IN) :: rnds_dif(kbdim)        ! all-sky   nir  dif. downward flux at current   time [W/m2]

    REAL(wp),OPTIONAL,INTENT(IN) :: ps        (kbdim)              ! surface pressure
    REAL(wp),OPTIONAL,INTENT(IN) :: pcosmu0   (kbdim)              ! cos of zenith angle
    REAL(wp),OPTIONAL,INTENT(IN) :: pch_tile  (kbdim,ksfc_type)
    !! JSBACH output
    REAL(wp),OPTIONAL,INTENT(INOUT) :: pcsat(kbdim)
    REAL(wp),OPTIONAL,INTENT(INOUT) :: pcair(kbdim)
    REAL(wp),OPTIONAL,INTENT(OUT)   :: q_snocpymlt(kbdim)
    REAL(wp),OPTIONAL,INTENT(INOUT) :: z0h_lnd(kbdim), z0m_tile(kbdim,ksfc_type)  ! OUT
    !
    REAL(wp),OPTIONAL,INTENT(INOUT) :: albvisdir_tile(kbdim,ksfc_type)
    REAL(wp),OPTIONAL,INTENT(INOUT) :: albnirdir_tile(kbdim,ksfc_type)
    REAL(wp),OPTIONAL,INTENT(INOUT) :: albvisdif_tile(kbdim,ksfc_type)
    REAL(wp),OPTIONAL,INTENT(INOUT) :: albnirdif_tile(kbdim,ksfc_type)
    REAL(wp),OPTIONAL,INTENT(INOUT) :: albedo(kbdim)
    REAL(wp),OPTIONAL,INTENT(INOUT) :: albvisdir(kbdim), albvisdif(kbdim)
    REAL(wp),OPTIONAL,INTENT(INOUT) :: albnirdir(kbdim), albnirdif(kbdim)
    REAL(wp),OPTIONAL,INTENT(INOUT) :: albedo_tile(kbdim,ksfc_type)
<<<<<<< HEAD
    REAL(wp),OPTIONAL,INTENT(OUT)   :: pco2nat  (kbdim)
=======
    REAL(wp),OPTIONAL,INTENT(INOUT) :: pco2nat  (kbdim)
>>>>>>> 12462837
    REAL(wp),OPTIONAL,INTENT(INOUT) :: pco2_flux_tile(kbdim,ksfc_type)
    REAL(wp),OPTIONAL,INTENT(OUT)   :: ptsfc    (kbdim)
    REAL(wp),OPTIONAL,INTENT(OUT)   :: ptsfc_rad(kbdim)
    REAL(wp),OPTIONAL,INTENT(INOUT) :: rlus     (kbdim)           ! INOUT upward surface  longwave flux [W/m2]
    REAL(wp),OPTIONAL,INTENT(IN)    :: rsus     (kbdim)           ! IN upward surface shortwave flux [W/m2]
    REAL(wp),OPTIONAL,INTENT(INOUT) :: rsns_tile(kbdim,ksfc_type) ! shortwave net flux at surface on tiles
    REAL(wp),OPTIONAL,INTENT(INOUT) :: rlns_tile(kbdim,ksfc_type) ! longwave net flux at surface on tiles
    REAL(wp),OPTIONAL,INTENT(OUT)   :: lake_ice_frc(kbdim)        ! fraction of ice on lakes
    !! Sea ice
    INTEGER,          INTENT(IN)    :: kice ! Number of ice thickness classes
    REAL(wp),OPTIONAL,INTENT(INOUT) :: Tsurf(kbdim,kice)
    REAL(wp),OPTIONAL,INTENT(INOUT) :: T1   (kbdim,kice) ! for coupled ocean only
    REAL(wp),OPTIONAL,INTENT(INOUT) :: T2   (kbdim,kice) ! for coupled ocean only
    REAL(wp),OPTIONAL,INTENT(INOUT) :: hi   (kbdim,kice) ! for coupled ocean only
    REAL(wp),OPTIONAL,INTENT(INOUT) :: hs   (kbdim,kice) ! for coupled ocean only
    REAL(wp),OPTIONAL,INTENT(INOUT) :: Qtop (kbdim,kice) ! OUT
    REAL(wp),OPTIONAL,INTENT(INOUT) :: Qbot (kbdim,kice) ! OUT
    REAL(wp),OPTIONAL,INTENT(IN)    :: conc (kbdim,kice) ! for coupled ocean only
    REAL(wp),OPTIONAL,INTENT(INOUT) :: albvisdir_ice(kbdim,kice)
    REAL(wp),OPTIONAL,INTENT(INOUT) :: albvisdif_ice(kbdim,kice)
    REAL(wp),OPTIONAL,INTENT(INOUT) :: albnirdir_ice(kbdim,kice)
    REAL(wp),OPTIONAL,INTENT(INOUT) :: albnirdif_ice(kbdim,kice)

! locals

    INTEGER  :: loidx  (kbdim,ksfc_type) !< counter for masks
    INTEGER  :: is     (ksfc_type)       !< counter for masks

    INTEGER  :: jsfc, jk, jkm1, im, k, jl, jls, js
    REAL(wp) :: se_sum(kbdim), qv_sum(kbdim), wgt_sum(kbdim), wgt(kbdim)
    REAL(wp) :: zca(kbdim,ksfc_type), zcs(kbdim,ksfc_type)
    REAL(wp) :: zfrc_oce(kbdim)

    REAL(wp) :: zen_h (kbdim,ksfc_type)
    REAL(wp) :: zfn_h (kbdim,ksfc_type)
    REAL(wp) :: zen_qv(kbdim,ksfc_type)
    REAL(wp) :: zfn_qv(kbdim,ksfc_type)

    REAL(wp) ::                                                    &
      & zlhflx_lnd(kbdim), zlhflx_lwtr(kbdim), zlhflx_lice(kbdim), &
      & zshflx_lnd(kbdim), zshflx_lwtr(kbdim), zshflx_lice(kbdim), &
      & zevap_lnd(kbdim), zevap_lwtr(kbdim), zevap_lice(kbdim),    &
      & sat_surface_specific_humidity(kbdim),                      &
      & dry_static_energy(kbdim),                                  &
      & ztsfc_lnd(kbdim), ztsfc_lnd_eff(kbdim),                    &
      & ztsfc_wtr(kbdim), ztsfc_lwtr(kbdim), ztsfc_lice(kbdim),    &
      & rvds(kbdim), rnds(kbdim), rpds(kbdim),                     &
      & rsns(kbdim), rlns(kbdim), frac_par_diffuse(kbdim),         &
      & zalbvis(kbdim), zalbnir(kbdim),                            &
      & zalbedo_lwtr(kbdim), zalbedo_lice(kbdim)

    REAL(wp) :: zgrnd_hflx(kbdim,ksfc_type), zgrnd_hcap(kbdim,ksfc_type)

    !REAL(wp) :: zt2s_conv(kbdim,ksfc_type)

    ! Sea ice
    REAL(wp) :: Tfw(kbdim)
    REAL(wp) :: swflx_ice(kbdim,kice), nonsolar_ice(kbdim,kice), dnonsolardT(kbdim,kice), conc_sum(kbdim)

    LOGICAL :: mask(kbdim)

   CHARACTER(len=*), PARAMETER :: method_name='mo_surface:update_surface'

   ! Shortcuts to components of echam_vdf_config
   !
   lsfc_mom_flux  => echam_vdf_config(jg)% lsfc_mom_flux
   lsfc_heat_flux => echam_vdf_config(jg)% lsfc_heat_flux
  
   ! check for masks
    !
    DO jsfc = 1,ksfc_type
      is(jsfc) = 0
      DO jl = 1,kproma
        IF(pfrc(jl,jsfc).GT.0.0_wp) THEN
          is(jsfc) = is(jsfc) + 1
          loidx(is(jsfc),jsfc) = jl
        ENDIF
      ENDDO
    ENDDO

    ! Compute factor for conversion temperature to dry static energy
    !DO jsfc=1,ksfc_type
    !  zt2s_conv(1:kproma,jsfc) = pcpt_tile(1:kproma,jsfc) / ptsfc_tile(1:kproma,jsfc)
    !END DO

    !===================================================================
    ! BEFORE CALLING land/ocean/ice model
    !===================================================================
    ! Compute wind stress at the old time step.
    ! At this point bb(:,klev,iu) = u_klev(t)/tpfac1 (= udif in echam)
    !               bb(:,klev,iv) = v_klev(t)/tpfac1 (= vdif in echam)

    IF (lsfc_mom_flux) THEN
       CALL wind_stress( kproma, kbdim, ksfc_type,            &! in
            &            pdtime,                              &! in
            &            pfrc, pcfm_tile, pfac_sfc,           &! in
            &            bb(:,klev,iu), bb(:,klev,iv),        &! in
            &            pu_stress_gbm,  pv_stress_gbm,       &! out
            &            pu_stress_tile, pv_stress_tile       )! out
    ELSE
       pu_stress_tile(:,:) = 0._wp
       pv_stress_tile(:,:) = 0._wp
       pu_stress_gbm (:)   = 0._wp
       pv_stress_gbm (:)   = 0._wp
    END IF

    ! Compute downward shortwave surface fluxes
    rvds(1:kproma)      = rvds_dif(1:kproma) + rvds_dir(1:kproma)
    rnds(1:kproma)      = rnds_dif(1:kproma) + rnds_dir(1:kproma)
    rpds(1:kproma)      = rpds_dif(1:kproma) + rpds_dir(1:kproma)

    ! Turbulent transport of moisture:
    ! - finish matrix set up;
    ! - perform bottom level elimination;
    ! - convert matrix entries to Richtmyer-Morton coefficients
    IF (idx_lnd <= ksfc_type) THEN
      CALL matrix_to_richtmyer_coeff( jg, kproma, kbdim, klev, ksfc_type, idx_lnd, &! in
        & aa(:,:,:,imh:imqv), bb(:,:,ih:iqv),      &! in
        & aa_btm, bb_btm,                          &! inout
        & zen_h, zfn_h, zen_qv, zfn_qv,            &! out
        & pcair = pcair(:),                        &! in
        & pcsat = pcsat(:))                         ! in
    ELSE
      CALL matrix_to_richtmyer_coeff( jg, kproma, kbdim, klev, ksfc_type, idx_lnd, &! in
        & aa(:,:,:,imh:imqv), bb(:,:,ih:iqv),      &! in
        & aa_btm, bb_btm,                          &! inout
        & zen_h, zfn_h, zen_qv, zfn_qv             )! out
    END IF

    ! Set defaults
    zca(1:kproma,:) = 1._wp
    zcs(1:kproma,:) = 1._wp

    !===========================================================================
    ! Land surface
    !===========================================================================
    
    zlhflx_lnd(:)    = 0._wp
    zlhflx_lwtr(:)   = 0._wp
    zlhflx_lice(:)   = 0._wp
    zshflx_lnd(:)    = 0._wp
    zshflx_lwtr(:)   = 0._wp
    zshflx_lice(:)   = 0._wp
    zevap_lnd(:)     = 0._wp
    zevap_lwtr(:)    = 0._wp
    zevap_lice(:)    = 0._wp
    z0h_lnd(:)       = 0._wp
    q_snocpymlt(:)   = 0._wp
    lake_ice_frc(:)  = 0._wp

    IF (idx_lnd <= ksfc_type) THEN

      ! If land is present, JSBACH is currently the only surface scheme supported by ECHAM physcis package
#ifndef __NO_JSBACH__

      sat_surface_specific_humidity(:) = 0._wp
      dry_static_energy(:) = 0._wp
      ztsfc_lnd(:)         = 0._wp
      ztsfc_lnd_eff(:)     = 0._wp
      ztsfc_lwtr(:)        = 0._wp
      ztsfc_lice(:)        = 0._wp
      z0m_tile(:,idx_lnd)  = 0._wp

      WHERE (rpds(1:kproma) > 0._wp)
        frac_par_diffuse(1:kproma) = rpds_dif(1:kproma) / rpds(1:kproma)
      ELSE WHERE
        frac_par_diffuse(1:kproma) = 0._wp
      END WHERE

      IF (echam_phy_config(jg)%llake) THEN
        CALL jsbach_interface ( jg, nblock, 1, kproma, pdtime, pdtime,                     & ! in
          & t_air             = ptemp(1:kproma),                                           & ! in
          & q_air             = pq(1:kproma),                                              & ! in
          & rain              = prsfl(1:kproma) + prsfc(1:kproma),                         & ! in
          & snow              = pssfl(1:kproma) + pssfc(1:kproma),                         & ! in
          & wind_air          = SQRT(pu(1:kproma)**2 + pv(1:kproma)**2),                   & ! in
          ! @todo: use real 10m wind
          & wind_10m          = SQRT(pu(1:kproma)**2 + pv(1:kproma)**2),                   & ! in, temporary
          & lw_srf_down       = rlds(1:kproma),                                            & ! in
          & swvis_srf_down    = rvds(1:kproma),                                            & ! in
          & swnir_srf_down    = rnds(1:kproma),                                            & ! in
          & swpar_srf_down    = rpds(1:kproma),                                            & ! in
          & frac_par_diffuse  = frac_par_diffuse(1:kproma),                                & ! in
          & press_srf         = ps(1:kproma),                                              & ! in
          & drag_srf          = grav*pfac_sfc(1:kproma) * pcfh_tile(1:kproma,idx_lnd),     & ! in
          & t_acoef           = zen_h(1:kproma, idx_lnd),                                  & ! in
          & t_bcoef           = zfn_h(1:kproma, idx_lnd),                                  & ! in
          & q_acoef           = zen_qv(1:kproma, idx_lnd),                                 & ! in
          & q_bcoef           = zfn_qv(1:kproma, idx_lnd),                                 & ! in
          & pch               = MERGE(pch_tile(1:kproma,idx_lnd),1._wp,lsm(1:kproma)>0._wp),  & ! in
          & cos_zenith_angle  = pcosmu0(1:kproma),                                         & ! in
<<<<<<< HEAD
          & CO2_air           = SPREAD(mmr_co2, DIM=1, NCOPIES=kproma),                    & ! in
          ! & CO2_air           = pco2(1:kproma),                                            & ! in
          & t_srf             = ztsfc_lnd(1:kproma),                                       & ! out (T_s^(n+1)) surface temp (filtered, if Asselin)
=======
          & CO2_air           = pco2(1:kproma),                                            & ! in
          & t_srf             = ztsfc_lnd(1:kproma),                                       & ! out (T_s^(n+1)) surface temp
>>>>>>> 12462837
                                                                                             ! (filtered, if Asselin)
          & t_eff_srf         = ztsfc_lnd_eff(1:kproma),                                   & ! out (T_s^eff) surface temp
                                                                                             ! (effective, for longwave rad)
          & qsat_srf          = sat_surface_specific_humidity(1:kproma),                   & ! out
          & s_srf             = dry_static_energy(1:kproma),                               & ! out (s_s^star, for vdiff. scheme)
          & fact_q_air        = pcair(1:kproma),                                           & ! out
          & fact_qsat_srf     = pcsat(1:kproma),                                           & ! out
          & evapotrans        = zevap_lnd(1:kproma),                                       & ! out
          & latent_hflx       = zlhflx_lnd(1:kproma),                                      & ! out
          & sensible_hflx     = zshflx_lnd(1:kproma),                                      & ! out
          & grnd_hflx         = zgrnd_hflx(1:kproma, idx_lnd),                             & ! out
          & grnd_hcap         = zgrnd_hcap(1:kproma, idx_lnd),                             & ! out
          & rough_h_srf       = z0h_lnd(1:kproma),                                         & ! out
          & rough_m_srf       = z0m_tile(1:kproma, idx_lnd),                               & ! out
          & q_snocpymlt       = q_snocpymlt(1:kproma),                                     & ! out
          & alb_vis_dir       = albvisdir_tile(1:kproma, idx_lnd),                         & ! out
          & alb_nir_dir       = albnirdir_tile(1:kproma, idx_lnd),                         & ! out
          & alb_vis_dif       = albvisdif_tile(1:kproma, idx_lnd),                         & ! out
          & alb_nir_dif       = albnirdif_tile(1:kproma, idx_lnd),                         & ! out
          & co2_flux          = pco2_flux_tile(1:kproma, idx_lnd),                         & ! out
          !
          & drag_wtr          = grav*pfac_sfc(1:kproma) * pcfh_tile(1:kproma,idx_wtr),     & ! in
          & drag_ice          = grav*pfac_sfc(1:kproma) * pcfh_tile(1:kproma,idx_ice),     & ! in
          & t_acoef_wtr       = zen_h(1:kproma, idx_wtr),                                  & ! in
          & t_bcoef_wtr       = zfn_h(1:kproma, idx_wtr),                                  & ! in
          & q_acoef_wtr       = zen_qv(1:kproma, idx_wtr),                                 & ! in
          & q_bcoef_wtr       = zfn_qv(1:kproma, idx_wtr),                                 & ! in
          & t_acoef_ice       = zen_h(1:kproma, idx_ice),                                  & ! in
          & t_bcoef_ice       = zfn_h(1:kproma, idx_ice),                                  & ! in
          & q_acoef_ice       = zen_qv(1:kproma, idx_ice),                                 & ! in
          & q_bcoef_ice       = zfn_qv(1:kproma, idx_ice),                                 & ! in
          & t_lwtr            = ztsfc_lwtr(1:kproma),                                      & ! out
          & evapo_wtr         = zevap_lwtr(1:kproma),                                      & ! out
          & latent_hflx_wtr   = zlhflx_lwtr(1:kproma),                                     & ! out
          & sensible_hflx_wtr = zshflx_lwtr(1:kproma),                                     & ! out
          & albedo_lwtr       = zalbedo_lwtr(1:kproma),                                    & ! out
          & t_lice            = ztsfc_lice(1:kproma),                                      & ! out
          & evapo_ice         = zevap_lice(1:kproma),                                      & ! out
          & latent_hflx_ice   = zlhflx_lice(1:kproma),                                     & ! out
          & sensible_hflx_ice = zshflx_lice(1:kproma),                                     & ! out
          & albedo_lice       = zalbedo_lice(1:kproma),                                    & ! out
          & ice_fract_lake    = lake_ice_frc(1:kproma)                                     & ! out
          )
      ELSE
        CALL jsbach_interface ( jg, nblock, 1, kproma, pdtime, pdtime,                    & ! in
          & t_air            = ptemp(1:kproma),                                           & ! in
          & q_air            = pq(1:kproma),                                              & ! in
          & rain             = prsfl(1:kproma) + prsfc(1:kproma),                         & ! in
          & snow             = pssfl(1:kproma) + pssfc(1:kproma),                         & ! in
          & wind_air         = SQRT(pu(1:kproma)**2 + pv(1:kproma)**2),                   & ! in
          ! @todo: use real 10m wind
          & wind_10m         = SQRT(pu(1:kproma)**2 + pv(1:kproma)**2),                   & ! in, temporary
          & lw_srf_down      = rlds(1:kproma),                                            & ! in
          & swvis_srf_down   = rvds(1:kproma),                                            & ! in
          & swnir_srf_down   = rnds(1:kproma),                                            & ! in
          & swpar_srf_down   = rpds(1:kproma),                                            & ! in
          & frac_par_diffuse = frac_par_diffuse(1:kproma),                                & ! in
          & press_srf        = ps(1:kproma),                                              & ! in
          & drag_srf         = grav*pfac_sfc(1:kproma) * pcfh_tile(1:kproma,idx_lnd),     & ! in
          & t_acoef          = zen_h(1:kproma, idx_lnd),                                  & ! in
          & t_bcoef          = zfn_h(1:kproma, idx_lnd),                                  & ! in
          & q_acoef          = zen_qv(1:kproma, idx_lnd),                                 & ! in
          & q_bcoef          = zfn_qv(1:kproma, idx_lnd),                                 & ! in
          & pch              = MERGE(pch_tile(1:kproma,idx_lnd),1._wp,lsm(1:kproma)>0._wp),  & ! in
          & cos_zenith_angle = pcosmu0(1:kproma),                                         & ! in
<<<<<<< HEAD
          & CO2_air          = SPREAD(mmr_co2, DIM=1, NCOPIES=kproma),                    & ! in
          ! & CO2_air          = pco2(1:kproma),                                            & ! in
=======
          & CO2_air          = pco2(1:kproma),                                            & ! in
>>>>>>> 12462837
          & t_srf            = ztsfc_lnd(1:kproma),                                       & ! out (T_s^(n+1)) surface temp 
                                                                                            ! (filtered, if Asselin)
          & t_eff_srf        = ztsfc_lnd_eff(1:kproma),                                   & ! out (T_s^eff) surface temp 
                                                                                            ! (effective, for longwave rad)
          & qsat_srf         = sat_surface_specific_humidity(1:kproma),                   & ! out
          & s_srf            = dry_static_energy(1:kproma),                               & ! out (s_s^star, for vert. diff. scheme)
          & fact_q_air       = pcair(1:kproma),                                           & ! out
          & fact_qsat_srf    = pcsat(1:kproma),                                           & ! out
          & evapotrans       = zevap_lnd(1:kproma),                                       & ! out
          & latent_hflx      = zlhflx_lnd(1:kproma),                                      & ! out
          & sensible_hflx    = zshflx_lnd(1:kproma),                                      & ! out
          & grnd_hflx        = zgrnd_hflx(1:kproma, idx_lnd),                             & ! out
          & grnd_hcap        = zgrnd_hcap(1:kproma, idx_lnd),                             & ! out
          & rough_h_srf      = z0h_lnd(1:kproma),                                         & ! out
          & rough_m_srf      = z0m_tile(1:kproma, idx_lnd),                               & ! out
          & q_snocpymlt      = q_snocpymlt(1:kproma),                                     & ! out
          & alb_vis_dir      = albvisdir_tile(1:kproma, idx_lnd),                         & ! out
          & alb_nir_dir      = albnirdir_tile(1:kproma, idx_lnd),                         & ! out
          & alb_vis_dif      = albvisdif_tile(1:kproma, idx_lnd),                         & ! out
          & alb_nir_dif      = albnirdif_tile(1:kproma, idx_lnd),                         & ! out
          & co2_flux         = pco2_flux_tile(1:kproma, idx_lnd)                          & ! out
        )
      END IF

      ! preliminary, dummy values
      pco2_flux_tile(1:kproma, idx_ice) =  0._wp

      ptsfc_tile(1:kproma,idx_lnd) = ztsfc_lnd(1:kproma)
      pcpt_tile (1:kproma,idx_lnd) = dry_static_energy(1:kproma)
      pqsat_tile(1:kproma,idx_lnd) = sat_surface_specific_humidity(1:kproma)
      IF (echam_phy_config(jg)%llake) THEN
        IF (idx_wtr <= ksfc_type) THEN
          WHERE (alake(1:kproma) > 0._wp)
            ptsfc_tile    (1:kproma, idx_wtr) = ztsfc_lwtr   (1:kproma)
            albvisdir_tile(1:kproma, idx_wtr) = zalbedo_lwtr (1:kproma)
            albvisdif_tile(1:kproma, idx_wtr) = zalbedo_lwtr (1:kproma)
            albnirdir_tile(1:kproma, idx_wtr) = zalbedo_lwtr (1:kproma)
            albnirdif_tile(1:kproma, idx_wtr) = zalbedo_lwtr (1:kproma)
          ! security reasons
            pco2_flux_tile(1:kproma, idx_wtr) =  0._wp
          END WHERE
        END IF
        IF (idx_ice <= ksfc_type) THEN
          WHERE (alake(1:kproma) > 0._wp)
            ptsfc_tile    (1:kproma, idx_ice) = ztsfc_lice   (1:kproma)
            albvisdir_tile(1:kproma, idx_ice) = zalbedo_lice (1:kproma)
            albvisdif_tile(1:kproma, idx_ice) = zalbedo_lice (1:kproma)
            albnirdir_tile(1:kproma, idx_ice) = zalbedo_lice (1:kproma)
            albnirdif_tile(1:kproma, idx_ice) = zalbedo_lice (1:kproma)
          ELSEWHERE
            lake_ice_frc(1:kproma) = 0._wp
          ENDWHERE
        END IF
      END IF

      ! Set the evapotranspiration coefficients, to be used later in
      ! blending and in diagnosing surface fluxes.
      !
      zca(1:kproma,idx_lnd) = pcair(1:kproma)
      zcs(1:kproma,idx_lnd) = pcsat(1:kproma)

#else
      CALL finish(method_name, "The JSBACH component is not activated")
#endif
    END IF

    !===========================================================================
    ! Ocean model
    !===========================================================================
    IF (idx_wtr <= ksfc_type) THEN

#ifndef __NO_ICON_OCEAN__

      rsns(1:kproma)      = rsds(1:kproma) - rsus(1:kproma)
      rlns(1:kproma)      = rlds(1:kproma) - rlus(1:kproma)

      IF (echam_phy_config(jg)%lmlo) THEN
        CALL ml_ocean ( kbdim, 1, kproma, pdtime, &
          & pahflw=plhflx_tile(:,idx_wtr),        & ! dependency on kproma has to be checked
          & pahfsw=pshflx_tile(:,idx_wtr),        & ! dependency on kproma has to be checked
          & ptrflw=rlns(:),                       &
          & psoflw=rsns(:),                       &
          & ptsw=ztsfc_wtr(:) )                     ! out
        WHERE (alake(1:kproma) < EPSILON(1._wp))
          ptsfc_tile(1:kproma, idx_wtr) = ztsfc_wtr(1:kproma)
        END WHERE
      END IF
#endif

      ! Albedo model for the ocean
      ! TBD: This should be replaced by routine mo_surface_ocean:update_albedo_ocean from ECHAM6.2
      WHERE (alake(1:kproma) < EPSILON(1._wp))
        albvisdir_tile(1:kproma,idx_wtr) = albedoW
        albvisdif_tile(1:kproma,idx_wtr) = albedoW
        albnirdir_tile(1:kproma,idx_wtr) = albedoW
        albnirdif_tile(1:kproma,idx_wtr) = albedoW
      END WHERE

    END IF

    !===========================================================================
    ! Sea-ice model (thermodynamic)
    !===========================================================================

    IF (idx_ice <= ksfc_type .AND. echam_phy_config(jg)%lice) THEN

#ifndef __NO_ICON_OCEAN__
      ! LL This is a temporary solution,
      ! we should restrcure ice thermodynamics in a more stand-alone way

      ! For explicit coupling to ice:

      ! Freezing point of sea-water
      Tfw = Tf

      ! ECHAM has no tiles for SW & LW and this is how it's solved there
      ! Net shortwave on all bands.
      ! Net longwave - we don't have tiles yet
      ! First all ice classes
      DO k=1,kice
        swflx_ice(1:kproma,k) = &
          & rvds_dif(1:kproma) * (1._wp - albvisdif_ice(1:kproma,k)) + &
          & rvds_dir(1:kproma) * (1._wp - albvisdir_ice(1:kproma,k)) + &
          & rnds_dif(1:kproma) * (1._wp - albnirdif_ice(1:kproma,k)) + &
          & rnds_dir(1:kproma) * (1._wp - albnirdir_ice(1:kproma,k))

        nonsolar_ice(1:kproma,k) = &
          zemiss_def * (rlds(1:kproma) - stbo * (Tsurf(1:kproma,k)+tmelt)**4) &  ! longwave net
          & + plhflx_tile(1:kproma,idx_ice) + pshflx_tile(1:kproma,idx_ice)

        dnonsolardT(1:kproma,k) = -4._wp * zemiss_def * stbo * (Tsurf(1:kproma,k)+tmelt)**3

      ENDDO

      CALL ice_fast(1, kproma, kbdim, kice, pdtime, &
        &   Tsurf,              &
        &   T1,                 &
        &   T2,                 &
        &   hi,                 &
        &   hs,                 &
        &   Qtop,               &
        &   Qbot,               &
        &   swflx_ice,          &
        &   nonsolar_ice,       &
        &   dnonsolardT,        &
        &   Tfw,                &
        &   albvisdir_ice,      &
        &   albvisdif_ice,      &
        &   albnirdir_ice,      &
        &   albnirdif_ice )

      ! Let it snow and melt and grow
      !      DO k=1,kice
      !        WHERE ( hi(:,1) > 0._wp )
      !          hs(:,k) = hs(:,k) + (pssfl + pssfc)*pdtime/rhos &
      !            &   - MIN( Qtop(:,k)*pdtime/( alf*rhos ), hs(:,k) )
      !        ENDWHERE
      !        hi(:,k) = hi(:,k) - MIN( Qbot(:,k)*pdtime/( alf*rhoi ), hi(:,k) )
      !        WHERE ( hs(:,1) <= 0._wp )
      !          hi(:,k) = hi(:,k) - MIN( Qtop(:,k)*pdtime/( alf*rhoi ), hi(:,k) )
      !        ENDWHERE
      !      ENDDO
      !      hi(:,:) = max( hi(:,:), 0._wp )
      ! Let it snow in AMIP
      IF ( echam_phy_config(jg)%lamip ) THEN
        DO k=1,kice
          ! Snowfall on ice - no ice => no snow
          WHERE ( hi(1:kproma,k) > 0._wp )
            ! Snow only falls when it's below freezing
            WHERE ( Tsurf(1:kproma,k) < 0._wp )
              hs(1:kproma,k) = hs(1:kproma,k) + (pssfl(1:kproma) + pssfc(1:kproma))*pdtime/rhos
            ENDWHERE
            ! Snow melt
            hs(1:kproma,k) = hs(1:kproma,k) - MIN( Qtop(1:kproma,k)*pdtime/( alf*rhos ), hs(1:kproma,k) )
          ELSEWHERE
            hs(1:kproma,k) = 0._wp
          ENDWHERE
        ENDDO
      ENDIF

      ! Average the albedo.
      conc_sum(1:kproma) = SUM(conc(1:kproma,:),2)
      WHERE (alake(1:kproma) < EPSILON(1._wp))
        albvisdir_tile(1:kproma,idx_ice) = 0._wp
        albvisdif_tile(1:kproma,idx_ice) = 0._wp
        albnirdir_tile(1:kproma,idx_ice) = 0._wp
        albnirdif_tile(1:kproma,idx_ice) = 0._wp
        WHERE (conc_sum(1:kproma) > 1.e-6_wp)
          albvisdir_tile(1:kproma,idx_ice) = SUM( conc(1:kproma,:) * albvisdir_ice(1:kproma,:), 2 ) / conc_sum(1:kproma)
          albvisdif_tile(1:kproma,idx_ice) = SUM( conc(1:kproma,:) * albvisdif_ice(1:kproma,:), 2 ) / conc_sum(1:kproma)
          albnirdir_tile(1:kproma,idx_ice) = SUM( conc(1:kproma,:) * albnirdir_ice(1:kproma,:), 2 ) / conc_sum(1:kproma)
          albnirdif_tile(1:kproma,idx_ice) = SUM( conc(1:kproma,:) * albnirdif_ice(1:kproma,:), 2 ) / conc_sum(1:kproma)

          ! Set the tile temperature, convert back to K
          ptsfc_tile(1:kproma,idx_ice) = Tsurf(1:kproma,1) + tmelt
        END WHERE
      END WHERE

      ! Compute new dry static energy
      ! (Switched off for now, should be used for implicit coupling)
      !pcpt_tile(1:kproma,idx_ice) = ptsfc_tile(1:kproma,idx_ice) * zt2s_conv(1:kproma,idx_ice)

#else
    ! __NO_ICON_OCEAN__
      CALL finish(method_name, "The ice process requires the ICON_OCEAN component")
#endif
    ENDIF ! lice

    !===================================================================
    ! AFTER CALLING land/ocean/ice model
    !===================================================================

    ! calculate grid box mean surface of co2
    pco2nat(:) = 0._wp
    DO jsfc=1,ksfc_type
      pco2nat(1:kproma) = pco2nat(1:kproma) + pfrc(1:kproma,jsfc) * pco2_flux_tile(1:kproma,jsfc)
    ENDDO
    ! Turbulent transport of moisture and dry static energy:
    ! Get solution of the two variables on the lowest model level.
    !-------------------------------------------------------------------
    ! - Over individual tiles
    !   For echam developers: relationship to "update_surface" of echam6:
    !   bb_btm(:,jsfc,ih) : tpfac2*land%ztklevl, tpfac2*ice%ztklevi, tpfac2*ocean%ztklevw
    !   bb_btm(:,jsfc,iqv): tpfac2*land%zqklevl, tpfac2*ice%zqklevi, tpfac2*ocean%zqklevw

    DO jsfc = 1,ksfc_type
       bb_btm(1:kproma,jsfc,ih)  = tpfac2*(    zen_h (1:kproma,jsfc) &
                                 &         *pcpt_tile(1:kproma,jsfc) &
                                 &         +   zfn_h (1:kproma,jsfc) )

       bb_btm(1:kproma,jsfc,iqv) = tpfac2*(    zen_qv(1:kproma,jsfc) &
                                 &        *pqsat_tile(1:kproma,jsfc) &
                                 &        +    zfn_qv(1:kproma,jsfc) )
    END DO

    ! - Grid box mean
    !   For echam developers: relationship to "update_surface" of echam6:
    !   bb(:,klev,ih) : ztdif_new
    !   bb(:,klev,iqv): zqdif_new

     se_sum(1:kproma) = 0._wp    ! sum of weighted solution
     qv_sum(1:kproma) = 0._wp    ! sum of weighted solution
    wgt_sum(1:kproma) = 0._wp    ! sum of weights

    DO jsfc = 1,ksfc_type
           wgt(1:kproma) = pfrc(1:kproma,jsfc)
       wgt_sum(1:kproma) = wgt_sum(1:kproma) + wgt(1:kproma)
        se_sum(1:kproma) = se_sum(1:kproma) + bb_btm(1:kproma,jsfc,ih ) * wgt(1:kproma)
        qv_sum(1:kproma) = qv_sum(1:kproma) + bb_btm(1:kproma,jsfc,iqv) * wgt(1:kproma)
    ENDDO

    IF (lsfc_heat_flux) THEN
      bb(1:kproma,klev,ih ) = se_sum(1:kproma)/wgt_sum(1:kproma)
      bb(1:kproma,klev,iqv) = qv_sum(1:kproma)/wgt_sum(1:kproma)
    ELSE
      jsfc = 1
      bb(1:kproma,klev,ih ) = bb_btm(1:kproma,jsfc,ih )
      bb(1:kproma,klev,iqv) = bb_btm(1:kproma,jsfc,iqv)
    END IF

    !-------------------------------------------------------------------
    ! Turbulent transport of u and v: adjust the right-hand side vector,
    ! then perform the bottom level elimination to get the solution
    !-------------------------------------------------------------------
    ! Add additional terms to the r.h.s. of the velocity equations
    ! to take into account ocean currents.
    ! Note that in subroutine rhs_setup the constant tpfac2 has been
    ! multiplied to the r.h.s. array bb. Thus the additional terms here
    ! need to be scaled by the same factor.

    IF (idx_wtr.LE.ksfc_type) THEN   ! Open water is considered
      IF (idx_ice.LE.ksfc_type) THEN ! Sea ice is also considered
        zfrc_oce(1:kproma) = pfrc(1:kproma,idx_wtr)+pfrc(1:kproma,idx_ice)
      ELSE ! only open water
        zfrc_oce(1:kproma) = pfrc(1:kproma,idx_wtr)
      ENDIF
      bb(1:kproma,klev,iu) =   bb(1:kproma,klev,iu)                   &
                           & - pocu(1:kproma)*zfrc_oce(1:kproma)*tpfac2
      bb(1:kproma,klev,iv) =   bb(1:kproma,klev,iv)                   &
                           & - pocv(1:kproma)*zfrc_oce(1:kproma)*tpfac2
    ENDIF

    ! Bottom level elimination

    im   = imuv
    jk   = klev    ! Bottom level index
    jkm1 = jk - 1

    aa(1:kproma,jk,2,im) =  aa(1:kproma,jk,2,im)                      &
                         & -aa(1:kproma,jk,1,im)*aa(1:kproma,jkm1,3,im)
    aa(1:kproma,jk,3,im) =  aa(1:kproma,jk,3,im)/aa(1:kproma,jk,2,im)

    bb(1:kproma,jk,iu) = (bb(1:kproma,jk,iu)                         &
                       & -aa(1:kproma,jk,1,im)*bb(1:kproma,jkm1,iu)) &
                       & /aa(1:kproma,jk,2,im)

    bb(1:kproma,jk,iv) = (bb(1:kproma,jk,iv)                         &
                       & -aa(1:kproma,jk,1,im)*bb(1:kproma,jkm1,iv)) &
                       & /aa(1:kproma,jk,2,im)

   !-------------------------------------------------------------------
   ! Various diagnostics
   !-------------------------------------------------------------------

    IF (lsfc_heat_flux) THEN
       CALL surface_fluxes( kproma, kbdim, ksfc_type,             &! in
            &               idx_wtr, idx_ice, idx_lnd, ih, iqv,   &! in
            &               pdtime,                               &! in
            &               pfrc, alake, pcfh_tile, pfac_sfc,     &! in
            &               pcpt_tile, pqsat_tile,                &! in
            &               zca, zcs, bb_btm(:,:,ih:iqv),         &! in
            &               zlhflx_lnd, zlhflx_lwtr, zlhflx_lice, &! in
            &               zshflx_lnd, zshflx_lwtr, zshflx_lice, &! in
            &               zevap_lnd, zevap_lwtr, zevap_lice,    &! in
            &               plhflx_gbm, pshflx_gbm,               &! out
            &               pevap_gbm,                            &! out
            &               plhflx_tile, pshflx_tile,             &! out
            &               pevap_tile )                           ! out
    ELSE
       plhflx_tile(:,:) = 0._wp
       pshflx_tile(:,:) = 0._wp
       pevap_tile (:,:) = 0._wp
       plhflx_gbm (:)   = 0._wp
       pshflx_gbm (:)   = 0._wp
       pevap_gbm  (:)   = 0._wp
    END IF

    DO jsfc=1,ksfc_type
      zalbvis(:) = 0._wp
      WHERE(rvds(1:kproma) > 0._wp)
        zalbvis(1:kproma) = &
          & (albvisdir_tile(1:kproma,jsfc) * rvds_dir(1:kproma) + albvisdif_tile(1:kproma,jsfc) * rvds_dif(1:kproma)) &
          & / rvds(1:kproma)
      END WHERE
      zalbnir(:) = 0._wp
      WHERE(rnds(1:kproma) > 0._wp)
        zalbnir(1:kproma) = &
          & (albnirdir_tile(1:kproma,jsfc) * rnds_dir(1:kproma) + albnirdif_tile(1:kproma,jsfc) * rnds_dif(1:kproma)) &
          & / rnds(1:kproma)
      END WHERE
      albedo_tile(:,jsfc) = 0._wp
      WHERE(rsds(1:kproma) > 0._wp)
        albedo_tile(1:kproma,jsfc) = &
          & (zalbvis(1:kproma) * rvds(1:kproma) + zalbnir(1:kproma) * rnds(1:kproma)) &
          & / rsds(1:kproma)
      END WHERE
    END DO

    ! calculate grid box mean surface temperature
    ptsfc(:) = 0._wp
    DO jsfc=1,ksfc_type
      ptsfc(1:kproma) = ptsfc(1:kproma) + pfrc(1:kproma,jsfc) * ptsfc_tile(1:kproma,jsfc)
    ENDDO

    ! calculate grid box mean radiative temperature for use in radiation
    ptsfc_rad(:) = 0._wp
    DO jsfc=1,ksfc_type
      ptsfc_rad(1:kproma) = ptsfc_rad(1:kproma) + pfrc(1:kproma,jsfc) * ptsfc_tile(1:kproma,jsfc)**4
    ENDDO
    ptsfc_rad(1:kproma) = ptsfc_rad(1:kproma)**0.25_wp

    ! Compute lw and sw surface radiation fluxes on tiles
    DO jsfc=1,ksfc_type
      DO jls = 1,is(jsfc)
        ! set index
        js=loidx(jls,jsfc)
        IF (jsfc == idx_lnd) THEN
          rlns_tile(js,jsfc) = zemiss_def * (rlds(js) - stbo * ztsfc_lnd_eff(js)**4)
        ELSE
          rlns_tile(js,jsfc) = zemiss_def * (rlds(js) - stbo * ptsfc_tile(js,jsfc)**4)
        END IF

        rsns_tile(js,jsfc) = rvds_dif(js) * (1._wp - albvisdif_tile(js,jsfc)) + &
                           & rvds_dir(js) * (1._wp - albvisdir_tile(js,jsfc)) + &
                           & rnds_dif(js) * (1._wp - albnirdif_tile(js,jsfc)) + &
                           & rnds_dir(js) * (1._wp - albnirdir_tile(js,jsfc))
      END DO
    END DO

    ! Merge sw and lw surface fluxes
    ! This includes the update of the lw flux on land due to the new surface temperature where only part
    ! of the net radiation was used (due to the Taylor truncation in the surface energy balance)
    rlns(:) = 0._wp
    DO jsfc=1,ksfc_type
      DO jls = 1,is(jsfc)
        ! set index
        js=loidx(jls,jsfc)
        rlns(js) = rlns(js) + pfrc(js,jsfc) * rlns_tile(js,jsfc)
      END DO
    END DO
    rlus(1:kproma) = rlds(1:kproma) -rlns(1:kproma)

    ! Merge surface albedos
    albvisdir(:) = 0._wp
    albvisdif(:) = 0._wp
    albnirdir(:) = 0._wp
    albnirdif(:) = 0._wp
    albedo   (:) = 0._wp
    DO jsfc=1,nsfc_type
      albvisdir(1:kproma) = albvisdir(1:kproma) + pfrc(1:kproma,jsfc) * albvisdir_tile(1:kproma,jsfc)
      albvisdif(1:kproma) = albvisdif(1:kproma) + pfrc(1:kproma,jsfc) * albvisdif_tile(1:kproma,jsfc)
      albnirdir(1:kproma) = albnirdir(1:kproma) + pfrc(1:kproma,jsfc) * albnirdir_tile(1:kproma,jsfc)
      albnirdif(1:kproma) = albnirdif(1:kproma) + pfrc(1:kproma,jsfc) * albnirdif_tile(1:kproma,jsfc)
      albedo   (1:kproma) = albedo   (1:kproma) + pfrc(1:kproma,jsfc) * albedo_tile   (1:kproma,jsfc)
    END DO

    ! Mask out tiled variables
    DO jsfc=1,ksfc_type
      mask(:) = .FALSE.
      !
      mask(1:kproma) = pfrc(1:kproma,jsfc) <= 0._wp
      !
      WHERE (mask(1:kproma))
        pqsat_tile     (1:kproma,jsfc) = cdimissval
        albedo_tile    (1:kproma,jsfc) = cdimissval
        albvisdir_tile (1:kproma,jsfc) = cdimissval
        albvisdif_tile (1:kproma,jsfc) = cdimissval
        albnirdir_tile (1:kproma,jsfc) = cdimissval
        albnirdif_tile (1:kproma,jsfc) = cdimissval
      !  rsns_tile      (1:kproma,jsfc) = cdimissval
      !  rlns_tile      (1:kproma,jsfc) = cdimissval
        pevap_tile     (1:kproma,jsfc) = cdimissval
      !  pshflx_tile    (1:kproma,jsfc) = cdimissval
      !  plhflx_tile    (1:kproma,jsfc) = cdimissval
        ptsfc_tile     (1:kproma,jsfc) = cdimissval
      END WHERE
      ! land only
      IF (jsfc == idx_lnd) THEN
        WHERE (mask(1:kproma))
          z0h_lnd        (1:kproma)      = cdimissval
          z0m_tile       (1:kproma,jsfc) = cdimissval
          rsns_tile      (1:kproma,jsfc) = cdimissval
          rlns_tile      (1:kproma,jsfc) = cdimissval
          pshflx_tile    (1:kproma,jsfc) = cdimissval
          plhflx_tile    (1:kproma,jsfc) = cdimissval
        END WHERE
      END IF
    END DO

    !----------------------------------------------------------------------------
    ! For consistency z0m_tile for ice is masked out here
    !----------------------------------------------------------------------------
    IF (idx_ice<=ksfc_type) THEN  ! ice surface exists in the simulation
      mask(1:kproma) = pfrc(1:kproma,idx_ice) == 0._wp
      WHERE (mask(1:kproma))
        z0m_tile(1:kproma,idx_ice) = cdimissval
      ELSEWHERE
        ! z0m for ice is not calculated yet, so in case the ice surface changes
        ! it is set to the initial value again
        z0m_tile(1:kproma,idx_ice) = 1.e-3_wp
      ENDWHERE
    ENDIF

  !---------------------------------------------------------------------------
  !
  !---------------------------------------------------------------------------

    END SUBROUTINE update_surface
  !-------------

END MODULE mo_surface<|MERGE_RESOLUTION|>--- conflicted
+++ resolved
@@ -71,11 +71,7 @@
                            & pu_stress_tile,   pv_stress_tile,  &! out
                            & plhflx_tile, pshflx_tile,          &! out
                            & pevap_tile,                        &! out
-<<<<<<< HEAD
-                           & pco2nat,                           &! out
-=======
                            & pco2nat,                           &! inout
->>>>>>> 12462837
                            !! optional
                            & nblock,                            &! in
                            & lsm,                               &! in
@@ -204,11 +200,7 @@
     REAL(wp),OPTIONAL,INTENT(INOUT) :: albvisdir(kbdim), albvisdif(kbdim)
     REAL(wp),OPTIONAL,INTENT(INOUT) :: albnirdir(kbdim), albnirdif(kbdim)
     REAL(wp),OPTIONAL,INTENT(INOUT) :: albedo_tile(kbdim,ksfc_type)
-<<<<<<< HEAD
-    REAL(wp),OPTIONAL,INTENT(OUT)   :: pco2nat  (kbdim)
-=======
     REAL(wp),OPTIONAL,INTENT(INOUT) :: pco2nat  (kbdim)
->>>>>>> 12462837
     REAL(wp),OPTIONAL,INTENT(INOUT) :: pco2_flux_tile(kbdim,ksfc_type)
     REAL(wp),OPTIONAL,INTENT(OUT)   :: ptsfc    (kbdim)
     REAL(wp),OPTIONAL,INTENT(OUT)   :: ptsfc_rad(kbdim)
@@ -400,14 +392,8 @@
           & q_bcoef           = zfn_qv(1:kproma, idx_lnd),                                 & ! in
           & pch               = MERGE(pch_tile(1:kproma,idx_lnd),1._wp,lsm(1:kproma)>0._wp),  & ! in
           & cos_zenith_angle  = pcosmu0(1:kproma),                                         & ! in
-<<<<<<< HEAD
-          & CO2_air           = SPREAD(mmr_co2, DIM=1, NCOPIES=kproma),                    & ! in
-          ! & CO2_air           = pco2(1:kproma),                                            & ! in
-          & t_srf             = ztsfc_lnd(1:kproma),                                       & ! out (T_s^(n+1)) surface temp (filtered, if Asselin)
-=======
           & CO2_air           = pco2(1:kproma),                                            & ! in
           & t_srf             = ztsfc_lnd(1:kproma),                                       & ! out (T_s^(n+1)) surface temp
->>>>>>> 12462837
                                                                                              ! (filtered, if Asselin)
           & t_eff_srf         = ztsfc_lnd_eff(1:kproma),                                   & ! out (T_s^eff) surface temp
                                                                                              ! (effective, for longwave rad)
@@ -473,12 +459,7 @@
           & q_bcoef          = zfn_qv(1:kproma, idx_lnd),                                 & ! in
           & pch              = MERGE(pch_tile(1:kproma,idx_lnd),1._wp,lsm(1:kproma)>0._wp),  & ! in
           & cos_zenith_angle = pcosmu0(1:kproma),                                         & ! in
-<<<<<<< HEAD
-          & CO2_air          = SPREAD(mmr_co2, DIM=1, NCOPIES=kproma),                    & ! in
-          ! & CO2_air          = pco2(1:kproma),                                            & ! in
-=======
           & CO2_air          = pco2(1:kproma),                                            & ! in
->>>>>>> 12462837
           & t_srf            = ztsfc_lnd(1:kproma),                                       & ! out (T_s^(n+1)) surface temp 
                                                                                             ! (filtered, if Asselin)
           & t_eff_srf        = ztsfc_lnd_eff(1:kproma),                                   & ! out (T_s^eff) surface temp 
