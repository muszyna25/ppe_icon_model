!>
!!
!! @author Hui Wan, MPI-M
!!
!! @par Revision History
!! First version by Hui Wan (2011-08)
!!
!! @par Copyright and License
!!
!! This code is subject to the DWD and MPI-M-Software-License-Agreement in
!! its most recent form.
!! Please see the file LICENSE in the root of the source tree for this code.
!! Where software is supplied by third parties, it is indicated in the
!! headers of the routines.
!!
MODULE mo_surface

  USE mo_kind,              ONLY: wp
  USE mo_exception,         ONLY: finish
  USE mo_physical_constants,ONLY: grav, Tf, alf, albedoW, zemiss_def, stbo, tmelt, rhos!!$, rhoi
  USE mo_echam_phy_config,  ONLY: echam_phy_config
  USE mo_echam_phy_memory,  ONLY: cdimissval
  USE mo_echam_vdiff_params,ONLY: tpfac2
  USE mo_vdiff_config,      ONLY: vdiff_config
  USE mo_vdiff_solver,      ONLY: ih, iqv, iu, iv, imh, imqv, imuv, &
                                & nmatrix, nvar_vdiff,              &
                                & matrix_to_richtmyer_coeff
  USE mo_surface_diag,      ONLY: wind_stress, surface_fluxes
#ifndef __NO_JSBACH__
  USE mo_jsb_interface,     ONLY: jsbach_interface
  USE mo_radiation_config,  ONLY: mmr_co2      ! This should be here only temporarily
#endif
  USE mo_echam_sfc_indices, ONLY: nsfc_type
#ifndef __NO_ICON_OCEAN__
  USE mo_sea_ice,           ONLY: ice_fast
  USE mo_ml_ocean,          ONLY: ml_ocean
#endif
  IMPLICIT NONE
  PRIVATE
  PUBLIC :: update_surface

CONTAINS
  !>
  !!
  !!
  SUBROUTINE update_surface( jg,                                &! in
                           & kproma, kbdim,                     &! in
                           & kice,                              &! in
                           & klev, ksfc_type,                   &! in
                           & idx_wtr, idx_ice, idx_lnd,         &! in
                           & pdtime,                            &! in
                           & pfrc,                              &! in
                           & pcfh_tile, pcfm_tile,              &! in
                           & pfac_sfc, pocu, pocv,              &! in
                           & aa, aa_btm, bb, bb_btm,            &! inout
                           & pcpt_tile, pqsat_tile,             &! inout
                           & ptsfc_tile,                        &! inout
                           & pu_stress_gbm, pv_stress_gbm,      &! out
                           & plhflx_gbm, pshflx_gbm,            &! out
                           & pevap_gbm,                         &! out
                           & pu_stress_tile,   pv_stress_tile,  &! out
                           & plhflx_tile, pshflx_tile,          &! out
                           & pevap_tile,                        &! out
                           !! optional
                           & nblock,                            &! in
                           & lsm,                               &! in
                           & alake,                             &! in
                           & pu,                                &! in
                           & pv,                                &! in
                           & ptemp,                             &! in
                           & pq,                                &! in
                           & prsfl,                             &! in
                           & prsfc,                             &! in
                           & pssfl,                             &! in
                           & pssfc,                             &! in
                           & rlds,                              &! in
                           & rlus,                              &! inout
                           & rsds,                              &! in
                           & rsus,                              &! in
                           !
                           & rvds_dir,                          &! in
                           & rpds_dir,                          &! in
                           & rnds_dir,                          &! in
                           & rvds_dif,                          &! in
                           & rpds_dif,                          &! in
                           & rnds_dif,                          &! in
                           !
                           & ps,                                &! in
                           & pcosmu0,                           &! in
                           & pch_tile,                          &! in
                           !! for JSBACH
                           & pcsat,                             &! inout
                           & pcair,                             &! inout
                           & q_snocpymlt,                       &! out
                           !
                           & z0m_tile, z0h_lnd,                 &! out
                           & albvisdir, albnirdir, albvisdif, albnirdif, &! inout
                           & albvisdir_tile,                    &! inout
                           & albnirdir_tile,                    &! inout
                           & albvisdif_tile,                    &! inout
                           & albnirdif_tile,                    &! inout
                           & albedo, albedo_tile,               &! inout
                           & ptsfc,                             &! out
                           & ptsfc_rad,                         &! out
                           & rsns_tile, rlns_tile,              &! out
                           & lake_ice_frc,                      &! out
                           !! Sea ice
                           & Tsurf,                             &! inout
                           & T1,                                &! inout
                           & T2,                                &! inout
                           & hi,                                &! in
                           & hs,                                &! inout
                           & Qtop,                              &! out
                           & Qbot,                              &! out
                           & conc,                              &! in
                           & albvisdir_ice, albvisdif_ice,      &! inout
                           & albnirdir_ice, albnirdif_ice)       ! inout

    REAL(wp),INTENT(IN) :: pdtime
    INTEGER, INTENT(IN) :: jg
    INTEGER, INTENT(IN) :: kproma, kbdim
    INTEGER, INTENT(IN) :: klev, ksfc_type
    INTEGER, INTENT(IN) :: idx_wtr, idx_ice, idx_lnd
    REAL(wp),INTENT(IN) :: pfrc      (kbdim,ksfc_type)
    REAL(wp),INTENT(IN) :: pcfh_tile (kbdim,ksfc_type)
    REAL(wp),INTENT(IN) :: pcfm_tile (kbdim,ksfc_type)
    REAL(wp),INTENT(IN) :: pfac_sfc  (kbdim)
    REAL(wp),INTENT(IN) :: pocu      (kbdim)
    REAL(wp),INTENT(IN) :: pocv      (kbdim)
    REAL(wp),INTENT(INOUT) :: aa     (kbdim,klev,3,nmatrix)
    REAL(wp),INTENT(INOUT) :: aa_btm (kbdim,3,ksfc_type,imh:imqv)
    REAL(wp),INTENT(INOUT) :: bb     (kbdim,klev,nvar_vdiff)
    REAL(wp),INTENT(INOUT) :: bb_btm (kbdim,ksfc_type,ih:iqv)
    REAL(wp),INTENT(INOUT) :: pcpt_tile (kbdim,ksfc_type)
    REAL(wp),INTENT(INOUT) :: pqsat_tile(kbdim,ksfc_type)
    REAL(wp),INTENT(INOUT) :: ptsfc_tile (kbdim,ksfc_type)

    REAL(wp),INTENT(OUT)   :: pu_stress_gbm (kbdim)
    REAL(wp),INTENT(OUT)   :: pv_stress_gbm (kbdim)
    REAL(wp),INTENT(OUT)   ::    plhflx_gbm (kbdim)
    REAL(wp),INTENT(OUT)   ::    pshflx_gbm (kbdim)
    REAL(wp),INTENT(OUT)   ::     pevap_gbm (kbdim)

    REAL(wp),INTENT(OUT)   :: pu_stress_tile (kbdim,ksfc_type)
    REAL(wp),INTENT(OUT)   :: pv_stress_tile (kbdim,ksfc_type)
    REAL(wp),INTENT(INOUT) :: plhflx_tile (kbdim,ksfc_type)   ! OUT
    REAL(wp),INTENT(INOUT) :: pshflx_tile (kbdim,ksfc_type)   ! OUT
    REAL(wp),INTENT(OUT)   :: pevap_tile (kbdim,ksfc_type)

    !! JSBACH input
    INTEGER, OPTIONAL,INTENT(IN) :: nblock
    REAL(wp),OPTIONAL,INTENT(IN) :: lsm(kbdim)
    REAL(wp),OPTIONAL,INTENT(IN) :: alake(kbdim)
    REAL(wp),OPTIONAL,INTENT(IN) :: pu        (kbdim)              ! zonal wind lowest level
    REAL(wp),OPTIONAL,INTENT(IN) :: pv        (kbdim)              ! meridional wind lowest level
    REAL(wp),OPTIONAL,INTENT(IN) :: ptemp     (kbdim)              ! temperature of lowest atmospheric level
    REAL(wp),OPTIONAL,INTENT(IN) :: pq        (kbdim)              ! humidity of lowest atmospheric level
    REAL(wp),OPTIONAL,INTENT(IN) :: prsfl     (kbdim)              ! rain large scale
    REAL(wp),OPTIONAL,INTENT(IN) :: prsfc     (kbdim)              ! rain convective
    REAL(wp),OPTIONAL,INTENT(IN) :: pssfl     (kbdim)              ! snow large scale
    REAL(wp),OPTIONAL,INTENT(IN) :: pssfc     (kbdim)              ! snow convective
    REAL(wp),OPTIONAL,INTENT(IN) :: rlds      (kbdim)              ! downward surface  longwave flux [W/m2]
    REAL(wp),OPTIONAL,INTENT(IN) :: rsds      (kbdim)              ! downward surface shortwave flux [W/m2]
    
    REAL(wp),INTENT(IN) :: rvds_dir(kbdim)        ! all-sky   vis. dir. downward flux at current   time [W/m2]
    REAL(wp),INTENT(IN) :: rpds_dir(kbdim)        ! all-sky   par  dir. downward flux at current   time [W/m2]
    REAL(wp),INTENT(IN) :: rnds_dir(kbdim)        ! all-sky   nir  dir. downward flux at current   time [W/m2]
    REAL(wp),INTENT(IN) :: rvds_dif(kbdim)        ! all-sky   vis. dif. downward flux at current   time [W/m2]
    REAL(wp),INTENT(IN) :: rpds_dif(kbdim)        ! all-sky   par  dif. downward flux at current   time [W/m2]
    REAL(wp),INTENT(IN) :: rnds_dif(kbdim)        ! all-sky   nir  dif. downward flux at current   time [W/m2]

    REAL(wp),OPTIONAL,INTENT(IN) :: ps        (kbdim)              ! surface pressure
    REAL(wp),OPTIONAL,INTENT(IN) :: pcosmu0   (kbdim)              ! cos of zenith angle
    REAL(wp),OPTIONAL,INTENT(IN) :: pch_tile  (kbdim,ksfc_type)
    !! JSBACH output
    REAL(wp),OPTIONAL,INTENT(INOUT) :: pcsat(kbdim)
    REAL(wp),OPTIONAL,INTENT(INOUT) :: pcair(kbdim)
    REAL(wp),OPTIONAL,INTENT(OUT)   :: q_snocpymlt(kbdim)
    REAL(wp),OPTIONAL,INTENT(INOUT) :: z0h_lnd(kbdim), z0m_tile(kbdim,ksfc_type)  ! OUT
    !
    REAL(wp),OPTIONAL,INTENT(INOUT) :: albvisdir_tile(kbdim,ksfc_type)
    REAL(wp),OPTIONAL,INTENT(INOUT) :: albnirdir_tile(kbdim,ksfc_type)
    REAL(wp),OPTIONAL,INTENT(INOUT) :: albvisdif_tile(kbdim,ksfc_type)
    REAL(wp),OPTIONAL,INTENT(INOUT) :: albnirdif_tile(kbdim,ksfc_type)
    REAL(wp),OPTIONAL,INTENT(INOUT) :: albedo(kbdim)
    REAL(wp),OPTIONAL,INTENT(INOUT) :: albvisdir(kbdim), albvisdif(kbdim)
    REAL(wp),OPTIONAL,INTENT(INOUT) :: albnirdir(kbdim), albnirdif(kbdim)
    REAL(wp),OPTIONAL,INTENT(INOUT) :: albedo_tile(kbdim,ksfc_type)
    REAL(wp),OPTIONAL,INTENT(OUT)   :: ptsfc    (kbdim)
    REAL(wp),OPTIONAL,INTENT(OUT)   :: ptsfc_rad(kbdim)
    REAL(wp),OPTIONAL,INTENT(INOUT) :: rlus     (kbdim)           ! INOUT upward surface  longwave flux [W/m2]
    REAL(wp),OPTIONAL,INTENT(IN)    :: rsus     (kbdim)           ! IN upward surface shortwave flux [W/m2]
    REAL(wp),OPTIONAL,INTENT(INOUT) :: rsns_tile(kbdim,ksfc_type) ! shortwave net flux at surface on tiles
    REAL(wp),OPTIONAL,INTENT(INOUT) :: rlns_tile(kbdim,ksfc_type) ! longwave net flux at surface on tiles
    REAL(wp),OPTIONAL,INTENT(OUT)   :: lake_ice_frc(kbdim)        ! fraction of ice on lakes
    !! Sea ice
    INTEGER,          INTENT(IN)    :: kice ! Number of ice thickness classes
    REAL(wp),OPTIONAL,INTENT(INOUT) :: Tsurf(kbdim,kice)
    REAL(wp),OPTIONAL,INTENT(INOUT) :: T1   (kbdim,kice) ! for coupled ocean only
    REAL(wp),OPTIONAL,INTENT(INOUT) :: T2   (kbdim,kice) ! for coupled ocean only
    REAL(wp),OPTIONAL,INTENT(INOUT) :: hi   (kbdim,kice) ! for coupled ocean only
    REAL(wp),OPTIONAL,INTENT(INOUT) :: hs   (kbdim,kice) ! for coupled ocean only
    REAL(wp),OPTIONAL,INTENT(INOUT) :: Qtop (kbdim,kice) ! OUT
    REAL(wp),OPTIONAL,INTENT(INOUT) :: Qbot (kbdim,kice) ! OUT
    REAL(wp),OPTIONAL,INTENT(IN)    :: conc (kbdim,kice) ! for coupled ocean only
    REAL(wp),OPTIONAL,INTENT(INOUT) :: albvisdir_ice(kbdim,kice)
    REAL(wp),OPTIONAL,INTENT(INOUT) :: albvisdif_ice(kbdim,kice)
    REAL(wp),OPTIONAL,INTENT(INOUT) :: albnirdir_ice(kbdim,kice)
    REAL(wp),OPTIONAL,INTENT(INOUT) :: albnirdif_ice(kbdim,kice)

! locals

    INTEGER  :: loidx  (kbdim,ksfc_type) !< counter for masks
    INTEGER  :: is     (ksfc_type)       !< counter for masks

    INTEGER  :: jsfc, jk, jkm1, im, k, jl, jls, js
    REAL(wp) :: se_sum(kbdim), qv_sum(kbdim), wgt_sum(kbdim), wgt(kbdim)
    REAL(wp) :: zca(kbdim,ksfc_type), zcs(kbdim,ksfc_type)
    REAL(wp) :: zfrc_oce(kbdim)

    REAL(wp) :: zen_h (kbdim,ksfc_type)
    REAL(wp) :: zfn_h (kbdim,ksfc_type)
    REAL(wp) :: zen_qv(kbdim,ksfc_type)
    REAL(wp) :: zfn_qv(kbdim,ksfc_type)

    REAL(wp) ::                                                    &
      & zlhflx_lnd(kbdim), zlhflx_lwtr(kbdim), zlhflx_lice(kbdim), &
      & zshflx_lnd(kbdim), zshflx_lwtr(kbdim), zshflx_lice(kbdim), &
      & zevap_lnd(kbdim), zevap_lwtr(kbdim), zevap_lice(kbdim),    &
      & sat_surface_specific_humidity(kbdim),                      &
      & dry_static_energy(kbdim),                                  &
      & ztsfc_lnd(kbdim), ztsfc_lnd_eff(kbdim),                    &
      & ztsfc_wtr(kbdim), ztsfc_lwtr(kbdim), ztsfc_lice(kbdim),    &
      & rvds(kbdim), rnds(kbdim), rpds(kbdim),                     &
      & rsns(kbdim), rlns(kbdim), frac_par_diffuse(kbdim),         &
      & zalbvis(kbdim), zalbnir(kbdim),                            &
      & zalbedo_lwtr(kbdim), zalbedo_lice(kbdim)

    REAL(wp) :: zgrnd_hflx(kbdim,ksfc_type), zgrnd_hcap(kbdim,ksfc_type)

    !REAL(wp) :: zt2s_conv(kbdim,ksfc_type)

    ! Sea ice
    REAL(wp) :: Tfw(kbdim)
    REAL(wp) :: swflx_ice(kbdim,kice), nonsolar_ice(kbdim,kice), dnonsolardT(kbdim,kice), conc_sum(kbdim)

    LOGICAL :: mask(kbdim)

   CHARACTER(len=*), PARAMETER :: method_name='mo_surface:update_surface'

    ! check for masks
    !
    DO jsfc = 1,ksfc_type
      is(jsfc) = 0
      DO jl = 1,kproma
        IF(pfrc(jl,jsfc).GT.0.0_wp) THEN
          is(jsfc) = is(jsfc) + 1
          loidx(is(jsfc),jsfc) = jl
        ENDIF
      ENDDO
    ENDDO

    ! Compute factor for conversion temperature to dry static energy
    !DO jsfc=1,ksfc_type
    !  zt2s_conv(1:kproma,jsfc) = pcpt_tile(1:kproma,jsfc) / ptsfc_tile(1:kproma,jsfc)
    !END DO

    !===================================================================
    ! BEFORE CALLING land/ocean/ice model
    !===================================================================
    ! Compute wind stress at the old time step.
    ! At this point bb(:,klev,iu) = u_klev(t)/tpfac1 (= udif in echam)
    !               bb(:,klev,iv) = v_klev(t)/tpfac1 (= vdif in echam)

    IF (vdiff_config%lsfc_mom_flux) THEN
       CALL wind_stress( kproma, kbdim, ksfc_type,            &! in
            &            pdtime,                              &! in
            &            pfrc, pcfm_tile, pfac_sfc,           &! in
            &            bb(:,klev,iu), bb(:,klev,iv),        &! in
            &            pu_stress_gbm,  pv_stress_gbm,       &! out
            &            pu_stress_tile, pv_stress_tile       )! out
    ELSE
       pu_stress_tile(:,:) = 0._wp
       pv_stress_tile(:,:) = 0._wp
       pu_stress_gbm (:)   = 0._wp
       pv_stress_gbm (:)   = 0._wp
    END IF

    ! Compute downward shortwave surface fluxes
    rvds(1:kproma)      = rvds_dif(1:kproma) + rvds_dir(1:kproma)
    rnds(1:kproma)      = rnds_dif(1:kproma) + rnds_dir(1:kproma)
    rpds(1:kproma)      = rpds_dif(1:kproma) + rpds_dir(1:kproma)

    ! Turbulent transport of moisture:
    ! - finish matrix set up;
    ! - perform bottom level elimination;
    ! - convert matrix entries to Richtmyer-Morton coefficients
    IF (idx_lnd <= ksfc_type) THEN
      CALL matrix_to_richtmyer_coeff( kproma, kbdim, klev, ksfc_type, idx_lnd, &! in
        & aa(:,:,:,imh:imqv), bb(:,:,ih:iqv),      &! in
        & aa_btm, bb_btm,                          &! inout
        & zen_h, zfn_h, zen_qv, zfn_qv,            &! out
        & pcair = pcair(:),                        &! in
        & pcsat = pcsat(:))                         ! in
    ELSE
      CALL matrix_to_richtmyer_coeff( kproma, kbdim, klev, ksfc_type, idx_lnd, &! in
        & aa(:,:,:,imh:imqv), bb(:,:,ih:iqv),      &! in
        & aa_btm, bb_btm,                          &! inout
        & zen_h, zfn_h, zen_qv, zfn_qv             )! out
    END IF

    ! Set defaults
    zca(1:kproma,:) = 1._wp
    zcs(1:kproma,:) = 1._wp

    !===========================================================================
    ! Land surface
    !===========================================================================
    
    zlhflx_lnd(:)    = 0._wp
    zlhflx_lwtr(:)   = 0._wp
    zlhflx_lice(:)   = 0._wp
    zshflx_lnd(:)    = 0._wp
    zshflx_lwtr(:)   = 0._wp
    zshflx_lice(:)   = 0._wp
    zevap_lnd(:)     = 0._wp
    zevap_lwtr(:)    = 0._wp
    zevap_lice(:)    = 0._wp
    z0h_lnd(:)       = 0._wp
    q_snocpymlt(:)   = 0._wp
    lake_ice_frc(:)  = 0._wp

    IF (idx_lnd <= ksfc_type) THEN

      ! If land is present, JSBACH is currently the only surface scheme supported by ECHAM physcis package
#ifndef __NO_JSBACH__

      sat_surface_specific_humidity(:) = 0._wp
      dry_static_energy(:) = 0._wp
      ztsfc_lnd(:)         = 0._wp
      ztsfc_lnd_eff(:)     = 0._wp
      ztsfc_lwtr(:)        = 0._wp
      ztsfc_lice(:)        = 0._wp
      z0m_tile(:,idx_lnd)  = 0._wp

      WHERE (rpds(1:kproma) > 0._wp)
        frac_par_diffuse(1:kproma) = rpds_dif(1:kproma) / rpds(1:kproma)
      ELSE WHERE
        frac_par_diffuse(1:kproma) = 0._wp
      END WHERE

      IF (echam_phy_config%llake) THEN
        CALL jsbach_interface ( jg, nblock, 1, kproma, pdtime, pdtime,                     & ! in
          & t_air             = ptemp(1:kproma),                                           & ! in
          & q_air             = pq(1:kproma),                                              & ! in
          & rain              = prsfl(1:kproma) + prsfc(1:kproma),                         & ! in
          & snow              = pssfl(1:kproma) + pssfc(1:kproma),                         & ! in
          & wind_air          = SQRT(pu(1:kproma)**2 + pv(1:kproma)**2),                   & ! in
          ! @todo: use real 10m wind
          & wind_10m          = SQRT(pu(1:kproma)**2 + pv(1:kproma)**2),                   & ! in, temporary
          & lw_srf_down       = rlds(1:kproma),                                            & ! in
          & swvis_srf_down    = rvds(1:kproma),                                            & ! in
          & swnir_srf_down    = rnds(1:kproma),                                            & ! in
          & swpar_srf_down    = rpds(1:kproma),                                            & ! in
          & frac_par_diffuse  = frac_par_diffuse(1:kproma),                                & ! in
          & press_srf         = ps(1:kproma),                                              & ! in
          & drag_srf          = grav*pfac_sfc(1:kproma) * pcfh_tile(1:kproma,idx_lnd),     & ! in
          & t_acoef           = zen_h(1:kproma, idx_lnd),                                  & ! in
          & t_bcoef           = zfn_h(1:kproma, idx_lnd),                                  & ! in
          & q_acoef           = zen_qv(1:kproma, idx_lnd),                                 & ! in
          & q_bcoef           = zfn_qv(1:kproma, idx_lnd),                                 & ! in
          & pch               = MERGE(pch_tile(1:kproma,idx_lnd),1._wp,lsm(1:kproma)>0._wp),  & ! in
          & cos_zenith_angle  = pcosmu0(1:kproma),                                         & ! in
          & CO2_air           = SPREAD(mmr_co2, DIM=1, NCOPIES=kproma),                    & ! in
          & t_srf             = ztsfc_lnd(1:kproma),                                       & ! out (T_s^(n+1)) surface temp (filtered, if Asselin)
                                                                                             ! (filtered, if Asselin)
          & t_eff_srf         = ztsfc_lnd_eff(1:kproma),                                   & ! out (T_s^eff) surface temp (effective, for longwave rad)
                                                                                             ! (effective, for longwave rad)
          & qsat_srf          = sat_surface_specific_humidity(1:kproma),                   & ! out
          & s_srf             = dry_static_energy(1:kproma),                               & ! out (s_s^star, for vertical diffusion scheme)
          & fact_q_air        = pcair(1:kproma),                                           & ! out
          & fact_qsat_srf     = pcsat(1:kproma),                                           & ! out
          & evapotrans        = zevap_lnd(1:kproma),                                       & ! out
          & latent_hflx       = zlhflx_lnd(1:kproma),                                      & ! out
          & sensible_hflx     = zshflx_lnd(1:kproma),                                      & ! out
          & grnd_hflx         = zgrnd_hflx(1:kproma, idx_lnd),                             & ! out
          & grnd_hcap         = zgrnd_hcap(1:kproma, idx_lnd),                             & ! out
          & rough_h_srf       = z0h_lnd(1:kproma),                                         & ! out
          & rough_m_srf       = z0m_tile(1:kproma, idx_lnd),                               & ! out
          & q_snocpymlt       = q_snocpymlt(1:kproma),                                     & ! out
          & alb_vis_dir       = albvisdir_tile(1:kproma, idx_lnd),                         & ! out
          & alb_nir_dir       = albnirdir_tile(1:kproma, idx_lnd),                         & ! out
          & alb_vis_dif       = albvisdif_tile(1:kproma, idx_lnd),                         & ! out
          & alb_nir_dif       = albnirdif_tile(1:kproma, idx_lnd),                         & ! out
          !
          & drag_wtr          = grav*pfac_sfc(1:kproma) * pcfh_tile(1:kproma,idx_wtr),     & ! in
          & drag_ice          = grav*pfac_sfc(1:kproma) * pcfh_tile(1:kproma,idx_ice),     & ! in
          & t_acoef_wtr       = zen_h(1:kproma, idx_wtr),                                  & ! in
          & t_bcoef_wtr       = zfn_h(1:kproma, idx_wtr),                                  & ! in
          & q_acoef_wtr       = zen_qv(1:kproma, idx_wtr),                                 & ! in
          & q_bcoef_wtr       = zfn_qv(1:kproma, idx_wtr),                                 & ! in
          & t_acoef_ice       = zen_h(1:kproma, idx_ice),                                  & ! in
          & t_bcoef_ice       = zfn_h(1:kproma, idx_ice),                                  & ! in
          & q_acoef_ice       = zen_qv(1:kproma, idx_ice),                                 & ! in
          & q_bcoef_ice       = zfn_qv(1:kproma, idx_ice),                                 & ! in
          & t_lwtr            = ztsfc_lwtr(1:kproma),                                      & ! out
          & evapo_wtr         = zevap_lwtr(1:kproma),                                      & ! out
          & latent_hflx_wtr   = zlhflx_lwtr(1:kproma),                                     & ! out
          & sensible_hflx_wtr = zshflx_lwtr(1:kproma),                                     & ! out
          & albedo_lwtr       = zalbedo_lwtr(1:kproma),                                    & ! out
          & t_lice            = ztsfc_lice(1:kproma),                                      & ! out
          & evapo_ice         = zevap_lice(1:kproma),                                      & ! out
          & latent_hflx_ice   = zlhflx_lice(1:kproma),                                     & ! out
          & sensible_hflx_ice = zshflx_lice(1:kproma),                                     & ! out
          & albedo_lice       = zalbedo_lice(1:kproma),                                    & ! out
          & ice_fract_lake    = lake_ice_frc(1:kproma)                                     & ! out
          )
      ELSE
        CALL jsbach_interface ( jg, nblock, 1, kproma, pdtime, pdtime,                    & ! in
          & t_air            = ptemp(1:kproma),                                           & ! in
          & q_air            = pq(1:kproma),                                              & ! in
          & rain             = prsfl(1:kproma) + prsfc(1:kproma),                         & ! in
          & snow             = pssfl(1:kproma) + pssfc(1:kproma),                         & ! in
          & wind_air         = SQRT(pu(1:kproma)**2 + pv(1:kproma)**2),                   & ! in
          ! @todo: use real 10m wind
          & wind_10m         = SQRT(pu(1:kproma)**2 + pv(1:kproma)**2),                   & ! in, temporary
          & lw_srf_down      = rlds(1:kproma),                                            & ! in
          & swvis_srf_down   = rvds(1:kproma),                                            & ! in
          & swnir_srf_down   = rnds(1:kproma),                                            & ! in
          & swpar_srf_down   = rpds(1:kproma),                                            & ! in
          & frac_par_diffuse = frac_par_diffuse(1:kproma),                                & ! in
          & press_srf        = ps(1:kproma),                                              & ! in
          & drag_srf         = grav*pfac_sfc(1:kproma) * pcfh_tile(1:kproma,idx_lnd),     & ! in
          & t_acoef          = zen_h(1:kproma, idx_lnd),                                  & ! in
          & t_bcoef          = zfn_h(1:kproma, idx_lnd),                                  & ! in
          & q_acoef          = zen_qv(1:kproma, idx_lnd),                                 & ! in
          & q_bcoef          = zfn_qv(1:kproma, idx_lnd),                                 & ! in
          & pch              = MERGE(pch_tile(1:kproma,idx_lnd),1._wp,lsm(1:kproma)>0._wp),  & ! in
          & cos_zenith_angle = pcosmu0(1:kproma),                                         & ! in
          & CO2_air          = SPREAD(mmr_co2, DIM=1, NCOPIES=kproma),                    & ! in
          & t_srf            = ztsfc_lnd(1:kproma),                                       & ! out (T_s^(n+1)) surface temp 
                                                                                            ! (filtered, if Asselin)
          & t_eff_srf        = ztsfc_lnd_eff(1:kproma),                                   & ! out (T_s^eff) surface temp 
                                                                                            ! (effective, for longwave rad)
          & qsat_srf         = sat_surface_specific_humidity(1:kproma),                   & ! out
          & s_srf            = dry_static_energy(1:kproma),                               & ! out (s_s^star, for vert. diff. scheme)
          & fact_q_air       = pcair(1:kproma),                                           & ! out
          & fact_qsat_srf    = pcsat(1:kproma),                                           & ! out
          & evapotrans       = zevap_lnd(1:kproma),                                       & ! out
          & latent_hflx      = zlhflx_lnd(1:kproma),                                      & ! out
          & sensible_hflx    = zshflx_lnd(1:kproma),                                      & ! out
          & grnd_hflx        = zgrnd_hflx(1:kproma, idx_lnd),                             & ! out
          & grnd_hcap        = zgrnd_hcap(1:kproma, idx_lnd),                             & ! out
          & rough_h_srf      = z0h_lnd(1:kproma),                                         & ! out
          & rough_m_srf      = z0m_tile(1:kproma, idx_lnd),                               & ! out
          & q_snocpymlt      = q_snocpymlt(1:kproma),                                     & ! out
          & alb_vis_dir      = albvisdir_tile(1:kproma, idx_lnd),                         & ! out
          & alb_nir_dir      = albnirdir_tile(1:kproma, idx_lnd),                         & ! out
          & alb_vis_dif      = albvisdif_tile(1:kproma, idx_lnd),                         & ! out
          & alb_nir_dif      = albnirdif_tile(1:kproma, idx_lnd)                          & ! out
        )
      END IF

      ptsfc_tile(1:kproma,idx_lnd) = ztsfc_lnd(1:kproma)
      pcpt_tile (1:kproma,idx_lnd) = dry_static_energy(1:kproma)
      pqsat_tile(1:kproma,idx_lnd) = sat_surface_specific_humidity(1:kproma)
      IF (echam_phy_config%llake) THEN
        IF (idx_wtr <= ksfc_type) THEN
          WHERE (alake(1:kproma) > 0._wp)
            ptsfc_tile    (1:kproma, idx_wtr) = ztsfc_lwtr   (1:kproma)
<<<<<<< HEAD
            pevap_tile    (1:kproma, idx_wtr) = zevap_lwtr   (1:kproma)
            plhflx_tile   (1:kproma, idx_wtr) = zlhflx_lwtr  (1:kproma)
            pshflx_tile   (1:kproma, idx_wtr) = zshflx_lwtr  (1:kproma)
=======
>>>>>>> 832fb918
            albvisdir_tile(1:kproma, idx_wtr) = zalbedo_lwtr (1:kproma)
            albvisdif_tile(1:kproma, idx_wtr) = zalbedo_lwtr (1:kproma)
            albnirdir_tile(1:kproma, idx_wtr) = zalbedo_lwtr (1:kproma)
            albnirdif_tile(1:kproma, idx_wtr) = zalbedo_lwtr (1:kproma)
          END WHERE
        END IF
        IF (idx_ice <= ksfc_type) THEN
          WHERE (alake(1:kproma) > 0._wp)
            ptsfc_tile    (1:kproma, idx_ice) = ztsfc_lice   (1:kproma)
<<<<<<< HEAD
            pevap_tile    (1:kproma, idx_ice) = zevap_lice   (1:kproma)
            plhflx_tile   (1:kproma, idx_ice) = zlhflx_lice  (1:kproma)
            pshflx_tile   (1:kproma, idx_ice) = zshflx_lice  (1:kproma)
=======
>>>>>>> 832fb918
            albvisdir_tile(1:kproma, idx_ice) = zalbedo_lice (1:kproma)
            albvisdif_tile(1:kproma, idx_ice) = zalbedo_lice (1:kproma)
            albnirdir_tile(1:kproma, idx_ice) = zalbedo_lice (1:kproma)
            albnirdif_tile(1:kproma, idx_ice) = zalbedo_lice (1:kproma)
          ELSEWHERE
            lake_ice_frc(1:kproma) = 0._wp
          ENDWHERE
        END IF
      END IF

      ! Set the evapotranspiration coefficients, to be used later in
      ! blending and in diagnosing surface fluxes.
      !
      zca(1:kproma,idx_lnd) = pcair(1:kproma)
      zcs(1:kproma,idx_lnd) = pcsat(1:kproma)

#else
      CALL finish(method_name, "The JSBACH component is not activated")
#endif
    END IF

    !===========================================================================
    ! Ocean model
    !===========================================================================
    IF (idx_wtr <= ksfc_type) THEN

#ifndef __NO_ICON_OCEAN__

      rsns(1:kproma)      = rsds(1:kproma) - rsus(1:kproma)
      rlns(1:kproma)      = rlds(1:kproma) - rlus(1:kproma)

      IF (echam_phy_config%lmlo) THEN
        CALL ml_ocean ( kbdim, 1, kproma, pdtime, &
          & pahflw=plhflx_tile(:,idx_wtr),        & ! dependency on kproma has to be checked
          & pahfsw=pshflx_tile(:,idx_wtr),        & ! dependency on kproma has to be checked
          & ptrflw=rlns(:),                       &
          & psoflw=rsns(:),                       &
          & ptsw=ztsfc_wtr(:) )                     ! out
        WHERE (alake(1:kproma) < EPSILON(1._wp))
          ptsfc_tile(1:kproma, idx_wtr) = ztsfc_wtr(1:kproma)
        END WHERE
      END IF
#endif

      ! Albedo model for the ocean
      ! TBD: This should be replaced by routine mo_surface_ocean:update_albedo_ocean from ECHAM6.2
      WHERE (alake(1:kproma) < EPSILON(1._wp))
        albvisdir_tile(1:kproma,idx_wtr) = albedoW
        albvisdif_tile(1:kproma,idx_wtr) = albedoW
        albnirdir_tile(1:kproma,idx_wtr) = albedoW
        albnirdif_tile(1:kproma,idx_wtr) = albedoW
      END WHERE

    END IF

    !===========================================================================
    ! Sea-ice model (thermodynamic)
    !===========================================================================

    IF (idx_ice <= ksfc_type .AND. echam_phy_config%lice) THEN

#ifndef __NO_ICON_OCEAN__
      ! LL This is a temporary solution,
      ! we should restrcure ice thermodynamics in a more stand-alone way

      ! For explicit coupling to ice:

      ! Freezing point of sea-water
      Tfw = Tf

      ! ECHAM has no tiles for SW & LW and this is how it's solved there
      ! Net shortwave on all bands.
      ! Net longwave - we don't have tiles yet
      ! First all ice classes
      DO k=1,kice
        swflx_ice(1:kproma,k) = &
          & rvds_dif(1:kproma) * (1._wp - albvisdif_ice(1:kproma,k)) + &
          & rvds_dir(1:kproma) * (1._wp - albvisdir_ice(1:kproma,k)) + &
          & rnds_dif(1:kproma) * (1._wp - albnirdif_ice(1:kproma,k)) + &
          & rnds_dir(1:kproma) * (1._wp - albnirdir_ice(1:kproma,k))

        nonsolar_ice(1:kproma,k) = &
          zemiss_def * (rlds(1:kproma) - stbo * (Tsurf(1:kproma,k)+tmelt)**4) &  ! longwave net
          & + plhflx_tile(1:kproma,idx_ice) + pshflx_tile(1:kproma,idx_ice)

        dnonsolardT(1:kproma,k) = -4._wp * zemiss_def * stbo * (Tsurf(1:kproma,k)+tmelt)**3

      ENDDO

      CALL ice_fast(1, kproma, kbdim, kice, pdtime, &
        &   Tsurf,              &
        &   T1,                 &
        &   T2,                 &
        &   hi,                 &
        &   hs,                 &
        &   Qtop,               &
        &   Qbot,               &
        &   swflx_ice,          &
        &   nonsolar_ice,       &
        &   dnonsolardT,        &
        &   Tfw,                &
        &   albvisdir_ice,      &
        &   albvisdif_ice,      &
        &   albnirdir_ice,      &
        &   albnirdif_ice )

      ! Let it snow and melt and grow
      !      DO k=1,kice
      !        WHERE ( hi(:,1) > 0._wp )
      !          hs(:,k) = hs(:,k) + (pssfl + pssfc)*pdtime/rhos &
      !            &   - MIN( Qtop(:,k)*pdtime/( alf*rhos ), hs(:,k) )
      !        ENDWHERE
      !        hi(:,k) = hi(:,k) - MIN( Qbot(:,k)*pdtime/( alf*rhoi ), hi(:,k) )
      !        WHERE ( hs(:,1) <= 0._wp )
      !          hi(:,k) = hi(:,k) - MIN( Qtop(:,k)*pdtime/( alf*rhoi ), hi(:,k) )
      !        ENDWHERE
      !      ENDDO
      !      hi(:,:) = max( hi(:,:), 0._wp )
      ! Let it snow in AMIP
      IF ( echam_phy_config%lamip ) THEN
        DO k=1,kice
          ! Snowfall on ice - no ice => no snow
          WHERE ( hi(1:kproma,k) > 0._wp )
            ! Snow only falls when it's below freezing
            WHERE ( Tsurf(1:kproma,k) < 0._wp )
              hs(1:kproma,k) = hs(1:kproma,k) + (pssfl(1:kproma) + pssfc(1:kproma))*pdtime/rhos
            ENDWHERE
            ! Snow melt
            hs(1:kproma,k) = hs(1:kproma,k) - MIN( Qtop(1:kproma,k)*pdtime/( alf*rhos ), hs(1:kproma,k) )
          ELSEWHERE
            hs(1:kproma,k) = 0._wp
          ENDWHERE
        ENDDO
      ENDIF

      ! Average the albedo.
      conc_sum(1:kproma) = SUM(conc(1:kproma,:),2)
      WHERE (alake(1:kproma) < EPSILON(1._wp))
        albvisdir_tile(1:kproma,idx_ice) = 0._wp
        albvisdif_tile(1:kproma,idx_ice) = 0._wp
        albnirdir_tile(1:kproma,idx_ice) = 0._wp
        albnirdif_tile(1:kproma,idx_ice) = 0._wp
        WHERE (conc_sum(1:kproma) > 1.e-6_wp)
          albvisdir_tile(1:kproma,idx_ice) = SUM( conc(1:kproma,:) * albvisdir_ice(1:kproma,:), 2 ) / conc_sum(1:kproma)
          albvisdif_tile(1:kproma,idx_ice) = SUM( conc(1:kproma,:) * albvisdif_ice(1:kproma,:), 2 ) / conc_sum(1:kproma)
          albnirdir_tile(1:kproma,idx_ice) = SUM( conc(1:kproma,:) * albnirdir_ice(1:kproma,:), 2 ) / conc_sum(1:kproma)
          albnirdif_tile(1:kproma,idx_ice) = SUM( conc(1:kproma,:) * albnirdif_ice(1:kproma,:), 2 ) / conc_sum(1:kproma)
<<<<<<< HEAD
=======

          ! Set the tile temperature, convert back to K
          ptsfc_tile(1:kproma,idx_ice) = Tsurf(1:kproma,1) + tmelt
>>>>>>> 832fb918
        END WHERE
      END WHERE

      ! Compute new dry static energy
      ! (Switched off for now, should be used for implicit coupling)
      !pcpt_tile(1:kproma,idx_ice) = ptsfc_tile(1:kproma,idx_ice) * zt2s_conv(1:kproma,idx_ice)

#else
    ! __NO_ICON_OCEAN__
      CALL finish(method_name, "The ice process requires the ICON_OCEAN component")
#endif
    ENDIF ! lice

    !===================================================================
    ! AFTER CALLING land/ocean/ice model
    !===================================================================
    ! Turbulent transport of moisture and dry static energy:
    ! Get solution of the two variables on the lowest model level.
    !-------------------------------------------------------------------
    ! - Over individual tiles
    !   For echam developers: relationship to "update_surface" of echam6:
    !   bb_btm(:,jsfc,ih) : tpfac2*land%ztklevl, tpfac2*ice%ztklevi, tpfac2*ocean%ztklevw
    !   bb_btm(:,jsfc,iqv): tpfac2*land%zqklevl, tpfac2*ice%zqklevi, tpfac2*ocean%zqklevw

    DO jsfc = 1,ksfc_type
       bb_btm(1:kproma,jsfc,ih)  = tpfac2*(    zen_h (1:kproma,jsfc) &
                                 &         *pcpt_tile(1:kproma,jsfc) &
                                 &         +   zfn_h (1:kproma,jsfc) )

       bb_btm(1:kproma,jsfc,iqv) = tpfac2*(    zen_qv(1:kproma,jsfc) &
                                 &        *pqsat_tile(1:kproma,jsfc) &
                                 &        +    zfn_qv(1:kproma,jsfc) )
    END DO

    ! - Grid box mean
    !   For echam developers: relationship to "update_surface" of echam6:
    !   bb(:,klev,ih) : ztdif_new
    !   bb(:,klev,iqv): zqdif_new

     se_sum(1:kproma) = 0._wp    ! sum of weighted solution
     qv_sum(1:kproma) = 0._wp    ! sum of weighted solution
    wgt_sum(1:kproma) = 0._wp    ! sum of weights

    DO jsfc = 1,ksfc_type
           wgt(1:kproma) = pfrc(1:kproma,jsfc)
       wgt_sum(1:kproma) = wgt_sum(1:kproma) + wgt(1:kproma)
        se_sum(1:kproma) = se_sum(1:kproma) + bb_btm(1:kproma,jsfc,ih ) * wgt(1:kproma)
        qv_sum(1:kproma) = qv_sum(1:kproma) + bb_btm(1:kproma,jsfc,iqv) * wgt(1:kproma)
    ENDDO

    IF (vdiff_config%lsfc_heat_flux) THEN
      bb(1:kproma,klev,ih ) = se_sum(1:kproma)/wgt_sum(1:kproma)
      bb(1:kproma,klev,iqv) = qv_sum(1:kproma)/wgt_sum(1:kproma)
    ELSE
      jsfc = 1
      bb(1:kproma,klev,ih ) = bb_btm(1:kproma,jsfc,ih )
      bb(1:kproma,klev,iqv) = bb_btm(1:kproma,jsfc,iqv)
    END IF

    !-------------------------------------------------------------------
    ! Turbulent transport of u and v: adjust the right-hand side vector,
    ! then perform the bottom level elimination to get the solution
    !-------------------------------------------------------------------
    ! Add additional terms to the r.h.s. of the velocity equations
    ! to take into account ocean currents.
    ! Note that in subroutine rhs_setup the constant tpfac2 has been
    ! multiplied to the r.h.s. array bb. Thus the additional terms here
    ! need to be scaled by the same factor.

    IF (idx_wtr.LE.ksfc_type) THEN   ! Open water is considered
      IF (idx_ice.LE.ksfc_type) THEN ! Sea ice is also considered
        zfrc_oce(1:kproma) = pfrc(1:kproma,idx_wtr)+pfrc(1:kproma,idx_ice)
      ELSE ! only open water
        zfrc_oce(1:kproma) = pfrc(1:kproma,idx_wtr)
      ENDIF
      bb(1:kproma,klev,iu) =   bb(1:kproma,klev,iu)                   &
                           & - pocu(1:kproma)*zfrc_oce(1:kproma)*tpfac2
      bb(1:kproma,klev,iv) =   bb(1:kproma,klev,iv)                   &
                           & - pocv(1:kproma)*zfrc_oce(1:kproma)*tpfac2
    ENDIF

    ! Bottom level elimination

    im   = imuv
    jk   = klev    ! Bottom level index
    jkm1 = jk - 1

    aa(1:kproma,jk,2,im) =  aa(1:kproma,jk,2,im)                      &
                         & -aa(1:kproma,jk,1,im)*aa(1:kproma,jkm1,3,im)
    aa(1:kproma,jk,3,im) =  aa(1:kproma,jk,3,im)/aa(1:kproma,jk,2,im)

    bb(1:kproma,jk,iu) = (bb(1:kproma,jk,iu)                         &
                       & -aa(1:kproma,jk,1,im)*bb(1:kproma,jkm1,iu)) &
                       & /aa(1:kproma,jk,2,im)

    bb(1:kproma,jk,iv) = (bb(1:kproma,jk,iv)                         &
                       & -aa(1:kproma,jk,1,im)*bb(1:kproma,jkm1,iv)) &
                       & /aa(1:kproma,jk,2,im)

   !-------------------------------------------------------------------
   ! Various diagnostics
   !-------------------------------------------------------------------

    IF (vdiff_config%lsfc_heat_flux) THEN
       CALL surface_fluxes( kproma, kbdim, ksfc_type,             &! in
            &               idx_wtr, idx_ice, idx_lnd, ih, iqv,   &! in
            &               pdtime,                               &! in
            &               pfrc, alake, pcfh_tile, pfac_sfc,     &! in
            &               pcpt_tile, pqsat_tile,                &! in
            &               zca, zcs, bb_btm(:,:,ih:iqv),         &! in
            &               zlhflx_lnd, zlhflx_lwtr, zlhflx_lice, &! in
            &               zshflx_lnd, zshflx_lwtr, zshflx_lice, &! in
            &               zevap_lnd, zevap_lwtr, zevap_lice,    &! in
            &               plhflx_gbm, pshflx_gbm,               &! out
            &               pevap_gbm,                            &! out
            &               plhflx_tile, pshflx_tile,             &! out
            &               pevap_tile )                           ! out
    ELSE
       plhflx_tile(:,:) = 0._wp
       pshflx_tile(:,:) = 0._wp
       pevap_tile (:,:) = 0._wp
       plhflx_gbm (:)   = 0._wp
       pshflx_gbm (:)   = 0._wp
       pevap_gbm  (:)   = 0._wp
    END IF

    DO jsfc=1,ksfc_type
      zalbvis(:) = 0._wp
      WHERE(rvds(1:kproma) > 0._wp)
        zalbvis(1:kproma) = &
          & (albvisdir_tile(1:kproma,jsfc) * rvds_dir(1:kproma) + albvisdif_tile(1:kproma,jsfc) * rvds_dif(1:kproma)) &
          & / rvds(1:kproma)
      END WHERE
      zalbnir(:) = 0._wp
      WHERE(rnds(1:kproma) > 0._wp)
        zalbnir(1:kproma) = &
          & (albnirdir_tile(1:kproma,jsfc) * rnds_dir(1:kproma) + albnirdif_tile(1:kproma,jsfc) * rnds_dif(1:kproma)) &
          & / rnds(1:kproma)
      END WHERE
      albedo_tile(:,jsfc) = 0._wp
      WHERE(rsds(1:kproma) > 0._wp)
        albedo_tile(1:kproma,jsfc) = &
          & (zalbvis(1:kproma) * rvds(1:kproma) + zalbnir(1:kproma) * rnds(1:kproma)) &
          & / rsds(1:kproma)
      END WHERE
    END DO

    ! calculate grid box mean surface temperature
    ptsfc(:) = 0._wp
    DO jsfc=1,ksfc_type
      ptsfc(1:kproma) = ptsfc(1:kproma) + pfrc(1:kproma,jsfc) * ptsfc_tile(1:kproma,jsfc)
    ENDDO

    ! calculate grid box mean radiative temperature for use in radiation
    ptsfc_rad(:) = 0._wp
    DO jsfc=1,ksfc_type
      ptsfc_rad(1:kproma) = ptsfc_rad(1:kproma) + pfrc(1:kproma,jsfc) * ptsfc_tile(1:kproma,jsfc)**4
    ENDDO
    ptsfc_rad(1:kproma) = ptsfc_rad(1:kproma)**0.25_wp

    ! Compute lw and sw surface radiation fluxes on tiles
<<<<<<< HEAD
    !    preset values to cdimissval
    rlns_tile(:,:) = cdimissval
    rsns_tile(:,:) = cdimissval

=======
>>>>>>> 832fb918
    DO jsfc=1,ksfc_type
      DO jls = 1,is(jsfc)
        ! set index
        js=loidx(jls,jsfc)
        IF (jsfc == idx_lnd) THEN
          rlns_tile(js,jsfc) = zemiss_def * (rlds(js) - stbo * ztsfc_lnd_eff(js)**4)
        ELSE
          rlns_tile(js,jsfc) = zemiss_def * (rlds(js) - stbo * ptsfc_tile(js,jsfc)**4)
        END IF

        rsns_tile(js,jsfc) = rvds_dif(js) * (1._wp - albvisdif_tile(js,jsfc)) + &
                           & rvds_dir(js) * (1._wp - albvisdir_tile(js,jsfc)) + &
                           & rnds_dif(js) * (1._wp - albnirdif_tile(js,jsfc)) + &
                           & rnds_dir(js) * (1._wp - albnirdir_tile(js,jsfc))
      END DO
    END DO

    ! Merge sw and lw surface fluxes
    ! This includes the update of the lw flux on land due to the new surface temperature where only part
    ! of the net radiation was used (due to the Taylor truncation in the surface energy balance)
    rlns(:) = 0._wp
    DO jsfc=1,ksfc_type
      DO jls = 1,is(jsfc)
        ! set index
        js=loidx(jls,jsfc)
        rlns(js) = rlns(js) + pfrc(js,jsfc) * rlns_tile(js,jsfc)
      END DO
    END DO
    rlus(1:kproma) = rlds(1:kproma) -rlns(1:kproma)

    ! Merge surface albedos
    albvisdir(:) = 0._wp
    albvisdif(:) = 0._wp
    albnirdir(:) = 0._wp
    albnirdif(:) = 0._wp
    albedo   (:) = 0._wp
    DO jsfc=1,nsfc_type
      albvisdir(1:kproma) = albvisdir(1:kproma) + pfrc(1:kproma,jsfc) * albvisdir_tile(1:kproma,jsfc)
      albvisdif(1:kproma) = albvisdif(1:kproma) + pfrc(1:kproma,jsfc) * albvisdif_tile(1:kproma,jsfc)
      albnirdir(1:kproma) = albnirdir(1:kproma) + pfrc(1:kproma,jsfc) * albnirdir_tile(1:kproma,jsfc)
      albnirdif(1:kproma) = albnirdif(1:kproma) + pfrc(1:kproma,jsfc) * albnirdif_tile(1:kproma,jsfc)
      albedo   (1:kproma) = albedo   (1:kproma) + pfrc(1:kproma,jsfc) * albedo_tile   (1:kproma,jsfc)
    END DO

    ! Mask out tiled variables
    DO jsfc=1,ksfc_type
      mask(:) = .FALSE.
      !
      mask(1:kproma) = pfrc(1:kproma,jsfc) <= 0._wp
      !
      WHERE (mask(1:kproma))
        pqsat_tile     (1:kproma,jsfc) = cdimissval
        albedo_tile    (1:kproma,jsfc) = cdimissval
        albvisdir_tile (1:kproma,jsfc) = cdimissval
        albvisdif_tile (1:kproma,jsfc) = cdimissval
        albnirdir_tile (1:kproma,jsfc) = cdimissval
        albnirdif_tile (1:kproma,jsfc) = cdimissval
      !  rsns_tile      (1:kproma,jsfc) = cdimissval
      !  rlns_tile      (1:kproma,jsfc) = cdimissval
        pevap_tile     (1:kproma,jsfc) = cdimissval
      !  pshflx_tile    (1:kproma,jsfc) = cdimissval
      !  plhflx_tile    (1:kproma,jsfc) = cdimissval
        ptsfc_tile     (1:kproma,jsfc) = cdimissval
      END WHERE
      ! land only
      IF (jsfc == idx_lnd) THEN
        WHERE (mask(1:kproma))
          z0h_lnd        (1:kproma)      = cdimissval
          z0m_tile       (1:kproma,jsfc) = cdimissval
          rsns_tile      (1:kproma,jsfc) = cdimissval
          rlns_tile      (1:kproma,jsfc) = cdimissval
          pshflx_tile    (1:kproma,jsfc) = cdimissval
          plhflx_tile    (1:kproma,jsfc) = cdimissval
        END WHERE
      END IF
    END DO

    !----------------------------------------------------------------------------
    ! For consistency z0m_tile for ice is masked out here
    !----------------------------------------------------------------------------
    IF (idx_ice<=ksfc_type) THEN  ! ice surface exists in the simulation
      mask(1:kproma) = pfrc(1:kproma,idx_ice) == 0._wp
      WHERE (mask(1:kproma))
        z0m_tile(1:kproma,idx_ice) = cdimissval
      ELSEWHERE
        ! z0m for ice is not calculated yet, so in case the ice surface changes
        ! it is set to the initial value again
        z0m_tile(1:kproma,idx_ice) = 1.e-3_wp
      ENDWHERE
    ENDIF

  !---------------------------------------------------------------------------
  !
  !---------------------------------------------------------------------------

    END SUBROUTINE update_surface
  !-------------

END MODULE mo_surface<|MERGE_RESOLUTION|>--- conflicted
+++ resolved
@@ -468,12 +468,6 @@
         IF (idx_wtr <= ksfc_type) THEN
           WHERE (alake(1:kproma) > 0._wp)
             ptsfc_tile    (1:kproma, idx_wtr) = ztsfc_lwtr   (1:kproma)
-<<<<<<< HEAD
-            pevap_tile    (1:kproma, idx_wtr) = zevap_lwtr   (1:kproma)
-            plhflx_tile   (1:kproma, idx_wtr) = zlhflx_lwtr  (1:kproma)
-            pshflx_tile   (1:kproma, idx_wtr) = zshflx_lwtr  (1:kproma)
-=======
->>>>>>> 832fb918
             albvisdir_tile(1:kproma, idx_wtr) = zalbedo_lwtr (1:kproma)
             albvisdif_tile(1:kproma, idx_wtr) = zalbedo_lwtr (1:kproma)
             albnirdir_tile(1:kproma, idx_wtr) = zalbedo_lwtr (1:kproma)
@@ -483,12 +477,6 @@
         IF (idx_ice <= ksfc_type) THEN
           WHERE (alake(1:kproma) > 0._wp)
             ptsfc_tile    (1:kproma, idx_ice) = ztsfc_lice   (1:kproma)
-<<<<<<< HEAD
-            pevap_tile    (1:kproma, idx_ice) = zevap_lice   (1:kproma)
-            plhflx_tile   (1:kproma, idx_ice) = zlhflx_lice  (1:kproma)
-            pshflx_tile   (1:kproma, idx_ice) = zshflx_lice  (1:kproma)
-=======
->>>>>>> 832fb918
             albvisdir_tile(1:kproma, idx_ice) = zalbedo_lice (1:kproma)
             albvisdif_tile(1:kproma, idx_ice) = zalbedo_lice (1:kproma)
             albnirdir_tile(1:kproma, idx_ice) = zalbedo_lice (1:kproma)
@@ -636,12 +624,9 @@
           albvisdif_tile(1:kproma,idx_ice) = SUM( conc(1:kproma,:) * albvisdif_ice(1:kproma,:), 2 ) / conc_sum(1:kproma)
           albnirdir_tile(1:kproma,idx_ice) = SUM( conc(1:kproma,:) * albnirdir_ice(1:kproma,:), 2 ) / conc_sum(1:kproma)
           albnirdif_tile(1:kproma,idx_ice) = SUM( conc(1:kproma,:) * albnirdif_ice(1:kproma,:), 2 ) / conc_sum(1:kproma)
-<<<<<<< HEAD
-=======
 
           ! Set the tile temperature, convert back to K
           ptsfc_tile(1:kproma,idx_ice) = Tsurf(1:kproma,1) + tmelt
->>>>>>> 832fb918
         END WHERE
       END WHERE
 
@@ -803,13 +788,6 @@
     ptsfc_rad(1:kproma) = ptsfc_rad(1:kproma)**0.25_wp
 
     ! Compute lw and sw surface radiation fluxes on tiles
-<<<<<<< HEAD
-    !    preset values to cdimissval
-    rlns_tile(:,:) = cdimissval
-    rsns_tile(:,:) = cdimissval
-
-=======
->>>>>>> 832fb918
     DO jsfc=1,ksfc_type
       DO jls = 1,is(jsfc)
         ! set index
