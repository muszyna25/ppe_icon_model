--- conflicted
+++ resolved
@@ -37,7 +37,7 @@
 #endif
   USE mo_echam_sfc_indices, ONLY: nsfc_type
 #ifndef __NO_ICON_OCEAN__
-  USE mo_ice_interface, ONLY: ice_fast
+  USE mo_ice_interface,     ONLY: ice_fast
   USE mo_ml_ocean,          ONLY: ml_ocean
 #endif
 
@@ -399,13 +399,8 @@
                                                                                              ! (filtered, if Asselin)
           & t_eff_srf         = ztsfc_lnd_eff(1:kproma),                                   & ! out (T_s^eff) surface temp
                                                                                              ! (effective, for longwave rad)
-<<<<<<< HEAD
           & qsat_srf          = qsat_lnd(1:kproma),                                        & ! out
-          & s_srf             = dry_static_energy(1:kproma),                               & ! out (s_s^star, for vdiff. scheme)
-=======
-          & qsat_srf          = sat_surface_specific_humidity(1:kproma),                   & ! out
           & s_srf             = dry_static_energy(1:kproma),                               & ! out (s_s^star, for vdiff scheme)
->>>>>>> a19b5f9e
           & fact_q_air        = pcair(1:kproma),                                           & ! out
           & fact_qsat_srf     = pcsat(1:kproma),                                           & ! out
           & evapotrans        = zevap_lnd(1:kproma),                                       & ! out
@@ -454,44 +449,6 @@
           & snow              = pssfl(1:kproma) + pssfc(1:kproma),                         & ! in
           & wind_air          = SQRT(pu(1:kproma)**2 + pv(1:kproma)**2),                   & ! in
           ! @todo: use real 10m wind
-<<<<<<< HEAD
-          & wind_10m         = SQRT(pu(1:kproma)**2 + pv(1:kproma)**2),                   & ! in, temporary
-          & lw_srf_down      = rlds(1:kproma),                                            & ! in
-          & swvis_srf_down   = rvds(1:kproma),                                            & ! in
-          & swnir_srf_down   = rnds(1:kproma),                                            & ! in
-          & swpar_srf_down   = rpds(1:kproma),                                            & ! in
-          & frac_par_diffuse = frac_par_diffuse(1:kproma),                                & ! in
-          & press_srf        = ps(1:kproma),                                              & ! in
-          & drag_srf         = grav*pfac_sfc(1:kproma) * pcfh_tile(1:kproma,idx_lnd),     & ! in
-          & t_acoef          = zen_h(1:kproma, idx_lnd),                                  & ! in
-          & t_bcoef          = zfn_h(1:kproma, idx_lnd),                                  & ! in
-          & q_acoef          = zen_qv(1:kproma, idx_lnd),                                 & ! in
-          & q_bcoef          = zfn_qv(1:kproma, idx_lnd),                                 & ! in
-          & pch              = MERGE(pch_tile(1:kproma,idx_lnd),1._wp,lsm(1:kproma)>0._wp),  & ! in
-          & cos_zenith_angle = pcosmu0(1:kproma),                                         & ! in
-          & CO2_air          = pco2(1:kproma),                                            & ! in
-          & t_srf            = ztsfc_lnd(1:kproma),                                       & ! out (T_s^(n+1)) surface temp 
-                                                                                            ! (filtered, if Asselin)
-          & t_eff_srf        = ztsfc_lnd_eff(1:kproma),                                   & ! out (T_s^eff) surface temp 
-                                                                                            ! (effective, for longwave rad)
-          & qsat_srf         = qsat_lnd(1:kproma),                                        & ! out
-          & s_srf            = dry_static_energy(1:kproma),                               & ! out (s_s^star, for vert. diff. scheme)
-          & fact_q_air       = pcair(1:kproma),                                           & ! out
-          & fact_qsat_srf    = pcsat(1:kproma),                                           & ! out
-          & evapotrans       = zevap_lnd(1:kproma),                                       & ! out
-          & latent_hflx      = zlhflx_lnd(1:kproma),                                      & ! out
-          & sensible_hflx    = zshflx_lnd(1:kproma),                                      & ! out
-          & grnd_hflx        = zgrnd_hflx(1:kproma, idx_lnd),                             & ! out
-          & grnd_hcap        = zgrnd_hcap(1:kproma, idx_lnd),                             & ! out
-          & rough_h_srf      = z0h_lnd(1:kproma),                                         & ! out
-          & rough_m_srf      = z0m_tile(1:kproma, idx_lnd),                               & ! out
-          & q_snocpymlt      = q_snocpymlt(1:kproma),                                     & ! out
-          & alb_vis_dir      = albvisdir_tile(1:kproma, idx_lnd),                         & ! out
-          & alb_nir_dir      = albnirdir_tile(1:kproma, idx_lnd),                         & ! out
-          & alb_vis_dif      = albvisdif_tile(1:kproma, idx_lnd),                         & ! out
-          & alb_nir_dif      = albnirdif_tile(1:kproma, idx_lnd),                         & ! out
-          & co2_flux         = pco2_flux_tile(1:kproma, idx_lnd)                          & ! out
-=======
           & wind_10m          = SQRT(pu(1:kproma)**2 + pv(1:kproma)**2),                   & ! in, temporary
           & lw_srf_down       = rlds(1:kproma),                                            & ! in
           & swvis_srf_down    = rvds(1:kproma),                                            & ! in
@@ -511,7 +468,7 @@
                                                                                              ! (filtered, if Asselin)
           & t_eff_srf         = ztsfc_lnd_eff(1:kproma),                                   & ! out (T_s^eff) surface temp 
                                                                                              ! (effective, for longwave rad)
-          & qsat_srf          = sat_surface_specific_humidity(1:kproma),                   & ! out
+          & qsat_srf          = qsat_lnd(1:kproma),                                        & ! out
           & s_srf             = dry_static_energy(1:kproma),                               & ! out (s_s^star, for vdiff scheme)
           & fact_q_air        = pcair(1:kproma),                                           & ! out
           & fact_qsat_srf     = pcsat(1:kproma),                                           & ! out
@@ -528,7 +485,6 @@
           & alb_vis_dif       = albvisdif_tile(1:kproma, idx_lnd),                         & ! out
           & alb_nir_dif       = albnirdif_tile(1:kproma, idx_lnd),                         & ! out
           & co2_flux          = pco2_flux_tile(1:kproma, idx_lnd)                          & ! out
->>>>>>> a19b5f9e
         )
       END IF
 
