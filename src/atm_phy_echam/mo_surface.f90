--- conflicted
+++ resolved
@@ -300,23 +300,13 @@
     !$ACC               albnirdif_ice )                                        &
     !$ACC           IF( idx_ice <= ksfc_type .AND. echam_phy_config(jg)%lice )
 
-<<<<<<< HEAD
     !$ACC DATA PCREATE( loidx, is, se_sum, qv_sum, wgt_sum, wgt, zca, zcs,      &
     !$ACC               zfrc_oce, zen_h, zfn_h, zen_qv, zfn_qv, zlhflx_lnd,     &
     !$ACC               zlhflx_lwtr, zlhflx_lice, zshflx_lnd, zshflx_lwtr,      &
     !$ACC               zshflx_lice, pfrc_test ),                               &
     !$ACC      PCREATE( zevap_lnd, zevap_lwtr, zevap_lice,                      &
-    !$ACC               qsat_lnd, qsat_lwtr, qsat_lice, dry_static_energy,      &
-=======
-    !$ACC DATA PCREATE( loidx, is, se_sum, qv_sum, wgt_sum, wgt, zca, zcs,     &
-    !$ACC               zfrc_oce, zen_h, zfn_h, zen_qv, zfn_qv, zlhflx_lnd,    &
-    !$ACC               zlhflx_lwtr, zlhflx_lice, zshflx_lnd, zshflx_lwtr,     &
-    !$ACC               zshflx_lice )
-
-    !$ACC DATA PCREATE( zevap_lnd, zevap_lwtr, zevap_lice,                      &
     !$ACC               qsat_lnd, qsat_lwtr, qsat_lice,                         &
     !$ACC               zcpt_lnd, zcpt_lwtr, zcpt_lice,                         &
->>>>>>> c6abec77
     !$ACC               ztsfc_lnd, ztsfc_lnd_eff, ztsfc_wtr, ztsfc_lwtr,        &
     !$ACC               ztsfc_lice, rvds, rnds, rpds, rsns, rlns,               &
     !$ACC               fract_par_diffuse, zalbedo_lwtr, zalbedo_lice,          &
