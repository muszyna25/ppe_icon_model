!>
!! @brief Interface between ECHAM physics and the ocean, through a coupler
!!
!! @author Marco Giorgetta (MPI-M)
!!
!! @par Revision History
!!
!! @par Copyright and License
!!
!! This code is subject to the DWD and MPI-M-Software-License-Agreement in
!! its most recent form.
!! Please see the file LICENSE in the root of the source tree for this code.
!! Where software is supplied by third parties, it is indicated in the
!! headers of the routines.
!!

#ifdef YAC_coupling

!----------------------------
#include "omp_definitions.inc"
!----------------------------

MODULE mo_interface_echam_ocean

  USE mo_kind                ,ONLY: wp
  USE mo_model_domain        ,ONLY: t_patch
  USE mo_echam_phy_memory    ,ONLY: prm_field
                                
  USE mo_parallel_config     ,ONLY: nproma
  
  USE mo_run_config          ,ONLY: ltimer
  USE mo_timer,               ONLY: timer_start, timer_stop,                &
       &                            timer_coupling_put, timer_coupling_get, &
       &                            timer_coupling_1stget, timer_coupling_init
  USE mo_echam_sfc_indices   ,ONLY: iwtr, iice

  USE mo_sync                ,ONLY: SYNC_C, sync_patch_array
  USE mo_impl_constants      ,ONLY: MAX_CHAR_LENGTH

<<<<<<< HEAD
#ifdef YAC_coupling
=======
  USE mo_time_config         ,ONLY: time_config

>>>>>>> 145a9763
  USE mo_ext_data_state      ,ONLY: ext_data

#ifndef __NO_JSBACH__
  USE mo_interface_hd_ocean  ,ONLY: jsb_fdef_hd_fields
#endif

  USE mo_master_control      ,ONLY: get_my_process_name

  USE mo_mpi                 ,ONLY: p_pe_work
  USE mo_math_constants      ,ONLY: pi
  USE mo_parallel_config     ,ONLY: nproma

  USE mo_coupling_config     ,ONLY: is_coupled_run
  USE mo_time_config         ,ONLY: time_config
  
  USE mo_model_domain        ,ONLY: t_patch

  USE mo_exception           ,ONLY: warning
  USE mo_output_event_types  ,ONLY: t_sim_step_info

  USE mo_yac_finterface      ,ONLY: yac_fput, yac_fget,                          &
    &                               yac_fget_nbr_fields, yac_fget_field_ids,     &
    &                               yac_finit, yac_fdef_comp,                    &
    &                               yac_fdef_datetime,                           &
    &                               yac_fdef_subdomain, yac_fconnect_subdomains, &
    &                               yac_fdef_elements, yac_fdef_points,          &
    &                               yac_fdef_mask, yac_fdef_field, yac_fsearch,  &
    &                               yac_ffinalize

<<<<<<< HEAD
  USE mtime                  ,ONLY: datetimeToString, MAX_DATETIME_STR_LEN
  
#else
  USE mo_master_control      ,ONLY: get_my_process_name, get_my_model_no

  USE mo_mpi                 ,ONLY: p_pe_work
  USE mo_icon_cpl            ,ONLY: RESTART
  USE mo_icon_cpl_exchg      ,ONLY: ICON_cpl_put, ICON_cpl_get
  USE mo_icon_cpl_init       ,ONLY: icon_cpl_init
  USE mo_icon_cpl_init_comp  ,ONLY: icon_cpl_init_comp
  USE mo_icon_cpl_def_grid   ,ONLY: icon_cpl_def_grid, icon_cpl_def_location
  USE mo_icon_cpl_def_field  ,ONLY: icon_cpl_def_field
  USE mo_icon_cpl_search     ,ONLY: icon_cpl_search
  USE mo_icon_cpl_finalize   ,ONLY: icon_cpl_finalize
  USE mo_coupling_config     ,ONLY: is_coupled_run, config_debug_coupler_level

#endif

=======
>>>>>>> 145a9763
  IMPLICIT NONE

  PRIVATE

  PUBLIC :: interface_echam_ocean
  PUBLIC :: construct_atmo_coupler, destruct_atmo_coupler

  CHARACTER(len=*), PARAMETER :: thismodule = 'mo_interface_echam_ocean'

  INTEGER, PARAMETER    :: no_of_fields = 9
  INTEGER               :: field_id(no_of_fields)

  REAL(wp), ALLOCATABLE :: buffer(:,:)
  INTEGER, SAVE         :: nbr_inner_cells

CONTAINS

  !>
  !! SUBROUTINE construct_atmo_coupler -- the initialisation for the coupling
  !! of ECHAM physics and the ocean, through a coupler

  SUBROUTINE construct_atmo_coupler (p_patch)

    TYPE(t_patch), TARGET, INTENT(IN) :: p_patch(:)

    CHARACTER(LEN=MAX_CHAR_LENGTH)    ::  field_name(no_of_fields)

    INTEGER :: error_status

    INTEGER                :: patch_no
    TYPE(t_patch), POINTER :: patch_horz

    !---------------------------------------------------------------------
    ! 11. Do the setup for the coupled run
    !
    ! For the time being this could all go into a subroutine which is
    ! common to atmo and ocean. Does this make sense if the setup deviates
    ! too much in future.
    !---------------------------------------------------------------------

    INTEGER, PARAMETER :: nbr_subdomain_ids = 1
    INTEGER, PARAMETER :: CELL = 0 ! one point per cell
    ! (see definition of enum location in points.h)

    REAL(wp), PARAMETER :: deg = 180.0_wp / pi

    CHARACTER(LEN=max_char_length) :: xml_filename
    CHARACTER(LEN=max_char_length) :: xsd_filename
    CHARACTER(LEN=max_char_length) :: grid_name
    CHARACTER(LEN=max_char_length) :: comp_name

    INTEGER :: comp_id
    INTEGER :: comp_ids(1)
    INTEGER :: cell_point_ids(1)
    INTEGER :: cell_mask_ids(1)
    INTEGER :: domain_id
    INTEGER :: subdomain_id
    INTEGER :: subdomain_ids(nbr_subdomain_ids)
    INTEGER :: no_of_fields_total

    INTEGER :: mask_checksum
    INTEGER :: nblks
    INTEGER :: BLOCK, idx, INDEX
    INTEGER :: nbr_vertices_per_cell

    REAL(wp), ALLOCATABLE :: buffer_lon(:)
    REAL(wp), ALLOCATABLE :: buffer_lat(:)
    INTEGER,  ALLOCATABLE :: buffer_c(:,:)
    INTEGER,  ALLOCATABLE :: ibuffer(:)
    INTEGER,  ALLOCATABLE :: field_ids_total(:)

    CHARACTER(LEN=MAX_DATETIME_STR_LEN) :: startdatestring
    CHARACTER(LEN=MAX_DATETIME_STR_LEN) :: stopdatestring

    IF ( .NOT. is_coupled_run() ) RETURN

    IF (ltimer) CALL timer_start (timer_coupling_init)

    comp_name = TRIM(get_my_process_name())

    patch_no = 1
    patch_horz => p_patch(patch_no)

    ! Initialise the coupler
    xml_filename = "coupling.xml"
    xsd_filename = "coupling.xsd"
    CALL yac_finit ( TRIM(xml_filename), TRIM(xsd_filename) )

    ! Inform the coupler about what we are
    CALL yac_fdef_comp ( TRIM(comp_name), comp_id )
    comp_ids(1) = comp_id

    ! Overwrite job start and end date with component data
    CALL datetimeToString(time_config%tc_startdate, startdatestring)
    CALL datetimeToString(time_config%tc_stopdate, stopdatestring)

    CALL yac_fdef_datetime ( start_datetime = TRIM(startdatestring), &
         &                   end_datetime   = TRIM(stopdatestring)   )
 
    ! Announce one subdomain (patch) to the coupler
    grid_name = "grid1"
    CALL yac_fdef_subdomain ( comp_id, TRIM(grid_name), subdomain_id )

    subdomain_ids(1) = subdomain_id

    ! Extract cell information
    !
    ! cartesian coordinates of cell vertices are stored in
    ! patch_horz%verts%cartesian(:,:)%x(1:3)
    ! Here we use the longitudes and latitudes.

    nblks = max(patch_horz%nblks_c,patch_horz%nblks_v)

    ALLOCATE(buffer_lon(nproma*nblks))
    ALLOCATE(buffer_lat(nproma*nblks))
    ALLOCATE(buffer_c(3,nproma*nblks))

    nbr_vertices_per_cell = 3

!ICON_OMP_PARALLEL
!ICON_OMP_DO PRIVATE(BLOCK, idx, INDEX) ICON_OMP_RUNTIME_SCHEDULE
    DO BLOCK = 1, patch_horz%nblks_v
      DO idx = 1, nproma
        INDEX = (BLOCK-1)*nproma+idx
        buffer_lon(INDEX) = patch_horz%verts%vertex(idx,BLOCK)%lon * deg
        buffer_lat(INDEX) = patch_horz%verts%vertex(idx,BLOCK)%lat * deg
      ENDDO
    ENDDO
!ICON_OMP_END_DO NOWAIT

!ICON_OMP_DO PRIVATE(BLOCK, idx, INDEX) ICON_OMP_RUNTIME_SCHEDULE
    DO BLOCK = 1, patch_horz%nblks_c
      DO idx = 1, nproma
        INDEX = (BLOCK-1)*nproma+idx
        buffer_c(1,INDEX) = (patch_horz%cells%vertex_blk(idx,BLOCK,1)-1)*nproma + &
          &                  patch_horz%cells%vertex_idx(idx,BLOCK,1)
        buffer_c(2,INDEX) = (patch_horz%cells%vertex_blk(idx,BLOCK,2)-1)*nproma + &
          &                  patch_horz%cells%vertex_idx(idx,BLOCK,2)
        buffer_c(3,INDEX) = (patch_horz%cells%vertex_blk(idx,BLOCK,3)-1)*nproma + &
                             patch_horz%cells%vertex_idx(idx,BLOCK,3)
      ENDDO
    ENDDO
!ICON_OMP_END_DO
!ICON_OMP_END_PARALLEL

    ! Description of elements, here as unstructured grid
    CALL yac_fdef_elements (      &
      & subdomain_id,             &
      & patch_horz%n_patch_verts, &
      & patch_horz%n_patch_cells, &
      & nbr_vertices_per_cell,    &
      & buffer_lon,               &
      & buffer_lat,               &
      & buffer_c )

    ! Can we have two fdef_point calls for the same subdomain, i.e.
    ! one single set of cells?
    !
    ! Define cell center points (location = 0)
    !
    ! cartesian coordinates of cell centers are stored in
    ! patch_horz%cells%cartesian_center(:,:)%x(1:3)
    ! Here we use the longitudes and latitudes.

!ICON_OMP_PARALLEL_DO PRIVATE(BLOCK, idx, INDEX) ICON_OMP_RUNTIME_SCHEDULE
    DO BLOCK = 1, patch_horz%nblks_c
      DO idx = 1, nproma
        INDEX = (BLOCK-1)*nproma+idx
        buffer_lon(INDEX) = patch_horz%cells%center(idx,BLOCK)%lon * deg
        buffer_lat(INDEX) = patch_horz%cells%center(idx,BLOCK)%lat * deg
      ENDDO
    ENDDO
!ICON_OMP_END_PARALLEL_DO

    ! center points in cells (needed e.g. for patch recovery and nearest neighbour)
    CALL yac_fdef_points (        &
      & subdomain_id,             &
      & patch_horz%n_patch_cells, &
      & CELL,                     &
      & buffer_lon,               &
      & buffer_lat,               &
      & cell_point_ids(1) )

    DEALLOCATE (buffer_lon, buffer_lat, buffer_c)

    ALLOCATE(ibuffer(nproma*patch_horz%nblks_c))

    nbr_inner_cells = 0
!ICON_OMP_PARALLEL_DO PRIVATE(idx) REDUCTION(+:nbr_inner_cells) ICON_OMP_RUNTIME_SCHEDULE
    DO idx = 1, patch_horz%n_patch_cells
       IF ( p_pe_work == patch_horz%cells%decomp_info%owner_local(idx) ) THEN
         ibuffer(idx) = -1
         nbr_inner_cells = nbr_inner_cells + 1
       ELSE
         ibuffer(idx) = patch_horz%cells%decomp_info%owner_local(idx)
       ENDIF
    ENDDO
!ICON_OMP_END_PARALLEL_DO

    ! decomposition information
    CALL yac_fdef_index_location (              &
      & subdomain_id,                           &
      & patch_horz%n_patch_cells,               &
      & CELL,                                   &
      & patch_horz%cells%decomp_info%glb_index, &
      & ibuffer )

    ! Connect subdomains
    CALL yac_fconnect_subdomains ( &
      & comp_id,                   &
      & nbr_subdomain_ids,         &
      & subdomain_ids,             &
      & domain_id )

    !
    ! The land-sea mask for the ocean is available in patch_3D%surface_cell_sea_land_mask(:,:)
    !
    !          -2: inner ocean
    !          -1: boundary ocean
    !           1: boundary land
    !           2: inner land
    !
    ! The mask which is used in the ECHAM physics is prm_field(1)%lsmask(:,:).
    ! This locial mask is set to .TRUE. for land points.
    ! We can get access to via "USE mo_echam_phy_memory,ONLY: prm_field"
    !
    ! Here we use a mask which is hopefully identical to the one used by the
    ! ocean, and which works independent of the physics chosen. 
    !

    mask_checksum = 0
!ICON_OMP_PARALLEL_DO PRIVATE(BLOCK,idx) REDUCTION(+:mask_checksum) ICON_OMP_RUNTIME_SCHEDULE
    DO BLOCK = 1, patch_horz%nblks_c
      DO idx = 1, nproma
        mask_checksum = mask_checksum + ABS(ext_data(1)%atm%lsm_ctr_c(idx, BLOCK))
      ENDDO
    ENDDO
!ICON_OMP_END_PARALLEL_DO

    IF ( mask_checksum > 0 ) THEN
!ICON_OMP_PARALLEL_DO PRIVATE(BLOCK, idx, INDEX) ICON_OMP_RUNTIME_SCHEDULE
       DO BLOCK = 1, patch_horz%nblks_c
          DO idx = 1, nproma
             IF ( ext_data(1)%atm%lsm_ctr_c(idx, BLOCK) < 0 ) THEN
               ! Ocean point
               ibuffer((BLOCK-1)*nproma+idx) = 0
             ELSE
               ! Land point
               ibuffer((BLOCK-1)*nproma+idx) = 1
             ENDIF
          ENDDO
       ENDDO
!ICON_OMP_END_PARALLEL_DO
    ELSE
!ICON_OMP_PARALLEL_DO PRIVATE(BLOCK, idx, INDEX) ICON_OMP_RUNTIME_SCHEDULE
       DO idx = 1,patch_horz%nblks_c * nproma
          ibuffer(idx) = 0
       ENDDO
!ICON_OMP_END_PARALLEL_DO
    ENDIF

    CALL yac_fdef_mask (           &
      & patch_horz%n_patch_cells,  &
      & ibuffer,                   &
      & cell_point_ids(1),         &
      & cell_mask_ids(1) )

    DEALLOCATE (ibuffer)

    field_name(1) = "surface_downward_eastward_stress"   ! bundled field containing two components
    field_name(2) = "surface_downward_northward_stress"  ! bundled field containing two components
    field_name(3) = "surface_fresh_water_flux"           ! bundled field containing three components
    field_name(4) = "total_heat_flux"                    ! bundled field containing four components
    field_name(5) = "atmosphere_sea_ice_bundle"          ! bundled field containing four components
    field_name(6) = "sea_surface_temperature"
    field_name(7) = "eastward_sea_water_velocity"
    field_name(8) = "northward_sea_water_velocity"
    field_name(9) = "ocean_sea_ice_bundle"               ! bundled field containing five components

    DO idx = 1, no_of_fields
      CALL yac_fdef_field (      &
        & TRIM(field_name(idx)), &
        & comp_id,               &
        & domain_id,             &
        & cell_point_ids,        &
        & cell_mask_ids,         &
        & 1,                     &
        & field_id(idx) )
    ENDDO

#ifndef __NO_JSBACH__
    ! Define additional coupling field(s) for JSBACH/HD
    CALL jsb_fdef_hd_fields(comp_id, domain_id, cell_point_ids, cell_mask_ids)
#endif

    ! End definition of coupling fields and search
    CALL yac_fget_nbr_fields(no_of_fields_total)
    ALLOCATE(field_ids_total(no_of_fields_total))
    CALL yac_fget_field_ids(no_of_fields_total, field_ids_total)
    CALL yac_fsearch ( 1, comp_ids, no_of_fields_total, field_ids_total, error_status )

    ALLOCATE(buffer(nproma*patch_horz%nblks_c,5))

!ICON_OMP_PARALLEL_DO PRIVATE(BLOCK, INDEX, idx) ICON_OMP_DEFAULT_SCHEDULE
    DO BLOCK = 1, patch_horz%nblks_c
      DO idx = 1, nproma
        INDEX = (BLOCK-1)*nproma+idx
        buffer(INDEX,1) = 0.0_wp
        buffer(INDEX,2) = 0.0_wp
        buffer(INDEX,3) = 0.0_wp
        buffer(INDEX,4) = 0.0_wp
        buffer(INDEX,5) = 0.0_wp
      ENDDO
    ENDDO
!ICON_OMP_END_PARALLEL_DO

    IF (ltimer) CALL timer_stop(timer_coupling_init)

  END SUBROUTINE construct_atmo_coupler

  !>
  !! SUBROUTINE interface_icoham_echam -- the interface between
  !! ECHAM physics and the ocean, through a coupler
  !!
  !! This subroutine is called in the time loop of the ICONAM model.
  !! It takes the following as input:
  !! <ol>
  !! <li> prognostic and diagnostic variables of the dynamical core;
  !! <li> tendency of the prognostic varibles induced by adiabatic dynamics;
  !! <li> time step;
  !! <li> information about the dynamics grid;
  !! <li> interplation coefficients.
  !! </ol>
  !!
  !! The output includes tendencies of the prognostic variables caused by
  !! the parameterisations.
  !!
  !! Note that each call of this subroutine deals with a single grid level
  !! rather than the entire grid tree.

  SUBROUTINE interface_echam_ocean( jg      ,&! in
    &                               p_patch ) ! in

    ! Arguments

    INTEGER,               INTENT(IN)    :: jg            !< grid level/domain index
    TYPE(t_patch), TARGET, INTENT(IN)    :: p_patch

    ! Local variables

    LOGICAL               :: write_coupler_restart
    INTEGER               :: nbr_hor_cells  ! = inner and halo points
    INTEGER               :: n              ! nproma loop count
    INTEGER               :: nn             ! block offset
    INTEGER               :: i_blk          ! block loop count
    INTEGER               :: nlen           ! nproma/npromz
    INTEGER               :: info, ierror   !< return values from cpl_put/get calls

    REAL(wp), PARAMETER   :: dummy = 0.0_wp

    IF ( .NOT. is_coupled_run() ) RETURN

    
    !-------------------------------------------------------------------------
    ! If running in atm-oce coupled mode, exchange information 
    !-------------------------------------------------------------------------

    ! Possible fields that contain information to be sent to the ocean include
    !
    ! 1. prm_field(jg)% u_stress_tile(:,:,iwtr)  and 
    !    prm_field(jg)% v_stress_tile(:,:,iwtr)  which are the wind stress components;
    !
    ! 2. prm_field(jg)% evap_tile(:,:,iwtr) evaporation rate
    !
    ! 3. prm_field(jg)%rsfl + prm_field(jg)%rsfc + prm_field(jg)%ssfl + prm_field(jg)%ssfc
    !    which gives the precipitation rate;
    !
    ! 4. prm_field(jg)% temp(:,nlev,:)  temperature at the lowest model level, or
    !    prm_field(jg)% temp_2m(:,:)    2-m temperature, not available yet, or
    !    prm_field(jg)% shflx_tile(:,:,iwtr) sensible heat flux
    !
    ! 5  prm_field(jg)% lhflx_tile(:,:,iwtr) latent heat flux
    ! 6. shortwave radiation flux at the surface
    !
    ! Possible fields to receive from the ocean include
    !
    ! 1. prm_field(jg)% tsfc_tile(:,:,iwtr)   SST
    ! 2. prm_field(jg)% ocu(:,:) and ocv(:,:) ocean surface current
    ! 

    nbr_hor_cells = p_patch%n_patch_cells

    !
    !  see drivers/mo_atmo_model.f90:
    !
    !   field_id(1) represents "TAUX"   wind stress component
    !   field_id(2) represents "TAUY"   wind stress component
    !   field_id(3) represents "SFWFLX" surface fresh water flux
    !   field_id(4) represents "THFLX"  total heat flux
    !   field_id(5) represents "ICEATM" ice temperatures and melt potential
    !
    !   field_id(6) represents "SST"    sea surface temperature
    !   field_id(7) represents "OCEANU" u component of ocean surface current
    !   field_id(8) represents "OCEANV" v component of ocean surface current
    !   field_id(9) represents "ICEOCE" ice thickness, concentration and temperatures
    !
    !
    ! Send fields away
    ! ----------------
    !
    write_coupler_restart = .FALSE.
    !
    ! TAUX
    !
!ICON_OMP_PARALLEL
!ICON_OMP_DO PRIVATE(i_blk, n, nn, nlen) ICON_OMP_RUNTIME_SCHEDULE
    DO i_blk = 1, p_patch%nblks_c
      nn = (i_blk-1)*nproma
      IF (i_blk /= p_patch%nblks_c) THEN
        nlen = nproma
      ELSE
        nlen = p_patch%npromz_c
      END IF
      DO n = 1, nlen
         buffer(nn+n,1) = prm_field(jg)%u_stress_tile(n,i_blk,iwtr)
         buffer(nn+n,2) = prm_field(jg)%u_stress_tile(n,i_blk,iice)
      ENDDO
    ENDDO
!ICON_OMP_END_DO
!ICON_OMP_END_PARALLEL
    !
    IF (ltimer) CALL timer_start(timer_coupling_put)

    CALL yac_fput ( field_id(1), nbr_hor_cells, 2, 1, 1, buffer(1:nbr_hor_cells,1:2), info, ierror )
    IF ( info > 1 .AND. info < 7 ) write_coupler_restart = .TRUE.
    IF ( info == 7 ) CALL warning('interface_echam_ocean', 'YAC says fput called after end of run')

    IF (ltimer) CALL timer_stop(timer_coupling_put)
    !
    !
    ! TAUY
    !
!ICON_OMP_PARALLEL_DO PRIVATE(i_blk, n, nn, nlen) ICON_OMP_RUNTIME_SCHEDULE
    DO i_blk = 1, p_patch%nblks_c
      nn = (i_blk-1)*nproma
      IF (i_blk /= p_patch%nblks_c) THEN
        nlen = nproma
      ELSE
        nlen = p_patch%npromz_c
      END IF
      DO n = 1, nlen
         buffer(nn+n,1) = prm_field(jg)%v_stress_tile(n,i_blk,iwtr)
         buffer(nn+n,2) = prm_field(jg)%v_stress_tile(n,i_blk,iice)
      ENDDO
    ENDDO
!ICON_OMP_END_PARALLEL_DO
    !
    IF (ltimer) CALL timer_start(timer_coupling_put)

    CALL yac_fput ( field_id(2), nbr_hor_cells, 2, 1, 1, buffer(1:nbr_hor_cells,1:2), info, ierror )
    IF ( info > 1 .AND. info < 7 ) write_coupler_restart = .TRUE.
    IF ( info == 7 ) CALL warning('interface_echam_ocean', 'YAC says fput called after end of run')

    IF (ltimer) CALL timer_stop(timer_coupling_put)
    !
    !
    ! SFWFLX Note: the evap_tile should be properly updated and added
    !
!ICON_OMP_PARALLEL_DO PRIVATE(i_blk, n, nn, nlen) ICON_OMP_RUNTIME_SCHEDULE
    DO i_blk = 1, p_patch%nblks_c
      nn = (i_blk-1)*nproma
      IF (i_blk /= p_patch%nblks_c) THEN
        nlen = nproma
      ELSE
        nlen = p_patch%npromz_c
      END IF
      DO n = 1, nlen
        buffer(nn+n,1) = prm_field(jg)%rsfl(n,i_blk) + prm_field(jg)%rsfc(n,i_blk) ! total rain
        buffer(nn+n,2) = prm_field(jg)%ssfl(n,i_blk) + prm_field(jg)%ssfc(n,i_blk) ! total snow
        buffer(nn+n,3) = prm_field(jg)%evap_tile(n,i_blk,iwtr)
      ENDDO
    ENDDO
!ICON_OMP_END_PARALLEL_DO
    !
    IF (ltimer) CALL timer_start(timer_coupling_put)

    CALL yac_fput ( field_id(3), nbr_hor_cells, 3, 1, 1, buffer(1:nbr_hor_cells,1:3), info, ierror )
    IF ( info > 1 .AND. info < 7 ) write_coupler_restart = .TRUE.
    IF ( info == 7 ) CALL warning('interface_echam_ocean', 'YAC says fput called after end of run')

    IF (ltimer) CALL timer_stop(timer_coupling_put)
    !
    ! THFLX, total heat flux
    !
!ICON_OMP_PARALLEL_DO PRIVATE(i_blk, n, nn, nlen) ICON_OMP_RUNTIME_SCHEDULE
    DO i_blk = 1, p_patch%nblks_c
      nn = (i_blk-1)*nproma
      IF (i_blk /= p_patch%nblks_c) THEN
        nlen = nproma
      ELSE
        nlen = p_patch%npromz_c
      END IF
      DO n = 1, nlen
        buffer(nn+n,1) = prm_field(jg)%swflxsfc_tile(n,i_blk,iwtr)
        buffer(nn+n,2) = prm_field(jg)%lwflxsfc_tile(n,i_blk,iwtr)
        buffer(nn+n,3) = prm_field(jg)%shflx_tile   (n,i_blk,iwtr)
        buffer(nn+n,4) = prm_field(jg)%lhflx_tile   (n,i_blk,iwtr)
      ENDDO
    ENDDO
!ICON_OMP_END_PARALLEL_DO
    !
    IF (ltimer) CALL timer_start(timer_coupling_put)

    CALL yac_fput ( field_id(4), nbr_hor_cells, 4, 1, 1, buffer(1:nbr_hor_cells,1:4), info, ierror )
    IF ( info > 1 .AND. info < 7 ) write_coupler_restart = .TRUE.
    IF ( info == 7 ) CALL warning('interface_echam_ocean', 'YAC says fput called after end of run')

    IF (ltimer) CALL timer_stop(timer_coupling_put)
    !
    !
    ! ICEATM, Ice state determined by atmosphere
    !
!ICON_OMP_PARALLEL_DO PRIVATE(i_blk, n, nn, nlen) ICON_OMP_RUNTIME_SCHEDULE
    DO i_blk = 1, p_patch%nblks_c
      nn = (i_blk-1)*nproma
      IF (i_blk /= p_patch%nblks_c) THEN
        nlen = nproma
      ELSE
        nlen = p_patch%npromz_c
      END IF
      DO n = 1, nlen
        buffer(nn+n,1) = prm_field(jg)%Qtop(n,1,i_blk)
        buffer(nn+n,2) = prm_field(jg)%Qbot(n,1,i_blk)
        buffer(nn+n,3) = prm_field(jg)%T1  (n,1,i_blk)
        buffer(nn+n,4) = prm_field(jg)%T2  (n,1,i_blk)
      ENDDO
    ENDDO
!ICON_OMP_END_PARALLEL_DO
    !
    IF (ltimer) CALL timer_start(timer_coupling_put)

    CALL yac_fput ( field_id(5), nbr_hor_cells, 4, 1, 1, buffer(1:nbr_hor_cells,1:4), info, ierror )
    IF ( info > 1 .AND. info < 7 ) write_coupler_restart = .TRUE.
    IF ( info == 7 ) CALL warning('interface_echam_ocean', 'YAC says fput called after end of run')

    IF (ltimer) CALL timer_stop(timer_coupling_put)
    !
    IF ( write_coupler_restart ) THEN
       CALL warning('interface_echam_ocean', 'YAC says it is put for restart')
    ENDIF

    !
    ! Receive fields, only assign values if something was received ( info > 0 )
    ! -------------------------------------------------------------------------
    !
    !
    ! SST
    !
    IF (ltimer) CALL timer_start(timer_coupling_1stget)

    CALL yac_fget ( field_id(6), nbr_hor_cells, 1, 1, 1, buffer(1:nbr_hor_cells,1:1), info, ierror )
    if ( info > 1 .AND. info < 7 ) CALL warning('interface_echam_ocean', 'YAC says it is get for restart')
    if ( info == 7 ) CALL warning('interface_echam_ocean', 'YAC says fget called after end of run')

    IF (ltimer) CALL timer_stop(timer_coupling_1stget)
    !
    IF ( info > 0 .AND. info < 7 ) THEN
      !
!ICON_OMP_PARALLEL_DO PRIVATE(i_blk, n, nn, nlen) ICON_OMP_RUNTIME_SCHEDULE
      DO i_blk = 1, p_patch%nblks_c
        nn = (i_blk-1)*nproma
        IF (i_blk /= p_patch%nblks_c) THEN
          nlen = nproma
        ELSE
          nlen = p_patch%npromz_c
        END IF
        DO n = 1, nlen
          IF ( nn+n > nbr_inner_cells ) THEN
            prm_field(jg)%tsfc_tile(n,i_blk,iwtr) = dummy
          ELSE
            prm_field(jg)%tsfc_tile(n,i_blk,iwtr) = buffer(nn+n,1)
          ENDIF
        ENDDO
      ENDDO
!ICON_OMP_END_PARALLEL_DO
      !
      CALL sync_patch_array(sync_c, p_patch, prm_field(jg)%tsfc_tile(:,:,iwtr))
    END IF
    !
    !
    ! OCEANU
    !
    IF (ltimer) CALL timer_start(timer_coupling_get)

    CALL yac_fget ( field_id(7), nbr_hor_cells, 1, 1, 1, buffer(1:nbr_hor_cells,1:1), info, ierror )
    if ( info > 1 .AND. info < 7 ) CALL warning('interface_echam_ocean', 'YAC says it is get for restart')
    if ( info == 7 ) CALL warning('interface_echam_ocean', 'YAC says fget called after end of run')

    IF (ltimer) CALL timer_stop(timer_coupling_get)
    !
    IF ( info > 0 .AND. info < 7 ) THEN
      !
!ICON_OMP_PARALLEL_DO PRIVATE(i_blk, n, nn, nlen) ICON_OMP_RUNTIME_SCHEDULE
      DO i_blk = 1, p_patch%nblks_c
        nn = (i_blk-1)*nproma
        IF (i_blk /= p_patch%nblks_c) THEN
          nlen = nproma
        ELSE
          nlen = p_patch%npromz_c
        END IF
        DO n = 1, nlen
          IF ( nn+n > nbr_inner_cells ) THEN
            prm_field(jg)%ocu(n,i_blk) = dummy
          ELSE
            prm_field(jg)%ocu(n,i_blk) = buffer(nn+n,1)
          ENDIF
        ENDDO
      ENDDO
!ICON_OMP_END_PARALLEL_DO
      !
      CALL sync_patch_array(sync_c, p_patch, prm_field(jg)%ocu(:,:))
    END IF
    !
    !
    ! OCEANV
    !
    IF (ltimer) CALL timer_start(timer_coupling_get)

    CALL yac_fget ( field_id(8), nbr_hor_cells, 1, 1, 1, buffer(1:nbr_hor_cells,1:1), info, ierror )
    if ( info > 1 .AND. info < 7 ) CALL warning('interface_echam_ocean', 'YAC says it is get for restart')
    if ( info == 7 ) CALL warning('interface_echam_ocean', 'YAC says fget called after end of run')

    IF (ltimer) CALL timer_stop(timer_coupling_get)
    !
    IF ( info > 0 .AND. info < 7 ) THEN
      !
!ICON_OMP_PARALLEL_DO PRIVATE(i_blk, n, nn, nlen) ICON_OMP_RUNTIME_SCHEDULE
      DO i_blk = 1, p_patch%nblks_c
        nn = (i_blk-1)*nproma
        IF (i_blk /= p_patch%nblks_c) THEN
          nlen = nproma
        ELSE
          nlen = p_patch%npromz_c
        END IF
        DO n = 1, nlen
          IF ( nn+n > nbr_inner_cells ) THEN
            prm_field(jg)%ocv(n,i_blk) = dummy
          ELSE
            prm_field(jg)%ocv(n,i_blk) = buffer(nn+n,1)
          ENDIF
        ENDDO
      ENDDO
!ICON_OMP_END_PARALLEL_DO
      !
      CALL sync_patch_array(sync_c, p_patch, prm_field(jg)%ocv(:,:))
    END IF
    !
    !
    ! ICEOCE
    !
    IF (ltimer) CALL timer_start(timer_coupling_get)

    CALL yac_fget ( field_id(9), nbr_hor_cells, 5, 1, 1, buffer(1:nbr_hor_cells,1:5), info, ierror )
    if ( info > 1 .AND. info < 7 ) CALL warning('interface_echam_ocean', 'YAC says it is get for restart')
    if ( info == 7 ) CALL warning('interface_echam_ocean', 'YAC says fget called after end of run')

    IF (ltimer) CALL timer_stop(timer_coupling_get)
    !
    IF ( info > 0 .AND. info < 7 ) THEN
      !
!ICON_OMP_PARALLEL_DO PRIVATE(i_blk, n, nn, nlen) ICON_OMP_RUNTIME_SCHEDULE
      DO i_blk = 1, p_patch%nblks_c
        nn = (i_blk-1)*nproma
        IF (i_blk /= p_patch%nblks_c) THEN
          nlen = nproma
        ELSE
          nlen = p_patch%npromz_c
        END IF
        DO n = 1, nlen
          IF ( nn+n > nbr_inner_cells ) THEN
            prm_field(jg)%hi  (n,1,i_blk) = dummy
            prm_field(jg)%hs  (n,1,i_blk) = dummy
            prm_field(jg)%conc(n,1,i_blk) = dummy
            prm_field(jg)%T1  (n,1,i_blk) = dummy
            prm_field(jg)%T2  (n,1,i_blk) = dummy
          ELSE
            prm_field(jg)%hi  (n,1,i_blk) = buffer(nn+n,1)
            prm_field(jg)%hs  (n,1,i_blk) = buffer(nn+n,2)
            prm_field(jg)%conc(n,1,i_blk) = buffer(nn+n,3)
            prm_field(jg)%T1  (n,1,i_blk) = buffer(nn+n,4)
            prm_field(jg)%T2  (n,1,i_blk) = buffer(nn+n,5)
          ENDIF
        ENDDO
      ENDDO
!ICON_OMP_END_PARALLEL_DO
      !
      CALL sync_patch_array(sync_c, p_patch, prm_field(jg)%hi  (:,1,:))
      CALL sync_patch_array(sync_c, p_patch, prm_field(jg)%hs  (:,1,:))
      CALL sync_patch_array(sync_c, p_patch, prm_field(jg)%conc(:,1,:))
      CALL sync_patch_array(sync_c, p_patch, prm_field(jg)%T1  (:,1,:))
      CALL sync_patch_array(sync_c, p_patch, prm_field(jg)%T2  (:,1,:))
!ICON_OMP_PARALLEL_DO PRIVATE(i_blk, n, nlen) ICON_OMP_RUNTIME_SCHEDULE
      DO i_blk = 1, p_patch%nblks_c
        IF (i_blk /= p_patch%nblks_c) THEN
          nlen = nproma
        ELSE
          nlen = p_patch%npromz_c
        END IF
        DO n = 1, nlen
          prm_field(jg)%seaice(n,i_blk) = prm_field(jg)%conc(n,1,i_blk)
          prm_field(jg)%siced(n,i_blk)  = prm_field(jg)%hi(n,1,i_blk)
!!$          prm_field(jg)%...(n,i_blk)    = prm_field(jg)%hs(n,1,i_blk)
        ENDDO
      ENDDO
!ICON_OMP_END_PARALLEL_DO
      
    END IF

  END SUBROUTINE interface_echam_ocean

  !>
  !! SUBROUTINE destruct_echam_ocean_coupling -- terminates the coupling
  !! between ECHAM physics and the ocean.
  !!
  !! This subroutine is called at the end of the time loop of the ICONAM model.

  SUBROUTINE destruct_atmo_coupler

    IF ( .NOT. is_coupled_run() ) RETURN

    DEALLOCATE(buffer)

    CALL yac_ffinalize

  END SUBROUTINE destruct_atmo_coupler
  
END MODULE mo_interface_echam_ocean

#else

MODULE mo_interface_echam_ocean

  USE mo_model_domain,    ONLY: t_patch
  USE mo_exception,       ONLY: finish
  USE mo_coupling_config, ONLY: is_coupled_run

  PUBLIC :: interface_echam_ocean
  PUBLIC :: construct_atmo_coupler, destruct_atmo_coupler

CONTAINS

  SUBROUTINE construct_atmo_coupler (p_patch)

    TYPE(t_patch), TARGET, INTENT(IN) :: p_patch(:)

    IF ( is_coupled_run() ) THEN
       CALL finish('construct_atmo_coupler: unintentionally called. Check your source code and configure.')
    ELSE
       RETURN
    ENDIF

  END SUBROUTINE construct_atmo_coupler

  SUBROUTINE interface_echam_ocean ( jg, p_patch )

    INTEGER,               INTENT(IN)    :: jg
    TYPE(t_patch), TARGET, INTENT(IN)    :: p_patch

    IF ( is_coupled_run() ) THEN
       CALL finish('interface_echam_ocean: unintentionally called. Check your source code and configure.')
    ELSE
       RETURN
    ENDIF

  END SUBROUTINE interface_echam_ocean

  SUBROUTINE destruct_atmo_coupler

    IF ( is_coupled_run() ) THEN
       CALL finish('destruct_atmo_coupler: unintentionally called. Check your source code and configure.')
    ELSE
       RETURN
    ENDIF

  END SUBROUTINE destruct_atmo_coupler

END MODULE mo_interface_echam_ocean

#endif<|MERGE_RESOLUTION|>--- conflicted
+++ resolved
@@ -37,12 +37,6 @@
   USE mo_sync                ,ONLY: SYNC_C, sync_patch_array
   USE mo_impl_constants      ,ONLY: MAX_CHAR_LENGTH
 
-<<<<<<< HEAD
-#ifdef YAC_coupling
-=======
-  USE mo_time_config         ,ONLY: time_config
-
->>>>>>> 145a9763
   USE mo_ext_data_state      ,ONLY: ext_data
 
 #ifndef __NO_JSBACH__
@@ -72,27 +66,8 @@
     &                               yac_fdef_mask, yac_fdef_field, yac_fsearch,  &
     &                               yac_ffinalize
 
-<<<<<<< HEAD
   USE mtime                  ,ONLY: datetimeToString, MAX_DATETIME_STR_LEN
   
-#else
-  USE mo_master_control      ,ONLY: get_my_process_name, get_my_model_no
-
-  USE mo_mpi                 ,ONLY: p_pe_work
-  USE mo_icon_cpl            ,ONLY: RESTART
-  USE mo_icon_cpl_exchg      ,ONLY: ICON_cpl_put, ICON_cpl_get
-  USE mo_icon_cpl_init       ,ONLY: icon_cpl_init
-  USE mo_icon_cpl_init_comp  ,ONLY: icon_cpl_init_comp
-  USE mo_icon_cpl_def_grid   ,ONLY: icon_cpl_def_grid, icon_cpl_def_location
-  USE mo_icon_cpl_def_field  ,ONLY: icon_cpl_def_field
-  USE mo_icon_cpl_search     ,ONLY: icon_cpl_search
-  USE mo_icon_cpl_finalize   ,ONLY: icon_cpl_finalize
-  USE mo_coupling_config     ,ONLY: is_coupled_run, config_debug_coupler_level
-
-#endif
-
-=======
->>>>>>> 145a9763
   IMPLICIT NONE
 
   PRIVATE
