!>
!! @brief Interface between ECHAM physics and the ocean, through a coupler
!!
!! @author Marco Giorgetta (MPI-M)
!!
!! @par Revision History
!!
!! @par Copyright and License
!!
!! This code is subject to the DWD and MPI-M-Software-License-Agreement in
!! its most recent form.
!! Please see the file LICENSE in the root of the source tree for this code.
!! Where software is supplied by third parties, it is indicated in the
!! headers of the routines.
!!

#ifdef YAC_coupling

!----------------------------
#include "omp_definitions.inc"
!----------------------------

MODULE mo_interface_echam_ocean

  USE mo_kind                ,ONLY: wp
  USE mo_model_domain        ,ONLY: t_patch
  USE mo_nonhydro_types      ,ONLY: t_nh_diag
  USE mo_echam_phy_memory    ,ONLY: prm_field
<<<<<<< HEAD
  USE mo_ccycle_config       ,ONLY: ccycle_config
                                
=======
  USE mo_echam_phy_config    ,ONLY: echam_phy_config

>>>>>>> 6d865c32
  USE mo_parallel_config     ,ONLY: nproma

  USE mo_run_config          ,ONLY: ltimer, ico2, nlev
  USE mo_timer,               ONLY: timer_start, timer_stop,                &
       &                            timer_coupling_put, timer_coupling_get, &
       &                            timer_coupling_1stget, timer_coupling_init
  USE mo_echam_sfc_indices   ,ONLY: iwtr, iice, ilnd, nsfc_type

  USE mo_sync                ,ONLY: SYNC_C, sync_patch_array
  USE mo_impl_constants      ,ONLY: MAX_CHAR_LENGTH

  USE mo_ext_data_state      ,ONLY: ext_data
  USE mo_bc_greenhouse_gases ,ONLY: ghg_co2mmr

#if !defined(__NO_JSBACH__) && !defined(__NO_JSBACH_HD__)
  USE mo_interface_hd_ocean  ,ONLY: jsb_fdef_hd_fields
#endif

  USE mo_master_control      ,ONLY: get_my_process_name

  USE mo_mpi                 ,ONLY: p_pe_work
  USE mo_math_constants      ,ONLY: pi
  USE mo_parallel_config     ,ONLY: nproma

  USE mo_coupling_config     ,ONLY: is_coupled_run
  USE mo_time_config         ,ONLY: time_config

  USE mo_exception           ,ONLY: warning, finish, message

  USE mo_yac_finterface      ,ONLY: yac_fput, yac_fget, yac_fget_version,        &
    &                               yac_fget_nbr_fields, yac_fget_field_ids,     &
    &                               yac_finit, yac_fdef_comp,                    &
    &                               yac_fdef_datetime,                           &
    &                               yac_fdef_subdomain, yac_fconnect_subdomains, &
    &                               yac_fdef_elements, yac_fdef_points,          &
    &                               yac_fdef_mask, yac_fdef_field, yac_fsearch,  &
    &                               yac_ffinalize, YAC_LOCATION_CELL,            &
    &                               COUPLING, OUT_OF_BOUND

  USE mtime                  ,ONLY: datetimeToString, MAX_DATETIME_STR_LEN
  USE mo_util_dbg_prnt       ,ONLY: dbg_print
  USE mo_dbg_nml             ,ONLY: idbg_mxmn, idbg_val
  USE mo_physical_constants  ,ONLY: amd, amco2

  IMPLICIT NONE

  PRIVATE

  PUBLIC :: interface_echam_ocean
  PUBLIC :: construct_atmo_coupler, destruct_atmo_coupler

  CHARACTER(len=*), PARAMETER :: thismodule = 'mo_interface_echam_ocean'

  INTEGER, PARAMETER    :: no_of_fields = 13
  INTEGER               :: field_id(no_of_fields)

  REAL(wp), ALLOCATABLE :: buffer(:,:)
  INTEGER, SAVE         :: nbr_inner_cells
  LOGICAL, SAVE         :: lyac_very_1st_get

  CHARACTER(len=12)     :: str_module    = 'InterFaceOce'  ! Output of module for 1 line debug

CONTAINS

  !>
  !! SUBROUTINE construct_atmo_coupler -- the initialisation for the coupling
  !! of ECHAM physics and the ocean, through a coupler

  SUBROUTINE construct_atmo_coupler (p_patch)

    TYPE(t_patch), TARGET, INTENT(IN) :: p_patch(:)

    CHARACTER(LEN=MAX_CHAR_LENGTH)    ::  field_name(no_of_fields)

    INTEGER :: error_status

    INTEGER                :: patch_no
    TYPE(t_patch), POINTER :: patch_horz

    !---------------------------------------------------------------------
    ! 11. Do the setup for the coupled run
    !
    ! For the time being this could all go into a subroutine which is
    ! common to atmo and ocean. Does this make sense if the setup deviates
    ! too much in future.
    !---------------------------------------------------------------------

    INTEGER, PARAMETER :: nbr_subdomain_ids = 1

    REAL(wp), PARAMETER :: deg = 180.0_wp / pi

    CHARACTER(LEN=max_char_length) :: xml_filename
    CHARACTER(LEN=max_char_length) :: xsd_filename
    CHARACTER(LEN=max_char_length) :: grid_name
    CHARACTER(LEN=max_char_length) :: comp_name

    INTEGER :: comp_id
    INTEGER :: comp_ids(1)
    INTEGER :: cell_point_ids(1)
    INTEGER :: cell_mask_ids(2)
    INTEGER :: domain_id
    INTEGER :: subdomain_id
    INTEGER :: subdomain_ids(nbr_subdomain_ids)
    INTEGER :: no_of_fields_total

    INTEGER :: mask_checksum
    INTEGER :: nblks
    INTEGER :: BLOCK, idx, INDEX
    INTEGER :: nbr_vertices_per_cell

    REAL(wp), ALLOCATABLE :: buffer_lon(:)
    REAL(wp), ALLOCATABLE :: buffer_lat(:)
    INTEGER,  ALLOCATABLE :: buffer_c(:,:)
    INTEGER,  ALLOCATABLE :: ibuffer(:)
    INTEGER,  ALLOCATABLE :: field_ids_total(:)

    CHARACTER(LEN=MAX_DATETIME_STR_LEN) :: startdatestring
    CHARACTER(LEN=MAX_DATETIME_STR_LEN) :: stopdatestring

    ! Skip time measurement of the very first yac_fget
    ! as this will measure mainly the wait time caused
    ! by the initialisation of the model components
    ! and does not tell us much about the load balancing
    ! in subsequent calls.

    lyac_very_1st_get = .TRUE.

    IF ( .NOT. is_coupled_run() ) RETURN

    IF (ltimer) CALL timer_start (timer_coupling_init)

    comp_name = TRIM(get_my_process_name())

    patch_no = 1
    patch_horz => p_patch(patch_no)

    ! Initialise the coupler
    xml_filename = "coupling.xml"
    xsd_filename = "coupling.xsd"
    CALL yac_finit ( TRIM(xml_filename), TRIM(xsd_filename) )

    ! Inform the coupler about what we are
    CALL yac_fdef_comp ( TRIM(comp_name), comp_id )
    comp_ids(1) = comp_id

    ! Print the YAC version
    CALL message('Running ICON atmosphere in coupled mode with YAC version ', TRIM(yac_fget_version()) )

    ! Overwrite job start and end date with component data
    CALL datetimeToString(time_config%tc_startdate, startdatestring)
    CALL datetimeToString(time_config%tc_stopdate, stopdatestring)

    CALL yac_fdef_datetime ( start_datetime = TRIM(startdatestring), &
         &                   end_datetime   = TRIM(stopdatestring)   )
 
    ! Announce one subdomain (patch) to the coupler
    grid_name = "grid1"
    CALL yac_fdef_subdomain ( comp_id, TRIM(grid_name), subdomain_id )

    subdomain_ids(1) = subdomain_id

    ! Extract cell information
    !
    ! cartesian coordinates of cell vertices are stored in
    ! patch_horz%verts%cartesian(:,:)%x(1:3)
    ! Here we use the longitudes and latitudes.

    nblks = max(patch_horz%nblks_c,patch_horz%nblks_v)

    ALLOCATE(buffer_lon(nproma*nblks))
    ALLOCATE(buffer_lat(nproma*nblks))
    ALLOCATE(buffer_c(3,nproma*nblks))

    nbr_vertices_per_cell = 3

!ICON_OMP_PARALLEL
!ICON_OMP_DO PRIVATE(BLOCK, idx, INDEX) ICON_OMP_RUNTIME_SCHEDULE
    DO BLOCK = 1, patch_horz%nblks_v
      DO idx = 1, nproma
        INDEX = (BLOCK-1)*nproma+idx
        buffer_lon(INDEX) = patch_horz%verts%vertex(idx,BLOCK)%lon * deg
        buffer_lat(INDEX) = patch_horz%verts%vertex(idx,BLOCK)%lat * deg
      ENDDO
    ENDDO
!ICON_OMP_END_DO NOWAIT

!ICON_OMP_DO PRIVATE(BLOCK, idx, INDEX) ICON_OMP_RUNTIME_SCHEDULE
    DO BLOCK = 1, patch_horz%nblks_c
      DO idx = 1, nproma
        INDEX = (BLOCK-1)*nproma+idx
        buffer_c(1,INDEX) = (patch_horz%cells%vertex_blk(idx,BLOCK,1)-1)*nproma + &
          &                  patch_horz%cells%vertex_idx(idx,BLOCK,1)
        buffer_c(2,INDEX) = (patch_horz%cells%vertex_blk(idx,BLOCK,2)-1)*nproma + &
          &                  patch_horz%cells%vertex_idx(idx,BLOCK,2)
        buffer_c(3,INDEX) = (patch_horz%cells%vertex_blk(idx,BLOCK,3)-1)*nproma + &
                             patch_horz%cells%vertex_idx(idx,BLOCK,3)
      ENDDO
    ENDDO
!ICON_OMP_END_DO
!ICON_OMP_END_PARALLEL

    ! Description of elements, here as unstructured grid
    CALL yac_fdef_elements (      &
      & subdomain_id,             &
      & patch_horz%n_patch_verts, &
      & patch_horz%n_patch_cells, &
      & nbr_vertices_per_cell,    &
      & buffer_lon,               &
      & buffer_lat,               &
      & buffer_c )

    ! Can we have two fdef_point calls for the same subdomain, i.e.
    ! one single set of cells?
    !
    ! Define cell center points (location = 0)
    !
    ! cartesian coordinates of cell centers are stored in
    ! patch_horz%cells%cartesian_center(:,:)%x(1:3)
    ! Here we use the longitudes and latitudes.

!ICON_OMP_PARALLEL_DO PRIVATE(BLOCK, idx, INDEX) ICON_OMP_RUNTIME_SCHEDULE
    DO BLOCK = 1, patch_horz%nblks_c
      DO idx = 1, nproma
        INDEX = (BLOCK-1)*nproma+idx
        buffer_lon(INDEX) = patch_horz%cells%center(idx,BLOCK)%lon * deg
        buffer_lat(INDEX) = patch_horz%cells%center(idx,BLOCK)%lat * deg
      ENDDO
    ENDDO
!ICON_OMP_END_PARALLEL_DO

    ! center points in cells (needed e.g. for patch recovery and nearest neighbour interpolation)
    CALL yac_fdef_points (        &
      & subdomain_id,             &
      & patch_horz%n_patch_cells, &
      & YAC_LOCATION_CELL,        &
      & buffer_lon,               &
      & buffer_lat,               &
      & cell_point_ids(1) )

    DEALLOCATE (buffer_lon, buffer_lat, buffer_c)

    ALLOCATE(ibuffer(nproma*patch_horz%nblks_c))

    nbr_inner_cells = 0
!ICON_OMP_PARALLEL_DO PRIVATE(idx) REDUCTION(+:nbr_inner_cells) ICON_OMP_RUNTIME_SCHEDULE
    DO idx = 1, patch_horz%n_patch_cells
       IF ( p_pe_work == patch_horz%cells%decomp_info%owner_local(idx) ) THEN
         ibuffer(idx) = -1
         nbr_inner_cells = nbr_inner_cells + 1
       ELSE
         ibuffer(idx) = patch_horz%cells%decomp_info%owner_local(idx)
       ENDIF
    ENDDO
!ICON_OMP_END_PARALLEL_DO

    ! decomposition information
    CALL yac_fdef_index_location (              &
      & subdomain_id,                           &
      & patch_horz%n_patch_cells,               &
      & YAC_LOCATION_CELL,                      &
      & patch_horz%cells%decomp_info%glb_index, &
      & ibuffer )

    ! Connect subdomains
    CALL yac_fconnect_subdomains ( &
      & comp_id,                   &
      & nbr_subdomain_ids,         &
      & subdomain_ids,             &
      & domain_id )

    !
    ! The integer land-sea mask:
    !          -2: inner ocean
    !          -1: boundary ocean
    !           1: boundary land
    !           2: inner land
    !
    ! This integer mask for the atmosphere is available in ext_data(1)%atm%lsm_ctr_c(:,:).
    ! The (fractional) mask which is used in the ECHAM physics is prm_field(1)%lsmask(:,:).
    !
    ! The logical mask for the coupler must be generated from the fractional mask by setting
    !   only those gridpoints to land that have no ocean part at all (lsf<1 is ocean).
    ! The logical mask is then set to .FALSE. for land points to exclude them from mapping by yac.
    ! These points are not touched by yac.
    !

    mask_checksum = 0
!ICON_OMP_PARALLEL_DO PRIVATE(BLOCK,idx) REDUCTION(+:mask_checksum) ICON_OMP_RUNTIME_SCHEDULE
    DO BLOCK = 1, patch_horz%nblks_c
      DO idx = 1, nproma
        mask_checksum = mask_checksum + ABS(ext_data(1)%atm%lsm_ctr_c(idx, BLOCK))
      ENDDO
    ENDDO
!ICON_OMP_END_PARALLEL_DO

    !
    ! Define cell_mask_ids(1): all ocean and coastal points are valid
    !   This is the standard for the coupling fields listed below
    !
    IF ( mask_checksum > 0 ) THEN
!ICON_OMP_PARALLEL_DO PRIVATE(BLOCK, idx, INDEX) ICON_OMP_RUNTIME_SCHEDULE
       DO BLOCK = 1, patch_horz%nblks_c
          DO idx = 1, nproma
             IF ( ext_data(1)%atm%lsm_ctr_c(idx, BLOCK) < 0 ) THEN
               ! Ocean point (lsm_ctr_c = -1 or -2) is valid
               ibuffer((BLOCK-1)*nproma+idx) = 0
             ELSE
               ! Land point (lsm_ctr_c = 1 or 2) is undef
               ibuffer((BLOCK-1)*nproma+idx) = 1
             ENDIF
          ENDDO
       ENDDO
!ICON_OMP_END_PARALLEL_DO
    ELSE
!ICON_OMP_PARALLEL_DO PRIVATE(BLOCK, idx, INDEX) ICON_OMP_RUNTIME_SCHEDULE
       DO idx = 1,patch_horz%nblks_c * nproma
          ibuffer(idx) = 0
       ENDDO
!ICON_OMP_END_PARALLEL_DO
    ENDIF

    CALL yac_fdef_mask (           &
      & patch_horz%n_patch_cells,  &
      & ibuffer,                   &
      & cell_point_ids(1),         &
      & cell_mask_ids(1) )

    field_name(1) = "surface_downward_eastward_stress"   ! bundled field containing two components
    field_name(2) = "surface_downward_northward_stress"  ! bundled field containing two components
    field_name(3) = "surface_fresh_water_flux"           ! bundled field containing three components
    field_name(4) = "total_heat_flux"                    ! bundled field containing four components
    field_name(5) = "atmosphere_sea_ice_bundle"          ! bundled field containing two components
    field_name(6) = "sea_surface_temperature"
    field_name(7) = "eastward_sea_water_velocity"
    field_name(8) = "northward_sea_water_velocity"
    field_name(9) = "ocean_sea_ice_bundle"               ! bundled field containing three components
    field_name(10) = "10m_wind_speed"
    field_name(11) = "co2_mixing_ratio"
    field_name(12) = "co2_flux"
    field_name(13) = "sea_level_pressure"

    DO idx = 1, no_of_fields
      CALL yac_fdef_field (      &
        & TRIM(field_name(idx)), &
        & comp_id,               &
        & domain_id,             &
        & cell_point_ids,        &
        & cell_mask_ids(1),      &
        & 1,                     &
        & field_id(idx) )
    ENDDO

#if !defined(__NO_JSBACH__) && !defined(__NO_JSBACH_HD__)
    !
    ! Define cell_mask_ids(2) for runoff:
    !   Ocean coastal points with respect to HDmodel mask only are valid.
    !   The integer mask for the HDmodel is ext_data(1)%atm%lsm_hd_c(:,:).
    !   Caution: jg=1 is only valid for coupling to ocean
    !
    IF ( mask_checksum > 0 ) THEN

!ICON_OMP_PARALLEL_DO PRIVATE(BLOCK, idx, INDEX) ICON_OMP_RUNTIME_SCHEDULE
        DO BLOCK = 1, patch_horz%nblks_c
          DO idx = 1, nproma
             IF ( ext_data(1)%atm%lsm_hd_c(idx, BLOCK) == -1 ) THEN
!            write(0,'(a,3i10)') 'BLOCK,IDX,SLM:', block,idx,ocean_coast(idx,block)
!            ibuffer((BLOCK-1)*nproma+idx) = ocean_coast(idx,BLOCK)
!            IF ( prm_field(1)%hdmask(idx, BLOCK) < -0.9_wp .AND. &
!              &  prm_field(1)%hdmask(idx, BLOCK) > -1.1_wp) THEN
                ! Ocean point at coast is valid
                ibuffer((BLOCK-1)*nproma+idx) = 0
             ELSE
                ! Land point or ocean point without coast is undef
                ibuffer((BLOCK-1)*nproma+idx) = 1
             ENDIF
          ENDDO
        ENDDO
!ICON_OMP_END_PARALLEL_DO

        CALL yac_fdef_mask (           &
          & patch_horz%n_patch_cells,  &
          & ibuffer,                   &
          & cell_point_ids(1),         &
          & cell_mask_ids(2) )

      ENDIF

      ! Define additional coupling field(s) for JSBACH/HD
      ! Utilize mask field for runoff
      !  - cell_mask_ids(2:2) is ocean coast points only for source point mapping (source_to_target_map)
      CALL jsb_fdef_hd_fields(comp_id, domain_id, cell_point_ids, cell_mask_ids(2:2))

#endif

    DEALLOCATE (ibuffer)

    ! End definition of coupling fields and search
    CALL yac_fget_nbr_fields(no_of_fields_total)
    ALLOCATE(field_ids_total(no_of_fields_total))
    CALL yac_fget_field_ids(no_of_fields_total, field_ids_total)
    CALL yac_fsearch ( 1, comp_ids, no_of_fields_total, field_ids_total, error_status )

    ALLOCATE(buffer(nproma*patch_horz%nblks_c,5))

!ICON_OMP_PARALLEL_DO PRIVATE(BLOCK, INDEX, idx) ICON_OMP_DEFAULT_SCHEDULE
    DO BLOCK = 1, patch_horz%nblks_c
      DO idx = 1, nproma
        INDEX = (BLOCK-1)*nproma+idx
        buffer(INDEX,1) = 0.0_wp
        buffer(INDEX,2) = 0.0_wp
        buffer(INDEX,3) = 0.0_wp
        buffer(INDEX,4) = 0.0_wp
        buffer(INDEX,5) = 0.0_wp
      ENDDO
    ENDDO
!ICON_OMP_END_PARALLEL_DO

    IF (ltimer) CALL timer_stop(timer_coupling_init)

  END SUBROUTINE construct_atmo_coupler

  !>
  !! SUBROUTINE interface_icoham_echam -- the interface between
  !! ECHAM physics and the ocean, through a coupler
  !!
  !! This subroutine is called in the time loop of the ICONAM model.
  !! It takes the following as input:
  !! <ol>
  !! <li> prognostic and diagnostic variables of the dynamical core;
  !! <li> tendency of the prognostic varibles induced by adiabatic dynamics;
  !! <li> time step;
  !! <li> information about the dynamics grid;
  !! <li> interplation coefficients.
  !! </ol>
  !!
  !! The output includes tendencies of the prognostic variables caused by
  !! the parameterisations.
  !!
  !! Note that each call of this subroutine deals with a single grid level
  !! rather than the entire grid tree.

  SUBROUTINE interface_echam_ocean( p_patch , pt_diag) ! in

    ! Arguments

    TYPE(t_patch), TARGET, INTENT(INOUT)    :: p_patch
    TYPE(t_nh_diag), TARGET, INTENT(INOUT)  :: pt_diag

    ! Local variables

    LOGICAL               :: write_coupler_restart
    INTEGER               :: nbr_hor_cells  ! = inner and halo points
    INTEGER               :: jg             ! grid index
    INTEGER               :: n              ! nproma loop count
    INTEGER               :: nn             ! block offset
    INTEGER               :: i_blk          ! block loop count
    INTEGER               :: nlen           ! nproma/npromz
    INTEGER               :: info, ierror   !< return values from cpl_put/get calls
    INTEGER               :: no_arr         !  no of arrays in bundle for put/get calls

    REAL(wp), PARAMETER   :: dummy = 0.0_wp

    REAL(wp)              :: scr(nproma,p_patch%alloc_cell_blocks)
    REAL(wp)              :: frac_oce(nproma,p_patch%alloc_cell_blocks)        !  allocatable?
    REAL(wp)              :: fwf_fac !,frac_oce

    IF ( .NOT. is_coupled_run() ) RETURN

    jg = p_patch%id

    !-------------------------------------------------------------------------
    ! If running in atm-oce coupled mode, exchange information 
    !-------------------------------------------------------------------------

    ! Possible fields that contain information to be sent to the ocean include
    !
    ! 1. prm_field(jg)% u_stress_tile(:,:,iwtr/iice)  and 
    !    prm_field(jg)% v_stress_tile(:,:,iwtr/iice)  which are the wind stress components over water and ice respectively
    !
    ! 2. prm_field(jg)% evap_tile(:,:,iwtr/iice)  evaporation rate over ice-covered and open ocean/lakes, no land;
    !
    ! 3. prm_field(jg)%rsfl + prm_field(jg)%rsfc + prm_field(jg)%ssfl + prm_field(jg)%ssfc
    !    which gives the precipitation rate;
    !
    ! 4. prm_field(jg)% ta(:,nlev,:)  temperature at the lowest model level, or
    !    prm_field(jg)% tas(:,:)      2-m temperature, not available yet, or
    !    prm_field(jg)% shflx_tile(:,:,iwtr) sensible heat flux
    !    ... tbc
    !
    ! 5  prm_field(jg)% lhflx_tile(:,:,iwtr) latent heat flux
    ! 6. shortwave radiation flux at the surface
    !
    ! Possible fields to receive from the ocean include
    !
    ! 1. prm_field(jg)% ts_tile(:,:,iwtr)   SST
    ! 2. prm_field(jg)% ocu(:,:) and ocv(:,:) ocean surface current
    ! 3. ... tbc
    ! 

    nbr_hor_cells = p_patch%n_patch_cells

    !
    !  Send fields to ocean:
    !   field_id(1) represents "surface_downward_eastward_stress" bundle  - zonal wind stress component over ice and water
    !   field_id(2) represents "surface_downward_northward_stress" bundle - meridional wind stress component over ice and water
    !   field_id(3) represents "surface_fresh_water_flux" bundle          - liquid rain, snowfall, evaporation
    !   field_id(4) represents "total heat flux" bundle                   - short wave, long wave, sensible, latent heat flux
    !   field_id(5) represents "atmosphere_sea_ice_bundle"                - sea ice surface and bottom melt potentials
    !   field_id(10) represents "10m_wind_speed"                          - atmospheric wind speed
    !   field_id(11) represents "qtrc(nlev,co2)"                          - co2 mixing ratio
    !   field_id(13) represents "pres_msl"                                - sea level pressure
    !
    !  Receive fields from ocean:
    !   field_id(6) represents "sea_surface_temperature"                  - SST
    !   field_id(7) represents "eastward_sea_water_velocity"              - zonal velocity, u component of ocean surface current
    !   field_id(8) represents "northward_sea_water_velocity"             - meridional velocity, v component of ocean surface current
    !   field_id(9) represents "ocean_sea_ice_bundle"                     - ice thickness, snow thickness, ice concentration
    !   field_id(12) represents "co2_flux"                                - ocean co2 flux
    !

    !  *****  *****  *****  *****  *****  *****  *****  *****  *****  *****  *****  *****
    !  Send fields from atmosphere to ocean
    !  *****  *****  *****  *****  *****  *****  *****  *****  *****  *****  *****  *****
    !
    write_coupler_restart = .FALSE.

    !
    ! ------------------------------
    !  Send zonal wind stress bundle
    !   field_id(1) represents "surface_downward_eastward_stress" bundle - zonal wind stress component over ice and water
    !
    buffer(:,:) = 0.0_wp  ! temporarily
!ICON_OMP_PARALLEL
!ICON_OMP_DO PRIVATE(i_blk, n, nn, nlen) ICON_OMP_RUNTIME_SCHEDULE
    DO i_blk = 1, p_patch%nblks_c
      nn = (i_blk-1)*nproma
      IF (i_blk /= p_patch%nblks_c) THEN
        nlen = nproma
      ELSE
        nlen = p_patch%npromz_c
      END IF
      DO n = 1, nlen
         buffer(nn+n,1) = prm_field(jg)%u_stress_tile(n,i_blk,iwtr)
         buffer(nn+n,2) = prm_field(jg)%u_stress_tile(n,i_blk,iice)
      ENDDO
    ENDDO
!ICON_OMP_END_DO
!ICON_OMP_END_PARALLEL
    !
    IF (ltimer) CALL timer_start(timer_coupling_put)

    no_arr = 2
    CALL yac_fput ( field_id(1), nbr_hor_cells, no_arr, 1, 1, buffer(1:nbr_hor_cells,1:no_arr), info, ierror )
    IF ( info > COUPLING .AND. info < OUT_OF_BOUND ) write_coupler_restart = .TRUE.
    IF ( info == OUT_OF_BOUND ) &
         & CALL warning('interface_echam_ocean', 'YAC says fput called after end of run - id=1, u-stress')

    IF (ltimer) CALL timer_stop(timer_coupling_put)

    !
    ! ------------------------------
    !  Send meridional wind stress bundle
    !   field_id(2) represents "surface_downward_northward_stress" bundle - meridional wind stress component over ice and water
    !
    buffer(:,:) = 0.0_wp  ! temporarily
!ICON_OMP_PARALLEL_DO PRIVATE(i_blk, n, nn, nlen) ICON_OMP_RUNTIME_SCHEDULE
    DO i_blk = 1, p_patch%nblks_c
      nn = (i_blk-1)*nproma
      IF (i_blk /= p_patch%nblks_c) THEN
        nlen = nproma
      ELSE
        nlen = p_patch%npromz_c
      END IF
      DO n = 1, nlen
         buffer(nn+n,1) = prm_field(jg)%v_stress_tile(n,i_blk,iwtr)
         buffer(nn+n,2) = prm_field(jg)%v_stress_tile(n,i_blk,iice)
      ENDDO
    ENDDO
!ICON_OMP_END_PARALLEL_DO

    !
    IF (ltimer) CALL timer_start(timer_coupling_put)

    no_arr = 2
    CALL yac_fput ( field_id(2), nbr_hor_cells, no_arr, 1, 1, buffer(1:nbr_hor_cells,1:no_arr), info, ierror )
    IF ( info > COUPLING .AND. info < OUT_OF_BOUND ) write_coupler_restart = .TRUE.
    IF ( info == OUT_OF_BOUND ) &
         & CALL warning('interface_echam_ocean', 'YAC says fput called after end of run - id=2, v-stress')

    IF (ltimer) CALL timer_stop(timer_coupling_put)

    !
    ! ------------------------------
    !  Send surface fresh water flux bundle
    !   field_id(3) represents "surface_fresh_water_flux" bundle - liquid rain, snowfall, evaporation
    !
    !   Note: the evap_tile should be properly updated and added;
    !         as long as evaporation over sea-ice is not used in ocean thermodynamics, the evaporation over the
    !         whole ocean part of grid-cell is passed to the ocean
    !         for pre04 a preliminary solution for evaporation in ocean model is to exclude the land fraction
    !         evap.oce = (evap.wtr*frac.wtr + evap.ice*frac.ice)/(1-frac.lnd)
    !
    buffer(:,:)   = 0.0_wp  ! temporarily
    frac_oce(:,:) = 0.0_wp  ! for dbg
    scr(:,:)      = 0.0_wp
    !
    ! Preliminary: hard-coded correction factor for freshwater imbalance stemming from the atmosphere
    ! Precipitation is reduced by Factor fwf_fac
    ! factor calculated from run slo1014, used in run slo1016:
    ! Global imbalance D=1.7 mm/y; Precip P=1070 mm/y; D/P~0.0016; 1-D/P= 0.9984
    ! fwf_fac = 0.9984_wp   
    fwf_fac = 1.0_wp      ! neutral factor

    ! Aquaplanet coupling: surface types ocean and ice only
    IF (nsfc_type == 2) THEN

!ICON_OMP_PARALLEL_DO PRIVATE(i_blk, n, nn, nlen) ICON_OMP_RUNTIME_SCHEDULE
      DO i_blk = 1, p_patch%nblks_c
        nn = (i_blk-1)*nproma
        IF (i_blk /= p_patch%nblks_c) THEN
          nlen = nproma
        ELSE
          nlen = p_patch%npromz_c
        END IF
        DO n = 1, nlen
     
          ! total rates of rain and snow over whole cell
          !buffer(nn+n,1) = prm_field(jg)%rsfl(n,i_blk) + prm_field(jg)%rsfc(n,i_blk)
          !buffer(nn+n,2) = prm_field(jg)%ssfl(n,i_blk) + prm_field(jg)%ssfc(n,i_blk)
          buffer(nn+n,1) = (prm_field(jg)%rsfl(n,i_blk) + prm_field(jg)%rsfc(n,i_blk))*fwf_fac
          buffer(nn+n,2) = (prm_field(jg)%ssfl(n,i_blk) + prm_field(jg)%ssfc(n,i_blk))*fwf_fac
     
          ! evaporation over ice-free and ice-covered water fraction - of whole ocean part
          buffer(nn+n,3) = prm_field(jg)%evap_tile(n,i_blk,iwtr)*prm_field(jg)%frac_tile(n,i_blk,iwtr) + &
            &              prm_field(jg)%evap_tile(n,i_blk,iice)*prm_field(jg)%frac_tile(n,i_blk,iice)
        ENDDO
      ENDDO
!ICON_OMP_END_PARALLEL_DO

    ! Full coupling including jsbach: surface types ocean, ice, land
    ELSE IF (nsfc_type == 3) THEN

!ICON_OMP_PARALLEL_DO PRIVATE(i_blk, n, nn, nlen) ICON_OMP_RUNTIME_SCHEDULE
      DO i_blk = 1, p_patch%nblks_c
        nn = (i_blk-1)*nproma
        IF (i_blk /= p_patch%nblks_c) THEN
          nlen = nproma
        ELSE
          nlen = p_patch%npromz_c
        END IF
        DO n = 1, nlen
    
          ! total rates of rain and snow over whole cell
          !buffer(nn+n,1) = prm_field(jg)%rsfl(n,i_blk) + prm_field(jg)%rsfc(n,i_blk)
          !buffer(nn+n,2) = prm_field(jg)%ssfl(n,i_blk) + prm_field(jg)%ssfc(n,i_blk)
          buffer(nn+n,1) = (prm_field(jg)%rsfl(n,i_blk) + prm_field(jg)%rsfc(n,i_blk))*fwf_fac
          buffer(nn+n,2) = (prm_field(jg)%ssfl(n,i_blk) + prm_field(jg)%ssfc(n,i_blk))*fwf_fac
    
          ! evaporation over ice-free and ice-covered water fraction, of whole ocean part, without land part
          !  - lake part is included in land part, must be subtracted as well
          frac_oce(n,i_blk)= 1.0_wp-prm_field(jg)%frac_tile(n,i_blk,ilnd)-prm_field(jg)%alake(n,i_blk)

          !IF (frac_oce <= 0.0_wp) THEN
          IF (frac_oce(n,i_blk) <= 0.0_wp) THEN
            ! land part is zero
            buffer(nn+n,3) = 0.0_wp
          ELSE
            buffer(nn+n,3) = (prm_field(jg)%evap_tile(n,i_blk,iwtr)*prm_field(jg)%frac_tile(n,i_blk,iwtr) + &
              &               prm_field(jg)%evap_tile(n,i_blk,iice)*prm_field(jg)%frac_tile(n,i_blk,iice))/frac_oce(n,i_blk)
          ENDIF
          IF ( idbg_mxmn >= 1 .OR. idbg_val >=1 ) scr(n,i_blk) = buffer(nn+n,3)
        ENDDO
      ENDDO
!ICON_OMP_END_PARALLEL_DO
      IF ( idbg_mxmn >= 1 .OR. idbg_val >=1 )  &
        &  CALL dbg_print('EchOce: evapo-cpl',scr,str_module,3,in_subset=p_patch%cells%owned)
    ELSE
      CALL finish('interface_echam_ocean: coupling only for nsfc_type equals 2 or 3. Check your code/configuration!')
    ENDIF  !  nsfc_type
    !
    IF (ltimer) CALL timer_start(timer_coupling_put)

    no_arr = 3
    CALL yac_fput ( field_id(3), nbr_hor_cells, no_arr, 1, 1, buffer(1:nbr_hor_cells,1:no_arr), info, ierror )
    IF ( info > COUPLING .AND. info < OUT_OF_BOUND ) write_coupler_restart = .TRUE.
    IF ( info == OUT_OF_BOUND )                  &
         & CALL warning('interface_echam_ocean', &
         &              'YAC says fput called after end of run - id=3, fresh water flux')

    IF (ltimer) CALL timer_stop(timer_coupling_put)

    !
    ! ------------------------------
    !  Send total heat flux bundle
    !   field_id(4) represents "total heat flux" bundle - short wave, long wave, sensible, latent heat flux
    !
    buffer(:,:) = 0.0_wp  ! temporarily
!ICON_OMP_PARALLEL_DO PRIVATE(i_blk, n, nn, nlen) ICON_OMP_RUNTIME_SCHEDULE
    DO i_blk = 1, p_patch%nblks_c
      nn = (i_blk-1)*nproma
      IF (i_blk /= p_patch%nblks_c) THEN
        nlen = nproma
      ELSE
        nlen = p_patch%npromz_c
      END IF
      DO n = 1, nlen
        buffer(nn+n,1) = prm_field(jg)%swflxsfc_tile(n,i_blk,iwtr)
        buffer(nn+n,2) = prm_field(jg)%lwflxsfc_tile(n,i_blk,iwtr)
        buffer(nn+n,3) = prm_field(jg)%shflx_tile   (n,i_blk,iwtr)
        buffer(nn+n,4) = prm_field(jg)%lhflx_tile   (n,i_blk,iwtr)
      ENDDO
    ENDDO
!ICON_OMP_END_PARALLEL_DO
    !
    IF (ltimer) CALL timer_start(timer_coupling_put)

    no_arr = 4
    CALL yac_fput ( field_id(4), nbr_hor_cells, no_arr, 1, 1, buffer(1:nbr_hor_cells,1:no_arr), info, ierror )
    IF ( info > COUPLING .AND. info < OUT_OF_BOUND ) write_coupler_restart = .TRUE.
    IF ( info == OUT_OF_BOUND ) &
         & CALL warning('interface_echam_ocean', 'YAC says fput called after end of run - id=4, heat flux')

    IF (ltimer) CALL timer_stop(timer_coupling_put)

    !
    ! ------------------------------
    !  Send sea ice flux bundle
    !   field_id(5) represents "atmosphere_sea_ice_bundle" - sea ice surface and bottom melt potentials Qtop, Qbot
    !
    buffer(:,:) = 0.0_wp  ! temporarily
!ICON_OMP_PARALLEL_DO PRIVATE(i_blk, n, nn, nlen) ICON_OMP_RUNTIME_SCHEDULE
    DO i_blk = 1, p_patch%nblks_c
      nn = (i_blk-1)*nproma
      IF (i_blk /= p_patch%nblks_c) THEN
        nlen = nproma
      ELSE
        nlen = p_patch%npromz_c
      END IF
      DO n = 1, nlen
        buffer(nn+n,1) = prm_field(jg)%Qtop(n,1,i_blk)
        buffer(nn+n,2) = prm_field(jg)%Qbot(n,1,i_blk)
      ENDDO
    ENDDO
!ICON_OMP_END_PARALLEL_DO
    !
    IF (ltimer) CALL timer_start(timer_coupling_put)

    no_arr = 2
    CALL yac_fput ( field_id(5), nbr_hor_cells, no_arr, 1, 1, buffer(1:nbr_hor_cells,1:no_arr), info, ierror )
    IF ( info > COUPLING .AND. info < OUT_OF_BOUND ) write_coupler_restart = .TRUE.
    IF ( info == OUT_OF_BOUND )                  &
         & CALL warning('interface_echam_ocean', &
         &              'YAC says fput called after end of run - id=5, atmos sea ice')

    IF (ltimer) CALL timer_stop(timer_coupling_put)
    !
    IF ( write_coupler_restart ) THEN
       CALL message('interface_echam_ocean', 'YAC says it is put for restart - ids 1 to 5, atmosphere fields')
    ENDIF

    !
    ! ------------------------------
    !  Send 10m wind speed
    !   field_id(10) represents "10m_wind_speed" - atmospheric wind speed
    !
    buffer(:,:) = 0.0_wp
!!ICON_OMP_PARALLEL_DO PRIVATE(i_blk, n, nn, nlen) ICON_OMP_RUNTIME_SCHEDULE
    DO i_blk = 1, p_patch%nblks_c
      nn = (i_blk-1)*nproma
      IF (i_blk /= p_patch%nblks_c) THEN
        nlen = nproma
      ELSE
        nlen = p_patch%npromz_c
      END IF
      DO n = 1, nlen
        ! as far as no tiles (pre04) are correctly implemented, use the grid-point mean of 10m wind for coupling
        buffer(nn+n,1) = prm_field(jg)%sfcWind(n,i_blk)
      ENDDO
    ENDDO
!!ICON_OMP_END_PARALLEL_DO
    !
    IF (ltimer) CALL timer_start(timer_coupling_put)

    no_arr = 1
    CALL yac_fput ( field_id(10), nbr_hor_cells, no_arr, 1, 1, buffer(1:nbr_hor_cells,1:no_arr), info, ierror )
    IF ( info > COUPLING .AND. info < OUT_OF_BOUND ) THEN
      write_coupler_restart = .TRUE.
    ELSE
      write_coupler_restart = .FALSE.
    ENDIF

    IF ( info == OUT_OF_BOUND )                  &
         & CALL warning('interface_echam_ocean', &
         &              'YAC says fput called after end of run - id=10, wind speed')

    IF (ltimer) CALL timer_stop(timer_coupling_put)
    !
    IF ( write_coupler_restart ) THEN
       CALL message('interface_echam_ocean', 'YAC says it is put for restart - ids 10, wind speed')
    ENDIF

    !
    ! ------------------------------
    !  Send sea level pressure
    !   field_id(13) represents "pres_msl" - atmospheric sea level pressure
    !
    buffer(:,:) = 0.0_wp
!!ICON_OMP_PARALLEL_DO PRIVATE(i_blk, n, nn, nlen) ICON_OMP_RUNTIME_SCHEDULE
    DO i_blk = 1, p_patch%nblks_c
      nn = (i_blk-1)*nproma
      IF (i_blk /= p_patch%nblks_c) THEN
        nlen = nproma
      ELSE
        nlen = p_patch%npromz_c
      END IF
      DO n = 1, nlen
        buffer(nn+n,1) = pt_diag%pres_msl(n,i_blk)
      ENDDO
    ENDDO
!!ICON_OMP_END_PARALLEL_DO
    !
    IF (ltimer) CALL timer_start(timer_coupling_put)

    no_arr = 1
    CALL yac_fput ( field_id(13), nbr_hor_cells, no_arr, 1, 1, buffer(1:nbr_hor_cells,1:no_arr), info, ierror )
    IF ( info > COUPLING .AND. info < OUT_OF_BOUND ) THEN
      write_coupler_restart = .TRUE.
    ELSE
      write_coupler_restart = .FALSE.
    ENDIF

    IF ( info == OUT_OF_BOUND )                  &
         & CALL warning('interface_echam_ocean', &
         &              'YAC says fput called after end of run - id=13, sea level pressure')

    IF (ltimer) CALL timer_stop(timer_coupling_put)
    !
    IF ( write_coupler_restart ) THEN
       CALL message('interface_echam_ocean', 'YAC says it is put for restart - ids 13, sea level pressure')
    ENDIF

#ifndef __NO_ICON_OCEAN__
    IF (ccycle_config(jg)%iccycle /= 0) THEN
       !
       ! ------------------------------
       !  Send co2 mixing ratio
       !   field_id(11) represents "co2_mixing_ratio" - CO2 mixing ratio in ppmv
       !
       buffer(:,:) = 0.0_wp
!!ICON_OMP_PARALLEL_DO PRIVATE(i_blk, n, nn, nlen) ICON_OMP_RUNTIME_SCHEDULE
       DO i_blk = 1, p_patch%nblks_c
          nn = (i_blk-1)*nproma
          IF (i_blk /= p_patch%nblks_c) THEN
             nlen = nproma
          ELSE
             nlen = p_patch%npromz_c
          END IF
          SELECT CASE (ccycle_config(jg)%iccycle)
          CASE (1) ! c-cycle with interactive atm. co2 concentration, qtrc in kg/kg
             DO n = 1, nlen
                buffer(nn+n,1)    =  amd/amco2 * 1.0e6_wp * prm_field(jg)%qtrc(n,nlev,i_blk,ico2)
             END DO
          CASE (2) ! c-cycle with prescribed  atm. co2 concentration
             SELECT CASE (ccycle_config(jg)%ico2conc)
             CASE (2) ! constant  co2 concentration, vmr_co2 in m3/m3
                DO n = 1, nlen
                   buffer(nn+n,1) =              1.0e6_wp * ccycle_config(jg)%vmr_co2
                END DO
             CASE (4) ! transient co2 concentration, ghg_co2mmr in kg/kg
                DO n = 1, nlen
                   buffer(nn+n,1) =  amd/amco2 * 1.0e6_wp * ghg_co2mmr
                END DO
             END SELECT
          END SELECT
       ENDDO
!!ICON_OMP_END_PARALLEL_DO
       !
       IF (ltimer) CALL timer_start(timer_coupling_put)

       no_arr = 1
       CALL yac_fput ( field_id(11), nbr_hor_cells, no_arr, 1, 1, buffer(1:nbr_hor_cells,1:no_arr), info, ierror )

       IF ( info > COUPLING .AND. info < OUT_OF_BOUND ) THEN
          write_coupler_restart = .TRUE.
       ELSE
          write_coupler_restart = .FALSE.
       ENDIF

       IF ( info == OUT_OF_BOUND )                 &
            & CALL warning('interface_echam_ocean', &
            &              'YAC says fput called after end of run - id=11, co2 mr')

       IF (ltimer) CALL timer_stop(timer_coupling_put)
       !
       IF ( write_coupler_restart ) THEN
          CALL message('interface_echam_ocean', 'YAC says it is put for restart - id=11, co2 mr')
       ENDIF

    ENDIF
#endif



    !

    !  *****  *****  *****  *****  *****  *****  *****  *****  *****  *****  *****  *****
    !  Receive fields from ocean to atmosphere
    !  *****  *****  *****  *****  *****  *****  *****  *****  *****  *****  *****  *****
    !
    !  Receive fields, only assign values if something was received ( info > 0 )
    !   - ocean fields have undefined values on land, which are not sent to the atmosphere,
    !     therefore buffer is set to zero to avoid unintended usage of ocean values over land
    !

    !
    ! ------------------------------
    !  Receive SST
    !   field_id(6) represents "sea_surface_temperature" - SST
    !
    IF ( .NOT. lyac_very_1st_get ) THEN
      IF (ltimer) CALL timer_start(timer_coupling_1stget)
    ENDIF

    ! Workaround for lake-points on land that are not ocean:
    !  > no preset (via buffer) to avoid update of ts_wtr over land - land points are untouched
    !  > to avoid errors with SST over lakes (not ocean) the untouched land-points should be set to undef 
    !  > the latter would require a discrimination of temperature between ocean water and lake points

    ! This was wrong:
    ! buffer for tsfc in Kelvin (>0)
    !!! buffer(:,:) = 199.99_wp
    ! buffer set to undefined to enforce error on unintended lake grid-points
    !!! buffer(:,:) = -99.999_wp  ! this aborts with lookup table overflow, since lake-points are affected

    CALL yac_fget ( field_id(6), nbr_hor_cells, 1, 1, 1, buffer(1:nbr_hor_cells,1:1), info, ierror )
    IF ( info > COUPLING .AND. info < OUT_OF_BOUND ) &
         & CALL message('interface_echam_ocean', 'YAC says it is get for restart - id=6, SST')
    IF ( info == OUT_OF_BOUND ) &
         & CALL warning('interface_echam_ocean', 'YAC says fget called after end of run - id=6, SST')

    IF ( .NOT. lyac_very_1st_get ) THEN
       IF (ltimer) CALL timer_stop(timer_coupling_1stget)
    ENDIF

    lyac_very_1st_get = .FALSE.

    !
    IF ( info > 0 .AND. info < 7 ) THEN
      !
!ICON_OMP_PARALLEL_DO PRIVATE(i_blk, n, nn, nlen) ICON_OMP_RUNTIME_SCHEDULE
      DO i_blk = 1, p_patch%nblks_c
        nn = (i_blk-1)*nproma
        IF (i_blk /= p_patch%nblks_c) THEN
          nlen = nproma
        ELSE
          nlen = p_patch%npromz_c
        END IF
        DO n = 1, nlen
          IF ( nn+n > nbr_inner_cells ) THEN
            prm_field(jg)%ts_tile(n,i_blk,iwtr) = dummy
          ELSE
            ! Workaround for missing discrimination between tile_wtr and tile_lake:
            !   > background: surface temp. ts_tile(lake)=ts_tile(wtr) is calculated in jsbach and was overwritten
            !     by default values (buffer_wtr) from ocean
            !   > ts_tile(wtr) is set over ocean (not lake) points only
            IF ( ext_data(1)%atm%lsm_ctr_c(n,i_blk) < 0 ) prm_field(jg)%ts_tile(n,i_blk,iwtr) = buffer(nn+n,1)
            !  for dbg_print only
            IF ( idbg_mxmn >= 1 .OR. idbg_val >=1 ) THEN
              IF ( ext_data(1)%atm%lsm_ctr_c(n,i_blk) < 0 ) THEN
                scr(n,i_blk) = buffer(nn+n,1)
              ELSE
                scr(n,i_blk) = 285.0_wp  !  value over land - for dbg_print
              ENDIF
            ENDIF
          ENDIF
        ENDDO
      ENDDO
!ICON_OMP_END_PARALLEL_DO
      IF ( idbg_mxmn >= 1 .OR. idbg_val >=1 )  &
        &  CALL dbg_print('EchOce: SSToce-cpl',scr,str_module,4,in_subset=p_patch%cells%owned)
      !
      CALL sync_patch_array(sync_c, p_patch, prm_field(jg)%ts_tile(:,:,iwtr))
    END IF
    !
    ! ------------------------------
    !  Receive zonal velocity
    !   field_id(7) represents "eastward_sea_water_velocity" - zonal velocity, u component of ocean surface current
    !
    IF (ltimer) CALL timer_start(timer_coupling_get)

    buffer(:,:) = 0.0_wp
    CALL yac_fget ( field_id(7), nbr_hor_cells, 1, 1, 1, buffer(1:nbr_hor_cells,1:1), info, ierror )
    IF ( info > COUPLING .AND. info < OUT_OF_BOUND ) &
         & CALL message('interface_echam_ocean', 'YAC says it is get for restart - id=7, u velocity')
    IF ( info == OUT_OF_BOUND ) &
         & CALL warning('interface_echam_ocean', 'YAC says fget called after end of run - id=7, u velocity')

    IF (ltimer) CALL timer_stop(timer_coupling_get)
    !
    IF ( info > 0 .AND. info < 7 ) THEN
      !
!ICON_OMP_PARALLEL_DO PRIVATE(i_blk, n, nn, nlen) ICON_OMP_RUNTIME_SCHEDULE
      DO i_blk = 1, p_patch%nblks_c
        nn = (i_blk-1)*nproma
        IF (i_blk /= p_patch%nblks_c) THEN
          nlen = nproma
        ELSE
          nlen = p_patch%npromz_c
        END IF
        DO n = 1, nlen
          IF ( nn+n > nbr_inner_cells ) THEN
            prm_field(jg)%ocu(n,i_blk) = dummy
          ELSE
            prm_field(jg)%ocu(n,i_blk) = buffer(nn+n,1)
          ENDIF
        ENDDO
      ENDDO
!ICON_OMP_END_PARALLEL_DO
      !
      CALL sync_patch_array(sync_c, p_patch, prm_field(jg)%ocu(:,:))
    END IF
    !
    !
    ! ------------------------------
    !  Receive meridional velocity
    !   field_id(8) represents "northward_sea_water_velocity" - meridional velocity, v component of ocean surface current
    !
    IF (ltimer) CALL timer_start(timer_coupling_get)

    buffer(:,:) = 0.0_wp
    CALL yac_fget ( field_id(8), nbr_hor_cells, 1, 1, 1, buffer(1:nbr_hor_cells,1:1), info, ierror )
    IF ( info > COUPLING .AND. info < OUT_OF_BOUND ) &
         & CALL message('interface_echam_ocean', 'YAC says it is get for restart - id=8, v velocity')
    IF ( info == OUT_OF_BOUND ) &
         & CALL warning('interface_echam_ocean', 'YAC says fget called after end of run - id=8, v velocity')

    IF (ltimer) CALL timer_stop(timer_coupling_get)
    !
    IF ( info > 0 .AND. info < 7 ) THEN
      !
!ICON_OMP_PARALLEL_DO PRIVATE(i_blk, n, nn, nlen) ICON_OMP_RUNTIME_SCHEDULE
      DO i_blk = 1, p_patch%nblks_c
        nn = (i_blk-1)*nproma
        IF (i_blk /= p_patch%nblks_c) THEN
          nlen = nproma
        ELSE
          nlen = p_patch%npromz_c
        END IF
        DO n = 1, nlen
          IF ( nn+n > nbr_inner_cells ) THEN
            prm_field(jg)%ocv(n,i_blk) = dummy
          ELSE
            prm_field(jg)%ocv(n,i_blk) = buffer(nn+n,1)
          ENDIF
        ENDDO
      ENDDO
!ICON_OMP_END_PARALLEL_DO
      !
      CALL sync_patch_array(sync_c, p_patch, prm_field(jg)%ocv(:,:))
    END IF
    !
    ! ------------------------------
    !  Receive sea ice bundle
    !   field_id(9) represents "ocean_sea_ice_bundle" - ice thickness, snow thickness, ice concentration
    !
    IF (ltimer) CALL timer_start(timer_coupling_get)

    buffer(:,:) = 0.0_wp
    no_arr = 3
    CALL yac_fget ( field_id(9), nbr_hor_cells, no_arr, 1, 1, buffer(1:nbr_hor_cells,1:no_arr), info, ierror )
    IF ( info > COUPLING .AND. info < OUT_OF_BOUND ) &
         & CALL message('interface_echam_ocean', 'YAC says it is get for restart - id=9, sea ice')
    IF ( info == OUT_OF_BOUND ) &
         & CALL warning('interface_echam_ocean', 'YAC says fget called after end of run - id=9, sea ice')

    IF (ltimer) CALL timer_stop(timer_coupling_get)
    !
    IF ( info > 0 .AND. info < 7 ) THEN
      !
!ICON_OMP_PARALLEL_DO PRIVATE(i_blk, n, nn, nlen) ICON_OMP_RUNTIME_SCHEDULE
      DO i_blk = 1, p_patch%nblks_c
        nn = (i_blk-1)*nproma
        IF (i_blk /= p_patch%nblks_c) THEN
          nlen = nproma
        ELSE
          nlen = p_patch%npromz_c
        END IF
        DO n = 1, nlen
          IF ( nn+n > nbr_inner_cells ) THEN
            prm_field(jg)%hi  (n,1,i_blk) = dummy
            prm_field(jg)%hs  (n,1,i_blk) = dummy
            prm_field(jg)%conc(n,1,i_blk) = dummy
          ELSE
            prm_field(jg)%hi  (n,1,i_blk) = buffer(nn+n,1)
            prm_field(jg)%hs  (n,1,i_blk) = buffer(nn+n,2)
            prm_field(jg)%conc(n,1,i_blk) = buffer(nn+n,3)
          ENDIF
        ENDDO
      ENDDO
!ICON_OMP_END_PARALLEL_DO
      !
      CALL sync_patch_array(sync_c, p_patch, prm_field(jg)%hi  (:,1,:))
      CALL sync_patch_array(sync_c, p_patch, prm_field(jg)%hs  (:,1,:))
      CALL sync_patch_array(sync_c, p_patch, prm_field(jg)%conc(:,1,:))
      !
!ICON_OMP_PARALLEL_DO PRIVATE(i_blk, n, nlen) ICON_OMP_RUNTIME_SCHEDULE
      DO i_blk = 1, p_patch%nblks_c
        IF (i_blk /= p_patch%nblks_c) THEN
          nlen = nproma
        ELSE
          nlen = p_patch%npromz_c
        END IF
        DO n = 1, nlen
          prm_field(jg)%seaice(n,i_blk) = prm_field(jg)%conc(n,1,i_blk)
          prm_field(jg)%siced(n,i_blk)  = prm_field(jg)%hi(n,1,i_blk)
!  snow thickness not yet connected
!!$          prm_field(jg)%...(n,i_blk)    = prm_field(jg)%hs(n,1,i_blk)
        ENDDO
      ENDDO
!ICON_OMP_END_PARALLEL_DO
      !
    END IF
    !
    !
    IF (ccycle_config(jg)%iccycle /= 0) THEN
       !
       ! ------------------------------
       !  Receive co2 flux
       !   field_id(12) represents "co2_flux" - ocean co2 flux
       !
       IF (ltimer) CALL timer_start(timer_coupling_get)

       buffer(:,:) = 0.0_wp
       CALL yac_fget ( field_id(12), nbr_hor_cells, 1, 1, 1, buffer(1:nbr_hor_cells,1:1), info, ierror )
       IF ( info > COUPLING .AND. info < OUT_OF_BOUND ) &
            & CALL message('interface_echam_ocean', 'YAC says it is get for restart - id=12, CO2 flux')
       IF ( info == OUT_OF_BOUND )                      &
            & CALL warning('interface_echam_ocean', 'YAC says fget called after end of run - id=12, CO2 flux')

       IF (ltimer) CALL timer_stop(timer_coupling_get)
       !
       IF ( info > 0 .AND. info < 7 ) THEN
          !
!ICON_OMP_PARALLEL_DO PRIVATE(i_blk, n, nn, nlen) ICON_OMP_RUNTIME_SCHEDULE
          DO i_blk = 1, p_patch%nblks_c
             nn = (i_blk-1)*nproma
             IF (i_blk /= p_patch%nblks_c) THEN
                nlen = nproma
             ELSE
                nlen = p_patch%npromz_c
             END IF
             DO n = 1, nlen
                IF ( nn+n > nbr_inner_cells ) THEN
                   prm_field(jg)%co2_flux_tile(n,i_blk,iwtr) = dummy
                ELSE
                   prm_field(jg)%co2_flux_tile(n,i_blk,iwtr) = buffer(nn+n,1)
                ENDIF
             ENDDO
          ENDDO
!ICON_OMP_END_PARALLEL_DO
          !
          CALL sync_patch_array(sync_c, p_patch, prm_field(jg)%co2_flux_tile(:,:,iwtr))
       ENDIF
       !
    END IF

!---------DEBUG DIAGNOSTICS-------------------------------------------

    ! calculations for debug print output for namelist debug-values >0 only
    IF ( idbg_mxmn >= 1 .OR. idbg_val >=1 ) THEN

      ! u/v-stress on ice and water sent
      scr(:,:) = prm_field(jg)%u_stress_tile(:,:,iwtr)
      CALL dbg_print('EchOce: u_stress.wtr',scr,str_module,3,in_subset=p_patch%cells%owned)
      scr(:,:) = prm_field(jg)%u_stress_tile(:,:,iice)
      CALL dbg_print('EchOce: u_stress.ice',scr,str_module,3,in_subset=p_patch%cells%owned)
      scr(:,:) = prm_field(jg)%v_stress_tile(:,:,iwtr)
      CALL dbg_print('EchOce: v_stress.wtr',scr,str_module,4,in_subset=p_patch%cells%owned)
      scr(:,:) = prm_field(jg)%v_stress_tile(:,:,iice)
      CALL dbg_print('EchOce: v_stress.ice',scr,str_module,4,in_subset=p_patch%cells%owned)

      ! rain, snow, evaporation
      scr(:,:) = prm_field(jg)%rsfl(:,:) + prm_field(jg)%rsfc(:,:)
      CALL dbg_print('EchOce: total rain  ',scr,str_module,3,in_subset=p_patch%cells%owned)
      scr(:,:) = prm_field(jg)%ssfl(:,:) + prm_field(jg)%ssfc(:,:)
      CALL dbg_print('EchOce: total snow  ',scr,str_module,4,in_subset=p_patch%cells%owned)
      CALL dbg_print('EchOce: evaporation ',prm_field(jg)%evap   ,str_module,4,in_subset=p_patch%cells%owned)

      ! total: short wave, long wave, sensible, latent heat flux sent
      scr(:,:) = prm_field(jg)%swflxsfc_tile(:,:,iwtr) + &
        &        prm_field(jg)%lwflxsfc_tile(:,:,iwtr) + &
        &        prm_field(jg)%shflx_tile(:,:,iwtr)    + &
        &        prm_field(jg)%lhflx_tile(:,:,iwtr)
      CALL dbg_print('EchOce: totalhfx.wtr',scr,str_module,2,in_subset=p_patch%cells%owned)
      scr(:,:) = prm_field(jg)%swflxsfc_tile(:,:,iwtr)
      CALL dbg_print('EchOce: swflxsfc.wtr',scr,str_module,3,in_subset=p_patch%cells%owned)
      scr(:,:) = prm_field(jg)%lwflxsfc_tile(:,:,iwtr)
      CALL dbg_print('EchOce: lwflxsfc.wtr',scr,str_module,4,in_subset=p_patch%cells%owned)
      scr(:,:) = prm_field(jg)%shflx_tile(:,:,iwtr)
      CALL dbg_print('EchOce: shflx.wtr   ',scr,str_module,4,in_subset=p_patch%cells%owned)
      scr(:,:) = prm_field(jg)%lhflx_tile(:,:,iwtr)
      CALL dbg_print('EchOce: lhflx.wtr   ',scr,str_module,4,in_subset=p_patch%cells%owned)

      ! Qtop and Qbot, windspeed sent
      CALL dbg_print('EchOce: ice-Qtop    ',prm_field(jg)%Qtop        ,str_module,4,in_subset=p_patch%cells%owned)
      CALL dbg_print('EchOce: ice-Qbot    ',prm_field(jg)%Qbot        ,str_module,3,in_subset=p_patch%cells%owned)
      CALL dbg_print('EchOce: sfcWind     ',prm_field(jg)%sfcWind     ,str_module,3,in_subset=p_patch%cells%owned)

      ! SST, sea ice, ocean velocity received
      scr(:,:) = prm_field(jg)%ts_tile(:,:,iwtr)
      CALL dbg_print('EchOce: ts_tile.iwtr',scr                       ,str_module,2,in_subset=p_patch%cells%owned)
      CALL dbg_print('EchOce: hi(1)       ',prm_field(jg)%hi(:,1,:)   ,str_module,4,in_subset=p_patch%cells%owned)
      CALL dbg_print('EchOce: hs(1)       ',prm_field(jg)%hs(:,1,:)   ,str_module,4,in_subset=p_patch%cells%owned)
      CALL dbg_print('EchOce: conc(1)     ',prm_field(jg)%conc(:,1,:) ,str_module,4,in_subset=p_patch%cells%owned)
      CALL dbg_print('EchOce: siced       ',prm_field(jg)%siced       ,str_module,3,in_subset=p_patch%cells%owned)
      CALL dbg_print('EchOce: seaice      ',prm_field(jg)%seaice      ,str_module,4,in_subset=p_patch%cells%owned)
      CALL dbg_print('EchOce: ocu         ',prm_field(jg)%ocu         ,str_module,4,in_subset=p_patch%cells%owned)
      CALL dbg_print('EchOce: ocv         ',prm_field(jg)%ocv         ,str_module,4,in_subset=p_patch%cells%owned)

      !error?
      !CALL dbg_print('EchOce: ts_tile.iwtr:iwtr',prm_field(jg)%ts_tile(:,:,iwtr:iwtr),str_module,2,in_subset=p_patch%cells%owned)

      ! Fraction of tiles:
      scr(:,:) = prm_field(jg)%frac_tile(:,:,iwtr)
      CALL dbg_print('EchOce: frac_tile.wtr',scr                      ,str_module,3,in_subset=p_patch%cells%owned)
      scr(:,:) = prm_field(jg)%frac_tile(:,:,iice)
      CALL dbg_print('EchOce: frac_tile.ice',scr                      ,str_module,3,in_subset=p_patch%cells%owned)
      scr(:,:) = prm_field(jg)%frac_tile(:,:,ilnd)
      CALL dbg_print('EchOce: frac_tile.lnd',scr                      ,str_module,4,in_subset=p_patch%cells%owned)
      CALL dbg_print('EchOce: frac_oce     ',frac_oce                 ,str_module,3,in_subset=p_patch%cells%owned)
      CALL dbg_print('EchOce: frac_alake   ',prm_field(jg)%alake      ,str_module,4,in_subset=p_patch%cells%owned)
    ENDIF

    !---------------------------------------------------------------------

  END SUBROUTINE interface_echam_ocean

  !>
  !! SUBROUTINE destruct_echam_ocean_coupling -- terminates the coupling
  !! between ECHAM physics and the ocean.
  !!
  !! This subroutine is called at the end of the time loop of the ICONAM model.

  SUBROUTINE destruct_atmo_coupler

    IF ( .NOT. is_coupled_run() ) RETURN

    DEALLOCATE(buffer)

    CALL yac_ffinalize

  END SUBROUTINE destruct_atmo_coupler
  
END MODULE mo_interface_echam_ocean

#else

MODULE mo_interface_echam_ocean

  USE mo_model_domain,    ONLY: t_patch
  USE mo_nonhydro_types,  ONLY: t_nh_diag
  USE mo_exception,       ONLY: finish
  USE mo_coupling_config, ONLY: is_coupled_run

  PUBLIC :: interface_echam_ocean
  PUBLIC :: construct_atmo_coupler, destruct_atmo_coupler

CONTAINS

  SUBROUTINE construct_atmo_coupler (p_patch)

    TYPE(t_patch), TARGET, INTENT(IN) :: p_patch(:)

    IF ( is_coupled_run() ) THEN
       CALL finish('construct_atmo_coupler: unintentionally called. Check your source code and configure.')
    ELSE
       RETURN
    ENDIF

  END SUBROUTINE construct_atmo_coupler

  SUBROUTINE interface_echam_ocean ( p_patch , pt_diag )

    ! Arguments

    TYPE(t_patch), TARGET, INTENT(INOUT)    :: p_patch
    TYPE(t_nh_diag), TARGET, INTENT(INOUT)  :: pt_diag

    IF ( is_coupled_run() ) THEN
       CALL finish('interface_echam_ocean: unintentionally called. Check your source code and configure.')
    ELSE
       RETURN
    ENDIF

  END SUBROUTINE interface_echam_ocean

  SUBROUTINE destruct_atmo_coupler

    IF ( is_coupled_run() ) THEN
       CALL finish('destruct_atmo_coupler: unintentionally called. Check your source code and configure.')
    ELSE
       RETURN
    ENDIF

  END SUBROUTINE destruct_atmo_coupler

END MODULE mo_interface_echam_ocean

#endif<|MERGE_RESOLUTION|>--- conflicted
+++ resolved
@@ -26,13 +26,8 @@
   USE mo_model_domain        ,ONLY: t_patch
   USE mo_nonhydro_types      ,ONLY: t_nh_diag
   USE mo_echam_phy_memory    ,ONLY: prm_field
-<<<<<<< HEAD
   USE mo_ccycle_config       ,ONLY: ccycle_config
                                 
-=======
-  USE mo_echam_phy_config    ,ONLY: echam_phy_config
-
->>>>>>> 6d865c32
   USE mo_parallel_config     ,ONLY: nproma
 
   USE mo_run_config          ,ONLY: ltimer, ico2, nlev
