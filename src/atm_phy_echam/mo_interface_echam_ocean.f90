--- conflicted
+++ resolved
@@ -37,17 +37,12 @@
 
 #ifdef YAC_coupling
   USE mo_time_config         ,ONLY: time_config
-<<<<<<< HEAD
-
-  USE mo_ext_data_state      ,ONLY: ext_data
-=======
 
   USE mo_ext_data_state      ,ONLY: ext_data
 
 #ifndef __NO_JSBACH__
   USE mo_interface_hd_ocean  ,ONLY: jsb_fdef_hd_fields
 #endif
->>>>>>> 5b61f4a3
 
   USE mo_master_control      ,ONLY: get_my_process_name
 
@@ -918,11 +913,6 @@
       CALL sync_patch_array(sync_c, p_patch, prm_field(jg)%conc(:,1,:))
       CALL sync_patch_array(sync_c, p_patch, prm_field(jg)%T1  (:,1,:))
       CALL sync_patch_array(sync_c, p_patch, prm_field(jg)%T2  (:,1,:))
-<<<<<<< HEAD
-!ICON_OMP_PARALLEL_DO PRIVATE(i_blk, n) ICON_OMP_RUNTIME_SCHEDULE
-      DO i_blk = 1, p_patch%nblks_c
-        DO n = 1, nproma
-=======
 !ICON_OMP_PARALLEL_DO PRIVATE(i_blk, n, nlen) ICON_OMP_RUNTIME_SCHEDULE
       DO i_blk = 1, p_patch%nblks_c
         IF (i_blk /= p_patch%nblks_c) THEN
@@ -931,12 +921,11 @@
           nlen = p_patch%npromz_c
         END IF
         DO n = 1, nlen
->>>>>>> 5b61f4a3
           prm_field(jg)%seaice(n,i_blk) = prm_field(jg)%conc(n,1,i_blk)
         ENDDO
       ENDDO
 !ICON_OMP_END_PARALLEL_DO
-
+      
     END IF
 
   END SUBROUTINE interface_echam_ocean
