--- conflicted
+++ resolved
@@ -497,16 +497,13 @@
     ! 3. prm_field(jg)%rsfl + prm_field(jg)%rsfc + prm_field(jg)%ssfl + prm_field(jg)%ssfc
     !    which gives the precipitation rate;
     !
-<<<<<<< HEAD
-    ! 4. ... tbc
-=======
     ! 4. prm_field(jg)% ta(:,nlev,:)  temperature at the lowest model level, or
     !    prm_field(jg)% tas(:,:)      2-m temperature, not available yet, or
     !    prm_field(jg)% shflx_tile(:,:,iwtr) sensible heat flux
+    !    ... tbc
     !
     ! 5  prm_field(jg)% lhflx_tile(:,:,iwtr) latent heat flux
     ! 6. shortwave radiation flux at the surface
->>>>>>> c39a93ee
     !
     ! Possible fields to receive from the ocean include
     !
