!>
!! @brief First half of the driver routine for turbulent mixing.
!!
!! @author Hui Wan, MPI-M
!!
!! @par Revision History
!! First version by Hui Wan, MPI-M (2011-04)
!!
!! @par Copyright and License
!!
!! This code is subject to the DWD and MPI-M-Software-License-Agreement in
!! its most recent form.
!! Please see the file LICENSE in the root of the source tree for this code.
!! Where software is supplied by third parties, it is indicated in the
!! headers of the routines.
!!
#if defined __xlC__ && !defined NOXLFPROCESS
@PROCESS HOT
#endif

MODULE mo_vdiff_downward_sweep

  USE mo_kind,               ONLY: wp
  USE mo_turbulence_diag,    ONLY: atm_exchange_coeff, sfc_exchange_coeff
  USE mo_vdiff_solver,       ONLY: nvar_vdiff, nmatrix, ih, iqv, imh, imqv, &
                                 & matrix_setup_elim, rhs_setup, rhs_elim
  USE mo_physical_constants, ONLY: grav, rd
  USE mo_echam_vdiff_params, ONLY: tpfac1, tpfac2, itop

  IMPLICIT NONE
  PRIVATE
  PUBLIC :: vdiff_down

CONTAINS
  !>
  !!
  !!
  SUBROUTINE vdiff_down( lsfc_mom_flux, lsfc_heat_flux,                 &! in
                       & kproma, kbdim, klev, klevm1, klevp1, ktrac,    &! in
                       & ksfc_type, idx_wtr, idx_ice, idx_lnd,          &! in
                       & pstep_len,  pcoriol,   pfrc,                   &! in
                       & ptsfc_tile, pocu,      pocv,       ppsfc,      &! in
                       & pum1,       pvm1,      ptm1,       pqm1,       &! in
                       & pxlm1,      pxim1,     pxm1,       pxtm1,      &! in
                       & paphm1,     papm1,     pdelpm1,    pgeom1,     &! in
                       & pgeohm1,                                       &! in
                       & ptvm1,      paclc,     pxt_emis,   pthvvar,    &! in
                       & pxvar,      pz0m_tile,                         &! in
#ifdef __ICON__
                       & ptkem1,                                        &! in
#else
                       & ptkem1,     ptkem0,                            &! inout
#endif
                       & pustar,     pwstar,    pwstar_tile,            &! inout
                       & pqsat_tile, ihpbl,     pghpbl,                 &! out
                       & pri,        pri_tile,  pmixlen,                &! out
                       & pcfm,       pcfm_tile, pcfh,       pcfh_tile,  &! out
                       & pcfv,       pcftke,    pcfthv,                 &! out
                       & aa,         aa_btm,    bb,         bb_btm,     &! out
                       & pfactor_sfc, pcpt_tile,                        &! out
                       & pcptgz,     prhoh,     pqshear,                &! out
<<<<<<< HEAD
                       & pzthvvar,   pthvsig,   pztkevn,                &! out
                       & pch_tile,                                      &! out
=======
                       & pzthvvar,   pztkevn,                           &! out
                       & pch_tile,                                      &! out, for "nsurf_diag"
!                       & pch_tile,   pchn_tile,                         &! out, for "nsurf_diag"
!                       & pcdn_tile,  pcfnc_tile,                        &! out, for "nsurf_diag"
                       & pbn_tile,   pbhn_tile,                         &! out, for "nsurf_diag"
                       & pbm_tile,   pbh_tile,                          &! out, for "nsurf_diag"
>>>>>>> 505b0cb7
                       & pcsat,                                         &! in
                       & pcair,                                         &! in
                       & paz0lh)


    LOGICAL, INTENT(IN) :: lsfc_mom_flux, lsfc_heat_flux
    INTEGER, INTENT(IN) :: kproma, kbdim, klev, klevm1, klevp1, ktrac
    INTEGER, INTENT(IN) :: ksfc_type, idx_wtr, idx_ice, idx_lnd
    REAL(wp),INTENT(IN) :: pstep_len

    REAL(wp),INTENT(IN) ::          &
      & pcoriol   (kbdim)          ,&!< Coriolis parameter: 2*omega*sin(lat)
      & pfrc      (kbdim,ksfc_type),&!< area fraction of each surface type
      & ptsfc_tile(kbdim,ksfc_type),&!< surface temperature
      & pocu      (kbdim)          ,&!< eastward  velocity of ocean sfc current
      & pocv      (kbdim)          ,&!< northward velocity of ocean sfc current
      & ppsfc     (kbdim)            !< surface pressure

    REAL(wp),INTENT(IN) ::        &
      & pum1    (kbdim,klev)     ,&!< u-wind at step t-dt
      & pvm1    (kbdim,klev)     ,&!< q-wind at step t-dt
      & ptm1    (kbdim,klev)     ,&!< temperature at step t-dt
      & pqm1    (kbdim,klev)     ,&!< specific humidity at step t-dt
      & pxlm1   (kbdim,klev)     ,&!< cloud water concentration at step t-dt
      & pxim1   (kbdim,klev)     ,&!< cloud ice   concentration at step t-dt
      & pxm1    (kbdim,klev)     ,&!< cloud water + cloud ice at step t-dt
      & pxtm1   (kbdim,klev,ktrac) !< specific density of other tracers at t-dt

    REAL(wp),INTENT(IN) ::        &
      & paphm1  (kbdim,klevp1)   ,&!< half level pressure [Pa]
      & papm1   (kbdim,klev)     ,&!< full level pressure [Pa]
      & pdelpm1 (kbdim,klev)     ,&!< layer thickness [Pa]
      & pgeom1  (kbdim,klev)     ,&!< geopotential above ground
      & pgeohm1 (kbdim,klevp1)   ,&!< half-level geopotential
      & ptvm1   (kbdim,klev)     ,&!< virtual temperature
      & paclc   (kbdim,klev)     ,&!< cloud fraction
      & pxt_emis(kbdim,ktrac)      !< tracer tendency due to surface emission
                                   !< and dry deposition

    REAL(wp),INTENT(IN) ::         &
      & pthvvar  (kbdim,klev)     ,&!< variance of virtual pot. temp. at step t-dt
      & pxvar    (kbdim,klev)     ,&!< step t-dt
      & pz0m_tile(kbdim,ksfc_type)  !< roughness length at step t-dt

#ifdef __ICON__
    REAL(wp),INTENT(IN)  :: ptkem1(kbdim,klev)    !< TKE at step t-dt
#else
    REAL(wp),INTENT(INOUT) :: ptkem1(kbdim,klev)  !< TKE at step t-dt
    REAL(wp),INTENT(INOUT) :: ptkem0(kbdim,klev)  !< TKE at step t
#endif

    ! Grid-box mean friction velocity.
    ! In: value at step t-2dt computed in the previous time step,
    ! used in the computation of PBL height (then mixing length);
    ! Out: computed in sfc_exchange_coeff at step t-dt.

    REAL(wp),INTENT(INOUT) :: pustar (kbdim),      &
                            & pwstar (kbdim),      &
                            & pwstar_tile(kbdim,ksfc_type)

    ! Variables with intent(out)

    REAL(wp),INTENT(INOUT) :: pqsat_tile(kbdim,ksfc_type) !< saturation specific     out
                                                          !< humidity at sfc.
                                                          !< (step t-dt)
!! TODO: ME
!!    REAL(wp),INTENT(OUT) :: pcpt_sfc  (kbdim,ksfc_type) !< dry static energy
!    REAL(wp) :: pcpt_sfc  (kbdim,ksfc_type) !< dry static energy

    INTEGER, INTENT(INOUT) :: ihpbl (kbdim)  !< PBL height given as level index    out
    REAL(wp),INTENT(INOUT) :: pghpbl(kbdim)  !< geopotential height of PBL top

    REAL(wp),INTENT(INOUT) ::      &   ! out
      & pri      (kbdim,klev)     ,&!< Richardson number
      & pri_tile (kbdim,ksfc_type),&!< Richardson number
      & pmixlen  (kbdim,klev)     ,&!< mixing length
      & pcfm     (kbdim,klev)     ,&!< exchange coeff. for u, v
      & pcfm_tile(kbdim,ksfc_type),&!< exchange coeff. for u, v
      & pcfh     (kbdim,klev)     ,&!< exchange coeff. for heat and tracers
      & pcfh_tile(kbdim,ksfc_type),&!< exchange coeff. for heat and tracers
      & pcfv     (kbdim,klev)     ,&!< exchange coeff. for variance of qx
      & pcftke   (kbdim,klev)     ,&!< exchange coeff. for TKE
      & pcfthv   (kbdim,klev)       !< exchange coeff. for variance of theta_v

    ! Coefficient matrices and right-hand-side vectors.
    ! _btm refers to the lowest model level (i.e., full level "klev", not the surface)

    REAL(wp),INTENT(INOUT) ::           &  ! out
      & aa     (kbdim,klev,3,nmatrix)  ,&!< coeff. matrices, all variables
      & aa_btm (kbdim,3,ksfc_type,imh:imqv),&!< last row of coeff. matrix of heat and moisture
      & bb     (kbdim,klev,nvar_vdiff) ,&!< r.h.s., all variables
      & bb_btm (kbdim,ksfc_type,ih:iqv)  !< last row of r.h.s. of heat and moisture

    ! Other variables to be passed on to the second part of turbulence solver

    REAL(wp),INTENT(INOUT) ::       &  ! out
      & pfactor_sfc(kbdim)         ,&!< prefactor for the exchange coeff.
      & pcpt_tile (kbdim,ksfc_type),&!< dry static energy at surface
      & pcptgz    (kbdim,klev)     ,&!< dry static energy
      & prhoh     (kbdim,klev)     ,&!< air density at half levels
      & pqshear   (kbdim,klev)     ,&!<
      & pzthvvar  (kbdim,klev)     ,&!<
      & pthvsig   (kbdim)          ,&
      & pztkevn   (kbdim,klev)       !< intermediate value of TKE

    REAL(wp), INTENT(OUT) :: pch_tile(kbdim,ksfc_type)    ! out, for "nsurf_diag"
!    REAL(wp), INTENT(OUT) :: pchn_tile(kbdim,ksfc_type)   ! out, for "nsurf_diag"
!    REAL(wp), INTENT(OUT) :: pcdn_tile(kbdim,ksfc_type)   ! out, for "nsurf_diag"
!    REAL(wp), INTENT(OUT) :: pcfnc_tile(kbdim,ksfc_type)  ! out, for "nsurf_diag"
    REAL(wp), INTENT(OUT) :: pbn_tile(kbdim,ksfc_type)    ! out, for "nsurf_diag"
    REAL(wp), INTENT(OUT) :: pbhn_tile(kbdim,ksfc_type)   ! out, for "nsurf_diag"
    REAL(wp), INTENT(OUT) :: pbm_tile(kbdim,ksfc_type)    ! out, for "nsurf_diag"
    REAL(wp), INTENT(OUT) :: pbh_tile(kbdim,ksfc_type)    ! out, for "nsurf_diag"

    REAL(wp), OPTIONAL, INTENT(IN) ::          &
      & pcsat     (kbdim)          ,&!< area fraction with wet land surface
      & pcair     (kbdim)          ,&!< area fraction with wet land surface
      & paz0lh    (kbdim)            !< surface roughness length over land for heat

    ! Local variables

    REAL(wp) :: zfactor(kbdim,klev)   !< prefactor for the exchange coefficients
    REAL(wp) :: zrdpm  (kbdim,klev)
    REAL(wp) :: zrdph  (kbdim,klevm1)

    ! _b denotes value at the bottom level (the klev-th full level)

    REAL(wp) :: ztheta_b (kbdim)  !< potential temperature
    REAL(wp) :: zthetav_b(kbdim)  !< virtual potential temperature
    REAL(wp) :: zthetal_b(kbdim)  !< liquid (and ice?) pot. temp.
    REAL(wp) :: zqsat_b  (kbdim)  !< specific humidity at saturation
    REAL(wp) :: zlh_b    (kbdim)  !< latent heat

    REAL(wp) :: zconst

    !----------------------------------------------------------------------
    ! 0. Reciprocal of layer thickness. It will be used repeatedly.
    !----------------------------------------------------------------------

    zrdpm(1:kproma,:) = 1._wp/pdelpm1(1:kproma,:)
    zrdph(1:kproma,:) = 1._wp/(papm1(1:kproma,2:klev)-papm1(1:kproma,1:klev-1))

    !----------------------------------------------------------------------
    ! 1. Compute various thermodynamic variables; Diagnose PBL extension;
    !    Compute exchange coefficients for half levels [1+1/2, klev-1/2];
    !    Get TKE and variance of theta_v at intermediate time step.
    !----------------------------------------------------------------------

    CALL atm_exchange_coeff( kproma, kbdim, klev, klevm1, klevp1,     &! in
                           & pstep_len, pcoriol,                      &! in
                           & pum1, pvm1, ptm1, ptvm1, pgeom1, pgeohm1,&! in
                           & pqm1, pxm1,                              &! in
                           & papm1, paphm1, paclc, pustar,            &! in
#ifdef __ICON__
                           & pthvvar, ptkem1,                         &! in
#else
                           & pthvvar, ptkem1, ptkem0,                 &! in, inout, inout
#endif
                           & pcptgz (:,1:klev),   ihpbl(:), pghpbl(:),&! out
                           & pqshear(:,1:klevm1),                     &! out
                           & pzthvvar(:,1:klevm1),pztkevn(:,1:klevm1),&! out
                           & pcfm   (:,1:klevm1), pcfh  (:,1:klevm1), &! out
                           & pcfv   (:,1:klevm1), pcftke(:,1:klevm1), &! out
                           & pcfthv (:,1:klevm1), zfactor(:,1:klevm1),&! out
                           & prhoh  (:,1:klevm1),                     &! out, for "vdiff_tendencies"
                           & ztheta_b(:), zthetav_b(:), zthetal_b(:), &! out, for "sfc_exchange_coeff"
                           & zqsat_b(:),  zlh_b(:),                   &! out, for "sfc_exchange_coeff"
                           & pri(:,1:klevm1), pmixlen(:,1:klevm1)     )! out, for output

    !TODO: LK check - intent out problem only 1:klevm1 is getting set
    pmixlen(:,klev) = -999._wp

    !-----------------------------------------------------------------------
    ! 2. Compute exchange coefficients at the air-sea/ice/land interface.
    !    Get boundary condition for TKE and variance of theta_v.
    !-----------------------------------------------------------------------

    pztkevn(:,klev)=ptkem1(:,klev)
!
    CALL sfc_exchange_coeff( kproma, kbdim, ksfc_type,              &! in
                           & idx_wtr, idx_ice, idx_lnd,             &! in
                           & lsfc_mom_flux, lsfc_heat_flux,         &! in
                           & pz0m_tile(:,:),  ptsfc_tile(:,:),      &! in
                           & pfrc(:,:),       pghpbl(:),            &! in
                           & pocu(:),         pocv(:),   ppsfc(:),  &! in
                           & pum1(:,klev),    pvm1  (:,klev),       &! in
                           & ptm1(:,klev),    pgeom1(:,klev),       &! in
                           & pqm1(:,klev),    pxm1  (:,klev),       &! in
                           & zqsat_b  (:),    zlh_b    (:),         &! in
                           & ztheta_b (:),    zthetav_b(:),         &! in
                           & zthetal_b(:),    paclc (:,klev),       &! in
                           & pzthvvar(:,klevm1),                    &! in
                           & pthvsig(:),                            &! inout
                           & pwstar(:),       pwstar_tile(:,:),     &! inout
                           & pqsat_tile(:,:), pcpt_tile(:,:),       &! out
                           & pri    (:,klev), pri_tile(:,:),        &! out
                           & pcfm   (:,klev), pcfm_tile(:,:),       &! out
                           & pcfh   (:,klev), pcfh_tile(:,:),       &! out
                           & pcfv   (:,klev),                       &! out
                           & pcftke (:,klev), pcfthv  (:,klev),     &! out
                           & zfactor(:,klev), prhoh   (:,klev),     &! out
                           & pztkevn(:,klev), pzthvvar(:,klev),     &! out
                           & pqshear(:,klev),                       &! out, for "vdiff_tendencies"
                           & pustar(:),                             &! out, for "atm_exchange_coeff" at next time step
                           & pch_tile(:,:),                         &! out, for "nsurf_diag"
!                           & pch_tile(:,:),   pchn_tile(:,:),       &! out, for "nsurf_diag"
!                           & pcdn_tile(:,:),  pcfnc_tile(:,:),      &! out, for "nsurf_diag"
                           & pbn_tile(:,:),   pbhn_tile(:,:),       &! out, for "nsurf_diag"
                           & pbm_tile(:,:),   pbh_tile(:,:),        &! out, for "nsurf_diag"
                           & paz0lh(:),                             &! in, optional
                           & pcsat(:),                              &! in, optional
                           & pcair(:))                               ! in, optional


    !-----------------------------------------------------------------------
    ! 3. Set up coefficient matrix of the tri-diagonal system, then perform
    !    Gauss elimination for it. The matrix is built from
    !    - the exchange coefficients;
    !    - the prefactor "zfactor" and some additional constants ("zconst")
    !      which are determined by the spatial and temporal discretization
    !      employed for vertical diffusion;
    !    - the assumption about upper and lower boundaries, especially
    !      whether there is turbulent flux at the lower boundary for each
    !      quantity subject to turbulent mixing.
    !-----------------------------------------------------------------------

    zconst = tpfac1*pstep_len*grav*grav
    zfactor(1:kproma,1:klevm1) = zfactor(1:kproma,1:klevm1)*zconst

    zconst = tpfac1*pstep_len*grav/rd
    zfactor(1:kproma,  klev)   = zfactor(1:kproma,  klev)  *zconst

    CALL matrix_setup_elim( kproma, kbdim, klev, klevm1, ksfc_type, itop, &! in
                          & pcfm     (:,:),   pcfh  (:,1:klevm1),         &! in
                          & pcfh_tile(:,:),   pcfv  (:,:),                &! in
                          & pcftke   (:,:),   pcfthv(:,:),                &! in
                          & zfactor  (:,:),   zrdpm, zrdph,               &! in
                          & aa, aa_btm                                    )! out

    ! Save for output, to be used in "update_surface"
    pfactor_sfc(1:kproma) = zfactor(1:kproma,klev)

    !-----------------------------------------------------------------------
    ! 4. Set up right-hand side of the tri-diagonal system and perform
    !    Gauss elimination. Factors that determine the r.h.s. include
    !    - time stepping scheme used for vertical diffusion
    !    - whether there is any other process (e.g., tracer emission)
    !      solved together with vertical diffusion.
    !-----------------------------------------------------------------------

    CALL rhs_setup( kproma, kbdim, itop, klev, klevm1,    &! in
                  & ksfc_type, ktrac, tpfac2, pstep_len,  &! in
                  & pum1, pvm1, pcptgz, pqm1,             &! in
                  & pxlm1, pxim1, pxvar, pxtm1, pxt_emis, &! in
                  & zrdpm, pztkevn, pzthvvar, aa,         &! in
                  & bb, bb_btm                            )! out

    CALL rhs_elim ( kproma, kbdim, itop, klev, klevm1, &! in
                  & aa, bb                             )! in, inout

  END SUBROUTINE vdiff_down
  !-------------

END MODULE mo_vdiff_downward_sweep<|MERGE_RESOLUTION|>--- conflicted
+++ resolved
@@ -59,17 +59,12 @@
                        & aa,         aa_btm,    bb,         bb_btm,     &! out
                        & pfactor_sfc, pcpt_tile,                        &! out
                        & pcptgz,     prhoh,     pqshear,                &! out
-<<<<<<< HEAD
                        & pzthvvar,   pthvsig,   pztkevn,                &! out
-                       & pch_tile,                                      &! out
-=======
-                       & pzthvvar,   pztkevn,                           &! out
                        & pch_tile,                                      &! out, for "nsurf_diag"
 !                       & pch_tile,   pchn_tile,                         &! out, for "nsurf_diag"
 !                       & pcdn_tile,  pcfnc_tile,                        &! out, for "nsurf_diag"
                        & pbn_tile,   pbhn_tile,                         &! out, for "nsurf_diag"
                        & pbm_tile,   pbh_tile,                          &! out, for "nsurf_diag"
->>>>>>> 505b0cb7
                        & pcsat,                                         &! in
                        & pcair,                                         &! in
                        & paz0lh)
