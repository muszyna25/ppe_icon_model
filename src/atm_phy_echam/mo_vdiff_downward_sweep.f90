--- conflicted
+++ resolved
@@ -227,11 +227,7 @@
     !-----------------------------------------------------------------------
 
 !
-<<<<<<< HEAD
-    CALL sfc_exchange_coeff( kproma, kbdim, ksfc_type,         &! in
-=======
     CALL sfc_exchange_coeff( kproma, kbdim, ksfc_type,              &! in
->>>>>>> 5f4ee2cc
                            & idx_wtr, idx_ice, idx_lnd,             &! in
                            & lsfc_mom_flux, lsfc_heat_flux,         &! in
                            & pz0m_tile(:,:),  ptsfc_tile(:,:),      &! in
