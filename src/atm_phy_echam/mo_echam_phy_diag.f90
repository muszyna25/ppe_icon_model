--- conflicted
+++ resolved
@@ -94,10 +94,6 @@
            ! frozen in current time step
            field%ts_tile(jc,jb,iwtr) = tmelt
          END IF
-<<<<<<< HEAD
-
-=======
->>>>>>> a43430d5
       ELSE
          zfrw(jc) = 0._wp
       END IF
