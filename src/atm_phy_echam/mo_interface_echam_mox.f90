--- conflicted
+++ resolved
@@ -147,31 +147,25 @@
        END SELECT
        !
        ! update physics state for input to the next physics process
-<<<<<<< HEAD
        SELECT CASE(fc_mox)
        CASE(0)
           ! diagnostic, do not use tendency
        CASE(1,2)
           ! use tendency to update the physics state
           IF (lparamcpl) THEN
-             field% qtrc(jcs:jce,:,jb,iqv)  = field% qtrc(jcs:jce,:,jb,iqv) + tend_qtrc_mox(jcs:jce,:,iqv)*pdtime
+             !$ACC DATA PRESENT( field%qtrc )
+             !$ACC PARALLEL DEFAULT(PRESENT)
+             !$ACC LOOP SEQ
+             DO jk = 1, nlev
+               !$ACC LOOP GANG VECTOR
+               DO jc = jcs, jce
+                 field% qtrc(jc,jk,jb,iqv)  = field% qtrc(jc,jk,jb,iqv) + tend_qtrc_mox(jc,jk,iqv)*pdtime
+               END DO
+             END DO
+             !$ACC END PARALLEL
+             !$ACC END DATA
           END IF
        END SELECT
-=======
-       IF (lparamcpl) THEN
-          !$ACC DATA PRESENT( field%qtrc )
-          !$ACC PARALLEL DEFAULT(PRESENT)
-          !$ACC LOOP SEQ
-          DO jk = 1, nlev
-            !$ACC LOOP GANG VECTOR
-            DO jc = jcs, jce
-              field% qtrc(jc,jk,jb,iqv)  = field% qtrc(jc,jk,jb,iqv) + tend_qtrc_mox(jc,jk,iqv)*pdtime
-            END DO
-          END DO
-          !$ACC END PARALLEL
-          !$ACC END DATA
-       END IF
->>>>>>> 6d865c32
        !
     ELSE
        !
