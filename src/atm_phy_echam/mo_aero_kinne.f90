!>
!! @brief Read and apply optical properties of aerosol climatology by S. Kinne
!!
!! @author J.S. Rast (MPI-M)
!!
!! @par Revision History
!!
!! @par Copyright
!! 2002-2010 by DWD and MPI-M
!! This software is provided for non-commercial use only.
!! See the LICENSE and the WARRANTY conditions.
!!
!! @par License
!! The use of ICON is hereby granted free of charge for an unlimited time,
!! provided the following rules are accepted and applied:
!! <ol>
!! <li> You may use or modify this code for your own non commercial and non
!!      violent purposes.
!! <li> The code may not be re-distributed without the consent of the authors.
!! <li> The copyright notice and statement of authorship must appear in all
!!      copies.
!! <li> You accept the warranty conditions (see WARRANTY).
!! <li> In case you intend to use the code commercially, we oblige you to sign
!!      an according license agreement with DWD and MPI-M.
!! </ol>
!!
!! @par Warranty
!! This code has been tested up to a certain level. Defects and weaknesses,
!! which may be included in the code, do not establish any warranties by the
!! authors.
!! The authors do not make any warranty, express or implied, or assume any
!! liability or responsibility for the use, acquisition or application of this
!! software.
!!

MODULE mo_aero_kinne

  USE mo_kind,                 ONLY: wp
  USE mo_model_domain,         ONLY: t_patch
  USE mo_parallel_config,      ONLY: nproma
  USE mo_lrtm_par,             ONLY: nbndlw
  USE mo_srtm_config,          ONLY: nbndsw=>jpsw
  USE mo_exception,            ONLY: finish
<<<<<<< HEAD
  USE mo_netcdf_read,          ONLY: netcdf_open_input, netcdf_close
  USE mo_netcdf_read,          ONLY: netcdf_read_oncells_3d_time, netcdf_read_0D
  USE mo_time_interpolation_weights, ONLY: wi=>wi_limm_radt
=======
  USE mo_read_interface,       ONLY: openInputFile, closeFile, &
    & read_oncells_3d_time, read_0D_real
  USE mo_time_interpolation,   ONLY: wgt1_m=>wgt1_limm, wgt2_m=>wgt2_limm, &
                                     nmw1_m=>inm1_limm, nmw2_m=>inm2_limm
>>>>>>> 4075f1b9
  USE mo_physical_constants,   ONLY: grav, rgrav, rd
  USE mo_echam_phy_memory,     ONLY: prm_field

  IMPLICIT NONE

  PRIVATE
  PUBLIC                           :: read_aero_kinne, &
                                   &  set_aop_kinne 

  REAL(wp), TARGET, ALLOCATABLE    :: aod_c_s(:,:,:,:), aod_f_s(:,:,:,:), &
                                      ssa_c_s(:,:,:,:), ssa_f_s(:,:,:,:), &
                                      asy_c_s(:,:,:,:), asy_f_s(:,:,:,:), &
                                      aod_c_f(:,:,:,:),                   &
                                      ssa_c_f(:,:,:,:),                   &
                                      asy_c_f(:,:,:,:),                   &
                                      z_km_aer_c_mo(:,:,:,:), &
                                      z_km_aer_f_mo(:,:,:,:)
  INTEGER, SAVE                    :: pre_year=-999999
  INTEGER, PARAMETER               :: lev_clim=40, nmonths=12
  REAL(wp)                         :: dz_clim
  REAL(wp)                         :: rdz_clim
  LOGICAL                          :: laero_set=.false.

CONTAINS
  !>
  !! SUBROUTINE su_aero_kinne -- sets up the memory for fields in which
  !! the aerosol optical properties are stored when needed
SUBROUTINE su_aero_kinne(p_patch)

  TYPE(t_patch), INTENT(in)       :: p_patch

  INTEGER                         :: nblks_len, nblks
  
  nblks=p_patch%nblks_c
  nblks_len=nproma
! allocate memory for optical properties
  ALLOCATE(aod_c_s(nblks_len,nbndsw,nblks,0:nmonths+1))
  ALLOCATE(aod_f_s(nblks_len,nbndsw,nblks,0:nmonths+1))
  ALLOCATE(ssa_c_s(nblks_len,nbndsw,nblks,0:nmonths+1))
  ALLOCATE(ssa_f_s(nblks_len,nbndsw,nblks,0:nmonths+1))
  ALLOCATE(asy_c_s(nblks_len,nbndsw,nblks,0:nmonths+1))
  ALLOCATE(asy_f_s(nblks_len,nbndsw,nblks,0:nmonths+1))
  ALLOCATE(aod_c_f(nblks_len,nbndlw,nblks,0:nmonths+1))
  ALLOCATE(ssa_c_f(nblks_len,nbndlw,nblks,0:nmonths+1))
  ALLOCATE(asy_c_f(nblks_len,nbndlw,nblks,0:nmonths+1))
  ALLOCATE(z_km_aer_c_mo(nblks_len,lev_clim,nblks,0:nmonths+1))
  ALLOCATE(z_km_aer_f_mo(nblks_len,lev_clim,nblks,0:nmonths+1))
! initialize with zero
  aod_c_s(:,:,:,:)=0._wp
  aod_f_s(:,:,:,:)=0._wp
  ssa_c_s(:,:,:,:)=0._wp
  ssa_f_s(:,:,:,:)=0._wp
  asy_c_s(:,:,:,:)=0._wp
  asy_f_s(:,:,:,:)=0._wp
  aod_c_f(:,:,:,:)=0._wp
  ssa_c_f(:,:,:,:)=0._wp
  asy_c_f(:,:,:,:)=0._wp
  z_km_aer_c_mo(:,:,:,:)=0._wp
  z_km_aer_f_mo(:,:,:,:)=0._wp
END SUBROUTINE su_aero_kinne

  !> SUBROUTINE shift_months_aero_kinne -- shifts December of current year into imonth=0 and 
  !! January of the following year into imonth=1 (these months do not need to be read again.

SUBROUTINE shift_months_aero_kinne

  aod_c_s(:,:,:,0:1)=aod_c_s(:,:,:,12:13)
  aod_f_s(:,:,:,0:1)=aod_f_s(:,:,:,12:13)
  ssa_c_s(:,:,:,0:1)=ssa_c_s(:,:,:,12:13)
  ssa_f_s(:,:,:,0:1)=ssa_f_s(:,:,:,12:13)
  asy_c_s(:,:,:,0:1)=asy_c_s(:,:,:,12:13)
  asy_f_s(:,:,:,0:1)=asy_f_s(:,:,:,12:13)
  aod_c_f(:,:,:,0:1)=aod_c_f(:,:,:,12:13)
  ssa_c_f(:,:,:,0:1)=ssa_c_f(:,:,:,12:13)
  asy_c_f(:,:,:,0:1)=asy_c_f(:,:,:,12:13)
  
END SUBROUTINE shift_months_aero_kinne

  !> SUBROUTINE read_aero_kinne -- read the aerosol optical properties 
  !! of the Kinne aerosols

SUBROUTINE read_aero_kinne(year, p_patch)
  
  INTEGER, INTENT(in)           :: year
  TYPE(t_patch), INTENT(in)     :: p_patch

  !LOCAL VARIABLES
  INTEGER                       :: icurrentyear, inextyear
  INTEGER                       :: imonthb, imonthe
  INTEGER                       :: zyrm1, zyr, zyrp1
  LOGICAL                       :: lnewyear
  CHARACTER(len=20)             :: cfname_base,cyr
  CHARACTER(len=25)             :: cfname

  IF (year > pre_year) THEN
    IF (ALLOCATED(aod_c_s)) THEN
      CALL shift_months_aero_kinne
      imonthb=2
      imonthe=13
    ELSE
      CALL su_aero_kinne(p_patch)
      imonthb=0
      imonthe=13
    ENDIF
    CALL read_months_aero_kinne ( &
                     'aod',            'ssa',            'asy',              'z_aer_coarse_mo',  &
                     'delta_z',        'lnwl',           'lev',              imonthb,            &
                     imonthe,          year,             'aero_coarse_sw',   p_patch             )
    CALL read_months_aero_kinne ( &
                     'aod',            'ssa',            'asy',              'z_aer_coarse_mo',  &
                     'delta_z',        'lnwl',           'lev',              imonthb,            &
                     imonthe,          year,             'aero_coarse_lw',   p_patch             )
    CALL read_months_aero_kinne ( &
                     'aod',            'ssa',            'asy',              'z_aer_fine_mo',    &
                     'delta_z',        'lnwl',           'lev',              imonthb,            &
                     imonthe,          year,             'aero_fine_sw',     p_patch             )
    rdz_clim=1._wp/dz_clim
  END IF    
END SUBROUTINE read_aero_kinne
!-------------------------------------------------------------------------
!> SUBROUTINE set_aop_kinne
!! set aerosol optical properties for all wave length bands (solar and IR)
!! in the case of the climatology of optical properties compiled by S.Kinne.
!! The height profile is taken into account.
!!
!! !REVISION HISTORY:
!! original source by J.S. Rast (2009-11-03) for echam6
!! adapted to icon by J.S. Rast (2013-08-28)
SUBROUTINE set_aop_kinne ( jg,                                            &
          & kproma,                 kbdim,              klev,             &
          & krow,                   nb_lw,              nb_sw,            &
          & paer_tau_lw_vr,         paer_tau_sw_vr,     paer_piz_sw_vr,   &
          & paer_cg_sw_vr,          ppd_hl,             pp_fl,            &
          & tk_fl                                                         )

! !INPUT PARAMETERS
  INTEGER,INTENT(in)  :: jg,     &! domain index
                         kproma, &! actual block length
                         kbdim,  &! maximum block length
                         krow,   &! block index
                         klev,   &! number of vertical levels
                         nb_lw,  &! number of wave length bands (far IR)
                         nb_sw    ! number of wave length bands (solar)
  REAL(wp),INTENT(in) :: ppd_hl(kbdim,klev)  ,& ! layer pressure thickness 
                         pp_fl(kbdim,klev)   ,& ! pressure at "full levels"
                         tk_fl(kbdim,klev)      ! temperature at "full lev."
! !OUTPUT PARAMETERS
  REAL(wp),INTENT(out),DIMENSION(kbdim,klev,nb_lw):: &
   paer_tau_lw_vr      !aerosol optical depth (far IR)
  REAL(wp),INTENT(out),DIMENSION(kbdim,klev,nb_sw):: &
   paer_tau_sw_vr,   & !aerosol optical depth (solar), sum_i(tau_i)
   paer_piz_sw_vr,   & !weighted sum of single scattering albedos, 
                       !sum_i(tau_i*omega_i)
   paer_cg_sw_vr       !weighted sum of asymmetry factors, 
                       !sum_i(tau_i*omega_i*g_i)

! !LOCAL VARIABLES
  
  INTEGER                     :: jl,jk,jwl
  REAL(wp), DIMENSION(kbdim,klev)   :: zh, &    ! altitude above surface
                                       zdeltag, & ! layer thickness
                                       zh_vr, &
                                       zdeltag_vr
  REAL(wp), DIMENSION(kbdim)        :: zq_int ! integral height profile
  REAL(wp), DIMENSION(kbdim,nb_lw)  :: zs_i
  REAL(wp), DIMENSION(kbdim,nb_sw)  :: zt_c, zt_f, &
                                       zs_c, zs_f, &
                                       zg_c, zg_f, & ! time interpolated
                                       ! aod, ssa ,ssa*asy 
                                       ! (coarse (c), fine natural (n), 
                                       !  fine anthropogenic (a))
                                       ztaua_c,ztaua_f ! optical depths
                                       ! at various altitudes
  REAL(wp), DIMENSION(kbdim,klev)   :: zq_aod_c, zq_aod_f ! altitude profile
                                       ! on echam grid (coarse and fine mode)
  INTEGER, DIMENSION(kbdim)         :: kindex ! index field
  REAL(wp), PARAMETER               :: rdog=rd/grav

! (i) calculate altitude above NN and layer thickness in 
!     echam for altitude profiles
     zdeltag(1:kproma,1:klev)= &
          & ppd_hl(1:kproma,1:klev)* &
          & tk_fl(1:kproma,1:klev)/pp_fl(1:kproma,1:klev)*rdog
     DO jk=1,klev
        zh(1:kproma,jk)=(prm_field(jg)%geom(1:kproma,jk,krow)+prm_field(jg)%geoi(1:kproma,klev+1,krow))*rgrav
     END DO
     DO jk=1,klev
        zdeltag_vr(1:kproma,jk)=zdeltag(1:kproma,klev-jk+1)
        zh_vr(1:kproma,jk)=zh(1:kproma,klev-jk+1)
     END DO
! (ii) calculate height profiles on echam grid for coarse and fine mode
     zq_aod_f(1:kproma,1:klev)=0._wp
     zq_aod_c(1:kproma,1:klev)=0._wp
     DO jk=1,klev
        kindex(1:kproma)=MAX(INT(zh_vr(1:kproma,jk)*rdz_clim+0.5_wp),1)
        DO jl=1,kproma
           IF (kindex(jl) > 0 .and. kindex(jl) <= lev_clim ) THEN
              zq_aod_c(jl,jk)= &
                & z_km_aer_c_mo(jl,kindex(jl),krow,wi%inm1)*wi%wgt1+ &
                & z_km_aer_c_mo(jl,kindex(jl),krow,wi%inm2)*wi%wgt2
              zq_aod_f(jl,jk)= &
               & z_km_aer_f_mo(jl,kindex(jl),krow,wi%inm1)*wi%wgt1+ &
               & z_km_aer_f_mo(jl,kindex(jl),krow,wi%inm2)*wi%wgt2
           END IF
        END DO
     END DO
! normalize height profile for coarse mode
     zq_int(1:kproma)=0._wp
     DO jk=1,klev
        zq_int(1:kproma)=zq_int(1:kproma)+ &
                       & zq_aod_c(1:kproma,jk)*zdeltag_vr(1:kproma,jk)
     ENDDO
     WHERE (zq_int(1:kproma) <= 0._wp)
        zq_int(1:kproma)=1._wp
     END WHERE
     DO jk=1,klev
        zq_aod_c(1:kproma,jk)=zdeltag_vr(1:kproma,jk)*zq_aod_c(1:kproma,jk)/ &
                            & zq_int(1:kproma)
     END DO
! normalize height profile for fine mode
     zq_int(1:kproma)=0._wp
     DO jk=1,klev
        zq_int(1:kproma)=zq_int(1:kproma)+ &
                       & zq_aod_f(1:kproma,jk)*zdeltag_vr(1:kproma,jk)
     ENDDO
     WHERE (zq_int(1:kproma) <= 0._wp)
        zq_int(1:kproma)=1._wp
     END WHERE
     DO jk=1,klev
        zq_aod_f(1:kproma,jk)=zdeltag_vr(1:kproma,jk)*zq_aod_f(1:kproma,jk)/ &
                            & zq_int(1:kproma)
     END DO

! (iii) far infrared
     zs_i(1:kproma,1:nb_lw)=1._wp-(wi%wgt1*ssa_c_f(1:kproma,1:nb_lw,krow,wi%inm1)+ &
                                   wi%wgt2*ssa_c_f(1:kproma,1:nb_lw,krow,wi%inm2))
     DO jk=1,klev
        DO jwl=1,nb_lw
           paer_tau_lw_vr(1:kproma,jk,jwl)=zq_aod_c(1:kproma,jk) * &
                zs_i(1:kproma,jwl) * &
                (wi%wgt1*aod_c_f(1:kproma,jwl,krow,wi%inm1) + &
                 wi%wgt2*aod_c_f(1:kproma,jwl,krow,wi%inm2)) 
        END DO
     END DO
! (iii) solar radiation
! time interpolated single scattering albedo (omega_f, omega_c)
     zs_c(1:kproma,1:nb_sw) = ssa_c_s(1:kproma,1:nb_sw,krow,wi%inm1)*wi%wgt1 + &
                              ssa_c_s(1:kproma,1:nb_sw,krow,wi%inm2)*wi%wgt2
     zs_f(1:kproma,1:nb_sw) = ssa_f_s(1:kproma,1:nb_sw,krow,wi%inm1)*wi%wgt1 + &
                              ssa_f_s(1:kproma,1:nb_sw,krow,wi%inm2)*wi%wgt2
! time interpolated asymmetry factor x ssa (omega_c*g_c, omega_{n,a}*g_{n,a})
     zg_c(1:kproma,1:nb_sw) = zs_c(1:kproma,1:nb_sw) * &
                              (asy_c_s(1:kproma,1:nb_sw,krow,wi%inm1)*wi%wgt1 + &
                               asy_c_s(1:kproma,1:nb_sw,krow,wi%inm2)*wi%wgt2)
     zg_f(1:kproma,1:nb_sw) = zs_f(1:kproma,1:nb_sw) * &
                              (asy_f_s(1:kproma,1:nb_sw,krow,wi%inm1)*wi%wgt1 + &
                               asy_f_s(1:kproma,1:nb_sw,krow,wi%inm2)*wi%wgt2)
! time interpolated aerosol optical depths
     zt_c(1:kproma,1:nb_sw)=wi%wgt1*aod_c_s(1:kproma,1:nb_sw,krow,wi%inm1) + &
                          & wi%wgt2*aod_c_s(1:kproma,1:nb_sw,krow,wi%inm2)
     zt_f(1:kproma,1:nb_sw)=wi%wgt1*aod_f_s(1:kproma,1:nb_sw,krow,wi%inm1) + &
                          & wi%wgt2*aod_f_s(1:kproma,1:nb_sw,krow,wi%inm2)
! height interpolation
! calculate optical properties
  DO jk=1,klev
! aerosol optical depth 
     DO jwl=1,nb_sw
        ztaua_c(1:kproma,jwl) = zt_c(1:kproma,jwl)*zq_aod_c(1:kproma,jk)
        ztaua_f(1:kproma,jwl) = zt_f(1:kproma,jwl)*zq_aod_f(1:kproma,jk)
     END DO
     paer_tau_sw_vr(1:kproma,jk,1:nb_sw) = ztaua_c(1:kproma,1:nb_sw) + &
                                         & ztaua_f(1:kproma,1:nb_sw) 
     paer_piz_sw_vr(1:kproma,jk,1:nb_sw) = &
                   & ztaua_c(1:kproma,1:nb_sw)*zs_c(1:kproma,1:nb_sw) + &
                   & ztaua_f(1:kproma,1:nb_sw)*zs_f(1:kproma,1:nb_sw)
     WHERE (paer_tau_sw_vr(1:kproma,jk,1:nb_sw) /= 0._wp) 
        paer_piz_sw_vr(1:kproma,jk,1:nb_sw)=paer_piz_sw_vr(1:kproma,jk,1:nb_sw)&
                                           /paer_tau_sw_vr(1:kproma,jk,1:nb_sw)
     ELSEWHERE
        paer_piz_sw_vr(1:kproma,jk,1:nb_sw)=1._wp
     END WHERE
     paer_cg_sw_vr(1:kproma,jk,1:nb_sw)  = &
     &ztaua_c(1:kproma,1:nb_sw)*zs_c(1:kproma,1:nb_sw)*zg_c(1:kproma,1:nb_sw)+&
     &ztaua_f(1:kproma,1:nb_sw)*zs_f(1:kproma,1:nb_sw)*zg_f(1:kproma,1:nb_sw)
     WHERE (paer_tau_sw_vr(1:kproma,jk,1:nb_sw) /= 0._wp) 
        paer_cg_sw_vr(1:kproma,jk,1:nb_sw)=paer_cg_sw_vr(1:kproma,jk,1:nb_sw)/&
                                          paer_piz_sw_vr(1:kproma,jk,1:nb_sw)/&
                                          paer_tau_sw_vr(1:kproma,jk,1:nb_sw)
     ELSEWHERE
        paer_cg_sw_vr(1:kproma,jk,1:nb_sw)=0._wp
     END WHERE
  ENDDO
!  WRITE(0,*) paer_tau_sw_vr(1:kproma,1,5)
END SUBROUTINE set_aop_kinne
!-------------------------------------------------------------------------
! 
!> SUBROUTINE read_months_aero_kinne -- reads optical aerosol parameters from file containing
!! aod, ssa, asy, aer_ex (altitude dependent extinction), dz_clim (layer 
!! thickness in meters), lev_clim (number of levels), and (optional) surface 
!! altitude in meters.
!!
SUBROUTINE read_months_aero_kinne ( &
  caod,             cssa,             casy,               caer_ex,         &
  cdz_clim,         cwldim,           clevdim,            imnthb,          &
  imnthe,           iyear,            cfname,             p_patch,         &
  casl             )
!
  CHARACTER(len=*), INTENT(in)   :: caod,    &! name of variable containing optical depth of column
                                    cssa,    &! name of variable containing single scattering albedo 
                                    casy,    &! name of variable containing asymmetry factor
                                              ! ssa and asy are assumed to be constant over column
                                    caer_ex, &! name of variable containing altitude dependent extinction
                                              ! aer_ex is normed to 1 (total over column is equal to 1)
                                    cdz_clim,&! layer thickness of climatology in meters
                                    cwldim,  &! name of wavelength dimension
                                    clevdim   ! name of level dimension in climatology
  INTEGER, INTENT(in)            :: imnthb, imnthe !begin and end month to be read
  INTEGER, INTENT(in)            :: iyear ! base year. if month=0, month 12 of previous year is read, if month=13, month 1
                                          ! of subsequent year is read
  CHARACTER(len=*), INTENT(in)   :: cfname   ! file name containing variables
  TYPE(t_patch), INTENT(in)      :: p_patch
  CHARACTER(len=*), INTENT(in), OPTIONAL     :: casl ! name of variable containing altitude of layer centres

  INTEGER                        :: ifile_id, kmonthb, kmonthe, kreturn, ilen_cfname
  REAL(wp), POINTER              :: zvar(:,:,:,:)
  REAL(wp), POINTER              :: zaod(:,:,:,:), zssa(:,:,:,:), zasy(:,:,:,:), zaer_ex(:,:,:,:)
  CHARACTER(LEN=32)              :: cimnthb, cimnthe
  CHARACTER(LEN=512)             :: cfnameyear,cyear

  IF (imnthb < 0 .OR. imnthe < imnthb .OR. imnthe > 13 ) THEN
    CALL finish ('read_months_aero_kinne in mo_aero_kinne', &
                 'months to be read outside valid range 0<=imnthb<=imnthe<=13, '// &
                 'imnthb='//TRIM(ADJUSTL(cimnthb))//', imnthe='//TRIM(ADJUSTL(cimnthe))) 
  END IF
  ilen_cfname=LEN_TRIM(cfname)
  IF (cfname(1:ilen_cfname) == 'aero_coarse_sw') THEN
    zaod=>aod_c_s
    zssa=>ssa_c_s
    zasy=>asy_c_s
    zaer_ex=>z_km_aer_c_mo
  END IF
  IF (cfname(1:ilen_cfname) == 'aero_coarse_lw') THEN
    zaod=>aod_c_f
    zssa=>ssa_c_f
    zasy=>asy_c_f
    zaer_ex=>z_km_aer_c_mo ! for the coarse mode, the altitude distribution is wavelength independent and
                           ! therefore for solar and long wave spectrum the same
  END IF
  IF (cfname(1:ilen_cfname) == 'aero_fine_sw') THEN
    zaod=>aod_f_s
    zssa=>ssa_f_s
    zasy=>asy_f_s
    zaer_ex=>z_km_aer_f_mo
  END IF
  IF (imnthb == 0) THEN
    WRITE(cyear,*) iyear-1
    cfnameyear=cfname//'_'//TRIM(ADJUSTL(cyear))//'.nc'
    ifile_id=openInputFile(cfnameyear)
!    IF (ALLOCATED(zvar)) DEALLOCATE(zvar)
    zvar=>read_oncells_3d_time ( file_id=ifile_id,                          variable_name=caod,                  &
                                        patch=p_patch,                      levelsDimName=cwldim,                &
                                        start_timestep=12,                  end_timestep=12                      )
    CALL shape_check_fields(SHAPE(zaod(:,:,:,0:0)),SHAPE(zvar),cfnameyear,caod, &
                                  'read_months_aero_kinne','mo_aero_kinne')
    zaod(:,:,:,0)=zvar(:,:,:,1)
    DEALLOCATE(zvar)
    zvar=>read_oncells_3d_time ( file_id=ifile_id,                          variable_name=cssa,                  &
                                        patch=p_patch,                      levelsDimName=cwldim,                &
                                        start_timestep=12,                  end_timestep=12                      )
    CALL shape_check_fields(SHAPE(zssa(:,:,:,0:0)),SHAPE(zvar),cfnameyear,cssa, &
                                  'read_months_aero_kinne','mo_aero_kinne')
    zssa(:,:,:,0)=zvar(:,:,:,1)
    DEALLOCATE(zvar)
    zvar=>read_oncells_3d_time ( file_id=ifile_id,                          variable_name=casy,                  &
                                        patch=p_patch,                      levelsDimName=cwldim,                &
                                        start_timestep=12,                  end_timestep=12                      )
    CALL shape_check_fields(SHAPE(zasy(:,:,:,0:0)),SHAPE(zvar),cfnameyear,casy, &
                                  'read_months_aero_kinne','mo_aero_kinne')
    zasy(:,:,:,0)=zvar(:,:,:,1)
    DEALLOCATE(zvar)
    zvar=>read_oncells_3d_time ( file_id=ifile_id,                          variable_name=caer_ex,               &
                                        patch=p_patch,                      levelsDimName=clevdim,               &
                                        start_timestep=12,                  end_timestep=12                      )
    CALL shape_check_fields(SHAPE(zaer_ex(:,:,:,0:0)),SHAPE(zvar),cfnameyear,caer_ex, &
                                 'read_months_aero_kinne','mo_aero_kinne')
    zaer_ex(:,:,:,0)=zvar(:,:,:,1)
    DEALLOCATE(zvar)
    kreturn=closeFile(ifile_id)
  END IF
  IF (imnthe > 0) THEN
    WRITE(cyear,*) iyear
    cfnameyear=cfname//'_'//TRIM(ADJUSTL(cyear))//'.nc'
    ifile_id=openInputFile(cfnameyear)
    kmonthb=MAX(1,imnthb)
    kmonthe=MIN(12,imnthe)
!    IF (ALLOCATED(zvar)) DEALLOCATE(zvar)
    zvar=>read_oncells_3d_time ( file_id=ifile_id,                          variable_name=caod,                  &
                                        patch=p_patch,                      levelsDimName=cwldim,                &
                                        start_timestep=kmonthb,             end_timestep=kmonthe                 )
    CALL shape_check_fields(SHAPE(zaod(:,:,:,kmonthb:kmonthe)),SHAPE(zvar),cfnameyear,caod, &
                                  'read_months_aero_kinne','mo_aero_kinne')
    zaod(:,:,:,kmonthb:kmonthe)=zvar
    DEALLOCATE(zvar)
    zvar=>read_oncells_3d_time ( file_id=ifile_id,                          variable_name=cssa,                  &
                                        patch=p_patch,                      levelsDimName=cwldim,                &
                                        start_timestep=kmonthb,             end_timestep=kmonthe                 )
    CALL shape_check_fields(SHAPE(zssa(:,:,:,kmonthb:kmonthe)),SHAPE(zvar),cfnameyear,cssa, &
                                  'read_months_aero_kinne','mo_aero_kinne')
    zssa(:,:,:,kmonthb:kmonthe)=zvar
    DEALLOCATE(zvar)
    zvar=>read_oncells_3d_time ( file_id=ifile_id,                          variable_name=casy,                  &
                                        patch=p_patch,                      levelsDimName=cwldim,                &
                                        start_timestep=kmonthb,             end_timestep=kmonthe                 )
    CALL shape_check_fields(SHAPE(zasy(:,:,:,kmonthb:kmonthe)),SHAPE(zvar),cfnameyear,casy, &
                                  'read_months_aero_kinne','mo_aero_kinne')
    zasy(:,:,:,kmonthb:kmonthe)=zvar
    DEALLOCATE(zvar)
    zvar=>read_oncells_3d_time ( file_id=ifile_id,                          variable_name=caer_ex,               &
                                        patch=p_patch,                      levelsDimName=clevdim,               &
                                        start_timestep=kmonthb,             end_timestep=kmonthe                 )
    CALL shape_check_fields(SHAPE(zaer_ex(:,:,:,kmonthb:kmonthe)),SHAPE(zvar),cfnameyear,caer_ex, &
                                 'read_months_aero_kinne','mo_aero_kinne')
    zaer_ex(:,:,:,kmonthb:kmonthe)=zvar
    DEALLOCATE(zvar)
    kreturn=closeFile(ifile_id)
  END IF
  IF (imnthe == 13) THEN
    WRITE(cyear,*) iyear+1
    cfnameyear=cfname//'_'//TRIM(ADJUSTL(cyear))//'.nc'
    ifile_id=openInputFile(cfnameyear)
!    IF (ALLOCATED(zvar)) DEALLOCATE(zvar)
    zvar=>read_oncells_3d_time ( file_id=ifile_id,                          variable_name=caod,                  &
                                        patch=p_patch,                      levelsDimName=cwldim,               &
                                        start_timestep=1,                   end_timestep=1                       )
    CALL shape_check_fields(SHAPE(zaod(:,:,:,13:13)),SHAPE(zvar),cfnameyear,caod, &
                                  'read_months_aero_kinne','mo_aero_kinne')    
    zaod(:,:,:,13)=zvar(:,:,:,1)
    DEALLOCATE(zvar)
    zvar=>read_oncells_3d_time ( file_id=ifile_id,                          variable_name=cssa,                  &
                                        patch=p_patch,                      levelsDimName=cwldim,                &
                                        start_timestep=1,                   end_timestep=1                       )
    CALL shape_check_fields(SHAPE(zssa(:,:,:,13:13)),SHAPE(zvar),cfnameyear,cssa, &
                                  'read_months_aero_kinne','mo_aero_kinne')
    zssa(:,:,:,13)=zvar(:,:,:,1)
    DEALLOCATE(zvar)
    zvar=>read_oncells_3d_time ( file_id=ifile_id,                          variable_name=casy,                  &
                                        patch=p_patch,                      levelsDimName=cwldim,                &
                                        start_timestep=1,                   end_timestep=1                       )
    CALL shape_check_fields(SHAPE(zasy(:,:,:,13:13)),SHAPE(zvar),cfnameyear,casy, &
                                  'read_months_aero_kinne','mo_aero_kinne')
    zasy(:,:,:,13)=zvar(:,:,:,1)
    DEALLOCATE(zvar)
    zvar=>read_oncells_3d_time ( file_id=ifile_id,                          variable_name=caer_ex,               &
                                        patch=p_patch,                      levelsDimName=clevdim,               &
                                        start_timestep=1,                   end_timestep=1                       )
    CALL shape_check_fields(SHAPE(zaer_ex(:,:,:,13:13)),SHAPE(zvar),cfnameyear,caer_ex, &
                                 'read_months_aero_kinne','mo_aero_kinne')
    zaer_ex(:,:,:,13)=zvar(:,:,:,1)
    DEALLOCATE(zvar)
    dz_clim = read_0D_real (file_id=ifile_id, variable_name=cdz_clim)
    kreturn=closeFile(ifile_id)
  END IF
  END SUBROUTINE read_months_aero_kinne
!-------------------------------------------------------------------------
! 
!> SUBROUTINE size_check_zerofields -- checks the shape of the shape of the 
!! fields read into the icon program

  SUBROUTINE shape_check_fields(kdim_icon,kdim_file,cfname,cvarname,croutine_name,cmodule_name)
    INTEGER,INTENT(in)            :: kdim_icon(:), kdim_file(:)
    CHARACTER(LEN=*), INTENT(in)  :: cfname, cvarname, croutine_name, cmodule_name
    INTEGER                       :: idim
    CHARACTER(LEN=2)              :: cidim 
    CHARACTER(LEN=32)             :: cidim_len_file, cidim_len_icon
    IF (SIZE(kdim_icon) /= SIZE(kdim_file)) THEN
      CALL finish(TRIM(ADJUSTL(croutine_name))//' of '//TRIM(ADJUSTL(cmodule_name )), &
                  'variable '//TRIM(ADJUSTL(cvarname))//' has wrong number of dimensions in file ' &
                  //TRIM(ADJUSTL(cfname)))
    END IF
    DO idim=1,SIZE(kdim_icon)
      IF (kdim_icon(idim) /= kdim_file(idim)) THEN
        WRITE(cidim,'(i2)') idim
        WRITE(cidim_len_icon,'(i32)') kdim_icon(idim)
        WRITE(cidim_len_file,'(i32)') kdim_file(idim)
        CALL finish(TRIM(ADJUSTL(croutine_name))//' of '//TRIM(ADJUSTL(cmodule_name )), &
                  'variable '//TRIM(ADJUSTL(cvarname))//' has wrong length in dimension ' &
                  //TRIM(ADJUSTL(cidim))//' length in icon model: '//TRIM(ADJUSTL(cidim_len_icon)) &
                  //' but length in file '//TRIM(ADJUSTL(cfname))//' is '//TRIM(ADJUSTL(cidim_len_file)))
      END IF
    END DO
  END SUBROUTINE shape_check_fields
END MODULE mo_aero_kinne<|MERGE_RESOLUTION|>--- conflicted
+++ resolved
@@ -41,16 +41,9 @@
   USE mo_lrtm_par,             ONLY: nbndlw
   USE mo_srtm_config,          ONLY: nbndsw=>jpsw
   USE mo_exception,            ONLY: finish
-<<<<<<< HEAD
-  USE mo_netcdf_read,          ONLY: netcdf_open_input, netcdf_close
-  USE mo_netcdf_read,          ONLY: netcdf_read_oncells_3d_time, netcdf_read_0D
-  USE mo_time_interpolation_weights, ONLY: wi=>wi_limm_radt
-=======
   USE mo_read_interface,       ONLY: openInputFile, closeFile, &
     & read_oncells_3d_time, read_0D_real
-  USE mo_time_interpolation,   ONLY: wgt1_m=>wgt1_limm, wgt2_m=>wgt2_limm, &
-                                     nmw1_m=>inm1_limm, nmw2_m=>inm2_limm
->>>>>>> 4075f1b9
+  USE mo_time_interpolation_weights, ONLY: wi=>wi_limm_radt
   USE mo_physical_constants,   ONLY: grav, rgrav, rd
   USE mo_echam_phy_memory,     ONLY: prm_field
 
