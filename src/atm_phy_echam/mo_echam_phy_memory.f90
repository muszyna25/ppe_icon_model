--- conflicted
+++ resolved
@@ -63,11 +63,7 @@
     &                               GRID_UNSTRUCTURED, GRID_LONLAT,    &
     &                               TSTEP_INSTANT, TSTEP_CONSTANT,     &
     &                               TSTEP_MIN, TSTEP_MAX,              &
-<<<<<<< HEAD
-    &                               cdiInqMissval
-=======
     &                               cdiInqMissval, DATATYPE_INT
->>>>>>> 7cc4f1df
   USE mo_zaxis_type,          ONLY: ZA_REFERENCE, ZA_REFERENCE_HALF,         &
     &                               ZA_SURFACE, ZA_GENERIC_ICE
   USE mo_sea_ice_nml,         ONLY: kice
@@ -1205,17 +1201,6 @@
     cf_desc    = t_cf_var('ref_air_mass', 'kg m-2', 'ref air mass in layer', &
          &                datatype_flt)
     grib2_desc = grib2_var(0,1,21, ibits, GRID_UNSTRUCTURED, GRID_CELL)
-<<<<<<< HEAD
-    CALL add_var( field_list, prefix//'clx_phy', field%qx,                     &
-                & GRID_UNSTRUCTURED_CELL, ZA_REFERENCE, cf_desc, grib2_desc,      &
-                & ldims=shape3d, lrestart = .FALSE.,                           &
-                & vert_interp=create_vert_interp_metadata(                     &
-                &             vert_intp_type=vintp_types("P","Z","I"),         & 
-                &             vert_intp_method=VINTP_METHOD_LIN,               &
-                &             l_loglin=.FALSE.,                                &
-                &             l_extrapol=.TRUE., l_pd_limit=.FALSE.,           &
-                &             lower_limit=0._wp  ) )
-=======
     CALL add_var( field_list, prefix//'mref_phy', field%mref,                  &
          &        GRID_UNSTRUCTURED_CELL, ZA_REFERENCE, cf_desc, grib2_desc,      &
          &        ldims=shape3d, lrestart = .FALSE., initval=1.0_wp,           &
@@ -1250,7 +1235,6 @@
          &                    l_loglin=.FALSE.,                                &
          &                    l_extrapol=.TRUE., l_pd_limit=.FALSE.,           &
          &                    lower_limit=0._wp  ) )
->>>>>>> 7cc4f1df
 
     ! &       field% omega     (nproma,nlev  ,nblks),          &
     cf_desc    = t_cf_var('vertical_velocity', 'Pa s-1', 'vertical velocity in physics', datatype_flt)
@@ -2134,35 +2118,6 @@
                 &             l_extrapol=.TRUE., l_pd_limit=.FALSE.,                     &
                 &             lower_limit=0._wp ) )
 
-<<<<<<< HEAD
-    ! &       field% xvar   (nproma,nlev  ,nblks), &
-    cf_desc    = t_cf_var('variance_of_total_water', '', 'subgrid variance of total water', &
-         &                datatype_flt)
-    grib2_desc = grib2_var(0,6,255, ibits, GRID_UNSTRUCTURED, GRID_CELL)
-    CALL add_var( field_list, prefix//'xvar', field%xvar,                                &
-                & GRID_UNSTRUCTURED_CELL, ZA_REFERENCE, cf_desc, grib2_desc, ldims=shape3d, &
-                & lrestart = .FALSE.,                                                    &
-                & vert_interp=create_vert_interp_metadata(                               &
-                &             vert_intp_type=vintp_types("P","Z","I"),                   &
-                &             vert_intp_method=VINTP_METHOD_LIN,                         &
-                &             l_loglin=.FALSE.,                                          &
-                &             l_extrapol=.TRUE., l_pd_limit=.FALSE.,                     &
-                &             lower_limit=0._wp ) )
-
-    ! &       field% xskew  (nproma,nlev  ,nblks), &
-    cf_desc    = t_cf_var('skewness_of_total_water', '', 'skewness of total water', datatype_flt)
-    grib2_desc = grib2_var(0,6,255, ibits, GRID_UNSTRUCTURED, GRID_CELL)
-    CALL add_var( field_list, prefix//'xskew', field%xskew,                              &
-                & GRID_UNSTRUCTURED_CELL, ZA_REFERENCE, cf_desc, grib2_desc, ldims=shape3d, &
-                & lrestart = .FALSE., initval = 2._wp,                                   &
-                & vert_interp=create_vert_interp_metadata(                               &
-                &             vert_intp_type=vintp_types("P","Z","I"),                   &
-                &             vert_intp_method=VINTP_METHOD_LIN,                         &
-                &             l_loglin=.FALSE.,                                          &
-                &             l_extrapol=.TRUE., l_pd_limit=.FALSE. ) )
-
-=======
->>>>>>> 7cc4f1df
     ! &       field% relhum (nproma,nlev  ,nblks), &
     cf_desc    = t_cf_var('relative_humidity', '', 'relative humidity', datatype_flt)
     grib2_desc = grib2_var(0, 1, 1, ibits, GRID_UNSTRUCTURED, GRID_CELL)
@@ -2265,11 +2220,7 @@
     cf_desc    = t_cf_var('total_turbulent_energy', 'J kg-1', 'total turbulent energy', &
          &                datatype_flt)
     grib2_desc = grib2_var(0,19,11, ibits, GRID_UNSTRUCTURED, GRID_CELL)
-<<<<<<< HEAD
-    CALL add_var( field_list, prefix//'tke_echam', field%tke,              &
-=======
     CALL add_var( field_list, prefix//'totte', field%totte,                &
->>>>>>> 7cc4f1df
                 & GRID_UNSTRUCTURED_CELL, ZA_REFERENCE, cf_desc, grib2_desc,  &
                 & lrestart = .FALSE., initval = 1.e-4_wp, ldims=shape3d,   &
                 & vert_interp=create_vert_interp_metadata(                 &
@@ -2593,29 +2544,14 @@
       ! &       field% tottem0 (nproma,nlev,nblks), &
       cf_desc    = t_cf_var('totte', 'm2 s-2', 'TTE at step t', datatype_flt)
       grib2_desc = grib2_var(255, 255, 255, ibits, GRID_UNSTRUCTURED, GRID_CELL)
-<<<<<<< HEAD
-      CALL add_var( field_list, prefix//'thvvar', field%thvvar,           &
-=======
       CALL add_var( field_list, prefix//'tottem0', field%tottem0,             &
->>>>>>> 7cc4f1df
                 & GRID_UNSTRUCTURED_CELL, ZA_REFERENCE, cf_desc, grib2_desc, &
                 & lrestart = .FALSE., initval = 1.e-4_wp, ldims=shape3d )
 
       ! &       field% tottem1  (nproma,nlev,nblks), &
       cf_desc    = t_cf_var('totte', 'm2 s-2', 'TTE at step t-dt', datatype_flt)
       grib2_desc = grib2_var(255, 255, 255, ibits, GRID_UNSTRUCTURED, GRID_CELL)
-<<<<<<< HEAD
-      CALL add_var( field_list, prefix//'tkem0', field%tkem0,             &
-                & GRID_UNSTRUCTURED_CELL, ZA_REFERENCE, cf_desc, grib2_desc, &
-                & lrestart = .FALSE., initval = 1.e-4_wp, ldims=shape3d )
-
-      ! &       field% tkem1  (nproma,nlev,nblks), &
-      cf_desc    = t_cf_var('tke', 'm2 s-2', 'TKE at step t-dt', datatype_flt)
-      grib2_desc = grib2_var(255, 255, 255, ibits, GRID_UNSTRUCTURED, GRID_CELL)
-      CALL add_var( field_list, prefix//'tkem1', field%tkem1,             &
-=======
       CALL add_var( field_list, prefix//'tottem1', field%tottem1,             &
->>>>>>> 7cc4f1df
                 & GRID_UNSTRUCTURED_CELL, ZA_REFERENCE, cf_desc, grib2_desc, &
                 & lrestart = .TRUE., initval = 1.e-4_wp, ldims=shape3d )
 
@@ -2685,11 +2621,7 @@
       ! &       field% cftotte (nproma,nlev,     nblks), &
       cf_desc    = t_cf_var('turb_exchng_coeff_totte', '', '', datatype_flt)
       grib2_desc = grib2_var(255, 255, 255, ibits, GRID_UNSTRUCTURED, GRID_CELL)
-<<<<<<< HEAD
-      CALL add_var( field_list, prefix//'cftke', field%cftke,             &
-=======
       CALL add_var( field_list, prefix//'cftotte', field%cftotte,             &
->>>>>>> 7cc4f1df
                 & GRID_UNSTRUCTURED_CELL, ZA_REFERENCE, cf_desc, grib2_desc, &
                 & lrestart = .FALSE., ldims=shape3d )
 
