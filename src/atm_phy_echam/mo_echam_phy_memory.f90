!NEC$ options "-O1"
#if (defined (__GNUC__) || defined(__SUNPRO_F95) || defined(__SX__))
#define HAVE_F95
#endif
!>
!! Data types and variables used by the ECHAM6 physics package.
!!
!! This module contains
!! <ol>
!! <li> definition of data types for organising the physical quantities in the
!!      ECHAM physics package,
!! <li> the actual variables that are declared of these types, and
!! <li> subroutines for (de-)allocating memory for the variables.
!! </ol>
!! This module has a functionality similar to mo_memory_g3b in ECHAM,
!! but uses derived data types in order to allow for local refinement.
!!
!! @author Hui≤ Wan (MPI-M)
!! @author Marco Giorgetta (MPI-M)
!! @author Kristina Froehlich (DWD, MPI-M)
!! @author Luis Kornblueh (MPI-M)
!!
!! @par Revision History
!! First version by Hui Wan, Marco Giorgetta and Kristina Froehlich, 2010-10-28.
!! Memory allocation method changed from explicit allocation to Luis' 
!! infrastructure by Hui Wan (MPI-M, 2011-04-24)
!!
!! @par Copyright and License
!!
!! This code is subject to the DWD and MPI-M-Software-License-Agreement in
!! its most recent form.
!! Please see the file LICENSE in the root of the source tree for this code.
!! Where software is supplied by third parties, it is indicated in the
!! headers of the routines.
!!
MODULE mo_echam_phy_memory

  USE mo_kind,                ONLY: dp, wp
  USE mo_impl_constants,      ONLY: SUCCESS, vname_len,        &
    &                               VINTP_METHOD_PRES,         &
    &                               VINTP_METHOD_LIN,          &
    &                               VINTP_METHOD_LIN_NLEVP1
  USE mo_cdi_constants,       ONLY: GRID_UNSTRUCTURED_CELL,    &
    &                               GRID_CELL
  USE mo_exception,           ONLY: message, finish
  USE mo_fortran_tools,       ONLY: t_ptr_2d, t_ptr_3d
  USE mo_parallel_config,     ONLY: nproma
  USE mo_io_config,           ONLY: lnetcdf_flt64_output
  USE mo_name_list_output_config,   ONLY: is_variable_in_output
  USE mtime,                  ONLY: OPERATOR(>)
  USE mo_time_config,         ONLY: time_config
  USE mo_echam_phy_config,    ONLY: echam_phy_tc, dt_zero
  USE mo_echam_sfc_indices,   ONLY: nsfc_type, csfc
  USE mo_model_domain,        ONLY: t_patch

<<<<<<< HEAD
  USE mo_var_list,            ONLY: add_var, add_ref, t_var_list_ptr
  USE mo_var_list_register,   ONLY: vlr_add, vlr_del
  USE mo_var_metadata,        ONLY: create_vert_interp_metadata, vintp_types
  USE mo_action,              ONLY: ACTION_RESET, new_action, actions
=======
  USE mo_linked_list,         ONLY: t_var_list
  USE mo_var_list,            ONLY: default_var_list_settings, &
    &                               add_var, add_ref,          &
    &                               new_var_list,              &
    &                               delete_var_list
  USE mo_nonhydro_state,      ONLY: p_nh_state_lists
  USE mo_ext_data_state,      ONLY: ext_data

  USE mo_var_metadata,        ONLY: create_vert_interp_metadata, vintp_types, &
    &                               new_action, actions
  USE mo_action,              ONLY: ACTION_RESET
>>>>>>> af95d9eb
  USE mo_cf_convention,       ONLY: t_cf_var
  USE mo_grib2,               ONLY: t_grib2_var, grib2_var, t_grib2_int_key, OPERATOR(+)
  USE mo_gribout_config,      ONLY: gribout_config
  USE mo_cdi,                 ONLY: DATATYPE_PACK16, DATATYPE_PACK24,  &
    &                               DATATYPE_FLT32,  DATATYPE_FLT64,   &
    &                               GRID_UNSTRUCTURED, GRID_LONLAT,    &
    &                               TSTEP_INSTANT, TSTEP_CONSTANT,     &
    &                               TSTEP_MIN, TSTEP_MAX,              &
    &                               cdiInqMissval, DATATYPE_INT
  USE mo_zaxis_type,          ONLY: ZA_REFERENCE, ZA_REFERENCE_HALF,           &
    &                               ZA_REFERENCE_HALF_HHL,                     &
    &                               ZA_SURFACE, ZA_GENERIC_ICE, ZA_TROPOPAUSE, &
    &                               ZA_HEIGHT_2M, ZA_HEIGHT_10M, ZA_TOA,       &
    &                               ZA_ATMOSPHERE
  USE mo_sea_ice_nml,         ONLY: kice
  USE mo_run_config,          ONLY: iqv ,iqc ,iqi ,     &
    &                               iqr ,iqs ,iqg
  USE mo_advection_config,    ONLY: advection_config
    !
  USE mo_echam_phy_config,    ONLY: echam_phy_config

#include "add_var_acc_macro.inc"

  IMPLICIT NONE
  PRIVATE

  PUBLIC :: prm_field, prm_tend                         !< variables
  PUBLIC :: prm_field_list, prm_tend_list               !< variable lists
  PUBLIC :: construct_echam_phy_state                   !< subroutine
  PUBLIC :: destruct_echam_phy_state                    !< subroutines
  PUBLIC :: t_echam_phy_field, t_echam_phy_tend         !< derived types

  PUBLIC :: cdimissval

  CHARACTER(len=*), PARAMETER :: thismodule = 'mo_echam_phy_memory'

  !!--------------------------------------------------------------------------
  !!                               DATA TYPES
  !!--------------------------------------------------------------------------
  !>
  !! Derived data type: t_echam_phy_field
  !!
  !! This structure contains two kinds of components:
  !! <ol>
  !! <li> quantities involved in the parameterisation scheme but not in the
  !!      dynamical core, e.g., cloud cover, 10-m wind speed;
  !! <li> atmospheric state variables shared by dynamics and physics, e.g.
  !!      wind, temperature, pressure and tracer concentrations.
  !!      At each time step, the dynamical core provides initial values of
  !!      these quantites on the dynamics grid, which are then interpolated
  !!      to the physics grid and passed on to the physics package.
  !!      In the physics package, these variables may be updated once or
  !!      even more times, depending on the actual numerical schemes chosen
  !!      for the physics-dynamics coupling and the coupling between
  !!      individual parameterisation schemes;
  !! </ol>
  !!
  !! All components are arrays of one of the following shapes:
  !! <ol>
  !! <li> (nproma,           nblks_phy)
  !! <li> (nproma, nlev_phy, nblks_phy)
  !! <li> (nproma, nlev_phy, nblks_phy, ntracers)
  !! </ol>
  !! Currently the physics grid has the same spatial resolution as the
  !! dynamics grid, but is unstaggered. This means
  !!
  !!    nlev_phy = nlev
  !!   nblks_phy = patch%nblks_c
  !!
  !! In the long run, the physics grid and dynamics grid may differ in
  !! horizontal and/or vertical resolution, or even in shape.

  TYPE t_echam_phy_field

    ! Metrics
    REAL(wp),POINTER ::     &
      ! horizontal grid
      & clon      (:,:)=>NULL(),    &!< [rad]   longitude at cell center
      & clat      (:,:)=>NULL(),    &!< [rad]   longitude at cell center
      & areacella (:,:)=>NULL(),    &!< [m2]    atmosphere grid-cell area
      ! vertical grid
      & zh        (:,:,:)=>NULL(),  &!< [m]     geometric height at half levels
      & zf        (:,:,:)=>NULL(),  &!< [m]     geometric height at full levels
      & dz        (:,:,:)=>NULL()    !< [m]     geometric height thickness of layer
      
    ! Meteorology and tracers
    REAL(wp),POINTER ::     &
      & ua        (:,:,:)=>NULL(),  &!< [m/s]   zonal wind
      & va        (:,:,:)=>NULL(),  &!< [m/s]   meridional wind
      & ta        (:,:,:)=>NULL(),  &!< [K]     temperature          (tm1  of memory_g1a in ECHAM)
      & tv        (:,:,:)=>NULL(),  &!< [K]     virtual temperature  (tvm1 of memory_g1a in ECHAM)
      & qtrc      (:,:,:,:)=>NULL(),&!< [kg/kg] tracer concentration (qm1, xlm1, xim1 of memory_g1a in ECHAM)
      & mtrc      (:,:,:,:)=>NULL(),&!< [kg/m2] tracer content
      & mtrcvi    (:,:,:)=>NULL(),  &!< [kg/m2] tracer content, vertically integrated through the atmospheric column
      & prw       (:,:)=>NULL(),    &!< [kg/m2] water vapor content, vertically integrated through the atmospheric column
      & cllvi     (:,:)=>NULL(),    &!< [kg/m2] cloud water content, vertically integrated through the atmospheric column
      & clivi     (:,:)=>NULL(),    &!< [kg/m2] cloud ice   content, vertically integrated through the atmospheric column
      & qrvi      (:,:)=>NULL(),    &!< [kg/m2] rain        content, vertically integrated through the atmospheric column
      & qsvi      (:,:)=>NULL(),    &!< [kg/m2] snow        content, vertically integrated through the atmospheric column
      & qgvi      (:,:)=>NULL(),    &!< [kg/m2] graupel     content, vertically integrated through the atmospheric column
      & rho       (:,:,:)=>NULL(),  &!< [kg/m3] air density
      & mh2o      (:,:,:)=>NULL(),  &!< [kg/m2] h2o content (vap+liq+ice)
      & mair      (:,:,:)=>NULL(),  &!< [kg/m2] air content
      & mdry      (:,:,:)=>NULL(),  &!< [kg/m2] dry air content
      & mref      (:,:,:)=>NULL(),  &!< [kg/m2] reference air content
      & xref      (:,:,:)=>NULL(),  &!< []      ratio mair/mdry
      & mh2ovi    (:,:)=>NULL(),    &!< [kg/m2] h2o content, vertically integrated through the atmospheric column
      & mairvi    (:,:)=>NULL(),    &!< [kg/m2] air content, vertically integrated through the atmospheric column
      & mdryvi    (:,:)=>NULL(),    &!< [kg/m2] dry air content, vertically integrated through the atmospheric column
      & mrefvi    (:,:)=>NULL(),    &!< [kg/m2] reference air content, vertically integrated through the atmospheric column
      & wa        (:,:,:)=>NULL(),  &!< [m/s] vertical velocity in m/s (for Smagorinsky)
      & omega     (:,:,:)=>NULL(),  &!< [Pa/s]  vertical velocity in pressure coord. ("vervel" in ECHAM)
      & geoi      (:,:,:)=>NULL(),  &!< [m2/s2] geopotential above ground at half levels (vertical interfaces)
      & geom      (:,:,:)=>NULL(),  &!< [m2/s2] geopotential above ground at full levels (layer ave. or mid-point value)
      & pfull     (:,:,:)=>NULL(),  &!< [Pa]    air pressure at model levels
      & phalf     (:,:,:)=>NULL()    !< [Pa]    air pressure at model half levels

    TYPE(t_ptr_3d),ALLOCATABLE :: qtrc_ptr(:)
    TYPE(t_ptr_3d),ALLOCATABLE :: mtrc_ptr(:)
    TYPE(t_ptr_2d),ALLOCATABLE :: mtrcvi_ptr(:)

    ! Radiation
    REAL(wp),POINTER ::       &
      !
      & cosmu0      (:,  :)=>NULL(),  &!< [ ]    cos of zenith angle mu0 for radiative heating  calculation
      & cosmu0_rt   (:,  :)=>NULL(),  &!< [ ]    cos of zenith angle mu0 at radiation time step
      & daylght_frc (:,  :)=>NULL(),  &!< [ ]    daylight fraction at each grid point
      & daylght_frc_rt(:,:)=>NULL(),  &!< [ ]    daylight fraction at each grid point for radiation time step
      !
      ! shortwave fluxes
      ! - through the atmosphere at the radiation time step
      & rsd_rt      (:,:,:)=>NULL(),  &!< [W/m2] downwelling shortwave radiation
      & rsu_rt      (:,:,:)=>NULL(),  &!< [W/m2] upwelling   shortwave radiation
      & rsdcs_rt    (:,:,:)=>NULL(),  &!< [W/m2] downwelling clear-sky shortwave radiation
      & rsucs_rt    (:,:,:)=>NULL(),  &!< [W/m2] upwelling   clear-sky shortwave radiation
      ! - at the top of the atmosphere at all times
      & rsdt        (:,  :)=>NULL(),  &!< [W/m2] toa incident shortwave radiation
      & rsut        (:,  :)=>NULL(),  &!< [W/m2] toa outgoing shortwave radiation
      & rsutcs      (:,  :)=>NULL(),  &!< [W/m2] toa outgoing clear-sky shortwave radiation
      ! - at the surface at all times
      & rsds        (:,  :)=>NULL(),  &!< [W/m2] surface downwelling shortwave radiation
      & rsus        (:,  :)=>NULL(),  &!< [W/m2] surface upwelling   shortwave radiation
      & rsdscs      (:,  :)=>NULL(),  &!< [W/m2] surface downwelling clear-sky shortwave radiation
      & rsuscs      (:,  :)=>NULL(),  &!< [W/m2] surface upwelling   clear-sky shortwave radiation
      !
      ! shortwave flux components at the surface
      ! - at radiation times
      & rvds_dir_rt (:,  :)=>NULL(),  &!< [W/m2] surface downwelling direct  visible            radiation
      & rpds_dir_rt (:,  :)=>NULL(),  &!< [W/m2] surface downwelling direct  photosynth. active radiation
      & rnds_dir_rt (:,  :)=>NULL(),  &!< [W/m2] surface downwelling direct  near-infrared      radiation
      & rvds_dif_rt (:,  :)=>NULL(),  &!< [W/m2] surface downwelling diffuse visible            radiation
      & rpds_dif_rt (:,  :)=>NULL(),  &!< [W/m2] surface downwelling diffuse photosynth. active radiation
      & rnds_dif_rt (:,  :)=>NULL(),  &!< [W/m2] surface downwelling diffuse near-infrared      radiation
      & rvus_rt     (:,  :)=>NULL(),  &!< [W/m2] surface   upwelling         visible            radiation
      & rpus_rt     (:,  :)=>NULL(),  &!< [W/m2] surface   upwelling         photosynth. active radiation
      & rnus_rt     (:,  :)=>NULL(),  &!< [W/m2] surface   upwelling         near-infrared      radiation
      ! - at all times
      & rvds_dir    (:,  :)=>NULL(),  &!< [W/m2] surface downwelling direct  visible            radiation
      & rpds_dir    (:,  :)=>NULL(),  &!< [W/m2] surface downwelling direct  photosynth. active radiation
      & rnds_dir    (:,  :)=>NULL(),  &!< [W/m2] surface downwelling direct  near-infrared      radiation
      & rvds_dif    (:,  :)=>NULL(),  &!< [W/m2] surface downwelling diffuse visible            radiation
      & rpds_dif    (:,  :)=>NULL(),  &!< [W/m2] surface downwelling diffuse photosynth. active radiation
      & rnds_dif    (:,  :)=>NULL(),  &!< [W/m2] surface downwelling diffuse near-infrared      radiation
      & rvus        (:,  :)=>NULL(),  &!< [W/m2] surface   upwelling         visible            radiation
      & rpus        (:,  :)=>NULL(),  &!< [W/m2] surface   upwelling         photosynth. active radiation
      & rnus        (:,  :)=>NULL(),  &!< [W/m2] surface   upwelling         near-infrared      radiation
      !
      ! longwave fluxes
      ! - through the atmosphere at the radiation time step
      & rld_rt      (:,:,:)=>NULL(),  &!< [W/m2] downwelling longwave radiation
      & rlu_rt      (:,:,:)=>NULL(),  &!< [W/m2] upwelling   longwave radiation
      & rldcs_rt    (:,:,:)=>NULL(),  &!< [W/m2] downwelling clear-sky longwave radiation
      & rlucs_rt    (:,:,:)=>NULL(),  &!< [W/m2] upwelling   clear-sky longwave radiation
      ! - at the top of the atmosphere at all times
      & rlut        (:,  :)=>NULL(),  &!< [W/m2] toa outgoing longwave radiation
      & rlutcs      (:,  :)=>NULL(),  &!< [W/m2] toa outgoing clear-sky longwave radiation
      ! - at the surface at all times
      & rlds        (:,  :)=>NULL(),  &!< [W/m2] surface downwelling longwave radiation
      & rlus        (:,  :)=>NULL(),  &!< [W/m2] surface upwelling   longwave radiation
      & rldscs      (:,  :)=>NULL(),  &!< [W/m2] surface downwelling clear-sky longwave radiation
      & rluscs      (:,  :)=>NULL(),  &!< [W/m2] surface downwelling clear-sky longwave radiation
      !
#ifdef __NO_RTE_RRTMGP__
      & o3          (:,:,:)    !< temporary set ozone mass mixing ratio  
#else
      & o3          (:,:,:)=>NULL()    !< [mol/mol] ozone volume mixing ratio 
#endif
    ! aerosol optical properties
    REAL(wp),POINTER ::      &
      & aer_aod_533 (:,:,:)=>NULL(),  &!< aerosol optical depth at 533 nm
      & aer_ssa_533 (:,:,:)=>NULL(),  &!< aerosol single scattering albedo at 533 nm
      & aer_asy_533 (:,:,:)=>NULL(),  &!< aerosol asymmetry factor at 533 nm
      & aer_aod_2325(:,:,:)=>NULL(),  &!< aerosol optical depth at 2325 nm
      & aer_ssa_2325(:,:,:)=>NULL(),  &!< aerosol single scattering albedo at 2325 nm
      & aer_asy_2325(:,:,:)=>NULL(),  &!< aerosol asymmetry factor at 2325 nm
      & aer_aod_9731(:,:,:)=>NULL()    !< effective aerosol optical depth at 9731 nm
            !< the last quantity is in the thermal wavelength ranch, 
            !< the first lie in the solar spectrum
    ! Cloud and precipitation
    REAL(wp),POINTER ::     &
      & aclc      (:,:,:)=>NULL(),  &!< [m2/m2] cloud area fractional
      & aclcov    (:,  :)=>NULL(),  &!< [m2/m2] total cloud cover
      & acdnc     (:,:,:)=>NULL(),  &!< cloud droplet number concentration [1/m**3]
      & hur       (:,:,:)=>NULL(),  &!< relative humidity
      & rsfl      (:,  :)=>NULL(),  &!< sfc rain flux, large scale [kg m-2 s-1]
      & rsfc      (:,  :)=>NULL(),  &!< sfc rain flux, convective  [kg m-2 s-1]
      & ssfl      (:,  :)=>NULL(),  &!< sfc snow flux, large scale [kg m-2 s-1]
      & ssfc      (:,  :)=>NULL(),  &!< sfc snow flux, convective  [kg m-2 s-1]
      & rain_gsp_rate(:,  :)=>NULL(),  &!< gridscale rain rate     [kg m-2 s-1]
      & snow_gsp_rate(:,  :)=>NULL(),  &!< gridscale snow rate     [kg m-2 s-1]
      & graupel_gsp_rate(:,  :)=>NULL(),  &!< gridscale graupel rate     [kg m-2 s-1]
      & pr        (:,  :)=>NULL()    !< precipitation flux         [kg m-2 s-1]

    ! Tropopause
    REAL(wp),POINTER ::     &
      & ptp       (:,  :)=>NULL()    !< tropopause air pressure [Pa]

    REAL(wp),POINTER ::     &
      & rintop (:,  :)=>NULL(),     &!< low lever inversion, computed by "cover" (memory_g3b)
      & rtype  (:,  :)=>NULL(),     &!< type of convection 0...3. (in memory_g3b in ECHAM)
      & topmax (:,  :)=>NULL()       !< maximum height of convective cloud tops [Pa] (memory_g3b)
    INTEGER ,POINTER ::     &
      & ictop  (:,  :)=>NULL()       !< level index of cnovective cloud top

    ! Vertical diffusion
    REAL(wp),POINTER ::     &
      & thvsig (:,  :)=>NULL()       !< Std. dev. of virtual potential temperature at the upper
                                     !< interface of the lowest model layer.
                                     !< Computed in "vdiff" and used by "cucall".

    REAL(wp),POINTER ::     &
      & siced  (:,  :)=>NULL(),     &!< ice depth
      & alb    (:,  :)=>NULL(),     &!< surface background albedo
      & seaice (:,  :)=>NULL()       !< sea ice as read in from amip input

    ! Energy and moisture budget related diagnostic variables
    REAL(wp),POINTER ::     &
      & cpair    (:,:,:)=>NULL(),   &!< specific heat of air at constant pressure [J/kg/K]
      & cvair    (:,:,:)=>NULL(),   &!< specific heat of air at constant volume   [J/kg/K]
      & qconv    (:,:,:)=>NULL(),   &!< convert heating to temp tend. [(K/s)/(W/m^2)]
      !
      & q_phy    (:,:,:)=>NULL(),   &!< layer heating by physics [W/m^2]
      & q_phy_vi (:,  :)=>NULL(),   &!< vertically integrated heating by physics [W/m^2]
      !
      & q_rad    (:,:,:)=>NULL(),   &!< Layer heating by LW+SW radiation
      & q_rad_vi (:,  :)=>NULL(),   &!< Vertically integrated heating by LW+SW radiation
      & q_rlw    (:,:,:)=>NULL(),   &!< Layer heating by LW radiation
      & q_rlw_vi (:,  :)=>NULL(),   &!< Vertically integrated heating by LW radiation
      & q_rsw    (:,:,:)=>NULL(),   &!< Layer heating by SW radiation
      & q_rsw_vi (:,  :)=>NULL(),   &!< Vertically integrated heating by SW radiation
      & q_vdf    (:,:,:)=>NULL(),   &!< Layer heating by vertical diffusion
      & q_vdf_vi (:,  :)=>NULL(),   &!< Vertically integrated heating by vertical diffusion
      & q_cnv    (:,:,:)=>NULL(),   &!< Layer heating by convection
      & q_cnv_vi (:,  :)=>NULL(),   &!< Vertically integrated heating by convection
      & q_cld    (:,:,:)=>NULL(),   &!< Layer heating by cloud processes
      & q_cld_vi (:,  :)=>NULL(),   &!< Vertically integrated heating by cloud processes
      & q_gwd    (:,:,:)=>NULL(),   &!< Layer heating by atmospheric gravity wave dissipation
      & q_gwd_vi (:,  :)=>NULL(),   &!< Vertically integrated heating by atmospheric gravity wave dissipation
      & q_sso    (:,:,:)=>NULL(),   &!< Layer heating by orographic gravity wave dissipation
      & q_sso_vi (:,  :)=>NULL(),   &!< Vertically integrated heating by orographic gravity wave dissipation
      !
!!$      & sh_vdiff (:,  :)=>NULL(),   &!< sensible heat flux of vdiff
!!$      & qv_vdiff (:,  :)=>NULL(),   &!< qv flux of vdiff
      & con_dtrl (:,  :)=>NULL(),   &!< detrainment of liquid from convection
      & con_dtri (:,  :)=>NULL(),   &!< detrainment of ice from convection 
      & con_iteqv(:,  :)=>NULL()     !< v. int. tendency of water vapor within convection

    ! orography
    REAL(wp),POINTER :: &
      & oromea (:,  :)=>NULL(),     &!< Orographic mean elevation
      & orostd (:,  :)=>NULL(),     &!< Orographic standard deviation
      & orosig (:,  :)=>NULL(),     &!< Orographic slope
      & orogam (:,  :)=>NULL(),     &!< Orographic anisotropy
      & orothe (:,  :)=>NULL(),     &!< Orographic angle
      & oropic (:,  :)=>NULL(),     &!< Orographic peacks elevation
      & oroval (:,  :)=>NULL()       !< Orographic valleys elevation

    ! JSBACH
    REAL(wp),POINTER :: &
      & ts_rad     (:,  :)=>NULL(),  &!< [K] radiative sfc. temperature for use in radiation
      & ts_rad_rt  (:,  :)=>NULL(),  &!< [K] radiative sfc. temperature at radiation time
      & csat       (:,  :)=>NULL(),  &!<
      & cair       (:,  :)=>NULL(),  &!<
      & q_snocpymlt(:,  :)=>NULL(),  &!< [W/m2] heating used to melt snow on the canopy
      & q_rlw_impl (:,  :)=>NULL(),  &!< [W/m2] heating correction due to implicit land surface coupling
      & q_rlw_nlev (:,  :)=>NULL()    !< [W/m2] heating in the lowest layer

    ! CO2
    REAL(wp),POINTER :: &
      & co2_flux_tile   (:,:,:)=>NULL(),  &!< CO2 flux on tiles (land, ocean)
      & fco2nat         (:,  :)=>NULL()    !< Surface Carbon Mass Flux into the Atmosphere Due to Natural Sources

    TYPE(t_ptr_2d),ALLOCATABLE :: co2_flux_tile_ptr(:)

    ! Sea ice.
    ! See also sea_ice/thermodyn/mo_sea_ice_types.f90
    INTEGER              :: kice  ! Number of ice-thickness classes
    REAL(wp),POINTER     ::     &
      & Tsurf   (:,:,:)=>NULL(),        &! Ice surface temperature [degC]
      & T1      (:,:,:)=>NULL(),        &! Temperature of upper ice layer [degC]
      & T2      (:,:,:)=>NULL(),        &! Temperature of lower ice layer [degC]
      & hi      (:,:,:)=>NULL(),        &! Ice thickness [m]
      & hs      (:,:,:)=>NULL(),        &! Snow thickness on ice [m]
      & Qtop    (:,:,:)=>NULL(),        &! Energy flux available for surface melting [W/m^2]
      & Qbot    (:,:,:)=>NULL(),        &! Energy flux at ice-ocean interface [W/m^2]
      & conc    (:,:,:)=>NULL(),        &! Ice concentration [0,1]
      & albvisdir_ice(:,:,:)=>NULL(),   &! Ice surface albedo for visible range, direct
      & albvisdif_ice(:,:,:)=>NULL(),   &! Ice surface albedo for visible range, diffuse
      & albnirdir_ice(:,:,:)=>NULL(),   &! Ice surface albedo for near IR range, direct
      & albnirdif_ice(:,:,:)=>NULL()     ! Ice surface albedo for near IR range, diffuse

    ! Sub grid scale orographic effects (sso)
    REAL(wp),POINTER ::         &
      & u_stress_sso   (:,:)=>NULL(),   &!< Zonal gravity wave stress
      & v_stress_sso   (:,:)=>NULL(),   &!< Meridional gravity wave stress
      & dissipation_sso(:,:)=>NULL()     !< Dissipation of orographic waves

    ! Turbulence
    REAL(wp),POINTER ::     &
      & totte       (:,:,:)=>NULL(),  &!< total turbulent energy at step n+1
      & tottem0     (:,:,:)=>NULL(),  &!< total turbulent energy at step n
      & tottem1     (:,:,:)=>NULL()    !< total turbulent energy at step n-1

    ! need only for vdiff ++++
    REAL(wp),POINTER ::     &
      & ri_atm    (:,:,:)=>NULL(),  &!< moist Richardson number at layer interfaces
      & mixlen    (:,:,:)=>NULL()    !< mixing length at layer interfaces


    REAL(wp),POINTER ::      &
      & cfm     (:,:,:)=>NULL(),     &!< turbulent exchange coefficient
      & cfm_tile(:,:,:)=>NULL(),     &!< turbulent exchange coefficient
      & cfh     (:,:,:)=>NULL(),     &!< turbulent exchange coefficient
      & cfh_tile(:,:,:)=>NULL(),     &!< turbulent exchange coefficient
      & cfv     (:,:,:)=>NULL(),     &!< turbulent exchange coefficient
      & cftotte (:,:,:)=>NULL(),     &!< turbulent exchange coefficient
      & cfthv   (:,:,:)=>NULL()       !< turbulent exchange coefficient

    TYPE(t_ptr_2d),ALLOCATABLE :: cfm_tile_ptr(:)
    TYPE(t_ptr_2d),ALLOCATABLE :: cfh_tile_ptr(:)

    REAL(wp),POINTER ::     &
      & coriol(:,:)=>NULL(),        &!< Coriolis parameter
      & hdtcbl (:,:)=>NULL(),       &!< height of the top of the atmospheric dry convective boundary layer
      & z0m_tile(:,:,:)=>NULL(),    &!< aerodynamic roughness length (over each surface type)
      & z0m   (:,:)=>NULL(),        &!< aerodynamic roughness length (grid box mean)
      & z0h_lnd(:,:)=>NULL(),       &!< roughness length for heat (over land)
      & ustar (:,:)=>NULL(),        &!<
      & wstar (:,:)=>NULL(),        &!< convective velocity scale
      & wstar_tile(:,:,:)=>NULL(),  &!< convective velocity scale (over each surface type)
      & kedisp(:,:)=>NULL(),        &!< time-mean (or integrated?) vertically integrated dissipation of kinetic energy
      & ocu   (:,:)=>NULL(),        &!< eastward  velocity of ocean surface current
      & ocv   (:,:)=>NULL()          !< northward velocity of ocean surface current

      !
    REAL(wp),POINTER ::     &
      ! net fluxes at TOA and surface
      & swflxsfc_tile(:,:,:)=>NULL(),  &!< [ W/m2] shortwave net flux at surface
      & lwflxsfc_tile(:,:,:)=>NULL(),  &!< [ W/m2] longwave net flux at surface
      & dlwflxsfc_dT (:,:)  =>NULL()       !< [ W/m2/K] longwave net flux temp tend at surface

    TYPE(t_ptr_2d),ALLOCATABLE :: swflxsfc_tile_ptr(:)
    TYPE(t_ptr_2d),ALLOCATABLE :: lwflxsfc_tile_ptr(:)

    TYPE(t_ptr_2d),ALLOCATABLE :: z0m_tile_ptr(:)
    TYPE(t_ptr_2d),ALLOCATABLE :: wstar_tile_ptr(:)

    ! need only for vdiff ----

    ! Surface variables

    REAL(wp),POINTER :: &
      & orog(:,:)=>NULL(),          &!< surface altitude [m]
      & sftlf (:,:)=>NULL(),        &!< cell area fraction occupied by land including lakes (1. = land and/or lakes only, 0. = ocean only)
      & sftgif(:,:)=>NULL(),        &!< cell area fraction occupied by land ice             (1. = land ice only, 0. = no land ice)
      & sftof (:,:)=>NULL(),        &!< cell area fraction occupied by ocean                (1. = ocean only, 0. = land and/or lakes only)
      & lsmask(:,:)=>NULL(),        &!< cell area fraction occupied by land excluding lakes (1. = land, 0. = ocean or lake only) 
      & alake (:,:)=>NULL(),        &!< cell area fraction occupied by lakes
      & glac  (:,:)=>NULL(),        &!< land area fraction that is glaciated
      & lake_ice_frc(:,:)=>NULL(),  &!< lake area fraction that is ice covered
      & icefrc(:,:)=>NULL(),        &!< ice cover given as the fraction of grid box (friac  in memory_g3b)
      & ts_tile(:,:,:)=>NULL(),     &!< surface temperature over land/water/ice
      & ts     (:,  :)=>NULL(),     &!< surface temperature, grid box mean
      & qs_sfc_tile(:,:,:)=>NULL()   !< saturation specific humidity at surface 

    TYPE(t_ptr_2d),ALLOCATABLE :: ts_tile_ptr(:)
    TYPE(t_ptr_2d),ALLOCATABLE :: qs_sfc_tile_ptr(:)

    ! Surface albedo
    REAL(wp),POINTER :: &
      & albvisdir_tile (:,:,:)=>NULL(),  &!< [ ] surface albedo over tiles for visible range, direct
      & albvisdif_tile (:,:,:)=>NULL(),  &!< [ ] surface albedo over tiles for visible range, diffuse
      & albnirdir_tile (:,:,:)=>NULL(),  &!< [ ] surface albedo over tiles for near-IR range, direct
      & albnirdif_tile (:,:,:)=>NULL(),  &!< [ ] surface albedo over tiles for near-IR range, diffuse
      & albedo_tile    (:,:,:)=>NULL(),  &!< [ ] surface albedo over tiles
      & albvisdir      (:,:  )=>NULL(),  &!< [ ] surface albedo for visible range, direct, grid-box mean
      & albvisdif      (:,:  )=>NULL(),  &!< [ ] surface albedo for visible range, diffuse, grid-box mean
      & albnirdir      (:,:  )=>NULL(),  &!< [ ] surface albedo for near-IR range, direct, grid-box mean
      & albnirdif      (:,:  )=>NULL(),  &!< [ ] surface albedo for near-IR range, diffuse, grid-box mean
      & albedo         (:,:  )=>NULL()    !< [ ] surface albedo, grid-box mean

    ! Surface emissivity
    REAL(wp),POINTER :: &
      & emissivity     (:,:  )=>NULL()    !< [ ] surface emissivity, grid-box mean

    TYPE(t_ptr_2d),ALLOCATABLE :: albvisdir_tile_ptr(:), albvisdif_tile_ptr(:), &
      & albnirdir_tile_ptr(:), albnirdif_tile_ptr(:), albedo_tile_ptr(:)

    REAL(wp),POINTER :: &
      & lhflx     (:,  :)=>NULL(),    &!< grid box mean latent   heat flux at surface
      & shflx     (:,  :)=>NULL(),    &!< grid box mean sensible heat flux at surface
      & evap      (:,  :)=>NULL(),    &!< grid box mean evaporation at surface
      & lhflx_tile(:,:,:)=>NULL(),    &!< latent   heat flux at surface on tiles
      & shflx_tile(:,:,:)=>NULL(),    &!< sensible heat flux at surface on tiles
      & evap_tile (:,:,:)=>NULL(),    &!< evaporation at surface on tiles
      & frac_tile (:,:,:)=>NULL()      !< surface fraction of tiles:
                                       !  - fraction of land without lakes
                                       !  - fraction of ice covered water in the grid box, for sea and lakes
                                       !  - fraction of open water in the grid box, for sea and lakes

    TYPE(t_ptr_2d),ALLOCATABLE :: lhflx_tile_ptr(:)
    TYPE(t_ptr_2d),ALLOCATABLE :: shflx_tile_ptr(:)
    TYPE(t_ptr_2d),ALLOCATABLE :: evap_tile_ptr(:)
    TYPE(t_ptr_2d),ALLOCATABLE :: frac_tile_ptr(:)

    REAL(wp),POINTER :: &
      & u_stress     (:,  :)=>NULL(), &!< grid box mean wind stress
      & v_stress     (:,  :)=>NULL(), &!< grid box mean wind stress
      & u_stress_tile(:,:,:)=>NULL(), &!< wind stress on tiles
      & v_stress_tile(:,:,:)=>NULL()   !< wind stress on tiles

    TYPE(t_ptr_2d),ALLOCATABLE :: u_stress_tile_ptr(:)
    TYPE(t_ptr_2d),ALLOCATABLE :: v_stress_tile_ptr(:)

    ! Near surface diagnostics (2m temp; 2m dew point temp; 10m wind)
    !
    REAL(wp),POINTER ::        &
      & sfcwind     (:,  :)=>NULL(),   &!< grid box mean 10 m wind
      & uas         (:,  :)=>NULL(),   &!< grid box mean 10m u-velocity
      & vas         (:,  :)=>NULL(),   &!< grid box mean 10m v-velocity
      & tas         (:,  :)=>NULL(),   &!< grid box mean 2m temperature
      & dew2        (:,  :)=>NULL(),   &!< grid box mean 2m dew point temperature
      & tasmax      (:,  :)=>NULL(),   &!< grid box mean maximum 2m temperature
      & tasmin      (:,  :)=>NULL(),   &!< grid box mean minimum 2m temperature
      & sfcwind_tile(:,:,:)=>NULL(),   &!< 10 m wind on tiles
      & uas_tile    (:,:,:)=>NULL(),   &!< 10m u-velocity on tiles
      & vas_tile    (:,:,:)=>NULL(),   &!< 10m v-velocity on tiles
      & tas_tile    (:,:,:)=>NULL(),   &!< 2m temperature on tiles
      & dew2_tile   (:,:,:)=>NULL()     !< 2m dew point temperature on tiles

    TYPE(t_ptr_2d),ALLOCATABLE :: sfcwind_tile_ptr(:)
    TYPE(t_ptr_2d),ALLOCATABLE :: uas_tile_ptr(:)
    TYPE(t_ptr_2d),ALLOCATABLE :: vas_tile_ptr(:)
    TYPE(t_ptr_2d),ALLOCATABLE :: tas_tile_ptr(:)
    TYPE(t_ptr_2d),ALLOCATABLE :: dew2_tile_ptr(:)

    ! global diagnostics
    REAL(wp),POINTER ::       &
      !
      & tas_gmean    (:)=>NULL(),      &!< [K] global mean 2m-temperature
      & rsdt_gmean   (:)=>NULL(),      &!< [W/m2] global mean toa incident shortwave radiation
      & rsut_gmean   (:)=>NULL(),      &!< [W/m2] global mean toa outgoing shortwave radiation
      & rlut_gmean   (:)=>NULL(),      &!< [W/m2] global mean toa outgoing longwave radiation
      & prec_gmean   (:)=>NULL(),      &!< [kg/m2/s] global mean precipitation flux
      & evap_gmean   (:)=>NULL(),      &!< [kg/m2/s] global mean evaporation flux
      & radtop_gmean (:)=>NULL(),      &!< [W/m2] global mean toa total radiation, derived variable
      & fwfoce_gmean (:)=>NULL(),      &!< [kg/m2/s] global mean freshwater flux over ocean area, derived variable
      & icefrc_gmean (:)=>NULL()!,      &!< global mean ice cover given as the fraction of grid box

  END TYPE t_echam_phy_field

  !>
  !! Data type containing the tendencies returned by the individual parameterizations
  !!
  !! The components are arrays of one of the following shapes:
  !! <ol>
  !! <li> (nproma, nlev_phy, nblks_phy)
  !! <li> (nproma, nlev_phy, nblks_phy, ntracers)
  !! </ol>
  !!
  TYPE t_echam_phy_tend

    REAL(wp), POINTER ::   &
      !
      ! tendency due to all processes
      !
      &   ua     (:,:,:)=>NULL()  , & !< [m/s2]    u-wind
      &   va     (:,:,:)=>NULL()  , & !< [m/s2]    v-wind
      &   ta     (:,:,:)=>NULL()  , & !< [K/s]     temperature
      & qtrc     (:,:,:,:)=>NULL(), & !< [kg/kg/s] tracer mass mixing ratio
      !
      ! tendency due to resolved dynamics
      !
      &   ua_dyn (:,:,:)=>NULL()  , & !< [m/s2]    u-wind
      &   va_dyn (:,:,:)=>NULL()  , & !< [m/s2]    v-wind
      &   ta_dyn (:,:,:)=>NULL()  , & !< [K/s]     temperature (for const. volume)
      & qtrc_dyn (:,:,:,:)=>NULL(), & !< [kg/kg/s] tracer mass mixing ratio
      !
      ! tendency due to parameterized processes
      !
      &   ua_phy (:,:,:)=>NULL()  , & !< [m/s2]    u-wind
      &   va_phy (:,:,:)=>NULL()  , & !< [m/s2]    v-wind
      &   ta_phy (:,:,:)=>NULL()  , & !< [K/s]     temperature (for const. volume)
      & qtrc_phy (:,:,:,:)=>NULL(), & !< [kg/kg/s] tracer mass mixing ratio
      & mtrc_phy (:,:,:,:)=>NULL(), & !< [kg/m2/s] tracer mass
      & mtrcvi_phy(:,:,  :)=>NULL(),& !< [kg/m2/s] tracer content, vertically integrated through the atmospheric column
      !
      ! cloud microphysics
      !
      &   ta_cld (:,:,:)=>NULL()  , & !< temperature tendency due to large scale cloud processes (for const. pressure)
      & qtrc_cld (:,:,:,:)=>NULL(), & !< tracer tendency  due to large scale cloud processes
      !
      ! graupel microphysics
      !
      &   ta_mig (:,:,:)=>NULL()  , & !< temperature tendency due to graupel microphysics proc. (for const. pressure)
      & qtrc_mig (:,:,:,:)=>NULL(), & !< tracer tendency  due to graupel microphysics proc.
      !
      ! cumulus convection
      !
      &   ta_cnv (:,:,:)=>NULL(),   & !< temperature tendency due to convective cloud processes (for const. pressure)
      &   ua_cnv (:,:,:)=>NULL(),   & !< u-wind tendency due to convective cloud processes
      &   va_cnv (:,:,:)=>NULL(),   & !< v-wind tendency due to convective cloud processes
      & qtrc_cnv (:,:,:,:)=>NULL(), & !< tracer tendency due to convective cloud processes
      !
      ! vertical diffusion ("vdiff")
      !
      &   ta_vdf (:,:,:)=>NULL()  , & !< temperature tendency due to vertical diffusion (for const. pressure)
      &   ua_vdf (:,:,:)=>NULL()  , & !< u-wind tendency due to vertical diffusion
      &   va_vdf (:,:,:)=>NULL()  , & !< v-wind tendency due to vertical diffusion
      & qtrc_vdf (:,:,:,:)=>NULL(), & !< tracer tendency due to vertical diffusion
      !
      ! surface scheme
      !
      &   ta_sfc (:,:)=>NULL()  , & !< temperature tendency in lowermost layer due to surface processes (for const. pressure)
      !
      ! Hines param. for atmospheric gravity waves
      !
      &   ua_gwd (:,:,:)=>NULL()  , & !< u-wind tendency due to non-orographic gravity waves
      &   va_gwd (:,:,:)=>NULL()  , & !< v-wind tendency due to non-orographic gravity waves
      &   ta_gwd (:,:,:)=>NULL()  , & !< temperature tendency due to non-orographic gravity waves (for const. pressure)
      !
      ! subgrid scale orographic (sso) blocking and gravity wave drag
      !
      &   ua_sso (:,:,:)=>NULL()  , & !< u-wind tendency due to sub grid scale orography
      &   va_sso (:,:,:)=>NULL()  , & !< v-wind tendency due to sub grid scale orography
      &   ta_sso (:,:,:)=>NULL()  , & !< temperature tendency due to sub grid scale orography (for const. pressure)
      !
      ! radiation
      !
      &   ta_rsw (:,:,:)=>NULL()  , & !< temperature due to shortwave radiation (for const. pressure)
      &   ta_rlw (:,:,:)=>NULL()  , & !< temperature due to longwave  radiation  (for const. pressure)
      &   ta_rad (:,:,:)=>NULL()  , & !< temperature due to SW + LW   radiation (for const. pressure)
      &   ta_rlw_impl(:,:)=>NULL(), & !< temperature tendency due to LW rad. due to implicit land surface temperature change
      !                          (for const. pressure)
      !
      ! methane oxidation
      ! 
      & qtrc_mox (:,:,:,:)=>NULL(), & !< tracer mass mixing ratio (in fact that of water vapour)
      !                                  due to methane oxidation and H2O photolysis
      !
      ! Cariolle linearized ozone
      ! 
      & qtrc_car (:,:,:,:)=>NULL()    !< tracer mass mixing ratio (in fact that of ozone)
      !                                  due to Cariolle's linearized ozone chemistry

    TYPE(t_ptr_3d),ALLOCATABLE :: qtrc_ptr(:)
    TYPE(t_ptr_3d),ALLOCATABLE :: qtrc_dyn_ptr(:)
    TYPE(t_ptr_3d),ALLOCATABLE :: qtrc_phy_ptr(:)
    TYPE(t_ptr_3d),ALLOCATABLE :: qtrc_cld_ptr(:)
    TYPE(t_ptr_3d),ALLOCATABLE :: qtrc_mig_ptr(:)
    TYPE(t_ptr_3d),ALLOCATABLE :: qtrc_cnv_ptr(:)
    TYPE(t_ptr_3d),ALLOCATABLE :: qtrc_vdf_ptr(:)
    TYPE(t_ptr_3d),ALLOCATABLE :: qtrc_mox_ptr(:)
    TYPE(t_ptr_3d),ALLOCATABLE :: qtrc_car_ptr(:)
              
    TYPE(t_ptr_3d),ALLOCATABLE :: mtrc_phy_ptr(:)
    TYPE(t_ptr_2d),ALLOCATABLE :: mtrcvi_phy_ptr(:)

  END TYPE t_echam_phy_tend

  !!--------------------------------------------------------------------------
  !!                          STATE VARIABLES 
  !!--------------------------------------------------------------------------
  !! The variable names have the prefix "prm_" in order to emphasize that they
  !! are defined for and used in parameterisations.

  TYPE(t_echam_phy_field),ALLOCATABLE,TARGET :: prm_field(:)  !< shape: (n_dom)
  TYPE(t_echam_phy_tend ),ALLOCATABLE,TARGET :: prm_tend (:)  !< shape: (n_dom)

  !!--------------------------------------------------------------------------
  !!                          VARIABLE LISTS
  !!--------------------------------------------------------------------------
  TYPE(t_var_list_ptr),ALLOCATABLE :: prm_field_list(:)  !< shape: (n_dom)
  TYPE(t_var_list_ptr),ALLOCATABLE :: prm_tend_list (:)  !< shape: (n_dom)

  REAL(dp), SAVE :: cdimissval

CONTAINS


  !!--------------------------------------------------------------------------
  !!                SUBROUTINES FOR BUILDING AND DELETING VARIABLE LISTS 
  !!--------------------------------------------------------------------------
  !>
  !! Top-level procedure for building the physics state
  !!
  SUBROUTINE construct_echam_phy_state( patch_array, ntracer )

    TYPE(t_patch),INTENT(IN) :: patch_array(:)
    INTEGER,INTENT(IN) :: ntracer
    CHARACTER(len=13) :: listname_f
    CHARACTER(len=12) :: listname_t
    INTEGER :: ndomain, jg, ist, nblks, nlev

    !---

    CALL message(thismodule,'Construction of ECHAM physics state started.')

    cdimissval = cdiInqMissval()

    ! Allocate pointer arrays prm_field and prm_tend, 
    ! as well as the corresponding list arrays.

    ndomain = SIZE(patch_array)

    ALLOCATE( prm_field(ndomain), prm_tend(ndomain), STAT=ist)
    IF (ist/=SUCCESS) CALL finish(thismodule, &
      &'allocation of prm_field/tend array failed')

    ALLOCATE( prm_field_list(ndomain), prm_tend_list(ndomain), STAT=ist)
    IF (ist/=SUCCESS) CALL finish(thismodule, &
      &'allocation of prm_field/tend list array failed')

    ! Build a field list and a tendency list for each grid level.
    ! This includes memory allocation. 

    DO jg = 1,ndomain

      nblks = patch_array(jg)%nblks_c
      nlev  = patch_array(jg)%nlev

      WRITE(listname_f,'(a,i2.2)') 'prm_field_D',jg
      CALL new_echam_phy_field_list( jg, nproma, nlev, nblks, ntracer, nsfc_type, &
                                   & listname_f, '',                              &
                                   & p_nh_state_lists(jg)%diag_list,              &
                                   & p_nh_state_lists(jg)%metrics_list,           &
                                   & ext_data(jg)%atm_list,                       &
                                   & prm_field_list(jg), prm_field(jg)            )

      WRITE(listname_t,'(a,i2.2)') 'prm_tend_D',jg
      CALL new_echam_phy_tend_list( jg, nproma, nlev, nblks, ntracer, &
                                  & listname_t, 'tend_',              &
                                  & prm_tend_list(jg), prm_tend(jg)   )
    ENDDO

    CALL message(thismodule,'Construction of ECHAM physics state finished.')

  END SUBROUTINE construct_echam_phy_state
  !--------------------------------------------------------------------


  !--------------------------------------------------------------------
  !>
  !! Release memory used by the state variable arrays and list arrays
  !!
  SUBROUTINE destruct_echam_phy_state

    INTEGER :: ndomain  !< total # of grid levels/domains
    INTEGER :: jg       !< grid level/domain index
    INTEGER :: ist      !< system status code

    !---
    CALL message(thismodule,'Destruction of ECHAM physics state started.')

    ndomain = SIZE(prm_field)

    DO jg = 1,ndomain
      CALL vlr_del(prm_field_list(jg))
      CALL vlr_del(prm_tend_list (jg))
    ENDDO

    DEALLOCATE( prm_field_list, prm_tend_list, STAT=ist )
    IF (ist/=SUCCESS) CALL finish(thismodule, &
      & 'deallocation of prm_field/tend list array failed')

    DEALLOCATE( prm_field, prm_tend, STAT=ist )
    IF (ist/=SUCCESS) CALL finish(thismodule, &
      & 'deallocation of prm_field/tend array failed')

    CALL message(thismodule,'Destruction of ECHAM physics state finished.')

  END SUBROUTINE destruct_echam_phy_state
  !--------------------------------------------------------------------


  !--------------------------------------------------------------------
  !>
  SUBROUTINE new_echam_phy_field_list( jg, kproma, klev, kblks, ktracer, ksfc_type, &
                                     & listname, prefix,                            &
                                     & diag_list,                                   &
                                     & metrics_list,                                &
                                     & ext_atm_list,                                &
                                     & field_list, field                            )
    INTEGER,INTENT(IN) :: jg !> patch ID
    INTEGER,INTENT(IN) :: kproma, klev, kblks, ktracer, ksfc_type  !< dimension sizes
<<<<<<< HEAD
    CHARACTER(*), INTENT(IN) :: listname, prefix
    TYPE(t_var_list_ptr), INTENT(INOUT) :: field_list
    TYPE(t_echam_phy_field), INTENT(INOUT) :: field
    CHARACTER(LEN=vname_len) :: trcname, varname
=======

    CHARACTER(len=*)              ,INTENT(IN) :: listname, prefix

    TYPE(t_var_list),       INTENT(INOUT) :: diag_list
    TYPE(t_var_list),       INTENT(INOUT) :: metrics_list
    TYPE(t_var_list),       INTENT(INOUT) :: ext_atm_list
    TYPE(t_var_list),       INTENT(INOUT) :: field_list
    TYPE(t_echam_phy_field),INTENT(INOUT) :: field

    ! Local variables

    CHARACTER(len=varname_len) :: trcname, varname
>>>>>>> af95d9eb
    LOGICAL :: contvar_is_in_output
    TYPE(t_cf_var)    ::    cf_desc
    TYPE(t_grib2_var) :: grib2_desc, grib2_tmp
    INTEGER :: shape2d(2), shape3d(3), shapesfc(3), shapeice(3), shape3d_layer_interfaces(3)
<<<<<<< HEAD
    INTEGER :: ibits, iextbits
=======
    INTEGER :: ibits, iextbits, ivarbits
>>>>>>> af95d9eb
    INTEGER :: datatype_flt
    INTEGER :: jsfc, jtrc

    ibits = DATATYPE_PACK16
    iextbits = DATATYPE_PACK24
<<<<<<< HEAD
    datatype_flt = MERGE(DATATYPE_FLT64, DATATYPE_FLT32, lnetcdf_flt64_output)
=======

    IF (gribout_config(jg)%lgribout_24bit) THEN
      ivarbits = DATATYPE_PACK24
    ELSE
      ivarbits = DATATYPE_PACK16
    ENDIF

    IF ( lnetcdf_flt64_output ) THEN
      datatype_flt = DATATYPE_FLT64
    ELSE
      datatype_flt = DATATYPE_FLT32
    ENDIF

>>>>>>> af95d9eb
    shape2d  = (/kproma,       kblks/)
    shape3d  = (/kproma, klev, kblks/)
    shapesfc = (/kproma, kblks, ksfc_type/)
    shape3d_layer_interfaces = (/kproma,klev+1,kblks/)

    !$ACC ENTER DATA COPYIN( field )
    ! Register a field list and apply default settings

    CALL vlr_add(field_list, listname, patch_id=jg ,lrestart=.TRUE.)

    !------------------------------
    ! Metrics
    !------------------------------

    cf_desc    = t_cf_var('cell_longitude', 'rad',                              &
                &         'cell center longitude',                              &
                &         datatype_flt)
    grib2_desc = grib2_var(0,191,2, ibits, GRID_UNSTRUCTURED, GRID_CELL)
    CALL add_var( field_list, prefix//'clon', field%clon,                       &
                & GRID_UNSTRUCTURED_CELL, ZA_SURFACE, cf_desc, grib2_desc,      &
                & ldims=shape2d,                                                &
                & lrestart = .FALSE.,                                           &
                & isteptype=TSTEP_CONSTANT,                                     &
                & lopenacc = .TRUE.  )
    __acc_attach(field%clon)

    cf_desc    = t_cf_var('cell_latitude', 'rad',                               &
                &         'cell center latitude',                               &
                &         datatype_flt)
    grib2_desc = grib2_var(0,191,1, ibits, GRID_UNSTRUCTURED, GRID_CELL)
    CALL add_var( field_list, prefix//'clat', field%clat,                       &
                & GRID_UNSTRUCTURED_CELL, ZA_SURFACE, cf_desc, grib2_desc,      &
                & ldims=shape2d,                                                &
                & lrestart = .FALSE.,                                           &
                & isteptype=TSTEP_CONSTANT,                                     &
                & lopenacc = .TRUE.  )
    __acc_attach(field%clat)

    cf_desc    = t_cf_var('cell_area', 'm2',                                    &
                &         'Atmosphere Grid-Cell Area',                          &
                &         datatype_flt)
    grib2_desc = grib2_var(255,255,255, ibits, GRID_UNSTRUCTURED, GRID_CELL)
    CALL add_var( field_list, prefix//'areacella', field%areacella,             &
                & GRID_UNSTRUCTURED_CELL, ZA_SURFACE, cf_desc, grib2_desc,      &
                & ldims=shape2d,                                                &
                & lrestart = .FALSE.,                                           &
                & isteptype=TSTEP_CONSTANT,                                     &
                & lopenacc = .TRUE.  )
    __acc_attach(field%areacella)

    cf_desc    = t_cf_var('height_above_reference_ellipsoid', 'm',             &
                &         'height above reference ellipsoid, half levels',     &
                &         datatype_flt)
    grib2_desc = grib2_var(0, 3, 6, ivarbits, GRID_UNSTRUCTURED, GRID_CELL)    &
                & + t_grib2_int_key("typeOfSecondFixedSurface", 101)
    CALL add_ref( metrics_list, 'z_ifc',                                       &
                & prefix//'zhalf', field%zh,                                   &
                & GRID_UNSTRUCTURED_CELL, ZA_REFERENCE_HALF_HHL,               &
                & cf_desc, grib2_desc,                                         &
                & ref_idx=1, ldims=shape3d_layer_interfaces,                   &
                & vert_interp = create_vert_interp_metadata(                   &
                &               vert_intp_type=vintp_types("P","Z","I"),       &
                &               vert_intp_method=VINTP_METHOD_LIN_NLEVP1 ),    &
                & isteptype=TSTEP_CONSTANT                                     )
    __acc_attach(field%zh)

    cf_desc    = t_cf_var('height_above_reference_ellipsoid', 'm',             &
                &         'height above reference ellipsoid, full level',      &
                &         datatype_flt)
    grib2_desc = grib2_var(0,3,6, ibits, GRID_UNSTRUCTURED, GRID_CELL)
    CALL add_ref( metrics_list, 'z_mc',                                        &
                & prefix//'zfull', field%zf,                                   &
                & GRID_UNSTRUCTURED_CELL, ZA_REFERENCE,                        &
                & cf_desc, grib2_desc,                                         &
                & ref_idx=1, ldims=shape3d,                                    &
                & vert_interp = create_vert_interp_metadata(                   &
                &               vert_intp_type=vintp_types("P","Z","I"),       &
                &               vert_intp_method=VINTP_METHOD_LIN ),           &
                & isteptype=TSTEP_CONSTANT                                     )
    __acc_attach(field%zf)

    cf_desc    = t_cf_var('layer_thickness', 'm',                              &
                &         'layer thickness',                                   &
                &         datatype_flt)
    grib2_desc = grib2_var(0,3,12, ibits, GRID_UNSTRUCTURED, GRID_CELL)
    CALL add_ref( metrics_list, 'ddqz_z_full',                                 &
                & prefix//'dzhalf', field%dz,                                  &
                & GRID_UNSTRUCTURED_CELL, ZA_REFERENCE,                        &
                & cf_desc, grib2_desc,                                         &
                & ref_idx=1, ldims=shape3d,                                    &
                & vert_interp = create_vert_interp_metadata(                   &
                &               vert_intp_type=vintp_types("P","Z","I"),       &
                &               vert_intp_method=VINTP_METHOD_LIN ),           &
                & isteptype=TSTEP_CONSTANT                                     )
    __acc_attach(field%dz)


    !------------------------------
    ! Meteorological quantities
    !------------------------------

    ! &       field% ua        (nproma,nlev  ,nblks),          &
    cf_desc    = t_cf_var('eastward_wind', 'm s-1', 'eastward wind', datatype_flt)
    grib2_desc = grib2_var(0, 2, 2, ibits, GRID_UNSTRUCTURED, GRID_CELL)
    CALL add_ref( diag_list, 'u',                                              &
                & prefix//'ua', field%ua,                                      &
                & GRID_UNSTRUCTURED_CELL, ZA_REFERENCE,                        &
                & cf_desc, grib2_desc,                                         &
                & ref_idx=1, ldims=shape3d,                                    &
                & lrestart = .FALSE.,                                          &
                & vert_interp = create_vert_interp_metadata(                   &
                &               vert_intp_type=vintp_types("P","Z","I") )      )
    __acc_attach(field%ua)

    ! &       field% va        (nproma,nlev  ,nblks),          &
    cf_desc    = t_cf_var('northward_wind', 'm s-1', 'northward wind', datatype_flt)
    grib2_desc = grib2_var(0, 2, 3, ibits, GRID_UNSTRUCTURED, GRID_CELL)
    CALL add_ref( diag_list, 'v',                                              &
                & prefix//'va', field%va,                                      &
                & GRID_UNSTRUCTURED_CELL, ZA_REFERENCE,                        &
                & cf_desc, grib2_desc,                                         &
                & ref_idx=1, ldims=shape3d,                                    &
                & lrestart = .FALSE.,                                          &
                & vert_interp = create_vert_interp_metadata(                   &
                &               vert_intp_type=vintp_types("P","Z","I") )      )
    __acc_attach(field%va)

    ! &       field% ta        (nproma,nlev  ,nblks),          &
    cf_desc    = t_cf_var('air_temperature', 'K', 'air temperature', datatype_flt)
    grib2_desc = grib2_var(0, 0, 0, ibits, GRID_UNSTRUCTURED, GRID_CELL)
    CALL add_ref( diag_list, 'temp',                                           &
                & prefix//'ta', field%ta,                                      &
                & GRID_UNSTRUCTURED_CELL, ZA_REFERENCE,                        &
                & cf_desc, grib2_desc,                                         &
                & ref_idx=1, ldims=shape3d,                                    &
                & lrestart = .FALSE.,                                          &
                & vert_interp = create_vert_interp_metadata(                   &
                &               vert_intp_type=vintp_types("P","Z","I"),       &
                &               vert_intp_method=VINTP_METHOD_LIN )            )
    __acc_attach(field%ta)

    ! &       field% tv        (nproma,nlev  ,nblks),          &
    cf_desc    = t_cf_var('virtual_temperature', 'K', 'virtual temperature', datatype_flt)
    grib2_desc = grib2_var(0,0,1, ibits, GRID_UNSTRUCTURED, GRID_CELL)
    CALL add_ref( diag_list, 'tempv',                                          &
                & prefix//'tv', field%tv,                                      &
                & GRID_UNSTRUCTURED_CELL, ZA_REFERENCE,                        &
                & cf_desc, grib2_desc,                                         &
                & ref_idx=1, ldims=shape3d,                                    &
                & lrestart = .FALSE.,                                          &
                & vert_interp = create_vert_interp_metadata(                   &
                &               vert_intp_type=vintp_types("P","Z","I"),       &
                &               vert_intp_method=VINTP_METHOD_LIN )            )
    __acc_attach(field%tv)

    ! OZONE 
    ! &       field% o3        (nproma,nlev  ,nblks),          &
    grib2_desc = grib2_var(0,14,1, ibits, GRID_UNSTRUCTURED, GRID_CELL)
#ifdef __NO_RTE_RRTMGP__
    cf_desc    = t_cf_var('ozone', 'kg/kg', 'ozone mixing ratio', datatype_flt)
    CALL add_var( field_list, prefix//'tro3', field%o3,                         &
#else
    cf_desc    = t_cf_var('ozone', 'mol/mol', 'ozone volume mixing ratio', datatype_flt)
    CALL add_var( field_list, prefix//'o3', field%o3,                           &
#endif
                & GRID_UNSTRUCTURED_CELL, ZA_REFERENCE, cf_desc, grib2_desc, ldims=shape3d, &
                & lrestart = .FALSE.,                                           &
                & vert_interp=create_vert_interp_metadata(                      &
                &   vert_intp_type=vintp_types("P","Z","I"),                    &
                &   vert_intp_method=VINTP_METHOD_LIN ),                        &
                & lopenacc=.TRUE.)
    __acc_attach(field%o3)

    ! aerosol optical properties
    ! at 533 nm
    cf_desc    = t_cf_var('aer_aod_533','-','aerosol optical depth at 533 nm', &
                & datatype_flt)
    grib2_desc = grib2_var(0,20,102, ibits, GRID_UNSTRUCTURED, GRID_CELL)
    CALL add_var( field_list, prefix//'aer_aod_533', field%aer_aod_533,        &
                & GRID_UNSTRUCTURED_CELL, ZA_REFERENCE, cf_desc, grib2_desc,   &
                & ldims=shape3d,                                               &
                & lrestart = .FALSE.,                                          &
                & vert_interp=create_vert_interp_metadata(                     &
                &   vert_intp_type=vintp_types("P","Z","I"),                   &
                &   vert_intp_method=VINTP_METHOD_LIN,                         &
                &   l_extrapol=.FALSE. ),                                      &
                & lopenacc=.TRUE.)
    __acc_attach(field%aer_aod_533)
    cf_desc    = t_cf_var('aer_ssa_533','-',                                   &
                & 'aerosol single scattering albedo at 533 nm', datatype_flt)
    grib2_desc = grib2_var(0,20,103, ibits, GRID_UNSTRUCTURED, GRID_CELL)
    CALL add_var( field_list, prefix//'aer_ssa_533', field%aer_ssa_533,        &
                & GRID_UNSTRUCTURED_CELL, ZA_REFERENCE, cf_desc, grib2_desc,   &
                & ldims=shape3d,                                               &
                & lrestart = .FALSE.,                                          &
                & vert_interp=create_vert_interp_metadata(                     &
                &   vert_intp_type=vintp_types("P","Z","I"),                   &
                &   vert_intp_method=VINTP_METHOD_LIN,                         &
                &   l_extrapol=.FALSE. ),                                      &
                & lopenacc=.TRUE.)
    __acc_attach(field%aer_ssa_533)
    cf_desc    = t_cf_var('aer_asy_533','-',                                   &
                & 'aerosol asymmetry factor at 533 nm', datatype_flt)
    grib2_desc = grib2_var(0,20,104, ibits, GRID_UNSTRUCTURED, GRID_CELL)
    CALL add_var( field_list, prefix//'aer_asy_533', field%aer_asy_533,        &
                & GRID_UNSTRUCTURED_CELL, ZA_REFERENCE, cf_desc, grib2_desc,   &
                & ldims=shape3d,                                               &
                & lrestart = .FALSE.,                                          &
                & vert_interp=create_vert_interp_metadata(                     &
                &   vert_intp_type=vintp_types("P","Z","I"),                   &
                &   vert_intp_method=VINTP_METHOD_LIN ),                       &
                & lopenacc=.TRUE.)
    __acc_attach(field%aer_asy_533)
    ! at 2325 nm
    cf_desc    = t_cf_var('aer_aod_2325','-',                                  &
                & 'aerosol optical depth at 2325 nm', datatype_flt)
    grib2_desc = grib2_var(0,20,102, ibits, GRID_UNSTRUCTURED, GRID_CELL)
    CALL add_var( field_list, prefix//'aer_aod_2325', field%aer_aod_2325,      &
                & GRID_UNSTRUCTURED_CELL, ZA_REFERENCE, cf_desc, grib2_desc,   &
                & ldims=shape3d,                                               &
                & lrestart = .FALSE.,                                          &
                & vert_interp=create_vert_interp_metadata(                     &
                &   vert_intp_type=vintp_types("P","Z","I"),                   &
                &   vert_intp_method=VINTP_METHOD_LIN,                         &
                &   l_extrapol=.FALSE. ),                                      &
                & lopenacc=.TRUE.)
    __acc_attach(field%aer_aod_2325)
    cf_desc    = t_cf_var('aer_ssa_2325','-',                                  &
                & 'aerosol single scattering albedo at 2325 nm', datatype_flt)
    grib2_desc = grib2_var(0,20,103, ibits, GRID_UNSTRUCTURED, GRID_CELL)
    CALL add_var( field_list, prefix//'aer_ssa_2325', field%aer_ssa_2325,      &
                & GRID_UNSTRUCTURED_CELL, ZA_REFERENCE, cf_desc, grib2_desc,   &
                & ldims=shape3d,                                               &
                & lrestart = .FALSE.,                                          &
                & vert_interp=create_vert_interp_metadata(                     &
                &   vert_intp_type=vintp_types("P","Z","I"),                   &
                &   vert_intp_method=VINTP_METHOD_LIN,                         &
                &   l_extrapol=.FALSE. ),                                      &
                & lopenacc=.TRUE.)
    __acc_attach(field%aer_ssa_2325)
    cf_desc    = t_cf_var('aer_asy_2325','-',                                  &
                & 'aerosol asymmetry factor at 2325 nm', datatype_flt)
    grib2_desc = grib2_var(0,20,104, ibits, GRID_UNSTRUCTURED, GRID_CELL)
    CALL add_var( field_list, prefix//'aer_asy_2325', field%aer_asy_2325,      &
                & GRID_UNSTRUCTURED_CELL, ZA_REFERENCE, cf_desc, grib2_desc,   &
                & ldims=shape3d,                                               &
                & lrestart = .FALSE.,                                          &
                & vert_interp=create_vert_interp_metadata(                     &
                &   vert_intp_type=vintp_types("P","Z","I"),                   &
                &   vert_intp_method=VINTP_METHOD_LIN,                         &
                &   l_extrapol=.FALSE. ),                                      &
                & lopenacc=.TRUE.)
    __acc_attach(field%aer_asy_2325)
    ! at 9731 nm
    cf_desc    = t_cf_var('aer_aod_9731','-',                                  &
                & 'effective aerosol optical depth at 9731 nm', datatype_flt)
    grib2_desc = grib2_var(0,20,102, ibits, GRID_UNSTRUCTURED, GRID_CELL)
    CALL add_var( field_list, prefix//'aer_aod_9731', field%aer_aod_9731,      &
                & GRID_UNSTRUCTURED_CELL, ZA_REFERENCE, cf_desc, grib2_desc,   &
                & ldims=shape3d,                                               &
                & lrestart = .FALSE.,                                          &
                & vert_interp=create_vert_interp_metadata(                     &
                &   vert_intp_type=vintp_types("P","Z","I"),                   &
                &   vert_intp_method=VINTP_METHOD_LIN,                         &
                &   l_extrapol=.FALSE. ),                                      &
                & lopenacc=.TRUE.)
    __acc_attach(field%aer_aod_9731)

    ! &       field% qtrc      (nproma,nlev  ,nblks,ntracer),  &
    CALL add_var( field_list, prefix//'qtrc_phy', field%qtrc,                  &
                & GRID_UNSTRUCTURED_CELL, ZA_REFERENCE,                           &
                & t_cf_var('mass_fraction_of_tracer_in_air', 'kg kg-1',        &
                &          'mass fraction of tracer in air (physics)',         &
                &          datatype_flt),                                      &
                & grib2_var(0,20,2, ibits, GRID_UNSTRUCTURED, GRID_CELL),      &
                & ldims = (/kproma,klev,kblks,ktracer/),                       &
                & lcontainer=.TRUE., lrestart=.FALSE., loutput=.FALSE.,        &
                & lopenacc=.TRUE.)
    __acc_attach(field%qtrc)

    ! &       field% mtrc      (nproma,nlev  ,nblks,ntracer),  &
    CALL add_var( field_list, prefix//'mtrc_phy', field%mtrc,                  &
                & GRID_UNSTRUCTURED_CELL, ZA_REFERENCE,                           &
                & t_cf_var('mass_of_tracer_in_air', 'kg m-2',                  &
                &          'mass of tracer in air (physics)',                  &
                &          datatype_flt),                                      &
                & grib2_var(0,20,2, ibits, GRID_UNSTRUCTURED, GRID_CELL),      &
                & ldims = (/kproma,klev,kblks,ktracer/),                       &
                & lcontainer=.TRUE., lrestart=.FALSE., loutput=.FALSE.,        &
                & lopenacc=.TRUE.)
    __acc_attach(field%mtrc)

    ! &       field% mtrcvi      (nproma,nblks,ntracer),  &
    CALL add_var( field_list, prefix//'mtrcvi_phy', field%mtrcvi,              &
                & GRID_UNSTRUCTURED_CELL, ZA_SURFACE,                          &
                & t_cf_var('atmosphere_tracer_content', 'kg m-2',              &
                &          'tracer path (physics)',                            &
                &          datatype_flt),                                      &
                & grib2_var(0,20,2, ibits, GRID_UNSTRUCTURED, GRID_CELL),      &
                & ldims = (/kproma,kblks,ktracer/),                            &
                & lcontainer=.TRUE., lrestart=.FALSE., loutput=.FALSE.,        &
                & lopenacc=.TRUE.)
    __acc_attach(field%mtrcvi)

    ALLOCATE(field%qtrc_ptr(ktracer))
    ALLOCATE(field%mtrc_ptr(ktracer))
    ALLOCATE(field%mtrcvi_ptr(ktracer))

    ! Generic references to single tracers
    DO jtrc = 1,ktracer
      trcname=TRIM(advection_config(jg)%tracer_names(jtrc))
      SELECT CASE (trcname)
      CASE ('hus')
        grib2_tmp = grib2_var(0, 1,  2, ibits, GRID_UNSTRUCTURED, GRID_CELL)
      CASE ('clw')
        grib2_tmp = grib2_var(0, 1, 22, ibits, GRID_UNSTRUCTURED, GRID_CELL)
      CASE ('cli')
        grib2_tmp = grib2_var(0, 1, 23, ibits, GRID_UNSTRUCTURED, GRID_CELL)
      CASE default
        grib2_tmp = grib2_var(255, 255, 255, ibits, GRID_UNSTRUCTURED, GRID_CELL)
      END SELECT
      CALL add_ref( field_list, prefix//'qtrc_phy',                            &
                  & prefix//'q'//TRIM(trcname)//'_phy', field%qtrc_ptr(jtrc)%p,&
                  & GRID_UNSTRUCTURED_CELL, ZA_REFERENCE,                      &
                  & t_cf_var('mass_fraction_of_'//TRIM(trcname)//'_in_air',    &
                  &          'kg kg-1',                                        &
                  &          'mass fraction of '//TRIM(trcname)//' in air (physics)', &
                  &          datatype_flt),                                    &
                  & grib2_tmp,                                                 &
                  & ref_idx=jtrc, ldims=(/kproma,klev,kblks/),                 &
                  & lrestart = .FALSE.,                                        &
                  & vert_interp=create_vert_interp_metadata(                   &
                  &             vert_intp_type=vintp_types("P","Z","I"),       & 
                  &             vert_intp_method=VINTP_METHOD_LIN,             &
                  &             l_loglin=.FALSE.,                              &
                  &             l_extrapol=.TRUE., l_pd_limit=.FALSE.,         &
                  &             lower_limit=0._wp )                            )
      SELECT CASE (trcname)
      CASE ('hus')
        grib2_tmp = grib2_var(0, 1, 64, ibits, GRID_UNSTRUCTURED, GRID_CELL)
      CASE ('clw')
        grib2_tmp = grib2_var(0, 1, 69, ibits, GRID_UNSTRUCTURED, GRID_CELL)
      CASE ('cli')
        grib2_tmp = grib2_var(0, 1, 70, ibits, GRID_UNSTRUCTURED, GRID_CELL)
      CASE default
        grib2_tmp = grib2_var(255, 255, 255, ibits, GRID_UNSTRUCTURED, GRID_CELL)
      END SELECT
      CALL add_ref( field_list, prefix//'mtrc_phy',                            &
                  & prefix//'m'//TRIM(trcname)//'_phy', field%mtrc_ptr(jtrc)%p,&
                  & GRID_UNSTRUCTURED_CELL, ZA_REFERENCE,                      &
                  & t_cf_var('mass_of_'//TRIM(trcname)//'_in_air',             &
                  &          'kg m-2',                                         &
                  &          'mass of '//TRIM(trcname)//' in air (physics)',   &
                  &          datatype_flt),                                    &
                  & grib2_tmp,                                                 &
                  & ref_idx=jtrc, ldims=(/kproma,klev,kblks/),                 &
                  & lrestart = .FALSE.,                                        &
                  & vert_interp=create_vert_interp_metadata(                   &
                  &             vert_intp_type=vintp_types("P","Z","I"),       & 
                  &             vert_intp_method=VINTP_METHOD_LIN,             &
                  &             l_loglin=.FALSE.,                              &
                  &             l_extrapol=.TRUE., l_pd_limit=.FALSE.,         &
                  &             lower_limit=0._wp )                            )
      SELECT CASE (trcname)
      CASE ('hus')
        grib2_tmp = grib2_var(0, 1, 64, ibits, GRID_UNSTRUCTURED, GRID_CELL)
      CASE ('clw')
        grib2_tmp = grib2_var(0, 1, 69, ibits, GRID_UNSTRUCTURED, GRID_CELL)
      CASE ('cli')
        grib2_tmp = grib2_var(0, 1, 70, ibits, GRID_UNSTRUCTURED, GRID_CELL)
      CASE default
        grib2_tmp = grib2_var(255, 255, 255, ibits, GRID_UNSTRUCTURED, GRID_CELL)
      END SELECT
      CALL add_ref( field_list, prefix//'mtrcvi_phy',                          &
                  & prefix//'m'//TRIM(trcname)//'vi_phy', field%mtrcvi_ptr(jtrc)%p, &
                  & GRID_UNSTRUCTURED_CELL, ZA_ATMOSPHERE,                     &
                  & t_cf_var('atmosphere_'//TRIM(trcname)//'_content',         &
                  &          'kg m-2', TRIM(trcname)//' path (physics)',       &
                  &          datatype_flt),                                    &
                  & grib2_tmp,                                                 &
                  & ref_idx=jtrc, ldims=(/kproma,kblks/),                      &
                  & lrestart = .FALSE.                                         )
    END DO

    ! Specific references for tracers with specific names
    DO jtrc = 1,ktracer
       IF ( jtrc == iqv ) THEN
          CALL add_ref( field_list, prefix//'mtrcvi_phy',                      &
                  & prefix//'prw', field%prw,                                  &
                  & GRID_UNSTRUCTURED_CELL, ZA_ATMOSPHERE,                     &
                  & t_cf_var('total_vapour', 'kg m-2', 'vertically integrated water vapour', &
                  &          datatype_flt),                                    &
                  & grib2_var(0,1,64, ibits, GRID_UNSTRUCTURED, GRID_CELL),    &
                  & ref_idx=jtrc, ldims=(/kproma,kblks/),                      &
                  & lrestart = .FALSE.                                         )
       END IF
       IF ( jtrc == iqc ) THEN
          CALL add_ref( field_list, prefix//'mtrcvi_phy',                      &
                  & prefix//'cllvi', field%cllvi,                              &
                  & GRID_UNSTRUCTURED_CELL, ZA_ATMOSPHERE,                     &
                  & t_cf_var('total_cloud_water', 'kg m-2', 'vertically integrated cloud water', &
                  &          datatype_flt),                                    &
                  & grib2_var(0,1,69, ibits, GRID_UNSTRUCTURED, GRID_CELL),    &
                  & ref_idx=jtrc, ldims=(/kproma,kblks/),                      &
                  & lrestart = .FALSE.                                         )
       END IF
       IF ( jtrc == iqi ) THEN
          CALL add_ref( field_list, prefix//'mtrcvi_phy',                      &
                  & prefix//'clivi', field%clivi,                              &
                  & GRID_UNSTRUCTURED_CELL, ZA_ATMOSPHERE,                     &
                  & t_cf_var('total_cloud_ice', 'kg m-2', 'vertically integrated cloud ice', &
                  &          datatype_flt),                                    &
                  & grib2_var(0,1,70, ibits, GRID_UNSTRUCTURED, GRID_CELL),    &
                  & ref_idx=jtrc, ldims=(/kproma,kblks/),                      &
                  & lrestart = .FALSE.                                         )
       END IF
       IF ( jtrc == iqr ) THEN
          CALL add_ref( field_list, prefix//'mtrcvi_phy',                      &
                  & prefix//'qrvi', field%qrvi,                                &
                  & GRID_UNSTRUCTURED_CELL, ZA_ATMOSPHERE,                     &
                  & t_cf_var('total_rain', 'kg m-2', 'vertically integrated rain', &
                  &          datatype_flt),                                    &
                  & grib2_var(0,1,221, ibits, GRID_UNSTRUCTURED, GRID_CELL),    &
                  & ref_idx=jtrc, ldims=(/kproma,kblks/),                      &
                  & lrestart = .FALSE.                                         )
       END IF
       IF ( jtrc == iqs ) THEN
          CALL add_ref( field_list, prefix//'mtrcvi_phy',                      &
                  & prefix//'qsvi', field%qsvi,                                &
                  & GRID_UNSTRUCTURED_CELL, ZA_ATMOSPHERE,                     &
                  & t_cf_var('total_snow', 'kg m-2', 'vertically integrated snow', &
                  &          datatype_flt),                                    &
                  & grib2_var(0,1,222, ibits, GRID_UNSTRUCTURED, GRID_CELL),    &
                  & ref_idx=jtrc, ldims=(/kproma,kblks/),                      &
                  & lrestart = .FALSE.                                         )
       END IF
       IF ( jtrc == iqg ) THEN
          CALL add_ref( field_list, prefix//'mtrcvi_phy',                      &
                  & prefix//'qgvi', field%qgvi,                                &
                  & GRID_UNSTRUCTURED_CELL, ZA_ATMOSPHERE,                     &
                  & t_cf_var('total_graupel', 'kg m-2', 'vertically integrated graupel', &
                  &          datatype_flt),                                    &
                  & grib2_var(0,1,223, ibits, GRID_UNSTRUCTURED, GRID_CELL),    &
                  & ref_idx=jtrc, ldims=(/kproma,kblks/),                      &
                  & lrestart = .FALSE.                                         )
       END IF
    END DO

    ! &       field% rho        (nproma,nlev  ,nblks),          &
    cf_desc    = t_cf_var('air_density', 'kg m-3', 'density of air',           &
         &                datatype_flt)
    grib2_desc = grib2_var(0,3,10, ibits, GRID_UNSTRUCTURED, GRID_CELL)
    CALL add_var( field_list, prefix//'rho_phy', field%rho,                    &
         &        GRID_UNSTRUCTURED_CELL, ZA_REFERENCE, cf_desc, grib2_desc,   &
         &        ldims=shape3d, lrestart = .FALSE.,                           &
         &        vert_interp=create_vert_interp_metadata(                     &
         &                    vert_intp_type=vintp_types("P","Z","I"),         & 
         &                    vert_intp_method=VINTP_METHOD_LIN,               &
         &                    l_loglin=.FALSE.,                                &
         &                    l_extrapol=.TRUE., l_pd_limit=.FALSE.,           &
         &                    lower_limit=0._wp  ),                            &
         &        lopenacc=.TRUE.)
    __acc_attach(field%rho)

    ! &       field% mh2o        (nproma,nlev  ,nblks),          &
    cf_desc    = t_cf_var('h2o_mass', 'kg m-2', 'h2o (vap+liq+ice) mass in layer', &
         &                datatype_flt)
    grib2_desc = grib2_var(0,1,21, ibits, GRID_UNSTRUCTURED, GRID_CELL)
    CALL add_var( field_list, prefix//'mh2o_phy', field%mh2o,                  &
         &        GRID_UNSTRUCTURED_CELL, ZA_REFERENCE, cf_desc, grib2_desc,   &
         &        ldims=shape3d, lrestart = .FALSE.,                           &
         &        vert_interp=create_vert_interp_metadata(                     &
         &                    vert_intp_type=vintp_types("P","Z","I"),         & 
         &                    vert_intp_method=VINTP_METHOD_LIN,               &
         &                    l_loglin=.FALSE.,                                &
         &                    l_extrapol=.TRUE., l_pd_limit=.FALSE.,           &
         &                    lower_limit=0._wp  ),                            &
         &        lopenacc=.TRUE.)
    __acc_attach(field%mh2o)

    ! &       field% mh2ovi     (nproma,nblks),          &
    cf_desc    = t_cf_var('atmosphere_h2o_content', 'kg m-2', 'h2o (vap+liq+ice) path (physics)', &
         &                datatype_flt)
    grib2_desc = grib2_var(0,1,78, ibits, GRID_UNSTRUCTURED, GRID_CELL)
    CALL add_var( field_list, prefix//'mh2ovi_phy', field%mh2ovi,              &
         &        GRID_UNSTRUCTURED_CELL, ZA_ATMOSPHERE,                       &
         &        cf_desc, grib2_desc,                                         &
         &        ldims=shape2d,                                               &
         &        lrestart = .FALSE.,                                          &
         &        isteptype=TSTEP_INSTANT,                                     &
         &        lopenacc=.TRUE.)
    __acc_attach(field%mh2ovi)

    ! &       field% mair        (nproma,nlev  ,nblks),          &
    cf_desc    = t_cf_var('air_mass', 'kg m-2', 'air mass in layer', &
         &                datatype_flt)
    grib2_desc = grib2_var(0,1,21, ibits, GRID_UNSTRUCTURED, GRID_CELL)
    CALL add_var( field_list, prefix//'mair_phy', field%mair,                  &
         &        GRID_UNSTRUCTURED_CELL, ZA_REFERENCE, cf_desc, grib2_desc,   &
         &        ldims=shape3d, lrestart = .FALSE., initval=1.0_wp,           &
         &        vert_interp=create_vert_interp_metadata(                     &
         &                    vert_intp_type=vintp_types("P","Z","I"),         & 
         &                    vert_intp_method=VINTP_METHOD_LIN,               &
         &                    l_loglin=.FALSE.,                                &
         &                    l_extrapol=.TRUE., l_pd_limit=.FALSE.,           &
         &                    lower_limit=0._wp  ),                            &
         &        lopenacc=.TRUE.)
    __acc_attach(field%mair)

    ! &       field% mairvi     (nproma,nblks),          &
    cf_desc    = t_cf_var('atmosphere_air_content', 'kg m-2', 'air path (physics)', &
         &                datatype_flt)
    grib2_desc = grib2_var(0,3,210, ibits, GRID_UNSTRUCTURED, GRID_CELL)
    CALL add_var( field_list, prefix//'mairvi_phy', field%mairvi,              &
         &        GRID_UNSTRUCTURED_CELL, ZA_ATMOSPHERE,                       &
         &        cf_desc, grib2_desc,                                         &
         &        ldims=shape2d,                                               &
         &        lrestart = .FALSE.,                                          &
         &        isteptype=TSTEP_INSTANT,                                     &
         &        lopenacc=.TRUE.)
    __acc_attach(field%mairvi)

    ! &       field% mdry        (nproma,nlev  ,nblks),          &
    cf_desc    = t_cf_var('dry_air_mass', 'kg m-2', 'dry air mass in layer', &
         &                datatype_flt)
    grib2_desc = grib2_var(0,1,21, ibits, GRID_UNSTRUCTURED, GRID_CELL)
    CALL add_var( field_list, prefix//'mdry_phy', field%mdry,                  &
         &        GRID_UNSTRUCTURED_CELL, ZA_REFERENCE, cf_desc, grib2_desc,   &
         &        ldims=shape3d, lrestart = .FALSE., initval=1.0_wp,           &
         &        vert_interp=create_vert_interp_metadata(                     &
         &                    vert_intp_type=vintp_types("P","Z","I"),         & 
         &                    vert_intp_method=VINTP_METHOD_LIN,               &
         &                    l_loglin=.FALSE.,                                &
         &                    l_extrapol=.TRUE., l_pd_limit=.FALSE.,           &
         &                    lower_limit=0._wp  ),                            &
         &        lopenacc=.TRUE.)
    __acc_attach(field%mdry)

    ! &       field% mdryvi     (nproma,nblks),          &
    cf_desc    = t_cf_var('atmosphere_dry_air_content', 'kg m-2', 'dry air path (physics)', &
         &                datatype_flt)
    grib2_desc = grib2_var(0,3,211, ibits, GRID_UNSTRUCTURED, GRID_CELL)
    CALL add_var( field_list, prefix//'mdryvi_phy', field%mdryvi,              &
         &        GRID_UNSTRUCTURED_CELL, ZA_ATMOSPHERE,                       &
         &        cf_desc, grib2_desc,                                         &
         &        ldims=shape2d,                                               &
         &        lrestart = .FALSE.,                                          &
         &        isteptype=TSTEP_INSTANT,                                     &
         &        lopenacc=.TRUE.)
    __acc_attach(field%mdryvi)

    ! &       field% mref        (nproma,nlev  ,nblks),          &
    cf_desc    = t_cf_var('ref_air_mass', 'kg m-2', 'ref air mass in layer', &
         &                datatype_flt)
    grib2_desc = grib2_var(0,1,21, ibits, GRID_UNSTRUCTURED, GRID_CELL)
    CALL add_var( field_list, prefix//'mref_phy', field%mref,                  &
         &        GRID_UNSTRUCTURED_CELL, ZA_REFERENCE, cf_desc, grib2_desc,   &
         &        ldims=shape3d, lrestart = .FALSE., initval=1.0_wp,           &
         &        vert_interp=create_vert_interp_metadata(                     &
         &                    vert_intp_type=vintp_types("P","Z","I"),         & 
         &                    vert_intp_method=VINTP_METHOD_LIN,               &
         &                    l_loglin=.FALSE.,                                &
         &                    l_extrapol=.TRUE., l_pd_limit=.FALSE.,           &
         &                    lower_limit=0._wp  ),                            &
         &        lopenacc=.TRUE.)
    __acc_attach(field%mref)

    ! &       field% mrefvi     (nproma,nblks),          &
    cf_desc    = t_cf_var('atmosphere_ref_air_content', 'kg m-2', 'ref air path (physics)', &
         &                datatype_flt)
    grib2_desc = grib2_var(0,1,64, ibits, GRID_UNSTRUCTURED, GRID_CELL)
    CALL add_var( field_list, prefix//'mrefvi_phy', field%mrefvi,              &
         &        GRID_UNSTRUCTURED_CELL, ZA_SURFACE,                          &
         &        cf_desc, grib2_desc,                                         &
         &        ldims=shape2d,                                               &
         &        lrestart = .FALSE.,                                          &
         &        isteptype=TSTEP_INSTANT,                                     &
         &        lopenacc=.TRUE.)
    __acc_attach(field%mrefvi)

    ! &       field% xref        (nproma,nlev  ,nblks),          &
    cf_desc    = t_cf_var('ratio_mair_mdry', '', 'ratio mair/mdry', &
         &                datatype_flt)
    grib2_desc = grib2_var(0,1,255, ibits, GRID_UNSTRUCTURED, GRID_CELL)
    CALL add_var( field_list, prefix//'xref_phy', field%xref,                  &
         &        GRID_UNSTRUCTURED_CELL, ZA_REFERENCE, cf_desc, grib2_desc,   &
         &        ldims=shape3d, lrestart = .FALSE., initval=1.0_wp,           &
         &        vert_interp=create_vert_interp_metadata(                     &
         &                    vert_intp_type=vintp_types("P","Z","I"),         & 
         &                    vert_intp_method=VINTP_METHOD_LIN,               &
         &                    l_loglin=.FALSE.,                                &
         &                    l_extrapol=.TRUE., l_pd_limit=.FALSE.,           &
         &                    lower_limit=0._wp  ),                            &
         &        lopenacc=.TRUE.)
    __acc_attach(field%xref)

    ! &       field% wa     (nproma,nlevp1,nblks),          &
    cf_desc    = t_cf_var('vertical_velocity', 'm s-1', 'vertical velocity in m/s', datatype_flt)
    grib2_desc = grib2_var(0,2,8, ibits, GRID_UNSTRUCTURED, GRID_CELL)
    CALL add_var( field_list, prefix//'wa_phy', field%wa,                          &
                & GRID_UNSTRUCTURED_CELL, ZA_REFERENCE_HALF, cf_desc, grib2_desc,  &
                & ldims=shape3d_layer_interfaces, lrestart = .FALSE.,              &
                & vert_interp=create_vert_interp_metadata(                         &
                &             vert_intp_type=vintp_types("P","Z","I"),             &
                &             vert_intp_method=VINTP_METHOD_LIN_NLEVP1,            &
                &             l_loglin=.FALSE., l_extrapol=.FALSE.),               &
                & lopenacc=.TRUE.)
    __acc_attach(field%wa)

    ! &       field% omega     (nproma,nlev  ,nblks),          &
    cf_desc    = t_cf_var('vertical_velocity', 'Pa s-1', 'vertical velocity in physics', datatype_flt)
    grib2_desc = grib2_var(0,2,8, ibits, GRID_UNSTRUCTURED, GRID_CELL)
    CALL add_var( field_list, prefix//'omega_phy', field%omega,                &
                & GRID_UNSTRUCTURED_CELL, ZA_REFERENCE, cf_desc, grib2_desc,   &
                & ldims=shape3d, lrestart = .FALSE.,                           &
                & vert_interp=create_vert_interp_metadata(                     &
                &             vert_intp_type=vintp_types("P","Z","I"),         &
                &             vert_intp_method=VINTP_METHOD_LIN,               &
                &             l_loglin=.FALSE., l_extrapol=.FALSE.),           &
                & lopenacc=.TRUE.)
    __acc_attach(field%omega)

    ! &       field% geom      (nproma,nlev  ,nblks),          &
    cf_desc    = t_cf_var('geopotential_above_surface', 'm2 s-2', 'geopotential above surface', datatype_flt)
    grib2_desc = grib2_var(0, 3, 4, ibits, GRID_UNSTRUCTURED, GRID_CELL)
    CALL add_ref( metrics_list, 'geopot_agl',                                  &
                & prefix//'gpsm', field%geom,                                  &
                & GRID_UNSTRUCTURED_CELL, ZA_REFERENCE,                        &
                & cf_desc, grib2_desc,                                         &
                & ref_idx=1, ldims=shape3d,                                    &
                & vert_interp = create_vert_interp_metadata(                   &
                &               vert_intp_type=vintp_types("P","Z","I"),       &
                &               vert_intp_method=VINTP_METHOD_LIN,             &
                &               l_extrapol=.TRUE., l_pd_limit=.FALSE.)         )
    __acc_attach(field%geom)

    ! &       field% pfull (nproma,nlev  ,nblks),          &
    cf_desc    = t_cf_var('air_pressure', 'Pa', 'air pressure on model levels', datatype_flt)
    grib2_desc = grib2_var(0, 3, 0, ibits, GRID_UNSTRUCTURED, GRID_CELL)
    CALL add_ref( diag_list, 'pres',                                           &
                & prefix//'pfull', field%pfull,                                &
                & GRID_UNSTRUCTURED_CELL, ZA_REFERENCE,                        &
                & cf_desc, grib2_desc,                                         &
                & ref_idx=1, ldims=shape3d,                                    &
                & lrestart = .FALSE.,                                          &
                & vert_interp=create_vert_interp_metadata(                     &
                &             vert_intp_type=vintp_types("Z","I"),             &
                &             vert_intp_method=VINTP_METHOD_PRES )             )
    __acc_attach(field%pfull)

    !-- Variables defined at layer interfaces --
    ! &       field% geoi      (nproma,nlevp1,nblks),          &
    cf_desc    = t_cf_var('geopotential above surface', 'm2 s-2', 'geopotential above surface', datatype_flt)
    grib2_desc = grib2_var(0, 3, 4, ibits, GRID_UNSTRUCTURED, GRID_CELL)
    CALL add_ref( metrics_list, 'geopot_agl_ifc',                              &
                & prefix//'gpsi', field%geoi,                                  &
                & GRID_UNSTRUCTURED_CELL, ZA_REFERENCE_HALF,                   &
                & cf_desc, grib2_desc,                                         &
                & ref_idx=1, ldims=shape3d_layer_interfaces,                   &
                & vert_interp = create_vert_interp_metadata(                   &
                &               vert_intp_type=vintp_types("P","Z","I"),       &
                &               vert_intp_method=VINTP_METHOD_LIN_NLEVP1 )     )
    __acc_attach(field%geoi)

    ! &       field% phalf (nproma,nlevp1,nblks),          &
    cf_desc    = t_cf_var('air_pressure', 'Pa', 'air pressure on model half levels', datatype_flt)
    grib2_desc = grib2_var(0, 3, 0, ibits, GRID_UNSTRUCTURED, GRID_CELL)
    CALL add_ref( diag_list, 'pres_ifc',                                       &
                & prefix//'phalf', field%phalf,                                &
                & GRID_UNSTRUCTURED_CELL, ZA_REFERENCE_HALF,                   &
                & cf_desc, grib2_desc,                                         &
                & ref_idx=1, ldims=shape3d_layer_interfaces,                   &
                & lrestart = .FALSE.,                                          &
                & vert_interp=create_vert_interp_metadata(                     &
                &             vert_intp_type=vintp_types("Z","I"),             &
                &             vert_intp_method=VINTP_METHOD_LIN_NLEVP1 )       )
    __acc_attach(field%phalf)

    !------------------
    ! Radiation
    !------------------
    !

    cf_desc    = t_cf_var( 'cosmu0'                                      , &
         &                 ''                                            , &
         &                 'cosine of the zenith angle for rad. heating' , &
         &                 datatype_flt                                  )
    grib2_desc = grib2_var(0,4,214, ibits, GRID_UNSTRUCTURED, GRID_CELL)
    CALL add_var(field_list, prefix//'cosmu0' , field%cosmu0, &
         &       GRID_UNSTRUCTURED_CELL , ZA_SURFACE        , &
         &       cf_desc , grib2_desc                       , &
         &       lrestart = .FALSE.                         , &
         &       ldims=shape2d                              , &
         &       lopenacc=.TRUE.                            )
    __acc_attach(field%cosmu0)

    cf_desc    = t_cf_var( 'cosmu0_rt'                                    , &
         &                 ''                                             , &
         &                 'cosine of the zenith angle at radiation time' , &
         &                 datatype_flt                                   )
    grib2_desc = grib2_var(192,214,1, ibits, GRID_UNSTRUCTURED, GRID_CELL)
    CALL add_var(field_list, prefix//'cosmu0_rt', field%cosmu0_rt, &
         &       GRID_UNSTRUCTURED_CELL , ZA_SURFACE             , &
         &       cf_desc , grib2_desc                            , &
         &       lrestart = .TRUE.                               , &
         &       ldims=shape2d                                   , &
         &       lopenacc=.TRUE.                                 )
    __acc_attach(field%cosmu0_rt)

    cf_desc    = t_cf_var( 'daylght_frc', &
         &                 ''           , &
         &                 ''           , &
         &                 datatype_flt )
    grib2_desc = grib2_var(255, 255, 255, ibits, GRID_UNSTRUCTURED, GRID_CELL)
    CALL add_var(field_list, prefix//'daylght_frc', field%daylght_frc, &
         &       GRID_UNSTRUCTURED_CELL , ZA_SURFACE                 , &
         &       cf_desc, grib2_desc                                 , &
         &       lrestart = .FALSE.                                  , &
         &       ldims=shape2d                                       , &
         &       lopenacc=.TRUE.                                     )
    __acc_attach(field%daylght_frc)

    cf_desc    = t_cf_var( 'daylght_frc_rt' , &
         &                 ''               , &
         &                 ''               , &
         &                 datatype_flt     )
    grib2_desc = grib2_var(255, 255, 255, ibits, GRID_UNSTRUCTURED, GRID_CELL)
    CALL add_var(field_list, prefix//'daylght_frc_rt', field%daylght_frc_rt, &
         &       GRID_UNSTRUCTURED_CELL , ZA_SURFACE                       , &
         &       cf_desc, grib2_desc                                       , &
         &       lrestart = .TRUE.                                         , &
         &       ldims=shape2d                                             , &
         &       lopenacc=.TRUE.                                           )
    __acc_attach(field%daylght_frc_rt)

    IF ( echam_phy_tc(jg)%dt_rad > dt_zero ) THEN
       !
       ! shortwave fluxes
       ! - through the atmosphere
       !
       cf_desc    = t_cf_var('downwelling_shortwave_flux_in_air', &
            &                'W m-2'                            , &
            &                'downwelling shortwave radiation'  , &
            &                datatype_flt                       )
       grib2_desc = grib2_var(0,4,7, ibits, GRID_UNSTRUCTURED, GRID_CELL)
       CALL add_var(field_list, prefix//'rsd', field%rsd_rt     , &
            &       GRID_UNSTRUCTURED_CELL   , ZA_REFERENCE_HALF   , &
            &       cf_desc, grib2_desc                         , &
            &       lrestart = .TRUE.                           , &
            &       ldims=shape3d_layer_interfaces              , &
            &       vert_interp=create_vert_interp_metadata       &
            &         (vert_intp_type=vintp_types("P","Z","I") ,  &
            &          vert_intp_method=VINTP_METHOD_LIN_NLEVP1), &
            &       lopenacc=.TRUE.)
       __acc_attach(field%rsd_rt     )

       cf_desc    = t_cf_var('upwelling_shortwave_flux_in_air', &
            &                'W m-2'                          , &
            &                'upwelling shortwave radiation'  , &
            &                datatype_flt                     )
       grib2_desc = grib2_var(0,4,8, ibits, GRID_UNSTRUCTURED, GRID_CELL)
       CALL add_var(field_list, prefix//'rsu' , field%rsu_rt    , &
            &       GRID_UNSTRUCTURED_CELL    , ZA_REFERENCE_HALF  , &
            &       cf_desc, grib2_desc                         , &
            &       lrestart = .TRUE.                           , &
            &       ldims=shape3d_layer_interfaces              , &
            &       vert_interp=create_vert_interp_metadata       &
            &         (vert_intp_type=vintp_types("P","Z","I") ,  &
            &          vert_intp_method=VINTP_METHOD_LIN_NLEVP1), &
            &       lopenacc=.TRUE.)
       __acc_attach(field%rsu_rt    )

       cf_desc    = t_cf_var('downwelling_shortwave_flux_in_air_assuming_clear_sky', &
            &                'W m-2'                                               , &
            &                'downwelling clear-sky shortwave radiation'           , &
            &                datatype_flt                                          )
       grib2_desc = grib2_var(0,4,7, ibits, GRID_UNSTRUCTURED, GRID_CELL)
       CALL add_var(field_list, prefix//'rsdcs' , field%rsdcs_rt , &
            &       GRID_UNSTRUCTURED_CELL    , ZA_REFERENCE_HALF   , &
            &       cf_desc, grib2_desc                          , &
            &       lrestart = .TRUE.                            , &
            &       ldims=shape3d_layer_interfaces               , &
            &       vert_interp=create_vert_interp_metadata        &
            &         (vert_intp_type=vintp_types("P","Z","I") ,   &
            &          vert_intp_method=VINTP_METHOD_LIN_NLEVP1),  &
            &       lopenacc=.TRUE.)
       __acc_attach(field%rsdcs_rt )

       cf_desc    = t_cf_var('upwelling_shortwave_flux_in_air_assuming_clear_sky', &
            &                'W m-2'                                             , &
            &                'upwelling clear-sky shortwave radiation'           , &
            &                datatype_flt                                        )
       grib2_desc = grib2_var(0,4,8, ibits, GRID_UNSTRUCTURED, GRID_CELL)
       CALL add_var(field_list, prefix//'rsucs' , field%rsucs_rt , &
            &       GRID_UNSTRUCTURED_CELL    , ZA_REFERENCE_HALF   , &
            &       cf_desc, grib2_desc                          , &
            &       lrestart = .TRUE.                            , &
            &       ldims=shape3d_layer_interfaces               , &
            &       vert_interp=create_vert_interp_metadata        &
            &         (vert_intp_type=vintp_types("P","Z","I") ,   &
            &          vert_intp_method=VINTP_METHOD_LIN_NLEVP1),  &
            &       lopenacc=.TRUE.)
       __acc_attach(field%rsucs_rt )

       ! - at the top of the atmosphere
       !
       cf_desc    = t_cf_var('toa_incoming_shortwave_flux'     , &
            &                'W m-2'                           , &
            &                'toa incident shortwave radiation', &
            &                datatype_flt                      )
       grib2_desc = grib2_var(0,4,201, ibits, GRID_UNSTRUCTURED, GRID_CELL)
       CALL add_var(field_list, prefix//'rsdt', field%rsdt, &
            &       GRID_UNSTRUCTURED_CELL    , ZA_TOA    , &
            &       cf_desc, grib2_desc                   , &
            &       lrestart = .FALSE.                    , &
            &       ldims=shape2d                         , &
            &       lopenacc=.TRUE.                       )
       __acc_attach(field%rsdt)

       cf_desc    = t_cf_var('toa_outgoing_shortwave_flux'     , &
            &                'W m-2'                           , &
            &                'toa outgoing shortwave radiation', &
            &                datatype_flt                      )
       grib2_desc = grib2_var(0,4,8, ibits, GRID_UNSTRUCTURED, GRID_CELL)
       CALL add_var(field_list, prefix//'rsut', field%rsut, &
            &       GRID_UNSTRUCTURED_CELL    , ZA_TOA    , &
            &       cf_desc, grib2_desc                   , &
            &       lrestart = .FALSE.                    , &
            &       ldims=shape2d                         , &
            &       lopenacc=.TRUE.                       )
       __acc_attach(field%rsut)

       cf_desc    = t_cf_var('toa_outgoing_shortwave_flux_assuming_clear_sky', &
            &                'W m-2'                                         , &
            &                'toa outgoing clear-sky shortwave radiation'    , &
            &                datatype_flt                                    )
       grib2_desc = grib2_var(0,4,208, ibits, GRID_UNSTRUCTURED, GRID_CELL)
       CALL add_var(field_list, prefix//'rsutcs', field%rsutcs, &
            &       GRID_UNSTRUCTURED_CELL      , ZA_TOA      , &
            &       cf_desc, grib2_desc                       , &
            &       lrestart = .FALSE.                        , &
            &       ldims=shape2d                             , &
            &       lopenacc=.TRUE.                           )
       __acc_attach(field%rsutcs)

    END IF

    ! - at the surface (also used in update surface)
    !
    cf_desc    = t_cf_var('surface_downwelling_shortwave_flux_in_air', &
         &                'W m-2'                                    , &
         &                'surface downwelling shortwave radiation'  , &
         &                datatype_flt                               )
    grib2_desc = grib2_var(0,4,7, ibits, GRID_UNSTRUCTURED, GRID_CELL)
    CALL add_var(field_list, prefix//'rsds', field%rsds, &
         &       GRID_UNSTRUCTURED_CELL    , ZA_SURFACE, &
         &       cf_desc, grib2_desc                   , &
         &       lrestart = .FALSE.                    , &
         &       ldims=shape2d                         , &
         &       lopenacc=.TRUE.                       )
    __acc_attach(field%rsds)

    cf_desc    = t_cf_var('surface_upwelling_shortwave_flux_in_air', &
         &                'W m-2'                                  , &
         &                'surface upwelling shortwave radiation'  , &
         &                datatype_flt                             )
    grib2_desc = grib2_var(0,4,199, ibits, GRID_UNSTRUCTURED, GRID_CELL)
    CALL add_var(field_list, prefix//'rsus', field%rsus, &
         &       GRID_UNSTRUCTURED_CELL    , ZA_SURFACE, &
         &       cf_desc, grib2_desc                   , &
         &       lrestart = .FALSE.                    , &
         &       ldims=shape2d                         , &
         &       lopenacc=.TRUE.                       )
    __acc_attach(field%rsus)


    IF ( echam_phy_tc(jg)%dt_rad > dt_zero ) THEN
       !
       cf_desc    = t_cf_var('surface_downwelling_shortwave_flux_in_air_assuming_clear_sky', &
            &                'W m-2'                                                       , &
            &                'surface downwelling clear-sky shortwave radiation'           , &
            &                datatype_flt                                                  )
       grib2_desc = grib2_var(0,4,207, ibits, GRID_UNSTRUCTURED, GRID_CELL)
       CALL add_var(field_list, prefix//'rsdscs', field%rsdscs, &
            &       GRID_UNSTRUCTURED_CELL      , ZA_SURFACE  , &
            &       cf_desc, grib2_desc                       , &
            &       lrestart = .FALSE.                        , &
            &       ldims=shape2d                             , &
            &       lopenacc=.TRUE.                           )
       __acc_attach(field%rsdscs)

       cf_desc    = t_cf_var('surface_upwelling_shortwave_flux_in_air_assuming_clear_sky', &
            &                'W m-2'                                                     , &
            &                'surface upwelling clear-sky shortwave radiation'           , &
            &                datatype_flt                                                )
       grib2_desc = grib2_var(0,4,209, ibits, GRID_UNSTRUCTURED, GRID_CELL)
       CALL add_var(field_list, prefix//'rsuscs', field%rsuscs, &
            &       GRID_UNSTRUCTURED_CELL      , ZA_SURFACE  , &
            &       cf_desc, grib2_desc                       , &
            &       lrestart = .FALSE.                        , &
            &       ldims=shape2d                             , &
            &       lopenacc=.TRUE.                           )
       __acc_attach(field%rsuscs)

       !-----------------------------------------------------------------------------------
       ! shortwave flux components at the surface
       ! - at radiation times
       cf_desc    = t_cf_var('surface_downwelling_direct_visible_flux_in_air_at_rad_time'    , &
            &                'W m-2'                                                         , &
            &                'surface downwelling direct visible radiation at radiation time', &
            &                datatype_flt                                                    )
       grib2_desc = grib2_var(0,4,7, ibits, GRID_UNSTRUCTURED, GRID_CELL)
       CALL add_var(field_list, prefix//'rvds_dir_rt', field%rvds_dir_rt, &
            &       GRID_UNSTRUCTURED_CELL           , ZA_SURFACE       , &
            &       cf_desc, grib2_desc                                 , &
            &       lrestart = .TRUE.                                   , &
            &       ldims=shape2d                                       , &
            &       lopenacc=.TRUE.                                     )
       __acc_attach(field%rvds_dir_rt)

       cf_desc    = t_cf_var('surface_downwelling_direct_par_flux_in_air_at_rad_time'                          , &
            &                'W m-2'                                                                           , &
            &                'surface downwelling direct photosynthetically active radiation at radiation time', &
            &                datatype_flt                                                                      )
       grib2_desc = grib2_var(0,4,7, ibits, GRID_UNSTRUCTURED, GRID_CELL)
       CALL add_var(field_list, prefix//'rpds_dir_rt', field%rpds_dir_rt, &
            &       GRID_UNSTRUCTURED_CELL           , ZA_SURFACE       , &
            &       cf_desc, grib2_desc                                 , &
            &       lrestart = .TRUE.                                   , &
            &       ldims=shape2d                                       , &
            &       lopenacc=.TRUE.                                     )
       __acc_attach(field%rpds_dir_rt)

       cf_desc    = t_cf_var('surface_downwelling_direct_nearir_flux_in_air_at_rad_time'           , &
            &                'W m-2'                                                               , &
            &                'surface downwelling direct near infrared radiation at radiation time', &
            &                datatype_flt                                                          )
       grib2_desc = grib2_var(0,4,7, ibits, GRID_UNSTRUCTURED, GRID_CELL)
       CALL add_var(field_list, prefix//'rnds_dir_rt', field%rnds_dir_rt, &
            &       GRID_UNSTRUCTURED_CELL           , ZA_SURFACE       , &
            &       cf_desc, grib2_desc                                 , &
            &       lrestart = .TRUE.                                   , &
            &       ldims=shape2d                                       , &
            &       lopenacc=.TRUE.                                     )
       __acc_attach(field%rnds_dir_rt)


       cf_desc    = t_cf_var('surface_downwelling_diffuse_visible_flux_in_air_at_rad_time'    , &
            &                'W m-2'                                                          , &
            &                'surface downwelling diffuse visible radiation at radiation time', &
            &                datatype_flt                                                     )
       grib2_desc = grib2_var(0,4,7, ibits, GRID_UNSTRUCTURED, GRID_CELL)
       CALL add_var(field_list, prefix//'rvds_dif_rt', field%rvds_dif_rt, &
            &       GRID_UNSTRUCTURED_CELL        , ZA_SURFACE          , &
            &       cf_desc, grib2_desc                                 , &
            &       lrestart = .TRUE.                                   , &
            &       ldims=shape2d                                       , &
            &       lopenacc=.TRUE.                                     )
       __acc_attach(field%rvds_dif_rt)

       cf_desc    = t_cf_var('surface_downwelling_diffuse_par_flux_in_air_at_rad_time'                          , &
            &                'W m-2'                                                                            , &
            &                'surface downwelling diffuse photosynthetically active radiation at radiation time', &
            &                datatype_flt                                                                       )
       grib2_desc = grib2_var(0,4,7, ibits, GRID_UNSTRUCTURED, GRID_CELL)
       CALL add_var(field_list, prefix//'rpds_dif_rt', field%rpds_dif_rt, &
            &       GRID_UNSTRUCTURED_CELL           , ZA_SURFACE       , &
            &       cf_desc, grib2_desc                                 , &
            &       lrestart = .TRUE.                                   , &
            &       ldims=shape2d                                       , &
            &       lopenacc=.TRUE.                                     )
       __acc_attach(field%rpds_dif_rt)

       cf_desc    = t_cf_var('surface_downwelling_diffuse_nearir_flux_in_air_at_rad_time'           , &
            &                'W m-2'                                                                , &
            &                'surface downwelling diffuse near infrared radiation at radiation time', &
            &                datatype_flt                                                           )
       grib2_desc = grib2_var(0,4,7, ibits, GRID_UNSTRUCTURED, GRID_CELL)
       CALL add_var(field_list, prefix//'rnds_dif_rt', field%rnds_dif_rt, &
            &       GRID_UNSTRUCTURED_CELL           , ZA_SURFACE       , &
            &       cf_desc, grib2_desc                                 , &
            &       lrestart = .TRUE.                                   , &
            &       ldims=shape2d                                       , &
            &       lopenacc=.TRUE.                                     )
       __acc_attach(field%rnds_dif_rt)


       cf_desc    = t_cf_var('surface_upwelling_visible_flux_in_air_at_rad_time'    , &
            &                'W m-2'                                                , &
            &                'surface upwelling visible radiation at radiation time', &
            &                datatype_flt                                           )
       grib2_desc = grib2_var(0,4,7, ibits, GRID_UNSTRUCTURED, GRID_CELL)
       CALL add_var(field_list, prefix//'rvus_rt', field%rvus_rt, &
            &       GRID_UNSTRUCTURED_CELL       , ZA_SURFACE   , &
            &       cf_desc, grib2_desc                         , &
            &       lrestart = .TRUE.                           , &
            &       ldims=shape2d                               , &
            &       lopenacc=.TRUE.                             )
       __acc_attach(field%rvus_rt)

       cf_desc    = t_cf_var('surface_upwelling_par_flux_in_air_at_rad_time'                          , &
            &                'W m-2'                                                                  , &
            &                'surface upwelling photosynthetically active radiation at radiation time', &
            &                datatype_flt                                                             )
       grib2_desc = grib2_var(0,4,7, ibits, GRID_UNSTRUCTURED, GRID_CELL)
       CALL add_var(field_list, prefix//'rpus_rt', field%rpus_rt, &
            &       GRID_UNSTRUCTURED_CELL       , ZA_SURFACE   , &
            &       cf_desc, grib2_desc                         , &
            &       lrestart = .TRUE.                           , &
            &       ldims=shape2d                               , &
            &       lopenacc=.TRUE.                             )
       __acc_attach(field%rpus_rt)

       cf_desc    = t_cf_var('surface_upwelling_nearir_flux_in_air_at_rad_time'           , &
            &                'W m-2'                                                      , &
            &                'surface upwelling near infrared radiation at radiation time', &
            &                datatype_flt                                                 )
       grib2_desc = grib2_var(0,4,7, ibits, GRID_UNSTRUCTURED, GRID_CELL)
       CALL add_var(field_list, prefix//'rnus_rt', field%rnus_rt, &
            &       GRID_UNSTRUCTURED_CELL       , ZA_SURFACE   , &
            &       cf_desc, grib2_desc                         , &
            &       lrestart = .TRUE.                           , &
            &       ldims=shape2d                               , &
            &       lopenacc=.TRUE.                             )
       __acc_attach(field%rnus_rt)

    END IF

    !-----------------------------------------------------------------------------------------
    ! shortwave flux components at the surface (also used in update_surface)
    ! - at all times
    cf_desc    = t_cf_var('surface_downwelling_direct_visible_flux_in_air', &
         &                'W m-2'                                         , &
         &                'surface downwelling direct visible radiation'  , &
         &                datatype_flt                                    )
    grib2_desc = grib2_var(0,4,7, ibits, GRID_UNSTRUCTURED, GRID_CELL)
    CALL add_var(field_list, prefix//'rvds_dir', field%rvds_dir, &
         &       GRID_UNSTRUCTURED_CELL        , ZA_SURFACE    , &
         &       cf_desc, grib2_desc                           , &
         &       lrestart = .FALSE.                            , &
         &       ldims=shape2d                                 , &
         &       lopenacc=.TRUE.                               )
    __acc_attach(field%rvds_dir)

    cf_desc    = t_cf_var('surface_downwelling_direct_par_flux_in_air'                    , &
         &                'W m-2'                                                         , &
         &                'surface downwelling direct photosynthetically active radiation', &
         &                datatype_flt                                                    )
    grib2_desc = grib2_var(0,4,7, ibits, GRID_UNSTRUCTURED, GRID_CELL)
    CALL add_var(field_list, prefix//'rpds_dir', field%rpds_dir, &
         &       GRID_UNSTRUCTURED_CELL        , ZA_SURFACE    , &
         &       cf_desc, grib2_desc                           , &
         &       lrestart = .FALSE.                            , &
         &       ldims=shape2d                                 , &
         &       lopenacc=.TRUE.                               )
    __acc_attach(field%rpds_dir)

    cf_desc    = t_cf_var('surface_downwelling_direct_nearir_flux_in_air'     , &
         &                'W m-2'                                             , &
         &                'surface downwelling direct near infrared radiation', &
         &                datatype_flt                                        )
    grib2_desc = grib2_var(0,4,7, ibits, GRID_UNSTRUCTURED, GRID_CELL)
    CALL add_var(field_list, prefix//'rnds_dir', field%rnds_dir, &
         &       GRID_UNSTRUCTURED_CELL        , ZA_SURFACE    , &
         &       cf_desc, grib2_desc                           , &
         &       lrestart = .FALSE.                            , &
         &       ldims=shape2d                                 , &
         &       lopenacc=.TRUE.                               )
    __acc_attach(field%rnds_dir)


    cf_desc    = t_cf_var('surface_downwelling_diffuse_visible_flux_in_air', &
         &                'W m-2'                                          , &
         &                'surface downwelling diffuse visible radiation'  , &
         &                datatype_flt                                     )
    grib2_desc = grib2_var(0,4,7, ibits, GRID_UNSTRUCTURED, GRID_CELL)
    CALL add_var(field_list, prefix//'rvds_dif', field%rvds_dif, &
         &       GRID_UNSTRUCTURED_CELL        , ZA_SURFACE    , &
         &       cf_desc, grib2_desc                           , &
         &       lrestart = .FALSE.                            , &
         &       ldims=shape2d                                 , &
         &       lopenacc=.TRUE.                               )
    __acc_attach(field%rvds_dif)

    cf_desc    = t_cf_var('surface_downwelling_diffuse_par_flux_in_air'                    , &
         &                'W m-2'                                                          , &
         &                'surface downwelling diffuse photosynthetically active radiation', &
         &                datatype_flt                                                     )
    grib2_desc = grib2_var(0,4,7, ibits, GRID_UNSTRUCTURED, GRID_CELL)
    CALL add_var(field_list, prefix//'rpds_dif', field%rpds_dif, &
         &       GRID_UNSTRUCTURED_CELL        , ZA_SURFACE    , &
         &       cf_desc, grib2_desc                           , &
         &       lrestart = .FALSE.                            , &
         &       ldims=shape2d                                 , &
         &       lopenacc=.TRUE.                               )
    __acc_attach(field%rpds_dif)

    cf_desc    = t_cf_var('surface_downwelling_diffuse_nearir_flux_in_air'     , &
         &                'W m-2'                                              , &
         &                'surface downwelling diffuse near infrared radiation', &
         &                datatype_flt                                         )
    grib2_desc = grib2_var(0,4,7, ibits, GRID_UNSTRUCTURED, GRID_CELL)
    CALL add_var(field_list, prefix//'rnds_dif', field%rnds_dif, &
         &       GRID_UNSTRUCTURED_CELL        , ZA_SURFACE    , &
         &       cf_desc, grib2_desc                           , &
         &       lrestart = .FALSE.                            , &
         &       ldims=shape2d                                 , &
         &       lopenacc=.TRUE.                               )
    __acc_attach(field%rnds_dif)


    IF ( echam_phy_tc(jg)%dt_rad > dt_zero ) THEN
       !
       cf_desc    = t_cf_var('surface_upwelling_visible_flux_in_air', &
            &                'W m-2'                                , &
            &                'surface upwelling visible radiation'  , &
            &                datatype_flt                           )
       grib2_desc = grib2_var(0,4,7, ibits, GRID_UNSTRUCTURED, GRID_CELL)
       CALL add_var(field_list, prefix//'rvus', field%rvus, &
            &       GRID_UNSTRUCTURED_CELL    , ZA_SURFACE, &
            &       cf_desc, grib2_desc                   , &
            &       lrestart = .FALSE.                    , &
            &       ldims=shape2d                         , &
            &       lopenacc=.TRUE.                       )
       __acc_attach(field%rvus)

       cf_desc    = t_cf_var('surface_upwelling_par_flux_in_air'                    , &
            &                'W m-2'                                                , &
            &                'surface upwelling photosynthetically active radiation', &
            &                datatype_flt                                           )
       grib2_desc = grib2_var(0,4,7, ibits, GRID_UNSTRUCTURED, GRID_CELL)
       CALL add_var(field_list, prefix//'rpus', field%rpus, &
            &       GRID_UNSTRUCTURED_CELL    , ZA_SURFACE, &
            &       cf_desc, grib2_desc                   , &
            &       lrestart = .FALSE.                    , &
            &       ldims=shape2d                         , &
            &       lopenacc=.TRUE.                       )
       __acc_attach(field%rpus)

       cf_desc    = t_cf_var('surface_upwelling_nearir_flux_in_air'     , &
            &                'W m-2'                                    , &
            &                'surface upwelling near infrared radiation', &
            &                datatype_flt                               )
       grib2_desc = grib2_var(0,4,7, ibits, GRID_UNSTRUCTURED, GRID_CELL)
       CALL add_var(field_list, prefix//'rnus', field%rnus, &
            &       GRID_UNSTRUCTURED_CELL    , ZA_SURFACE, &
            &       cf_desc, grib2_desc                   , &
            &       lrestart = .FALSE.                    , &
            &       ldims=shape2d                         , &
            &       lopenacc=.TRUE.                       )
       __acc_attach(field%rnus)
       !---------------------------------------------------------

    END IF
    !
    !------------------
    !

    ! longwave  fluxes
    ! - through the atmosphere
    !
    ! (rld_rt and rlu_rt are also needed in update_surface)

    cf_desc    = t_cf_var('downwelling_longwave_flux_in_air', &
         &                'W m-2'                           , &
         &                'downwelling longwave radiation'  , &
         &                datatype_flt                       )
    grib2_desc = grib2_var(0,5,3, ibits, GRID_UNSTRUCTURED, GRID_CELL)
    CALL add_var(field_list, prefix//'rld' , field%rld_rt     , &
         &       GRID_UNSTRUCTURED_CELL    , ZA_REFERENCE_HALF   , &
         &       cf_desc, grib2_desc                          , &
         &       lrestart = .TRUE.                            , &
         &       ldims=shape3d_layer_interfaces               , &
         &       vert_interp=create_vert_interp_metadata        &
         &         (vert_intp_type=vintp_types("P","Z","I") ,   &
         &          vert_intp_method=VINTP_METHOD_LIN_NLEVP1),  &
         &        lopenacc=.TRUE.)
    __acc_attach(field%rld_rt     )

    cf_desc    = t_cf_var('upwelling_longwave_flux_in_air', &
         &                'W m-2'                         , &
         &                'upwelling longwave radiation'  , &
         &                datatype_flt                     )
    grib2_desc = grib2_var(0,5,4, ibits, GRID_UNSTRUCTURED, GRID_CELL)
    CALL add_var(field_list, prefix//'rlu' , field%rlu_rt     , &
         &       GRID_UNSTRUCTURED_CELL    , ZA_REFERENCE_HALF   , &
         &       cf_desc, grib2_desc                          , &
         &       lrestart = .TRUE.                            , &
         &       ldims=shape3d_layer_interfaces               , &
         &       vert_interp=create_vert_interp_metadata        &
         &         (vert_intp_type=vintp_types("P","Z","I") ,   &
         &          vert_intp_method=VINTP_METHOD_LIN_NLEVP1),  &
         &        lopenacc=.TRUE.)
    __acc_attach(field%rlu_rt     )

    IF ( echam_phy_tc(jg)%dt_rad > dt_zero ) THEN
       !
       cf_desc    = t_cf_var('downwelling_longwave_flux_in_air_assuming_clear_sky', &
            &                'W m-2'                                              , &
            &                'downwelling clear-sky longwave radiation'           , &
            &                datatype_flt                                         )
       grib2_desc = grib2_var(0,5,3, ibits, GRID_UNSTRUCTURED, GRID_CELL)
       CALL add_var(field_list, prefix//'rldcs' , field%rldcs_rt , &
            &       GRID_UNSTRUCTURED_CELL    , ZA_REFERENCE_HALF   , &
            &       cf_desc, grib2_desc                          , &
            &       lrestart = .TRUE.                            , &
            &       ldims=shape3d_layer_interfaces               , &
            &       vert_interp=create_vert_interp_metadata        &
            &         (vert_intp_type=vintp_types("P","Z","I") ,   &
            &          vert_intp_method=VINTP_METHOD_LIN_NLEVP1),  &
            &       lopenacc=.TRUE.)
       __acc_attach(field%rldcs_rt )

       cf_desc    = t_cf_var('upwelling_longwave_flux_in_air_assuming_clear_sky', &
            &                'W m-2'                                            , &
            &                'upwelling clear-sky longwave radiation'           , &
            &                datatype_flt                                       )
       grib2_desc = grib2_var(0,5,4, ibits, GRID_UNSTRUCTURED, GRID_CELL)
       CALL add_var(field_list, prefix//'rlucs' , field%rlucs_rt , &
            &       GRID_UNSTRUCTURED_CELL    , ZA_REFERENCE_HALF   , &
            &       cf_desc, grib2_desc                          , &
            &       lrestart = .TRUE.                            , &
            &       ldims=shape3d_layer_interfaces               , &
            &       vert_interp=create_vert_interp_metadata        &
            &         (vert_intp_type=vintp_types("P","Z","I") ,   &
            &          vert_intp_method=VINTP_METHOD_LIN_NLEVP1),  &
            &       lopenacc=.TRUE.)
       __acc_attach(field%rlucs_rt )

       ! - at the top of the atmosphere
       !
       cf_desc    = t_cf_var('toa_outgoing_longwave_flux'     , &
            &                'W m-2'                          , &
            &                'toa outgoing longwave radiation', &
            &                datatype_flt                     )
       grib2_desc = grib2_var(0,5,4, ibits, GRID_UNSTRUCTURED, GRID_CELL)
       CALL add_var(field_list, prefix//'rlut', field%rlut, &
            &       GRID_UNSTRUCTURED_CELL    , ZA_TOA    , &
            &       cf_desc, grib2_desc                   , &
            &       lrestart = .FALSE.                    , &
            &       ldims=shape2d                         , &
            &       lopenacc=.TRUE.                       )
       __acc_attach(field%rlut)

       cf_desc    = t_cf_var('toa_outgoing_longwave_flux_assuming_clear_sky', &
            &                'W m-2'                                        , &
            &                'toa outgoing clear-sky longwave radiation'    , &
            &                datatype_flt                                   )
       grib2_desc = grib2_var(0,5,204, ibits, GRID_UNSTRUCTURED, GRID_CELL)
       CALL add_var(field_list, prefix//'rlutcs', field%rlutcs, &
            &       GRID_UNSTRUCTURED_CELL      , ZA_TOA      , &
            &       cf_desc, grib2_desc                       , &
            &       lrestart = .FALSE.                        , &
            &       ldims=shape2d                             , &
            &       lopenacc=.TRUE.                           )
       __acc_attach(field%rlutcs)

    END IF

    ! - at the surface (also used in update_surface)
    !
    cf_desc    = t_cf_var('surface_downwelling_longwave_flux_in_air', &
         &                'W m-2'                                   , &
         &                'surface downwelling longwave radiation'  , &
         &                datatype_flt                               )
    grib2_desc = grib2_var(0,5,3, ibits, GRID_UNSTRUCTURED, GRID_CELL)
    CALL add_var(field_list, prefix//'rlds', field%rlds, &
         &       GRID_UNSTRUCTURED_CELL    , ZA_SURFACE, &
         &       cf_desc, grib2_desc                   , &
         &       lrestart = .FALSE.                    , &
         &       ldims=shape2d                         , &
         &       lopenacc=.TRUE.                       )
    __acc_attach(field%rlds)

    cf_desc    = t_cf_var('surface_upwelling_longwave_flux_in_air', &
         &                'W m-2'                                 , &
         &                'surface upwelling longwave radiation'  , &
         &                datatype_flt                             )
    grib2_desc = grib2_var(0,5,199, ibits, GRID_UNSTRUCTURED, GRID_CELL)
    CALL add_var(field_list, prefix//'rlus', field%rlus, &
         &       GRID_UNSTRUCTURED_CELL    , ZA_SURFACE, &
         &       cf_desc, grib2_desc                   , &
         &       lrestart = .FALSE.                    , &
         &       ldims=shape2d                         , &
         &       lopenacc=.TRUE.                       )
    __acc_attach(field%rlus)

    IF ( echam_phy_tc(jg)%dt_rad > dt_zero ) THEN
       !
       cf_desc    = t_cf_var('surface_downwelling_longwave_flux_in_air_assuming_clear_sky', &
            &                'W m-2'                                                      , &
            &                'surface downwelling clear-sky longwave radiation'           , &
            &                datatype_flt                                                 )
       grib2_desc = grib2_var(0,5,203, ibits, GRID_UNSTRUCTURED, GRID_CELL)
       CALL add_var(field_list, prefix//'rldscs', field%rldscs, &
            &       GRID_UNSTRUCTURED_CELL      , ZA_SURFACE  , &
            &       cf_desc, grib2_desc                       , &
            &       lrestart = .FALSE.                        , &
            &       ldims=shape2d                             , &
            &       lopenacc=.TRUE.                           )
       __acc_attach(field%rldscs)

       cf_desc    = t_cf_var('surface_upwelling_longwave_flux_in_air_assuming_clear_sky', &
            &                'W m-2'                                                    , &
            &                'surface upwelling clear-sky longwave radiation'           , &
            &                datatype_flt                                               )
       grib2_desc = grib2_var(0,5,4, ibits, GRID_UNSTRUCTURED, GRID_CELL)
       CALL add_var(field_list, prefix//'rluscs', field%rluscs, &
            &       GRID_UNSTRUCTURED_CELL      , ZA_SURFACE  , &
            &       cf_desc, grib2_desc                       , &
            &       lrestart = .FALSE.                        , &
            &       ldims=shape2d                             , &
            &       lopenacc=.TRUE.                           )
       __acc_attach(field%rluscs)

       !
    END IF

    !
    !------------------
    !


    cf_desc    = t_cf_var('drlns_dT', 'W m-2 K-1', 'longwave net flux T-derivative at surface', &
         &                datatype_flt)
    grib2_desc = grib2_var(0, 5, 5, ibits, GRID_UNSTRUCTURED, GRID_CELL)
    CALL add_var( field_list, prefix//'drlns_dT', field%dlwflxsfc_dT, &
         &        GRID_UNSTRUCTURED_CELL, ZA_SURFACE,                 &
         &        cf_desc, grib2_desc,                                &
         &        ldims=shape2d,                                      &
         &        lrestart = .FALSE.,                                 &
         &        isteptype=TSTEP_INSTANT,                            &
         &        lopenacc=.TRUE.)
    __acc_attach(field%dlwflxsfc_dT)

    cf_desc    = t_cf_var('siced', 'm', 'sea ice thickness', datatype_flt)
    grib2_desc = grib2_var(10,2,1, ibits, GRID_UNSTRUCTURED, GRID_CELL)
    CALL add_var( field_list, prefix//'sit', field%siced,                  &
                & GRID_UNSTRUCTURED_CELL, ZA_SURFACE, cf_desc, grib2_desc, &
                & lrestart = .TRUE., ldims=shape2d,                        &
                & lopenacc=.TRUE. )
    __acc_attach(field%siced)

    cf_desc    = t_cf_var('alb', '', 'surface albedo from external file', datatype_flt)
    grib2_desc = grib2_var(0,19,1, ibits, GRID_UNSTRUCTURED, GRID_CELL)
    CALL add_var( field_list, prefix//'alb', field%alb,                    &
                & GRID_UNSTRUCTURED_CELL, ZA_SURFACE, cf_desc, grib2_desc, &
                & lrestart = .FALSE., ldims=shape2d,                       &
                & lopenacc=.TRUE. )
    __acc_attach(field%alb)

    cf_desc    = t_cf_var('ts_rad', 'K', 'radiative surface temperature', datatype_flt)
    grib2_desc = grib2_var(0,0,17, ibits, GRID_UNSTRUCTURED, GRID_CELL)
    CALL add_var( field_list, prefix//'ts_rad', field%ts_rad,              &
                & GRID_UNSTRUCTURED_CELL, ZA_SURFACE, cf_desc, grib2_desc, &
                & lrestart = .TRUE., ldims=shape2d,                        &
                & lopenacc=.TRUE. )
    __acc_attach(field%ts_rad)

    cf_desc    = t_cf_var('ts_rad_rt', 'K', 'radiative surface temperature at rad. time', datatype_flt)
    grib2_desc = grib2_var(0,0,17, ibits, GRID_UNSTRUCTURED, GRID_CELL)
    CALL add_var( field_list, prefix//'ts_rad_rt', field%ts_rad_rt,        &
                & GRID_UNSTRUCTURED_CELL, ZA_SURFACE, cf_desc, grib2_desc, &
                & lrestart = .TRUE., ldims=shape2d,                        &
                & lopenacc=.TRUE. )
    __acc_attach(field%ts_rad_rt)

    IF (echam_phy_tc(jg)%dt_vdf > time_config%tc_dt_dyn(jg) .OR.                            &
      & is_variable_in_output(var_name=prefix//'q_snocpymlt')) THEN
       cf_desc    = t_cf_var('q_snocpymlt', 'W/m2', 'heating for snow melt on canopy', datatype_flt)
       grib2_desc = grib2_var(255,255,255, ibits, GRID_UNSTRUCTURED, GRID_CELL)
       CALL add_var( field_list, prefix//'q_snocpymlt', field%q_snocpymlt,    &
                   & GRID_UNSTRUCTURED_CELL, ZA_SURFACE, cf_desc, grib2_desc, &
                   & lrestart = .FALSE., ldims=shape2d,                       &
                   & lopenacc=.TRUE. )
       __acc_attach(field%q_snocpymlt)
    END IF

    IF (is_variable_in_output(var_name=prefix//'q_rlw_impl')) THEN
       cf_desc    = t_cf_var('q_rlw_impl', 'W/m2', 'heating correction due to implicit land surface coupling', datatype_flt)
       grib2_desc = grib2_var(255,255,255, ibits, GRID_UNSTRUCTURED, GRID_CELL)
       CALL add_var( field_list, prefix//'q_rlw_impl', field%q_rlw_impl,    &
                   & GRID_UNSTRUCTURED_CELL, ZA_SURFACE, cf_desc, grib2_desc, &
                   & lrestart = .FALSE., ldims=shape2d,                     &
                   & lopenacc=.TRUE. )
       __acc_attach(field%q_rlw_impl)
    END IF

    cf_desc    = t_cf_var('q_rlw_nlev', 'W/m2', 'LW heating in the lowest layer', datatype_flt)
    grib2_desc = grib2_var(255,255,255, ibits, GRID_UNSTRUCTURED, GRID_CELL)
    CALL add_var( field_list, prefix//'q_rlw_nlev', field%q_rlw_nlev,    &
                & GRID_UNSTRUCTURED_CELL, ZA_SURFACE, cf_desc, grib2_desc, &
                & lrestart = .FALSE., ldims=shape2d,                     &
                & lopenacc=.TRUE. )
    __acc_attach(field%q_rlw_nlev)
    !
    !------------------
    !
    ! CO2

    cf_desc = t_cf_var('fco2nat', 'kg m-2 s-1',                                &
                & 'Surface Carbon Mass Flux into the Atmosphere Due to Natural Sources', datatype_flt)
    grib2_desc = grib2_var(255,255,255, ibits, GRID_UNSTRUCTURED, GRID_CELL)

    CALL add_var( field_list, prefix//'fco2nat', field%fco2nat,                &
                & GRID_UNSTRUCTURED_CELL, ZA_SURFACE, cf_desc, grib2_desc,     &
                & lrestart = .TRUE., initval =  0.0_wp, ldims=shape2d,         &
                & lopenacc=.TRUE. )

    __acc_attach(field%fco2nat)

    ! &       field% co2_flux_tile(nproma,nblks,nsfc_type), &
    CALL add_var( field_list, prefix//'co2_flux_tile', field%co2_flux_tile,         &
                & GRID_UNSTRUCTURED_CELL, ZA_SURFACE,                          &
                & t_cf_var('co2_flux_tile',  'kg m-2 s-1',                     &
                & 'surface_upward_mass_flux_of_carbon_dioxide', datatype_flt), &
                & grib2_var(255, 255, 255, ibits, GRID_UNSTRUCTURED,GRID_CELL),&
                & ldims=shapesfc, initval=0.0_wp,                              &
                & lcontainer=.TRUE., lrestart=.FALSE.,                         &
                & lopenacc=.TRUE. )
    __acc_attach(field%co2_flux_tile)

    ALLOCATE(field%co2_flux_tile_ptr(ksfc_type))

    DO jsfc = 1,ksfc_type

      CALL add_ref( field_list, prefix//'co2_flux_tile',                         &
                  & prefix//'co2_flux_'//csfc(jsfc), field%co2_flux_tile_ptr(jsfc)%p,      &
                  & GRID_UNSTRUCTURED_CELL, ZA_SURFACE,                          &
                  & t_cf_var('co2_flux_'//csfc(jsfc), 'kg m-2 s-1',              &
                  & 'surface_upward_mass_flux_of_carbon_dioxide', datatype_flt), &
                  & grib2_var(255, 255, 255, ibits, GRID_UNSTRUCTURED,GRID_CELL),&
                  & ref_idx=jsfc, ldims=shape2d, lrestart=.TRUE., initval=0.0_wp,&
                  & lmiss=.TRUE., missval=cdimissval )

    END DO

    !
    !------------------
    !

    
    ! Parameterized topography
    !
    IF ( echam_phy_tc(jg)%dt_sso > dt_zero ) THEN
       !
       cf_desc    = t_cf_var('surface_height_above_sea_level', 'm',   &
                   &         'Mean height of orography above sea level', datatype_flt)
       grib2_desc = grib2_var(0,3,6, ibits, GRID_UNSTRUCTURED, GRID_CELL)
       CALL add_var( field_list, prefix//'oromea', field%oromea,              &
                   & GRID_UNSTRUCTURED_CELL, ZA_SURFACE, cf_desc, grib2_desc, &
                   & lrestart = .FALSE., ldims=shape2d,                       &
                   & isteptype=TSTEP_CONSTANT,                                &
                   & lopenacc=.TRUE. )
       __acc_attach(field%oromea)
       !
       cf_desc    = t_cf_var('standard_deviation_of_height', 'm',     &
                   &         'Standard deviation of height above sea level of sub-grid scale orography', &
                   &         datatype_flt)
       grib2_desc = grib2_var(0,3,20, ibits, GRID_UNSTRUCTURED, GRID_CELL)
       CALL add_var( field_list, prefix//'orostd', field%orostd,              &
                   & GRID_UNSTRUCTURED_CELL, ZA_SURFACE, cf_desc, grib2_desc, &
                   & lrestart = .FALSE., ldims=shape2d,                       &
                   & isteptype=TSTEP_CONSTANT,                                &
                   & lopenacc=.TRUE. )
       __acc_attach(field%orostd)
       !
       cf_desc    = t_cf_var('slope_of_terrain', '-',                 &
                   &         'Slope of sub-gridscale orography', datatype_flt)
       grib2_desc = grib2_var(0,3,22, ibits, GRID_UNSTRUCTURED, GRID_CELL)
       CALL add_var( field_list, prefix//'orosig', field%orosig,      &
                   & GRID_UNSTRUCTURED_CELL, ZA_SURFACE, cf_desc, grib2_desc, &
                   & lrestart = .FALSE., ldims=shape2d,                       &
                   & isteptype=TSTEP_CONSTANT,                                &
                   & lopenacc=.TRUE. )
       __acc_attach(field%orosig)
       !
       cf_desc    = t_cf_var('anisotropy_factor', '-',                &
                   &         'Anisotropy of sub-gridscale orography', datatype_flt)
       grib2_desc = grib2_var(0,3,24, ibits, GRID_UNSTRUCTURED, GRID_CELL)
       CALL add_var( field_list, prefix//'orogam', field%orogam,              &
                   & GRID_UNSTRUCTURED_CELL, ZA_SURFACE, cf_desc, grib2_desc, &
                   & lrestart = .FALSE., ldims=shape2d,                       &
                   & isteptype=TSTEP_CONSTANT,                                &
                   & lopenacc=.TRUE. )
       __acc_attach(field%orogam)
       !
       cf_desc    = t_cf_var('angle_of_principal_axis', 'radians',    &
                   &         'Angle of sub-gridscale orography', datatype_flt)
       grib2_desc = grib2_var(0,3,21, ibits, GRID_UNSTRUCTURED, GRID_CELL)
       CALL add_var( field_list, prefix//'orothe', field%orothe,              &
                   & GRID_UNSTRUCTURED_CELL, ZA_SURFACE, cf_desc, grib2_desc, &
                   & lrestart = .FALSE., ldims=shape2d,                       &
                   & isteptype=TSTEP_CONSTANT,                                &
                   & lopenacc=.TRUE. )
       __acc_attach(field%orothe)
       !
       cf_desc    = t_cf_var('height_of_peaks', 'm', 'Height above sea level of peaks', datatype_flt)
       grib2_desc = grib2_var(0,3,6, ibits, GRID_UNSTRUCTURED, GRID_CELL)
       CALL add_var( field_list, prefix//'oropic', field%oropic,              &
                   & GRID_UNSTRUCTURED_CELL, ZA_SURFACE, cf_desc, grib2_desc, &
                   & lrestart = .FALSE., ldims=shape2d,                       &
                   & isteptype=TSTEP_CONSTANT,                                &
                   & lopenacc=.TRUE. )
       __acc_attach(field%oropic)
       !
       cf_desc    = t_cf_var('height_of_valleys', 'm', 'Height above sea level of valleys', datatype_flt)
       grib2_desc = grib2_var(0,3,6, ibits, GRID_UNSTRUCTURED, GRID_CELL)
       CALL add_var( field_list, prefix//'oroval', field%oroval,              &
                   & GRID_UNSTRUCTURED_CELL, ZA_SURFACE, cf_desc, grib2_desc, &
                   & lrestart = .FALSE., ldims=shape2d,                       &
                   & isteptype=TSTEP_CONSTANT,                                &
                   & lopenacc=.TRUE. )
       __acc_attach(field%oroval)
       !
    END IF
    !
    !------------------
    !

    cf_desc    = t_cf_var('csat', '', '', datatype_flt)
    grib2_desc = grib2_var(255, 255, 255, ibits, GRID_UNSTRUCTURED, GRID_CELL)
    CALL add_var( field_list, prefix//'csat', field%csat,                  &
                & GRID_UNSTRUCTURED_CELL, ZA_SURFACE, cf_desc, grib2_desc, &
                & lrestart = .TRUE., initval =  1.0_wp, ldims=shape2d,     &
                & lopenacc=.TRUE. )
    __acc_attach(field%csat)

    cf_desc    = t_cf_var('cair', '', '', datatype_flt)
    grib2_desc = grib2_var(255, 255, 255, ibits, GRID_UNSTRUCTURED, GRID_CELL)
    CALL add_var( field_list, prefix//'cair', field%cair,                  &
                & GRID_UNSTRUCTURED_CELL, ZA_SURFACE, cf_desc, grib2_desc, &
                & lrestart = .TRUE., initval =  1.0_wp, ldims=shape2d,     &
                & lopenacc=.TRUE. )
    __acc_attach(field%cair)

    !-------------------------
    ! Sea ice
    !-------------------------

    field%kice = kice ! Number of thickness classes - always 1, as of yet
    shapeice = (/kproma, field%kice, kblks/)

    CALL add_var( field_list, prefix//'ts_icecl', field%Tsurf ,               &
      &          GRID_UNSTRUCTURED_CELL, ZA_GENERIC_ICE,                      &
      &          t_cf_var('ts_icecl', 'C','surface temperature',datatype_flt),&
      &          grib2_var(10,2,8, ibits, GRID_UNSTRUCTURED, GRID_CELL),      &
      &          ldims=shapeice, lrestart=.TRUE.,                             &
      &          lopenacc=.TRUE.)

    __acc_attach(field%Tsurf )
    CALL add_var( field_list, prefix//'t1_icecl', field%T1 ,                  &
      &          GRID_UNSTRUCTURED_CELL, ZA_GENERIC_ICE,                      &
      &          t_cf_var('t1_icecl','C','Temperature upper layer',datatype_flt), &
      &          grib2_var(10,2,8, ibits, GRID_UNSTRUCTURED, GRID_CELL),      &
      &          ldims=shapeice, lrestart=.TRUE.,                             &
      &          lopenacc=.TRUE.)
    __acc_attach(field%T1 )
    CALL add_var( field_list, prefix//'t2_icecl', field%T2 ,                  &
      &          GRID_UNSTRUCTURED_CELL, ZA_GENERIC_ICE,                      &
      &          t_cf_var('t2_icecl','C','Temperature lower layer', datatype_flt),&
      &          grib2_var(10,2,8, ibits, GRID_UNSTRUCTURED, GRID_CELL),      &
      &          ldims=shapeice, lrestart=.TRUE.,                             &
      &          lopenacc=.TRUE.)
    __acc_attach(field%T2 )
    CALL add_var( field_list, prefix//'sit_icecl', field%hi ,                 &
      &          GRID_UNSTRUCTURED_CELL, ZA_GENERIC_ICE,                      &
      &          t_cf_var('sit_icecl', 'm', 'ice thickness', datatype_flt),   &
      &          grib2_var(10,2,1, ibits, GRID_UNSTRUCTURED, GRID_CELL),      &
      &          ldims=shapeice, lrestart=.TRUE.,                             &
      &          lopenacc=.TRUE.)
    __acc_attach(field%hi )
    CALL add_var( field_list, prefix//'hs_icecl', field%hs ,                  &
      &          GRID_UNSTRUCTURED_CELL, ZA_GENERIC_ICE,                      &
      &          t_cf_var('hs_icecl', 'm', 'snow thickness', datatype_flt),   &
      &          grib2_var(10,2,255, ibits, GRID_UNSTRUCTURED, GRID_CELL),    &
      &          ldims=shapeice, lrestart=.TRUE.,                             &
      &          lopenacc=.TRUE.)
    __acc_attach(field%hs )
    CALL add_var( field_list, prefix//'qtop_icecl', field%Qtop ,              &
      &          GRID_UNSTRUCTURED_CELL, ZA_GENERIC_ICE,                      &
      &          t_cf_var('qtop_icecl', 'W/m^2', 'Energy flux available for surface melting', &
      &                   datatype_flt),                                      &
      &          grib2_var(10,2,255, ibits, GRID_UNSTRUCTURED, GRID_CELL),    &
      &          ldims=shapeice, lrestart=.FALSE.,                            &
      &          lopenacc=.TRUE.)
    __acc_attach(field%Qtop )
    CALL add_var( field_list, prefix//'qbot_icecl', field%Qbot ,              &
      &          GRID_UNSTRUCTURED_CELL, ZA_GENERIC_ICE,                      &
      &          t_cf_var('qbot_icecl', 'W/m^2', 'Energy flux at ice-ocean interface', datatype_flt),&
      &          grib2_var(10,2,255, ibits, GRID_UNSTRUCTURED, GRID_CELL),    &
      &          ldims=shapeice, lrestart=.FALSE.,                            &
      &          lopenacc=.TRUE.)
    __acc_attach(field%Qbot )


    CALL add_var( field_list, prefix//'sic_icecl', field%conc ,               &
      &          GRID_UNSTRUCTURED_CELL, ZA_GENERIC_ICE,                      &
      &          t_cf_var('sic_icecl', '', 'ice concentration in each ice class', datatype_flt),&
      &          grib2_var(10,2,0, ibits, GRID_UNSTRUCTURED, GRID_CELL),      &
      &          ldims=shapeice, lrestart=.TRUE.,                             &
      &          lopenacc=.TRUE.)


    __acc_attach(field%conc )

    ! &       field% albvisdir_ice (nproma,field%kice,nblks),          &
    cf_desc    = t_cf_var('albvisdir_icecl', '', 'ice albedo VIS direct', datatype_flt)
    grib2_desc = grib2_var(192,128,15, ibits, GRID_UNSTRUCTURED, GRID_CELL)
    CALL add_var( field_list, prefix//'albvisdir_icecl', field%albvisdir_ice,  &
                & GRID_UNSTRUCTURED_CELL, ZA_GENERIC_ICE, cf_desc, grib2_desc, &
                & ldims=shapeice, lrestart=.TRUE. ,                            &
                & lopenacc=.TRUE.)
    __acc_attach(field%albvisdir_ice)

    ! &       field% albvisdif_ice (nproma,field%kice,nblks),          &
    cf_desc    = t_cf_var('albvisdif_icecl', '', 'ice albedo VIS diffuse', datatype_flt)
    grib2_desc = grib2_var(0,19,222, ibits, GRID_UNSTRUCTURED, GRID_CELL)
    CALL add_var( field_list, prefix//'albvisdif_icecl', field%albvisdif_ice,  &
                & GRID_UNSTRUCTURED_CELL, ZA_GENERIC_ICE, cf_desc, grib2_desc, &
                & ldims=shapeice, lrestart=.TRUE. ,                            &
                &          lopenacc=.TRUE.)
    __acc_attach(field%albvisdif_ice)

    ! &       field% albnirdir_ice (nproma,field%kice,nblks),          &
    cf_desc    = t_cf_var('albnirdir_icecl', '', 'ice albedo NIR direct', datatype_flt)
    grib2_desc = grib2_var(192,128,17, ibits, GRID_UNSTRUCTURED, GRID_CELL)
    CALL add_var( field_list, prefix//'albnirdir_icecl', field%albnirdir_ice,  &
                & GRID_UNSTRUCTURED_CELL, ZA_GENERIC_ICE, cf_desc, grib2_desc, &
                & ldims=shapeice, lrestart=.TRUE. ,                            &
                & lopenacc=.TRUE.)
    __acc_attach(field%albnirdir_ice)

    ! &       field% albnirdif_ice (nproma,field%kice,nblks),          &
    cf_desc    = t_cf_var('albnirdif_icecl', '', 'ice albedo NIR diffuse', datatype_flt)
    grib2_desc = grib2_var(0, 19, 223, ibits, GRID_UNSTRUCTURED, GRID_CELL)
    CALL add_var( field_list, prefix//'albnirdif_icecl', field%albnirdif_ice,  &
                & GRID_UNSTRUCTURED_CELL, ZA_GENERIC_ICE, cf_desc, grib2_desc, &
                & ldims=shapeice, lrestart=.TRUE. ,                            &
                & lopenacc=.TRUE.)
    __acc_attach(field%albnirdif_ice)


    !-------------------------
    ! Cloud and precipitation
    !-------------------------
    cf_desc    = t_cf_var('cl', 'm2 m-2', 'cloud area fraction', datatype_flt)
    grib2_desc = grib2_var(0,6,22, ibits, GRID_UNSTRUCTURED, GRID_CELL)
    CALL add_var( field_list, prefix//'cl', field%aclc,                                  &
                & GRID_UNSTRUCTURED_CELL, ZA_REFERENCE, cf_desc, grib2_desc, ldims=shape3d, &
                & lrestart = .FALSE.,                                                    &
                & vert_interp=create_vert_interp_metadata(                               &
                &             vert_intp_type=vintp_types("P","Z","I"),                   &
                &             vert_intp_method=VINTP_METHOD_LIN,                         &
                &             l_loglin=.FALSE.,                                          &
                &             l_extrapol=.FALSE., l_pd_limit=.FALSE.,                    &
                &             lower_limit=0._wp ),                                       &
                & lopenacc=.TRUE.)
    __acc_attach(field%aclc)

    cf_desc    = t_cf_var('clt', 'm2 m-2', &
               & 'total cloud cover', datatype_flt)
    grib2_desc = grib2_var(0,6,1, ibits, GRID_UNSTRUCTURED, GRID_CELL)
    CALL add_var( field_list, prefix//'clt', field%aclcov,       &
         &        GRID_UNSTRUCTURED_CELL, ZA_SURFACE,            &
         &        cf_desc, grib2_desc,                           &
         &        ldims=shape2d,                                 &
         &        lrestart = .FALSE.,                            &
         &        isteptype=TSTEP_INSTANT,                       &
         &        lopenacc=.TRUE.)
    __acc_attach(field%aclcov)

    ! &       field% acdnc  (nproma,nlev  ,nblks), &
    cf_desc    = t_cf_var('acdnc', 'm-3', 'cloud droplet number concentration', datatype_flt)
    grib2_desc = grib2_var(0,6,28, ibits, GRID_UNSTRUCTURED, GRID_CELL)
    CALL add_var( field_list, prefix//'acdnc', field%acdnc,                              &
                & GRID_UNSTRUCTURED_CELL, ZA_REFERENCE, cf_desc, grib2_desc, ldims=shape3d, &
                & lrestart = .FALSE.,                                                    &
                & vert_interp=create_vert_interp_metadata(                               &
                &             vert_intp_type=vintp_types("P","Z","I"),                   &
                &             vert_intp_method=VINTP_METHOD_LIN,                         &
                &             l_loglin=.FALSE.,                                          &
                &             l_extrapol=.TRUE., l_pd_limit=.FALSE.,                     &
                &             lower_limit=0._wp ),                                       &
                & lopenacc=.TRUE.)
    __acc_attach(field%acdnc)

    IF (is_variable_in_output(var_name=prefix//'hur')) THEN
       cf_desc    = t_cf_var('relative_humidity', '', 'relative humidity', datatype_flt)
       grib2_desc = grib2_var(0, 1, 1, ibits, GRID_UNSTRUCTURED, GRID_CELL)
       CALL add_var( field_list, prefix//'hur', field%hur   ,                               &
                   & GRID_UNSTRUCTURED_CELL, ZA_REFERENCE, cf_desc, grib2_desc, ldims=shape3d, &
                   & lrestart = .FALSE.,                                                    &
                   & vert_interp=create_vert_interp_metadata(                               &
                   &             vert_intp_type=vintp_types("P","Z","I"),                   &
                   &             vert_intp_method=VINTP_METHOD_LIN,                         &
                   &             l_loglin=.FALSE.,                                          &
                   &             l_extrapol=.FALSE., l_pd_limit=.TRUE.,                     &
                   &             lower_limit=0._wp ),                                       &
                   &  lopenacc=.TRUE.)
       __acc_attach(field%hur   )
    END IF

    cf_desc    = t_cf_var('prlr', 'kg m-2 s-1',    &
               & 'large-scale precipitation flux (water)', datatype_flt)
    grib2_desc = grib2_var(0,1,77, ibits, GRID_UNSTRUCTURED, GRID_CELL)
    CALL add_var( field_list, prefix//'prlr', field%rsfl,        &
         &        GRID_UNSTRUCTURED_CELL, ZA_SURFACE,            &
         &        cf_desc, grib2_desc,                           &
         &        ldims=shape2d,                                 &
         &        lrestart = .TRUE.,                             &
         &        isteptype=TSTEP_INSTANT,                       &
         &        lopenacc=.TRUE.)
    __acc_attach(field%rsfl)

    cf_desc    = t_cf_var('prcr', 'kg m-2 s-1',    &
               & 'convective precipitation flux (water)', datatype_flt)
    grib2_desc = grib2_var(0,1,76, ibits, GRID_UNSTRUCTURED, GRID_CELL)
    CALL add_var( field_list, prefix//'prcr', field%rsfc,        &
         &        GRID_UNSTRUCTURED_CELL, ZA_SURFACE,            &
         &        cf_desc, grib2_desc,                           &
         &        ldims=shape2d,                                 &
         &        lrestart = .TRUE.,                             &
         &        isteptype=TSTEP_INSTANT,                       &
         &        lopenacc=.TRUE.)
    __acc_attach(field%rsfc)

    cf_desc    = t_cf_var('prls', 'kg m-2 s-1',    &
               & 'large-scale precipitation flux (snow)', datatype_flt)
    grib2_desc = grib2_var(0,1,59, ibits, GRID_UNSTRUCTURED, GRID_CELL)
    CALL add_var( field_list, prefix//'prls', field%ssfl,        &
         &        GRID_UNSTRUCTURED_CELL, ZA_SURFACE,            &
         &        cf_desc, grib2_desc,                           &
         &        ldims=shape2d,                                 &
         &        lrestart = .TRUE.,                             &
         &        isteptype=TSTEP_INSTANT,                       &
         &        lopenacc=.TRUE.)
    __acc_attach(field%ssfl)

    cf_desc    = t_cf_var('prcs', 'kg m-2 s-1',    &
               & 'convective precipitation flux (snow)', datatype_flt)
    grib2_desc = grib2_var(0,1,58, ibits, GRID_UNSTRUCTURED, GRID_CELL)
    CALL add_var( field_list, prefix//'prcs', field%ssfc,        &
         &        GRID_UNSTRUCTURED_CELL, ZA_SURFACE,            &
         &        cf_desc, grib2_desc,                           &
         &        ldims=shape2d,                                 &
         &        lrestart = .TRUE.,                             &
         &        isteptype=TSTEP_INSTANT,                       &
         &        lopenacc=.TRUE.)
    __acc_attach(field%ssfc)

    cf_desc    = t_cf_var('rain_gsp_rate', 'kg m-2 s-1',    &
               & 'gridscale rain rate ', datatype_flt)
    grib2_desc = grib2_var(0,1,77, ibits, GRID_UNSTRUCTURED, GRID_CELL)
    CALL add_var( field_list, prefix//'rain_gsp_rate', field%rain_gsp_rate,        &
         &        GRID_UNSTRUCTURED_CELL, ZA_SURFACE,            &
         &        cf_desc, grib2_desc,                           &
         &        ldims=shape2d,                                 &
         &        lrestart = .TRUE.,                             &
         &        isteptype=TSTEP_INSTANT,                       &
         &        lopenacc=.TRUE.)

    cf_desc    = t_cf_var('snow_gsp_rate', 'kg m-2 s-1',    &
               & 'gridscale snow rate ', datatype_flt)
    grib2_desc = grib2_var(0,1,56, ibits, GRID_UNSTRUCTURED, GRID_CELL)
    CALL add_var( field_list, prefix//'snow_gsp_rate', field%snow_gsp_rate,        &
         &        GRID_UNSTRUCTURED_CELL, ZA_SURFACE,            &
         &        cf_desc, grib2_desc,                           &
         &        ldims=shape2d,                                 &
         &        lrestart = .TRUE.,                             &
         &        isteptype=TSTEP_INSTANT,                       &
         &        lopenacc=.TRUE.)

    cf_desc    = t_cf_var('graupel_gsp_rate', 'kg m-2 s-1',    &
               & 'gridscale graupel rate ', datatype_flt)
    grib2_desc = grib2_var(0,1,75, ibits, GRID_UNSTRUCTURED, GRID_CELL)
    CALL add_var( field_list, prefix//'graupel_gsp_rate', field%graupel_gsp_rate,        &
         &        GRID_UNSTRUCTURED_CELL, ZA_SURFACE,            &
         &        cf_desc, grib2_desc,                           &
         &        ldims=shape2d,                                 &
         &        lrestart = .TRUE.,                             &
         &        isteptype=TSTEP_INSTANT,                       &
         &        lopenacc=.TRUE.)

    cf_desc    = t_cf_var('pr', 'kg m-2 s-1',                    &
         &                'precipitation flux',                  &
         &                datatype_flt)
    grib2_desc = grib2_var(0, 1, 52, ibits, GRID_UNSTRUCTURED, GRID_CELL)
    CALL add_var( field_list, prefix//'pr', field%pr,            &
         &        GRID_UNSTRUCTURED_CELL, ZA_SURFACE,            &
         &        cf_desc, grib2_desc,                           &
         &        ldims=shape2d,                                 &
         &        lrestart = .FALSE.,                            &
         &        isteptype=TSTEP_INSTANT,                       &
         &        lopenacc=.TRUE.)
    __acc_attach(field%pr)

    ! &       field% rintop (nproma,       nblks), &
    cf_desc    = t_cf_var('rintop', '', '', datatype_flt)
    grib2_desc = grib2_var(0,6,255, ibits, GRID_UNSTRUCTURED, GRID_CELL)
    CALL add_var( field_list, prefix//'rintop', field%rintop,              &
                & GRID_UNSTRUCTURED_CELL, ZA_SURFACE, cf_desc, grib2_desc, &
                & lrestart = .FALSE., ldims=shape2d,                       &
                & lopenacc=.TRUE.)
    __acc_attach(field%rintop)

    ! &       field% rtype  (nproma,       nblks), &
    cf_desc    = t_cf_var('convection_type', '', 'convection_type (0...3)', datatype_flt)
    grib2_desc = grib2_var(0,6,255, ibits, GRID_UNSTRUCTURED, GRID_CELL)
    CALL add_var( field_list, prefix//'rtype', field%rtype,                &
                & GRID_UNSTRUCTURED_CELL, ZA_SURFACE, cf_desc, grib2_desc, &
                & lrestart = .TRUE., ldims=shape2d,                        &
                & lopenacc=.TRUE.)
    __acc_attach(field%rtype)

    IF (is_variable_in_output(var_name=prefix//'topmax')) THEN
       cf_desc    = t_cf_var('topmax', 'Pa', 'maximum height of convective cloud tops', &
            &                datatype_flt)
       grib2_desc = grib2_var(0,6,255, ibits, GRID_UNSTRUCTURED, GRID_CELL)
       CALL add_var( field_list, prefix//'topmax', field%topmax,              &
                   & GRID_UNSTRUCTURED_CELL, ZA_SURFACE, cf_desc, grib2_desc, &
                   & lrestart = .FALSE., ldims=shape2d,                       &
                   & initval =  99999.0_wp, resetval =  99999.0_wp,           &
                   & isteptype=TSTEP_MIN,                                     &
                   & action_list=actions(new_action(ACTION_RESET,"P1D")),     &
                   &  lopenacc=.TRUE.)
       __acc_attach(field%topmax)
    END IF

    ! &       field% ictop  (nproma,       nblks), &
    cf_desc    = t_cf_var('ictop', '-', 'level index of convective cloud tops', &
         &                datatype_int)
    grib2_desc = grib2_var(0,6,255, ibits, GRID_UNSTRUCTURED, GRID_CELL)
    CALL add_var( field_list, prefix//'ictop', field%ictop,                &
                & GRID_UNSTRUCTURED_CELL, ZA_SURFACE, cf_desc, grib2_desc, &
                & lrestart = .FALSE., ldims=shape2d,                       &
                & isteptype=TSTEP_INSTANT,                                 &
                & lopenacc=.TRUE.)
    __acc_attach(field%ictop)

    ! &       field% totte  (nproma,nlev  ,nblks), &
    cf_desc    = t_cf_var('total_turbulent_energy', 'J kg-1', 'total turbulent energy', &
         &                datatype_flt)
    grib2_desc = grib2_var(0,19,11, ibits, GRID_UNSTRUCTURED, GRID_CELL)
    CALL add_var( field_list, prefix//'totte', field%totte,                &
                & GRID_UNSTRUCTURED_CELL, ZA_REFERENCE, cf_desc, grib2_desc,  &
                & lrestart = .FALSE., initval = 1.e-4_wp, ldims=shape3d,   &
                & vert_interp=create_vert_interp_metadata(                 &
                &             vert_intp_type=vintp_types("P","Z","I"),     &
                &             vert_intp_method=VINTP_METHOD_LIN,           &
                &             l_loglin=.FALSE.,                            &
                &             l_extrapol=.TRUE., l_pd_limit=.FALSE.,       &
                &             lower_limit=0._wp ),                         &
                & lopenacc=.TRUE.)
    __acc_attach(field%totte)

    ! &       field% thvsig (nproma,       nblks), &
    cf_desc    = t_cf_var('thvsig', 'K', '', datatype_flt)
    grib2_desc = grib2_var(0,19,255, ibits, GRID_UNSTRUCTURED, GRID_CELL)
    CALL add_var( field_list, prefix//'thvsig', field%thvsig,              &
                & GRID_UNSTRUCTURED_CELL, ZA_SURFACE, cf_desc, grib2_desc, &
                & lrestart = .FALSE., initval = 1.e-2_wp, ldims=shape2d,   &
                & lopenacc=.TRUE.)
    __acc_attach(field%thvsig)

    !---------------------------
    ! WMO tropopause
    !---------------------------

    ! &       field% ptp (nproma,       nblks), &
    cf_desc    = t_cf_var('ptp', 'Pa', 'tropopause air pressure', datatype_flt)
    grib2_desc = grib2_var(0,3,201, ibits, GRID_UNSTRUCTURED, GRID_CELL)
    CALL add_var( field_list, prefix//'ptp', field%ptp,          &
         &        GRID_UNSTRUCTURED_CELL, ZA_TROPOPAUSE,         &
         &        cf_desc, grib2_desc,                           &
         &        ldims=shape2d,                                 &
         &        lrestart = .TRUE., initval = 20000.0_wp,       &
         &        isteptype=TSTEP_INSTANT,                       &
         &        lopenacc=.TRUE.)
    __acc_attach(field%ptp)

    !---------------------------
    ! Variables for energy diagnostic of echam6 physics
    !---------------------------

    CALL add_var( field_list, prefix//'cpair', field%cpair,                       &
                & GRID_UNSTRUCTURED_CELL, ZA_REFERENCE,                           &
                & t_cf_var('cpair', 'J/kg/K',                                     &
                &          'specific heat of air at constant pressure',           &
                &          datatype_flt),                                         &
                & grib2_var(0,0,255, ibits, GRID_UNSTRUCTURED, GRID_CELL),        &
                & ldims=shape3d,                                                  &
                & lrestart = .FALSE.,                                             &
                & vert_interp=create_vert_interp_metadata(                        &
                &   vert_intp_type=vintp_types("P","Z","I"),                      &
                &   vert_intp_method=VINTP_METHOD_LIN ),                          &
                & lopenacc=.TRUE.)

    __acc_attach(field%cpair)

    CALL add_var( field_list, prefix//'cvair', field%cvair,                       &
                & GRID_UNSTRUCTURED_CELL, ZA_REFERENCE,                           &
                & t_cf_var('cvair', 'J/kg/K',                                     &
                &          'specific heat of air at constant colume',             &
                &          datatype_flt),                                         &
                & grib2_var(0,0,255, ibits, GRID_UNSTRUCTURED, GRID_CELL),        &
                & ldims=shape3d,                                                  &
                & lrestart = .FALSE.,                                             &
                & vert_interp=create_vert_interp_metadata(                        &
                &   vert_intp_type=vintp_types("P","Z","I"),                      &
                &   vert_intp_method=VINTP_METHOD_LIN ),                          &
                & lopenacc=.TRUE.)

    __acc_attach(field%cvair)

    CALL add_var( field_list, prefix//'qconv', field%qconv,                       &
                & GRID_UNSTRUCTURED_CELL, ZA_REFERENCE,                           &
                & t_cf_var('qconv', '(K/s)/(W/m2)',                               &
                &          'conv. factor layer heating to temp. tendency',        &
                &          datatype_flt),                                         &
                & grib2_var(0,0,255, ibits, GRID_UNSTRUCTURED, GRID_CELL),        &
                & ldims=shape3d,                                                  &
                & lrestart = .FALSE.,                                             &
                & vert_interp=create_vert_interp_metadata(                        &
                &   vert_intp_type=vintp_types("P","Z","I"),                      &
                &   vert_intp_method=VINTP_METHOD_LIN ),                          &
                & lopenacc=.TRUE.)

    __acc_attach(field%qconv)

    IF (is_variable_in_output(var_name=prefix//'q_phy')) THEN
       CALL add_var( field_list, prefix//'q_phy', field%q_phy,                       &
                   & GRID_UNSTRUCTURED_CELL, ZA_REFERENCE,                           &
                   & t_cf_var('q_phy', 'W m-2',                                      &
                   &          'layer heating by physics',                            &
                   &          datatype_flt),                                         &
                   & grib2_var(0,0,255, ibits, GRID_UNSTRUCTURED, GRID_CELL),        &
                   & ldims=shape3d,                                                  &
                   & lrestart = .FALSE.,                                             &
                   & vert_interp=create_vert_interp_metadata(                        &
                   &   vert_intp_type=vintp_types("P","Z","I"),                      &
                   &   vert_intp_method=VINTP_METHOD_LIN ),                          &
                   & lopenacc=.TRUE.)
       __acc_attach(field%q_phy)
    END IF

    IF (is_variable_in_output(var_name=prefix//'q_phy_vi')) THEN
       CALL add_var( field_list, prefix//'q_phy_vi', field%q_phy_vi,                 &
                   & GRID_UNSTRUCTURED_CELL, ZA_SURFACE,                             &
                   & t_cf_var('q_phy_vi', 'W m-2',                                   &
                   &          'vert. integr. heating by physics',                    &
                   &          datatype_flt),                                         &
                   & grib2_var(0,0,255, ibits, GRID_UNSTRUCTURED, GRID_CELL),        &
                   & ldims=shape2d,                                                  &
                   & lrestart = .FALSE.,                                             &
                   & lopenacc=.TRUE.)
       __acc_attach(field%q_phy_vi)
    END IF

    IF ( echam_phy_tc(jg)%dt_rad > dt_zero ) THEN
       !
       IF (is_variable_in_output(var_name=prefix//'q_rad')) THEN
          CALL add_var( field_list, prefix//'q_rlw', field%q_rad,                       &
                      & GRID_UNSTRUCTURED_CELL, ZA_REFERENCE,                           &
                      & t_cf_var('q_rad', 'W m-2',                                      &
                      &          'layer heating by LW+SW radiation',                    &
                      &          datatype_flt),                                         &
                      & grib2_var(0,0,255, ibits, GRID_UNSTRUCTURED, GRID_CELL),        &
                      & ldims=shape3d,                                                  &
                      & lrestart = .FALSE.,                                             &
                      & vert_interp=create_vert_interp_metadata(                        &
                      &   vert_intp_type=vintp_types("P","Z","I"),                      &
                      &   vert_intp_method=VINTP_METHOD_LIN ),                          &
                      & lopenacc=.TRUE.)
          __acc_attach(field%q_rad)
       END IF
       !
       IF (is_variable_in_output(var_name=prefix//'q_rad_vi')) THEN
          CALL add_var( field_list, prefix//'q_rad_vi', field%q_rad_vi,                 &
                      & GRID_UNSTRUCTURED_CELL, ZA_SURFACE,                             &
                      & t_cf_var('q_rlw_vi', 'W m-2',                                   &
                      &          'vert. integr. heating by LW+SW radiation',            &
                      &          datatype_flt),                                         &
                      & grib2_var(0,0,255, ibits, GRID_UNSTRUCTURED, GRID_CELL),        &
                      & ldims=shape2d,                                                  &
                      & lrestart = .FALSE.,                                             &
                      & lopenacc=.TRUE.)
          __acc_attach(field%q_rad_vi)
       END IF
       !
       IF (is_variable_in_output(var_name=prefix//'q_rlw')) THEN
          CALL add_var( field_list, prefix//'q_rlw', field%q_rlw,                       &
                      & GRID_UNSTRUCTURED_CELL, ZA_REFERENCE,                           &
                      & t_cf_var('q_rlw', 'W m-2',                                      &
                      &          'layer heating by LW radiation',                       &
                      &          datatype_flt),                                         &
                      & grib2_var(0,0,255, ibits, GRID_UNSTRUCTURED, GRID_CELL),        &
                      & ldims=shape3d,                                                  &
                      & lrestart = .FALSE.,                                             &
                      & vert_interp=create_vert_interp_metadata(                        &
                      &   vert_intp_type=vintp_types("P","Z","I"),                      &
                      &   vert_intp_method=VINTP_METHOD_LIN ),                          &
                      & lopenacc=.TRUE.)
          __acc_attach(field%q_rlw)
       END IF
       !
       IF (is_variable_in_output(var_name=prefix//'q_rlw_vi')) THEN
          CALL add_var( field_list, prefix//'q_rlw_vi', field%q_rlw_vi,                 &
                      & GRID_UNSTRUCTURED_CELL, ZA_SURFACE,                             &
                      & t_cf_var('q_rlw_vi', 'W m-2',                                   &
                      &          'vert. integr. heating by LW radiation',               &
                      &          datatype_flt),                                         &
                      & grib2_var(0,0,255, ibits, GRID_UNSTRUCTURED, GRID_CELL),        &
                      & ldims=shape2d,                                                  &
                      & lrestart = .FALSE.,                                             &
                      & lopenacc=.TRUE.)
          __acc_attach(field%q_rlw_vi)
       END IF
       !
       IF (is_variable_in_output(var_name=prefix//'q_rsw')) THEN
          CALL add_var( field_list, prefix//'q_rsw', field%q_rsw,                       &
                      & GRID_UNSTRUCTURED_CELL, ZA_REFERENCE,                           &
                      & t_cf_var('q_rsw', 'W m-2',                                      &
                      &          'layer heating by SW radiation',                       &
                      &          datatype_flt),                                         &
                      & grib2_var(0,0,255, ibits, GRID_UNSTRUCTURED, GRID_CELL),        &
                      & ldims=shape3d,                                                  &
                      & lrestart = .FALSE.,                                             &
                      & vert_interp=create_vert_interp_metadata(                        &
                      &   vert_intp_type=vintp_types("P","Z","I"),                      &
                      &   vert_intp_method=VINTP_METHOD_LIN ),                          &
                      & lopenacc=.TRUE.)
          __acc_attach(field%q_rsw)
       END IF
       !
       IF (is_variable_in_output(var_name=prefix//'q_rsw_vi')) THEN
          CALL add_var( field_list, prefix//'q_rsw_vi', field%q_rsw_vi,                 &
                      & GRID_UNSTRUCTURED_CELL, ZA_SURFACE,                             &
                      & t_cf_var('q_rsw_vi', 'W m-2',                                   &
                      &          'vert. integr. heating by SW radiation',               &
                      &          datatype_flt),                                         &
                      & grib2_var(0,0,255, ibits, GRID_UNSTRUCTURED, GRID_CELL),        &
                      & ldims=shape2d,                                                  &
                      & lrestart = .FALSE.,                                             &
                      & lopenacc=.TRUE.)
          __acc_attach(field%q_rsw_vi)
       END IF
       !
    END IF

    IF ( echam_phy_tc(jg)%dt_vdf > dt_zero ) THEN
       !
       IF (echam_phy_tc(jg)%dt_vdf > time_config%tc_dt_dyn(jg) .OR.                     &
         & is_variable_in_output(var_name=prefix//'q_vdf')) THEN
          CALL add_var( field_list, prefix//'q_vdf', field%q_vdf,                       &
                      & GRID_UNSTRUCTURED_CELL, ZA_REFERENCE,                           &
                      & t_cf_var('q_vdf', 'W m-2',                                      &
                      &          'layer heating by vertical diffusion',                 &
                      &          datatype_flt),                                         &
                      & grib2_var(0,0,255, ibits, GRID_UNSTRUCTURED, GRID_CELL),        &
                      & ldims=shape3d,                                                  &
                      & lrestart = .FALSE.,                                             &
                      & vert_interp=create_vert_interp_metadata(                        &
                      &   vert_intp_type=vintp_types("P","Z","I"),                      &
                      &   vert_intp_method=VINTP_METHOD_LIN ),                          &
                      & lopenacc=.TRUE.)
          __acc_attach(field%q_vdf)
       END IF
       !
       IF (is_variable_in_output(var_name=prefix//'q_vdf_vi')) THEN
          CALL add_var( field_list, prefix//'q_vdf_vi', field%q_vdf_vi,                 &
                      & GRID_UNSTRUCTURED_CELL, ZA_SURFACE,                             &
                      & t_cf_var('q_vdf_vi', 'W m-2',                                   &
                      &          'vert. integr. heating by vertical diffusion',         &
                      &          datatype_flt),                                         &
                      & grib2_var(0,0,255, ibits, GRID_UNSTRUCTURED, GRID_CELL),        &
                      & ldims=shape2d,                                                  &
                      & lrestart = .FALSE.,                                             &
                      & lopenacc=.TRUE.)
          __acc_attach(field%q_vdf_vi)
       END IF
       !
    END IF

    IF ( echam_phy_tc(jg)%dt_cnv > dt_zero ) THEN
       !
       IF (echam_phy_tc(jg)%dt_cnv > time_config%tc_dt_dyn(jg) .OR.                     &
         & is_variable_in_output(var_name=prefix//'q_cnv')) THEN
          CALL add_var( field_list, prefix//'q_cnv', field%q_cnv,                       &
                      & GRID_UNSTRUCTURED_CELL, ZA_REFERENCE,                           &
                      & t_cf_var('q_cnv', 'W m-2',                                      &
                      &          'layer heating by vertical diffusion',                 &
                      &          datatype_flt),                                         &
                      & grib2_var(0,0,255, ibits, GRID_UNSTRUCTURED, GRID_CELL),        &
                      & ldims=shape3d,                                                  &
                      & lrestart = .FALSE.,                                             &
                      & vert_interp=create_vert_interp_metadata(                        &
                      &   vert_intp_type=vintp_types("P","Z","I"),                      &
                      &   vert_intp_method=VINTP_METHOD_LIN ),                          &
                      & lopenacc=.TRUE.)
          __acc_attach(field%q_cnv)
       END IF
       !
       IF (is_variable_in_output(var_name=prefix//'q_cnv_vi')) THEN
          CALL add_var( field_list, prefix//'q_cnv_vi', field%q_cnv_vi,                 &
                      & GRID_UNSTRUCTURED_CELL, ZA_SURFACE,                             &
                      & t_cf_var('q_cnv_vi', 'W m-2',                                   &
                      &          'vert. integr. heating by vertical diffusion',         &
                      &          datatype_flt),                                         &
                      & grib2_var(0,0,255, ibits, GRID_UNSTRUCTURED, GRID_CELL),        &
                      & ldims=shape2d,                                                  &
                      & lrestart = .FALSE.,                                             &
                      & lopenacc=.TRUE.)
          __acc_attach(field%q_cnv_vi)
       END IF
       !
    END IF

    IF ( echam_phy_tc(jg)%dt_cld > dt_zero ) THEN
       !
       IF (echam_phy_tc(jg)%dt_cld > time_config%tc_dt_dyn(jg) .OR.                     &
         & is_variable_in_output(var_name=prefix//'q_cld')) THEN
          CALL add_var( field_list, prefix//'q_cld', field%q_cld,                       &
                      & GRID_UNSTRUCTURED_CELL, ZA_REFERENCE,                           &
                      & t_cf_var('q_cld', 'W m-2',                                      &
                      &          'layer heating by vertical diffusion',                 &
                      &          datatype_flt),                                         &
                      & grib2_var(0,0,255, ibits, GRID_UNSTRUCTURED, GRID_CELL),        &
                      & ldims=shape3d,                                                  &
                      & lrestart = .FALSE.,                                             &
                      & vert_interp=create_vert_interp_metadata(                        &
                      &   vert_intp_type=vintp_types("P","Z","I"),                      &
                      &   vert_intp_method=VINTP_METHOD_LIN ),                          &
                      & lopenacc=.TRUE.)
          __acc_attach(field%q_cld)
       END IF
       !
       IF (is_variable_in_output(var_name=prefix//'q_cld_vi')) THEN
          CALL add_var( field_list, prefix//'q_cld_vi', field%q_cld_vi,                 &
                      & GRID_UNSTRUCTURED_CELL, ZA_SURFACE,                             &
                      & t_cf_var('q_cld_vi', 'W m-2',                                   &
                      &          'vert. integr. heating by vertical diffusion',         &
                      &          datatype_flt),                                         &
                      & grib2_var(0,0,255, ibits, GRID_UNSTRUCTURED, GRID_CELL),        &
                      & ldims=shape2d,                                                  &
                      & lrestart = .FALSE.,                                             &
                      & lopenacc=.TRUE.)
          __acc_attach(field%q_cld_vi)
       END IF
       !
    END IF

    IF ( echam_phy_tc(jg)%dt_gwd > dt_zero ) THEN
       !
       IF (echam_phy_tc(jg)%dt_gwd > time_config%tc_dt_dyn(jg) .OR.                     &
         & is_variable_in_output(var_name=prefix//'q_gwd')) THEN
          CALL add_var( field_list, prefix//'q_gwd', field%q_gwd,                       &
                      & GRID_UNSTRUCTURED_CELL, ZA_REFERENCE,                           &
                      & t_cf_var('q_gwd', 'W m-2',                                      &
                      &          'layer heating by atm. gravity wave drag',             &
                      &          datatype_flt),                                         &
                      & grib2_var(0,0,255, ibits, GRID_UNSTRUCTURED, GRID_CELL),        &
                      & ldims=shape3d,                                                  &
                      & lrestart = .FALSE.,                                             &
                      & vert_interp=create_vert_interp_metadata(                        &
                      &   vert_intp_type=vintp_types("P","Z","I"),                      &
                      &   vert_intp_method=VINTP_METHOD_LIN ),                          &
                      & lopenacc=.TRUE.)
          __acc_attach(field%q_gwd)
       END IF
       !
       IF (is_variable_in_output(var_name=prefix//'q_gwd_vi')) THEN
          CALL add_var( field_list, prefix//'q_gwd_vi', field%q_gwd_vi,                 &
                      & GRID_UNSTRUCTURED_CELL, ZA_SURFACE,                             &
                      & t_cf_var('q_gwd_vi', 'W m-2',                                   &
                      &          'vert. integr. heating by atm. gravity wave drag',     &
                      &          datatype_flt),                                         &
                      & grib2_var(0,0,255, ibits, GRID_UNSTRUCTURED, GRID_CELL),        &
                      & ldims=shape2d,                                                  &
                      & lrestart = .FALSE.,                                             &
                      & lopenacc=.TRUE.)
          __acc_attach(field%q_gwd_vi)
       END IF
       !
    END IF

    IF ( echam_phy_tc(jg)%dt_sso > dt_zero ) THEN
       !
       IF (echam_phy_tc(jg)%dt_sso > time_config%tc_dt_dyn(jg) .OR.                     &
         & is_variable_in_output(var_name=prefix//'q_sso')) THEN
          CALL add_var( field_list, prefix//'q_sso', field%q_sso,                       &
                      & GRID_UNSTRUCTURED_CELL, ZA_REFERENCE,                           &
                      & t_cf_var('q_sso', 'W m-2',                                      &
                      &          'layer heating by atm. gravity wave drag',             &
                      &          datatype_flt),                                         &
                      & grib2_var(0,0,255, ibits, GRID_UNSTRUCTURED, GRID_CELL),        &
                      & ldims=shape3d,                                                  &
                      & lrestart = .FALSE.,                                             &
                      & vert_interp=create_vert_interp_metadata(                        &
                      &   vert_intp_type=vintp_types("P","Z","I"),                      &
                      &   vert_intp_method=VINTP_METHOD_LIN ),                          &
                      & lopenacc=.TRUE.)
          __acc_attach(field%q_sso)
       END IF
       !
       IF (is_variable_in_output(var_name=prefix//'q_sso_vi')) THEN
          CALL add_var( field_list, prefix//'q_sso_vi', field%q_sso_vi,                 &
                      & GRID_UNSTRUCTURED_CELL, ZA_SURFACE,                             &
                      & t_cf_var('q_sso_vi', 'W m-2',                                   &
                      &          'vert. integr. heating by atm. gravity wave drag',     &
                      &          datatype_flt),                                         &
                      & grib2_var(0,0,255, ibits, GRID_UNSTRUCTURED, GRID_CELL),        &
                      & ldims=shape2d,                                                  &
                      & lrestart = .FALSE.,                                             &
                      & lopenacc=.TRUE.)
          __acc_attach(field%q_sso_vi)
       END IF
       !
    END IF

!!$       cf_desc    = t_cf_var('sh_vdiff','J m-2 s-1', '', datatype_flt)
!!$       grib2_desc = grib2_var(255, 255, 255, ibits, GRID_UNSTRUCTURED, GRID_CELL)
!!$       CALL add_var( field_list, prefix//'sh_vdiff', field%sh_vdiff,          &
!!$                   & GRID_UNSTRUCTURED_CELL, ZA_SURFACE, cf_desc, grib2_desc, &
!!$                   & lrestart = .FALSE., ldims=shape2d,                       &
!!$                   &  lopenacc=.TRUE.)
!!$       __acc_attach(field%sh_vdiff)

       cf_desc    = t_cf_var('con_dtrl','?', '', datatype_flt)
       grib2_desc = grib2_var(255, 255, 255, ibits, GRID_UNSTRUCTURED, GRID_CELL)
       CALL add_var( field_list, prefix//'con_dtrl', field%con_dtrl,          &
                   & GRID_UNSTRUCTURED_CELL, ZA_SURFACE, cf_desc, grib2_desc, &
                   & lrestart = .FALSE., ldims=shape2d,                       &
                   &  lopenacc=.TRUE.)
       __acc_attach(field%con_dtrl)
       cf_desc    = t_cf_var('con_dtri','?', '', datatype_flt)
       grib2_desc = grib2_var(255, 255, 255, ibits, GRID_UNSTRUCTURED, GRID_CELL)
       CALL add_var( field_list, prefix//'con_dtri', field%con_dtri,          &
                   & GRID_UNSTRUCTURED_CELL, ZA_SURFACE, cf_desc, grib2_desc, &
                   & lrestart = .FALSE., ldims=shape2d,                       &
                   &  lopenacc=.TRUE.)
       __acc_attach(field%con_dtri)
       cf_desc    = t_cf_var('con_iteqv','?', '', datatype_flt)
       grib2_desc = grib2_var(255, 255, 255, ibits, GRID_UNSTRUCTURED, GRID_CELL)
       CALL add_var( field_list, prefix//'con_iteqv', field%con_iteqv,        &
                   & GRID_UNSTRUCTURED_CELL, ZA_SURFACE, cf_desc, grib2_desc, &
                   & lrestart = .FALSE., ldims=shape2d,                       &
                   &  lopenacc=.TRUE.)

                   !!$       cf_desc    = t_cf_var('qv_vdiff','kg/m^2/s', '', datatype_flt)
!!$       grib2_desc = grib2_var(255, 255, 255, ibits, GRID_UNSTRUCTURED, GRID_CELL)
!!$       CALL add_var( field_list, prefix//'qv_vdiff', field%qv_vdiff,          &
!!$                   & GRID_UNSTRUCTURED_CELL, ZA_SURFACE, cf_desc, grib2_desc, &
!!$                   & lrestart = .FALSE., ldims=shape2d,                       &
!!$                   &  lopenacc=.TRUE.)
!!$       __acc_attach(field%qv_vdiff)

    IF ( echam_phy_tc(jg)%dt_sso > dt_zero ) THEN
       !
       !---------------------------
       ! Sub grid scale orographic effects (sso)
       !---------------------------
       IF (is_variable_in_output(var_name=prefix//'tauu_sso')) THEN
          CALL add_var( field_list, prefix//'tauu_sso', field%u_stress_sso,             &
                      & GRID_UNSTRUCTURED_CELL, ZA_SURFACE,                             &
                      & t_cf_var('u_stress_sso', 'N m-2',                               &
                      &          'zonal stress from subgrid scale orographic drag',     &
                      &          datatype_flt),                                         &
                      & grib2_var(0,2,217, ibits, GRID_UNSTRUCTURED, GRID_CELL),        &
                      & ldims=shape2d,                                                  &
                      & lrestart = .FALSE.,                                             &
                      & isteptype=TSTEP_INSTANT,                                        &
                      & lopenacc=.TRUE.)
          __acc_attach(field%u_stress_sso)
       END IF
       !
       IF (is_variable_in_output(var_name=prefix//'tauv_sso')) THEN
          CALL add_var( field_list, prefix//'tauv_sso', field%v_stress_sso,             &
                      & GRID_UNSTRUCTURED_CELL, ZA_SURFACE,                             &
                      & t_cf_var('v_stress_sso', 'N m-2',                               &
                      &          'meridional stress from subgrid scale orographic drag',&
                      &          datatype_flt),                                         &
                      & grib2_var(0,2,218, ibits, GRID_UNSTRUCTURED, GRID_CELL),        &
                      & ldims=shape2d,                                                  &
                      & lrestart = .FALSE.,                                             &
                      & isteptype=TSTEP_INSTANT,                                        &
                      & lopenacc=.TRUE.)
          __acc_attach(field%v_stress_sso)
       END IF
       !
       IF (is_variable_in_output(var_name=prefix//'diss_sso')) THEN
          CALL add_var( field_list, prefix//'diss_sso', field%dissipation_sso,          &
                      & GRID_UNSTRUCTURED_CELL, ZA_SURFACE,                             &
                      & t_cf_var('dissipation_sso', 'missing',                          &
                      &          'dissipation of orographic waves',                     &
                      &          datatype_flt),                                         &
                      & grib2_var(0,2,219, ibits, GRID_UNSTRUCTURED, GRID_CELL),        &
                      & ldims=shape2d,                                                  &
                      & lrestart = .FALSE.,                                             &
                      & isteptype=TSTEP_INSTANT,                                        &
                      & lopenacc=.TRUE.)
          __acc_attach(field%dissipation_sso)
       END IF
    !
    END IF

    !--------------------
    ! Turbulence
    !--------------------

     ! shape2d  = (/kproma,            kblks/)
     ! shape3d  = (/kproma, klev,      kblks/)
     !shapesfc = (/kproma, ksfc_type, kblks/)
     ! shapesfc = (/kproma, kblks, ksfc_type/)

      IF (is_variable_in_output(var_name=prefix//'ri_atm')) THEN
         cf_desc    = t_cf_var('richardson_number', ' ', 'moist Richardson number', datatype_flt)
         grib2_desc = grib2_var(255, 255, 255, ibits, GRID_UNSTRUCTURED, GRID_CELL)
         CALL add_var( field_list, prefix//'ri_atm', field%ri_atm,              &
                   & GRID_UNSTRUCTURED_CELL, ZA_REFERENCE, cf_desc, grib2_desc, &
                   & lrestart = .FALSE., ldims=shape3d,                         &
                   &  lopenacc=.TRUE.)
         __acc_attach(field%ri_atm)
      END IF

      IF (is_variable_in_output(var_name=prefix//'mixlen')) THEN
         cf_desc    = t_cf_var('mixing_length', 'm', 'mixing_length', datatype_flt)
         grib2_desc = grib2_var(255, 255, 255, ibits, GRID_UNSTRUCTURED, GRID_CELL)
         CALL add_var( field_list, prefix//'mixlen', field%mixlen,              &
                   & GRID_UNSTRUCTURED_CELL, ZA_REFERENCE, cf_desc, grib2_desc, &
                   & lrestart = .FALSE., initval = -999._wp, ldims=shape3d,     &
                   &  lopenacc=.TRUE.)
         __acc_attach(field%mixlen)
      END IF

      ! &       field% tottem0 (nproma,nlev,nblks), &
      cf_desc    = t_cf_var('totte', 'm2 s-2', 'TTE at step t', datatype_flt)
      grib2_desc = grib2_var(255, 255, 255, ibits, GRID_UNSTRUCTURED, GRID_CELL)
      CALL add_var( field_list, prefix//'tottem0', field%tottem0,              &
                  & GRID_UNSTRUCTURED_CELL, ZA_REFERENCE, cf_desc, grib2_desc, &
                  & lrestart = .FALSE., initval = 1.e-4_wp, ldims=shape3d,     &
                  & lopenacc=.TRUE.)
      __acc_attach(field%tottem0)

      ! &       field% tottem1  (nproma,nlev,nblks), &
      cf_desc    = t_cf_var('totte', 'm2 s-2', 'TTE at step t-dt', datatype_flt)
      grib2_desc = grib2_var(255, 255, 255, ibits, GRID_UNSTRUCTURED, GRID_CELL)
      CALL add_var( field_list, prefix//'tottem1', field%tottem1,              &
                  & GRID_UNSTRUCTURED_CELL, ZA_REFERENCE, cf_desc, grib2_desc, &
                  & lrestart = .TRUE., initval = 1.e-4_wp, ldims=shape3d,      &
                  & lopenacc=.TRUE.)
      
      __acc_attach(field%tottem1)
      
      ! REMARK: required for art emmision handling
      !IF (is_variable_in_output(var_name=prefix//'cfm')) THEN
      cf_desc    = t_cf_var('turb_exchng_coeff_momentum', '', '', datatype_flt)
      grib2_desc = grib2_var(255, 255, 255, ibits, GRID_UNSTRUCTURED, GRID_CELL)
      CALL add_var( field_list, prefix//'cfm', field%cfm,                      &
           &        GRID_UNSTRUCTURED_CELL, ZA_REFERENCE, cf_desc, grib2_desc, &
           &        lrestart = .FALSE., ldims=shape3d,                         &
           &        lopenacc=.TRUE.)

      __acc_attach(field%cfm)
      !END IF
      !
      contvar_is_in_output = .FALSE.
      DO jsfc = 1,ksfc_type
         varname=prefix//'cfm_'//csfc(jsfc)
         IF (is_variable_in_output(var_name=TRIM(varname))) THEN
            contvar_is_in_output = .TRUE.
         END IF
      END DO
      !
      IF (contvar_is_in_output) THEN
         CALL add_var( field_list, prefix//'cfm_tile', field%cfm_tile,              &
                     & GRID_UNSTRUCTURED_CELL, ZA_SURFACE,                          &
                     & t_cf_var('turb_exchng_coeff_momentum', '', '', datatype_flt),&
                     & grib2_var(255, 255, 255, ibits, GRID_UNSTRUCTURED,GRID_CELL),&
                     & ldims=shapesfc, lmiss=.TRUE., missval=cdimissval,            &
                     & lcontainer=.TRUE., lrestart=.FALSE., loutput=.FALSE.,        &
                     &  lopenacc=.TRUE.)
         __acc_attach(field%cfm_tile)
         ALLOCATE(field%cfm_tile_ptr(ksfc_type))
      END IF
      !
      DO jsfc = 1,ksfc_type
         varname=prefix//'cfm_'//csfc(jsfc)
         IF (is_variable_in_output(var_name=TRIM(varname))) THEN
            CALL add_ref( field_list, prefix//'cfm_tile',                              &
                        & TRIM(varname), field%cfm_tile_ptr(jsfc)%p,                   &
                        & GRID_UNSTRUCTURED_CELL, ZA_SURFACE,                          &
                        & t_cf_var('turb_exchng_coeff_momentum_'//csfc(jsfc), '', '', datatype_flt),&
                        & grib2_var(255, 255, 255, ibits, GRID_UNSTRUCTURED,GRID_CELL),&
                        & ref_idx=jsfc, ldims=shape2d, lrestart=.FALSE.,               &
                        & lmiss=.TRUE., missval=cdimissval )
         END IF
      END DO


      ! REMARK: required for art sedimentation handling
      !IF (is_variable_in_output(var_name=prefix//'cfh')) THEN
      cf_desc    = t_cf_var('turb_exchng_coeff_heat', '', '', datatype_flt)
      grib2_desc = grib2_var(255, 255, 255, ibits, GRID_UNSTRUCTURED, GRID_CELL)
      CALL add_var( field_list, prefix//'cfh', field%cfh,                      &
                  & GRID_UNSTRUCTURED_CELL, ZA_REFERENCE, cf_desc, grib2_desc, &
                  & lrestart = .FALSE., ldims=shape3d,                         &
                  &  lopenacc=.TRUE.)
      __acc_attach(field%cfh)
      !END IF
      !
      contvar_is_in_output = .FALSE.
      DO jsfc = 1,ksfc_type
         varname=prefix//'cfh_'//csfc(jsfc)
         IF (is_variable_in_output(var_name=TRIM(varname))) THEN
            contvar_is_in_output = .TRUE.
         END IF
      END DO
      !
      IF (contvar_is_in_output) THEN
         CALL add_var( field_list, prefix//'cfh_tile', field%cfh_tile,              &
                     & GRID_UNSTRUCTURED_CELL, ZA_SURFACE,                          &
                     & t_cf_var('turb_exchng_coeff_heat', '', '', datatype_flt),    &
                     & grib2_var(255, 255, 255, ibits, GRID_UNSTRUCTURED,GRID_CELL),&
                     & ldims=shapesfc, lmiss=.TRUE., missval=cdimissval,            &
                     & lcontainer=.TRUE., lrestart=.FALSE., loutput=.FALSE.,        &
                     &  lopenacc=.TRUE.)
         __acc_attach(field%cfh_tile)
         ALLOCATE(field%cfh_tile_ptr(ksfc_type))
      END IF
      !
      DO jsfc = 1,ksfc_type
         varname=prefix//'cfh_'//csfc(jsfc)
         IF (is_variable_in_output(var_name=TRIM(varname))) THEN
            CALL add_ref( field_list, prefix//'cfh_tile',                              &
                        & TRIM(varname), field%cfh_tile_ptr(jsfc)%p,                   &
                        & GRID_UNSTRUCTURED_CELL, ZA_SURFACE,                          &
                        & t_cf_var('turb_exchng_coeff_heat_'//csfc(jsfc), '', '',      &
                        &          datatype_flt),                                      &
                        & grib2_var(255, 255, 255, ibits, GRID_UNSTRUCTURED,GRID_CELL),&
                        & ref_idx=jsfc, ldims=shape2d, lrestart = .FALSE.,             &
                        & lmiss=.TRUE., missval=cdimissval )
         END IF
      END DO


      IF (is_variable_in_output(var_name=prefix//'cfv')) THEN
         cf_desc    = t_cf_var('turb_exchng_coeff_water_var', '', '', datatype_flt)
         grib2_desc = grib2_var(255, 255, 255, ibits, GRID_UNSTRUCTURED, GRID_CELL)
         CALL add_var( field_list, prefix//'cfv', field%cfv,                      &
                     & GRID_UNSTRUCTURED_CELL, ZA_REFERENCE, cf_desc, grib2_desc, &
                     & lrestart = .FALSE., ldims=shape3d,                          &
                     &  lopenacc=.TRUE.)
         __acc_attach(field%cfv)
      END IF

      IF (is_variable_in_output(var_name=prefix//'cfv')) THEN
         cf_desc    = t_cf_var('turb_exchng_coeff_totte', '', '', datatype_flt)
         grib2_desc = grib2_var(255, 255, 255, ibits, GRID_UNSTRUCTURED, GRID_CELL)
         CALL add_var( field_list, prefix//'cftotte', field%cftotte,              &
                     & GRID_UNSTRUCTURED_CELL, ZA_REFERENCE, cf_desc, grib2_desc, &
                     & lrestart = .FALSE., ldims=shape3d,                         &
                     &  lopenacc=.TRUE.)
         __acc_attach(field%cftotte)
      END IF

      IF (is_variable_in_output(var_name=prefix//'cfthv')) THEN
         cf_desc    = t_cf_var('turb_exchng_coeff_thv', '', '', datatype_flt)
         grib2_desc = grib2_var(255, 255, 255, ibits, GRID_UNSTRUCTURED, GRID_CELL)
         CALL add_var( field_list, prefix//'cfthv', field%cfthv,                  &
                     & GRID_UNSTRUCTURED_CELL, ZA_REFERENCE, cf_desc, grib2_desc, &
                     & lrestart = .FALSE., ldims=shape3d,                         &
                     &  lopenacc=.TRUE.)
         __acc_attach(field%cfthv)
      END IF

      cf_desc    = t_cf_var('Coriolis_param', 's-1', 'Coriolis parameter', datatype_flt)
      grib2_desc = grib2_var(255, 255, 255, ibits, GRID_UNSTRUCTURED, GRID_CELL)
      CALL add_var( field_list, prefix//'coriol', field%coriol,              &
                  & GRID_UNSTRUCTURED_CELL, ZA_SURFACE, cf_desc, grib2_desc, &
                  & lrestart = .FALSE., ldims=shape2d,                       &
                  & lopenacc=.TRUE.)
      __acc_attach(field%coriol)

      IF (is_variable_in_output(var_name=prefix//'hdtcbl')) THEN
         cf_desc    = t_cf_var('height_pbl_top', 'm', 'height of PBL top', datatype_flt)
         grib2_desc = grib2_var(255, 255, 255, ibits, GRID_UNSTRUCTURED, GRID_CELL)
         CALL add_var( field_list, prefix//'hdtcbl', field%hdtcbl,              &
                     & GRID_UNSTRUCTURED_CELL, ZA_SURFACE, cf_desc, grib2_desc, &
                     & lrestart = .FALSE., ldims=shape2d,                       &
                     &  lopenacc=.TRUE.)
         __acc_attach(field%hdtcbl)
      END IF

      !-----------------------------------
      ! &       field% z0m(nproma,nblks), &
      cf_desc    = t_cf_var('z0m', '', 'aerodynamic roughness length, grid box mean', &
           &                datatype_flt)
      grib2_desc = grib2_var(255, 255, 255, ibits, GRID_UNSTRUCTURED, GRID_CELL)
      CALL add_var( field_list, prefix//'z0m', field%z0m,                    &
                  & GRID_UNSTRUCTURED_CELL, ZA_SURFACE, cf_desc, grib2_desc, &
                  & lrestart = .FALSE., ldims=shape2d,                       &
                  & lopenacc=.TRUE.)
      __acc_attach(field%z0m)

      ! &       field% z0m_tile(nproma,nblks,nsfc_type), &
      CALL add_var( field_list, prefix//'z0m_tile', field%z0m_tile,                         &
                  & GRID_UNSTRUCTURED_CELL, ZA_SURFACE,                                     &
                  & t_cf_var('z0m_tile', '', 'aerodynamic roughness length', datatype_flt), &
                  & grib2_var(255, 255, 255, ibits, GRID_UNSTRUCTURED,GRID_CELL),           &
                  & ldims=shapesfc, lmiss=.TRUE., missval=cdimissval,                       &
                  & lcontainer=.TRUE., lrestart=.FALSE., loutput=.FALSE.,                   &
                  & lopenacc=.TRUE.)
      __acc_attach(field%z0m_tile)

      ALLOCATE(field%z0m_tile_ptr(ksfc_type))
      DO jsfc = 1,ksfc_type
        CALL add_ref( field_list, prefix//'z0m_tile',                              &
                    & prefix//'z0m_'//csfc(jsfc), field%z0m_tile_ptr(jsfc)%p,      &
                    & GRID_UNSTRUCTURED_CELL, ZA_SURFACE,                          &
                    & t_cf_var('z0m_'//csfc(jsfc), '','', datatype_flt),           &
                    & grib2_var(255, 255, 255, ibits, GRID_UNSTRUCTURED,GRID_CELL),&
                    & ref_idx=jsfc, ldims=shape2d, lrestart = .TRUE.,              &
                    & lmiss=.TRUE., missval=cdimissval )
      END DO

   


      ! &        field% z0h_lnd(nproma, nblks), &
      cf_desc    = t_cf_var('z0h_lnd', '', 'roughness length heat, land', &
        &                datatype_flt)
      grib2_desc = grib2_var(255, 255, 255, ibits, GRID_UNSTRUCTURED, GRID_CELL)
      CALL add_var( field_list, prefix//'z0h_lnd', field%z0h_lnd,            &
                  & GRID_UNSTRUCTURED_CELL, ZA_SURFACE, cf_desc, grib2_desc, &
                  & lrestart = .TRUE., ldims=shape2d,                        &
                  & lmiss=.TRUE., missval=cdimissval,                        &
                  & lopenacc=.TRUE.)
      __acc_attach(field%z0h_lnd)

      !-----------------------------------

      ! &       field% ustar  (nproma,nblks),                &
      cf_desc    = t_cf_var('friction_velocity', 'm s-1', 'friction velocity', datatype_flt)
      grib2_desc = grib2_var(255, 255, 255, ibits, GRID_UNSTRUCTURED, GRID_CELL)
      CALL add_var( field_list, prefix//'ustar', field%ustar,                &
                  & GRID_UNSTRUCTURED_CELL, ZA_SURFACE, cf_desc, grib2_desc, &
                  & lrestart = .TRUE., initval = 1._wp, ldims=shape2d,       &
                  & lopenacc=.TRUE.)
      __acc_attach(field%ustar)

      IF (is_variable_in_output(var_name=prefix//'wstar')) THEN
         cf_desc    = t_cf_var('conv_velocity_scale', 'm s-1', 'convective velocity scale', datatype_flt)
         grib2_desc = grib2_var(255, 255, 255, ibits, GRID_UNSTRUCTURED, GRID_CELL)
         CALL add_var( field_list, prefix//'wstar', field%wstar,                &
                     & GRID_UNSTRUCTURED_CELL, ZA_SURFACE, cf_desc, grib2_desc, &
                     & lrestart = .FALSE., ldims=shape2d,                       &
                     &  lopenacc=.TRUE.)
         __acc_attach(field%wstar)
      END IF

      ! &       field% wstar_tile(nproma,nblks,nsfc_type), &
      CALL add_var( field_list, prefix//'wstar_tile', field%wstar_tile,          &
                  & GRID_UNSTRUCTURED_CELL, ZA_SURFACE,                          &
                  & t_cf_var('wstar_tile', '', 'convective velocity scale', datatype_flt),&
                  & grib2_var(255, 255, 255, ibits, GRID_UNSTRUCTURED,GRID_CELL),&
                  & ldims=shapesfc, lcontainer=.TRUE.,                           &
                  & lrestart=.FALSE., loutput=.FALSE.,                           &
                  & lopenacc=.TRUE.)
      __acc_attach(field%wstar_tile)

      ALLOCATE(field%wstar_tile_ptr(ksfc_type))
      DO jsfc = 1,ksfc_type
        CALL add_ref( field_list, prefix//'wstar_tile',                            &
                    & prefix//'wstar_'//csfc(jsfc), field%wstar_tile_ptr(jsfc)%p,  &
                    & GRID_UNSTRUCTURED_CELL, ZA_SURFACE,                          &
                    & t_cf_var('wstar_'//csfc(jsfc), '','', datatype_flt),         &
                    & grib2_var(255, 255, 255, ibits, GRID_UNSTRUCTURED,GRID_CELL),&
                    & ref_idx=jsfc, ldims=shape2d, lrestart=.TRUE.                 )
      END DO


      IF (is_variable_in_output(var_name=prefix//'kedisp')) THEN
         cf_desc    = t_cf_var('vert_int_dissip_kin_energy', 'W/m2',            &
                     &         'vert. integr. dissip. kin. energy', datatype_flt)
         grib2_desc = grib2_var(255, 255, 255, ibits, GRID_UNSTRUCTURED, GRID_CELL)
         CALL add_var( field_list, prefix//'kedisp', field%kedisp,              &
                     & GRID_UNSTRUCTURED_CELL, ZA_SURFACE, cf_desc, grib2_desc, &
                     & lrestart=.FALSE., ldims=shape2d,                         &
                     &  lopenacc=.TRUE.)
         __acc_attach(field%kedisp)
      END IF

      ! &       field% ocu    (nproma,nblks),                &
      cf_desc    = t_cf_var('ocean_sfc_u', 'm/s', 'u-component of ocean current/ice', datatype_flt)
      grib2_desc = grib2_var(10,1,2, iextbits, GRID_UNSTRUCTURED, GRID_CELL)
      CALL add_var( field_list, prefix//'ocu', field%ocu, &
        &           GRID_UNSTRUCTURED_CELL, ZA_SURFACE,   &
        &           cf_desc, grib2_desc, ldims=shape2d,   &
        &           lrestart=.TRUE.,                      &
        & lopenacc=.TRUE.)
      __acc_attach(field%ocu)

      ! &       field% ocv    (nproma,nblks),                &
      cf_desc    = t_cf_var('ocean_sfc_v', 'm/s', 'v-component of ocean current/ice', datatype_flt)
      grib2_desc = grib2_var(10,1,3, iextbits, GRID_UNSTRUCTURED, GRID_CELL)
      CALL add_var( field_list, prefix//'ocv', field%ocv, &
        &           GRID_UNSTRUCTURED_CELL, ZA_SURFACE,   &
        &           cf_desc, grib2_desc, ldims=shape2d,   &
        &           lrestart=.TRUE.,                      &
        & lopenacc=.TRUE.)
      __acc_attach(field%ocv)

    !-----------------------
    ! Surface
    !-----------------------

    cf_desc    = t_cf_var('surface_altitude', 'm',   &
                &         'surface altitude', datatype_flt)
    grib2_desc = grib2_var(0,3,6, ibits, GRID_UNSTRUCTURED, GRID_CELL)
    CALL add_ref( ext_atm_list, 'topography_c',                                &
                & prefix//'orog', field%orog,                                  &
                & GRID_UNSTRUCTURED_CELL, ZA_SURFACE,                          &
                & cf_desc, grib2_desc,                                         &
                & ref_idx=1, ldims=shape2d,                                    &
                & loutput=.TRUE.,                                              &
                & isteptype=TSTEP_CONSTANT                                     )
    __acc_attach(field%orog)

    cf_desc    = t_cf_var('land_area_fraction', 'm2/m2',   &
                &         'cell area fraction occupied by land including lakes', datatype_flt)
    grib2_desc = grib2_var(2,0,0, ibits, GRID_UNSTRUCTURED, GRID_CELL)
    CALL add_var( field_list, prefix//'sftlf', field%sftlf,                &
                & GRID_UNSTRUCTURED_CELL, ZA_SURFACE, cf_desc, grib2_desc, &
                & lrestart = .FALSE., ldims=shape2d,                       &
                & isteptype=TSTEP_CONSTANT,                                &
                & lopenacc=.TRUE.)
    __acc_attach(field%sftlf)

    cf_desc    = t_cf_var('land_ice_area_fraction', 'm2/m2',   &
                &         'cell area fraction occupied by land ice', datatype_flt)
    grib2_desc = grib2_var(255,255,255, ibits, GRID_UNSTRUCTURED, GRID_CELL)
    CALL add_var( field_list, prefix//'sftgif', field%sftgif,              &
                & GRID_UNSTRUCTURED_CELL, ZA_SURFACE, cf_desc, grib2_desc, &
                & lrestart = .FALSE., ldims=shape2d,                       &
                & isteptype=TSTEP_CONSTANT,                                &
                & lopenacc=.TRUE.)
    __acc_attach(field%sftgif)

    cf_desc    = t_cf_var('ocean_area_fraction', 'm2/m2',   &
                &         'cell area fraction occupied by ocean', datatype_flt)
    grib2_desc = grib2_var(2,0,255, ibits, GRID_UNSTRUCTURED, GRID_CELL)
    CALL add_var( field_list, prefix//'sftof', field%sftof,                &
                & GRID_UNSTRUCTURED_CELL, ZA_SURFACE, cf_desc, grib2_desc, &
                & lrestart = .FALSE., ldims=shape2d,                       &
                & isteptype=TSTEP_CONSTANT,                                &
                & lopenacc=.TRUE.)
    __acc_attach(field%sftof)


    ! &       field% lsmask (nproma, nblks),                 &
    cf_desc    = t_cf_var('land_cover', '', 'land cover', datatype_flt)
    grib2_desc = grib2_var(1, 2, 8, ibits, GRID_UNSTRUCTURED, GRID_CELL)
    CALL add_var( field_list, prefix//'land', field%lsmask,              &
              & GRID_UNSTRUCTURED_CELL, ZA_SURFACE, cf_desc, grib2_desc, &
              & lrestart=.FALSE., ldims=shape2d,                         &
              & lopenacc=.TRUE.)
    __acc_attach(field%lsmask)

    ! &       field% glac   (nproma, nblks),                 &
    cf_desc    = t_cf_var('glacier_cover', '', 'fraction of land covered by glaciers', &
         &                datatype_flt)
    grib2_desc = grib2_var(255, 255, 255, ibits, GRID_UNSTRUCTURED, GRID_CELL)
    CALL add_var( field_list, prefix//'glac', field%glac,                &
              & GRID_UNSTRUCTURED_CELL, ZA_SURFACE, cf_desc, grib2_desc, &
              & lrestart=.FALSE., ldims=shape2d,                         &
              & lopenacc=.TRUE.)
    __acc_attach(field%glac)

    ! &       field% seaice (nproma, nblks),                 &
    cf_desc    = t_cf_var('sea_ice_cover', '', 'fraction of ocean covered by sea ice', &
         &                datatype_flt)
    grib2_desc = grib2_var(10,2,0, ibits, GRID_UNSTRUCTURED, GRID_CELL)
    CALL add_var( field_list, prefix//'sic', field%seaice,    &
      &           GRID_UNSTRUCTURED_CELL, ZA_SURFACE,         &
      &           cf_desc, grib2_desc, ldims=shape2d,         &
      &           lrestart=.TRUE.,                            &
      & lopenacc=.TRUE.)
    __acc_attach(field%seaice)

    ! &       field% alake (nproma, nblks),                 &
    cf_desc    = t_cf_var('alake', '', 'fraction of lakes', &
         &                datatype_flt)
    grib2_desc = grib2_var(1,2,2, ibits, GRID_UNSTRUCTURED, GRID_CELL)
    CALL add_var( field_list, prefix//'alake', field%alake,              &
              & GRID_UNSTRUCTURED_CELL, ZA_SURFACE, cf_desc, grib2_desc, &
              & lrestart=.FALSE., ldims=shape2d,                         &
              & lopenacc=.TRUE.)
    __acc_attach(field%alake)

    ! &       field% lake_ice_frc (nproma, nblks),                 &
    cf_desc    = t_cf_var('lake_ice_frc', '', 'fraction of ice on lakes', & 
         &                datatype_flt)
    grib2_desc = grib2_var(1,2,7, ibits, GRID_UNSTRUCTURED, GRID_CELL)
    CALL add_var( field_list, prefix//'lake_ice_frc', field%lake_ice_frc,  &
              & GRID_UNSTRUCTURED_CELL, ZA_SURFACE, cf_desc, grib2_desc,   &
              & initval=0._wp, lrestart=.TRUE., ldims=shape2d,             &
              & lopenacc=.TRUE.)
    __acc_attach(field%lake_ice_frc)

    !-----------------------------------
    ! &       field% ts(nproma,nblks), &
    cf_desc    = t_cf_var('surface_temperature', 'K', 'surface temperature', datatype_flt)
    grib2_desc = grib2_var(0,0,0, ibits, GRID_UNSTRUCTURED, GRID_CELL)
    CALL add_var( field_list, prefix//'ts', field%ts,                    &
              & GRID_UNSTRUCTURED_CELL, ZA_SURFACE, cf_desc, grib2_desc, &
              & lrestart=.TRUE., ldims=shape2d,                          &
              & lopenacc=.TRUE.)
    __acc_attach(field%ts)

    ! &       field% ts_tile(nproma,nblks,nsfc_type), &
    CALL add_var( field_list, prefix//'ts_tile', field%ts_tile,                &
                & GRID_UNSTRUCTURED_CELL, ZA_SURFACE,                          &
                & t_cf_var('_tile', 'K', 'surface temperature on tiles', datatype_flt), &
                & grib2_var(0,0,0, ibits, GRID_UNSTRUCTURED, GRID_CELL),       &
                & ldims=shapesfc, lmiss=.TRUE., missval=cdimissval,            &
                & lcontainer=.TRUE., lrestart=.FALSE.,                         &
                & lopenacc=.TRUE.)
    __acc_attach(field%ts_tile)

    ALLOCATE(field%ts_tile_ptr(ksfc_type))
    DO jsfc = 1,ksfc_type
      CALL add_ref( field_list, prefix//'ts_tile',                                   &
                  & prefix//'ts_'//csfc(jsfc), field%ts_tile_ptr(jsfc)%p,            &
                  & GRID_UNSTRUCTURED_CELL, ZA_SURFACE,                              &
                  & t_cf_var('ts_'//csfc(jsfc), 'K',                                 &
                  &          'surface temperature on '//csfc(jsfc), datatype_flt),   &
                  & grib2_var(0,0,0, ibits, GRID_UNSTRUCTURED, GRID_CELL),           &
                  & ref_idx=jsfc, ldims=shape2d, lrestart=.TRUE.,                    &
                  & lmiss=.TRUE., missval=cdimissval )
    END DO
    !-----------------------------------

    contvar_is_in_output = .FALSE.
    DO jsfc = 1,ksfc_type
       varname=prefix//'qs_sfc_'//csfc(jsfc)
       IF (is_variable_in_output(var_name=TRIM(varname))) THEN
          contvar_is_in_output = .TRUE.
       END IF
    END DO
    !
    IF (contvar_is_in_output) THEN
       CALL add_var( field_list, prefix//'qs_sfc_tile', field%qs_sfc_tile,        &
                   & GRID_UNSTRUCTURED_CELL, ZA_SURFACE,                          &
                   & t_cf_var('qs_sfc_tile', '', '', datatype_flt),               &
                   & grib2_var(255, 255, 255, ibits, GRID_UNSTRUCTURED,GRID_CELL),&
                   & ldims=shapesfc, lmiss=.TRUE., missval=cdimissval,            &
                   & lcontainer=.TRUE., lrestart=.FALSE., loutput=.FALSE.,        &
                   &  lopenacc=.TRUE.)
       __acc_attach(field%qs_sfc_tile)
       ALLOCATE(field%qs_sfc_tile_ptr(ksfc_type))
    END IF
    !
    DO jsfc = 1,ksfc_type
       varname=prefix//'qs_sfc_'//csfc(jsfc)
       IF (is_variable_in_output(var_name=TRIM(varname))) THEN
          CALL add_ref( field_list, prefix//'qs_sfc_tile',                           &
                      & TRIM(varname), field%qs_sfc_tile_ptr(jsfc)%p,                &
                      & GRID_UNSTRUCTURED_CELL, ZA_SURFACE,                          &
                      & t_cf_var('qs_sfc_'//csfc(jsfc), '', '', datatype_flt),       &
                      & grib2_var(255, 255, 255, ibits, GRID_UNSTRUCTURED,GRID_CELL),&
                      & ref_idx=jsfc, ldims=shape2d, lrestart=.FALSE.,               &
                      & lmiss=.TRUE., missval=cdimissval )
       END IF
    END DO

    !-----------------------------------
    ! &       field% albedo (nproma,nblks),          &
    cf_desc    = t_cf_var('albedo', '', 'surface albedo', datatype_flt)
    grib2_desc = grib2_var(0,19,1, ibits, GRID_UNSTRUCTURED, GRID_CELL)
    CALL add_var( field_list, prefix//'albedo', field%albedo,              &
                & GRID_UNSTRUCTURED_CELL, ZA_SURFACE, cf_desc, grib2_desc, &
                & lrestart=.FALSE., ldims=shape2d,                         &
                & lopenacc=.TRUE.)
    __acc_attach(field%albedo)

    ! &       field% albvisdir (nproma,nblks),          &
    cf_desc    = t_cf_var('albvisdir', '', 'albedo VIS direct', datatype_flt)
    grib2_desc = grib2_var(255, 255, 255, ibits, GRID_UNSTRUCTURED, GRID_CELL)
    CALL add_var( field_list, prefix//'albvisdir', field%albvisdir,        &
                & GRID_UNSTRUCTURED_CELL, ZA_SURFACE, cf_desc, grib2_desc, &
                & lrestart=.TRUE., ldims=shape2d ,                         &
                & lopenacc=.TRUE.)
    __acc_attach(field%albvisdir)

    ! &       field% albvisdif (nproma,nblks),          &
    cf_desc    = t_cf_var('albvisdif', '', 'albedo VIS diffuse', datatype_flt)
    grib2_desc = grib2_var(255, 255, 255, ibits, GRID_UNSTRUCTURED, GRID_CELL)
    CALL add_var( field_list, prefix//'albvisdif', field%albvisdif,        &
                & GRID_UNSTRUCTURED_CELL, ZA_SURFACE, cf_desc, grib2_desc, &
                & lrestart=.TRUE., ldims=shape2d ,                         &
                & lopenacc=.TRUE.)
    __acc_attach(field%albvisdif)

    ! &       field% albnirdir (nproma,nblks),          &
    cf_desc    = t_cf_var('albnirdir', '', 'albedo NIR direct', datatype_flt)
    grib2_desc = grib2_var(255, 255, 255, ibits, GRID_UNSTRUCTURED, GRID_CELL)
    CALL add_var( field_list, prefix//'albnirdir', field%albnirdir,        &
                & GRID_UNSTRUCTURED_CELL, ZA_SURFACE, cf_desc, grib2_desc, &
                & lrestart=.TRUE., ldims=shape2d ,                         &
                & lopenacc=.TRUE.)
    __acc_attach(field%albnirdir)

    ! &       field% albnirdif (nproma,nblks),          &
    cf_desc    = t_cf_var('albnirdif', '', 'albedo NIR diffuse', datatype_flt)
    grib2_desc = grib2_var(255, 255, 255, ibits, GRID_UNSTRUCTURED, GRID_CELL)
    CALL add_var( field_list, prefix//'albnirdif', field%albnirdif,        &
                & GRID_UNSTRUCTURED_CELL, ZA_SURFACE, cf_desc, grib2_desc, &
                & lrestart=.TRUE., ldims=shape2d ,                         &
                & lopenacc=.TRUE.)
    __acc_attach(field%albnirdif)

    ! &       field% albvisdir_tile (nproma,nblks,nsfc_type),          &
    cf_desc    = t_cf_var('albvisdir_tile', '', 'albedo VIS direct', datatype_flt)
    grib2_desc = grib2_var(255, 255, 255, ibits, GRID_UNSTRUCTURED, GRID_CELL)
    CALL add_var( field_list, prefix//'albvisdir_tile', field%albvisdir_tile,             &
                & GRID_UNSTRUCTURED_CELL, ZA_SURFACE, cf_desc, grib2_desc,                &
                & ldims=shapesfc, lmiss=.TRUE., missval=cdimissval,                       &
                & lcontainer=.TRUE., lrestart=.FALSE.,                                    &
                & lopenacc=.TRUE.)
    __acc_attach(field%albvisdir_tile)

    ! &       field% albvisdif_tile (nproma,nblks,nsfc_type),          &
    cf_desc    = t_cf_var('albvisdif_tile', '', 'albedo VIS diffuse', datatype_flt)
    grib2_desc = grib2_var(255, 255, 255, ibits, GRID_UNSTRUCTURED, GRID_CELL)
    CALL add_var( field_list, prefix//'albvisdif_tile', field%albvisdif_tile,             &
                & GRID_UNSTRUCTURED_CELL, ZA_SURFACE, cf_desc, grib2_desc,                &
                & ldims=shapesfc, lmiss=.TRUE., missval=cdimissval,                       &
                & lcontainer=.TRUE., lrestart=.FALSE.,                                    &
                & lopenacc=.TRUE.)
    __acc_attach(field%albvisdif_tile)

    ! &       field% albnirdir_tile (nproma,nblks,nsfc_type),          &
    cf_desc    = t_cf_var('albnirdir_tile', '', 'albedo NIR direct', datatype_flt)
    grib2_desc = grib2_var(255, 255, 255, ibits, GRID_UNSTRUCTURED, GRID_CELL)
    CALL add_var( field_list, prefix//'albnirdir_tile', field%albnirdir_tile,             &
                & GRID_UNSTRUCTURED_CELL, ZA_SURFACE, cf_desc, grib2_desc,                &
                & ldims=shapesfc, lmiss=.TRUE., missval=cdimissval,                       &
                & lcontainer=.TRUE., lrestart=.FALSE.,                                    &
                & lopenacc=.TRUE.)
    __acc_attach(field%albnirdir_tile)

    ! &       field% albnirdif_tile (nproma,nblks,nsfc_type),          &
    cf_desc    = t_cf_var('albnirdif_tile', '', 'albedo NIR diffuse', datatype_flt)
    grib2_desc = grib2_var(255, 255, 255, ibits, GRID_UNSTRUCTURED, GRID_CELL)
    CALL add_var( field_list, prefix//'albnirdif_tile', field%albnirdif_tile,             &
                & GRID_UNSTRUCTURED_CELL, ZA_SURFACE, cf_desc, grib2_desc,                &
                & ldims=shapesfc, lmiss=.TRUE., missval=cdimissval,                       &
                & lcontainer=.TRUE., lrestart=.FALSE.,                                    &
                & lopenacc=.TRUE.)
    __acc_attach(field%albnirdif_tile)

    ! &       field% albedo_tile (nproma,nblks,nsfc_type),          &
    cf_desc    = t_cf_var('albedo_tile', '', 'albedo', datatype_flt)
    grib2_desc = grib2_var(255, 255, 255, ibits, GRID_UNSTRUCTURED, GRID_CELL)
    CALL add_var( field_list, prefix//'albedo_tile', field%albedo_tile,                   &
                & GRID_UNSTRUCTURED_CELL, ZA_SURFACE, cf_desc, grib2_desc,                &
                & ldims=shapesfc, lmiss=.TRUE., missval=cdimissval,                       &
                & lcontainer=.TRUE., lrestart=.FALSE.,                                    &
                & lopenacc=.TRUE.)
    __acc_attach(field%albedo_tile)

    ALLOCATE(field%albvisdir_tile_ptr(ksfc_type), field%albvisdif_tile_ptr(ksfc_type), &
             field%albnirdir_tile_ptr(ksfc_type), field%albnirdif_tile_ptr(ksfc_type), &
             field%albedo_tile_ptr(ksfc_type)                                          )

    DO jsfc = 1,ksfc_type
      CALL add_ref( field_list, prefix//'albvisdir_tile',                              &
                  & prefix//'albvisdir_'//csfc(jsfc), field%albvisdir_tile_ptr(jsfc)%p,&
                  & GRID_UNSTRUCTURED_CELL, ZA_SURFACE,                                &
                  & t_cf_var('albvisdir_'//csfc(jsfc), '', '', datatype_flt),          &
                  & grib2_var(255, 255, 255, ibits, GRID_UNSTRUCTURED, GRID_CELL),     &
                  & ref_idx=jsfc, ldims=shape2d, lrestart=.FALSE.,                     &
                  & lmiss=.TRUE., missval=cdimissval )
      CALL add_ref( field_list, prefix//'albvisdif_tile',                              &
                  & prefix//'albvisdif_'//csfc(jsfc), field%albvisdif_tile_ptr(jsfc)%p,&
                  & GRID_UNSTRUCTURED_CELL, ZA_SURFACE,                                &
                  & t_cf_var('albvisdif_'//csfc(jsfc), '', '', datatype_flt),          &
                  & grib2_var(255, 255, 255, ibits, GRID_UNSTRUCTURED, GRID_CELL),     &
                  & ref_idx=jsfc, ldims=shape2d, lrestart=.FALSE.,                     &
                  & lmiss=.TRUE., missval=cdimissval )
      CALL add_ref( field_list, prefix//'albnirdir_tile',                              &
                  & prefix//'albnirdir_'//csfc(jsfc), field%albnirdir_tile_ptr(jsfc)%p,&
                  & GRID_UNSTRUCTURED_CELL, ZA_SURFACE,                                &
                  & t_cf_var('albnirdir_'//csfc(jsfc), '', '', datatype_flt),          &
                  & grib2_var(255, 255, 255, ibits, GRID_UNSTRUCTURED, GRID_CELL),     &
                  & ref_idx=jsfc, ldims=shape2d, lrestart=.FALSE.,                     &
                  & lmiss=.TRUE., missval=cdimissval )
      CALL add_ref( field_list, prefix//'albnirdif_tile',                              &
                  & prefix//'albnirdif_'//csfc(jsfc), field%albnirdif_tile_ptr(jsfc)%p,&
                  & GRID_UNSTRUCTURED_CELL, ZA_SURFACE,                                &
                  & t_cf_var('albnirdif_'//csfc(jsfc), '', '', datatype_flt),          &
                  & grib2_var(255, 255, 255, ibits, GRID_UNSTRUCTURED, GRID_CELL),     &
                  & ref_idx=jsfc, ldims=shape2d, lrestart=.FALSE.,                     &
                  & lmiss=.FALSE., missval=cdimissval )
      CALL add_ref( field_list, prefix//'albedo_tile',                                 &
                  & prefix//'albedo_'//csfc(jsfc), field%albedo_tile_ptr(jsfc)%p,      &
                  & GRID_UNSTRUCTURED_CELL, ZA_SURFACE,                                &
                  & t_cf_var('albedo_'//csfc(jsfc), '', '', datatype_flt),             &
                  & grib2_var(255, 255, 255, ibits, GRID_UNSTRUCTURED, GRID_CELL),     &
                  & ref_idx=jsfc, ldims=shape2d, lrestart=.FALSE.,                     &
                  & lmiss=.TRUE., missval=cdimissval )
    END DO

    ! &       field% emissivity (nproma,nblks),          &
    cf_desc    = t_cf_var('emissivity', '', 'longwave surface emissivity', datatype_flt)
    grib2_desc = grib2_var(255,255,255, ibits, GRID_UNSTRUCTURED, GRID_CELL)
    CALL add_var( field_list, prefix//'emissivity', field%emissivity,      &
                & GRID_UNSTRUCTURED_CELL, ZA_SURFACE, cf_desc, grib2_desc, &
                & lrestart=.FALSE., ldims=shape2d,                         &
                & lopenacc=.TRUE.)
    __acc_attach(field%emissivity)

    !---------------------------
    ! Surface fluxes
    !---------------------------
    ! gridbox mean

    CALL add_var( field_list, prefix//'evspsbl', field%evap,              &
                & GRID_UNSTRUCTURED_CELL, ZA_SURFACE,                     &
                & t_cf_var('evap', 'kg m-2 s-1', 'evaporation',           &
                & datatype_flt),                                          &
                & grib2_var(0,1,6,iextbits, GRID_UNSTRUCTURED, GRID_CELL),&
                & ldims=shape2d,                                          &
                & lrestart = .FALSE.,                                     &
                & isteptype=TSTEP_INSTANT,                                &
                & lopenacc=.TRUE.)


    __acc_attach(field%evap)

    CALL add_var( field_list, prefix//'hfls', field%lhflx,                &
                & GRID_UNSTRUCTURED_CELL, ZA_SURFACE,                     &
                & t_cf_var('lhflx', 'W m-2 ', 'latent heat flux',         &
                & datatype_flt),                                          &
                & grib2_var(0,0,10, ibits, GRID_UNSTRUCTURED, GRID_CELL), &
                & ldims=shape2d,                                          &
                & lrestart = .FALSE.,                                     &
                & isteptype=TSTEP_INSTANT,                                &
                & lopenacc=.TRUE.)

    __acc_attach(field%lhflx)

    CALL add_var( field_list, prefix//'hfss', field%shflx,                &
                & GRID_UNSTRUCTURED_CELL, ZA_SURFACE,                     &
                & t_cf_var('shflx', 'W m-2 ', 'sensible heat flux',       &
                & datatype_flt),                                          &
                & grib2_var(0,0,11, ibits, GRID_UNSTRUCTURED, GRID_CELL), &
                & ldims=shape2d,                                          &
                & lrestart = .FALSE.,                                     &
                & isteptype=TSTEP_INSTANT,                                &
                & lopenacc=.TRUE.)

    __acc_attach(field%shflx)

    !---------------------------------
    ! values on tiles

    CALL add_var( field_list, prefix//'rsns_tile',field%swflxsfc_tile,    &
                & GRID_UNSTRUCTURED_CELL, ZA_SURFACE,                     &
                & t_cf_var('rsns_tile', 'W m-2',                          &
                &          'shortwave net flux at surface on tiles',      &
                &          datatype_flt),                                 &
                & grib2_var(0,4,9, ibits, GRID_UNSTRUCTURED, GRID_CELL),  &
                & ldims=shapesfc, lmiss=.TRUE., missval=cdimissval,       &
                & lcontainer=.TRUE., lrestart=.FALSE., loutput=.FALSE.,   &
                & lopenacc=.TRUE.)

    __acc_attach(field%swflxsfc_tile)

    CALL add_var( field_list, prefix//'rlns_tile',field%lwflxsfc_tile,    &
                & GRID_UNSTRUCTURED_CELL, ZA_SURFACE,                     &
                & t_cf_var('rlns_tile', 'W m-2',                          &
                &          'longwave net flux at surface on tiles',       &
                &          datatype_flt),                                 &
                & grib2_var(0,5,5, ibits, GRID_UNSTRUCTURED, GRID_CELL),  &
                & ldims=shapesfc, lmiss=.TRUE., missval=cdimissval,       &
                & lcontainer=.TRUE., lrestart=.FALSE., loutput=.FALSE.,   &
                & lopenacc=.TRUE.)

    __acc_attach(field%lwflxsfc_tile)

    CALL add_var( field_list, prefix//'evspsbl_tile', field%evap_tile,    &
                & GRID_UNSTRUCTURED_CELL, ZA_SURFACE,                     &
                & t_cf_var('evspsbl_tile', 'kg m-2 s-1',                  &
                &          'evaporation on tiles', datatype_flt),         &
                & grib2_var(0,1,6, ibits, GRID_UNSTRUCTURED, GRID_CELL),  &
                & ldims=shapesfc,                                         &
                & lcontainer=.TRUE., lrestart=.FALSE., loutput=.FALSE.,   &
                & lopenacc=.TRUE.)

    __acc_attach(field%evap_tile)

    CALL add_var( field_list, prefix//'hfls_tile', field%lhflx_tile,      &
                & GRID_UNSTRUCTURED_CELL, ZA_SURFACE,                     &
                & t_cf_var('hfls_tile', 'W m-2',                          &
                &          'latent heat flux on tiles', datatype_flt),    &
                & grib2_var(0,0,10, ibits, GRID_UNSTRUCTURED, GRID_CELL), &
                & ldims=shapesfc, lmiss=.TRUE., missval=cdimissval,       &
                & lcontainer=.TRUE., lrestart=.FALSE., loutput=.FALSE.,   &
                & lopenacc=.TRUE.)

    __acc_attach(field%lhflx_tile)

    CALL add_var( field_list, prefix//'hfss_tile', field%shflx_tile,      &
                & GRID_UNSTRUCTURED_CELL, ZA_SURFACE,                     &
                & t_cf_var('hfss_tile', 'W m-2',                          &
                &          'sensible heat flux on tiles', datatype_flt),  &
                & grib2_var(0,0,11, ibits, GRID_UNSTRUCTURED, GRID_CELL), &
                & ldims=shapesfc, lmiss=.TRUE., missval=cdimissval,       &
                & lcontainer=.TRUE., lrestart=.FALSE., loutput=.FALSE.,   &
                & lopenacc=.TRUE.)

    __acc_attach(field%shflx_tile)

    CALL add_var( field_list, prefix//'frac_tile', field%frac_tile,       &
                & GRID_UNSTRUCTURED_CELL, ZA_SURFACE,                     &
                & t_cf_var('frac_tile', '%',                              &
                &          'surface fraction of tiles', datatype_flt),    &
                & grib2_var(255,255,255, ibits, GRID_UNSTRUCTURED, GRID_CELL), &
                & ldims=shapesfc, lmiss=.TRUE., missval=cdimissval,       &
                & lcontainer=.TRUE., lrestart=.FALSE., loutput=.FALSE.,   &
                & lopenacc=.TRUE.)

    __acc_attach(field%frac_tile)

    ALLOCATE(field%swflxsfc_tile_ptr(ksfc_type))
    ALLOCATE(field%lwflxsfc_tile_ptr(ksfc_type))
    ALLOCATE(field%evap_tile_ptr(ksfc_type))
    ALLOCATE(field%lhflx_tile_ptr(ksfc_type))
    ALLOCATE(field%shflx_tile_ptr(ksfc_type))
    ALLOCATE(field%frac_tile_ptr(ksfc_type))

    DO jsfc = 1,ksfc_type

      CALL add_ref( field_list, prefix//'rsns_tile',                                   &
                  & prefix//'rsns_'//csfc(jsfc), field%swflxsfc_tile_ptr(jsfc)%p,      &
                  & GRID_UNSTRUCTURED_CELL, ZA_SURFACE,                                &
                  & t_cf_var('rsns_'//csfc(jsfc), 'W m-2',                             &
                  &          'shortwave net flux at surface on tile '//csfc(jsfc),     &
                  &          datatype_flt),                                            &
                  & grib2_var(0,4,9, ibits, GRID_UNSTRUCTURED, GRID_CELL),             &
                  & ref_idx=jsfc, ldims=shape2d, lrestart=.FALSE.,                     &
                  & lmiss=.TRUE., missval=cdimissval )

      CALL add_ref( field_list, prefix//'rlns_tile',                                   &
                  & prefix//'rlns_'//csfc(jsfc), field%lwflxsfc_tile_ptr(jsfc)%p,      &
                  & GRID_UNSTRUCTURED_CELL, ZA_SURFACE,                                &
                  & t_cf_var('rlns_'//csfc(jsfc), 'W m-2',                             &
                  &          'longwave net flux at surface on tile '//csfc(jsfc),      &
                  &          datatype_flt),                                            &
                  & grib2_var(0,5,5, ibits, GRID_UNSTRUCTURED, GRID_CELL),             &
                  & ref_idx=jsfc, ldims=shape2d, lrestart=.FALSE.,                     &
                  & lmiss=.TRUE., missval=cdimissval )

      CALL add_ref( field_list, prefix//'evspsbl_tile',                                &
                  & prefix//'evspsbl_'//csfc(jsfc), field%evap_tile_ptr(jsfc)%p,       &
                  & GRID_UNSTRUCTURED_CELL, ZA_SURFACE,                                &
                  & t_cf_var('evspsbl_'//csfc(jsfc), 'kg m-2 s-1',                     &
                  &          'evaporation on tile '//csfc(jsfc), datatype_flt),        &
                  & grib2_var(0,1,6, ibits, GRID_UNSTRUCTURED, GRID_CELL),             &
                  & ref_idx=jsfc, ldims=shape2d, lrestart=.FALSE.,                     &
                  & lmiss=.TRUE., missval=cdimissval )

      CALL add_ref( field_list, prefix//'hfls_tile',                                   &
                  & prefix//'hfls_'//csfc(jsfc), field%lhflx_tile_ptr(jsfc)%p,         &
                  & GRID_UNSTRUCTURED_CELL, ZA_SURFACE,                                &
                  & t_cf_var('hfls_'//csfc(jsfc), 'W m-2',                             &
                  &          'latent heat flux on tile '//csfc(jsfc), datatype_flt),   &
                  & grib2_var(0,0,10, ibits, GRID_UNSTRUCTURED, GRID_CELL),            &
                  & ref_idx=jsfc, ldims=shape2d, lrestart=.FALSE.,                     &
                  & lmiss=.TRUE., missval=cdimissval )

      CALL add_ref( field_list, prefix//'hfss_tile',                                   &
                  & prefix//'hfss_'//csfc(jsfc), field%shflx_tile_ptr(jsfc)%p,         &
                  & GRID_UNSTRUCTURED_CELL, ZA_SURFACE,                                &
                  & t_cf_var('hfss_'//csfc(jsfc), 'W m-2',                             &
                  &          'sensible heat flux on tile '//csfc(jsfc),datatype_flt),  &
                  & grib2_var(0,0,11, ibits, GRID_UNSTRUCTURED, GRID_CELL),            &
                  & ref_idx=jsfc, ldims=shape2d, lrestart=.FALSE.,                     &
                  & lmiss=.TRUE., missval=cdimissval )

      CALL add_ref( field_list, prefix//'frac_tile',                                   &
                  & prefix//'frac_'//csfc(jsfc), field%frac_tile_ptr(jsfc)%p,          &
                  & GRID_UNSTRUCTURED_CELL, ZA_SURFACE,                                &
                  & t_cf_var('frac_'//csfc(jsfc), '%',                                 &
                  &          'surface fraction of tile '//csfc(jsfc),                  &
                  &          datatype_flt),                                            &
                  & grib2_var(255,255,255, ibits, GRID_UNSTRUCTURED, GRID_CELL),       &
                  & ref_idx=jsfc, ldims=shape2d, lmiss=.TRUE., missval=cdimissval )

    END DO

    !-----------------------------------------
    ! wind stress, grid box mean
    !-----------------------------------------

    CALL add_var( field_list, prefix//'tauu', field%u_stress        ,           &
                & GRID_UNSTRUCTURED_CELL, ZA_SURFACE,                           &
                & t_cf_var('u_stress','N m-2','u-momentum flux at the surface', &
                &          datatype_flt),                                       &
                & grib2_var(0,2,17, ibits, GRID_UNSTRUCTURED, GRID_CELL),       &
                & ldims=shape2d,                                                &
                & lrestart = .FALSE.,                                           &
                & isteptype=TSTEP_INSTANT,                                      &
                & lopenacc=.TRUE.)

    __acc_attach(field%u_stress        )

    CALL add_var( field_list, prefix//'tauv', field%v_stress,                   &
                & GRID_UNSTRUCTURED_CELL, ZA_SURFACE,                           &
                & t_cf_var('v_stress','N m-2','v-momentum flux at the surface', &
                &          datatype_flt),                                       &
                & grib2_var(0,2,18, ibits, GRID_UNSTRUCTURED, GRID_CELL),       &
                & ldims=shape2d,                                                &
                & lrestart = .FALSE.,                                           &
                & isteptype=TSTEP_INSTANT,                                      &
                & lopenacc=.TRUE.)

    __acc_attach(field%v_stress)

    ! wind stress, instantaneous tile values 

    CALL add_var( field_list, prefix//'tauu_tile', field%u_stress_tile,         &
                & GRID_UNSTRUCTURED_CELL, ZA_SURFACE,                           &
                & t_cf_var('u_stress_tile', 'N m-2',                            &
                &          'u-momentum flux at the surface on tiles',           &
                &          datatype_flt),                                       &
                & grib2_var(0,2,17, ibits, GRID_UNSTRUCTURED, GRID_CELL),       &
                & ldims=shapesfc, lmiss=.TRUE., missval=cdimissval,             &
                & lcontainer=.TRUE., lrestart=.FALSE., loutput=.FALSE.,         &
                & lopenacc=.TRUE.)

    __acc_attach(field%u_stress_tile)

    CALL add_var( field_list, prefix//'tauv_tile', field%v_stress_tile,         &
                & GRID_UNSTRUCTURED_CELL, ZA_SURFACE,                           &
                & t_cf_var('v_stress_tile', 'N m-2',                            &
                &          'v-momentum flux at the surface on tiles',           &
                &          datatype_flt),                                       &
                & grib2_var(0,2,18, ibits, GRID_UNSTRUCTURED, GRID_CELL),       &
                & ldims=shapesfc, lmiss=.TRUE., missval=cdimissval,             &
                & lcontainer=.TRUE., lrestart=.FALSE., loutput=.FALSE.,         &
                & lopenacc=.TRUE.)

    __acc_attach(field%v_stress_tile)

    ALLOCATE(field%u_stress_tile_ptr(ksfc_type))
    ALLOCATE(field%v_stress_tile_ptr(ksfc_type))

    DO jsfc = 1,ksfc_type

      CALL add_ref( field_list, prefix//'tauu_tile',                                &
                  & prefix//'tauu_'//csfc(jsfc), field%u_stress_tile_ptr(jsfc)%p,   &
                  & GRID_UNSTRUCTURED_CELL, ZA_SURFACE,                             &
                  & t_cf_var('u_stress_'//csfc(jsfc), 'N m-2',                      &
                  &          'u-momentum flux at the surface on tile '//csfc(jsfc), &
                  &          datatype_flt),                                         &
                  & grib2_var(0,2,17, ibits, GRID_UNSTRUCTURED, GRID_CELL),         &
                  & ref_idx=jsfc, ldims=shape2d, lrestart=.FALSE.,                  &
                  & lmiss=.TRUE., missval=cdimissval )

      CALL add_ref( field_list, prefix//'tauv_tile',                                &
                  & prefix//'tauv_'//csfc(jsfc), field%v_stress_tile_ptr(jsfc)%p,   &
                  & GRID_UNSTRUCTURED_CELL, ZA_SURFACE,                             &
                  & t_cf_var('v_stress_'//csfc(jsfc), 'N m-2',                      &
                  &          'v-momentum flux at the surface on tile '//csfc(jsfc), &
                  &          datatype_flt),                                         &
                  & grib2_var(0,2,18, ibits, GRID_UNSTRUCTURED, GRID_CELL),         &
                  & ref_idx=jsfc, ldims=shape2d, lrestart=.FALSE.,                  &
                  & lmiss=.TRUE., missval=cdimissval )
    END DO

    !-----------------------------------------
    ! near surface diagnostics, grid box mean
    !-----------------------------------------

    CALL add_var( field_list, prefix//'sfcwind', field%sfcwind,                 &
                & GRID_UNSTRUCTURED_CELL, ZA_HEIGHT_10M,                        &
                & t_cf_var('sfcwind','m s-1','10m windspeed',                   &
                &          datatype_flt),                                       &
                & grib2_var(0,2,1, ibits, GRID_UNSTRUCTURED, GRID_CELL),        &
                & ldims=shape2d,                                                &
                & lrestart = .FALSE.,                                           &
                & isteptype=TSTEP_INSTANT,                                      &
                & lopenacc=.TRUE.)

    __acc_attach(field%sfcwind)

    CALL add_var( field_list, prefix//'uas', field%uas,                         &
                & GRID_UNSTRUCTURED_CELL, ZA_HEIGHT_10M,                        &
                & t_cf_var('uas','m s-1','zonal wind in 10m',                   &
                &          datatype_flt),                                       &
                & grib2_var(0,2,2, ibits, GRID_UNSTRUCTURED, GRID_CELL),        &
                & ldims=shape2d,                                                &
                & lrestart = .FALSE.,                                           &
                & isteptype=TSTEP_INSTANT,                                      &
                & lopenacc=.TRUE.)

    __acc_attach(field%uas)

    CALL add_var( field_list, prefix//'vas', field%vas,                         &
                & GRID_UNSTRUCTURED_CELL, ZA_HEIGHT_10M,                        &
                & t_cf_var('vas','m s-1','meridional wind in 10m',              &
                &          datatype_flt),                                       &
                & grib2_var(0,2,3, ibits, GRID_UNSTRUCTURED, GRID_CELL),        &
                & ldims=shape2d,                                                &
                & lrestart = .FALSE.,                                           &
                & isteptype=TSTEP_INSTANT,                                      &
                & lopenacc=.TRUE.)

    __acc_attach(field%vas)

    CALL add_var( field_list, prefix//'tas', field%tas,                         &
                & GRID_UNSTRUCTURED_CELL, ZA_HEIGHT_2M,                         &
                & t_cf_var('tas','K','temperature in 2m',                       &
                &          datatype_flt),                                       &
                & grib2_var(0,0,0, ibits, GRID_UNSTRUCTURED, GRID_CELL),        &
                & ldims=shape2d,                                                &
                & lrestart = .FALSE.,                                           &
                & isteptype=TSTEP_INSTANT,                                      &
                & lopenacc=.TRUE.)

    __acc_attach(field%tas)

    CALL add_var( field_list, prefix//'dew2', field%dew2,                       &
                & GRID_UNSTRUCTURED_CELL, ZA_HEIGHT_2M,                         &
                & t_cf_var('dew2','K','dew point temperature in 2m',            &
                &          datatype_flt),                                       &
                & grib2_var(0,0,6, ibits, GRID_UNSTRUCTURED, GRID_CELL),        &
                & ldims=shape2d,                                                &
                & lrestart = .FALSE.,                                           &
                & isteptype=TSTEP_INSTANT,                                      &
                & lopenacc=.TRUE.)

    __acc_attach(field%dew2)

    CALL add_var( field_list, prefix//'tasmax', field%tasmax,                   &
                & GRID_UNSTRUCTURED_CELL, ZA_HEIGHT_2M,                         &
                & t_cf_var('tasmax','K','maximum 2m temperature',               &
                &          datatype_flt),                                       &
                & grib2_var(0,0,4, ibits, GRID_UNSTRUCTURED, GRID_CELL),        &
                & ldims=shape2d,                                                &
                & lrestart = .FALSE.,                                           &
                & initval = -99._wp, resetval = -99._wp,                        &
                & isteptype=TSTEP_MAX,                                          &
                & action_list=actions(new_action(ACTION_RESET,"P1D")),          &
                & lopenacc=.TRUE.)

    __acc_attach(field%tasmax)

    CALL add_var( field_list, prefix//'tasmin', field%tasmin,                   &
                & GRID_UNSTRUCTURED_CELL, ZA_HEIGHT_2M,                         &
                & t_cf_var('tasmin','K','minimum 2m temperature',               &
                &          datatype_flt),                                       &
                & grib2_var(0,0,5, ibits, GRID_UNSTRUCTURED, GRID_CELL),        &
                & ldims=shape2d,                                                &
                & lrestart = .FALSE.,                                           &
                & initval = 999._wp, resetval = 999._wp,                        &
                & isteptype=TSTEP_MIN,                                          &
                & action_list=actions(new_action(ACTION_RESET,"P1D")),          &
                & lopenacc=.TRUE.)

    __acc_attach(field%tasmin)

    !--------------------------------------
    ! near surface diagnostics, tile values
    !--------------------------------------

    CALL add_var( field_list, prefix//'sfcwind_tile', field%sfcwind_tile,       &
                & GRID_UNSTRUCTURED_CELL, ZA_HEIGHT_10M,                        &
                & t_cf_var('sfcwind_tile','m s-1','10m windspeed on tiles',     &
                &          datatype_flt),                                       &
                & grib2_var(0,2,1, ibits, GRID_UNSTRUCTURED, GRID_CELL),        &
                & ldims=shapesfc,                                               &
                & lcontainer=.TRUE., lrestart=.FALSE.,                          &
                & isteptype=TSTEP_INSTANT,                                      &
                & lopenacc=.TRUE.)

    __acc_attach(field%sfcwind_tile)

    CALL add_var( field_list, prefix//'uas_tile', field%uas_tile,               &
                & GRID_UNSTRUCTURED_CELL, ZA_HEIGHT_10M,                        &
                & t_cf_var('uas_tile','m s-1','zonal wind in 10m on tiles',     &
                &          datatype_flt),                                       &
                & grib2_var(0,2,2, ibits, GRID_UNSTRUCTURED, GRID_CELL),        &
                & ldims=shapesfc,                                               &
                & lcontainer=.TRUE., lrestart=.FALSE.,                          &
                & isteptype=TSTEP_INSTANT,                                      &
                & lopenacc=.TRUE.)

    __acc_attach(field%uas_tile)

    CALL add_var( field_list, prefix//'vas_tile', field%vas_tile,               &
                & GRID_UNSTRUCTURED_CELL, ZA_HEIGHT_10M,                        &
                & t_cf_var('vas_tile','m s-1','meridional wind in 10m on tiles',&
                &          datatype_flt),                                       &
                & grib2_var(0,2,3, ibits, GRID_UNSTRUCTURED, GRID_CELL),        &
                & ldims=shapesfc,                                               &
                & lcontainer=.TRUE., lrestart=.FALSE.,                          &
                & isteptype=TSTEP_INSTANT,                                      &
                & lopenacc=.TRUE.)

    __acc_attach(field%vas_tile)

    CALL add_var( field_list, prefix//'tas_tile', field%tas_tile,               &
                & GRID_UNSTRUCTURED_CELL, ZA_HEIGHT_2M,                         &
                & t_cf_var('tas_tile','K','temperature in 2m on tiles',         &
                &          datatype_flt),                                       &
                & grib2_var(0,0,0, ibits, GRID_UNSTRUCTURED, GRID_CELL),        &
                & ldims=shapesfc,                                               &
                & lcontainer=.TRUE., lrestart=.FALSE.,                          &
                & isteptype=TSTEP_INSTANT,                                      &
                & lopenacc=.TRUE.)

    __acc_attach(field%tas_tile)

    CALL add_var( field_list, prefix//'dew2_tile', field%dew2_tile,             &
                & GRID_UNSTRUCTURED_CELL, ZA_HEIGHT_2M,                         &
                & t_cf_var('dew2_tile','K','dew point temperature in 2m on tiles',&
                &          datatype_flt),                                       &
                & grib2_var(0,0,6, ibits, GRID_UNSTRUCTURED, GRID_CELL),        &
                & ldims=shapesfc,                                               &
                & lcontainer=.TRUE., lrestart=.FALSE.,                          &
                & isteptype=TSTEP_INSTANT,                                      &
                & lopenacc=.TRUE.)

    __acc_attach(field%dew2_tile)


    ALLOCATE(field%sfcwind_tile_ptr(ksfc_type))
    ALLOCATE(field%uas_tile_ptr(ksfc_type))
    ALLOCATE(field%vas_tile_ptr(ksfc_type))
    ALLOCATE(field%tas_tile_ptr(ksfc_type))
    ALLOCATE(field%dew2_tile_ptr(ksfc_type))

    DO jsfc = 1,ksfc_type

      CALL add_ref( field_list, prefix//'sfcwind_tile',                             &
                  & prefix//'sfcwind_'//csfc(jsfc), field%sfcwind_tile_ptr(jsfc)%p, &
                  & GRID_UNSTRUCTURED_CELL, ZA_SURFACE,                             &
                  & t_cf_var('sfcwind_'//csfc(jsfc), 'm s-1',                       &
                  &          '10m windspeed on tile '//csfc(jsfc),                  &
                  &          datatype_flt),                                         &
                  & grib2_var(0,2,1, ibits, GRID_UNSTRUCTURED, GRID_CELL),          &
                  & ref_idx=jsfc, ldims=shape2d, lrestart=.FALSE.,                  &
                  & lmiss=.TRUE., missval=cdimissval )

      CALL add_ref( field_list, prefix//'uas_tile',                                 &
                  & prefix//'uas_'//csfc(jsfc), field%uas_tile_ptr(jsfc)%p,         &
                  & GRID_UNSTRUCTURED_CELL, ZA_SURFACE,                             &
                  & t_cf_var('uas_'//csfc(jsfc), 'm s-1',                           &
                  &          'zonal wind in 10m on tile '//csfc(jsfc),              &
                  &          datatype_flt),                                         &
                  & grib2_var(0,2,2, ibits, GRID_UNSTRUCTURED, GRID_CELL),          &
                  & ref_idx=jsfc, ldims=shape2d, lrestart=.FALSE.,                  &
                  & lmiss=.TRUE., missval=cdimissval )

      CALL add_ref( field_list, prefix//'vas_tile',                                 &
                  & prefix//'vas_'//csfc(jsfc), field%vas_tile_ptr(jsfc)%p,         &
                  & GRID_UNSTRUCTURED_CELL, ZA_SURFACE,                             &
                  & t_cf_var('vas_'//csfc(jsfc), 'm s-1',                           &
                  &          'meridional wind in 10m on tile '//csfc(jsfc),         &
                  &          datatype_flt),                                         &
                  & grib2_var(0,2,3, ibits, GRID_UNSTRUCTURED, GRID_CELL),          &
                  & ref_idx=jsfc, ldims=shape2d, lrestart=.FALSE.,                  &
                  & lmiss=.TRUE., missval=cdimissval )

      CALL add_ref( field_list, prefix//'tas_tile',                                 &
                  & prefix//'tas_'//csfc(jsfc), field%tas_tile_ptr(jsfc)%p,         &
                  & GRID_UNSTRUCTURED_CELL, ZA_SURFACE,                             &
                  & t_cf_var('tas_'//csfc(jsfc), 'K',                               &
                  &          'temperature in 2m on tile '//csfc(jsfc),              &
                  &          datatype_flt),                                         &
                  & grib2_var(0,0,0, ibits, GRID_UNSTRUCTURED, GRID_CELL),          &
                  & ref_idx=jsfc, ldims=shape2d, lrestart=.FALSE.,                  &
                  & lmiss=.TRUE., missval=cdimissval )

      CALL add_ref( field_list, prefix//'dew2_tile',                                &
                  & prefix//'dew2_'//csfc(jsfc), field%dew2_tile_ptr(jsfc)%p,       &
                  & GRID_UNSTRUCTURED_CELL, ZA_SURFACE,                             &
                  & t_cf_var('dew2_'//csfc(jsfc), 'K',                              &
                  &          'dew point temperature in 2m on tile '//csfc(jsfc),    &
                  &          datatype_flt),                                         &
                  & grib2_var(0,0,6, ibits, GRID_UNSTRUCTURED, GRID_CELL),          &
                  & ref_idx=jsfc, ldims=shape2d, lrestart=.FALSE.,                  &
                  & lmiss=.TRUE., missval=cdimissval )

    END DO

    ! global diagnostics
    cf_desc    = t_cf_var('tas_gmean', 'K', 'global mean temperature at 2m', datatype_flt,'tas_gmean')
    grib2_desc = grib2_var(255,255,255, ibits, GRID_UNSTRUCTURED, GRID_LONLAT)
    CALL add_var( field_list, prefix//'tas_gmean', field%tas_gmean,            &
                & GRID_LONLAT, ZA_SURFACE, cf_desc, grib2_desc,                &
                & lrestart = .FALSE., ldims=(/1/),                             &
                & lopenacc=.TRUE.)
    __acc_attach(field%tas_gmean)

    cf_desc    = t_cf_var('rsdt_gmean', 'W m-2', 'global mean toa incident shortwave radiation', datatype_flt,'rsdt_gmean')
    grib2_desc = grib2_var(255,255,255, ibits, GRID_UNSTRUCTURED, GRID_LONLAT)
    CALL add_var( field_list, prefix//'rsdt_gmean', field%rsdt_gmean,          &
                & GRID_LONLAT, ZA_SURFACE, cf_desc, grib2_desc,                &
                & lrestart = .FALSE., ldims=(/1/),                             &
                & lopenacc=.TRUE.)
    __acc_attach(field%rsdt_gmean)

    cf_desc    = t_cf_var('rsut_gmean', 'W m-2', 'global mean toa outgoing shortwave radiation', datatype_flt,'rsut_gmean')
    grib2_desc = grib2_var(255,255,255, ibits, GRID_UNSTRUCTURED, GRID_LONLAT)
    CALL add_var( field_list, prefix//'rsut_gmean', field%rsut_gmean,          &
                & GRID_LONLAT, ZA_SURFACE, cf_desc, grib2_desc,                &
                & lrestart = .FALSE., ldims=(/1/),                             &
                & lopenacc=.TRUE.)
    __acc_attach(field%rsut_gmean)

    cf_desc    = t_cf_var('rlut_gmean', 'W m-2', 'global mean toa outgoing longwave radiation', datatype_flt,'rlut_gmean')
    grib2_desc = grib2_var(255,255,255, ibits, GRID_UNSTRUCTURED, GRID_LONLAT)
    CALL add_var( field_list, prefix//'rlut_gmean', field%rlut_gmean,          &
                & GRID_LONLAT, ZA_SURFACE, cf_desc, grib2_desc,                &
                & lrestart = .FALSE., ldims=(/1/),                             &
                & lopenacc=.TRUE.)
    __acc_attach(field%rlut_gmean)

    cf_desc    = t_cf_var('prec_gmean', 'kg m-2 s-1', 'global mean precipitation flux', datatype_flt,'prec_gmean')
    grib2_desc = grib2_var(255,255,255, ibits, GRID_UNSTRUCTURED, GRID_LONLAT)
    CALL add_var( field_list, prefix//'prec_gmean', field%prec_gmean,          &
                & GRID_LONLAT, ZA_SURFACE, cf_desc, grib2_desc,                &
                & lrestart = .FALSE., ldims=(/1/),                             &
                & lopenacc=.TRUE.)
    __acc_attach(field%prec_gmean)

    cf_desc    = t_cf_var('evap_gmean', 'kg m-2 s-1', 'global mean evaporation flux', datatype_flt,'evap_gmean')
    grib2_desc = grib2_var(255,255,255, ibits, GRID_UNSTRUCTURED, GRID_LONLAT)
    CALL add_var( field_list, prefix//'evap_gmean', field%evap_gmean,          &
                & GRID_LONLAT, ZA_SURFACE, cf_desc, grib2_desc,                &
                & lrestart = .FALSE., ldims=(/1/),                             &
                & lopenacc=.TRUE.)
    __acc_attach(field%evap_gmean)

!   derived variable
    cf_desc    = t_cf_var('radtop_gmean', 'W m-2', 'global mean toa total radiation', datatype_flt,'radtop_gmean')
    grib2_desc = grib2_var(255,255,255, ibits, GRID_UNSTRUCTURED, GRID_LONLAT)
    CALL add_var( field_list, prefix//'radtop_gmean', field%radtop_gmean,      &
                & GRID_LONLAT, ZA_SURFACE, cf_desc, grib2_desc,                &
                & lrestart = .FALSE., ldims=(/1/),                             &
                & lopenacc=.TRUE.)
    __acc_attach(field%radtop_gmean)
!   derived variable
    cf_desc    = t_cf_var('fwfoce_gmean', 'kg m-2 s-1', 'mean surface freshwater flux over ocean surface', &
                & datatype_flt,'fwfoce_gmean')
    grib2_desc = grib2_var(255,255,255, ibits, GRID_UNSTRUCTURED, GRID_LONLAT)
    CALL add_var( field_list, prefix//'fwfoce_gmean', field%fwfoce_gmean,      &
                & GRID_LONLAT, ZA_SURFACE, cf_desc, grib2_desc,                &
                & lrestart = .FALSE., ldims=(/1/),                             &
                & lopenacc=.TRUE.)
    __acc_attach(field%fwfoce_gmean)

! icefrc not allocated in atmosphere
!   cf_desc    = t_cf_var('icefrc_gmean', 'frac', 'global mean ice cover of grid box', datatype_flt,'icefrc_gmean')
!   grib2_desc = grib2_var(255,255,255, ibits, GRID_UNSTRUCTURED, GRID_LONLAT)
!   CALL add_var( field_list, prefix//'icefrc_gmean', field%icefrc_gmean,       &
!               & GRID_LONLAT, ZA_SURFACE, cf_desc, grib2_desc,                 &
!               & lrestart = .FALSE., ldims=(/1/),                              &
!               & lopenacc=.TRUE.)

  END SUBROUTINE new_echam_phy_field_list
  !-------------
  !>
  !!
  !!
  SUBROUTINE new_echam_phy_tend_list( jg, kproma, klev, kblks, ktracer, &
                                    & listname, prefix,                 &
                                    & tend_list, tend )
    INTEGER,INTENT(IN) :: jg !> patch ID
    INTEGER,INTENT(IN) :: kproma, klev, kblks, ktracer  !< dimension sizes
    CHARACTER(*), INTENT(IN) :: listname, prefix
    TYPE(t_var_list_ptr), INTENT(INOUT) :: tend_list
    TYPE(t_echam_phy_tend), INTENT(INOUT) :: tend
    CHARACTER(len=vname_len) :: trcname, varname
    LOGICAL :: contvar_is_in_output
    TYPE(t_cf_var)    ::    cf_desc
    TYPE(t_grib2_var) :: grib2_desc, grib2_tmp
    INTEGER :: shape2d(2), shape3d(3), shape_trc(4)
    INTEGER :: ibits, jtrc
    INTEGER :: datatype_flt
    !------------------------------

    ibits = DATATYPE_PACK16 ! "entropy" of horizontal slice
    datatype_flt = MERGE(DATATYPE_FLT64, DATATYPE_FLT32, lnetcdf_flt64_output)
    shape2d   = (/kproma, kblks/)
    shape3d   = (/kproma, klev, kblks/)
    shape_trc = (/kproma, klev, kblks, ktracer/)

    !$ACC ENTER DATA COPYIN( tend )

    CALL vlr_add(tend_list, listname, patch_id=jg ,lrestart=.FALSE.)

    !------------------------------
    ! Temperature tendencies
    !------------------------------
    ! &       tend% ta      (nproma,nlev,nblks),          &
    cf_desc    = t_cf_var('temperature_tendency', 'K s-1',                               &
                &         'temperature tendency (cv)',                                   &
                &         datatype_flt)
    grib2_desc = grib2_var(0,0,200, ibits, GRID_UNSTRUCTURED, GRID_CELL)
    CALL add_var( tend_list, prefix//'ta', tend%ta,                                      &
                & GRID_UNSTRUCTURED_CELL, ZA_REFERENCE, cf_desc,grib2_desc,ldims=shape3d,&
                & vert_interp=create_vert_interp_metadata(                               &
                &   vert_intp_type=vintp_types("P","Z","I"),                             &
                &   vert_intp_method=VINTP_METHOD_LIN,                                   &
                &   l_extrapol=.FALSE. ),                                                &
                & lopenacc=.TRUE.)
    __acc_attach(tend%ta)

    ! &       tend% ta_dyn  (nproma,nlev,nblks),          &
    cf_desc    = t_cf_var('temperature_tendency_dyn', 'K s-1',                           &
                &         'temperature tendency due to resolved dynamics (cv)',          &
                &         datatype_flt)
    grib2_desc = grib2_var(0,0,201, ibits, GRID_UNSTRUCTURED, GRID_CELL)
    CALL add_var( tend_list, prefix//'ta_dyn', tend%  ta_dyn,                            &
                & GRID_UNSTRUCTURED_CELL, ZA_REFERENCE, cf_desc,grib2_desc,ldims=shape3d,&
                & vert_interp=create_vert_interp_metadata(                               &
                &   vert_intp_type=vintp_types("P","Z","I"),                             &
                &   vert_intp_method=VINTP_METHOD_LIN,                                   &
                &   l_extrapol=.FALSE. ),                                                &
                & lopenacc=.TRUE.)
    __acc_attach(tend%  ta_dyn)

    ! &       tend% ta_phy  (nproma,nlev,nblks),          &
    cf_desc    = t_cf_var('temperature_tendency_phy', 'K s-1',                           &
                &         'temperature tendency due to parameterized processes (cv)',    &
                &         datatype_flt)
    grib2_desc = grib2_var(0,0,210, ibits, GRID_UNSTRUCTURED, GRID_CELL)
    CALL add_var( tend_list, prefix//'ta_phy', tend%  ta_phy,                            &
                & GRID_UNSTRUCTURED_CELL, ZA_REFERENCE, cf_desc,grib2_desc,ldims=shape3d,&
                & vert_interp=create_vert_interp_metadata(                               &
                &   vert_intp_type=vintp_types("P","Z","I"),                             &
                &   vert_intp_method=VINTP_METHOD_LIN,                                   &
                &   l_extrapol=.FALSE. ),                                                &
                & lopenacc=.TRUE.)
    __acc_attach(tend%  ta_phy)

    IF ( echam_phy_tc(jg)%dt_rad > dt_zero ) THEN
       !
       IF (is_variable_in_output(var_name=prefix//'ta_rsw')) THEN
          cf_desc    = t_cf_var('temperature_tendency_rsw', 'K s-1',                           &
                      &         'temperature tendency due to shortwave radiation (cp)',        &
                      &         datatype_flt)
          grib2_desc = grib2_var(0,0,205, ibits, GRID_UNSTRUCTURED, GRID_CELL)
          CALL add_var( tend_list, prefix//'ta_rsw', tend%  ta_rsw,                            &
                      & GRID_UNSTRUCTURED_CELL, ZA_REFERENCE, cf_desc,grib2_desc,ldims=shape3d,&
                      & vert_interp=create_vert_interp_metadata(                               &
                      &   vert_intp_type=vintp_types("P","Z","I"),                             &
                      &   vert_intp_method=VINTP_METHOD_LIN,                                   &
                      &   l_extrapol=.FALSE. ),                                                &
                      & lopenacc=.TRUE.)
          __acc_attach(tend%  ta_rsw)
       END IF
       !
       IF (is_variable_in_output(var_name=prefix//'ta_rlw')) THEN
          cf_desc    = t_cf_var('temperature_tendency_rlw', 'K s-1',                           &
                      &         'temperature tendency due to longwave radiation (cp)',         &
                      &         datatype_flt)
          grib2_desc = grib2_var(0,0,204, ibits, GRID_UNSTRUCTURED, GRID_CELL)
          CALL add_var( tend_list, prefix//'ta_rlw', tend%  ta_rlw,                            &
                      & GRID_UNSTRUCTURED_CELL, ZA_REFERENCE, cf_desc,grib2_desc,ldims=shape3d,&
                      & vert_interp=create_vert_interp_metadata(                               &
                      &   vert_intp_type=vintp_types("P","Z","I"),                             &
                      &   vert_intp_method=VINTP_METHOD_LIN,                                   &
                      &   l_extrapol=.FALSE. ),                                                &
                      & lopenacc=.TRUE.)
          __acc_attach(tend%  ta_rlw)
       END IF
       !
       IF (is_variable_in_output(var_name=prefix//'ta_rad')) THEN
          cf_desc    = t_cf_var('temperature_tendency_rad', 'K s-1',                           &
                      &         'temperature tendency due to radiation (cp)',                  &
                      &         datatype_flt)
          grib2_desc = grib2_var(0,0,255, ibits, GRID_UNSTRUCTURED, GRID_CELL)
          CALL add_var( tend_list, prefix//'ta_rad', tend%  ta_rad,                            &
                      & GRID_UNSTRUCTURED_CELL, ZA_REFERENCE, cf_desc,grib2_desc,ldims=shape3d,&
                      & vert_interp=create_vert_interp_metadata(                               &
                      &   vert_intp_type=vintp_types("P","Z","I"),                             &
                      &   vert_intp_method=VINTP_METHOD_LIN,                                   &
                      &   l_extrapol=.FALSE. ),                                                &
                      & lopenacc=.TRUE.)
          __acc_attach(tend%  ta_rad)
       END IF
       !
    END IF

    IF (is_variable_in_output(var_name=prefix//'ta_rlw_impl')) THEN
       cf_desc    = t_cf_var('temperature_tendency_rlw_impl', 'K s-1',                      &
                   &         'temperature tendency due to LW rad. due to implicit land surface temperature change (cp)', &
                   &         datatype_flt)
       grib2_desc = grib2_var(0,0,255, ibits, GRID_UNSTRUCTURED, GRID_CELL)
       CALL add_var( tend_list, prefix//'ta_rlw_impl', tend%  ta_rlw_impl,                  &
                   & GRID_UNSTRUCTURED_CELL, ZA_SURFACE, cf_desc, grib2_desc,               &
                   & ldims=(/kproma,kblks/),                                                 &
                   & lopenacc=.TRUE.)
       __acc_attach(tend%  ta_rlw_impl)
    END IF

    IF ( echam_phy_tc(jg)%dt_cld > dt_zero ) THEN
       !
       IF (is_variable_in_output(var_name=prefix//'ta_cld')) THEN
          cf_desc    = t_cf_var('temperature_tendency_cloud', 'K s-1',                         &
                      &         'temperature tendency due to large scale cloud processes (cp)',&
                      &         datatype_flt)
          grib2_desc = grib2_var(0,0,209, ibits, GRID_UNSTRUCTURED, GRID_CELL)
          CALL add_var( tend_list, prefix//'ta_cld', tend%  ta_cld,                            &
                      & GRID_UNSTRUCTURED_CELL, ZA_REFERENCE, cf_desc,grib2_desc,ldims=shape3d,&
                      & vert_interp=create_vert_interp_metadata(                               &
                      &   vert_intp_type=vintp_types("P","Z","I"),                             &
                      &   vert_intp_method=VINTP_METHOD_LIN,                                   &
                      &   l_extrapol=.FALSE. ),                                                &
                      & lopenacc=.TRUE.)
          __acc_attach(tend%  ta_cld)
       END IF
       !
    END IF

    IF ( echam_phy_tc(jg)%dt_mig > dt_zero ) THEN
       !
       IF (is_variable_in_output(var_name=prefix//'ta_mig')) THEN
          cf_desc    = t_cf_var('temperature_tendency_graupel', 'K s-1',                       &
                      &         'temperature tendency due to graupel processes (cp)',          &
                      &         datatype_flt)
          grib2_desc = grib2_var(0,0,203, ibits, GRID_UNSTRUCTURED, GRID_CELL)
          CALL add_var( tend_list, prefix//'ta_mig', tend%  ta_mig,                            &
                      & GRID_UNSTRUCTURED_CELL, ZA_REFERENCE, cf_desc,grib2_desc,ldims=shape3d,&
                      & vert_interp=create_vert_interp_metadata(                               &
                      &   vert_intp_type=vintp_types("P","Z","I"),                             &
                      &   vert_intp_method=VINTP_METHOD_LIN,                                   &
                      &   l_extrapol=.FALSE. ),                                                &
                      & lopenacc=.TRUE.)
          __acc_attach(tend%  ta_mig)
       END IF
       !
    END IF

    IF ( echam_phy_tc(jg)%dt_cnv > dt_zero ) THEN
       !
       IF (is_variable_in_output(var_name=prefix//'ta_cnv')) THEN
          cf_desc    = t_cf_var('temperature_tendency_convective', 'K s-1',                    &
                      &         'temperature tendency due to convective cloud processes (cp)', &
                      &         datatype_flt)
          grib2_desc = grib2_var(0,0,208, ibits, GRID_UNSTRUCTURED, GRID_CELL)
          CALL add_var( tend_list, prefix//'ta_cnv', tend%  ta_cnv,                            &
                      & GRID_UNSTRUCTURED_CELL, ZA_REFERENCE,cf_desc,grib2_desc,ldims=shape3d, &
                      & vert_interp=create_vert_interp_metadata(                               &
                      &   vert_intp_type=vintp_types("P","Z","I"),                             &
                      &   vert_intp_method=VINTP_METHOD_LIN,                                   &
                      &   l_extrapol=.FALSE. ),                                                &
                      & lopenacc=.TRUE.)
          __acc_attach(tend%  ta_cnv)
       END IF
       !
    END IF

    IF ( echam_phy_tc(jg)%dt_vdf > dt_zero ) THEN
       !
       IF (is_variable_in_output(var_name=prefix//'ta_vdf')) THEN
          cf_desc    = t_cf_var('temperature_tendency_turbulent', 'K s-1',                     &
                      &         'temperature tendency due to vertical diffusion (cp)',         &
                      &         datatype_flt)
          grib2_desc = grib2_var(0,0,202, ibits, GRID_UNSTRUCTURED, GRID_CELL)
          CALL add_var( tend_list, prefix//'ta_vdf', tend%  ta_vdf,                            &
                      & GRID_UNSTRUCTURED_CELL, ZA_REFERENCE, cf_desc,grib2_desc,ldims=shape3d,&
                      & vert_interp=create_vert_interp_metadata(                               &
                      &   vert_intp_type=vintp_types("P","Z","I"),                             &
                      &   vert_intp_method=VINTP_METHOD_LIN,                                   &
                      &   l_extrapol=.FALSE. ),                                                &
                      & lopenacc=.TRUE.)
          __acc_attach(tend%  ta_vdf)
       END IF
       !
       IF (is_variable_in_output(var_name=prefix//'ta_sfc')) THEN
          cf_desc    = t_cf_var('temperature_tendency_surface',   'K s-1',                     &
                      &         'temperature tendency due to surface porcesses (cp)',          &
                      &         datatype_flt)
          grib2_desc = grib2_var(0,0,255, ibits, GRID_UNSTRUCTURED, GRID_CELL)
          CALL add_var( tend_list, prefix//'ta_sfc', tend%  ta_sfc,                            &
                      & GRID_UNSTRUCTURED_CELL, ZA_SURFACE,                                    &
                      & cf_desc, grib2_desc, ldims=shape2d,                                    &
                      & lopenacc=.TRUE.)
          __acc_attach(tend%  ta_sfc)
       END IF
       !
    END IF

    IF ( echam_phy_tc(jg)%dt_gwd > dt_zero ) THEN
       !
       IF (is_variable_in_output(var_name=prefix//'ta_gwd')) THEN
          cf_desc    = t_cf_var('temperature_tendency_Hines_gw', 'K s-1',                      &
                      &         'temperature tendency due to non-orogr. gravity waves (cp)',   &
                      &         datatype_flt)
          grib2_desc = grib2_var(0,0,206, ibits, GRID_UNSTRUCTURED, GRID_CELL)
          CALL add_var( tend_list, prefix//'ta_gwd', tend%  ta_gwd,                            &
                      & GRID_UNSTRUCTURED_CELL, ZA_REFERENCE, cf_desc,grib2_desc,ldims=shape3d,&
                      & vert_interp=create_vert_interp_metadata(                               &
                      &   vert_intp_type=vintp_types("P","Z","I"),                             &
                      &   vert_intp_method=VINTP_METHOD_LIN,                                   &
                      &   l_extrapol=.FALSE. ),                                                &
                      & lopenacc=.TRUE.)
          __acc_attach(tend%  ta_gwd)
       END IF
       !
    END IF

    IF ( echam_phy_tc(jg)%dt_sso > dt_zero ) THEN
       !
       IF (echam_phy_tc(jg)%dt_sso > time_config%tc_dt_dyn(jg) .OR.                            &
         & is_variable_in_output(var_name=prefix//'ta_sso')) THEN
          cf_desc    = t_cf_var('temperature_tendency_sso', 'K s-1',                           &
                      &         'temperature tendency due to sub grid scale orography (cp)',   &
                      &         datatype_flt)
          grib2_desc = grib2_var(0,0,207, ibits, GRID_UNSTRUCTURED, GRID_CELL)
          CALL add_var( tend_list, prefix//'ta_sso', tend%  ta_sso,                            &
                      & GRID_UNSTRUCTURED_CELL, ZA_REFERENCE, cf_desc,grib2_desc,ldims=shape3d,&
                      & vert_interp=create_vert_interp_metadata(                               &
                      &   vert_intp_type=vintp_types("P","Z","I"),                             &
                      &   vert_intp_method=VINTP_METHOD_LIN,                                   &
                      &   l_extrapol=.FALSE. ),                                                &
                      & lopenacc=.TRUE.)
          __acc_attach(tend%  ta_sso)
       END IF
       !
    END IF

    !------------------------------
    ! U-wind tendencies
    !------------------------------
    ! &       tend%    ua     (nproma,nlev,nblks),          &
    cf_desc    = t_cf_var('u_wind_tendency', 'm s-2',                                    &
                &         'u-wind tendency',                                             &
                &         datatype_flt)
    grib2_desc = grib2_var(0,2,200, ibits, GRID_UNSTRUCTURED, GRID_CELL)
    CALL add_var( tend_list, prefix//'ua', tend%ua,                                      &
                & GRID_UNSTRUCTURED_CELL, ZA_REFERENCE, cf_desc,grib2_desc,ldims=shape3d,&
                & vert_interp=create_vert_interp_metadata(                               &
                &   vert_intp_type=vintp_types("P","Z","I"),                             &
                &   vert_intp_method=VINTP_METHOD_LIN,                                   &
                &   l_extrapol=.FALSE. ),                                                &
                & lopenacc=.TRUE.)
    __acc_attach(tend%ua)

    ! &       tend%    ua_dyn (nproma,nlev,nblks),          &
    cf_desc    = t_cf_var('u_wind_tendency_dyn', 'm s-2',                                &
                &         'u-wind tendency due to resolved dynamics',                    &
                &         datatype_flt)
    grib2_desc = grib2_var(0,2,201, ibits, GRID_UNSTRUCTURED, GRID_CELL)
    CALL add_var( tend_list, prefix//'ua_dyn', tend%ua_dyn,                              &
                & GRID_UNSTRUCTURED_CELL, ZA_REFERENCE, cf_desc,grib2_desc,ldims=shape3d,&
                & vert_interp=create_vert_interp_metadata(                               &
                &   vert_intp_type=vintp_types("P","Z","I"),                             &
                &   vert_intp_method=VINTP_METHOD_LIN,                                   &
                &   l_extrapol=.FALSE. ),                                                &
                & lopenacc=.TRUE.)
    __acc_attach(tend%ua_dyn)

    ! &       tend%    ua_phy (nproma,nlev,nblks),          &
    cf_desc    = t_cf_var('u_wind_tendency_phy', 'm s-2',                                &
                &         'u-wind tendency due to parameterized processes',              &
                &         datatype_flt)
    grib2_desc = grib2_var(0,2,203, ibits, GRID_UNSTRUCTURED, GRID_CELL)
    CALL add_var( tend_list, prefix//'ua_phy', tend%ua_phy,                              &
                & GRID_UNSTRUCTURED_CELL, ZA_REFERENCE, cf_desc,grib2_desc,ldims=shape3d,&
                & vert_interp=create_vert_interp_metadata(                               &
                &   vert_intp_type=vintp_types("P","Z","I"),                             &
                &   vert_intp_method=VINTP_METHOD_LIN,                                   &
                &   l_extrapol=.FALSE. ),                                                &
                & lopenacc=.TRUE.)
    __acc_attach(tend%ua_phy)

    IF ( echam_phy_tc(jg)%dt_cnv > dt_zero ) THEN
       !
       IF (echam_phy_tc(jg)%dt_cnv > time_config%tc_dt_dyn(jg) .OR.                            &
         & is_variable_in_output(var_name=prefix//'ua_cnv')) THEN
          cf_desc    = t_cf_var('u_wind_tendency_convective', 'm s-2',                         &
                      &         'u-wind tendency due to convective cloud processes',           &
                      &         datatype_flt)
          grib2_desc = grib2_var(0,2,208, ibits, GRID_UNSTRUCTURED, GRID_CELL)
          CALL add_var( tend_list, prefix//'ua_cnv', tend%ua_cnv,                              &
                      & GRID_UNSTRUCTURED_CELL, ZA_REFERENCE, cf_desc,grib2_desc,ldims=shape3d,&
                      & vert_interp=create_vert_interp_metadata(                               &
                      &   vert_intp_type=vintp_types("P","Z","I"),                             &
                      &   vert_intp_method=VINTP_METHOD_LIN,                                   &
                      &   l_extrapol=.FALSE. ),                                                &
                      & lopenacc=.TRUE.)
          __acc_attach(tend%ua_cnv)
       END IF
       !
    END IF

    IF ( echam_phy_tc(jg)%dt_vdf > dt_zero ) THEN
       !
       IF (echam_phy_tc(jg)%dt_vdf > time_config%tc_dt_dyn(jg) .OR.                            &
         & is_variable_in_output(var_name=prefix//'ua_vdf')) THEN
          cf_desc    = t_cf_var('u_wind_tendency_turbulent', 'm s-2',                          &
                      &         'u-wind tendency due to vertical diffusion',                   &
                      &         datatype_flt)
          grib2_desc = grib2_var(0,2,202, ibits, GRID_UNSTRUCTURED, GRID_CELL)
          CALL add_var( tend_list, prefix//'ua_vdf', tend%ua_vdf,                              &
                      & GRID_UNSTRUCTURED_CELL, ZA_REFERENCE, cf_desc,grib2_desc,ldims=shape3d,&
                      & vert_interp=create_vert_interp_metadata(                               &
                      &   vert_intp_type=vintp_types("P","Z","I"),                             &
                      &   vert_intp_method=VINTP_METHOD_LIN,                                   &
                      &   l_extrapol=.FALSE. ),                                                &
                      & lopenacc=.TRUE.)
          __acc_attach(tend%ua_vdf)
       END IF
       !
    END IF

    IF ( echam_phy_tc(jg)%dt_gwd > dt_zero ) THEN
       !
       IF (echam_phy_tc(jg)%dt_gwd > time_config%tc_dt_dyn(jg) .OR.                            &
         & is_variable_in_output(var_name=prefix//'ua_gwd')) THEN
          cf_desc    = t_cf_var('u_wind_tendency_nonoro_gw', 'm s-2',                          &
                      &         'u-wind tendency due to non-orographic gravity waves',         &
                      &         datatype_flt)
          grib2_desc = grib2_var(0,2,206, ibits, GRID_UNSTRUCTURED, GRID_CELL)
          CALL add_var( tend_list, prefix//'ua_gwd', tend%ua_gwd,                              &
                      & GRID_UNSTRUCTURED_CELL, ZA_REFERENCE, cf_desc,grib2_desc,ldims=shape3d,&
                      & vert_interp=create_vert_interp_metadata(                               &
                      &   vert_intp_type=vintp_types("P","Z","I"),                             &
                      &   vert_intp_method=VINTP_METHOD_LIN,                                   &
                      &   l_extrapol=.FALSE. ),                                                &
                      & lopenacc=.TRUE.)
          __acc_attach(tend%ua_gwd)
       END IF
       !
    END IF

    IF ( echam_phy_tc(jg)%dt_sso > dt_zero ) THEN
       !
       IF (echam_phy_tc(jg)%dt_sso > time_config%tc_dt_dyn(jg) .OR.                            &
         & is_variable_in_output(var_name=prefix//'ua_sso')) THEN
          cf_desc    = t_cf_var('u_wind_tendency_sso', 'm s-2',                                &
                      &         'u-wind tendency due to sub grid scale orography',             &
                      &         datatype_flt)
          grib2_desc = grib2_var(0,2,207, ibits, GRID_UNSTRUCTURED, GRID_CELL)
          CALL add_var( tend_list, prefix//'ua_sso', tend%ua_sso,                              &
                      & GRID_UNSTRUCTURED_CELL, ZA_REFERENCE, cf_desc,grib2_desc,ldims=shape3d,&
                      & vert_interp=create_vert_interp_metadata(                               &
                      &   vert_intp_type=vintp_types("P","Z","I"),                             &
                      &   vert_intp_method=VINTP_METHOD_LIN,                                   &
                      &   l_extrapol=.FALSE. ),                                                &
                      & lopenacc=.TRUE.)
          __acc_attach(tend%ua_sso)
       END IF
       !
    END IF

    !------------------------------
    ! V-wind tendencies
    !------------------------------
    ! &       tend%    va     (nproma,nlev,nblks),          &
    cf_desc    = t_cf_var('v_wind_tendency', 'm s-2',                                    &
                &         'v-wind tendency',                                             &
                &         datatype_flt)
    grib2_desc = grib2_var(0,2,210, ibits, GRID_UNSTRUCTURED, GRID_CELL)
    CALL add_var( tend_list, prefix//'va', tend%va,                                      &
                & GRID_UNSTRUCTURED_CELL, ZA_REFERENCE, cf_desc,grib2_desc,ldims=shape3d,&
                & vert_interp=create_vert_interp_metadata(                               &
                &   vert_intp_type=vintp_types("P","Z","I"),                             &
                &   vert_intp_method=VINTP_METHOD_LIN,                                   &
                &   l_extrapol=.FALSE. ),                                                &
                & lopenacc=.TRUE.)
    __acc_attach(tend%va)

    ! &       tend%    va_dyn (nproma,nlev,nblks),          &
    cf_desc    = t_cf_var('v_wind_tendency_dyn', 'm s-2',                                &
                &         'v-wind tendency due to resolved dynamics',                    &
                &         datatype_flt)
    grib2_desc = grib2_var(0,2,211, ibits, GRID_UNSTRUCTURED, GRID_CELL)
    CALL add_var( tend_list, prefix//'va_dyn', tend%va_dyn,                              &
                & GRID_UNSTRUCTURED_CELL, ZA_REFERENCE, cf_desc,grib2_desc,ldims=shape3d,&
                & vert_interp=create_vert_interp_metadata(                               &
                &   vert_intp_type=vintp_types("P","Z","I"),                             &
                &   vert_intp_method=VINTP_METHOD_LIN,                                   &
                &   l_extrapol=.FALSE. ),                                                &
                & lopenacc=.TRUE.)
    __acc_attach(tend%va_dyn)

    ! &       tend%    va_phy (nproma,nlev,nblks),          &
    cf_desc    = t_cf_var('v_wind_tendency_phy', 'm s-2',                                &
                &         'v-wind tendency due to parameterized processes',              &
                &         datatype_flt)
    grib2_desc = grib2_var(0,2,213, ibits, GRID_UNSTRUCTURED, GRID_CELL)
    CALL add_var( tend_list, prefix//'va_phy', tend%va_phy,                              &
                & GRID_UNSTRUCTURED_CELL, ZA_REFERENCE, cf_desc,grib2_desc,ldims=shape3d,&
                & vert_interp=create_vert_interp_metadata(                               &
                &   vert_intp_type=vintp_types("P","Z","I"),                             &
                &   vert_intp_method=VINTP_METHOD_LIN,                                   &
                &   l_extrapol=.FALSE. ),                                                &
                & lopenacc=.TRUE.)
    __acc_attach(tend%va_phy)

    IF ( echam_phy_tc(jg)%dt_cnv > dt_zero ) THEN
       !
       IF (echam_phy_tc(jg)%dt_cnv > time_config%tc_dt_dyn(jg) .OR.                            &
         & is_variable_in_output(var_name=prefix//'va_cnv')) THEN
          cf_desc    = t_cf_var('v_wind_tendency', 'm s-2',                                    &
                      &         'v-wind tendency due to convective cloud processes',           &
                      &         datatype_flt)
          grib2_desc = grib2_var(0,2,218, ibits, GRID_UNSTRUCTURED, GRID_CELL)
          CALL add_var( tend_list, prefix//'va_cnv', tend%va_cnv,                              &
                      & GRID_UNSTRUCTURED_CELL, ZA_REFERENCE, cf_desc,grib2_desc,ldims=shape3d,&
                      & vert_interp=create_vert_interp_metadata(                               &
                      &   vert_intp_type=vintp_types("P","Z","I"),                             &
                      &   vert_intp_method=VINTP_METHOD_LIN,                                   &
                      &   l_extrapol=.FALSE. ),                                                &
                      & lopenacc=.TRUE.)
          __acc_attach(tend%va_cnv)
       END IF
       !
    END IF

    IF ( echam_phy_tc(jg)%dt_vdf > dt_zero ) THEN
       !
       IF (echam_phy_tc(jg)%dt_vdf > time_config%tc_dt_dyn(jg) .OR.                            &
         & is_variable_in_output(var_name=prefix//'va_vdf')) THEN
          cf_desc    = t_cf_var('v_wind_tendency_turbulent', 'm s-2',                          &
                      &         'v-wind tendency due to vertical diffusion',                   &
                      &         datatype_flt)
          grib2_desc = grib2_var(0,2,212, ibits, GRID_UNSTRUCTURED, GRID_CELL)
          CALL add_var( tend_list, prefix//'va_vdf', tend%va_vdf,                              &
                      & GRID_UNSTRUCTURED_CELL, ZA_REFERENCE, cf_desc,grib2_desc,ldims=shape3d,&
                      & vert_interp=create_vert_interp_metadata(                               &
                      &   vert_intp_type=vintp_types("P","Z","I"),                             &
                      &   vert_intp_method=VINTP_METHOD_LIN,                                   &
                      &   l_extrapol=.FALSE. ),                                                &
                      & lopenacc=.TRUE.)
          __acc_attach(tend%va_vdf)
       END IF
       !
    END IF

    IF ( echam_phy_tc(jg)%dt_gwd > dt_zero ) THEN
       !
       IF (echam_phy_tc(jg)%dt_gwd > time_config%tc_dt_dyn(jg) .OR.                            &
         & is_variable_in_output(var_name=prefix//'va_gwd')) THEN
          cf_desc    = t_cf_var('v_wind_tendency_Hines_gw', 'm s-2',                           &
                      &         'v-wind tendency due to non-orographic gravity waves',         &
                      &         datatype_flt)
          grib2_desc = grib2_var(0,2,216, ibits, GRID_UNSTRUCTURED, GRID_CELL)
          CALL add_var( tend_list, prefix//'va_gwd', tend%va_gwd,                              &
                      & GRID_UNSTRUCTURED_CELL, ZA_REFERENCE, cf_desc,grib2_desc,ldims=shape3d,&
                      & vert_interp=create_vert_interp_metadata(                               &
                      &   vert_intp_type=vintp_types("P","Z","I"),                             &
                      &   vert_intp_method=VINTP_METHOD_LIN,                                   &
                      &   l_extrapol=.FALSE. ),                                                &
                      & lopenacc=.TRUE.)
          __acc_attach(tend%va_gwd)
       END IF
       !
    END IF

    IF ( echam_phy_tc(jg)%dt_sso > dt_zero ) THEN
       !
       IF (echam_phy_tc(jg)%dt_sso > time_config%tc_dt_dyn(jg) .OR.                            &
         & is_variable_in_output(var_name=prefix//'va_sso')) THEN
          cf_desc    = t_cf_var('v_wind_tendency_sso', 'm s-2',                                &
                      &         'v-wind tendency due to sub grid scale orography',             &
                      &         datatype_flt)
          grib2_desc = grib2_var(0,2,217, ibits, GRID_UNSTRUCTURED, GRID_CELL)
          CALL add_var( tend_list, prefix//'va_sso', tend%va_sso,                              &
                      & GRID_UNSTRUCTURED_CELL, ZA_REFERENCE, cf_desc,grib2_desc,ldims=shape3d,&
                      & vert_interp=create_vert_interp_metadata(                               &
                      &   vert_intp_type=vintp_types("P","Z","I"),                             &
                      &   vert_intp_method=VINTP_METHOD_LIN,                                   &
                      &   l_extrapol=.FALSE. ),                                                &
                      & lopenacc=.TRUE.)
          __acc_attach(tend%va_sso)
       END IF
       !
    END IF

    !-------------------
    ! Tracer tendencies
    !-------------------
    ! Tracer arrays for (model) internal use                                               

    CALL add_var( tend_list, prefix//'qtrc', tend%qtrc,                        &
                & GRID_UNSTRUCTURED_CELL, ZA_REFERENCE,                        &
                & t_cf_var('tend_qtrc', 'kg kg-1 s-1',                         &
                &          'tendency of mass mixing ratio of tracers',         &
                &          datatype_flt),                                      &
                & grib2_var(0,20,2, ibits, GRID_UNSTRUCTURED, GRID_CELL),      &
                & ldims = shape_trc,                                           &
                & lcontainer=.TRUE., lrestart=.FALSE., loutput=.FALSE.,        &
                & lopenacc=.TRUE.)

    __acc_attach(tend%qtrc)
    ALLOCATE(tend% qtrc_ptr(ktracer))

    CALL add_var( tend_list, prefix//'qtrc_dyn', tend%qtrc_dyn,                &
                & GRID_UNSTRUCTURED_CELL, ZA_REFERENCE,                        &
                & t_cf_var('tend_qtrc_dyn', 'kg kg-1 s-1',                     &
                &          'tendency of mass mixing ratio of tracers '//       &
                &          'due to resolved dynamics',                         &
                &          datatype_flt),                                      &
                & grib2_var(255, 255, 255, ibits, GRID_UNSTRUCTURED,GRID_CELL),&
                & ldims = shape_trc,                                           &
                & lcontainer=.TRUE., lrestart=.FALSE., loutput=.FALSE.,        &
                & lopenacc=.TRUE.)

    __acc_attach(tend%qtrc_dyn)
    ALLOCATE(tend% qtrc_dyn_ptr(ktracer))

    CALL add_var( tend_list, prefix//'qtrc_phy', tend%qtrc_phy,                &
                & GRID_UNSTRUCTURED_CELL, ZA_REFERENCE,                        &
                & t_cf_var('tend_qtrc_phy', 'kg kg-1 s-1',                     &
                &          'tendency of mass mixing ratio of tracers '//       &
                &          'due to parameterized processes',                   &
                &          datatype_flt),                                      &
                & grib2_var(255, 255, 255, ibits, GRID_UNSTRUCTURED,GRID_CELL),&
                & ldims = shape_trc,                                           &
                & lcontainer=.TRUE., lrestart=.FALSE., loutput=.FALSE.,        &
                & lopenacc=.TRUE.)

    __acc_attach(tend%qtrc_phy)
    ALLOCATE(tend% qtrc_phy_ptr(ktracer))

    IF ( echam_phy_tc(jg)%dt_cld > dt_zero ) THEN
       !
       contvar_is_in_output = .FALSE.
       DO jtrc = 1,ktracer
          trcname = advection_config(jg)%tracer_names(jtrc)
          varname = prefix//'q'//TRIM(trcname)//'_cld'
          IF (is_variable_in_output(var_name=TRIM(varname))) THEN
             contvar_is_in_output = .TRUE.
          END IF
       END DO
       !
       IF (echam_phy_tc(jg)%dt_cld > time_config%tc_dt_dyn(jg) .OR.                  &
         & contvar_is_in_output) THEN
          CALL add_var( tend_list, prefix//'qtrc_cld', tend%qtrc_cld,                &
                      & GRID_UNSTRUCTURED_CELL, ZA_REFERENCE,                        &
                      & t_cf_var('tend_qtrc_cld', 'kg kg-1 s-1',                     &
                      &          'tendency of mass mixing ratio of tracers '//       &
                      &          'due to large scale cloud processes',               &
                      &          datatype_flt),                                      &           
                      & grib2_var(255, 255, 255, ibits, GRID_UNSTRUCTURED,GRID_CELL),&
                      & ldims = shape_trc,                                           &
                      & lcontainer=.TRUE., lrestart=.FALSE., loutput=.FALSE.,        &
                      & lopenacc=.TRUE.)
          __acc_attach(tend%qtrc_cld)
          ALLOCATE(tend% qtrc_cld_ptr(ktracer))
       END IF
       !
       DO jtrc = 1,ktracer
          !
          trcname = advection_config(jg)%tracer_names(jtrc)
          varname = prefix//'q'//TRIM(trcname)//'_cld'
          SELECT CASE (trcname)
          CASE ('hus')
            grib2_tmp = grib2_var(0, 1,  209, ibits, GRID_UNSTRUCTURED, GRID_CELL)
          CASE default
            grib2_tmp = grib2_var(0, 1,  255, ibits, GRID_UNSTRUCTURED, GRID_CELL)
          END SELECT
          !
          IF (is_variable_in_output(var_name=TRIM(varname))) THEN
             CALL add_ref( tend_list, prefix//'qtrc_cld',                                        &
                         & TRIM(varname), tend%qtrc_cld_ptr(jtrc)%p,                             &
                         & GRID_UNSTRUCTURED_CELL, ZA_REFERENCE,                                 &
                         & t_cf_var(TRIM(varname), 'kg kg-1 s-1',                                &
                         &          'tendency of mass mixing ratio of tracer '//                 &
                         &          TRIM(trcname)//                                              &
                         &          ' due to large scale cloud processes',                       &
                         &          datatype_flt),                                               &
                         & grib2_tmp,                                                            &
                         & ref_idx=jtrc, ldims=(/kproma,klev,kblks/),                            &
                         & vert_interp=create_vert_interp_metadata(                              &
                         &             vert_intp_type=vintp_types("P","Z","I"),                  &
                         &             vert_intp_method=VINTP_METHOD_LIN )                       )
          END IF
          !
       END DO
       !
    END IF

    IF ( echam_phy_tc(jg)%dt_mig > dt_zero ) THEN
       !
       contvar_is_in_output = .FALSE.
       DO jtrc = 1,ktracer
          trcname = advection_config(jg)%tracer_names(jtrc)
          varname = prefix//'q'//TRIM(trcname)//'_mig'
          IF (is_variable_in_output(var_name=TRIM(varname))) THEN
             contvar_is_in_output = .TRUE.
          END IF
       END DO
       !
       IF (echam_phy_tc(jg)%dt_mig > time_config%tc_dt_dyn(jg) .OR.                  &
         & contvar_is_in_output) THEN
          CALL add_var( tend_list, prefix//'qtrc_mig', tend%qtrc_mig,                &
                      & GRID_UNSTRUCTURED_CELL, ZA_REFERENCE,                        &
                      & t_cf_var('tend_qtrc_mig', 'kg kg-1 s-1',                     &
                      &          'tendency of mass mixing ratio of tracers '//       &
                      &          'due to graupel processes',                         &
                      &          datatype_flt),                                      &           
                      & grib2_var(255, 255, 255, ibits, GRID_UNSTRUCTURED,GRID_CELL),&
                      & ldims = shape_trc,                                           &
                      & lcontainer=.TRUE., lrestart=.FALSE., loutput=.FALSE.,        &
                      & lopenacc=.TRUE.)
          __acc_attach(tend%qtrc_mig)
          ALLOCATE(tend% qtrc_mig_ptr(ktracer))
       END IF
       !
       DO jtrc = 1,ktracer
          !
          trcname = advection_config(jg)%tracer_names(jtrc)
          varname = prefix//'q'//TRIM(trcname)//'_mig'
          !
          IF (is_variable_in_output(var_name=TRIM(varname))) THEN
            ! GRIB2 code triplet for mig tendencies
             SELECT CASE (trcname)
             CASE ('hus')
                grib2_tmp = grib2_var(0, 1, 203, ibits, GRID_UNSTRUCTURED, GRID_CELL)
             CASE ('clw')
                grib2_tmp = grib2_var(0, 6, 203, ibits, GRID_UNSTRUCTURED, GRID_CELL)
             CASE ('cli')
                grib2_tmp = grib2_var(0, 6, 213, ibits, GRID_UNSTRUCTURED, GRID_CELL)
             CASE default
                grib2_tmp = grib2_var(255, 255, 255, ibits, GRID_UNSTRUCTURED, GRID_CELL)
             END SELECT
             CALL add_ref( tend_list, prefix//'qtrc_mig',                                        &
                         & TRIM(varname), tend%qtrc_mig_ptr(jtrc)%p,                             &
                         & GRID_UNSTRUCTURED_CELL, ZA_REFERENCE,                                 &
                         & t_cf_var(TRIM(varname), 'kg kg-1 s-1',                                &
                         &          'tendency of mass mixing ratio of tracer '//                 &
                         &          TRIM(trcname)//                                              &
                         &          ' due to graupel processes',                                 &
                         &          datatype_flt),                                               &
                         & grib2_tmp,                                                            &
                         & ref_idx=jtrc, ldims=(/kproma,klev,kblks/),                            &
                         & vert_interp=create_vert_interp_metadata(                              &
                         &             vert_intp_type=vintp_types("P","Z","I"),                  &
                         &             vert_intp_method=VINTP_METHOD_LIN )                       )
          END IF
          !
       END DO
       !
    END IF

    IF ( echam_phy_tc(jg)%dt_cnv > dt_zero ) THEN
       !
       contvar_is_in_output = .FALSE.
       DO jtrc = 1,ktracer
          trcname = advection_config(jg)%tracer_names(jtrc)
          varname = prefix//'q'//TRIM(trcname)//'_cnv'
          IF (is_variable_in_output(var_name=TRIM(varname))) THEN
             contvar_is_in_output = .TRUE.
          END IF
       END DO
       !
       IF (echam_phy_tc(jg)%dt_cnv > time_config%tc_dt_dyn(jg) .OR.                  &
         & contvar_is_in_output) THEN
          CALL add_var( tend_list, prefix//'qtrc_cnv', tend%qtrc_cnv,                &
                      & GRID_UNSTRUCTURED_CELL, ZA_REFERENCE,                        &
                      & t_cf_var('tend_qtrc_cnv', 'kg kg-1 s-1',                     &
                      &          'tendency of mass mixing ratio of tracers '//       &
                      &          'due to convective cloud processes',                &
                      &          datatype_flt),                                      &           
                      & grib2_var(255, 255, 255, ibits, GRID_UNSTRUCTURED,GRID_CELL),&
                      & ldims = shape_trc,                                           &
                      & lcontainer=.TRUE., lrestart=.FALSE., loutput=.FALSE.,        &
                      & lopenacc=.TRUE.)
          __acc_attach(tend%qtrc_cnv)
          ALLOCATE(tend% qtrc_cnv_ptr(ktracer))
       END IF
       !
       DO jtrc = 1,ktracer
          !
          trcname = advection_config(jg)%tracer_names(jtrc)
          varname = prefix//'q'//TRIM(trcname)//'_cnv'
          !
          IF (is_variable_in_output(var_name=TRIM(varname))) THEN
             SELECT CASE (trcname)
             CASE ('hus')
               grib2_tmp = grib2_var(0, 1,  208, ibits, GRID_UNSTRUCTURED, GRID_CELL)
             CASE default
               grib2_tmp = grib2_var(0, 1,  255, ibits, GRID_UNSTRUCTURED, GRID_CELL)
             END SELECT
             CALL add_ref( tend_list, prefix//'qtrc_cnv',                                        &
                         & TRIM(varname), tend%qtrc_cnv_ptr(jtrc)%p,                             &
                         & GRID_UNSTRUCTURED_CELL, ZA_REFERENCE,                                 &
                         & t_cf_var(TRIM(varname), 'kg kg-1 s-1',                                &
                         &          'tendency of mass mixing ratio of tracer '//                 &
                         &          TRIM(trcname)//                                              &
                         &          ' due to convective cloud processes',                        &
                         &          datatype_flt),                                               &
                         & grib2_tmp,                                                            &
                         & ref_idx=jtrc, ldims=(/kproma,klev,kblks/),                            &
                         & vert_interp=create_vert_interp_metadata(                              &
                         &             vert_intp_type=vintp_types("P","Z","I"),                  &
                         &             vert_intp_method=VINTP_METHOD_LIN )                       )
          END IF
          !
       END DO
       !
    END IF


    IF ( echam_phy_tc(jg)%dt_vdf > dt_zero ) THEN
       !
       contvar_is_in_output = .FALSE.
       DO jtrc = 1,ktracer
          trcname = advection_config(jg)%tracer_names(jtrc)
          varname = prefix//'q'//TRIM(trcname)//'_vdf'
          IF (is_variable_in_output(var_name=TRIM(varname))) THEN
             contvar_is_in_output = .TRUE.
          END IF
       END DO
       !
       IF (echam_phy_tc(jg)%dt_vdf > time_config%tc_dt_dyn(jg) .OR.                  &
         & contvar_is_in_output) THEN
          CALL add_var( tend_list, prefix//'qtrc_vdf', tend%qtrc_vdf,                &
                      & GRID_UNSTRUCTURED_CELL, ZA_REFERENCE,                        &
                      & t_cf_var('tend_qtrc_vdf', 'kg kg-1 s-1',                     &
                      &          'tendency of mass mixing ratio of tracers '//       &
                      &          'due to vertical diffusion',                        &
                      &          datatype_flt),                                      &           
                      & grib2_var(255, 255, 255, ibits, GRID_UNSTRUCTURED,GRID_CELL),&
                      & ldims = shape_trc,                                           &
                      & lcontainer=.TRUE., lrestart=.FALSE., loutput=.FALSE.,        &
                      & lopenacc=.TRUE.)
          __acc_attach(tend%qtrc_vdf)
          ALLOCATE(tend% qtrc_vdf_ptr(ktracer))
       END IF
       !
       DO jtrc = 1,ktracer
          !
          trcname = advection_config(jg)%tracer_names(jtrc)
          varname = prefix//'q'//TRIM(trcname)//'_vdf'
          ! GRIB2 code triplet for vdf tendencies
          SELECT CASE (trcname)
          CASE ('hus')
            grib2_tmp = grib2_var(0, 1, 202, ibits, GRID_UNSTRUCTURED, GRID_CELL)
          CASE ('clw')
            grib2_tmp = grib2_var(0, 6, 202, ibits, GRID_UNSTRUCTURED, GRID_CELL)
          CASE ('cli')
            grib2_tmp = grib2_var(0, 6, 212, ibits, GRID_UNSTRUCTURED, GRID_CELL)
          CASE default
            grib2_tmp = grib2_var(255, 255, 255, ibits, GRID_UNSTRUCTURED, GRID_CELL)
          END SELECT
          !
          IF (is_variable_in_output(var_name=TRIM(varname))) THEN
             CALL add_ref( tend_list, prefix//'qtrc_vdf',                                        &
                         & TRIM(varname), tend%qtrc_vdf_ptr(jtrc)%p,                             &
                         & GRID_UNSTRUCTURED_CELL, ZA_REFERENCE,                                 &
                         & t_cf_var(TRIM(varname), 'kg kg-1 s-1',                                &
                         &          'tendency of mass mixing ratio of tracer '//                 &
                         &          TRIM(trcname)//                                              &
                         &          ' due to vertical diffusion',                                &
                         &          datatype_flt),                                               &
                         & grib2_tmp,                                                            &
                         & ref_idx=jtrc, ldims=(/kproma,klev,kblks/),                            &
                         & vert_interp=create_vert_interp_metadata(                              &
                         &             vert_intp_type=vintp_types("P","Z","I"),                  &
                         &             vert_intp_method=VINTP_METHOD_LIN )                       )
          END IF
          !
       END DO
       !
    END IF

    IF ( (echam_phy_tc(jg)%dt_mox > dt_zero) ) THEN
       !
       contvar_is_in_output = .FALSE.
       DO jtrc = 1,ktracer
          trcname = advection_config(jg)%tracer_names(jtrc)
          varname = prefix//'q'//TRIM(trcname)//'_mox'
          IF (is_variable_in_output(var_name=TRIM(varname))) THEN
             contvar_is_in_output = .TRUE.
          END IF
       END DO
       !
       IF (echam_phy_tc(jg)%dt_mox > time_config%tc_dt_dyn(jg) .OR.                  &
         & contvar_is_in_output) THEN
          CALL add_var( tend_list, prefix//'qtrc_mox', tend%qtrc_mox,                &
                      & GRID_UNSTRUCTURED_CELL, ZA_REFERENCE,                        &
                      & t_cf_var('tend_qtrc_mox', 'kg kg-1 s-1',                     &
                      &          'tendency of mass mixing ratio of tracers '//       &
                      &          'due to methane ox. and H2O photolysis',            &
                      &          datatype_flt),                                      &           
                      & grib2_var(255, 255, 255, ibits, GRID_UNSTRUCTURED,GRID_CELL),&
                      & ldims = shape_trc,                                           &
                      & lcontainer=.TRUE., lrestart=.FALSE., loutput=.FALSE.,        &
                      & lopenacc=.TRUE.)
          __acc_attach(tend%qtrc_mox)
          ALLOCATE(tend% qtrc_mox_ptr(ktracer))
       END IF
       !
       DO jtrc = 1,ktracer
          !
          trcname = advection_config(jg)%tracer_names(jtrc)
          varname = prefix//'q'//TRIM(trcname)//'_mox'
          !
          IF (is_variable_in_output(var_name=TRIM(varname))) THEN
             CALL add_ref( tend_list, prefix//'qtrc_mox',                                        &
                         & TRIM(varname), tend%qtrc_mox_ptr(jtrc)%p,                             &
                         & GRID_UNSTRUCTURED_CELL, ZA_REFERENCE,                                 &
                         & t_cf_var(TRIM(varname), 'kg kg-1 s-1',                                &
                         &          'tendency of mass mixing ratio of tracer '//                 &
                         &          TRIM(trcname)//                                              &
                         &          ' due to methane oxidation and H2O photolysis',              &
                         &          datatype_flt),                                               &
                         & grib2_var(255, 255, 255, ibits, GRID_UNSTRUCTURED, GRID_CELL),        &
                         & ref_idx=jtrc, ldims=(/kproma,klev,kblks/),                            &
                         & vert_interp=create_vert_interp_metadata(                              &
                         &             vert_intp_type=vintp_types("P","Z","I"),                  &
                         &             vert_intp_method=VINTP_METHOD_LIN )                       )
          END IF
          !
       END DO
       !
    END IF

    IF ( (echam_phy_tc(jg)%dt_car > dt_zero) ) THEN
       !
       contvar_is_in_output = .FALSE.
       DO jtrc = 1,ktracer
          trcname = advection_config(jg)%tracer_names(jtrc)
          varname = prefix//'q'//TRIM(trcname)//'_car'
          IF (is_variable_in_output(var_name=TRIM(varname))) THEN
             contvar_is_in_output = .TRUE.
          END IF
       END DO
       !
       IF (echam_phy_tc(jg)%dt_car > time_config%tc_dt_dyn(jg) .OR.                  &
         & contvar_is_in_output) THEN
          CALL add_var( tend_list, prefix//'qtrc_car', tend%qtrc_car,                &
                      & GRID_UNSTRUCTURED_CELL, ZA_REFERENCE,                        &
                      & t_cf_var('tend_qtrc_car', 'kg kg-1 s-1',                     &
                      &          'tendency of mass mixing ratio of tracers '//       &
                      &          'due to linearized ozone chemistry (Cariolle)',     &
                      &          datatype_flt),                                      &           
                      & grib2_var(255, 255, 255, ibits, GRID_UNSTRUCTURED,GRID_CELL),&
                      & ldims = shape_trc,                                           &
                      & lcontainer=.TRUE., lrestart=.FALSE., loutput=.FALSE.,        &
                      & lopenacc=.TRUE.)
          __acc_attach(tend%qtrc_car)
          ALLOCATE(tend% qtrc_car_ptr(ktracer))
       END IF
       !
       DO jtrc = 1,ktracer
          !
          trcname = advection_config(jg)%tracer_names(jtrc)
          varname = prefix//'q'//TRIM(trcname)//'_car'
          !
          IF (is_variable_in_output(var_name=TRIM(varname))) THEN
             CALL add_ref( tend_list, prefix//'qtrc_car',                                        &
                         & TRIM(varname), tend%qtrc_car_ptr(jtrc)%p,                             &
                         & GRID_UNSTRUCTURED_CELL, ZA_REFERENCE,                                 &
                         & t_cf_var(TRIM(varname), 'kg kg-1 s-1',                                &
                         &          'tendency of mass mixing ratio of tracer '//                 &
                         &          TRIM(trcname)//                                              &
                         &          ' due to linearized ozone chemistry (Cariolle)',             &
                         &          datatype_flt),                                               &
                         & grib2_var(255, 255, 255, ibits, GRID_UNSTRUCTURED, GRID_CELL),        &
                         & ref_idx=jtrc, ldims=(/kproma,klev,kblks/),                            &
                         & vert_interp=create_vert_interp_metadata(                              &
                         &             vert_intp_type=vintp_types("P","Z","I"),                  &
                         &             vert_intp_method=VINTP_METHOD_LIN )                       )
          END IF
          !
       END DO
       !
    END IF

    CALL add_var( tend_list, prefix//'mtrc_phy', tend%mtrc_phy,                &
                & GRID_UNSTRUCTURED_CELL, ZA_REFERENCE,                        &
                & t_cf_var('tend_mtrc_phy', 'kg m-2 s-1',                      &
                &          'tendency of tracer mass '//                        &
                &          'due to parameterized processes',                   &
                &          datatype_flt),                                      &
                & grib2_var(255, 255, 255, ibits, GRID_UNSTRUCTURED,GRID_CELL),&
                & ldims = shape_trc,                                           &
                & lcontainer=.TRUE., lrestart=.FALSE., loutput=.FALSE.,        &
                & lopenacc=.TRUE.)

    __acc_attach(tend%mtrc_phy)
    ALLOCATE(tend% mtrc_phy_ptr(ktracer))

    CALL add_var( tend_list, prefix//'mtrcvi_phy', tend%mtrcvi_phy,            &
                & GRID_UNSTRUCTURED_CELL, ZA_SURFACE,                          &
                & t_cf_var('tend_mtrcvi_phy', 'kg m-2 s-1',                    &
                &          'tendency of path of tracers '//                    &
                &          'due to parameterized processes',                   &
                &          datatype_flt),                                      &
                & grib2_var(255, 255, 255, ibits, GRID_UNSTRUCTURED,GRID_CELL),&
                & ldims = (/kproma,kblks,ktracer/),                            &
                & lcontainer=.TRUE., lrestart=.FALSE., loutput=.FALSE.,        &
                & lopenacc=.TRUE.)

    __acc_attach(tend%mtrcvi_phy)
    ALLOCATE(tend% mtrcvi_phy_ptr(ktracer))

    ! Referrence to individual tracer, for I/O

    DO jtrc = 1,ktracer
      trcname = TRIM(advection_config(jg)%tracer_names(jtrc))
      varname = prefix//'q'//trcname
      SELECT CASE (trcname)
      CASE ('hus')
        grib2_tmp = grib2_var(0, 1,  200, ibits, GRID_UNSTRUCTURED, GRID_CELL)
      CASE default
        grib2_tmp = grib2_var(0, 1,  255, ibits, GRID_UNSTRUCTURED, GRID_CELL)
      END SELECT
      CALL add_ref( tend_list, prefix//'qtrc',                                            &
                  & TRIM(varname), tend%qtrc_ptr(jtrc)%p,                                 &
                  & GRID_UNSTRUCTURED_CELL, ZA_REFERENCE,                                 &
                  & t_cf_var(TRIM(varname), 'kg kg-1 s-1',                                &
                  &          'tendency of mass mixing ratio of tracer '//                 &
                  &          TRIM(trcname),                                               &
                  &          datatype_flt),                                               &
                  & grib2_tmp,                                                            &
                  & ref_idx=jtrc, ldims=(/kproma,klev,kblks/),                            &
                  & vert_interp=create_vert_interp_metadata(                              &
                  &             vert_intp_type=vintp_types("P","Z","I"),                  &
                  &             vert_intp_method=VINTP_METHOD_LIN )                       )
      ! GRIB2 code triplet for dyn tendencies
      SELECT CASE (trcname)
      CASE ('hus')
        grib2_tmp = grib2_var(0, 1, 201, ibits, GRID_UNSTRUCTURED, GRID_CELL)
      CASE ('clw')
        grib2_tmp = grib2_var(0, 6, 201, ibits, GRID_UNSTRUCTURED, GRID_CELL)
      CASE ('cli')
        grib2_tmp = grib2_var(0, 6, 211, ibits, GRID_UNSTRUCTURED, GRID_CELL)
      CASE default
        grib2_tmp = grib2_var(255, 255, 255, ibits, GRID_UNSTRUCTURED, GRID_CELL)
      END SELECT
      CALL add_ref( tend_list, prefix//'qtrc_dyn',                                        &
                  & TRIM(varname)//'_dyn', tend%qtrc_dyn_ptr(jtrc)%p,                     &
                  & GRID_UNSTRUCTURED_CELL, ZA_REFERENCE,                                 &
                  & t_cf_var(TRIM(varname)//'_dyn', 'kg kg-1 s-1',                        &
                  &          'tendency of mass mixing ratio of tracer '//                 &
                  &          TRIM(trcname)//                                              &
                  &          ' due to resolved dynamics',                                 &
                  &          datatype_flt),                                               &
                  & grib2_tmp,                                                            &
                  & ref_idx=jtrc, ldims=(/kproma,klev,kblks/),                            &
                  & vert_interp=create_vert_interp_metadata(                              &
                  &             vert_intp_type=vintp_types("P","Z","I"),                  &
                  &             vert_intp_method=VINTP_METHOD_LIN )                       )

      SELECT CASE (trcname)
      CASE ('hus')
        grib2_tmp = grib2_var(0, 1, 210, ibits, GRID_UNSTRUCTURED, GRID_CELL)
      CASE default
        grib2_tmp = grib2_var(255, 255, 255, ibits, GRID_UNSTRUCTURED, GRID_CELL)
      END SELECT
      CALL add_ref( tend_list, prefix//'qtrc_phy',                                        &
                  & TRIM(varname)//'_phy', tend%qtrc_phy_ptr(jtrc)%p,                     &
                  & GRID_UNSTRUCTURED_CELL, ZA_REFERENCE,                                 &
                  & t_cf_var(TRIM(varname)//'_phy', 'kg kg-1 s-1',                        &
                  &          'tendency of mass mixing ratio of tracer '//                 &
                  &          TRIM(trcname)//                                              &
                  &          ' due to parameterized processes',                           &
                  &          datatype_flt),                                               &
                  & grib2_tmp,                                                            &
                  & ref_idx=jtrc, ldims=(/kproma,klev,kblks/),                            &
                  & vert_interp=create_vert_interp_metadata(                              &
                  &             vert_intp_type=vintp_types("P","Z","I"),                  &
                  &             vert_intp_method=VINTP_METHOD_LIN )                       )

      varname = prefix//'m'//trcname
      CALL add_ref( tend_list, prefix//'mtrc_phy',                                        &
                  & TRIM(varname)//'_phy', tend%mtrc_phy_ptr(jtrc)%p,                     &
                  & GRID_UNSTRUCTURED_CELL, ZA_REFERENCE,                                 &
                  & t_cf_var(TRIM(varname)//'_phy', 'kg m-2 s-1',                         &
                  &          'tendency of '//TRIM(trcname)//                              &
                  &          ' mass due to parameterized processes',                      &
                  &          datatype_flt),                                               &
                  & grib2_var(255, 255, 255, ibits, GRID_UNSTRUCTURED, GRID_CELL),        &
                  & ref_idx=jtrc, ldims=(/kproma,klev,kblks/),                            &
                  & vert_interp=create_vert_interp_metadata(                              &
                  &             vert_intp_type=vintp_types("P","Z","I"),                  &
                  &             vert_intp_method=VINTP_METHOD_LIN )                       )

      SELECT CASE (trcname)
      CASE ('hus')
        grib2_tmp = grib2_var(0, 1, 224, ibits, GRID_UNSTRUCTURED, GRID_CELL)
      CASE ('clw')
        grib2_tmp = grib2_var(0, 1, 229, ibits, GRID_UNSTRUCTURED, GRID_CELL)
      CASE ('cli')
        grib2_tmp = grib2_var(0, 1, 230, ibits, GRID_UNSTRUCTURED, GRID_CELL)
      CASE default
        grib2_tmp = grib2_var(255, 255, 255, ibits, GRID_UNSTRUCTURED, GRID_CELL)
      END SELECT
      CALL add_ref( tend_list, prefix//'mtrcvi_phy',                                      &
                  & TRIM(varname)//'vi_phy', tend%mtrcvi_phy_ptr(jtrc)%p,                 &
                  & GRID_UNSTRUCTURED_CELL, ZA_ATMOSPHERE,                                &
                  & t_cf_var(TRIM(varname)//'vi_phy', 'kg m-2 s-1',                       &
                  &          'tendency of '//TRIM(trcname)//                              &
                  &          ' path due to parameterized processes',                      &
                  &          datatype_flt),                                               &
                  & grib2_tmp,                                                            &
                  & ref_idx=jtrc, ldims=(/kproma,kblks/)                                  )

    END DO

  END SUBROUTINE new_echam_phy_tend_list
  !-------------

END MODULE mo_echam_phy_memory<|MERGE_RESOLUTION|>--- conflicted
+++ resolved
@@ -52,25 +52,12 @@
   USE mo_echam_phy_config,    ONLY: echam_phy_tc, dt_zero
   USE mo_echam_sfc_indices,   ONLY: nsfc_type, csfc
   USE mo_model_domain,        ONLY: t_patch
-
-<<<<<<< HEAD
   USE mo_var_list,            ONLY: add_var, add_ref, t_var_list_ptr
   USE mo_var_list_register,   ONLY: vlr_add, vlr_del
   USE mo_var_metadata,        ONLY: create_vert_interp_metadata, vintp_types
   USE mo_action,              ONLY: ACTION_RESET, new_action, actions
-=======
-  USE mo_linked_list,         ONLY: t_var_list
-  USE mo_var_list,            ONLY: default_var_list_settings, &
-    &                               add_var, add_ref,          &
-    &                               new_var_list,              &
-    &                               delete_var_list
   USE mo_nonhydro_state,      ONLY: p_nh_state_lists
   USE mo_ext_data_state,      ONLY: ext_data
-
-  USE mo_var_metadata,        ONLY: create_vert_interp_metadata, vintp_types, &
-    &                               new_action, actions
-  USE mo_action,              ONLY: ACTION_RESET
->>>>>>> af95d9eb
   USE mo_cf_convention,       ONLY: t_cf_var
   USE mo_grib2,               ONLY: t_grib2_var, grib2_var, t_grib2_int_key, OPERATOR(+)
   USE mo_gribout_config,      ONLY: gribout_config
@@ -776,56 +763,22 @@
                                      & field_list, field                            )
     INTEGER,INTENT(IN) :: jg !> patch ID
     INTEGER,INTENT(IN) :: kproma, klev, kblks, ktracer, ksfc_type  !< dimension sizes
-<<<<<<< HEAD
     CHARACTER(*), INTENT(IN) :: listname, prefix
-    TYPE(t_var_list_ptr), INTENT(INOUT) :: field_list
+    TYPE(t_var_list_ptr), INTENT(INOUT) :: field_list, diag_list, metrics_list, ext_atm_list
     TYPE(t_echam_phy_field), INTENT(INOUT) :: field
     CHARACTER(LEN=vname_len) :: trcname, varname
-=======
-
-    CHARACTER(len=*)              ,INTENT(IN) :: listname, prefix
-
-    TYPE(t_var_list),       INTENT(INOUT) :: diag_list
-    TYPE(t_var_list),       INTENT(INOUT) :: metrics_list
-    TYPE(t_var_list),       INTENT(INOUT) :: ext_atm_list
-    TYPE(t_var_list),       INTENT(INOUT) :: field_list
-    TYPE(t_echam_phy_field),INTENT(INOUT) :: field
-
-    ! Local variables
-
-    CHARACTER(len=varname_len) :: trcname, varname
->>>>>>> af95d9eb
     LOGICAL :: contvar_is_in_output
     TYPE(t_cf_var)    ::    cf_desc
     TYPE(t_grib2_var) :: grib2_desc, grib2_tmp
     INTEGER :: shape2d(2), shape3d(3), shapesfc(3), shapeice(3), shape3d_layer_interfaces(3)
-<<<<<<< HEAD
-    INTEGER :: ibits, iextbits
-=======
     INTEGER :: ibits, iextbits, ivarbits
->>>>>>> af95d9eb
     INTEGER :: datatype_flt
     INTEGER :: jsfc, jtrc
 
     ibits = DATATYPE_PACK16
     iextbits = DATATYPE_PACK24
-<<<<<<< HEAD
+    ivarbits = MERGE(DATATYPE_PACK24, DATATYPE_PACK16, gribout_config(jg)%lgribout_24bit)
     datatype_flt = MERGE(DATATYPE_FLT64, DATATYPE_FLT32, lnetcdf_flt64_output)
-=======
-
-    IF (gribout_config(jg)%lgribout_24bit) THEN
-      ivarbits = DATATYPE_PACK24
-    ELSE
-      ivarbits = DATATYPE_PACK16
-    ENDIF
-
-    IF ( lnetcdf_flt64_output ) THEN
-      datatype_flt = DATATYPE_FLT64
-    ELSE
-      datatype_flt = DATATYPE_FLT32
-    ENDIF
-
->>>>>>> af95d9eb
     shape2d  = (/kproma,       kblks/)
     shape3d  = (/kproma, klev, kblks/)
     shapesfc = (/kproma, kblks, ksfc_type/)
