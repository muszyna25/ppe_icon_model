#if (defined (__GNUC__) || defined(__SUNPRO_F95) || defined(__SX__))
#define HAVE_F95
#endif
!>
!! Data types and variables used by the ECHAM6 physics package.
!!
!! This module contains
!! <ol>
!! <li> definition of data types for organising the physical quantities in the
!!      ECHAM physics package,
!! <li> the actual variables that are declared of these types, and
!! <li> subroutines for (de-)allocating memory for the variables.
!! </ol>
!! This module has a functionality similar to mo_memory_g3b in ECHAM,
!! but uses derived data types in order to allow for local refinement.
!!
!! @author Hui≤ Wan (MPI-M)
!! @author Marco Giorgetta (MPI-M)
!! @author Kristina Froehlich (DWD, MPI-M)
!! @author Luis Kornblueh (MPI-M)
!!
!! @par Revision History
!! First version by Hui Wan, Marco Giorgetta and Kristina Froehlich, 2010-10-28.
!! Memory allocation method changed from explicit allocation to Luis' 
!! infrastructure by Hui Wan (MPI-M, 2011-04-24)
!!
!! @par Copyright and License
!!
!! This code is subject to the DWD and MPI-M-Software-License-Agreement in
!! its most recent form.
!! Please see the file LICENSE in the root of the source tree for this code.
!! Where software is supplied by third parties, it is indicated in the
!! headers of the routines.
!!
MODULE mo_echam_phy_memory

  USE mo_kind,                ONLY: dp, wp
  USE mo_impl_constants,      ONLY: SUCCESS, MAX_CHAR_LENGTH,  & 
    &                               VINTP_METHOD_PRES,         &
    &                               VINTP_METHOD_LIN,          &
    &                               VINTP_METHOD_LIN_NLEVP1
  USE mo_cdi_constants,       ONLY: GRID_UNSTRUCTURED_CELL,    &
    &                               GRID_CELL
  USE mo_exception,           ONLY: message, finish
  USE mo_fortran_tools,       ONLY: t_ptr_2d, t_ptr_3d
  USE mo_parallel_config,     ONLY: nproma
  USE mo_io_config,           ONLY: lnetcdf_flt64_output
  USE mo_name_list_output_config,   ONLY: first_output_name_list, &
    &                                     is_variable_in_output
  USE mtime,                  ONLY: OPERATOR(>)
  USE mo_time_config,         ONLY: time_config
  USE mo_echam_phy_config,    ONLY: echam_phy_tc, dt_zero
  USE mo_echam_sfc_indices,   ONLY: nsfc_type, csfc
  USE mo_model_domain,        ONLY: t_patch

  USE mo_linked_list,         ONLY: t_var_list
  USE mo_var_list,            ONLY: default_var_list_settings, &
    &                               add_var, add_ref,          &
    &                               new_var_list,              &
    &                               delete_var_list
  USE mo_var_metadata,        ONLY: create_vert_interp_metadata, vintp_types, &
    &                               new_action, actions
  USE mo_action,              ONLY: ACTION_RESET
  USE mo_cf_convention,       ONLY: t_cf_var
  USE mo_grib2,               ONLY: t_grib2_var, grib2_var
  USE mo_cdi,                 ONLY: DATATYPE_PACK16, DATATYPE_PACK24,  &
    &                               DATATYPE_FLT32,  DATATYPE_FLT64,   &
    &                               GRID_UNSTRUCTURED, GRID_LONLAT,    &
    &                               TSTEP_INSTANT, TSTEP_CONSTANT,     &
    &                               TSTEP_MIN, TSTEP_MAX,              &
    &                               cdiInqMissval, DATATYPE_INT
  USE mo_zaxis_type,          ONLY: ZA_REFERENCE, ZA_REFERENCE_HALF,         &
    &                               ZA_SURFACE, ZA_GENERIC_ICE
  USE mo_sea_ice_nml,         ONLY: kice
    !ART
  USE mo_art_config,          ONLY: ctracer_art
  USE mo_run_config,          ONLY: lart,               &
    &                               iqv ,iqc ,iqi ,     &
    &                               iqr ,iqs ,iqg ,     &
    &                               io3 ,ico2,ich4,in2o
    !
  USE mo_echam_phy_config,    ONLY: echam_phy_config

#include "add_var_acc_macro.inc"

  IMPLICIT NONE
  PRIVATE

  PUBLIC :: prm_field, prm_tend                         !< variables
  PUBLIC :: prm_field_list, prm_tend_list               !< variable lists
  PUBLIC :: construct_echam_phy_state                   !< subroutine
  PUBLIC :: destruct_echam_phy_state                    !< subroutines
  PUBLIC :: t_echam_phy_field, t_echam_phy_tend         !< derived types

  PUBLIC :: cdimissval

  CHARACTER(len=*), PARAMETER :: thismodule = 'mo_echam_phy_memory'

  !!--------------------------------------------------------------------------
  !!                               DATA TYPES
  !!--------------------------------------------------------------------------
  !>
  !! Derived data type: t_echam_phy_field
  !!
  !! This structure contains two kinds of components:
  !! <ol>
  !! <li> quantities involved in the parameterisation scheme but not in the
  !!      dynamical core, e.g., cloud cover, 10-m wind speed;
  !! <li> atmospheric state variables shared by dynamics and physics, e.g.
  !!      wind, temperature, pressure and tracer concentrations.
  !!      At each time step, the dynamical core provides initial values of
  !!      these quantites on the dynamics grid, which are then interpolated
  !!      to the physics grid and passed on to the physics package.
  !!      In the physics package, these variables may be updated once or
  !!      even more times, depending on the actual numerical schemes chosen
  !!      for the physics-dynamics coupling and the coupling between
  !!      individual parameterisation schemes;
  !! </ol>
  !!
  !! All components are arrays of one of the following shapes:
  !! <ol>
  !! <li> (nproma,           nblks_phy)
  !! <li> (nproma, nlev_phy, nblks_phy)
  !! <li> (nproma, nlev_phy, nblks_phy, ntracers)
  !! </ol>
  !! Currently the physics grid has the same spatial resolution as the
  !! dynamics grid, but is unstaggered. This means
  !!
  !!    nlev_phy = nlev
  !!   nblks_phy = patch%nblks_c
  !!
  !! In the long run, the physics grid and dynamics grid may differ in
  !! horizontal and/or vertical resolution, or even in shape.

  TYPE t_echam_phy_field

    ! Metrics
    REAL(wp),POINTER ::     &
      ! horizontal grid
      & clon      (:,:)=>NULL(),    &!< [rad]   longitude at cell center
      & clat      (:,:)=>NULL(),    &!< [rad]   longitude at cell center
      & areacella (:,:)=>NULL(),    &!< [m2]    atmosphere grid-cell area
      ! vertical grid
      & zh        (:,:,:)=>NULL(),  &!< [m]     geometric height at half levels
      & zf        (:,:,:)=>NULL(),  &!< [m]     geometric height at full levels
      & dz        (:,:,:)=>NULL()    !< [m]     geometric height thickness of layer
      
    ! Meteorology and tracers
    REAL(wp),POINTER ::     &
      & ua        (:,:,:)=>NULL(),  &!< [m/s]   zonal wind
      & va        (:,:,:)=>NULL(),  &!< [m/s]   meridional wind
      & vor       (:,:,:)=>NULL(),  &!< [1/s]   relative vorticity
      & ta        (:,:,:)=>NULL(),  &!< [K]     temperature          (tm1  of memory_g1a in ECHAM)
      & tv        (:,:,:)=>NULL(),  &!< [K]     virtual temperature  (tvm1 of memory_g1a in ECHAM)
      & qtrc      (:,:,:,:)=>NULL(),&!< [kg/kg] tracer concentration (qm1, xlm1, xim1 of memory_g1a in ECHAM)
      & mtrc      (:,:,:,:)=>NULL(),&!< [kg/m2] tracer content
      & mtrcvi    (:,:,:)=>NULL(),  &!< [kg/m2] tracer content, vertically integrated through the atmospheric column
      & prw       (:,:)=>NULL(),    &!< [kg/m2] water vapor content, vertically integrated through the atmospheric column
      & cllvi     (:,:)=>NULL(),    &!< [kg/m2] cloud water content, vertically integrated through the atmospheric column
      & clivi     (:,:)=>NULL(),    &!< [kg/m2] cloud ice   content, vertically integrated through the atmospheric column
      & qrvi      (:,:)=>NULL(),    &!< [kg/m2] rain        content, vertically integrated through the atmospheric column
      & qsvi      (:,:)=>NULL(),    &!< [kg/m2] snow        content, vertically integrated through the atmospheric column
      & qgvi      (:,:)=>NULL(),    &!< [kg/m2] graupel     content, vertically integrated through the atmospheric column
      & rho       (:,:,:)=>NULL(),  &!< [kg/m3] air density
      & mh2o      (:,:,:)=>NULL(),  &!< [kg/m2] h2o content (vap+liq+ice)
      & mair      (:,:,:)=>NULL(),  &!< [kg/m2] air content
      & mdry      (:,:,:)=>NULL(),  &!< [kg/m2] dry air content
      & mref      (:,:,:)=>NULL(),  &!< [kg/m2] reference air content
      & xref      (:,:,:)=>NULL(),  &!< []      ratio mair/mdry
      & mh2ovi    (:,:)=>NULL(),    &!< [kg/m2] h2o content, vertically integrated through the atmospheric column
      & mairvi    (:,:)=>NULL(),    &!< [kg/m2] air content, vertically integrated through the atmospheric column
      & mdryvi    (:,:)=>NULL(),    &!< [kg/m2] dry air content, vertically integrated through the atmospheric column
      & mrefvi    (:,:)=>NULL(),    &!< [kg/m2] reference air content, vertically integrated through the atmospheric column
      & omega     (:,:,:)=>NULL(),  &!< [Pa/s]  vertical velocity in pressure coord. ("vervel" in ECHAM)
      & geoi      (:,:,:)=>NULL(),  &!< [m2/s2] geopotential above ground at half levels (vertical interfaces)
      & geom      (:,:,:)=>NULL(),  &!< [m2/s2] geopotential above ground at full levels (layer ave. or mid-point value)
      & presi_old (:,:,:)=>NULL(),  &!< [Pa]    pressure at half levels at time step "old"
      & presm_old (:,:,:)=>NULL(),  &!< [Pa]    pressure at full levels at time step "old"
      & presi_new (:,:,:)=>NULL(),  &!< [Pa]    pressure at half levels at time step "new"
      & presm_new (:,:,:)=>NULL()    !< [Pa]    pressure at full levels at time step "new"

    TYPE(t_ptr_3d),ALLOCATABLE :: qtrc_ptr(:)
    TYPE(t_ptr_3d),ALLOCATABLE :: mtrc_ptr(:)
    TYPE(t_ptr_2d),ALLOCATABLE :: mtrcvi_ptr(:)

    ! Radiation
    REAL(wp),POINTER ::       &
      !
      & cosmu0      (:,  :)=>NULL(),  &!< [ ]    cos of zenith angle mu0 for radiative heating  calculation
      & cosmu0_rt   (:,  :)=>NULL(),  &!< [ ]    cos of zenith angle mu0 at radiation time step
      & daylght_frc (:,  :)=>NULL(),  &!< [ ]    daylight fraction at each grid point
      & daylght_frc_rt(:,:)=>NULL(),  &!< [ ]    daylight fraction at each grid point for radiation time step
      !
      ! shortwave fluxes
      ! - through the atmosphere at the radiation time step
      & rsd_rt      (:,:,:)=>NULL(),  &!< [W/m2] downwelling shortwave radiation
      & rsu_rt      (:,:,:)=>NULL(),  &!< [W/m2] upwelling   shortwave radiation
      & rsdcs_rt    (:,:,:)=>NULL(),  &!< [W/m2] downwelling clear-sky shortwave radiation
      & rsucs_rt    (:,:,:)=>NULL(),  &!< [W/m2] upwelling   clear-sky shortwave radiation
      ! - at the top of the atmosphere at all times
      & rsdt        (:,  :)=>NULL(),  &!< [W/m2] toa incident shortwave radiation
      & rsut        (:,  :)=>NULL(),  &!< [W/m2] toa outgoing shortwave radiation
      & rsutcs      (:,  :)=>NULL(),  &!< [W/m2] toa outgoing clear-sky shortwave radiation
      ! - at the surface at all times
      & rsds        (:,  :)=>NULL(),  &!< [W/m2] surface downwelling shortwave radiation
      & rsus        (:,  :)=>NULL(),  &!< [W/m2] surface upwelling   shortwave radiation
      & rsdscs      (:,  :)=>NULL(),  &!< [W/m2] surface downwelling clear-sky shortwave radiation
      & rsuscs      (:,  :)=>NULL(),  &!< [W/m2] surface upwelling   clear-sky shortwave radiation
      !
      ! shortwave flux components at the surface
      ! - at radiation times
      & rvds_dir_rt (:,  :)=>NULL(),  &!< [W/m2] surface downwelling direct  visible            radiation
      & rpds_dir_rt (:,  :)=>NULL(),  &!< [W/m2] surface downwelling direct  photosynth. active radiation
      & rnds_dir_rt (:,  :)=>NULL(),  &!< [W/m2] surface downwelling direct  near-infrared      radiation
      & rvds_dif_rt (:,  :)=>NULL(),  &!< [W/m2] surface downwelling diffuse visible            radiation
      & rpds_dif_rt (:,  :)=>NULL(),  &!< [W/m2] surface downwelling diffuse photosynth. active radiation
      & rnds_dif_rt (:,  :)=>NULL(),  &!< [W/m2] surface downwelling diffuse near-infrared      radiation
      & rvus_rt     (:,  :)=>NULL(),  &!< [W/m2] surface   upwelling         visible            radiation
      & rpus_rt     (:,  :)=>NULL(),  &!< [W/m2] surface   upwelling         photosynth. active radiation
      & rnus_rt     (:,  :)=>NULL(),  &!< [W/m2] surface   upwelling         near-infrared      radiation
      ! - at all times
      & rvds_dir    (:,  :)=>NULL(),  &!< [W/m2] surface downwelling direct  visible            radiation
      & rpds_dir    (:,  :)=>NULL(),  &!< [W/m2] surface downwelling direct  photosynth. active radiation
      & rnds_dir    (:,  :)=>NULL(),  &!< [W/m2] surface downwelling direct  near-infrared      radiation
      & rvds_dif    (:,  :)=>NULL(),  &!< [W/m2] surface downwelling diffuse visible            radiation
      & rpds_dif    (:,  :)=>NULL(),  &!< [W/m2] surface downwelling diffuse photosynth. active radiation
      & rnds_dif    (:,  :)=>NULL(),  &!< [W/m2] surface downwelling diffuse near-infrared      radiation
      & rvus        (:,  :)=>NULL(),  &!< [W/m2] surface   upwelling         visible            radiation
      & rpus        (:,  :)=>NULL(),  &!< [W/m2] surface   upwelling         photosynth. active radiation
      & rnus        (:,  :)=>NULL(),  &!< [W/m2] surface   upwelling         near-infrared      radiation
      !
      ! longwave fluxes
      ! - through the atmosphere at the radiation time step
      & rld_rt      (:,:,:)=>NULL(),  &!< [W/m2] downwelling longwave radiation
      & rlu_rt      (:,:,:)=>NULL(),  &!< [W/m2] upwelling   longwave radiation
      & rldcs_rt    (:,:,:)=>NULL(),  &!< [W/m2] downwelling clear-sky longwave radiation
      & rlucs_rt    (:,:,:)=>NULL(),  &!< [W/m2] upwelling   clear-sky longwave radiation
      ! - at the top of the atmosphere at all times
      & rlut        (:,  :)=>NULL(),  &!< [W/m2] toa outgoing longwave radiation
      & rlutcs      (:,  :)=>NULL(),  &!< [W/m2] toa outgoing clear-sky longwave radiation
      ! - at the surface at all times
      & rlds        (:,  :)=>NULL(),  &!< [W/m2] surface downwelling longwave radiation
      & rlus        (:,  :)=>NULL(),  &!< [W/m2] surface upwelling   longwave radiation
      & rldscs      (:,  :)=>NULL(),  &!< [W/m2] surface downwelling clear-sky longwave radiation
      & rluscs      (:,  :)=>NULL(),  &!< [W/m2] surface downwelling clear-sky longwave radiation
      !
      & o3          (:,:,:)    !< temporary set ozone mass mixing ratio  
    ! aerosol optical properties
    REAL(wp),POINTER ::      &
      & aer_aod_533 (:,:,:)=>NULL(),  &!< aerosol optical depth at 533 nm
      & aer_ssa_533 (:,:,:)=>NULL(),  &!< aerosol single scattering albedo at 533 nm
      & aer_asy_533 (:,:,:)=>NULL(),  &!< aerosol asymmetry factor at 533 nm
      & aer_aod_2325(:,:,:)=>NULL(),  &!< aerosol optical depth at 2325 nm
      & aer_ssa_2325(:,:,:)=>NULL(),  &!< aerosol single scattering albedo at 2325 nm
      & aer_asy_2325(:,:,:)=>NULL(),  &!< aerosol asymmetry factor at 2325 nm
      & aer_aod_9731(:,:,:)=>NULL()    !< effective aerosol optical depth at 9731 nm
            !< the last quantity is in the thermal wavelength ranch, 
            !< the first lie in the solar spectrum
    ! Cloud and precipitation
    REAL(wp),POINTER ::     &
      & aclc      (:,:,:)=>NULL(),  &!< [m2/m2] cloud area fractional
      & aclcov    (:,  :)=>NULL(),  &!< [m2/m2] total cloud cover
      & acdnc     (:,:,:)=>NULL(),  &!< cloud droplet number concentration [1/m**3]
      & hur       (:,:,:)=>NULL(),  &!< relative humidity
      & rsfl      (:,  :)=>NULL(),  &!< sfc rain flux, large scale [kg m-2 s-1]
      & rsfc      (:,  :)=>NULL(),  &!< sfc rain flux, convective  [kg m-2 s-1]
      & ssfl      (:,  :)=>NULL(),  &!< sfc snow flux, large scale [kg m-2 s-1]
      & ssfc      (:,  :)=>NULL(),  &!< sfc snow flux, convective  [kg m-2 s-1]
      & rain_gsp_rate(:,  :)=>NULL(),  &!< gridscale rain rate     [kg m-2 s-1]
      & snow_gsp_rate(:,  :)=>NULL(),  &!< gridscale snow rate     [kg m-2 s-1]
      & graupel_gsp_rate(:,  :)=>NULL(),  &!< gridscale graupel rate     [kg m-2 s-1]
      & pr        (:,  :)=>NULL()    !< precipitation flux         [kg m-2 s-1]

    ! Tropopause
    REAL(wp),POINTER ::     &
      & ptp       (:,  :)=>NULL()    !< tropopause air pressure [Pa]

    REAL(wp),POINTER ::     &
      & rintop (:,  :)=>NULL(),     &!< low lever inversion, computed by "cover" (memory_g3b)
      & rtype  (:,  :)=>NULL(),     &!< type of convection 0...3. (in memory_g3b in ECHAM)
      & topmax (:,  :)=>NULL()       !< maximum height of convective cloud tops [Pa] (memory_g3b)
    INTEGER ,POINTER ::     &
      & ictop  (:,  :)=>NULL()       !< level index of cnovective cloud top

    ! Vertical diffusion
    REAL(wp),POINTER ::     &
      & thvsig (:,  :)=>NULL()       !< Std. dev. of virtual potential temperature at the upper
                                     !< interface of the lowest model layer.
                                     !< Computed in "vdiff" and used by "cucall".

    REAL(wp),POINTER ::     &
      & siced  (:,  :)=>NULL(),     &!< ice depth
      & alb    (:,  :)=>NULL(),     &!< surface background albedo
      & seaice (:,  :)=>NULL()       !< sea ice as read in from amip input

    ! Energy and moisture budget related diagnostic variables
    REAL(wp),POINTER ::     &
      & cpair    (:,:,:)=>NULL(),   &!< specific heat of air at constant pressure [J/kg/K]
      & cvair    (:,:,:)=>NULL(),   &!< specific heat of air at constant volume   [J/kg/K]
      & qconv    (:,:,:)=>NULL(),   &!< convert heating to temp tend. [(K/s)/(W/m^2)]
      !
      & q_phy    (:,:,:)=>NULL(),   &!< layer heating by physics [W/m^2]
      & q_phy_vi (:,  :)=>NULL(),   &!< vertically integrated heating by physics [W/m^2]
      !
      & q_rad    (:,:,:)=>NULL(),   &!< Layer heating by LW+SW radiation
      & q_rad_vi (:,  :)=>NULL(),   &!< Vertically integrated heating by LW+SW radiation
      & q_rlw    (:,:,:)=>NULL(),   &!< Layer heating by LW radiation
      & q_rlw_vi (:,  :)=>NULL(),   &!< Vertically integrated heating by LW radiation
      & q_rsw    (:,:,:)=>NULL(),   &!< Layer heating by SW radiation
      & q_rsw_vi (:,  :)=>NULL(),   &!< Vertically integrated heating by SW radiation
      & q_vdf    (:,:,:)=>NULL(),   &!< Layer heating by vertical diffusion
      & q_vdf_vi (:,  :)=>NULL(),   &!< Vertically integrated heating by vertical diffusion
      & q_cnv    (:,:,:)=>NULL(),   &!< Layer heating by convection
      & q_cnv_vi (:,  :)=>NULL(),   &!< Vertically integrated heating by convection
      & q_cld    (:,:,:)=>NULL(),   &!< Layer heating by cloud processes
      & q_cld_vi (:,  :)=>NULL(),   &!< Vertically integrated heating by cloud processes
      & q_gwd    (:,:,:)=>NULL(),   &!< Layer heating by atmospheric gravity wave dissipation
      & q_gwd_vi (:,  :)=>NULL(),   &!< Vertically integrated heating by atmospheric gravity wave dissipation
      & q_sso    (:,:,:)=>NULL(),   &!< Layer heating by orographic gravity wave dissipation
      & q_sso_vi (:,  :)=>NULL(),   &!< Vertically integrated heating by orographic gravity wave dissipation
      !
!!$      & sh_vdiff (:,  :)=>NULL(),   &!< sensible heat flux of vdiff
!!$      & qv_vdiff (:,  :)=>NULL(),   &!< qv flux of vdiff
      & con_dtrl (:,  :)=>NULL(),   &!< detrainment of liquid from convection
      & con_dtri (:,  :)=>NULL(),   &!< detrainment of ice from convection 
      & con_iteqv(:,  :)=>NULL()     !< v. int. tendency of water vapor within convection

    ! orography
    REAL(wp),POINTER :: &
      & oromea (:,  :)=>NULL(),     &!< Orographic mean elevation
      & orostd (:,  :)=>NULL(),     &!< Orographic standard deviation
      & orosig (:,  :)=>NULL(),     &!< Orographic slope
      & orogam (:,  :)=>NULL(),     &!< Orographic anisotropy
      & orothe (:,  :)=>NULL(),     &!< Orographic angle
      & oropic (:,  :)=>NULL(),     &!< Orographic peacks elevation
      & oroval (:,  :)=>NULL()       !< Orographic valleys elevation

    ! JSBACH
    REAL(wp),POINTER :: &
      & ts_rad     (:,  :)=>NULL(),  &!< [K] radiative sfc. temperature for use in radiation
      & ts_rad_rt  (:,  :)=>NULL(),  &!< [K] radiative sfc. temperature at radiation time
      & csat       (:,  :)=>NULL(),  &!<
      & cair       (:,  :)=>NULL(),  &!<
      & q_snocpymlt(:,  :)=>NULL(),  &!< [W/m2] heating used to melt snow on the canopy
      & q_rlw_impl (:,  :)=>NULL(),  &!< [W/m2] heating correction due to implicit land surface coupling
      & q_rlw_nlev (:,  :)=>NULL()    !< [W/m2] heating in the lowest layer

    ! CO2
    REAL(wp),POINTER :: &
      & co2_flux_tile   (:,:,:)=>NULL(),  &!< CO2 flux on tiles (land, ocean)
      & fco2nat         (:,  :)=>NULL()    !< Surface Carbon Mass Flux into the Atmosphere Due to Natural Sources

    TYPE(t_ptr_2d),ALLOCATABLE :: co2_flux_tile_ptr(:)

    ! Sea ice.
    ! See also sea_ice/thermodyn/mo_sea_ice_types.f90
    INTEGER              :: kice  ! Number of ice-thickness classes
    REAL(wp),POINTER     ::     &
      & Tsurf   (:,:,:)=>NULL(),        &! Ice surface temperature [degC]
      & T1      (:,:,:)=>NULL(),        &! Temperature of upper ice layer [degC]
      & T2      (:,:,:)=>NULL(),        &! Temperature of lower ice layer [degC]
      & hi      (:,:,:)=>NULL(),        &! Ice thickness [m]
      & hs      (:,:,:)=>NULL(),        &! Snow thickness on ice [m]
      & Qtop    (:,:,:)=>NULL(),        &! Energy flux available for surface melting [W/m^2]
      & Qbot    (:,:,:)=>NULL(),        &! Energy flux at ice-ocean interface [W/m^2]
      & conc    (:,:,:)=>NULL(),        &! Ice concentration [0,1]
      & albvisdir_ice(:,:,:)=>NULL(),   &! Ice surface albedo for visible range, direct
      & albvisdif_ice(:,:,:)=>NULL(),   &! Ice surface albedo for visible range, diffuse
      & albnirdir_ice(:,:,:)=>NULL(),   &! Ice surface albedo for near IR range, direct
      & albnirdif_ice(:,:,:)=>NULL()     ! Ice surface albedo for near IR range, diffuse

    ! Sub grid scale orographic effects (sso)
    REAL(wp),POINTER ::         &
      & u_stress_sso   (:,:)=>NULL(),   &!< Zonal gravity wave stress
      & v_stress_sso   (:,:)=>NULL(),   &!< Meridional gravity wave stress
      & dissipation_sso(:,:)=>NULL()     !< Dissipation of orographic waves

    ! Turbulence
    REAL(wp),POINTER ::     &
      & totte       (:,:,:)=>NULL(),  &!< total turbulent energy at step n+1
      & tottem0     (:,:,:)=>NULL(),  &!< total turbulent energy at step n
      & tottem1     (:,:,:)=>NULL()    !< total turbulent energy at step n-1

    ! need only for vdiff ++++
    REAL(wp),POINTER ::     &
      & ri_atm    (:,:,:)=>NULL(),  &!< moist Richardson number at layer interfaces
      & mixlen    (:,:,:)=>NULL()    !< mixing length at layer interfaces


    REAL(wp),POINTER ::      &
      & cfm     (:,:,:)=>NULL(),     &!< turbulent exchange coefficient
      & cfm_tile(:,:,:)=>NULL(),     &!< turbulent exchange coefficient
      & cfh     (:,:,:)=>NULL(),     &!< turbulent exchange coefficient
      & cfh_tile(:,:,:)=>NULL(),     &!< turbulent exchange coefficient
      & cfv     (:,:,:)=>NULL(),     &!< turbulent exchange coefficient
      & cftotte (:,:,:)=>NULL(),     &!< turbulent exchange coefficient
      & cfthv   (:,:,:)=>NULL()       !< turbulent exchange coefficient

    TYPE(t_ptr_2d),ALLOCATABLE :: cfm_tile_ptr(:)
    TYPE(t_ptr_2d),ALLOCATABLE :: cfh_tile_ptr(:)

    REAL(wp),POINTER ::     &
      & coriol(:,:)=>NULL(),        &!< Coriolis parameter
      & hdtcbl (:,:)=>NULL(),       &!< height of the top of the atmospheric dry convective boundary layer
      & z0m_tile(:,:,:)=>NULL(),    &!< aerodynamic roughness length (over each surface type)
      & z0m   (:,:)=>NULL(),        &!< aerodynamic roughness length (grid box mean)
      & z0h_lnd(:,:)=>NULL(),       &!< roughness length for heat (over land)
      & ustar (:,:)=>NULL(),        &!<
      & wstar (:,:)=>NULL(),        &!< convective velocity scale
      & wstar_tile(:,:,:)=>NULL(),  &!< convective velocity scale (over each surface type)
      & kedisp(:,:)=>NULL(),        &!< time-mean (or integrated?) vertically integrated dissipation of kinetic energy
      & ocu   (:,:)=>NULL(),        &!< eastward  velocity of ocean surface current
      & ocv   (:,:)=>NULL()          !< northward velocity of ocean surface current

      !
    REAL(wp),POINTER ::     &
      ! net fluxes at TOA and surface
      & swflxsfc_tile(:,:,:)=>NULL(),  &!< [ W/m2] shortwave net flux at surface
      & lwflxsfc_tile(:,:,:)=>NULL(),  &!< [ W/m2] longwave net flux at surface
      & dlwflxsfc_dT (:,:)  =>NULL()       !< [ W/m2/K] longwave net flux temp tend at surface

    TYPE(t_ptr_2d),ALLOCATABLE :: swflxsfc_tile_ptr(:)
    TYPE(t_ptr_2d),ALLOCATABLE :: lwflxsfc_tile_ptr(:)

    TYPE(t_ptr_2d),ALLOCATABLE :: z0m_tile_ptr(:)
    TYPE(t_ptr_2d),ALLOCATABLE :: wstar_tile_ptr(:)

    ! need only for vdiff ----

    ! Surface variables

    REAL(wp),POINTER :: &
      & orog(:,:)=>NULL(),          &!< surface altitude [m]
      & sftlf (:,:)=>NULL(),        &!< cell area fraction occupied by land including lakes (1. = land and/or lakes only, 0. = ocean only)
      & sftgif(:,:)=>NULL(),        &!< cell area fraction occupied by land ice             (1. = land ice only, 0. = no land ice)
      & sftof (:,:)=>NULL(),        &!< cell area fraction occupied by ocean                (1. = ocean only, 0. = land and/or lakes only)
      & lsmask(:,:)=>NULL(),        &!< cell area fraction occupied by land excluding lakes (1. = land, 0. = ocean or lake only) 
      & alake (:,:)=>NULL(),        &!< cell area fraction occupied by lakes
      & glac  (:,:)=>NULL(),        &!< land area fraction that is glaciated
      & lake_ice_frc(:,:)=>NULL(),  &!< lake area fraction that is ice covered
      & icefrc(:,:)=>NULL(),        &!< ice cover given as the fraction of grid box (friac  in memory_g3b)
      & ts_tile(:,:,:)=>NULL(),     &!< surface temperature over land/water/ice
      & ts     (:,  :)=>NULL(),     &!< surface temperature, grid box mean
      & qs_sfc_tile(:,:,:)=>NULL()   !< saturation specific humidity at surface 

    TYPE(t_ptr_2d),ALLOCATABLE :: ts_tile_ptr(:)
    TYPE(t_ptr_2d),ALLOCATABLE :: qs_sfc_tile_ptr(:)

    ! Surface albedo
    REAL(wp),POINTER :: &
      & albvisdir_tile (:,:,:)=>NULL(),  &!< [ ] surface albedo over tiles for visible range, direct
      & albvisdif_tile (:,:,:)=>NULL(),  &!< [ ] surface albedo over tiles for visible range, diffuse
      & albnirdir_tile (:,:,:)=>NULL(),  &!< [ ] surface albedo over tiles for near-IR range, direct
      & albnirdif_tile (:,:,:)=>NULL(),  &!< [ ] surface albedo over tiles for near-IR range, diffuse
      & albedo_tile    (:,:,:)=>NULL(),  &!< [ ] surface albedo over tiles
      & albvisdir      (:,:  )=>NULL(),  &!< [ ] surface albedo for visible range, direct, grid-box mean
      & albvisdif      (:,:  )=>NULL(),  &!< [ ] surface albedo for visible range, diffuse, grid-box mean
      & albnirdir      (:,:  )=>NULL(),  &!< [ ] surface albedo for near-IR range, direct, grid-box mean
      & albnirdif      (:,:  )=>NULL(),  &!< [ ] surface albedo for near-IR range, diffuse, grid-box mean
      & albedo         (:,:  )=>NULL()    !< [ ] surface albedo, grid-box mean

    ! Surface emissivity
    REAL(wp),POINTER :: &
      & emissivity     (:,:  )=>NULL()    !< [ ] surface emissivity, grid-box mean

    TYPE(t_ptr_2d),ALLOCATABLE :: albvisdir_tile_ptr(:), albvisdif_tile_ptr(:), &
      & albnirdir_tile_ptr(:), albnirdif_tile_ptr(:), albedo_tile_ptr(:)

    REAL(wp),POINTER :: &
      & lhflx     (:,  :)=>NULL(),    &!< grid box mean latent   heat flux at surface
      & shflx     (:,  :)=>NULL(),    &!< grid box mean sensible heat flux at surface
      & evap      (:,  :)=>NULL(),    &!< grid box mean evaporation at surface
      & lhflx_tile(:,:,:)=>NULL(),    &!< latent   heat flux at surface on tiles
      & shflx_tile(:,:,:)=>NULL(),    &!< sensible heat flux at surface on tiles
      & evap_tile (:,:,:)=>NULL(),    &!< evaporation at surface on tiles
      & frac_tile (:,:,:)=>NULL()      !< surface fraction of tiles:
                                       !  - fraction of land without lakes
                                       !  - fraction of ice covered water in the grid box, for sea and lakes
                                       !  - fraction of open water in the grid box, for sea and lakes

    TYPE(t_ptr_2d),ALLOCATABLE :: lhflx_tile_ptr(:)
    TYPE(t_ptr_2d),ALLOCATABLE :: shflx_tile_ptr(:)
    TYPE(t_ptr_2d),ALLOCATABLE :: evap_tile_ptr(:)
    TYPE(t_ptr_2d),ALLOCATABLE :: frac_tile_ptr(:)

    REAL(wp),POINTER :: &
      & u_stress     (:,  :)=>NULL(), &!< grid box mean wind stress
      & v_stress     (:,  :)=>NULL(), &!< grid box mean wind stress
      & u_stress_tile(:,:,:)=>NULL(), &!< wind stress on tiles
      & v_stress_tile(:,:,:)=>NULL()   !< wind stress on tiles

    TYPE(t_ptr_2d),ALLOCATABLE :: u_stress_tile_ptr(:)
    TYPE(t_ptr_2d),ALLOCATABLE :: v_stress_tile_ptr(:)

    ! Near surface diagnostics (2m temp; 2m dew point temp; 10m wind)
    !
    REAL(wp),POINTER ::        &
      & sfcwind     (:,  :)=>NULL(),   &!< grid box mean 10 m wind
      & uas         (:,  :)=>NULL(),   &!< grid box mean 10m u-velocity
      & vas         (:,  :)=>NULL(),   &!< grid box mean 10m v-velocity
      & tas         (:,  :)=>NULL(),   &!< grid box mean 2m temperature
      & dew2        (:,  :)=>NULL(),   &!< grid box mean 2m dew point temperature
      & tasmax      (:,  :)=>NULL(),   &!< grid box mean maximum 2m temperature
      & tasmin      (:,  :)=>NULL(),   &!< grid box mean minimum 2m temperature
      & sfcwind_tile(:,:,:)=>NULL(),   &!< 10 m wind on tiles
      & uas_tile    (:,:,:)=>NULL(),   &!< 10m u-velocity on tiles
      & vas_tile    (:,:,:)=>NULL(),   &!< 10m v-velocity on tiles
      & tas_tile    (:,:,:)=>NULL(),   &!< 2m temperature on tiles
      & dew2_tile   (:,:,:)=>NULL()     !< 2m dew point temperature on tiles

    TYPE(t_ptr_2d),ALLOCATABLE :: sfcwind_tile_ptr(:)
    TYPE(t_ptr_2d),ALLOCATABLE :: uas_tile_ptr(:)
    TYPE(t_ptr_2d),ALLOCATABLE :: vas_tile_ptr(:)
    TYPE(t_ptr_2d),ALLOCATABLE :: tas_tile_ptr(:)
    TYPE(t_ptr_2d),ALLOCATABLE :: dew2_tile_ptr(:)

    ! global diagnostics
    REAL(wp),POINTER ::       &
      !
      & tas_gmean    (:)=>NULL(),      &!< [K] global mean 2m-temperature
      & rsdt_gmean   (:)=>NULL(),      &!< [W/m2] global mean toa incident shortwave radiation
      & rsut_gmean   (:)=>NULL(),      &!< [W/m2] global mean toa outgoing shortwave radiation
      & rlut_gmean   (:)=>NULL(),      &!< [W/m2] global mean toa outgoing longwave radiation
      & prec_gmean   (:)=>NULL(),      &!< [kg/m2/s] global mean precipitation flux
      & evap_gmean   (:)=>NULL(),      &!< [kg/m2/s] global mean evaporation flux
      & radtop_gmean (:)=>NULL(),      &!< [W/m2] global mean toa total radiation, derived variable
      & fwfoce_gmean (:)=>NULL(),      &!< [kg/m2/s] global mean freshwater flux over ocean area, derived variable
      & icefrc_gmean (:)=>NULL()!,      &!< global mean ice cover given as the fraction of grid box

  END TYPE t_echam_phy_field

  !>
  !! Data type containing the tendencies returned by the individual parameterizations
  !!
  !! The components are arrays of one of the following shapes:
  !! <ol>
  !! <li> (nproma, nlev_phy, nblks_phy)
  !! <li> (nproma, nlev_phy, nblks_phy, ntracers)
  !! </ol>
  !!
  TYPE t_echam_phy_tend

    REAL(wp), POINTER ::   &
      !
      ! tendency due to all processes
      !
      &   ua     (:,:,:)=>NULL()  , & !< [m/s2]    u-wind
      &   va     (:,:,:)=>NULL()  , & !< [m/s2]    v-wind
      &   ta     (:,:,:)=>NULL()  , & !< [K/s]     temperature
      & qtrc     (:,:,:,:)=>NULL(), & !< [kg/kg/s] tracer mass mixing ratio
      !
      ! tendency due to resolved dynamics
      !
      &   ua_dyn (:,:,:)=>NULL()  , & !< [m/s2]    u-wind
      &   va_dyn (:,:,:)=>NULL()  , & !< [m/s2]    v-wind
      &   ta_dyn (:,:,:)=>NULL()  , & !< [K/s]     temperature (for const. volume)
      & qtrc_dyn (:,:,:,:)=>NULL(), & !< [kg/kg/s] tracer mass mixing ratio
      !
      ! tendency due to parameterized processes
      !
      &   ua_phy (:,:,:)=>NULL()  , & !< [m/s2]    u-wind
      &   va_phy (:,:,:)=>NULL()  , & !< [m/s2]    v-wind
      &   ta_phy (:,:,:)=>NULL()  , & !< [K/s]     temperature (for const. volume)
      & qtrc_phy (:,:,:,:)=>NULL(), & !< [kg/kg/s] tracer mass mixing ratio
      & mtrc_phy (:,:,:,:)=>NULL(), & !< [kg/m2/s] tracer mass
      & mtrcvi_phy(:,:,  :)=>NULL(),& !< [kg/m2/s] tracer content, vertically integrated through the atmospheric column
      !
      ! cloud microphysics
      !
      &   ta_cld (:,:,:)=>NULL()  , & !< temperature tendency due to large scale cloud processes (for const. pressure)
      & qtrc_cld (:,:,:,:)=>NULL(), & !< tracer tendency  due to large scale cloud processes
      !
      ! graupel microphysics
      !
      &   ta_mig (:,:,:)=>NULL()  , & !< temperature tendency due to graupel microphysics proc. (for const. pressure)
      & qtrc_mig (:,:,:,:)=>NULL(), & !< tracer tendency  due to graupel microphysics proc.
      !
      ! cumulus convection
      !
      &   ta_cnv (:,:,:)=>NULL(),   & !< temperature tendency due to convective cloud processes (for const. pressure)
      &   ua_cnv (:,:,:)=>NULL(),   & !< u-wind tendency due to convective cloud processes
      &   va_cnv (:,:,:)=>NULL(),   & !< v-wind tendency due to convective cloud processes
      & qtrc_cnv (:,:,:,:)=>NULL(), & !< tracer tendency due to convective cloud processes
      !
      ! vertical diffusion ("vdiff")
      !
      &   ta_vdf (:,:,:)=>NULL()  , & !< temperature tendency due to vertical diffusion (for const. pressure)
      &   ua_vdf (:,:,:)=>NULL()  , & !< u-wind tendency due to vertical diffusion
      &   va_vdf (:,:,:)=>NULL()  , & !< v-wind tendency due to vertical diffusion
      & qtrc_vdf (:,:,:,:)=>NULL(), & !< tracer tendency due to vertical diffusion
      !
      ! surface scheme
      !
      &   ta_sfc (:,:)=>NULL()  , & !< temperature tendency in lowermost layer due to surface processes (for const. pressure)
      !
      ! Hines param. for atmospheric gravity waves
      !
      &   ua_gwd (:,:,:)=>NULL()  , & !< u-wind tendency due to non-orographic gravity waves
      &   va_gwd (:,:,:)=>NULL()  , & !< v-wind tendency due to non-orographic gravity waves
      &   ta_gwd (:,:,:)=>NULL()  , & !< temperature tendency due to non-orographic gravity waves (for const. pressure)
      !
      ! subgrid scale orographic (sso) blocking and gravity wave drag
      !
      &   ua_sso (:,:,:)=>NULL()  , & !< u-wind tendency due to sub grid scale orography
      &   va_sso (:,:,:)=>NULL()  , & !< v-wind tendency due to sub grid scale orography
      &   ta_sso (:,:,:)=>NULL()  , & !< temperature tendency due to sub grid scale orography (for const. pressure)
      !
      ! radiation
      !
      &   ta_rsw (:,:,:)=>NULL()  , & !< temperature due to shortwave radiation (for const. pressure)
      &   ta_rlw (:,:,:)=>NULL()  , & !< temperature due to longwave  radiation  (for const. pressure)
      &   ta_rad (:,:,:)=>NULL()  , & !< temperature due to SW + LW   radiation (for const. pressure)
      &   ta_rlw_impl(:,:)=>NULL(), & !< temperature tendency due to LW rad. due to implicit land surface temperature change
      !                          (for const. pressure)
      !
      ! methane oxidation
      ! 
      & qtrc_mox (:,:,:,:)=>NULL(), & !< tracer mass mixing ratio (in fact that of water vapour)
      !                                  due to methane oxidation and H2O photolysis
      !
      ! Cariolle linearized ozone
      ! 
      & qtrc_car (:,:,:,:)=>NULL()    !< tracer mass mixing ratio (in fact that of ozone)
      !                                  due to Cariolle's linearized ozone chemistry

    TYPE(t_ptr_3d),ALLOCATABLE :: qtrc_ptr(:)
    TYPE(t_ptr_3d),ALLOCATABLE :: qtrc_dyn_ptr(:)
    TYPE(t_ptr_3d),ALLOCATABLE :: qtrc_phy_ptr(:)
    TYPE(t_ptr_3d),ALLOCATABLE :: qtrc_cld_ptr(:)
    TYPE(t_ptr_3d),ALLOCATABLE :: qtrc_mig_ptr(:)
    TYPE(t_ptr_3d),ALLOCATABLE :: qtrc_cnv_ptr(:)
    TYPE(t_ptr_3d),ALLOCATABLE :: qtrc_vdf_ptr(:)
    TYPE(t_ptr_3d),ALLOCATABLE :: qtrc_mox_ptr(:)
    TYPE(t_ptr_3d),ALLOCATABLE :: qtrc_car_ptr(:)
              
    TYPE(t_ptr_3d),ALLOCATABLE :: mtrc_phy_ptr(:)
    TYPE(t_ptr_2d),ALLOCATABLE :: mtrcvi_phy_ptr(:)

  END TYPE t_echam_phy_tend

  !!--------------------------------------------------------------------------
  !!                          STATE VARIABLES 
  !!--------------------------------------------------------------------------
  !! The variable names have the prefix "prm_" in order to emphasize that they
  !! are defined for and used in parameterisations.

  TYPE(t_echam_phy_field),ALLOCATABLE,TARGET :: prm_field(:)  !< shape: (n_dom)
  TYPE(t_echam_phy_tend ),ALLOCATABLE,TARGET :: prm_tend (:)  !< shape: (n_dom)

  !!--------------------------------------------------------------------------
  !!                          VARIABLE LISTS
  !!--------------------------------------------------------------------------
  TYPE(t_var_list),ALLOCATABLE :: prm_field_list(:)  !< shape: (n_dom)
  TYPE(t_var_list),ALLOCATABLE :: prm_tend_list (:)  !< shape: (n_dom)

  REAL(dp), SAVE :: cdimissval

CONTAINS


  !!--------------------------------------------------------------------------
  !!                SUBROUTINES FOR BUILDING AND DELETING VARIABLE LISTS 
  !!--------------------------------------------------------------------------
  !>
  !! Top-level procedure for building the physics state
  !!
  SUBROUTINE construct_echam_phy_state( patch_array, ntracer )

    TYPE(t_patch),INTENT(IN) :: patch_array(:)
    INTEGER,INTENT(IN) :: ntracer
    CHARACTER(len=13) :: listname_f
    CHARACTER(len=12) :: listname_t
    CHARACTER(len=MAX_CHAR_LENGTH) :: ctracer(ntracer) !< tracer acronyms
    INTEGER :: ndomain, jg, ist, nblks, nlev, jtrc

    !---

    CALL message(thismodule,'Construction of ECHAM physics state started.')


    IF (lart) THEN
        ctracer = ctracer_art
    ELSE

       ! Define tracer names to be used in the construction of tracer related variables
       !
       ! first set generic names for all tracers
       DO jtrc = 1,ntracer
          WRITE(ctracer(jtrc),'(a1,i0)') 't',jtrc
       END DO
       !
       ! then set specific names for active indexed tracers
       IF (iqv  > 0) ctracer(iqv ) = 'hus'
       IF (iqc  > 0) ctracer(iqc ) = 'clw'
       IF (iqi  > 0) ctracer(iqi ) = 'cli'
       IF (iqr  > 0) ctracer(iqr ) = 'qr'
       IF (iqs  > 0) ctracer(iqs ) = 'qs'
       IF (iqg  > 0) ctracer(iqg ) = 'qg'
       IF (io3  > 0) ctracer(io3 ) = 'o3'
       IF (ico2 > 0) ctracer(ico2) = 'co2'
       IF (ich4 > 0) ctracer(ich4) = 'ch4'
       IF (in2o > 0) ctracer(in2o) = 'n2o'

    ENDIF

    cdimissval = cdiInqMissval()

    ! Allocate pointer arrays prm_field and prm_tend, 
    ! as well as the corresponding list arrays.

    ndomain = SIZE(patch_array)

    ALLOCATE( prm_field(ndomain), prm_tend(ndomain), STAT=ist)
    IF (ist/=SUCCESS) CALL finish(thismodule, &
      &'allocation of prm_field/tend array failed')

    ALLOCATE( prm_field_list(ndomain), prm_tend_list(ndomain), STAT=ist)
    IF (ist/=SUCCESS) CALL finish(thismodule, &
      &'allocation of prm_field/tend list array failed')

    ! Build a field list and a tendency list for each grid level.
    ! This includes memory allocation. 

    DO jg = 1,ndomain

      nblks = patch_array(jg)%nblks_c
      nlev  = patch_array(jg)%nlev

      WRITE(listname_f,'(a,i2.2)') 'prm_field_D',jg
      CALL new_echam_phy_field_list( jg, nproma, nlev, nblks, ntracer, ctracer, &
                                   & nsfc_type, listname_f, '',             &
                                   & prm_field_list(jg), prm_field(jg)          )

      WRITE(listname_t,'(a,i2.2)') 'prm_tend_D',jg
      CALL new_echam_phy_tend_list( jg, nproma, nlev, nblks, ntracer, ctracer, &
                                  & listname_t, 'tend_',                   &
                                  & prm_tend_list(jg), prm_tend(jg)            )
    ENDDO

    CALL message(thismodule,'Construction of ECHAM physics state finished.')

  END SUBROUTINE construct_echam_phy_state
  !--------------------------------------------------------------------


  !--------------------------------------------------------------------
  !>
  !! Release memory used by the state variable arrays and list arrays
  !!
  SUBROUTINE destruct_echam_phy_state

    INTEGER :: ndomain  !< total # of grid levels/domains
    INTEGER :: jg       !< grid level/domain index
    INTEGER :: ist      !< system status code

    !---
    CALL message(thismodule,'Destruction of ECHAM physics state started.')

    ndomain = SIZE(prm_field)

    DO jg = 1,ndomain
      CALL delete_var_list( prm_field_list(jg) )
      CALL delete_var_list( prm_tend_list (jg) )
    ENDDO

    DEALLOCATE( prm_field_list, prm_tend_list, STAT=ist )
    IF (ist/=SUCCESS) CALL finish(thismodule, &
      & 'deallocation of prm_field/tend list array failed')

    DEALLOCATE( prm_field, prm_tend, STAT=ist )
    IF (ist/=SUCCESS) CALL finish(thismodule, &
      & 'deallocation of prm_field/tend array failed')

    CALL message(thismodule,'Destruction of ECHAM physics state finished.')

  END SUBROUTINE destruct_echam_phy_state
  !--------------------------------------------------------------------


  !--------------------------------------------------------------------
  !>
  SUBROUTINE new_echam_phy_field_list( jg, kproma, klev, kblks, ktracer, &
                                     & ctracer, ksfc_type, listname,     &
                                     & prefix, field_list, field         )

    INTEGER,INTENT(IN) :: jg !> patch ID
    INTEGER,INTENT(IN) :: kproma, klev, kblks, ktracer, ksfc_type  !< dimension sizes

    CHARACTER(len=*)              ,INTENT(IN) :: listname, prefix
    CHARACTER(len=MAX_CHAR_LENGTH),INTENT(IN) :: ctracer(ktracer) !< tracer acronyms


    TYPE(t_var_list),       INTENT(INOUT) :: field_list
    TYPE(t_echam_phy_field),INTENT(INOUT) :: field

    ! Local variables

    CHARACTER(len=MAX_CHAR_LENGTH) :: varname
    LOGICAL :: contvar_is_in_output

    TYPE(t_cf_var)    ::    cf_desc
    TYPE(t_grib2_var) :: grib2_desc

    INTEGER :: shape2d(2), shape3d(3), shapesfc(3), shapeice(3), shape3d_layer_interfaces(3)
!0!    INTEGER :: shape4d(4)
    INTEGER :: ibits, iextbits
    INTEGER :: datatype_flt
    INTEGER :: jsfc, jtrc, tlen

    ibits = DATATYPE_PACK16
    iextbits = DATATYPE_PACK24

    IF ( lnetcdf_flt64_output ) THEN
      datatype_flt = DATATYPE_FLT64
    ELSE
      datatype_flt = DATATYPE_FLT32
    ENDIF

    shape2d  = (/kproma,       kblks/)
    shape3d  = (/kproma, klev, kblks/)
    shapesfc = (/kproma, kblks, ksfc_type/)
    shape3d_layer_interfaces = (/kproma,klev+1,kblks/)


    !$ACC ENTER DATA COPYIN( field )
    ! Register a field list and apply default settings

    CALL new_var_list( field_list, listname, patch_id=jg )
    CALL default_var_list_settings( field_list,                &
                                  & lrestart=.TRUE.  )

    !------------------------------
    ! Metrics
    !------------------------------

    cf_desc    = t_cf_var('cell_longitude', 'rad',                              &
                &         'cell center longitude',                              &
                &         datatype_flt)
    grib2_desc = grib2_var(0,191,2, ibits, GRID_UNSTRUCTURED, GRID_CELL)
    CALL add_var( field_list, prefix//'clon', field%clon,                       &
                & GRID_UNSTRUCTURED_CELL, ZA_SURFACE, cf_desc, grib2_desc,      &
                & ldims=shape2d,                                                &
                & lrestart = .FALSE.,                                           &
                & isteptype=TSTEP_CONSTANT,                                     &
                & lopenacc = .TRUE.  )
    __acc_attach(field%clon)

    cf_desc    = t_cf_var('cell_latitude', 'rad',                               &
                &         'cell center latitude',                               &
                &         datatype_flt)
    grib2_desc = grib2_var(0,191,1, ibits, GRID_UNSTRUCTURED, GRID_CELL)
    CALL add_var( field_list, prefix//'clat', field%clat,                       &
                & GRID_UNSTRUCTURED_CELL, ZA_SURFACE, cf_desc, grib2_desc,      &
                & ldims=shape2d,                                                &
                & lrestart = .FALSE.,                                           &
                & isteptype=TSTEP_CONSTANT,                                     &
                & lopenacc = .TRUE.  )
    __acc_attach(field%clat)

    cf_desc    = t_cf_var('cell_area', 'm2',                                    &
                &         'Atmosphere Grid-Cell Area',                          &
                &         datatype_flt)
    grib2_desc = grib2_var(255,255,255, ibits, GRID_UNSTRUCTURED, GRID_CELL)
    CALL add_var( field_list, prefix//'areacella', field%areacella,             &
                & GRID_UNSTRUCTURED_CELL, ZA_SURFACE, cf_desc, grib2_desc,      &
                & ldims=shape2d,                                                &
                & lrestart = .FALSE.,                                           &
                & isteptype=TSTEP_CONSTANT,                                     &
                & lopenacc = .TRUE.  )
    __acc_attach(field%areacella)

    cf_desc    = t_cf_var('geometric_height_at_half_level', 'm',                &
                &         'Geometric height at half level in physics',          &
                &         datatype_flt)
    grib2_desc = grib2_var(0, 3, 6, ibits, GRID_UNSTRUCTURED, GRID_CELL)
    CALL add_var( field_list, prefix//'zh_phy', field%zh,                       &
                & GRID_UNSTRUCTURED_CELL, ZA_REFERENCE_HALF, cf_desc, grib2_desc,  &
                & ldims=shape3d_layer_interfaces,                               &
                & vert_interp=create_vert_interp_metadata(                      &
                &   vert_intp_type=vintp_types("P","Z","I"),                    &
                &   vert_intp_method=VINTP_METHOD_LIN_NLEVP1 ),                 &
                & lrestart = .FALSE.,                                           &
                & isteptype=TSTEP_CONSTANT,                                     &
                & lopenacc = .TRUE.  )
    __acc_attach(field%zh)

    cf_desc    = t_cf_var('geometric_height_at_full_level', 'm',                &
                &         'Geometric height at full level in physics',          &
                &         datatype_flt)
    grib2_desc = grib2_var(0, 3, 6, ibits, GRID_UNSTRUCTURED, GRID_CELL)
    CALL add_var( field_list, prefix//'zf_phy', field%zf,                       &
                & GRID_UNSTRUCTURED_CELL, ZA_REFERENCE, cf_desc, grib2_desc,       &
                & ldims=shape3d,                                                &
                & vert_interp=create_vert_interp_metadata(                      &
                &   vert_intp_type=vintp_types("P","Z","I"),                    &
                &   vert_intp_method=VINTP_METHOD_LIN ),                        &
                & lrestart = .FALSE.,                                           &
                & isteptype=TSTEP_CONSTANT,                                     &
                & lopenacc = .TRUE.  )
    __acc_attach(field%zf)

    cf_desc    = t_cf_var('geometric_height_thickness', 'm',                    &
                &         'Geometric height thickness in physics',              &
                &         datatype_flt)
    grib2_desc = grib2_var(0, 3, 6, ibits, GRID_UNSTRUCTURED, GRID_CELL)
    CALL add_var( field_list, prefix//'dz_phy', field%dz,                       &
                & GRID_UNSTRUCTURED_CELL, ZA_REFERENCE, cf_desc, grib2_desc,       &
                & ldims=shape3d,                                                &
                & vert_interp=create_vert_interp_metadata(                      &
                &   vert_intp_type=vintp_types("P","Z","I"),                    &
                &   vert_intp_method=VINTP_METHOD_LIN ),                        &
                & lrestart = .FALSE.,                                           &
                & isteptype=TSTEP_CONSTANT,                                     &
                & lopenacc = .TRUE.  )
    __acc_attach(field%dz)


    !------------------------------
    ! Meteorological quantities
    !------------------------------

    ! &       field% ua        (nproma,nlev  ,nblks),          &
    cf_desc    = t_cf_var('eastward_wind', 'm s-1', 'u-component of wind in physics', datatype_flt)
    grib2_desc = grib2_var(0, 2, 2, ibits, GRID_UNSTRUCTURED, GRID_CELL)
    CALL add_var( field_list, prefix//'ua_phy', field%ua,                                &
                & GRID_UNSTRUCTURED_CELL, ZA_REFERENCE, cf_desc, grib2_desc, ldims=shape3d, &
                & lrestart = .FALSE.,                                                    &
                & vert_interp = &
                &   create_vert_interp_metadata( vert_intp_type=vintp_types("P","Z","I") ), &
                & lopenacc=.TRUE.)
    __acc_attach(field%ua)

    ! &       field% va        (nproma,nlev  ,nblks),          &
    cf_desc    = t_cf_var('northward_wind', 'm s-1', 'v-component of wind in physics', datatype_flt)
    grib2_desc = grib2_var(0, 2, 3, ibits, GRID_UNSTRUCTURED, GRID_CELL)
    CALL add_var( field_list, prefix//'va_phy', field%va,                                &
                & GRID_UNSTRUCTURED_CELL, ZA_REFERENCE, cf_desc, grib2_desc, ldims=shape3d, &
                & lrestart = .FALSE.,                                                    &
                & vert_interp = &
                &   create_vert_interp_metadata( vert_intp_type=vintp_types("P","Z","I") ), &
                & lopenacc=.TRUE.)
    __acc_attach(field%va)

    ! &       field% vor       (nproma,nlev  ,nblks),          &
    cf_desc    = t_cf_var('vorticity', 's-1', 'relative vorticity in physics', datatype_flt)
    grib2_desc = grib2_var(0, 2, 12, ibits, GRID_UNSTRUCTURED, GRID_CELL)
    CALL add_var( field_list, prefix//'vor_phy', field%vor,                     &
                & GRID_UNSTRUCTURED_CELL, ZA_REFERENCE, cf_desc, grib2_desc, ldims=shape3d, &
                & lrestart = .FALSE.,                                           &
                & vert_interp=create_vert_interp_metadata(                      &
                &   vert_intp_type=vintp_types("P","Z","I"),                    &
                &   vert_intp_method=VINTP_METHOD_LIN ),                        &
                & lopenacc=.TRUE.)
    __acc_attach(field%vor)

    ! &       field% ta        (nproma,nlev  ,nblks),          &
    cf_desc    = t_cf_var('temperature', 'K', 'temperature in physics', datatype_flt)
    grib2_desc = grib2_var(0, 0, 0, ibits, GRID_UNSTRUCTURED, GRID_CELL)
    CALL add_var( field_list, prefix//'ta_phy', field%ta,                       &
                & GRID_UNSTRUCTURED_CELL, ZA_REFERENCE, cf_desc, grib2_desc, ldims=shape3d, &
                & lrestart = .FALSE.,                                           &
                & vert_interp=create_vert_interp_metadata(                      &
                &   vert_intp_type=vintp_types("P","Z","I"),                    &
                &   vert_intp_method=VINTP_METHOD_LIN ),                        &
                & lopenacc=.TRUE.)
    __acc_attach(field%ta)

    ! &       field% tv        (nproma,nlev  ,nblks),          &
    cf_desc    = t_cf_var('virtual_temperature', 'K', 'virtual temperature in physics', datatype_flt)
    grib2_desc = grib2_var(0,0,1, ibits, GRID_UNSTRUCTURED, GRID_CELL)
    CALL add_var( field_list, prefix//'tv_phy', field%tv,                       &
                & GRID_UNSTRUCTURED_CELL, ZA_REFERENCE, cf_desc, grib2_desc, ldims=shape3d, &
                & lrestart = .FALSE.,                                           &
                & vert_interp=create_vert_interp_metadata(                      &
                &   vert_intp_type=vintp_types("P","Z","I"),                    &
                &   vert_intp_method=VINTP_METHOD_LIN ),                        &
                & lopenacc=.TRUE.)
    __acc_attach(field%tv)

    ! OZONE 
    ! &       field% o3        (nproma,nlev  ,nblks),          &
    cf_desc    = t_cf_var('ozone', 'kg/kg', 'ozone mixing ratio', datatype_flt)
    grib2_desc = grib2_var(0,14,1, ibits, GRID_UNSTRUCTURED, GRID_CELL)
    CALL add_var( field_list, prefix//'tro3', field%o3,                         &
                & GRID_UNSTRUCTURED_CELL, ZA_REFERENCE, cf_desc, grib2_desc, ldims=shape3d, &
                & lrestart = .FALSE.,                                           &
                & vert_interp=create_vert_interp_metadata(                      &
                &   vert_intp_type=vintp_types("P","Z","I"),                    &
                &   vert_intp_method=VINTP_METHOD_LIN ),                        &
                & lopenacc=.TRUE.)
    __acc_attach(field%o3)

    ! aerosol optical properties
    ! at 533 nm
    cf_desc    = t_cf_var('aer_aod_533','-','aerosol optical depth at 533 nm', &
                & datatype_flt)
    grib2_desc = grib2_var(0,20,102, ibits, GRID_UNSTRUCTURED, GRID_CELL)
    CALL add_var( field_list, prefix//'aer_aod_533', field%aer_aod_533,        &
                & GRID_UNSTRUCTURED_CELL, ZA_REFERENCE, cf_desc, grib2_desc,      &
                & ldims=shape3d,                                               &
                & lrestart = .FALSE.,                                          &
                & vert_interp=create_vert_interp_metadata(                     &
                &   vert_intp_type=vintp_types("P","Z","I"),                   &
                &   vert_intp_method=VINTP_METHOD_LIN,                         &
                &   l_extrapol=.FALSE. ),                                      &
                & lopenacc=.TRUE.)
    __acc_attach(field%aer_aod_533)
    cf_desc    = t_cf_var('aer_ssa_533','-',                                   &
                & 'aerosol single scattering albedo at 533 nm', datatype_flt)
    grib2_desc = grib2_var(0,20,103, ibits, GRID_UNSTRUCTURED, GRID_CELL)
    CALL add_var( field_list, prefix//'aer_ssa_533', field%aer_ssa_533,        &
                & GRID_UNSTRUCTURED_CELL, ZA_REFERENCE, cf_desc, grib2_desc,      &
                & ldims=shape3d,                                               &
                & lrestart = .FALSE.,                                          &
                & vert_interp=create_vert_interp_metadata(                     &
                &   vert_intp_type=vintp_types("P","Z","I"),                   &
                &   vert_intp_method=VINTP_METHOD_LIN,                         &
                &   l_extrapol=.FALSE. ),                                      &
                & lopenacc=.TRUE.)
    __acc_attach(field%aer_ssa_533)
    cf_desc    = t_cf_var('aer_asy_533','-',                                   &
                & 'aerosol asymmetry factor at 533 nm', datatype_flt)
    grib2_desc = grib2_var(0,20,104, ibits, GRID_UNSTRUCTURED, GRID_CELL)
    CALL add_var( field_list, prefix//'aer_asy_533', field%aer_asy_533,        &
                & GRID_UNSTRUCTURED_CELL, ZA_REFERENCE, cf_desc, grib2_desc,      &
                & ldims=shape3d,                                               &
                & lrestart = .FALSE.,                                          &
                & vert_interp=create_vert_interp_metadata(                     &
                &   vert_intp_type=vintp_types("P","Z","I"),                   &
                &   vert_intp_method=VINTP_METHOD_LIN ),                       &
                & lopenacc=.TRUE.)
    __acc_attach(field%aer_asy_533)
    ! at 2325 nm
    cf_desc    = t_cf_var('aer_aod_2325','-',                                  &
                & 'aerosol optical depth at 2325 nm', datatype_flt)
    grib2_desc = grib2_var(0,20,102, ibits, GRID_UNSTRUCTURED, GRID_CELL)
    CALL add_var( field_list, prefix//'aer_aod_2325', field%aer_aod_2325,      &
                & GRID_UNSTRUCTURED_CELL, ZA_REFERENCE, cf_desc, grib2_desc,      &
                & ldims=shape3d,                                               &
                & lrestart = .FALSE.,                                          &
                & vert_interp=create_vert_interp_metadata(                     &
                &   vert_intp_type=vintp_types("P","Z","I"),                   &
                &   vert_intp_method=VINTP_METHOD_LIN,                         &
                &   l_extrapol=.FALSE. ),                                      &
                & lopenacc=.TRUE.)
    __acc_attach(field%aer_aod_2325)
    cf_desc    = t_cf_var('aer_ssa_2325','-',                                  &
                & 'aerosol single scattering albedo at 2325 nm', datatype_flt)
    grib2_desc = grib2_var(0,20,103, ibits, GRID_UNSTRUCTURED, GRID_CELL)
    CALL add_var( field_list, prefix//'aer_ssa_2325', field%aer_ssa_2325,      &
                & GRID_UNSTRUCTURED_CELL, ZA_REFERENCE, cf_desc, grib2_desc,      &
                & ldims=shape3d,                                               &
                & lrestart = .FALSE.,                                          &
                & vert_interp=create_vert_interp_metadata(                     &
                &   vert_intp_type=vintp_types("P","Z","I"),                   &
                &   vert_intp_method=VINTP_METHOD_LIN,                         &
                &   l_extrapol=.FALSE. ),                                      &
                & lopenacc=.TRUE.)
    __acc_attach(field%aer_ssa_2325)
    cf_desc    = t_cf_var('aer_asy_2325','-',                                  &
                & 'aerosol asymmetry factor at 2325 nm', datatype_flt)
    grib2_desc = grib2_var(0,20,104, ibits, GRID_UNSTRUCTURED, GRID_CELL)
    CALL add_var( field_list, prefix//'aer_asy_2325', field%aer_asy_2325,      &
                & GRID_UNSTRUCTURED_CELL, ZA_REFERENCE, cf_desc, grib2_desc,      &
                & ldims=shape3d,                                               &
                & lrestart = .FALSE.,                                          &
                & vert_interp=create_vert_interp_metadata(                     &
                &   vert_intp_type=vintp_types("P","Z","I"),                   &
                &   vert_intp_method=VINTP_METHOD_LIN,                         &
                &   l_extrapol=.FALSE. ),                                      &
                & lopenacc=.TRUE.)
    __acc_attach(field%aer_asy_2325)
    ! at 9731 nm
    cf_desc    = t_cf_var('aer_aod_9731','-',                                  &
                & 'effective aerosol optical depth at 9731 nm', datatype_flt)
    grib2_desc = grib2_var(0,20,102, ibits, GRID_UNSTRUCTURED, GRID_CELL)
    CALL add_var( field_list, prefix//'aer_aod_9731', field%aer_aod_9731,      &
                & GRID_UNSTRUCTURED_CELL, ZA_REFERENCE, cf_desc, grib2_desc,      &
                & ldims=shape3d,                                               &
                & lrestart = .FALSE.,                                          &
                & vert_interp=create_vert_interp_metadata(                     &
                &   vert_intp_type=vintp_types("P","Z","I"),                   &
                &   vert_intp_method=VINTP_METHOD_LIN,                         &
                &   l_extrapol=.FALSE. ),                                      &
                & lopenacc=.TRUE.)
    __acc_attach(field%aer_aod_9731)

    ! &       field% qtrc      (nproma,nlev  ,nblks,ntracer),  &
    CALL add_var( field_list, prefix//'qtrc_phy', field%qtrc,                  &
                & GRID_UNSTRUCTURED_CELL, ZA_REFERENCE,                           &
                & t_cf_var('mass_fraction_of_tracer_in_air', 'kg kg-1',        &
                &          'mass fraction of tracer in air (physics)',         &
                &          datatype_flt),                                      &
                & grib2_var(0,20,2, ibits, GRID_UNSTRUCTURED, GRID_CELL),      &
                & ldims = (/kproma,klev,kblks,ktracer/),                       &
                & lcontainer=.TRUE., lrestart=.FALSE., loutput=.FALSE.,        &
                & lopenacc=.TRUE.)
    __acc_attach(field%qtrc)

    ! &       field% mtrc      (nproma,nlev  ,nblks,ntracer),  &
    CALL add_var( field_list, prefix//'mtrc_phy', field%mtrc,                  &
                & GRID_UNSTRUCTURED_CELL, ZA_REFERENCE,                           &
                & t_cf_var('mass_of_tracer_in_air', 'kg m-2',                  &
                &          'mass of tracer in air (physics)',                  &
                &          datatype_flt),                                      &
                & grib2_var(0,20,2, ibits, GRID_UNSTRUCTURED, GRID_CELL),      &
                & ldims = (/kproma,klev,kblks,ktracer/),                       &
                & lcontainer=.TRUE., lrestart=.FALSE., loutput=.FALSE.,        &
                & lopenacc=.TRUE.)
    __acc_attach(field%mtrc)

    ! &       field% mtrcvi      (nproma,nblks,ntracer),  &
    CALL add_var( field_list, prefix//'mtrcvi_phy', field%mtrcvi,              &
                & GRID_UNSTRUCTURED_CELL, ZA_SURFACE,                          &
                & t_cf_var('atmosphere_tracer_content', 'kg m-2',              &
                &          'tracer path (physics)',                            &
                &          datatype_flt),                                      &
                & grib2_var(0,20,2, ibits, GRID_UNSTRUCTURED, GRID_CELL),      &
                & ldims = (/kproma,kblks,ktracer/),                            &
                & lcontainer=.TRUE., lrestart=.FALSE., loutput=.FALSE.,        &
                & lopenacc=.TRUE.)
    __acc_attach(field%mtrcvi)

    ALLOCATE(field%qtrc_ptr(ktracer))
    ALLOCATE(field%mtrc_ptr(ktracer))
    ALLOCATE(field%mtrcvi_ptr(ktracer))
    
    ! Generic references to single tracers
    DO jtrc = 1,ktracer
      tlen = LEN_TRIM(ctracer(jtrc))
      CALL add_ref( field_list, prefix//'qtrc_phy',                            &
                  & prefix//'q'//ctracer(jtrc)(1:tlen)//'_phy', field%qtrc_ptr(jtrc)%p, &
                  & GRID_UNSTRUCTURED_CELL, ZA_REFERENCE,                         &
                  & t_cf_var('mass_fraction_of_'//ctracer(jtrc)(1:tlen)//'_in_air', &
                  &          'kg kg-1',                                        &
                  &          'mass fraction of '//ctracer(jtrc)(1:tlen)//' in air (physics)', &
                  &          datatype_flt),                                    &
                  & grib2_var(0,20,2, ibits, GRID_UNSTRUCTURED, GRID_CELL),    &
                  & ref_idx=jtrc, ldims=(/kproma,klev,kblks/),                 &
                  & lrestart = .FALSE.,                                        &
                  & vert_interp=create_vert_interp_metadata(                   &
                  &             vert_intp_type=vintp_types("P","Z","I"),       & 
                  &             vert_intp_method=VINTP_METHOD_LIN,             &
                  &             l_loglin=.FALSE.,                              &
                  &             l_extrapol=.TRUE., l_pd_limit=.FALSE.,         &
                  &             lower_limit=0._wp )                            )
      CALL add_ref( field_list, prefix//'mtrc_phy',                            &
                  & prefix//'m'//ctracer(jtrc)(1:tlen)//'_phy', field%mtrc_ptr(jtrc)%p, &
                  & GRID_UNSTRUCTURED_CELL, ZA_REFERENCE,                         &
                  & t_cf_var('mass_of_'//ctracer(jtrc)(1:tlen)//'_in_air',       &
                  &          'kg m-2',                                         &
                  &          'mass of '//ctracer(jtrc)(1:tlen)//' in air (physics)', &
                  &          datatype_flt),                                    &
                  & grib2_var(0,20,2, ibits, GRID_UNSTRUCTURED, GRID_CELL),    &
                  & ref_idx=jtrc, ldims=(/kproma,klev,kblks/),                 &
                  & lrestart = .FALSE.,                                        &
                  & vert_interp=create_vert_interp_metadata(                   &
                  &             vert_intp_type=vintp_types("P","Z","I"),       & 
                  &             vert_intp_method=VINTP_METHOD_LIN,             &
                  &             l_loglin=.FALSE.,                              &
                  &             l_extrapol=.TRUE., l_pd_limit=.FALSE.,         &
                  &             lower_limit=0._wp )                            )
      CALL add_ref( field_list, prefix//'mtrcvi_phy',                          &
                  & prefix//'m'//ctracer(jtrc)(1:tlen)//'vi_phy', field%mtrcvi_ptr(jtrc)%p, &
                  & GRID_UNSTRUCTURED_CELL, ZA_SURFACE,                        &
                  & t_cf_var('atmosphere_'//ctracer(jtrc)(1:tlen)//'_content',   &
                  &          'kg m-2', ctracer(jtrc)(1:tlen)//' path (physics)', &
                  &          datatype_flt),                                    &
                  & grib2_var(0,20,2, ibits, GRID_UNSTRUCTURED, GRID_CELL),    &
                  & ref_idx=jtrc, ldims=(/kproma,kblks/),                      &
                  & lrestart = .FALSE.                                         )
    END DO                                                                                

    ! Specific references for tracers with specific names
    DO jtrc = 1,ktracer
      tlen = LEN_TRIM(ctracer(jtrc))
       IF ( ctracer(jtrc)(1:tlen) == 'hus' ) THEN
          CALL add_ref( field_list, prefix//'mtrcvi_phy',                      &
                  & prefix//'prw', field%prw,                                  &
                  & GRID_UNSTRUCTURED_CELL, ZA_SURFACE,                        &
                  & t_cf_var('total_vapour', 'kg m-2', 'vertically integrated water vapour', &
                  &          datatype_flt),                                    &
                  & grib2_var(0,1,64, ibits, GRID_UNSTRUCTURED, GRID_CELL),    &
                  & ref_idx=jtrc, ldims=(/kproma,kblks/),                      &
                  & lrestart = .FALSE.                                         )
       END IF
       IF ( ctracer(jtrc)(1:tlen) == 'clw' ) THEN
          CALL add_ref( field_list, prefix//'mtrcvi_phy',                      &
                  & prefix//'cllvi', field%cllvi,                              &
                  & GRID_UNSTRUCTURED_CELL, ZA_SURFACE,                        &
                  & t_cf_var('total_cloud_water', 'kg m-2', 'vertically integrated cloud water', &
                  &          datatype_flt),                                    &
                  & grib2_var(0,1,69, ibits, GRID_UNSTRUCTURED, GRID_CELL),    &
                  & ref_idx=jtrc, ldims=(/kproma,kblks/),                      &
                  & lrestart = .FALSE.                                         )
       END IF
       IF ( ctracer(jtrc)(1:tlen) == 'cli' ) THEN
          CALL add_ref( field_list, prefix//'mtrcvi_phy',                      &
                  & prefix//'clivi', field%clivi,                              &
                  & GRID_UNSTRUCTURED_CELL, ZA_SURFACE,                        &
                  & t_cf_var('total_cloud_ice', 'kg m-2', 'vertically integrated cloud ice', &
                  &          datatype_flt),                                    &
                  & grib2_var(0,1,70, ibits, GRID_UNSTRUCTURED, GRID_CELL),    &
                  & ref_idx=jtrc, ldims=(/kproma,kblks/),                      &
                  & lrestart = .FALSE.                                         )
       END IF
       IF ( ctracer(jtrc)(1:tlen) == 'qr' ) THEN
          CALL add_ref( field_list, prefix//'mtrcvi_phy',                      &
                  & prefix//'qrvi', field%qrvi,                              &
                  & GRID_UNSTRUCTURED_CELL, ZA_SURFACE,                        &
                  & t_cf_var('total_rain', 'kg m-2', 'vertically integrated rain', &
                  &          datatype_flt),                                    &
                  & grib2_var(0,1,70, ibits, GRID_UNSTRUCTURED, GRID_CELL),    &
                  & ref_idx=jtrc, ldims=(/kproma,kblks/),                      &
                  & lrestart = .FALSE.                                         )
       END IF
       IF ( ctracer(jtrc)(1:tlen) == 'qs' ) THEN
          CALL add_ref( field_list, prefix//'mtrcvi_phy',                      &
                  & prefix//'qsvi', field%qsvi,                              &
                  & GRID_UNSTRUCTURED_CELL, ZA_SURFACE,                        &
                  & t_cf_var('total_snow', 'kg m-2', 'vertically integrated snow', &
                  &          datatype_flt),                                    &
                  & grib2_var(0,1,70, ibits, GRID_UNSTRUCTURED, GRID_CELL),    &
                  & ref_idx=jtrc, ldims=(/kproma,kblks/),                      &
                  & lrestart = .FALSE.                                         )
       END IF
       IF ( ctracer(jtrc)(1:tlen) == 'qg' ) THEN
          CALL add_ref( field_list, prefix//'mtrcvi_phy',                      &
                  & prefix//'qgvi', field%qgvi,                              &
                  & GRID_UNSTRUCTURED_CELL, ZA_SURFACE,                        &
                  & t_cf_var('total_graupel', 'kg m-2', 'vertically integrated graupel', &
                  &          datatype_flt),                                    &
                  & grib2_var(0,1,70, ibits, GRID_UNSTRUCTURED, GRID_CELL),    &
                  & ref_idx=jtrc, ldims=(/kproma,kblks/),                      &
                  & lrestart = .FALSE.                                         )
       END IF
    END DO

    ! &       field% rho        (nproma,nlev  ,nblks),          &
    cf_desc    = t_cf_var('air_density', 'kg m-3', 'density of air',           &
         &                datatype_flt)
    grib2_desc = grib2_var(0,3,10, ibits, GRID_UNSTRUCTURED, GRID_CELL)
    CALL add_var( field_list, prefix//'rho_phy', field%rho,                    &
         &        GRID_UNSTRUCTURED_CELL, ZA_REFERENCE, cf_desc, grib2_desc,      &
         &        ldims=shape3d, lrestart = .FALSE.,                           &
         &        vert_interp=create_vert_interp_metadata(                     &
         &                    vert_intp_type=vintp_types("P","Z","I"),         & 
         &                    vert_intp_method=VINTP_METHOD_LIN,               &
         &                    l_loglin=.FALSE.,                                &
         &                    l_extrapol=.TRUE., l_pd_limit=.FALSE.,           &
         &                    lower_limit=0._wp  ),                            &
         &        lopenacc=.TRUE.)
    __acc_attach(field%rho)

    ! &       field% mh2o        (nproma,nlev  ,nblks),          &
    cf_desc    = t_cf_var('h2o_mass', 'kg m-2', 'h2o (vap+liq+ice) mass in layer', &
         &                datatype_flt)
    grib2_desc = grib2_var(0,1,21, ibits, GRID_UNSTRUCTURED, GRID_CELL)
    CALL add_var( field_list, prefix//'mh2o_phy', field%mh2o,                  &
         &        GRID_UNSTRUCTURED_CELL, ZA_REFERENCE, cf_desc, grib2_desc,      &
         &        ldims=shape3d, lrestart = .FALSE.,                           &
         &        vert_interp=create_vert_interp_metadata(                     &
         &                    vert_intp_type=vintp_types("P","Z","I"),         & 
         &                    vert_intp_method=VINTP_METHOD_LIN,               &
         &                    l_loglin=.FALSE.,                                &
         &                    l_extrapol=.TRUE., l_pd_limit=.FALSE.,           &
         &                    lower_limit=0._wp  ),                            &
         &        lopenacc=.TRUE.)
    __acc_attach(field%mh2o)

    ! &       field% mh2ovi     (nproma,nblks),          &
    cf_desc    = t_cf_var('atmosphere_h2o_content', 'kg m-2', 'h2o (vap+liq+ice) path (physics)', &
         &                datatype_flt)
    grib2_desc = grib2_var(0,1,64, ibits, GRID_UNSTRUCTURED, GRID_CELL)
    CALL add_var( field_list, prefix//'mh2ovi_phy', field%mh2ovi,              &
         &        GRID_UNSTRUCTURED_CELL, ZA_SURFACE,                          &
         &        cf_desc, grib2_desc,                                         &
         &        ldims=shape2d,                                               &
         &        lrestart = .FALSE.,                                          &
         &        isteptype=TSTEP_INSTANT,                                     &
         &        lopenacc=.TRUE.)
    __acc_attach(field%mh2ovi)

    ! &       field% mair        (nproma,nlev  ,nblks),          &
    cf_desc    = t_cf_var('air_mass', 'kg m-2', 'air mass in layer', &
         &                datatype_flt)
    grib2_desc = grib2_var(0,1,21, ibits, GRID_UNSTRUCTURED, GRID_CELL)
    CALL add_var( field_list, prefix//'mair_phy', field%mair,                  &
         &        GRID_UNSTRUCTURED_CELL, ZA_REFERENCE, cf_desc, grib2_desc,      &
         &        ldims=shape3d, lrestart = .FALSE., initval=1.0_wp,           &
         &        vert_interp=create_vert_interp_metadata(                     &
         &                    vert_intp_type=vintp_types("P","Z","I"),         & 
         &                    vert_intp_method=VINTP_METHOD_LIN,               &
         &                    l_loglin=.FALSE.,                                &
         &                    l_extrapol=.TRUE., l_pd_limit=.FALSE.,           &
         &                    lower_limit=0._wp  ),                            &
         &        lopenacc=.TRUE.)
    __acc_attach(field%mair)

    ! &       field% mairvi     (nproma,nblks),          &
    cf_desc    = t_cf_var('atmosphere_air_content', 'kg m-2', 'air path (physics)', &
         &                datatype_flt)
    grib2_desc = grib2_var(0,1,64, ibits, GRID_UNSTRUCTURED, GRID_CELL)
    CALL add_var( field_list, prefix//'mairvi_phy', field%mairvi,              &
         &        GRID_UNSTRUCTURED_CELL, ZA_SURFACE,                          &
         &        cf_desc, grib2_desc,                                         &
         &        ldims=shape2d,                                               &
         &        lrestart = .FALSE.,                                          &
         &        isteptype=TSTEP_INSTANT,                                     &
         &        lopenacc=.TRUE.)
    __acc_attach(field%mairvi)

    ! &       field% mdry        (nproma,nlev  ,nblks),          &
    cf_desc    = t_cf_var('dry_air_mass', 'kg m-2', 'dry air mass in layer', &
         &                datatype_flt)
    grib2_desc = grib2_var(0,1,21, ibits, GRID_UNSTRUCTURED, GRID_CELL)
    CALL add_var( field_list, prefix//'mdry_phy', field%mdry,                  &
         &        GRID_UNSTRUCTURED_CELL, ZA_REFERENCE, cf_desc, grib2_desc,      &
         &        ldims=shape3d, lrestart = .FALSE., initval=1.0_wp,           &
         &        vert_interp=create_vert_interp_metadata(                     &
         &                    vert_intp_type=vintp_types("P","Z","I"),         & 
         &                    vert_intp_method=VINTP_METHOD_LIN,               &
         &                    l_loglin=.FALSE.,                                &
         &                    l_extrapol=.TRUE., l_pd_limit=.FALSE.,           &
         &                    lower_limit=0._wp  ),                            &
         &        lopenacc=.TRUE.)
    __acc_attach(field%mdry)

    ! &       field% mdryvi     (nproma,nblks),          &
    cf_desc    = t_cf_var('atmosphere_dry_air_content', 'kg m-2', 'dry air path (physics)', &
         &                datatype_flt)
    grib2_desc = grib2_var(0,1,64, ibits, GRID_UNSTRUCTURED, GRID_CELL)
    CALL add_var( field_list, prefix//'mdryvi_phy', field%mdryvi,              &
         &        GRID_UNSTRUCTURED_CELL, ZA_SURFACE,                          &
         &        cf_desc, grib2_desc,                                         &
         &        ldims=shape2d,                                               &
         &        lrestart = .FALSE.,                                          &
         &        isteptype=TSTEP_INSTANT,                                     &
         &        lopenacc=.TRUE.)
    __acc_attach(field%mdryvi)

    ! &       field% mref        (nproma,nlev  ,nblks),          &
    cf_desc    = t_cf_var('ref_air_mass', 'kg m-2', 'ref air mass in layer', &
         &                datatype_flt)
    grib2_desc = grib2_var(0,1,21, ibits, GRID_UNSTRUCTURED, GRID_CELL)
    CALL add_var( field_list, prefix//'mref_phy', field%mref,                  &
         &        GRID_UNSTRUCTURED_CELL, ZA_REFERENCE, cf_desc, grib2_desc,      &
         &        ldims=shape3d, lrestart = .FALSE., initval=1.0_wp,           &
         &        vert_interp=create_vert_interp_metadata(                     &
         &                    vert_intp_type=vintp_types("P","Z","I"),         & 
         &                    vert_intp_method=VINTP_METHOD_LIN,               &
         &                    l_loglin=.FALSE.,                                &
         &                    l_extrapol=.TRUE., l_pd_limit=.FALSE.,           &
         &                    lower_limit=0._wp  ),                            &
         &        lopenacc=.TRUE.)
    __acc_attach(field%mref)

    ! &       field% mrefvi     (nproma,nblks),          &
    cf_desc    = t_cf_var('atmosphere_ref_air_content', 'kg m-2', 'ref air path (physics)', &
         &                datatype_flt)
    grib2_desc = grib2_var(0,1,64, ibits, GRID_UNSTRUCTURED, GRID_CELL)
    CALL add_var( field_list, prefix//'mrefvi_phy', field%mrefvi,              &
         &        GRID_UNSTRUCTURED_CELL, ZA_SURFACE,                          &
         &        cf_desc, grib2_desc,                                         &
         &        ldims=shape2d,                                               &
         &        lrestart = .FALSE.,                                          &
         &        isteptype=TSTEP_INSTANT,                                     &
         &        lopenacc=.TRUE.)
    __acc_attach(field%mrefvi)

    ! &       field% xref        (nproma,nlev  ,nblks),          &
    cf_desc    = t_cf_var('ratio_mair_mdry', '', 'ratio mair/mdry', &
         &                datatype_flt)
    grib2_desc = grib2_var(0,1,255, ibits, GRID_UNSTRUCTURED, GRID_CELL)
    CALL add_var( field_list, prefix//'xref_phy', field%xref,                  &
         &        GRID_UNSTRUCTURED_CELL, ZA_REFERENCE, cf_desc, grib2_desc,      &
         &        ldims=shape3d, lrestart = .FALSE., initval=1.0_wp,           &
         &        vert_interp=create_vert_interp_metadata(                     &
         &                    vert_intp_type=vintp_types("P","Z","I"),         & 
         &                    vert_intp_method=VINTP_METHOD_LIN,               &
         &                    l_loglin=.FALSE.,                                &
         &                    l_extrapol=.TRUE., l_pd_limit=.FALSE.,           &
         &                    lower_limit=0._wp  ),                            &
         &        lopenacc=.TRUE.)
    __acc_attach(field%xref)

    ! &       field% omega     (nproma,nlev  ,nblks),          &
    cf_desc    = t_cf_var('vertical_velocity', 'Pa s-1', 'vertical velocity in physics', datatype_flt)
    grib2_desc = grib2_var(0,2,8, ibits, GRID_UNSTRUCTURED, GRID_CELL)
    CALL add_var( field_list, prefix//'omega_phy', field%omega,                &
                & GRID_UNSTRUCTURED_CELL, ZA_REFERENCE, cf_desc, grib2_desc,      &
                & ldims=shape3d, lrestart = .FALSE.,                           &
                & vert_interp=create_vert_interp_metadata(                     &
                &             vert_intp_type=vintp_types("P","Z","I"),         &
                &             vert_intp_method=VINTP_METHOD_LIN,               &
                &             l_loglin=.FALSE., l_extrapol=.FALSE.),           &
                & lopenacc=.TRUE.)
    __acc_attach(field%omega)

    ! &       field% geom      (nproma,nlev  ,nblks),          &
    cf_desc    = t_cf_var('geopotential', 'm2 s-2', 'geopotential above surface', datatype_flt)
    grib2_desc = grib2_var(0, 3, 4, ibits, GRID_UNSTRUCTURED, GRID_CELL)
    CALL add_var( field_list, prefix//'gpsm', field%geom,                      &
                & GRID_UNSTRUCTURED_CELL, ZA_REFERENCE, cf_desc, grib2_desc,      &
                & ldims=shape3d, lrestart = .FALSE.,                           &
                & isteptype=TSTEP_CONSTANT,                                    &
                & vert_interp=create_vert_interp_metadata(                     &
                &             vert_intp_type=vintp_types("P","Z","I"),         &
                &             vert_intp_method=VINTP_METHOD_LIN,               &
                &             l_extrapol=.TRUE., l_pd_limit=.FALSE.),          &
                & lopenacc=.TRUE.)
    __acc_attach(field%geom)

    ! &       field% presm_old (nproma,nlev  ,nblks),          &
    cf_desc    = t_cf_var('pressure', 'Pa', 'pressure at old time step', datatype_flt)
    grib2_desc = grib2_var(0, 3, 0, ibits, GRID_UNSTRUCTURED, GRID_CELL)
    CALL add_var( field_list, prefix//'pam_old', field%presm_old,              &
                & GRID_UNSTRUCTURED_CELL, ZA_REFERENCE, cf_desc, grib2_desc,      &
                & ldims=shape3d, lrestart = .FALSE.,                           &
                & vert_interp=create_vert_interp_metadata(                     &
                &             vert_intp_type=vintp_types("Z","I"),             &
                &             vert_intp_method=VINTP_METHOD_PRES ),            &
                & lopenacc=.TRUE.)
    __acc_attach(field%presm_old)

    ! &       field% presm_new (nproma,nlev  ,nblks),          &
    cf_desc    = t_cf_var('pressure', 'Pa', 'pressure at new time step', datatype_flt)
    grib2_desc = grib2_var(0, 3, 0, ibits, GRID_UNSTRUCTURED, GRID_CELL)
    CALL add_var( field_list, prefix//'pam_new', field%presm_new,              &
                & GRID_UNSTRUCTURED_CELL, ZA_REFERENCE, cf_desc, grib2_desc,      &
                & ldims=shape3d, lrestart = .FALSE.,                           &
                & vert_interp=create_vert_interp_metadata(                     &
                &             vert_intp_type=vintp_types("Z","I"),             &
                &             vert_intp_method=VINTP_METHOD_PRES ),            &
                & lopenacc=.TRUE.)
    __acc_attach(field%presm_new)


    !-- Variables defined at layer interfaces --
    ! &       field% geoi      (nproma,nlevp1,nblks),          &
    cf_desc    = t_cf_var('geopotential', 'm2 s-2', 'geopotential above surface', datatype_flt)
    grib2_desc = grib2_var(0, 3, 4, ibits, GRID_UNSTRUCTURED, GRID_CELL)
    CALL add_var( field_list, prefix//'gpsi', field%geoi,                        &
                & GRID_UNSTRUCTURED_CELL, ZA_REFERENCE_HALF, cf_desc, grib2_desc,   &
                & ldims=shape3d_layer_interfaces, lrestart = .FALSE.,            &
                & isteptype=TSTEP_CONSTANT,                                      &
                & vert_interp=create_vert_interp_metadata(                       &
                &   vert_intp_type=vintp_types("P","Z","I"),                     &
                &   vert_intp_method=VINTP_METHOD_LIN_NLEVP1 ),                  &
                & lopenacc=.TRUE.)
    __acc_attach(field%geoi)

    ! &       field% presi_old (nproma,nlevp1,nblks),          &
    cf_desc    = t_cf_var('pressure', 'Pa', 'pressure at old time step', datatype_flt)
    grib2_desc = grib2_var(0, 3, 0, ibits, GRID_UNSTRUCTURED, GRID_CELL)
    CALL add_var( field_list, prefix//'pai_old', field%presi_old,               &
                & GRID_UNSTRUCTURED_CELL, ZA_REFERENCE_HALF, cf_desc, grib2_desc,  &
                & ldims=shape3d_layer_interfaces, lrestart = .FALSE.,           &
                & vert_interp=create_vert_interp_metadata(                      &
                &   vert_intp_type=vintp_types("Z","I"),                        &
                &   vert_intp_method=VINTP_METHOD_LIN_NLEVP1 ),                 &
                & lopenacc=.TRUE.)
    __acc_attach(field%presi_old)

    ! &       field% presi_new (nproma,nlevp1,nblks),          &
    cf_desc    = t_cf_var('pressure', 'Pa', 'pressure at new time step', datatype_flt)
    grib2_desc = grib2_var(0, 3, 0, ibits, GRID_UNSTRUCTURED, GRID_CELL)
    CALL add_var( field_list, prefix//'pai_new', field%presi_new,               &
                & GRID_UNSTRUCTURED_CELL, ZA_REFERENCE_HALF, cf_desc, grib2_desc,  &
                & ldims=shape3d_layer_interfaces, lrestart = .FALSE.,           &
                & vert_interp=create_vert_interp_metadata(                      &
                &   vert_intp_type=vintp_types("Z","I"),                        &
                &   vert_intp_method=VINTP_METHOD_LIN_NLEVP1 ),                 &
                & lopenacc=.TRUE.)
    __acc_attach(field%presi_new)

    !------------------
    ! Radiation
    !------------------
    !

    cf_desc    = t_cf_var( 'cosmu0'                                      , &
         &                 ''                                            , &
         &                 'cosine of the zenith angle for rad. heating' , &
         &                 datatype_flt                                  )
    grib2_desc = grib2_var(192,214,1, ibits, GRID_UNSTRUCTURED, GRID_CELL)
    CALL add_var(field_list, prefix//'cosmu0' , field%cosmu0, &
         &       GRID_UNSTRUCTURED_CELL , ZA_SURFACE        , &
         &       cf_desc , grib2_desc                       , &
         &       lrestart = .FALSE.                         , &
         &       ldims=shape2d                              , &
         &       lopenacc=.TRUE.                            )
    __acc_attach(field%cosmu0)

    cf_desc    = t_cf_var( 'cosmu0_rt'                                    , &
         &                 ''                                             , &
         &                 'cosine of the zenith angle at radiation time' , &
         &                 datatype_flt                                   )
    grib2_desc = grib2_var(192,214,1, ibits, GRID_UNSTRUCTURED, GRID_CELL)
    CALL add_var(field_list, prefix//'cosmu0_rt', field%cosmu0_rt, &
         &       GRID_UNSTRUCTURED_CELL , ZA_SURFACE             , &
         &       cf_desc , grib2_desc                            , &
         &       lrestart = .TRUE.                               , &
         &       ldims=shape2d                                   , &
         &       lopenacc=.TRUE.                                 )
    __acc_attach(field%cosmu0_rt)

    cf_desc    = t_cf_var( 'daylght_frc', &
         &                 ''           , &
         &                 ''           , &
         &                 datatype_flt )
    grib2_desc = grib2_var(255, 255, 255, ibits, GRID_UNSTRUCTURED, GRID_CELL)
    CALL add_var(field_list, prefix//'daylght_frc', field%daylght_frc, &
         &       GRID_UNSTRUCTURED_CELL , ZA_SURFACE                 , &
         &       cf_desc, grib2_desc                                 , &
         &       lrestart = .FALSE.                                  , &
         &       ldims=shape2d                                       , &
         &       lopenacc=.TRUE.                                     )
    __acc_attach(field%daylght_frc)

    cf_desc    = t_cf_var( 'daylght_frc_rt' , &
         &                 ''               , &
         &                 ''               , &
         &                 datatype_flt     )
    grib2_desc = grib2_var(255, 255, 255, ibits, GRID_UNSTRUCTURED, GRID_CELL)
    CALL add_var(field_list, prefix//'daylght_frc_rt', field%daylght_frc_rt, &
         &       GRID_UNSTRUCTURED_CELL , ZA_SURFACE                       , &
         &       cf_desc, grib2_desc                                       , &
         &       lrestart = .TRUE.                                         , &
         &       ldims=shape2d                                             , &
         &       lopenacc=.TRUE.                                           )
    __acc_attach(field%daylght_frc_rt)

    IF ( echam_phy_tc(jg)%dt_rad > dt_zero ) THEN
       !
       ! shortwave fluxes
       ! - through the atmosphere
       !
       cf_desc    = t_cf_var('downwelling_shortwave_flux_in_air', &
            &                'W m-2'                            , &
            &                'downwelling shortwave radiation'  , &
            &                datatype_flt                       )
       grib2_desc = grib2_var(0,4,7, ibits, GRID_UNSTRUCTURED, GRID_CELL)
       CALL add_var(field_list, prefix//'rsd', field%rsd_rt     , &
            &       GRID_UNSTRUCTURED_CELL   , ZA_REFERENCE_HALF   , &
            &       cf_desc, grib2_desc                         , &
            &       lrestart = .TRUE.                           , &
            &       ldims=shape3d_layer_interfaces              , &
            &       vert_interp=create_vert_interp_metadata       &
            &         (vert_intp_type=vintp_types("P","Z","I") ,  &
            &          vert_intp_method=VINTP_METHOD_LIN_NLEVP1), &
            &       lopenacc=.TRUE.)
       __acc_attach(field%rsd_rt     )

       cf_desc    = t_cf_var('upwelling_shortwave_flux_in_air', &
            &                'W m-2'                          , &
            &                'upwelling shortwave radiation'  , &
            &                datatype_flt                     )
       grib2_desc = grib2_var(0,4,8, ibits, GRID_UNSTRUCTURED, GRID_CELL)
       CALL add_var(field_list, prefix//'rsu' , field%rsu_rt    , &
            &       GRID_UNSTRUCTURED_CELL    , ZA_REFERENCE_HALF  , &
            &       cf_desc, grib2_desc                         , &
            &       lrestart = .TRUE.                           , &
            &       ldims=shape3d_layer_interfaces              , &
            &       vert_interp=create_vert_interp_metadata       &
            &         (vert_intp_type=vintp_types("P","Z","I") ,  &
            &          vert_intp_method=VINTP_METHOD_LIN_NLEVP1), &
            &       lopenacc=.TRUE.)
       __acc_attach(field%rsu_rt    )

       cf_desc    = t_cf_var('downwelling_shortwave_flux_in_air_assuming_clear_sky', &
            &                'W m-2'                                               , &
            &                'downwelling clear-sky shortwave radiation'           , &
            &                datatype_flt                                          )
       grib2_desc = grib2_var(0,4,7, ibits, GRID_UNSTRUCTURED, GRID_CELL)
       CALL add_var(field_list, prefix//'rsdcs' , field%rsdcs_rt , &
            &       GRID_UNSTRUCTURED_CELL    , ZA_REFERENCE_HALF   , &
            &       cf_desc, grib2_desc                          , &
            &       lrestart = .TRUE.                            , &
            &       ldims=shape3d_layer_interfaces               , &
            &       vert_interp=create_vert_interp_metadata        &
            &         (vert_intp_type=vintp_types("P","Z","I") ,   &
            &          vert_intp_method=VINTP_METHOD_LIN_NLEVP1),  &
            &       lopenacc=.TRUE.)
       __acc_attach(field%rsdcs_rt )

       cf_desc    = t_cf_var('upwelling_shortwave_flux_in_air_assuming_clear_sky', &
            &                'W m-2'                                             , &
            &                'upwelling clear-sky shortwave radiation'           , &
            &                datatype_flt                                        )
       grib2_desc = grib2_var(0,4,8, ibits, GRID_UNSTRUCTURED, GRID_CELL)
       CALL add_var(field_list, prefix//'rsucs' , field%rsucs_rt , &
            &       GRID_UNSTRUCTURED_CELL    , ZA_REFERENCE_HALF   , &
            &       cf_desc, grib2_desc                          , &
            &       lrestart = .TRUE.                            , &
            &       ldims=shape3d_layer_interfaces               , &
            &       vert_interp=create_vert_interp_metadata        &
            &         (vert_intp_type=vintp_types("P","Z","I") ,   &
            &          vert_intp_method=VINTP_METHOD_LIN_NLEVP1),  &
            &       lopenacc=.TRUE.)
       __acc_attach(field%rsucs_rt )

       ! - at the top of the atmosphere
       !
       cf_desc    = t_cf_var('toa_incoming_shortwave_flux'     , &
            &                'W m-2'                           , &
            &                'toa incident shortwave radiation', &
            &                datatype_flt                      )
       grib2_desc = grib2_var(0,4,7, ibits, GRID_UNSTRUCTURED, GRID_CELL)
       CALL add_var(field_list, prefix//'rsdt', field%rsdt, &
            &       GRID_UNSTRUCTURED_CELL    , ZA_SURFACE, &
            &       cf_desc, grib2_desc                   , &
            &       lrestart = .FALSE.                    , &
            &       ldims=shape2d                         , &
            &       lopenacc=.TRUE.                       )
       __acc_attach(field%rsdt)

       cf_desc    = t_cf_var('toa_outgoing_shortwave_flux'     , &
            &                'W m-2'                           , &
            &                'toa outgoing shortwave radiation', &
            &                datatype_flt                      )
       grib2_desc = grib2_var(0,4,8, ibits, GRID_UNSTRUCTURED, GRID_CELL)
       CALL add_var(field_list, prefix//'rsut', field%rsut, &
            &       GRID_UNSTRUCTURED_CELL    , ZA_SURFACE, &
            &       cf_desc, grib2_desc                   , &
            &       lrestart = .FALSE.                    , &
            &       ldims=shape2d                         , &
            &       lopenacc=.TRUE.                       )
       __acc_attach(field%rsut)

       cf_desc    = t_cf_var('toa_outgoing_shortwave_flux_assuming_clear_sky', &
            &                'W m-2'                                         , &
            &                'toa outgoing clear-sky shortwave radiation'    , &
            &                datatype_flt                                    )
       grib2_desc = grib2_var(0,4,8, ibits, GRID_UNSTRUCTURED, GRID_CELL)
       CALL add_var(field_list, prefix//'rsutcs', field%rsutcs, &
            &       GRID_UNSTRUCTURED_CELL      , ZA_SURFACE  , &
            &       cf_desc, grib2_desc                       , &
            &       lrestart = .FALSE.                        , &
            &       ldims=shape2d                             , &
            &       lopenacc=.TRUE.                           )
       __acc_attach(field%rsutcs)

    END IF

    ! - at the surface (also used in update surface)
    !
    cf_desc    = t_cf_var('surface_downwelling_shortwave_flux_in_air', &
         &                'W m-2'                                    , &
         &                'surface downwelling shortwave radiation'  , &
         &                datatype_flt                               )
    grib2_desc = grib2_var(0,4,7, ibits, GRID_UNSTRUCTURED, GRID_CELL)
    CALL add_var(field_list, prefix//'rsds', field%rsds, &
         &       GRID_UNSTRUCTURED_CELL    , ZA_SURFACE, &
         &       cf_desc, grib2_desc                   , &
         &       lrestart = .FALSE.                    , &
         &       ldims=shape2d                         , &
         &       lopenacc=.TRUE.                       )
    __acc_attach(field%rsds)

    cf_desc    = t_cf_var('surface_upwelling_shortwave_flux_in_air', &
         &                'W m-2'                                  , &
         &                'surface upwelling shortwave radiation'  , &
         &                datatype_flt                             )
    grib2_desc = grib2_var(0,4,8, ibits, GRID_UNSTRUCTURED, GRID_CELL)
    CALL add_var(field_list, prefix//'rsus', field%rsus, &
         &       GRID_UNSTRUCTURED_CELL    , ZA_SURFACE, &
         &       cf_desc, grib2_desc                   , &
         &       lrestart = .FALSE.                    , &
         &       ldims=shape2d                         , &
         &       lopenacc=.TRUE.                       )
    __acc_attach(field%rsus)


    IF ( echam_phy_tc(jg)%dt_rad > dt_zero ) THEN
       !
       cf_desc    = t_cf_var('surface_downwelling_shortwave_flux_in_air_assuming_clear_sky', &
            &                'W m-2'                                                       , &
            &                'surface downwelling clear-sky shortwave radiation'           , &
            &                datatype_flt                                                  )
       grib2_desc = grib2_var(0,4,7, ibits, GRID_UNSTRUCTURED, GRID_CELL)
       CALL add_var(field_list, prefix//'rsdscs', field%rsdscs, &
            &       GRID_UNSTRUCTURED_CELL      , ZA_SURFACE  , &
            &       cf_desc, grib2_desc                       , &
            &       lrestart = .FALSE.                        , &
            &       ldims=shape2d                             , &
            &       lopenacc=.TRUE.                           )
       __acc_attach(field%rsdscs)

       cf_desc    = t_cf_var('surface_upwelling_shortwave_flux_in_air_assuming_clear_sky', &
            &                'W m-2'                                                     , &
            &                'surface upwelling clear-sky shortwave radiation'           , &
            &                datatype_flt                                                )
       grib2_desc = grib2_var(0,4,8, ibits, GRID_UNSTRUCTURED, GRID_CELL)
       CALL add_var(field_list, prefix//'rsuscs', field%rsuscs, &
            &       GRID_UNSTRUCTURED_CELL      , ZA_SURFACE  , &
            &       cf_desc, grib2_desc                       , &
            &       lrestart = .FALSE.                        , &
            &       ldims=shape2d                             , &
            &       lopenacc=.TRUE.                           )
       __acc_attach(field%rsuscs)

       !-----------------------------------------------------------------------------------
       ! shortwave flux components at the surface
       ! - at radiation times
       cf_desc    = t_cf_var('surface_downwelling_direct_visible_flux_in_air_at_rad_time'    , &
            &                'W m-2'                                                         , &
            &                'surface downwelling direct visible radiation at radiation time', &
            &                datatype_flt                                                    )
       grib2_desc = grib2_var(0,4,7, ibits, GRID_UNSTRUCTURED, GRID_CELL)
       CALL add_var(field_list, prefix//'rvds_dir_rt', field%rvds_dir_rt, &
            &       GRID_UNSTRUCTURED_CELL           , ZA_SURFACE       , &
            &       cf_desc, grib2_desc                                 , &
            &       lrestart = .TRUE.                                   , &
            &       ldims=shape2d                                       , &
            &       lopenacc=.TRUE.                                     )
       __acc_attach(field%rvds_dir_rt)

       cf_desc    = t_cf_var('surface_downwelling_direct_par_flux_in_air_at_rad_time'                          , &
            &                'W m-2'                                                                           , &
            &                'surface downwelling direct photosynthetically active radiation at radiation time', &
            &                datatype_flt                                                                      )
       grib2_desc = grib2_var(0,4,7, ibits, GRID_UNSTRUCTURED, GRID_CELL)
       CALL add_var(field_list, prefix//'rpds_dir_rt', field%rpds_dir_rt, &
            &       GRID_UNSTRUCTURED_CELL           , ZA_SURFACE       , &
            &       cf_desc, grib2_desc                                 , &
            &       lrestart = .TRUE.                                   , &
            &       ldims=shape2d                                       , &
            &       lopenacc=.TRUE.                                     )
       __acc_attach(field%rpds_dir_rt)

       cf_desc    = t_cf_var('surface_downwelling_direct_nearir_flux_in_air_at_rad_time'           , &
            &                'W m-2'                                                               , &
            &                'surface downwelling direct near infrared radiation at radiation time', &
            &                datatype_flt                                                          )
       grib2_desc = grib2_var(0,4,7, ibits, GRID_UNSTRUCTURED, GRID_CELL)
       CALL add_var(field_list, prefix//'rnds_dir_rt', field%rnds_dir_rt, &
            &       GRID_UNSTRUCTURED_CELL           , ZA_SURFACE       , &
            &       cf_desc, grib2_desc                                 , &
            &       lrestart = .TRUE.                                   , &
            &       ldims=shape2d                                       , &
            &       lopenacc=.TRUE.                                     )
       __acc_attach(field%rnds_dir_rt)


       cf_desc    = t_cf_var('surface_downwelling_diffuse_visible_flux_in_air_at_rad_time'    , &
            &                'W m-2'                                                          , &
            &                'surface downwelling diffuse visible radiation at radiation time', &
            &                datatype_flt                                                     )
       grib2_desc = grib2_var(0,4,7, ibits, GRID_UNSTRUCTURED, GRID_CELL)
       CALL add_var(field_list, prefix//'rvds_dif_rt', field%rvds_dif_rt, &
            &       GRID_UNSTRUCTURED_CELL        , ZA_SURFACE          , &
            &       cf_desc, grib2_desc                                 , &
            &       lrestart = .TRUE.                                   , &
            &       ldims=shape2d                                       , &
            &       lopenacc=.TRUE.                                     )
       __acc_attach(field%rvds_dif_rt)

       cf_desc    = t_cf_var('surface_downwelling_diffuse_par_flux_in_air_at_rad_time'                          , &
            &                'W m-2'                                                                            , &
            &                'surface downwelling diffuse photosynthetically active radiation at radiation time', &
            &                datatype_flt                                                                       )
       grib2_desc = grib2_var(0,4,7, ibits, GRID_UNSTRUCTURED, GRID_CELL)
       CALL add_var(field_list, prefix//'rpds_dif_rt', field%rpds_dif_rt, &
            &       GRID_UNSTRUCTURED_CELL           , ZA_SURFACE       , &
            &       cf_desc, grib2_desc                                 , &
            &       lrestart = .TRUE.                                   , &
            &       ldims=shape2d                                       , &
            &       lopenacc=.TRUE.                                     )
       __acc_attach(field%rpds_dif_rt)

       cf_desc    = t_cf_var('surface_downwelling_diffuse_nearir_flux_in_air_at_rad_time'           , &
            &                'W m-2'                                                                , &
            &                'surface downwelling diffuse near infrared radiation at radiation time', &
            &                datatype_flt                                                           )
       grib2_desc = grib2_var(0,4,7, ibits, GRID_UNSTRUCTURED, GRID_CELL)
       CALL add_var(field_list, prefix//'rnds_dif_rt', field%rnds_dif_rt, &
            &       GRID_UNSTRUCTURED_CELL           , ZA_SURFACE       , &
            &       cf_desc, grib2_desc                                 , &
            &       lrestart = .TRUE.                                   , &
            &       ldims=shape2d                                       , &
            &       lopenacc=.TRUE.                                     )
       __acc_attach(field%rnds_dif_rt)


       cf_desc    = t_cf_var('surface_upwelling_visible_flux_in_air_at_rad_time'    , &
            &                'W m-2'                                                , &
            &                'surface upwelling visible radiation at radiation time', &
            &                datatype_flt                                           )
       grib2_desc = grib2_var(0,4,7, ibits, GRID_UNSTRUCTURED, GRID_CELL)
       CALL add_var(field_list, prefix//'rvus_rt', field%rvus_rt, &
            &       GRID_UNSTRUCTURED_CELL       , ZA_SURFACE   , &
            &       cf_desc, grib2_desc                         , &
            &       lrestart = .TRUE.                           , &
            &       ldims=shape2d                               , &
            &       lopenacc=.TRUE.                             )
       __acc_attach(field%rvus_rt)

       cf_desc    = t_cf_var('surface_upwelling_par_flux_in_air_at_rad_time'                          , &
            &                'W m-2'                                                                  , &
            &                'surface upwelling photosynthetically active radiation at radiation time', &
            &                datatype_flt                                                             )
       grib2_desc = grib2_var(0,4,7, ibits, GRID_UNSTRUCTURED, GRID_CELL)
       CALL add_var(field_list, prefix//'rpus_rt', field%rpus_rt, &
            &       GRID_UNSTRUCTURED_CELL       , ZA_SURFACE   , &
            &       cf_desc, grib2_desc                         , &
            &       lrestart = .TRUE.                           , &
            &       ldims=shape2d                               , &
            &       lopenacc=.TRUE.                             )
       __acc_attach(field%rpus_rt)

       cf_desc    = t_cf_var('surface_upwelling_nearir_flux_in_air_at_rad_time'           , &
            &                'W m-2'                                                      , &
            &                'surface upwelling near infrared radiation at radiation time', &
            &                datatype_flt                                                 )
       grib2_desc = grib2_var(0,4,7, ibits, GRID_UNSTRUCTURED, GRID_CELL)
       CALL add_var(field_list, prefix//'rnus_rt', field%rnus_rt, &
            &       GRID_UNSTRUCTURED_CELL       , ZA_SURFACE   , &
            &       cf_desc, grib2_desc                         , &
            &       lrestart = .TRUE.                           , &
            &       ldims=shape2d                               , &
            &       lopenacc=.TRUE.                             )
       __acc_attach(field%rnus_rt)

    END IF

    !-----------------------------------------------------------------------------------------
    ! shortwave flux components at the surface (also used in update_surface)
    ! - at all times
    cf_desc    = t_cf_var('surface_downwelling_direct_visible_flux_in_air', &
         &                'W m-2'                                         , &
         &                'surface downwelling direct visible radiation'  , &
         &                datatype_flt                                    )
    grib2_desc = grib2_var(0,4,7, ibits, GRID_UNSTRUCTURED, GRID_CELL)
    CALL add_var(field_list, prefix//'rvds_dir', field%rvds_dir, &
         &       GRID_UNSTRUCTURED_CELL        , ZA_SURFACE    , &
         &       cf_desc, grib2_desc                           , &
         &       lrestart = .FALSE.                            , &
         &       ldims=shape2d                                 , &
         &       lopenacc=.TRUE.                               )
    __acc_attach(field%rvds_dir)

    cf_desc    = t_cf_var('surface_downwelling_direct_par_flux_in_air'                    , &
         &                'W m-2'                                                         , &
         &                'surface downwelling direct photosynthetically active radiation', &
         &                datatype_flt                                                    )
    grib2_desc = grib2_var(0,4,7, ibits, GRID_UNSTRUCTURED, GRID_CELL)
    CALL add_var(field_list, prefix//'rpds_dir', field%rpds_dir, &
         &       GRID_UNSTRUCTURED_CELL        , ZA_SURFACE    , &
         &       cf_desc, grib2_desc                           , &
         &       lrestart = .FALSE.                            , &
         &       ldims=shape2d                                 , &
         &       lopenacc=.TRUE.                               )
    __acc_attach(field%rpds_dir)

    cf_desc    = t_cf_var('surface_downwelling_direct_nearir_flux_in_air'     , &
         &                'W m-2'                                             , &
         &                'surface downwelling direct near infrared radiation', &
         &                datatype_flt                                        )
    grib2_desc = grib2_var(0,4,7, ibits, GRID_UNSTRUCTURED, GRID_CELL)
    CALL add_var(field_list, prefix//'rnds_dir', field%rnds_dir, &
         &       GRID_UNSTRUCTURED_CELL        , ZA_SURFACE    , &
         &       cf_desc, grib2_desc                           , &
         &       lrestart = .FALSE.                            , &
         &       ldims=shape2d                                 , &
         &       lopenacc=.TRUE.                               )
    __acc_attach(field%rnds_dir)


    cf_desc    = t_cf_var('surface_downwelling_diffuse_visible_flux_in_air', &
         &                'W m-2'                                          , &
         &                'surface downwelling diffuse visible radiation'  , &
         &                datatype_flt                                     )
    grib2_desc = grib2_var(0,4,7, ibits, GRID_UNSTRUCTURED, GRID_CELL)
    CALL add_var(field_list, prefix//'rvds_dif', field%rvds_dif, &
         &       GRID_UNSTRUCTURED_CELL        , ZA_SURFACE    , &
         &       cf_desc, grib2_desc                           , &
         &       lrestart = .FALSE.                            , &
         &       ldims=shape2d                                 , &
         &       lopenacc=.TRUE.                               )
    __acc_attach(field%rvds_dif)

    cf_desc    = t_cf_var('surface_downwelling_diffuse_par_flux_in_air'                    , &
         &                'W m-2'                                                          , &
         &                'surface downwelling diffuse photosynthetically active radiation', &
         &                datatype_flt                                                     )
    grib2_desc = grib2_var(0,4,7, ibits, GRID_UNSTRUCTURED, GRID_CELL)
    CALL add_var(field_list, prefix//'rpds_dif', field%rpds_dif, &
         &       GRID_UNSTRUCTURED_CELL        , ZA_SURFACE    , &
         &       cf_desc, grib2_desc                           , &
         &       lrestart = .FALSE.                            , &
         &       ldims=shape2d                                 , &
         &       lopenacc=.TRUE.                               )
    __acc_attach(field%rpds_dif)

    cf_desc    = t_cf_var('surface_downwelling_diffuse_nearir_flux_in_air'     , &
         &                'W m-2'                                              , &
         &                'surface downwelling diffuse near infrared radiation', &
         &                datatype_flt                                         )
    grib2_desc = grib2_var(0,4,7, ibits, GRID_UNSTRUCTURED, GRID_CELL)
    CALL add_var(field_list, prefix//'rnds_dif', field%rnds_dif, &
         &       GRID_UNSTRUCTURED_CELL        , ZA_SURFACE    , &
         &       cf_desc, grib2_desc                           , &
         &       lrestart = .FALSE.                            , &
         &       ldims=shape2d                                 , &
         &       lopenacc=.TRUE.                               )
    __acc_attach(field%rnds_dif)


    IF ( echam_phy_tc(jg)%dt_rad > dt_zero ) THEN
       !
       cf_desc    = t_cf_var('surface_upwelling_visible_flux_in_air', &
            &                'W m-2'                                , &
            &                'surface upwelling visible radiation'  , &
            &                datatype_flt                           )
       grib2_desc = grib2_var(0,4,7, ibits, GRID_UNSTRUCTURED, GRID_CELL)
       CALL add_var(field_list, prefix//'rvus', field%rvus, &
            &       GRID_UNSTRUCTURED_CELL    , ZA_SURFACE, &
            &       cf_desc, grib2_desc                   , &
            &       lrestart = .FALSE.                    , &
            &       ldims=shape2d                         , &
            &       lopenacc=.TRUE.                       )
       __acc_attach(field%rvus)

       cf_desc    = t_cf_var('surface_upwelling_par_flux_in_air'                    , &
            &                'W m-2'                                                , &
            &                'surface upwelling photosynthetically active radiation', &
            &                datatype_flt                                           )
       grib2_desc = grib2_var(0,4,7, ibits, GRID_UNSTRUCTURED, GRID_CELL)
       CALL add_var(field_list, prefix//'rpus', field%rpus, &
            &       GRID_UNSTRUCTURED_CELL    , ZA_SURFACE, &
            &       cf_desc, grib2_desc                   , &
            &       lrestart = .FALSE.                    , &
            &       ldims=shape2d                         , &
            &       lopenacc=.TRUE.                       )
       __acc_attach(field%rpus)

       cf_desc    = t_cf_var('surface_upwelling_nearir_flux_in_air'     , &
            &                'W m-2'                                    , &
            &                'surface upwelling near infrared radiation', &
            &                datatype_flt                               )
       grib2_desc = grib2_var(0,4,7, ibits, GRID_UNSTRUCTURED, GRID_CELL)
       CALL add_var(field_list, prefix//'rnus', field%rnus, &
            &       GRID_UNSTRUCTURED_CELL    , ZA_SURFACE, &
            &       cf_desc, grib2_desc                   , &
            &       lrestart = .FALSE.                    , &
            &       ldims=shape2d                         , &
            &       lopenacc=.TRUE.                       )
       __acc_attach(field%rnus)
       !---------------------------------------------------------

    END IF
    !
    !------------------
    !

    ! longwave  fluxes
    ! - through the atmosphere
    !
    ! (rld_rt and rlu_rt are also needed in update_surface)

    cf_desc    = t_cf_var('downwelling_longwave_flux_in_air', &
         &                'W m-2'                           , &
         &                'downwelling longwave radiation'  , &
         &                datatype_flt                       )
    grib2_desc = grib2_var(0,5,3, ibits, GRID_UNSTRUCTURED, GRID_CELL)
    CALL add_var(field_list, prefix//'rld' , field%rld_rt     , &
         &       GRID_UNSTRUCTURED_CELL    , ZA_REFERENCE_HALF   , &
         &       cf_desc, grib2_desc                          , &
         &       lrestart = .TRUE.                            , &
         &       ldims=shape3d_layer_interfaces               , &
         &       vert_interp=create_vert_interp_metadata        &
         &         (vert_intp_type=vintp_types("P","Z","I") ,   &
         &          vert_intp_method=VINTP_METHOD_LIN_NLEVP1),  &
         &        lopenacc=.TRUE.)
    __acc_attach(field%rld_rt     )

    cf_desc    = t_cf_var('upwelling_longwave_flux_in_air', &
         &                'W m-2'                         , &
         &                'upwelling longwave radiation'  , &
         &                datatype_flt                     )
    grib2_desc = grib2_var(0,5,4, ibits, GRID_UNSTRUCTURED, GRID_CELL)
    CALL add_var(field_list, prefix//'rlu' , field%rlu_rt     , &
         &       GRID_UNSTRUCTURED_CELL    , ZA_REFERENCE_HALF   , &
         &       cf_desc, grib2_desc                          , &
         &       lrestart = .TRUE.                            , &
         &       ldims=shape3d_layer_interfaces               , &
         &       vert_interp=create_vert_interp_metadata        &
         &         (vert_intp_type=vintp_types("P","Z","I") ,   &
         &          vert_intp_method=VINTP_METHOD_LIN_NLEVP1),  &
         &        lopenacc=.TRUE.)
    __acc_attach(field%rlu_rt     )

    IF ( echam_phy_tc(jg)%dt_rad > dt_zero ) THEN
       !
       cf_desc    = t_cf_var('downwelling_longwave_flux_in_air_assuming_clear_sky', &
            &                'W m-2'                                              , &
            &                'downwelling clear-sky longwave radiation'           , &
            &                datatype_flt                                         )
       grib2_desc = grib2_var(0,5,3, ibits, GRID_UNSTRUCTURED, GRID_CELL)
       CALL add_var(field_list, prefix//'rldcs' , field%rldcs_rt , &
            &       GRID_UNSTRUCTURED_CELL    , ZA_REFERENCE_HALF   , &
            &       cf_desc, grib2_desc                          , &
            &       lrestart = .TRUE.                            , &
            &       ldims=shape3d_layer_interfaces               , &
            &       vert_interp=create_vert_interp_metadata        &
            &         (vert_intp_type=vintp_types("P","Z","I") ,   &
            &          vert_intp_method=VINTP_METHOD_LIN_NLEVP1),  &
            &       lopenacc=.TRUE.)
       __acc_attach(field%rldcs_rt )

       cf_desc    = t_cf_var('upwelling_longwave_flux_in_air_assuming_clear_sky', &
            &                'W m-2'                                            , &
            &                'upwelling clear-sky longwave radiation'           , &
            &                datatype_flt                                       )
       grib2_desc = grib2_var(0,5,4, ibits, GRID_UNSTRUCTURED, GRID_CELL)
       CALL add_var(field_list, prefix//'rlucs' , field%rlucs_rt , &
            &       GRID_UNSTRUCTURED_CELL    , ZA_REFERENCE_HALF   , &
            &       cf_desc, grib2_desc                          , &
            &       lrestart = .TRUE.                            , &
            &       ldims=shape3d_layer_interfaces               , &
            &       vert_interp=create_vert_interp_metadata        &
            &         (vert_intp_type=vintp_types("P","Z","I") ,   &
            &          vert_intp_method=VINTP_METHOD_LIN_NLEVP1),  &
            &       lopenacc=.TRUE.)
       __acc_attach(field%rlucs_rt )

       ! - at the top of the atmosphere
       !
       cf_desc    = t_cf_var('toa_outgoing_longwave_flux'     , &
            &                'W m-2'                          , &
            &                'toa outgoing longwave radiation', &
            &                datatype_flt                     )
       grib2_desc = grib2_var(0,5,4, ibits, GRID_UNSTRUCTURED, GRID_CELL)
       CALL add_var(field_list, prefix//'rlut', field%rlut, &
            &       GRID_UNSTRUCTURED_CELL    , ZA_SURFACE, &
            &       cf_desc, grib2_desc                   , &
            &       lrestart = .FALSE.                    , &
            &       ldims=shape2d                         , &
            &       lopenacc=.TRUE.                       )
       __acc_attach(field%rlut)

       cf_desc    = t_cf_var('toa_outgoing_longwave_flux_assuming_clear_sky', &
            &                'W m-2'                                        , &
            &                'toa outgoing clear-sky longwave radiation'    , &
            &                datatype_flt                                   )
       grib2_desc = grib2_var(0,5,4, ibits, GRID_UNSTRUCTURED, GRID_CELL)
       CALL add_var(field_list, prefix//'rlutcs', field%rlutcs, &
            &       GRID_UNSTRUCTURED_CELL      , ZA_SURFACE  , &
            &       cf_desc, grib2_desc                       , &
            &       lrestart = .FALSE.                        , &
            &       ldims=shape2d                             , &
            &       lopenacc=.TRUE.                           )
       __acc_attach(field%rlutcs)

    END IF

    ! - at the surface (also used in update_surface)
    !
    cf_desc    = t_cf_var('surface_downwelling_longwave_flux_in_air', &
         &                'W m-2'                                   , &
         &                'surface downwelling longwave radiation'  , &
         &                datatype_flt                               )
    grib2_desc = grib2_var(0,5,3, ibits, GRID_UNSTRUCTURED, GRID_CELL)
    CALL add_var(field_list, prefix//'rlds', field%rlds, &
         &       GRID_UNSTRUCTURED_CELL    , ZA_SURFACE, &
         &       cf_desc, grib2_desc                   , &
         &       lrestart = .FALSE.                    , &
         &       ldims=shape2d                         , &
         &       lopenacc=.TRUE.                       )
    __acc_attach(field%rlds)

    cf_desc    = t_cf_var('surface_upwelling_longwave_flux_in_air', &
         &                'W m-2'                                 , &
         &                'surface upwelling longwave radiation'  , &
         &                datatype_flt                             )
    grib2_desc = grib2_var(0,5,4, ibits, GRID_UNSTRUCTURED, GRID_CELL)
    CALL add_var(field_list, prefix//'rlus', field%rlus, &
         &       GRID_UNSTRUCTURED_CELL    , ZA_SURFACE, &
         &       cf_desc, grib2_desc                   , &
         &       lrestart = .FALSE.                    , &
         &       ldims=shape2d                         , &
         &       lopenacc=.TRUE.                       )
    __acc_attach(field%rlus)

    IF ( echam_phy_tc(jg)%dt_rad > dt_zero ) THEN
       !
       cf_desc    = t_cf_var('surface_downwelling_longwave_flux_in_air_assuming_clear_sky', &
            &                'W m-2'                                                      , &
            &                'surface downwelling clear-sky longwave radiation'           , &
            &                datatype_flt                                                 )
       grib2_desc = grib2_var(0,5,3, ibits, GRID_UNSTRUCTURED, GRID_CELL)
       CALL add_var(field_list, prefix//'rldscs', field%rldscs, &
            &       GRID_UNSTRUCTURED_CELL      , ZA_SURFACE  , &
            &       cf_desc, grib2_desc                       , &
            &       lrestart = .FALSE.                        , &
            &       ldims=shape2d                             , &
            &       lopenacc=.TRUE.                           )
       __acc_attach(field%rldscs)

       cf_desc    = t_cf_var('surface_upwelling_longwave_flux_in_air_assuming_clear_sky', &
            &                'W m-2'                                                    , &
            &                'surface upwelling clear-sky longwave radiation'           , &
            &                datatype_flt                                               )
       grib2_desc = grib2_var(0,5,4, ibits, GRID_UNSTRUCTURED, GRID_CELL)
       CALL add_var(field_list, prefix//'rluscs', field%rluscs, &
            &       GRID_UNSTRUCTURED_CELL      , ZA_SURFACE  , &
            &       cf_desc, grib2_desc                       , &
            &       lrestart = .FALSE.                        , &
            &       ldims=shape2d                             , &
            &       lopenacc=.TRUE.                           )
       __acc_attach(field%rluscs)

       !
    END IF

    !
    !------------------
    !


    cf_desc    = t_cf_var('drlns_dT', 'W m-2 K-1', 'longwave net flux T-derivative at surface', &
         &                datatype_flt)
    grib2_desc = grib2_var(0, 5, 5, ibits, GRID_UNSTRUCTURED, GRID_CELL)
    CALL add_var( field_list, prefix//'drlns_dT', field%dlwflxsfc_dT, &
         &        GRID_UNSTRUCTURED_CELL, ZA_SURFACE,                 &
         &        cf_desc, grib2_desc,                                &
         &        ldims=shape2d,                                      &
         &        lrestart = .FALSE.,                                 &
         &        isteptype=TSTEP_INSTANT,                            &
         &        lopenacc=.TRUE.)
    __acc_attach(field%dlwflxsfc_dT)

    cf_desc    = t_cf_var('siced', 'm', 'sea ice thickness', datatype_flt)
    grib2_desc = grib2_var(10,2,1, ibits, GRID_UNSTRUCTURED, GRID_CELL)
    CALL add_var( field_list, prefix//'sit', field%siced,                  &
                & GRID_UNSTRUCTURED_CELL, ZA_SURFACE, cf_desc, grib2_desc, &
                & lrestart = .TRUE., ldims=shape2d,                        &
                & lopenacc=.TRUE. )
    __acc_attach(field%siced)

    cf_desc    = t_cf_var('alb', '', 'surface albedo from external file', datatype_flt)
    grib2_desc = grib2_var(0,19,1, ibits, GRID_UNSTRUCTURED, GRID_CELL)
    CALL add_var( field_list, prefix//'alb', field%alb,                    &
                & GRID_UNSTRUCTURED_CELL, ZA_SURFACE, cf_desc, grib2_desc, &
                & lrestart = .FALSE., ldims=shape2d,                       &
                & lopenacc=.TRUE. )
    __acc_attach(field%alb)

    cf_desc    = t_cf_var('ts_rad', 'K', 'radiative surface temperature', datatype_flt)
    grib2_desc = grib2_var(0,0,17, ibits, GRID_UNSTRUCTURED, GRID_CELL)
    CALL add_var( field_list, prefix//'ts_rad', field%ts_rad,              &
                & GRID_UNSTRUCTURED_CELL, ZA_SURFACE, cf_desc, grib2_desc, &
                & lrestart = .TRUE., ldims=shape2d,                        &
                & lopenacc=.TRUE. )
    __acc_attach(field%ts_rad)

    cf_desc    = t_cf_var('ts_rad_rt', 'K', 'radiative surface temperature at rad. time', datatype_flt)
    grib2_desc = grib2_var(0,0,17, ibits, GRID_UNSTRUCTURED, GRID_CELL)
    CALL add_var( field_list, prefix//'ts_rad_rt', field%ts_rad_rt,        &
                & GRID_UNSTRUCTURED_CELL, ZA_SURFACE, cf_desc, grib2_desc, &
                & lrestart = .TRUE., ldims=shape2d,                        &
                & lopenacc=.TRUE. )
    __acc_attach(field%ts_rad_rt)

    IF (echam_phy_tc(jg)%dt_vdf > time_config%tc_dt_dyn(jg) .OR.                            &
      & is_variable_in_output(first_output_name_list, var_name=prefix//'q_snocpymlt')) THEN
       cf_desc    = t_cf_var('q_snocpymlt', 'W/m2', 'heating for snow melt on canopy', datatype_flt)
       grib2_desc = grib2_var(255,255,255, ibits, GRID_UNSTRUCTURED, GRID_CELL)
       CALL add_var( field_list, prefix//'q_snocpymlt', field%q_snocpymlt,    &
                   & GRID_UNSTRUCTURED_CELL, ZA_SURFACE, cf_desc, grib2_desc, &
                   & lrestart = .FALSE., ldims=shape2d,                       &
                   & lopenacc=.TRUE. )
       __acc_attach(field%q_snocpymlt)
    END IF

    IF (is_variable_in_output(first_output_name_list, var_name=prefix//'q_rlw_impl')) THEN
       cf_desc    = t_cf_var('q_rlw_impl', 'W/m2', 'heating correction due to implicit land surface coupling', datatype_flt)
       grib2_desc = grib2_var(255,255,255, ibits, GRID_UNSTRUCTURED, GRID_CELL)
       CALL add_var( field_list, prefix//'q_rlw_impl', field%q_rlw_impl,    &
                   & GRID_UNSTRUCTURED_CELL, ZA_SURFACE, cf_desc, grib2_desc, &
                   & lrestart = .FALSE., ldims=shape2d,                     &
                   & lopenacc=.TRUE. )
       __acc_attach(field%q_rlw_impl)
    END IF

    cf_desc    = t_cf_var('q_rlw_nlev', 'W/m2', 'LW heating in the lowest layer', datatype_flt)
    grib2_desc = grib2_var(255,255,255, ibits, GRID_UNSTRUCTURED, GRID_CELL)
    CALL add_var( field_list, prefix//'q_rlw_nlev', field%q_rlw_nlev,    &
                & GRID_UNSTRUCTURED_CELL, ZA_SURFACE, cf_desc, grib2_desc, &
                & lrestart = .FALSE., ldims=shape2d,                     &
                & lopenacc=.TRUE. )
    __acc_attach(field%q_rlw_nlev)
    !
    !------------------
    !
    ! CO2

    cf_desc = t_cf_var('fco2nat', 'kg m-2 s-1',                                &
                & 'Surface Carbon Mass Flux into the Atmosphere Due to Natural Sources', datatype_flt)
    grib2_desc = grib2_var(255,255,255, ibits, GRID_UNSTRUCTURED, GRID_CELL)

    CALL add_var( field_list, prefix//'fco2nat', field%fco2nat,                &
                & GRID_UNSTRUCTURED_CELL, ZA_SURFACE, cf_desc, grib2_desc,     &
                & lrestart = .TRUE., initval =  0.0_wp, ldims=shape2d,         &
                & lopenacc=.TRUE. )

    __acc_attach(field%fco2nat)

    ! &       field% co2_flux_tile(nproma,nblks,nsfc_type), &
    CALL add_var( field_list, prefix//'co2_flux_tile', field%co2_flux_tile,         &
                & GRID_UNSTRUCTURED_CELL, ZA_SURFACE,                          &
                & t_cf_var('co2_flux_tile',  'kg m-2 s-1',                     &
                & 'surface_upward_mass_flux_of_carbon_dioxide', datatype_flt), &
                & grib2_var(255, 255, 255, ibits, GRID_UNSTRUCTURED,GRID_CELL),&
                & ldims=shapesfc, initval=0.0_wp,                              &
                & lcontainer=.TRUE., lrestart=.FALSE.,                         &
                & lopenacc=.TRUE. )
    __acc_attach(field%co2_flux_tile)

    ALLOCATE(field%co2_flux_tile_ptr(ksfc_type))

    DO jsfc = 1,ksfc_type

      CALL add_ref( field_list, prefix//'co2_flux_tile',                         &
                  & prefix//'co2_flux_'//csfc(jsfc), field%co2_flux_tile_ptr(jsfc)%p,      &
                  & GRID_UNSTRUCTURED_CELL, ZA_SURFACE,                          &
                  & t_cf_var('co2_flux_'//csfc(jsfc), 'kg m-2 s-1',              &
                  & 'surface_upward_mass_flux_of_carbon_dioxide', datatype_flt), &
                  & grib2_var(255, 255, 255, ibits, GRID_UNSTRUCTURED,GRID_CELL),&
                  & lrestart=.TRUE., ldims=shape2d,  initval=0.0_wp,             &
                  & lmiss=.TRUE., missval=cdimissval )

    END DO

    !
    !------------------
    !

    
    ! Parameterized topography
    !
    IF ( echam_phy_tc(jg)%dt_sso > dt_zero ) THEN
       !
       cf_desc    = t_cf_var('surface_height_above_sea_level', 'm',   &
                   &         'Mean height of orography above sea level', datatype_flt)
       grib2_desc = grib2_var(0,3,6, ibits, GRID_UNSTRUCTURED, GRID_CELL)
       CALL add_var( field_list, prefix//'oromea', field%oromea,              &
                   & GRID_UNSTRUCTURED_CELL, ZA_SURFACE, cf_desc, grib2_desc, &
                   & lrestart = .FALSE., ldims=shape2d,                       &
                   & isteptype=TSTEP_CONSTANT,                                &
                   & lopenacc=.TRUE. )
       __acc_attach(field%oromea)
       !
       cf_desc    = t_cf_var('standard_deviation_of_height', 'm',     &
                   &         'Standard deviation of height above sea level of sub-grid scale orography', &
                   &         datatype_flt)
       grib2_desc = grib2_var(0,3,20, ibits, GRID_UNSTRUCTURED, GRID_CELL)
       CALL add_var( field_list, prefix//'orostd', field%orostd,              &
                   & GRID_UNSTRUCTURED_CELL, ZA_SURFACE, cf_desc, grib2_desc, &
                   & lrestart = .FALSE., ldims=shape2d,                       &
                   & isteptype=TSTEP_CONSTANT,                                &
                   & lopenacc=.TRUE. )
       __acc_attach(field%orostd)
       !
       cf_desc    = t_cf_var('slope_of_terrain', '-',                 &
                   &         'Slope of sub-gridscale orography', datatype_flt)
       grib2_desc = grib2_var(0,3,22, ibits, GRID_UNSTRUCTURED, GRID_CELL)
       CALL add_var( field_list, prefix//'orosig', field%orosig,      &
                   & GRID_UNSTRUCTURED_CELL, ZA_SURFACE, cf_desc, grib2_desc, &
                   & lrestart = .FALSE., ldims=shape2d,                       &
                   & isteptype=TSTEP_CONSTANT,                                &
                   & lopenacc=.TRUE. )
       __acc_attach(field%orosig)
       !
       cf_desc    = t_cf_var('anisotropy_factor', '-',                &
                   &         'Anisotropy of sub-gridscale orography', datatype_flt)
       grib2_desc = grib2_var(0,3,24, ibits, GRID_UNSTRUCTURED, GRID_CELL)
       CALL add_var( field_list, prefix//'orogam', field%orogam,              &
                   & GRID_UNSTRUCTURED_CELL, ZA_SURFACE, cf_desc, grib2_desc, &
                   & lrestart = .FALSE., ldims=shape2d,                       &
                   & isteptype=TSTEP_CONSTANT,                                &
                   & lopenacc=.TRUE. )
       __acc_attach(field%orogam)
       !
       cf_desc    = t_cf_var('angle_of_principal_axis', 'radians',    &
                   &         'Angle of sub-gridscale orography', datatype_flt)
       grib2_desc = grib2_var(0,3,21, ibits, GRID_UNSTRUCTURED, GRID_CELL)
       CALL add_var( field_list, prefix//'orothe', field%orothe,              &
                   & GRID_UNSTRUCTURED_CELL, ZA_SURFACE, cf_desc, grib2_desc, &
                   & lrestart = .FALSE., ldims=shape2d,                       &
                   & isteptype=TSTEP_CONSTANT,                                &
                   & lopenacc=.TRUE. )
       __acc_attach(field%orothe)
       !
       cf_desc    = t_cf_var('height_of_peaks', 'm', 'Height above sea level of peaks', datatype_flt)
       grib2_desc = grib2_var(0,3,6, ibits, GRID_UNSTRUCTURED, GRID_CELL)
       CALL add_var( field_list, prefix//'oropic', field%oropic,              &
                   & GRID_UNSTRUCTURED_CELL, ZA_SURFACE, cf_desc, grib2_desc, &
                   & lrestart = .FALSE., ldims=shape2d,                       &
                   & isteptype=TSTEP_CONSTANT,                                &
                   & lopenacc=.TRUE. )
       __acc_attach(field%oropic)
       !
       cf_desc    = t_cf_var('height_of_valleys', 'm', 'Height above sea level of valleys', datatype_flt)
       grib2_desc = grib2_var(0,3,6, ibits, GRID_UNSTRUCTURED, GRID_CELL)
       CALL add_var( field_list, prefix//'oroval', field%oroval,              &
                   & GRID_UNSTRUCTURED_CELL, ZA_SURFACE, cf_desc, grib2_desc, &
                   & lrestart = .FALSE., ldims=shape2d,                       &
                   & isteptype=TSTEP_CONSTANT,                                &
                   & lopenacc=.TRUE. )
       __acc_attach(field%oroval)
       !
    END IF
    !
    !------------------
    !

    cf_desc    = t_cf_var('csat', '', '', datatype_flt)
    grib2_desc = grib2_var(255, 255, 255, ibits, GRID_UNSTRUCTURED, GRID_CELL)
    CALL add_var( field_list, prefix//'csat', field%csat,                  &
                & GRID_UNSTRUCTURED_CELL, ZA_SURFACE, cf_desc, grib2_desc, &
                & lrestart = .TRUE., initval =  1.0_wp, ldims=shape2d,     &
                & lopenacc=.TRUE. )
    __acc_attach(field%csat)

    cf_desc    = t_cf_var('cair', '', '', datatype_flt)
    grib2_desc = grib2_var(255, 255, 255, ibits, GRID_UNSTRUCTURED, GRID_CELL)
    CALL add_var( field_list, prefix//'cair', field%cair,                  &
                & GRID_UNSTRUCTURED_CELL, ZA_SURFACE, cf_desc, grib2_desc, &
                & lrestart = .TRUE., initval =  1.0_wp, ldims=shape2d,     &
                & lopenacc=.TRUE. )
    __acc_attach(field%cair)

    !-------------------------
    ! Sea ice
    !-------------------------

    field%kice = kice ! Number of thickness classes - always 1, as of yet
    shapeice = (/kproma, field%kice, kblks/)

    CALL add_var( field_list, prefix//'ts_icecl', field%Tsurf ,               &
      &          GRID_UNSTRUCTURED_CELL, ZA_GENERIC_ICE,                      &
      &          t_cf_var('ts_icecl', 'C','surface temperature',datatype_flt),&
      &          grib2_var(10,2,8, ibits, GRID_UNSTRUCTURED, GRID_CELL),      &
      &          ldims=shapeice, lrestart=.TRUE.,                             &
      &          lopenacc=.TRUE.)

    __acc_attach(field%Tsurf )
    CALL add_var( field_list, prefix//'t1_icecl', field%T1 ,                  &
      &          GRID_UNSTRUCTURED_CELL, ZA_GENERIC_ICE,                      &
      &          t_cf_var('t1_icecl','C','Temperature upper layer',datatype_flt), &
      &          grib2_var(10,2,8, ibits, GRID_UNSTRUCTURED, GRID_CELL),      &
      &          ldims=shapeice, lrestart=.TRUE.,                             &
      &          lopenacc=.TRUE.)
    __acc_attach(field%T1 )
    CALL add_var( field_list, prefix//'t2_icecl', field%T2 ,                  &
      &          GRID_UNSTRUCTURED_CELL, ZA_GENERIC_ICE,                      &
      &          t_cf_var('t2_icecl','C','Temperature lower layer', datatype_flt),&
      &          grib2_var(10,2,8, ibits, GRID_UNSTRUCTURED, GRID_CELL),      &
      &          ldims=shapeice, lrestart=.TRUE.,                             &
      &          lopenacc=.TRUE.)
    __acc_attach(field%T2 )
    CALL add_var( field_list, prefix//'sit_icecl', field%hi ,                 &
      &          GRID_UNSTRUCTURED_CELL, ZA_GENERIC_ICE,                      &
      &          t_cf_var('sit_icecl', 'm', 'ice thickness', datatype_flt),   &
      &          grib2_var(10,2,1, ibits, GRID_UNSTRUCTURED, GRID_CELL),      &
      &          ldims=shapeice, lrestart=.TRUE.,                             &
      &          lopenacc=.TRUE.)
    __acc_attach(field%hi )
    CALL add_var( field_list, prefix//'hs_icecl', field%hs ,                  &
      &          GRID_UNSTRUCTURED_CELL, ZA_GENERIC_ICE,                      &
      &          t_cf_var('hs_icecl', 'm', 'snow thickness', datatype_flt),   &
      &          grib2_var(10,2,255, ibits, GRID_UNSTRUCTURED, GRID_CELL),    &
      &          ldims=shapeice, lrestart=.TRUE.,                             &
      &          lopenacc=.TRUE.)
    __acc_attach(field%hs )
    CALL add_var( field_list, prefix//'qtop_icecl', field%Qtop ,              &
      &          GRID_UNSTRUCTURED_CELL, ZA_GENERIC_ICE,                      &
      &          t_cf_var('qtop_icecl', 'W/m^2', 'Energy flux available for surface melting', &
      &                   datatype_flt),                                      &
      &          grib2_var(10,2,255, ibits, GRID_UNSTRUCTURED, GRID_CELL),    &
      &          ldims=shapeice, lrestart=.FALSE.,                            &
      &          lopenacc=.TRUE.)
    __acc_attach(field%Qtop )
    CALL add_var( field_list, prefix//'qbot_icecl', field%Qbot ,              &
      &          GRID_UNSTRUCTURED_CELL, ZA_GENERIC_ICE,                      &
      &          t_cf_var('qbot_icecl', 'W/m^2', 'Energy flux at ice-ocean interface', datatype_flt),&
      &          grib2_var(10,2,255, ibits, GRID_UNSTRUCTURED, GRID_CELL),    &
      &          ldims=shapeice, lrestart=.FALSE.,                            &
      &          lopenacc=.TRUE.)
    __acc_attach(field%Qbot )


    CALL add_var( field_list, prefix//'sic_icecl', field%conc ,               &
      &          GRID_UNSTRUCTURED_CELL, ZA_GENERIC_ICE,                      &
      &          t_cf_var('sic_icecl', '', 'ice concentration in each ice class', datatype_flt),&
      &          grib2_var(10,2,0, ibits, GRID_UNSTRUCTURED, GRID_CELL),      &
      &          ldims=shapeice, lrestart=.TRUE.,                             &
      &          lopenacc=.TRUE.)


    __acc_attach(field%conc )

    ! &       field% albvisdir_ice (nproma,field%kice,nblks),          &
    cf_desc    = t_cf_var('albvisdir_icecl', '', 'ice albedo VIS direct', datatype_flt)
    grib2_desc = grib2_var(192,128,15, ibits, GRID_UNSTRUCTURED, GRID_CELL)
    CALL add_var( field_list, prefix//'albvisdir_icecl', field%albvisdir_ice,  &
                & GRID_UNSTRUCTURED_CELL, ZA_GENERIC_ICE, cf_desc, grib2_desc, &
                & ldims=shapeice, lrestart=.TRUE. ,                            &
                & lopenacc=.TRUE.)
    __acc_attach(field%albvisdir_ice)

    ! &       field% albvisdif_ice (nproma,field%kice,nblks),          &
    cf_desc    = t_cf_var('albvisdif_icecl', '', 'ice albedo VIS diffuse', datatype_flt)
    grib2_desc = grib2_var(0,19,222, ibits, GRID_UNSTRUCTURED, GRID_CELL)
    CALL add_var( field_list, prefix//'albvisdif_icecl', field%albvisdif_ice,  &
                & GRID_UNSTRUCTURED_CELL, ZA_GENERIC_ICE, cf_desc, grib2_desc, &
                & ldims=shapeice, lrestart=.TRUE. ,                            &
                &          lopenacc=.TRUE.)
    __acc_attach(field%albvisdif_ice)

    ! &       field% albnirdir_ice (nproma,field%kice,nblks),          &
    cf_desc    = t_cf_var('albnirdir_icecl', '', 'ice albedo NIR direct', datatype_flt)
    grib2_desc = grib2_var(192,128,17, ibits, GRID_UNSTRUCTURED, GRID_CELL)
    CALL add_var( field_list, prefix//'albnirdir_icecl', field%albnirdir_ice,  &
                & GRID_UNSTRUCTURED_CELL, ZA_GENERIC_ICE, cf_desc, grib2_desc, &
                & ldims=shapeice, lrestart=.TRUE. ,                            &
                & lopenacc=.TRUE.)
    __acc_attach(field%albnirdir_ice)

    ! &       field% albnirdif_ice (nproma,field%kice,nblks),          &
    cf_desc    = t_cf_var('albnirdif_icecl', '', 'ice albedo NIR diffuse', datatype_flt)
    grib2_desc = grib2_var(0, 19, 223, ibits, GRID_UNSTRUCTURED, GRID_CELL)
    CALL add_var( field_list, prefix//'albnirdif_icecl', field%albnirdif_ice,  &
                & GRID_UNSTRUCTURED_CELL, ZA_GENERIC_ICE, cf_desc, grib2_desc, &
                & ldims=shapeice, lrestart=.TRUE. ,                            &
                & lopenacc=.TRUE.)
    __acc_attach(field%albnirdif_ice)


    !-------------------------
    ! Cloud and precipitation
    !-------------------------
    cf_desc    = t_cf_var('cl', 'm2 m-2', 'cloud area fraction', datatype_flt)
    grib2_desc = grib2_var(0,6,22, ibits, GRID_UNSTRUCTURED, GRID_CELL)
    CALL add_var( field_list, prefix//'cl', field%aclc,                                  &
                & GRID_UNSTRUCTURED_CELL, ZA_REFERENCE, cf_desc, grib2_desc, ldims=shape3d, &
                & lrestart = .FALSE.,                                                    &
                & vert_interp=create_vert_interp_metadata(                               &
                &             vert_intp_type=vintp_types("P","Z","I"),                   &
                &             vert_intp_method=VINTP_METHOD_LIN,                         &
                &             l_loglin=.FALSE.,                                          &
                &             l_extrapol=.FALSE., l_pd_limit=.FALSE.,                    &
                &             lower_limit=0._wp ),                                       &
                & lopenacc=.TRUE.)
    __acc_attach(field%aclc)

    cf_desc    = t_cf_var('clt', 'm2 m-2', &
               & 'total cloud cover', datatype_flt)
    grib2_desc = grib2_var(0,6,1, ibits, GRID_UNSTRUCTURED, GRID_CELL)
    CALL add_var( field_list, prefix//'clt', field%aclcov,       &
         &        GRID_UNSTRUCTURED_CELL, ZA_SURFACE,            &
         &        cf_desc, grib2_desc,                           &
         &        ldims=shape2d,                                 &
         &        lrestart = .FALSE.,                            &
         &        isteptype=TSTEP_INSTANT,                       &
         &        lopenacc=.TRUE.)
    __acc_attach(field%aclcov)

    ! &       field% acdnc  (nproma,nlev  ,nblks), &
    cf_desc    = t_cf_var('acdnc', 'm-3', 'cloud droplet number concentration', datatype_flt)
    grib2_desc = grib2_var(0,6,28, ibits, GRID_UNSTRUCTURED, GRID_CELL)
    CALL add_var( field_list, prefix//'acdnc', field%acdnc,                              &
                & GRID_UNSTRUCTURED_CELL, ZA_REFERENCE, cf_desc, grib2_desc, ldims=shape3d, &
                & lrestart = .FALSE.,                                                    &
                & vert_interp=create_vert_interp_metadata(                               &
                &             vert_intp_type=vintp_types("P","Z","I"),                   &
                &             vert_intp_method=VINTP_METHOD_LIN,                         &
                &             l_loglin=.FALSE.,                                          &
                &             l_extrapol=.TRUE., l_pd_limit=.FALSE.,                     &
                &             lower_limit=0._wp ),                                       &
                & lopenacc=.TRUE.)
    __acc_attach(field%acdnc)

    IF (is_variable_in_output(first_output_name_list, var_name=prefix//'hur')) THEN
       cf_desc    = t_cf_var('relative_humidity', '', 'relative humidity', datatype_flt)
       grib2_desc = grib2_var(0, 1, 1, ibits, GRID_UNSTRUCTURED, GRID_CELL)
       CALL add_var( field_list, prefix//'hur', field%hur   ,                               &
                   & GRID_UNSTRUCTURED_CELL, ZA_REFERENCE, cf_desc, grib2_desc, ldims=shape3d, &
                   & lrestart = .FALSE.,                                                    &
                   & vert_interp=create_vert_interp_metadata(                               &
                   &             vert_intp_type=vintp_types("P","Z","I"),                   &
                   &             vert_intp_method=VINTP_METHOD_LIN,                         &
                   &             l_loglin=.FALSE.,                                          &
                   &             l_extrapol=.FALSE., l_pd_limit=.TRUE.,                     &
                   &             lower_limit=0._wp ),                                       &
                   &  lopenacc=.TRUE.)
       __acc_attach(field%hur   )
    END IF

    cf_desc    = t_cf_var('prlr', 'kg m-2 s-1',    &
               & 'large-scale precipitation flux (water)', datatype_flt)
    grib2_desc = grib2_var(0,1,77, ibits, GRID_UNSTRUCTURED, GRID_CELL)
    CALL add_var( field_list, prefix//'prlr', field%rsfl,        &
         &        GRID_UNSTRUCTURED_CELL, ZA_SURFACE,            &
         &        cf_desc, grib2_desc,                           &
         &        ldims=shape2d,                                 &
         &        lrestart = .TRUE.,                             &
         &        isteptype=TSTEP_INSTANT,                       &
         &        lopenacc=.TRUE.)
    __acc_attach(field%rsfl)

    cf_desc    = t_cf_var('prcr', 'kg m-2 s-1',    &
               & 'convective precipitation flux (water)', datatype_flt)
    grib2_desc = grib2_var(0,1,76, ibits, GRID_UNSTRUCTURED, GRID_CELL)
    CALL add_var( field_list, prefix//'prcr', field%rsfc,        &
         &        GRID_UNSTRUCTURED_CELL, ZA_SURFACE,            &
         &        cf_desc, grib2_desc,                           &
         &        ldims=shape2d,                                 &
         &        lrestart = .TRUE.,                             &
         &        isteptype=TSTEP_INSTANT,                       &
         &        lopenacc=.TRUE.)
    __acc_attach(field%rsfc)

    cf_desc    = t_cf_var('prls', 'kg m-2 s-1',    &
               & 'large-scale precipitation flux (snow)', datatype_flt)
    grib2_desc = grib2_var(0,1,59, ibits, GRID_UNSTRUCTURED, GRID_CELL)
    CALL add_var( field_list, prefix//'prls', field%ssfl,        &
         &        GRID_UNSTRUCTURED_CELL, ZA_SURFACE,            &
         &        cf_desc, grib2_desc,                           &
         &        ldims=shape2d,                                 &
         &        lrestart = .TRUE.,                             &
         &        isteptype=TSTEP_INSTANT,                       &
         &        lopenacc=.TRUE.)
    __acc_attach(field%ssfl)

    cf_desc    = t_cf_var('prcs', 'kg m-2 s-1',    &
               & 'convective precipitation flux (snow)', datatype_flt)
    grib2_desc = grib2_var(0,1,58, ibits, GRID_UNSTRUCTURED, GRID_CELL)
    CALL add_var( field_list, prefix//'prcs', field%ssfc,        &
         &        GRID_UNSTRUCTURED_CELL, ZA_SURFACE,            &
         &        cf_desc, grib2_desc,                           &
         &        ldims=shape2d,                                 &
         &        lrestart = .TRUE.,                             &
         &        isteptype=TSTEP_INSTANT,                       &
         &        lopenacc=.TRUE.)
    __acc_attach(field%ssfc)

    cf_desc    = t_cf_var('rain_gsp_rate', 'kg m-2 s-1',    &
               & 'gridscale rain rate ', datatype_flt)
    grib2_desc = grib2_var(0,1,77, ibits, GRID_UNSTRUCTURED, GRID_CELL)
    CALL add_var( field_list, prefix//'rain_gsp_rate', field%rain_gsp_rate,        &
         &        GRID_UNSTRUCTURED_CELL, ZA_SURFACE,            &
         &        cf_desc, grib2_desc,                           &
         &        ldims=shape2d,                                 &
         &        lrestart = .TRUE.,                             &
         &        isteptype=TSTEP_INSTANT,                       &
         &        lopenacc=.TRUE.)

    cf_desc    = t_cf_var('snow_gsp_rate', 'kg m-2 s-1',    &
               & 'gridscale snow rate ', datatype_flt)
    grib2_desc = grib2_var(0,1,56, ibits, GRID_UNSTRUCTURED, GRID_CELL)
    CALL add_var( field_list, prefix//'snow_gsp_rate', field%snow_gsp_rate,        &
         &        GRID_UNSTRUCTURED_CELL, ZA_SURFACE,            &
         &        cf_desc, grib2_desc,                           &
         &        ldims=shape2d,                                 &
         &        lrestart = .TRUE.,                             &
         &        isteptype=TSTEP_INSTANT,                       &
         &        lopenacc=.TRUE.)

    cf_desc    = t_cf_var('graupel_gsp_rate', 'kg m-2 s-1',    &
               & 'gridscale graupel rate ', datatype_flt)
    grib2_desc = grib2_var(0,1,75, ibits, GRID_UNSTRUCTURED, GRID_CELL)
    CALL add_var( field_list, prefix//'graupel_gsp_rate', field%graupel_gsp_rate,        &
         &        GRID_UNSTRUCTURED_CELL, ZA_SURFACE,            &
         &        cf_desc, grib2_desc,                           &
         &        ldims=shape2d,                                 &
         &        lrestart = .TRUE.,                             &
         &        isteptype=TSTEP_INSTANT,                       &
         &        lopenacc=.TRUE.)

    cf_desc    = t_cf_var('pr', 'kg m-2 s-1',                    &
         &                'precipitation flux',                  &
         &                datatype_flt)
    grib2_desc = grib2_var(0, 1, 52, ibits, GRID_UNSTRUCTURED, GRID_CELL)
    CALL add_var( field_list, prefix//'pr', field%pr,            &
         &        GRID_UNSTRUCTURED_CELL, ZA_SURFACE,            &
         &        cf_desc, grib2_desc,                           &
         &        ldims=shape2d,                                 &
         &        lrestart = .FALSE.,                            &
         &        isteptype=TSTEP_INSTANT,                       &
         &        lopenacc=.TRUE.)
    __acc_attach(field%pr)

    ! &       field% rintop (nproma,       nblks), &
    cf_desc    = t_cf_var('rintop', '', '', datatype_flt)
    grib2_desc = grib2_var(0,6,255, ibits, GRID_UNSTRUCTURED, GRID_CELL)
    CALL add_var( field_list, prefix//'rintop', field%rintop,              &
                & GRID_UNSTRUCTURED_CELL, ZA_SURFACE, cf_desc, grib2_desc, &
                & lrestart = .FALSE., ldims=shape2d,                       &
                & lopenacc=.TRUE.)
    __acc_attach(field%rintop)

    ! &       field% rtype  (nproma,       nblks), &
    cf_desc    = t_cf_var('convection_type', '', 'convection_type (0...3)', datatype_flt)
    grib2_desc = grib2_var(0,6,255, ibits, GRID_UNSTRUCTURED, GRID_CELL)
    CALL add_var( field_list, prefix//'rtype', field%rtype,                &
                & GRID_UNSTRUCTURED_CELL, ZA_SURFACE, cf_desc, grib2_desc, &
                & lrestart = .TRUE., ldims=shape2d,                        &
                & lopenacc=.TRUE.)
    __acc_attach(field%rtype)

    IF (is_variable_in_output(first_output_name_list, var_name=prefix//'topmax')) THEN
       cf_desc    = t_cf_var('topmax', 'Pa', 'maximum height of convective cloud tops', &
            &                datatype_flt)
       grib2_desc = grib2_var(0,6,255, ibits, GRID_UNSTRUCTURED, GRID_CELL)
       CALL add_var( field_list, prefix//'topmax', field%topmax,              &
                   & GRID_UNSTRUCTURED_CELL, ZA_SURFACE, cf_desc, grib2_desc, &
                   & lrestart = .FALSE., ldims=shape2d,                       &
                   & initval =  99999.0_wp, resetval =  99999.0_wp,           &
                   & isteptype=TSTEP_MIN,                                     &
                   & action_list=actions(new_action(ACTION_RESET,"P1D")),     &
                   &  lopenacc=.TRUE.)
       __acc_attach(field%topmax)
    END IF

    ! &       field% ictop  (nproma,       nblks), &
    cf_desc    = t_cf_var('ictop', '-', 'level index of convective cloud tops', &
         &                datatype_int)
    grib2_desc = grib2_var(0,6,255, ibits, GRID_UNSTRUCTURED, GRID_CELL)
    CALL add_var( field_list, prefix//'ictop', field%ictop,                &
                & GRID_UNSTRUCTURED_CELL, ZA_SURFACE, cf_desc, grib2_desc, &
                & lrestart = .FALSE., ldims=shape2d,                       &
                & isteptype=TSTEP_INSTANT,                                 &
                & lopenacc=.TRUE.)
    __acc_attach(field%ictop)

    ! &       field% totte  (nproma,nlev  ,nblks), &
    cf_desc    = t_cf_var('total_turbulent_energy', 'J kg-1', 'total turbulent energy', &
         &                datatype_flt)
    grib2_desc = grib2_var(0,19,11, ibits, GRID_UNSTRUCTURED, GRID_CELL)
    CALL add_var( field_list, prefix//'totte', field%totte,                &
                & GRID_UNSTRUCTURED_CELL, ZA_REFERENCE, cf_desc, grib2_desc,  &
                & lrestart = .FALSE., initval = 1.e-4_wp, ldims=shape3d,   &
                & vert_interp=create_vert_interp_metadata(                 &
                &             vert_intp_type=vintp_types("P","Z","I"),     &
                &             vert_intp_method=VINTP_METHOD_LIN,           &
                &             l_loglin=.FALSE.,                            &
                &             l_extrapol=.TRUE., l_pd_limit=.FALSE.,       &
                &             lower_limit=0._wp ),                         &
                & lopenacc=.TRUE.)
    __acc_attach(field%totte)

    ! &       field% thvsig (nproma,       nblks), &
    cf_desc    = t_cf_var('thvsig', 'K', '', datatype_flt)
    grib2_desc = grib2_var(0,19,255, ibits, GRID_UNSTRUCTURED, GRID_CELL)
    CALL add_var( field_list, prefix//'thvsig', field%thvsig,              &
                & GRID_UNSTRUCTURED_CELL, ZA_SURFACE, cf_desc, grib2_desc, &
                & lrestart = .FALSE., initval = 1.e-2_wp, ldims=shape2d,   &
                & lopenacc=.TRUE.)
    __acc_attach(field%thvsig)

    !---------------------------
    ! WMO tropopause
    !---------------------------

    ! &       field% ptp (nproma,       nblks), &
    cf_desc    = t_cf_var('ptp', 'Pa', 'tropopause air pressure', datatype_flt)
    grib2_desc = grib2_var(0,6,1, ibits, GRID_UNSTRUCTURED, GRID_CELL)
    CALL add_var( field_list, prefix//'ptp', field%ptp,          &
         &        GRID_UNSTRUCTURED_CELL, ZA_SURFACE,            &
         &        cf_desc, grib2_desc,                           &
         &        ldims=shape2d,                                 &
         &        lrestart = .TRUE., initval = 20000.0_wp,       &
         &        isteptype=TSTEP_INSTANT,                       &
         &        lopenacc=.TRUE.)
    __acc_attach(field%ptp)

    !---------------------------
    ! Variables for energy diagnostic of echam6 physics
    !---------------------------

    CALL add_var( field_list, prefix//'cpair', field%cpair,                       &
                & GRID_UNSTRUCTURED_CELL, ZA_REFERENCE,                           &
                & t_cf_var('cpair', 'J/kg/K',                                     &
                &          'specific heat of air at constant pressure',           &
                &          datatype_flt),                                         &
                & grib2_var(0,0,255, ibits, GRID_UNSTRUCTURED, GRID_CELL),        &
                & ldims=shape3d,                                                  &
                & lrestart = .FALSE.,                                             &
                & vert_interp=create_vert_interp_metadata(                        &
                &   vert_intp_type=vintp_types("P","Z","I"),                      &
                &   vert_intp_method=VINTP_METHOD_LIN ),                          &
                & lopenacc=.TRUE.)

    __acc_attach(field%cpair)

    CALL add_var( field_list, prefix//'cvair', field%cvair,                       &
                & GRID_UNSTRUCTURED_CELL, ZA_REFERENCE,                           &
                & t_cf_var('cvair', 'J/kg/K',                                     &
                &          'specific heat of air at constant colume',             &
                &          datatype_flt),                                         &
                & grib2_var(0,0,255, ibits, GRID_UNSTRUCTURED, GRID_CELL),        &
                & ldims=shape3d,                                                  &
                & lrestart = .FALSE.,                                             &
                & vert_interp=create_vert_interp_metadata(                        &
                &   vert_intp_type=vintp_types("P","Z","I"),                      &
                &   vert_intp_method=VINTP_METHOD_LIN ),                          &
                & lopenacc=.TRUE.)

    __acc_attach(field%cvair)

    CALL add_var( field_list, prefix//'qconv', field%qconv,                       &
                & GRID_UNSTRUCTURED_CELL, ZA_REFERENCE,                           &
                & t_cf_var('qconv', '(K/s)/(W/m2)',                               &
                &          'conv. factor layer heating to temp. tendency',        &
                &          datatype_flt),                                         &
                & grib2_var(0,0,255, ibits, GRID_UNSTRUCTURED, GRID_CELL),        &
                & ldims=shape3d,                                                  &
                & lrestart = .FALSE.,                                             &
                & vert_interp=create_vert_interp_metadata(                        &
                &   vert_intp_type=vintp_types("P","Z","I"),                      &
                &   vert_intp_method=VINTP_METHOD_LIN ),                          &
                & lopenacc=.TRUE.)

    __acc_attach(field%qconv)

    IF (is_variable_in_output(first_output_name_list, var_name=prefix//'q_phy')) THEN
       CALL add_var( field_list, prefix//'q_phy', field%q_phy,                       &
                   & GRID_UNSTRUCTURED_CELL, ZA_REFERENCE,                           &
                   & t_cf_var('q_phy', 'W m-2',                                      &
                   &          'layer heating by physics',                            &
                   &          datatype_flt),                                         &
                   & grib2_var(0,0,255, ibits, GRID_UNSTRUCTURED, GRID_CELL),        &
                   & ldims=shape3d,                                                  &
                   & lrestart = .FALSE.,                                             &
                   & vert_interp=create_vert_interp_metadata(                        &
                   &   vert_intp_type=vintp_types("P","Z","I"),                      &
                   &   vert_intp_method=VINTP_METHOD_LIN ),                          &
                   & lopenacc=.TRUE.)
       __acc_attach(field%q_phy)
    END IF

    IF (is_variable_in_output(first_output_name_list, var_name=prefix//'q_phy_vi')) THEN
       CALL add_var( field_list, prefix//'q_phy_vi', field%q_phy_vi,                 &
                   & GRID_UNSTRUCTURED_CELL, ZA_SURFACE,                             &
                   & t_cf_var('q_phy_vi', 'W m-2',                                   &
                   &          'vert. integr. heating by physics',                    &
                   &          datatype_flt),                                         &
                   & grib2_var(0,0,255, ibits, GRID_UNSTRUCTURED, GRID_CELL),        &
                   & ldims=shape2d,                                                  &
                   & lrestart = .FALSE.,                                             &
                   & lopenacc=.TRUE.)
       __acc_attach(field%q_phy_vi)
    END IF

    IF ( echam_phy_tc(jg)%dt_rad > dt_zero ) THEN
       !
       IF (is_variable_in_output(first_output_name_list, var_name=prefix//'q_rad')) THEN
          CALL add_var( field_list, prefix//'q_rlw', field%q_rad,                       &
                      & GRID_UNSTRUCTURED_CELL, ZA_REFERENCE,                           &
                      & t_cf_var('q_rad', 'W m-2',                                      &
                      &          'layer heating by LW+SW radiation',                    &
                      &          datatype_flt),                                         &
                      & grib2_var(0,0,255, ibits, GRID_UNSTRUCTURED, GRID_CELL),        &
                      & ldims=shape3d,                                                  &
                      & lrestart = .FALSE.,                                             &
                      & vert_interp=create_vert_interp_metadata(                        &
                      &   vert_intp_type=vintp_types("P","Z","I"),                      &
                      &   vert_intp_method=VINTP_METHOD_LIN ),                          &
                      & lopenacc=.TRUE.)
          __acc_attach(field%q_rad)
       END IF
       !
       IF (is_variable_in_output(first_output_name_list, var_name=prefix//'q_rad_vi')) THEN
          CALL add_var( field_list, prefix//'q_rad_vi', field%q_rad_vi,                 &
                      & GRID_UNSTRUCTURED_CELL, ZA_SURFACE,                             &
                      & t_cf_var('q_rlw_vi', 'W m-2',                                   &
                      &          'vert. integr. heating by LW+SW radiation',            &
                      &          datatype_flt),                                         &
                      & grib2_var(0,0,255, ibits, GRID_UNSTRUCTURED, GRID_CELL),        &
                      & ldims=shape2d,                                                  &
                      & lrestart = .FALSE.,                                             &
                      & lopenacc=.TRUE.)
          __acc_attach(field%q_rad_vi)
       END IF
       !
       IF (is_variable_in_output(first_output_name_list, var_name=prefix//'q_rlw')) THEN
          CALL add_var( field_list, prefix//'q_rlw', field%q_rlw,                       &
                      & GRID_UNSTRUCTURED_CELL, ZA_REFERENCE,                           &
                      & t_cf_var('q_rlw', 'W m-2',                                      &
                      &          'layer heating by LW radiation',                       &
                      &          datatype_flt),                                         &
                      & grib2_var(0,0,255, ibits, GRID_UNSTRUCTURED, GRID_CELL),        &
                      & ldims=shape3d,                                                  &
                      & lrestart = .FALSE.,                                             &
                      & vert_interp=create_vert_interp_metadata(                        &
                      &   vert_intp_type=vintp_types("P","Z","I"),                      &
                      &   vert_intp_method=VINTP_METHOD_LIN ),                          &
                      & lopenacc=.TRUE.)
          __acc_attach(field%q_rlw)
       END IF
       !
       IF (is_variable_in_output(first_output_name_list, var_name=prefix//'q_rlw_vi')) THEN
          CALL add_var( field_list, prefix//'q_rlw_vi', field%q_rlw_vi,                 &
                      & GRID_UNSTRUCTURED_CELL, ZA_SURFACE,                             &
                      & t_cf_var('q_rlw_vi', 'W m-2',                                   &
                      &          'vert. integr. heating by LW radiation',               &
                      &          datatype_flt),                                         &
                      & grib2_var(0,0,255, ibits, GRID_UNSTRUCTURED, GRID_CELL),        &
                      & ldims=shape2d,                                                  &
                      & lrestart = .FALSE.,                                             &
                      & lopenacc=.TRUE.)
          __acc_attach(field%q_rlw_vi)
       END IF
       !
       IF (is_variable_in_output(first_output_name_list, var_name=prefix//'q_rsw')) THEN
          CALL add_var( field_list, prefix//'q_rsw', field%q_rsw,                       &
                      & GRID_UNSTRUCTURED_CELL, ZA_REFERENCE,                           &
                      & t_cf_var('q_rsw', 'W m-2',                                      &
                      &          'layer heating by SW radiation',                       &
                      &          datatype_flt),                                         &
                      & grib2_var(0,0,255, ibits, GRID_UNSTRUCTURED, GRID_CELL),        &
                      & ldims=shape3d,                                                  &
                      & lrestart = .FALSE.,                                             &
                      & vert_interp=create_vert_interp_metadata(                        &
                      &   vert_intp_type=vintp_types("P","Z","I"),                      &
                      &   vert_intp_method=VINTP_METHOD_LIN ),                          &
                      & lopenacc=.TRUE.)
          __acc_attach(field%q_rsw)
       END IF
       !
       IF (is_variable_in_output(first_output_name_list, var_name=prefix//'q_rsw_vi')) THEN
          CALL add_var( field_list, prefix//'q_rsw_vi', field%q_rsw_vi,                 &
                      & GRID_UNSTRUCTURED_CELL, ZA_SURFACE,                             &
                      & t_cf_var('q_rsw_vi', 'W m-2',                                   &
                      &          'vert. integr. heating by SW radiation',               &
                      &          datatype_flt),                                         &
                      & grib2_var(0,0,255, ibits, GRID_UNSTRUCTURED, GRID_CELL),        &
                      & ldims=shape2d,                                                  &
                      & lrestart = .FALSE.,                                             &
                      & lopenacc=.TRUE.)
          __acc_attach(field%q_rsw_vi)
       END IF
       !
    END IF

    IF ( echam_phy_tc(jg)%dt_vdf > dt_zero ) THEN
       !
       IF (echam_phy_tc(jg)%dt_vdf > time_config%tc_dt_dyn(jg) .OR.                     &
         & is_variable_in_output(first_output_name_list, var_name=prefix//'q_vdf')) THEN
          CALL add_var( field_list, prefix//'q_vdf', field%q_vdf,                       &
                      & GRID_UNSTRUCTURED_CELL, ZA_REFERENCE,                           &
                      & t_cf_var('q_vdf', 'W m-2',                                      &
                      &          'layer heating by vertical diffusion',                 &
                      &          datatype_flt),                                         &
                      & grib2_var(0,0,255, ibits, GRID_UNSTRUCTURED, GRID_CELL),        &
                      & ldims=shape3d,                                                  &
                      & lrestart = .FALSE.,                                             &
                      & vert_interp=create_vert_interp_metadata(                        &
                      &   vert_intp_type=vintp_types("P","Z","I"),                      &
                      &   vert_intp_method=VINTP_METHOD_LIN ),                          &
                      & lopenacc=.TRUE.)
          __acc_attach(field%q_vdf)
       END IF
       !
       IF (is_variable_in_output(first_output_name_list, var_name=prefix//'q_vdf_vi')) THEN
          CALL add_var( field_list, prefix//'q_vdf_vi', field%q_vdf_vi,                 &
                      & GRID_UNSTRUCTURED_CELL, ZA_SURFACE,                             &
                      & t_cf_var('q_vdf_vi', 'W m-2',                                   &
                      &          'vert. integr. heating by vertical diffusion',         &
                      &          datatype_flt),                                         &
                      & grib2_var(0,0,255, ibits, GRID_UNSTRUCTURED, GRID_CELL),        &
                      & ldims=shape2d,                                                  &
                      & lrestart = .FALSE.,                                             &
                      & lopenacc=.TRUE.)
          __acc_attach(field%q_vdf_vi)
       END IF
       !
    END IF

    IF ( echam_phy_tc(jg)%dt_cnv > dt_zero ) THEN
       !
       IF (echam_phy_tc(jg)%dt_cnv > time_config%tc_dt_dyn(jg) .OR.                     &
         & is_variable_in_output(first_output_name_list, var_name=prefix//'q_cnv')) THEN
          CALL add_var( field_list, prefix//'q_cnv', field%q_cnv,                       &
                      & GRID_UNSTRUCTURED_CELL, ZA_REFERENCE,                           &
                      & t_cf_var('q_cnv', 'W m-2',                                      &
                      &          'layer heating by vertical diffusion',                 &
                      &          datatype_flt),                                         &
                      & grib2_var(0,0,255, ibits, GRID_UNSTRUCTURED, GRID_CELL),        &
                      & ldims=shape3d,                                                  &
                      & lrestart = .FALSE.,                                             &
                      & vert_interp=create_vert_interp_metadata(                        &
                      &   vert_intp_type=vintp_types("P","Z","I"),                      &
                      &   vert_intp_method=VINTP_METHOD_LIN ),                          &
                      & lopenacc=.TRUE.)
          __acc_attach(field%q_cnv)
       END IF
       !
       IF (is_variable_in_output(first_output_name_list, var_name=prefix//'q_cnv_vi')) THEN
          CALL add_var( field_list, prefix//'q_cnv_vi', field%q_cnv_vi,                 &
                      & GRID_UNSTRUCTURED_CELL, ZA_SURFACE,                             &
                      & t_cf_var('q_cnv_vi', 'W m-2',                                   &
                      &          'vert. integr. heating by vertical diffusion',         &
                      &          datatype_flt),                                         &
                      & grib2_var(0,0,255, ibits, GRID_UNSTRUCTURED, GRID_CELL),        &
                      & ldims=shape2d,                                                  &
                      & lrestart = .FALSE.,                                             &
                      & lopenacc=.TRUE.)
          __acc_attach(field%q_cnv_vi)
       END IF
       !
    END IF

    IF ( echam_phy_tc(jg)%dt_cld > dt_zero ) THEN
       !
       IF (echam_phy_tc(jg)%dt_cld > time_config%tc_dt_dyn(jg) .OR.                     &
         & is_variable_in_output(first_output_name_list, var_name=prefix//'q_cld')) THEN
          CALL add_var( field_list, prefix//'q_cld', field%q_cld,                       &
                      & GRID_UNSTRUCTURED_CELL, ZA_REFERENCE,                           &
                      & t_cf_var('q_cld', 'W m-2',                                      &
                      &          'layer heating by vertical diffusion',                 &
                      &          datatype_flt),                                         &
                      & grib2_var(0,0,255, ibits, GRID_UNSTRUCTURED, GRID_CELL),        &
                      & ldims=shape3d,                                                  &
                      & lrestart = .FALSE.,                                             &
                      & vert_interp=create_vert_interp_metadata(                        &
                      &   vert_intp_type=vintp_types("P","Z","I"),                      &
                      &   vert_intp_method=VINTP_METHOD_LIN ),                          &
                      & lopenacc=.TRUE.)
          __acc_attach(field%q_cld)
       END IF
       !
       IF (is_variable_in_output(first_output_name_list, var_name=prefix//'q_cld_vi')) THEN
          CALL add_var( field_list, prefix//'q_cld_vi', field%q_cld_vi,                 &
                      & GRID_UNSTRUCTURED_CELL, ZA_SURFACE,                             &
                      & t_cf_var('q_cld_vi', 'W m-2',                                   &
                      &          'vert. integr. heating by vertical diffusion',         &
                      &          datatype_flt),                                         &
                      & grib2_var(0,0,255, ibits, GRID_UNSTRUCTURED, GRID_CELL),        &
                      & ldims=shape2d,                                                  &
                      & lrestart = .FALSE.,                                             &
                      & lopenacc=.TRUE.)
          __acc_attach(field%q_cld_vi)
       END IF
       !
    END IF

    IF ( echam_phy_tc(jg)%dt_gwd > dt_zero ) THEN
       !
       IF (echam_phy_tc(jg)%dt_gwd > time_config%tc_dt_dyn(jg) .OR.                     &
         & is_variable_in_output(first_output_name_list, var_name=prefix//'q_gwd')) THEN
          CALL add_var( field_list, prefix//'q_gwd', field%q_gwd,                       &
                      & GRID_UNSTRUCTURED_CELL, ZA_REFERENCE,                           &
                      & t_cf_var('q_gwd', 'W m-2',                                      &
                      &          'layer heating by atm. gravity wave drag',             &
                      &          datatype_flt),                                         &
                      & grib2_var(0,0,255, ibits, GRID_UNSTRUCTURED, GRID_CELL),        &
                      & ldims=shape3d,                                                  &
                      & lrestart = .FALSE.,                                             &
                      & vert_interp=create_vert_interp_metadata(                        &
                      &   vert_intp_type=vintp_types("P","Z","I"),                      &
                      &   vert_intp_method=VINTP_METHOD_LIN ),                          &
                      & lopenacc=.TRUE.)
          __acc_attach(field%q_gwd)
       END IF
       !
       IF (is_variable_in_output(first_output_name_list, var_name=prefix//'q_gwd_vi')) THEN
          CALL add_var( field_list, prefix//'q_gwd_vi', field%q_gwd_vi,                 &
                      & GRID_UNSTRUCTURED_CELL, ZA_SURFACE,                             &
                      & t_cf_var('q_gwd_vi', 'W m-2',                                   &
                      &          'vert. integr. heating by atm. gravity wave drag',     &
                      &          datatype_flt),                                         &
                      & grib2_var(0,0,255, ibits, GRID_UNSTRUCTURED, GRID_CELL),        &
                      & ldims=shape2d,                                                  &
                      & lrestart = .FALSE.,                                             &
                      & lopenacc=.TRUE.)
          __acc_attach(field%q_gwd_vi)
       END IF
       !
    END IF

    IF ( echam_phy_tc(jg)%dt_sso > dt_zero ) THEN
       !
       IF (echam_phy_tc(jg)%dt_sso > time_config%tc_dt_dyn(jg) .OR.                     &
         & is_variable_in_output(first_output_name_list, var_name=prefix//'q_sso')) THEN
          CALL add_var( field_list, prefix//'q_sso', field%q_sso,                       &
                      & GRID_UNSTRUCTURED_CELL, ZA_REFERENCE,                           &
                      & t_cf_var('q_sso', 'W m-2',                                      &
                      &          'layer heating by atm. gravity wave drag',             &
                      &          datatype_flt),                                         &
                      & grib2_var(0,0,255, ibits, GRID_UNSTRUCTURED, GRID_CELL),        &
                      & ldims=shape3d,                                                  &
                      & lrestart = .FALSE.,                                             &
                      & vert_interp=create_vert_interp_metadata(                        &
                      &   vert_intp_type=vintp_types("P","Z","I"),                      &
                      &   vert_intp_method=VINTP_METHOD_LIN ),                          &
                      & lopenacc=.TRUE.)
          __acc_attach(field%q_sso)
       END IF
       !
       IF (is_variable_in_output(first_output_name_list, var_name=prefix//'q_sso_vi')) THEN
          CALL add_var( field_list, prefix//'q_sso_vi', field%q_sso_vi,                 &
                      & GRID_UNSTRUCTURED_CELL, ZA_SURFACE,                             &
                      & t_cf_var('q_sso_vi', 'W m-2',                                   &
                      &          'vert. integr. heating by atm. gravity wave drag',     &
                      &          datatype_flt),                                         &
                      & grib2_var(0,0,255, ibits, GRID_UNSTRUCTURED, GRID_CELL),        &
                      & ldims=shape2d,                                                  &
                      & lrestart = .FALSE.,                                             &
                      & lopenacc=.TRUE.)
          __acc_attach(field%q_sso_vi)
       END IF
       !
    END IF

<<<<<<< HEAD
!!$       cf_desc    = t_cf_var('sh_vdiff','J m-2 s-1', '', datatype_flt)
!!$       grib2_desc = grib2_var(255, 255, 255, ibits, GRID_UNSTRUCTURED, GRID_CELL)
!!$       CALL add_var( field_list, prefix//'sh_vdiff', field%sh_vdiff,          &
!!$                   & GRID_UNSTRUCTURED_CELL, ZA_SURFACE, cf_desc, grib2_desc, &
!!$                   & lrestart = .FALSE., ldims=shape2d,                       &
!!$                   &  lopenacc=.TRUE.)
=======
       cf_desc    = t_cf_var('sh_vdiff','J m-2 s-1', '', datatype_flt)
       grib2_desc = grib2_var(255, 255, 255, ibits, GRID_UNSTRUCTURED, GRID_CELL)
       CALL add_var( field_list, prefix//'sh_vdiff', field%sh_vdiff,          &
                   & GRID_UNSTRUCTURED_CELL, ZA_SURFACE, cf_desc, grib2_desc, &
                   & lrestart = .FALSE., ldims=shape2d,                       &
                   &  lopenacc=.TRUE.)
       __acc_attach(field%sh_vdiff)
>>>>>>> a3d6cad6
       cf_desc    = t_cf_var('con_dtrl','?', '', datatype_flt)
       grib2_desc = grib2_var(255, 255, 255, ibits, GRID_UNSTRUCTURED, GRID_CELL)
       CALL add_var( field_list, prefix//'con_dtrl', field%con_dtrl,          &
                   & GRID_UNSTRUCTURED_CELL, ZA_SURFACE, cf_desc, grib2_desc, &
                   & lrestart = .FALSE., ldims=shape2d,                       &
                   &  lopenacc=.TRUE.)
       __acc_attach(field%con_dtrl)
       cf_desc    = t_cf_var('con_dtri','?', '', datatype_flt)
       grib2_desc = grib2_var(255, 255, 255, ibits, GRID_UNSTRUCTURED, GRID_CELL)
       CALL add_var( field_list, prefix//'con_dtri', field%con_dtri,          &
                   & GRID_UNSTRUCTURED_CELL, ZA_SURFACE, cf_desc, grib2_desc, &
                   & lrestart = .FALSE., ldims=shape2d,                       &
                   &  lopenacc=.TRUE.)
       __acc_attach(field%con_dtri)
       cf_desc    = t_cf_var('con_iteqv','?', '', datatype_flt)
       grib2_desc = grib2_var(255, 255, 255, ibits, GRID_UNSTRUCTURED, GRID_CELL)
       CALL add_var( field_list, prefix//'con_iteqv', field%con_iteqv,        &
                   & GRID_UNSTRUCTURED_CELL, ZA_SURFACE, cf_desc, grib2_desc, &
                   & lrestart = .FALSE., ldims=shape2d,                       &
                   &  lopenacc=.TRUE.)
<<<<<<< HEAD
!!$       cf_desc    = t_cf_var('qv_vdiff','kg/m^2/s', '', datatype_flt)
!!$       grib2_desc = grib2_var(255, 255, 255, ibits, GRID_UNSTRUCTURED, GRID_CELL)
!!$       CALL add_var( field_list, prefix//'qv_vdiff', field%qv_vdiff,          &
!!$                   & GRID_UNSTRUCTURED_CELL, ZA_SURFACE, cf_desc, grib2_desc, &
!!$                   & lrestart = .FALSE., ldims=shape2d,                       &
!!$                   &  lopenacc=.TRUE.)
=======
       __acc_attach(field%con_iteqv)
       cf_desc    = t_cf_var('qv_vdiff','kg/m^2/s', '', datatype_flt)
       grib2_desc = grib2_var(255, 255, 255, ibits, GRID_UNSTRUCTURED, GRID_CELL)
       CALL add_var( field_list, prefix//'qv_vdiff', field%qv_vdiff,          &
                   & GRID_UNSTRUCTURED_CELL, ZA_SURFACE, cf_desc, grib2_desc, &
                   & lrestart = .FALSE., ldims=shape2d,                       &
                   &  lopenacc=.TRUE.)
       __acc_attach(field%qv_vdiff)
>>>>>>> a3d6cad6

    IF ( echam_phy_tc(jg)%dt_sso > dt_zero ) THEN
       !
       !---------------------------
       ! Sub grid scale orographic effects (sso)
       !---------------------------
       IF (is_variable_in_output(first_output_name_list, var_name=prefix//'tauu_sso')) THEN
          CALL add_var( field_list, prefix//'tauu_sso', field%u_stress_sso,             &
                      & GRID_UNSTRUCTURED_CELL, ZA_SURFACE,                             &
                      & t_cf_var('u_stress_sso', 'N m-2',                               &
                      &          'zonal stress from subgrid scale orographic drag',     &
                      &          datatype_flt),                                         &
                      & grib2_var(0,2,17, ibits, GRID_UNSTRUCTURED, GRID_CELL),         &
                      & ldims=shape2d,                                                  &
                      & lrestart = .FALSE.,                                             &
                      & isteptype=TSTEP_INSTANT,                                        &
                      & lopenacc=.TRUE.)
          __acc_attach(field%u_stress_sso)
       END IF
       !
       IF (is_variable_in_output(first_output_name_list, var_name=prefix//'tauv_sso')) THEN
          CALL add_var( field_list, prefix//'tauv_sso', field%v_stress_sso,             &
                      & GRID_UNSTRUCTURED_CELL, ZA_SURFACE,                             &
                      & t_cf_var('v_stress_sso', 'N m-2',                               &
                      &          'meridional stress from subgrid scale orographic drag',&
                      &          datatype_flt),                                         &
                      & grib2_var(0,2,18, ibits, GRID_UNSTRUCTURED, GRID_CELL),         &
                      & ldims=shape2d,                                                  &
                      & lrestart = .FALSE.,                                             &
                      & isteptype=TSTEP_INSTANT,                                        &
                      & lopenacc=.TRUE.)
          __acc_attach(field%v_stress_sso)
       END IF
       !
       IF (is_variable_in_output(first_output_name_list, var_name=prefix//'diss_sso')) THEN
          CALL add_var( field_list, prefix//'diss_sso', field%dissipation_sso,          &
                      & GRID_UNSTRUCTURED_CELL, ZA_SURFACE,                             &
                      & t_cf_var('dissipation_sso', '',                                 &
                      &          'dissipation of orographic waves',                     &
                      &          datatype_flt),                                         &
                      & grib2_var(0,0,255, ibits, GRID_UNSTRUCTURED, GRID_CELL),        &
                      & ldims=shape2d,                                                  &
                      & lrestart = .FALSE.,                                             &
                      & isteptype=TSTEP_INSTANT,                                        &
                      & lopenacc=.TRUE.)
          __acc_attach(field%dissipation_sso)
       END IF
    !
    END IF

    !--------------------
    ! Turbulence
    !--------------------

     ! shape2d  = (/kproma,            kblks/)
     ! shape3d  = (/kproma, klev,      kblks/)
     !shapesfc = (/kproma, ksfc_type, kblks/)
     ! shapesfc = (/kproma, kblks, ksfc_type/)

      IF (is_variable_in_output(first_output_name_list, var_name=prefix//'ri_atm')) THEN
         cf_desc    = t_cf_var('richardson_number', ' ', 'moist Richardson number', datatype_flt)
         grib2_desc = grib2_var(255, 255, 255, ibits, GRID_UNSTRUCTURED, GRID_CELL)
         CALL add_var( field_list, prefix//'ri_atm', field%ri_atm,              &
                   & GRID_UNSTRUCTURED_CELL, ZA_REFERENCE, cf_desc, grib2_desc, &
                   & lrestart = .FALSE., ldims=shape3d,                         &
                   &  lopenacc=.TRUE.)
         __acc_attach(field%ri_atm)
      END IF

      IF (is_variable_in_output(first_output_name_list, var_name=prefix//'mixlen')) THEN
         cf_desc    = t_cf_var('mixing_length', 'm', 'mixing_length', datatype_flt)
         grib2_desc = grib2_var(255, 255, 255, ibits, GRID_UNSTRUCTURED, GRID_CELL)
         CALL add_var( field_list, prefix//'mixlen', field%mixlen,              &
                   & GRID_UNSTRUCTURED_CELL, ZA_REFERENCE, cf_desc, grib2_desc, &
                   & lrestart = .FALSE., initval = -999._wp, ldims=shape3d,     &
                   &  lopenacc=.TRUE.)
         __acc_attach(field%mixlen)
      END IF

      ! &       field% tottem0 (nproma,nlev,nblks), &
      cf_desc    = t_cf_var('totte', 'm2 s-2', 'TTE at step t', datatype_flt)
      grib2_desc = grib2_var(255, 255, 255, ibits, GRID_UNSTRUCTURED, GRID_CELL)
      CALL add_var( field_list, prefix//'tottem0', field%tottem0,              &
                  & GRID_UNSTRUCTURED_CELL, ZA_REFERENCE, cf_desc, grib2_desc, &
                  & lrestart = .FALSE., initval = 1.e-4_wp, ldims=shape3d,     &
                  & lopenacc=.TRUE.)
      __acc_attach(field%tottem0)

      ! &       field% tottem1  (nproma,nlev,nblks), &
      cf_desc    = t_cf_var('totte', 'm2 s-2', 'TTE at step t-dt', datatype_flt)
      grib2_desc = grib2_var(255, 255, 255, ibits, GRID_UNSTRUCTURED, GRID_CELL)
      CALL add_var( field_list, prefix//'tottem1', field%tottem1,              &
                  & GRID_UNSTRUCTURED_CELL, ZA_REFERENCE, cf_desc, grib2_desc, &
                  & lrestart = .TRUE., initval = 1.e-4_wp, ldims=shape3d,      &
                  & lopenacc=.TRUE.)
      __acc_attach(field%tottem1)

      
      IF (is_variable_in_output(first_output_name_list, var_name=prefix//'cfm')) THEN
         cf_desc    = t_cf_var('turb_exchng_coeff_momentum', '', '', datatype_flt)
         grib2_desc = grib2_var(255, 255, 255, ibits, GRID_UNSTRUCTURED, GRID_CELL)
         CALL add_var( field_list, prefix//'cfm', field%cfm,                      &
                     & GRID_UNSTRUCTURED_CELL, ZA_REFERENCE, cf_desc, grib2_desc, &
                     & lrestart = .FALSE., ldims=shape3d,                         &
                     &  lopenacc=.TRUE.)
         __acc_attach(field%cfm)
      END IF
      !
      contvar_is_in_output = .FALSE.
      DO jsfc = 1,ksfc_type
         varname=prefix//'cfm_'//csfc(jsfc)
         IF (is_variable_in_output(first_output_name_list, var_name=TRIM(varname))) THEN
            contvar_is_in_output = .TRUE.
         END IF
      END DO
      !
      IF (contvar_is_in_output) THEN
         CALL add_var( field_list, prefix//'cfm_tile', field%cfm_tile,              &
                     & GRID_UNSTRUCTURED_CELL, ZA_SURFACE,                          &
                     & t_cf_var('turb_exchng_coeff_momentum', '', '', datatype_flt),&
                     & grib2_var(255, 255, 255, ibits, GRID_UNSTRUCTURED,GRID_CELL),&
                     & ldims=shapesfc, lmiss=.TRUE., missval=cdimissval,            &
                     & lcontainer=.TRUE., lrestart=.FALSE., loutput=.FALSE.,        &
                     &  lopenacc=.TRUE.)
         __acc_attach(field%cfm_tile)
         ALLOCATE(field%cfm_tile_ptr(ksfc_type))
      END IF
      !
      DO jsfc = 1,ksfc_type
         varname=prefix//'cfm_'//csfc(jsfc)
         IF (is_variable_in_output(first_output_name_list, var_name=TRIM(varname))) THEN
            CALL add_ref( field_list, prefix//'cfm_tile',                              &
                        & TRIM(varname), field%cfm_tile_ptr(jsfc)%p,                   &
                        & GRID_UNSTRUCTURED_CELL, ZA_SURFACE,                          &
                        & t_cf_var('turb_exchng_coeff_momentum_'//csfc(jsfc), '', '', datatype_flt),&
                        & grib2_var(255, 255, 255, ibits, GRID_UNSTRUCTURED,GRID_CELL),&
                        & lrestart=.FALSE., ldims=shape2d,                             &
                        & lmiss=.TRUE., missval=cdimissval )
         END IF
      END DO


      IF (is_variable_in_output(first_output_name_list, var_name=prefix//'cfh')) THEN
         cf_desc    = t_cf_var('turb_exchng_coeff_heat', '', '', datatype_flt)
         grib2_desc = grib2_var(255, 255, 255, ibits, GRID_UNSTRUCTURED, GRID_CELL)
         CALL add_var( field_list, prefix//'cfh', field%cfh,                      &
                     & GRID_UNSTRUCTURED_CELL, ZA_REFERENCE, cf_desc, grib2_desc, &
                     & lrestart = .FALSE., ldims=shape3d,                         &
                     &  lopenacc=.TRUE.)
         __acc_attach(field%cfh)
      END IF
      !
      contvar_is_in_output = .FALSE.
      DO jsfc = 1,ksfc_type
         varname=prefix//'cfh_'//csfc(jsfc)
         IF (is_variable_in_output(first_output_name_list, var_name=TRIM(varname))) THEN
            contvar_is_in_output = .TRUE.
         END IF
      END DO
      !
      IF (contvar_is_in_output) THEN
         CALL add_var( field_list, prefix//'cfh_tile', field%cfh_tile,              &
                     & GRID_UNSTRUCTURED_CELL, ZA_SURFACE,                          &
                     & t_cf_var('turb_exchng_coeff_heat', '', '', datatype_flt),    &
                     & grib2_var(255, 255, 255, ibits, GRID_UNSTRUCTURED,GRID_CELL),&
                     & ldims=shapesfc, lmiss=.TRUE., missval=cdimissval,            &
                     & lcontainer=.TRUE., lrestart=.FALSE., loutput=.FALSE.,        &
                     &  lopenacc=.TRUE.)
         __acc_attach(field%cfh_tile)
         ALLOCATE(field%cfh_tile_ptr(ksfc_type))
      END IF
      !
      DO jsfc = 1,ksfc_type
         varname=prefix//'cfh_'//csfc(jsfc)
         IF (is_variable_in_output(first_output_name_list, var_name=TRIM(varname))) THEN
            CALL add_ref( field_list, prefix//'cfh_tile',                              &
                        & TRIM(varname), field%cfh_tile_ptr(jsfc)%p,                   &
                        & GRID_UNSTRUCTURED_CELL, ZA_SURFACE,                          &
                        & t_cf_var('turb_exchng_coeff_heat_'//csfc(jsfc), '', '',      &
                        &          datatype_flt),                                      &
                        & grib2_var(255, 255, 255, ibits, GRID_UNSTRUCTURED,GRID_CELL),&
                        & lrestart = .FALSE., ldims=shape2d,                           &
                        & lmiss=.TRUE., missval=cdimissval )
         END IF
      END DO


      IF (is_variable_in_output(first_output_name_list, var_name=prefix//'cfv')) THEN
         cf_desc    = t_cf_var('turb_exchng_coeff_water_var', '', '', datatype_flt)
         grib2_desc = grib2_var(255, 255, 255, ibits, GRID_UNSTRUCTURED, GRID_CELL)
         CALL add_var( field_list, prefix//'cfv', field%cfv,                      &
                     & GRID_UNSTRUCTURED_CELL, ZA_REFERENCE, cf_desc, grib2_desc, &
                     & lrestart = .FALSE., ldims=shape3d,                          &
                     &  lopenacc=.TRUE.)
         __acc_attach(field%cfv)
      END IF

      IF (is_variable_in_output(first_output_name_list, var_name=prefix//'cfv')) THEN
         cf_desc    = t_cf_var('turb_exchng_coeff_totte', '', '', datatype_flt)
         grib2_desc = grib2_var(255, 255, 255, ibits, GRID_UNSTRUCTURED, GRID_CELL)
         CALL add_var( field_list, prefix//'cftotte', field%cftotte,              &
                     & GRID_UNSTRUCTURED_CELL, ZA_REFERENCE, cf_desc, grib2_desc, &
                     & lrestart = .FALSE., ldims=shape3d,                         &
                     &  lopenacc=.TRUE.)
         __acc_attach(field%cftotte)
      END IF

      IF (is_variable_in_output(first_output_name_list, var_name=prefix//'cfthv')) THEN
         cf_desc    = t_cf_var('turb_exchng_coeff_thv', '', '', datatype_flt)
         grib2_desc = grib2_var(255, 255, 255, ibits, GRID_UNSTRUCTURED, GRID_CELL)
         CALL add_var( field_list, prefix//'cfthv', field%cfthv,                  &
                     & GRID_UNSTRUCTURED_CELL, ZA_REFERENCE, cf_desc, grib2_desc, &
                     & lrestart = .FALSE., ldims=shape3d,                         &
                     &  lopenacc=.TRUE.)
         __acc_attach(field%cfthv)
      END IF

      cf_desc    = t_cf_var('Coriolis_param', 's-1', 'Coriolis parameter', datatype_flt)
      grib2_desc = grib2_var(255, 255, 255, ibits, GRID_UNSTRUCTURED, GRID_CELL)
      CALL add_var( field_list, prefix//'coriol', field%coriol,              &
                  & GRID_UNSTRUCTURED_CELL, ZA_SURFACE, cf_desc, grib2_desc, &
                  & lrestart = .FALSE., ldims=shape2d,                       &
                  & lopenacc=.TRUE.)
      __acc_attach(field%coriol)

      IF (is_variable_in_output(first_output_name_list, var_name=prefix//'hdtcbl')) THEN
         cf_desc    = t_cf_var('height_pbl_top', 'm', 'height of PBL top', datatype_flt)
         grib2_desc = grib2_var(255, 255, 255, ibits, GRID_UNSTRUCTURED, GRID_CELL)
         CALL add_var( field_list, prefix//'hdtcbl', field%hdtcbl,              &
                     & GRID_UNSTRUCTURED_CELL, ZA_SURFACE, cf_desc, grib2_desc, &
                     & lrestart = .FALSE., ldims=shape2d,                       &
                     &  lopenacc=.TRUE.)
         __acc_attach(field%hdtcbl)
      END IF

      !-----------------------------------
      ! &       field% z0m(nproma,nblks), &
      cf_desc    = t_cf_var('z0m', '', 'aerodynamic roughness length, grid box mean', &
           &                datatype_flt)
      grib2_desc = grib2_var(255, 255, 255, ibits, GRID_UNSTRUCTURED, GRID_CELL)
      CALL add_var( field_list, prefix//'z0m', field%z0m,                    &
                  & GRID_UNSTRUCTURED_CELL, ZA_SURFACE, cf_desc, grib2_desc, &
                  & lrestart = .FALSE., ldims=shape2d,                       &
                  & lopenacc=.TRUE.)
      __acc_attach(field%z0m)

      ! &       field% z0m_tile(nproma,nblks,nsfc_type), &
      CALL add_var( field_list, prefix//'z0m_tile', field%z0m_tile,                         &
                  & GRID_UNSTRUCTURED_CELL, ZA_SURFACE,                                     &
                  & t_cf_var('z0m_tile', '', 'aerodynamic roughness length', datatype_flt), &
                  & grib2_var(255, 255, 255, ibits, GRID_UNSTRUCTURED,GRID_CELL),           &
                  & ldims=shapesfc, lmiss=.TRUE., missval=cdimissval,                       &
                  & lcontainer=.TRUE., lrestart=.FALSE., loutput=.FALSE.,                   &
                  & lopenacc=.TRUE.)
      __acc_attach(field%z0m_tile)

      ALLOCATE(field%z0m_tile_ptr(ksfc_type))
      DO jsfc = 1,ksfc_type
        CALL add_ref( field_list, prefix//'z0m_tile',                              &
                    & prefix//'z0m_'//csfc(jsfc), field%z0m_tile_ptr(jsfc)%p,      &
                    & GRID_UNSTRUCTURED_CELL, ZA_SURFACE,                          &
                    & t_cf_var('z0m_'//csfc(jsfc), '','', datatype_flt),           &
                    & grib2_var(255, 255, 255, ibits, GRID_UNSTRUCTURED,GRID_CELL),&
                    & lrestart = .TRUE., ldims=shape2d,                            &
                    & lmiss=.TRUE., missval=cdimissval )
      END DO

   


      ! &        field% z0h_lnd(nproma, nblks), &
      cf_desc    = t_cf_var('z0h_lnd', '', 'roughness length heat, land', &
        &                datatype_flt)
      grib2_desc = grib2_var(255, 255, 255, ibits, GRID_UNSTRUCTURED, GRID_CELL)
      CALL add_var( field_list, prefix//'z0h_lnd', field%z0h_lnd,            &
                  & GRID_UNSTRUCTURED_CELL, ZA_SURFACE, cf_desc, grib2_desc, &
                  & lrestart = .TRUE., ldims=shape2d,                        &
                  & lmiss=.TRUE., missval=cdimissval,                        &
                  & lopenacc=.TRUE.)
      __acc_attach(field%z0h_lnd)

      !-----------------------------------

      ! &       field% ustar  (nproma,nblks),                &
      cf_desc    = t_cf_var('friction_velocity', 'm s-1', 'friction velocity', datatype_flt)
      grib2_desc = grib2_var(255, 255, 255, ibits, GRID_UNSTRUCTURED, GRID_CELL)
      CALL add_var( field_list, prefix//'ustar', field%ustar,                &
                  & GRID_UNSTRUCTURED_CELL, ZA_SURFACE, cf_desc, grib2_desc, &
                  & lrestart = .TRUE., initval = 1._wp, ldims=shape2d,       &
                  & lopenacc=.TRUE.)
      __acc_attach(field%ustar)

      IF (is_variable_in_output(first_output_name_list, var_name=prefix//'wstar')) THEN
         cf_desc    = t_cf_var('conv_velocity_scale', 'm s-1', 'convective velocity scale', datatype_flt)
         grib2_desc = grib2_var(255, 255, 255, ibits, GRID_UNSTRUCTURED, GRID_CELL)
         CALL add_var( field_list, prefix//'wstar', field%wstar,                &
                     & GRID_UNSTRUCTURED_CELL, ZA_SURFACE, cf_desc, grib2_desc, &
                     & lrestart = .FALSE., ldims=shape2d,                       &
                     &  lopenacc=.TRUE.)
         __acc_attach(field%wstar)
      END IF

      ! &       field% wstar_tile(nproma,nblks,nsfc_type), &
      CALL add_var( field_list, prefix//'wstar_tile', field%wstar_tile,          &
                  & GRID_UNSTRUCTURED_CELL, ZA_SURFACE,                          &
                  & t_cf_var('wstar_tile', '', 'convective velocity scale', datatype_flt),&
                  & grib2_var(255, 255, 255, ibits, GRID_UNSTRUCTURED,GRID_CELL),&
                  & ldims=shapesfc, lcontainer=.TRUE.,                           &
                  & lrestart=.FALSE., loutput=.FALSE.,                           &
                  & lopenacc=.TRUE.)
      __acc_attach(field%wstar_tile)

      ALLOCATE(field%wstar_tile_ptr(ksfc_type))
      DO jsfc = 1,ksfc_type
        CALL add_ref( field_list, prefix//'wstar_tile',                            &
                    & prefix//'wstar_'//csfc(jsfc), field%wstar_tile_ptr(jsfc)%p,  &
                    & GRID_UNSTRUCTURED_CELL, ZA_SURFACE,                          &
                    & t_cf_var('wstar_'//csfc(jsfc), '','', datatype_flt),         &
                    & grib2_var(255, 255, 255, ibits, GRID_UNSTRUCTURED,GRID_CELL),&
                    & lrestart=.TRUE., ldims=shape2d                               )
      END DO


      IF (is_variable_in_output(first_output_name_list, var_name=prefix//'kedisp')) THEN
         cf_desc    = t_cf_var('vert_int_dissip_kin_energy', 'W/m2',            &
                     &         'vert. integr. dissip. kin. energy', datatype_flt)
         grib2_desc = grib2_var(255, 255, 255, ibits, GRID_UNSTRUCTURED, GRID_CELL)
         CALL add_var( field_list, prefix//'kedisp', field%kedisp,              &
                     & GRID_UNSTRUCTURED_CELL, ZA_SURFACE, cf_desc, grib2_desc, &
                     & lrestart=.FALSE., ldims=shape2d,                         &
                     &  lopenacc=.TRUE.)
         __acc_attach(field%kedisp)
      END IF

      ! &       field% ocu    (nproma,nblks),                &
      cf_desc    = t_cf_var('ocean_sfc_u', 'm/s', 'u-component of ocean current/ice', datatype_flt)
      grib2_desc = grib2_var(10,1,2, iextbits, GRID_UNSTRUCTURED, GRID_CELL)
      CALL add_var( field_list, prefix//'ocu', field%ocu, &
        &           GRID_UNSTRUCTURED_CELL, ZA_SURFACE,   &
        &           cf_desc, grib2_desc, ldims=shape2d,   &
        &           lrestart=.TRUE.,                      &
        & lopenacc=.TRUE.)
      __acc_attach(field%ocu)

      ! &       field% ocv    (nproma,nblks),                &
      cf_desc    = t_cf_var('ocean_sfc_v', 'm/s', 'v-component of ocean current/ice', datatype_flt)
      grib2_desc = grib2_var(10,1,3, iextbits, GRID_UNSTRUCTURED, GRID_CELL)
      CALL add_var( field_list, prefix//'ocv', field%ocv, &
        &           GRID_UNSTRUCTURED_CELL, ZA_SURFACE,   &
        &           cf_desc, grib2_desc, ldims=shape2d,   &
        &           lrestart=.TRUE.,                      &
        & lopenacc=.TRUE.)
      __acc_attach(field%ocv)

    !-----------------------
    ! Surface
    !-----------------------

    cf_desc    = t_cf_var('surface_altitude', 'm',   &
                &         'surface altitude', datatype_flt)
    grib2_desc = grib2_var(2,0,7, ibits, GRID_UNSTRUCTURED, GRID_CELL)
    CALL add_var( field_list, prefix//'orog', field%orog,                  &
                & GRID_UNSTRUCTURED_CELL, ZA_SURFACE, cf_desc, grib2_desc, &
                & lrestart = .FALSE., ldims=shape2d,                       &
                & isteptype=TSTEP_CONSTANT,                                &
                & lopenacc=.TRUE.)
    __acc_attach(field%orog)

    cf_desc    = t_cf_var('land_area_fraction', 'm2/m2',   &
                &         'cell area fraction occupied by land including lakes', datatype_flt)
    grib2_desc = grib2_var(2,0,0, ibits, GRID_UNSTRUCTURED, GRID_CELL)
    CALL add_var( field_list, prefix//'sftlf', field%sftlf,                &
                & GRID_UNSTRUCTURED_CELL, ZA_SURFACE, cf_desc, grib2_desc, &
                & lrestart = .FALSE., ldims=shape2d,                       &
                & isteptype=TSTEP_CONSTANT,                                &
                & lopenacc=.TRUE.)
    __acc_attach(field%sftlf)

    cf_desc    = t_cf_var('land_ice_area_fraction', 'm2/m2',   &
                &         'cell area fraction occupied by land ice', datatype_flt)
    grib2_desc = grib2_var(255,255,255, ibits, GRID_UNSTRUCTURED, GRID_CELL)
    CALL add_var( field_list, prefix//'sftgif', field%sftgif,              &
                & GRID_UNSTRUCTURED_CELL, ZA_SURFACE, cf_desc, grib2_desc, &
                & lrestart = .FALSE., ldims=shape2d,                       &
                & isteptype=TSTEP_CONSTANT,                                &
                & lopenacc=.TRUE.)
    __acc_attach(field%sftgif)

    cf_desc    = t_cf_var('ocean_area_fraction', 'm2/m2',   &
                &         'cell area fraction occupied by ocean', datatype_flt)
    grib2_desc = grib2_var(2,0,255, ibits, GRID_UNSTRUCTURED, GRID_CELL)
    CALL add_var( field_list, prefix//'sftof', field%sftof,                &
                & GRID_UNSTRUCTURED_CELL, ZA_SURFACE, cf_desc, grib2_desc, &
                & lrestart = .FALSE., ldims=shape2d,                       &
                & isteptype=TSTEP_CONSTANT,                                &
                & lopenacc=.TRUE.)
    __acc_attach(field%sftof)


    ! &       field% lsmask (nproma, nblks),                 &
    cf_desc    = t_cf_var('land_cover', '', 'land cover', datatype_flt)
    grib2_desc = grib2_var(1, 2, 8, ibits, GRID_UNSTRUCTURED, GRID_CELL)
    CALL add_var( field_list, prefix//'land', field%lsmask,              &
              & GRID_UNSTRUCTURED_CELL, ZA_SURFACE, cf_desc, grib2_desc, &
              & lrestart=.FALSE., ldims=shape2d,                         &
              & lopenacc=.TRUE.)
    __acc_attach(field%lsmask)

    ! &       field% glac   (nproma, nblks),                 &
    cf_desc    = t_cf_var('glacier_cover', '', 'fraction of land covered by glaciers', &
         &                datatype_flt)
    grib2_desc = grib2_var(255, 255, 255, ibits, GRID_UNSTRUCTURED, GRID_CELL)
    CALL add_var( field_list, prefix//'glac', field%glac,                &
              & GRID_UNSTRUCTURED_CELL, ZA_SURFACE, cf_desc, grib2_desc, &
              & lrestart=.FALSE., ldims=shape2d,                         &
              & lopenacc=.TRUE.)
    __acc_attach(field%glac)

    ! &       field% seaice (nproma, nblks),                 &
    cf_desc    = t_cf_var('sea_ice_cover', '', 'fraction of ocean covered by sea ice', &
         &                datatype_flt)
    grib2_desc = grib2_var(10,2,0, ibits, GRID_UNSTRUCTURED, GRID_CELL)
    CALL add_var( field_list, prefix//'sic', field%seaice,    &
      &           GRID_UNSTRUCTURED_CELL, ZA_SURFACE,         &
      &           cf_desc, grib2_desc, ldims=shape2d,         &
      &           lrestart=.TRUE.,                            &
      & lopenacc=.TRUE.)
    __acc_attach(field%seaice)

    ! &       field% alake (nproma, nblks),                 &
    cf_desc    = t_cf_var('alake', '', 'fraction of lakes', &
         &                datatype_flt)
    grib2_desc = grib2_var(1,2,2, ibits, GRID_UNSTRUCTURED, GRID_CELL)
    CALL add_var( field_list, prefix//'alake', field%alake,              &
              & GRID_UNSTRUCTURED_CELL, ZA_SURFACE, cf_desc, grib2_desc, &
              & lrestart=.FALSE., ldims=shape2d,                         &
              & lopenacc=.TRUE.)
    __acc_attach(field%alake)

    ! &       field% lake_ice_frc (nproma, nblks),                 &
    cf_desc    = t_cf_var('lake_ice_frc', '', 'fraction of ice on lakes', & 
         &                datatype_flt)
    grib2_desc = grib2_var(1,2,7, ibits, GRID_UNSTRUCTURED, GRID_CELL)
    CALL add_var( field_list, prefix//'lake_ice_frc', field%lake_ice_frc,  &
              & GRID_UNSTRUCTURED_CELL, ZA_SURFACE, cf_desc, grib2_desc,   &
              & initval=0._wp, lrestart=.TRUE., ldims=shape2d,             &
              & lopenacc=.TRUE.)
    __acc_attach(field%lake_ice_frc)

    !-----------------------------------
    ! &       field% ts(nproma,nblks), &
    cf_desc    = t_cf_var('surface_temperature', 'K', 'surface temperature', datatype_flt)
    grib2_desc = grib2_var(0,0,0, ibits, GRID_UNSTRUCTURED, GRID_CELL)
    CALL add_var( field_list, prefix//'ts', field%ts,                    &
              & GRID_UNSTRUCTURED_CELL, ZA_SURFACE, cf_desc, grib2_desc, &
              & lrestart=.TRUE., ldims=shape2d,                          &
              & lopenacc=.TRUE.)
    __acc_attach(field%ts)

    ! &       field% ts_tile(nproma,nblks,nsfc_type), &
    CALL add_var( field_list, prefix//'ts_tile', field%ts_tile,                &
                & GRID_UNSTRUCTURED_CELL, ZA_SURFACE,                          &
                & t_cf_var('_tile', 'K', 'surface temperature on tiles', datatype_flt), &
                & grib2_var(0,0,0, ibits, GRID_UNSTRUCTURED, GRID_CELL),       &
                & ldims=shapesfc, lmiss=.TRUE., missval=cdimissval,            &
                & lcontainer=.TRUE., lrestart=.FALSE.,                         &
                & lopenacc=.TRUE.)
    __acc_attach(field%ts_tile)

    ALLOCATE(field%ts_tile_ptr(ksfc_type))
    DO jsfc = 1,ksfc_type
      CALL add_ref( field_list, prefix//'ts_tile',                                   &
                  & prefix//'ts_'//csfc(jsfc), field%ts_tile_ptr(jsfc)%p,            &
                  & GRID_UNSTRUCTURED_CELL, ZA_SURFACE,                              &
                  & t_cf_var('ts_'//csfc(jsfc), 'K',                                 &
                  &          'surface temperature on '//csfc(jsfc), datatype_flt),   &
                  & grib2_var(0,0,0, ibits, GRID_UNSTRUCTURED, GRID_CELL),           &
                  & lrestart=.TRUE., ldims=shape2d,                                  &
                  & lmiss=.TRUE., missval=cdimissval )
    END DO
    !-----------------------------------

    contvar_is_in_output = .FALSE.
    DO jsfc = 1,ksfc_type
       varname=prefix//'qs_sfc_'//csfc(jsfc)
       IF (is_variable_in_output(first_output_name_list, var_name=TRIM(varname))) THEN
          contvar_is_in_output = .TRUE.
       END IF
    END DO
    !
    IF (contvar_is_in_output) THEN
       CALL add_var( field_list, prefix//'qs_sfc_tile', field%qs_sfc_tile,        &
                   & GRID_UNSTRUCTURED_CELL, ZA_SURFACE,                          &
                   & t_cf_var('qs_sfc_tile', '', '', datatype_flt),               &
                   & grib2_var(255, 255, 255, ibits, GRID_UNSTRUCTURED,GRID_CELL),&
                   & ldims=shapesfc, lmiss=.TRUE., missval=cdimissval,            &
                   & lcontainer=.TRUE., lrestart=.FALSE., loutput=.FALSE.,        &
                   &  lopenacc=.TRUE.)
       __acc_attach(field%qs_sfc_tile)
       ALLOCATE(field%qs_sfc_tile_ptr(ksfc_type))
    END IF
    !
    DO jsfc = 1,ksfc_type
       varname=prefix//'qs_sfc_'//csfc(jsfc)
       IF (is_variable_in_output(first_output_name_list, var_name=TRIM(varname))) THEN
          CALL add_ref( field_list, prefix//'qs_sfc_tile',                           &
                      & TRIM(varname), field%qs_sfc_tile_ptr(jsfc)%p,                &
                      & GRID_UNSTRUCTURED_CELL, ZA_SURFACE,                          &
                      & t_cf_var('qs_sfc_'//csfc(jsfc), '', '', datatype_flt),       &
                      & grib2_var(255, 255, 255, ibits, GRID_UNSTRUCTURED,GRID_CELL),&
                      & lrestart=.FALSE., ldims=shape2d,                             &
                      & lmiss=.TRUE., missval=cdimissval )
       END IF
    END DO

    !-----------------------------------
    ! &       field% albedo (nproma,nblks),          &
    cf_desc    = t_cf_var('albedo', '', 'surface albedo', datatype_flt)
    grib2_desc = grib2_var(0,19,1, ibits, GRID_UNSTRUCTURED, GRID_CELL)
    CALL add_var( field_list, prefix//'albedo', field%albedo,              &
                & GRID_UNSTRUCTURED_CELL, ZA_SURFACE, cf_desc, grib2_desc, &
                & lrestart=.FALSE., ldims=shape2d,                         &
                & lopenacc=.TRUE.)
    __acc_attach(field%albedo)

    ! &       field% albvisdir (nproma,nblks),          &
    cf_desc    = t_cf_var('albvisdir', '', 'albedo VIS direct', datatype_flt)
    grib2_desc = grib2_var(255, 255, 255, ibits, GRID_UNSTRUCTURED, GRID_CELL)
    CALL add_var( field_list, prefix//'albvisdir', field%albvisdir,        &
                & GRID_UNSTRUCTURED_CELL, ZA_SURFACE, cf_desc, grib2_desc, &
                & lrestart=.TRUE., ldims=shape2d ,                         &
                & lopenacc=.TRUE.)
    __acc_attach(field%albvisdir)

    ! &       field% albvisdif (nproma,nblks),          &
    cf_desc    = t_cf_var('albvisdif', '', 'albedo VIS diffuse', datatype_flt)
    grib2_desc = grib2_var(255, 255, 255, ibits, GRID_UNSTRUCTURED, GRID_CELL)
    CALL add_var( field_list, prefix//'albvisdif', field%albvisdif,        &
                & GRID_UNSTRUCTURED_CELL, ZA_SURFACE, cf_desc, grib2_desc, &
                & lrestart=.TRUE., ldims=shape2d ,                         &
                & lopenacc=.TRUE.)
    __acc_attach(field%albvisdif)

    ! &       field% albnirdir (nproma,nblks),          &
    cf_desc    = t_cf_var('albnirdir', '', 'albedo NIR direct', datatype_flt)
    grib2_desc = grib2_var(255, 255, 255, ibits, GRID_UNSTRUCTURED, GRID_CELL)
    CALL add_var( field_list, prefix//'albnirdir', field%albnirdir,        &
                & GRID_UNSTRUCTURED_CELL, ZA_SURFACE, cf_desc, grib2_desc, &
                & lrestart=.TRUE., ldims=shape2d ,                         &
                & lopenacc=.TRUE.)
    __acc_attach(field%albnirdir)

    ! &       field% albnirdif (nproma,nblks),          &
    cf_desc    = t_cf_var('albnirdif', '', 'albedo NIR diffuse', datatype_flt)
    grib2_desc = grib2_var(255, 255, 255, ibits, GRID_UNSTRUCTURED, GRID_CELL)
    CALL add_var( field_list, prefix//'albnirdif', field%albnirdif,        &
                & GRID_UNSTRUCTURED_CELL, ZA_SURFACE, cf_desc, grib2_desc, &
                & lrestart=.TRUE., ldims=shape2d ,                         &
                & lopenacc=.TRUE.)
    __acc_attach(field%albnirdif)

    ! &       field% albvisdir_tile (nproma,nblks,nsfc_type),          &
    cf_desc    = t_cf_var('albvisdir_tile', '', 'albedo VIS direct', datatype_flt)
    grib2_desc = grib2_var(255, 255, 255, ibits, GRID_UNSTRUCTURED, GRID_CELL)
    CALL add_var( field_list, prefix//'albvisdir_tile', field%albvisdir_tile,             &
                & GRID_UNSTRUCTURED_CELL, ZA_SURFACE, cf_desc, grib2_desc,                &
                & ldims=shapesfc, lmiss=.TRUE., missval=cdimissval,                       &
                & lcontainer=.TRUE., lrestart=.FALSE.,                                    &
                & lopenacc=.TRUE.)
    __acc_attach(field%albvisdir_tile)

    ! &       field% albvisdif_tile (nproma,nblks,nsfc_type),          &
    cf_desc    = t_cf_var('albvisdif_tile', '', 'albedo VIS diffuse', datatype_flt)
    grib2_desc = grib2_var(255, 255, 255, ibits, GRID_UNSTRUCTURED, GRID_CELL)
    CALL add_var( field_list, prefix//'albvisdif_tile', field%albvisdif_tile,             &
                & GRID_UNSTRUCTURED_CELL, ZA_SURFACE, cf_desc, grib2_desc,                &
                & ldims=shapesfc, lmiss=.TRUE., missval=cdimissval,                       &
                & lcontainer=.TRUE., lrestart=.FALSE.,                                    &
                & lopenacc=.TRUE.)
    __acc_attach(field%albvisdif_tile)

    ! &       field% albnirdir_tile (nproma,nblks,nsfc_type),          &
    cf_desc    = t_cf_var('albnirdir_tile', '', 'albedo NIR direct', datatype_flt)
    grib2_desc = grib2_var(255, 255, 255, ibits, GRID_UNSTRUCTURED, GRID_CELL)
    CALL add_var( field_list, prefix//'albnirdir_tile', field%albnirdir_tile,             &
                & GRID_UNSTRUCTURED_CELL, ZA_SURFACE, cf_desc, grib2_desc,                &
                & ldims=shapesfc, lmiss=.TRUE., missval=cdimissval,                       &
                & lcontainer=.TRUE., lrestart=.FALSE.,                                    &
                & lopenacc=.TRUE.)
    __acc_attach(field%albnirdir_tile)

    ! &       field% albnirdif_tile (nproma,nblks,nsfc_type),          &
    cf_desc    = t_cf_var('albnirdif_tile', '', 'albedo NIR diffuse', datatype_flt)
    grib2_desc = grib2_var(255, 255, 255, ibits, GRID_UNSTRUCTURED, GRID_CELL)
    CALL add_var( field_list, prefix//'albnirdif_tile', field%albnirdif_tile,             &
                & GRID_UNSTRUCTURED_CELL, ZA_SURFACE, cf_desc, grib2_desc,                &
                & ldims=shapesfc, lmiss=.TRUE., missval=cdimissval,                       &
                & lcontainer=.TRUE., lrestart=.FALSE.,                                    &
                & lopenacc=.TRUE.)
    __acc_attach(field%albnirdif_tile)

    ! &       field% albedo_tile (nproma,nblks,nsfc_type),          &
    cf_desc    = t_cf_var('albedo_tile', '', 'albedo', datatype_flt)
    grib2_desc = grib2_var(255, 255, 255, ibits, GRID_UNSTRUCTURED, GRID_CELL)
    CALL add_var( field_list, prefix//'albedo_tile', field%albedo_tile,                   &
                & GRID_UNSTRUCTURED_CELL, ZA_SURFACE, cf_desc, grib2_desc,                &
                & ldims=shapesfc, lmiss=.TRUE., missval=cdimissval,                       &
                & lcontainer=.TRUE., lrestart=.FALSE.,                                    &
                & lopenacc=.TRUE.)
    __acc_attach(field%albedo_tile)

    ALLOCATE(field%albvisdir_tile_ptr(ksfc_type), field%albvisdif_tile_ptr(ksfc_type), &
             field%albnirdir_tile_ptr(ksfc_type), field%albnirdif_tile_ptr(ksfc_type), &
             field%albedo_tile_ptr(ksfc_type)                                          )

    DO jsfc = 1,ksfc_type
      CALL add_ref( field_list, prefix//'albvisdir_tile',                              &
                  & prefix//'albvisdir_'//csfc(jsfc), field%albvisdir_tile_ptr(jsfc)%p,&
                  & GRID_UNSTRUCTURED_CELL, ZA_SURFACE,                                &
                  & t_cf_var('albvisdir_'//csfc(jsfc), '', '', datatype_flt),          &
                  & grib2_var(255, 255, 255, ibits, GRID_UNSTRUCTURED, GRID_CELL),     &
                  & lrestart=.FALSE., ldims=shape2d,                                   &
                  & lmiss=.TRUE., missval=cdimissval )
      CALL add_ref( field_list, prefix//'albvisdif_tile',                              &
                  & prefix//'albvisdif_'//csfc(jsfc), field%albvisdif_tile_ptr(jsfc)%p,&
                  & GRID_UNSTRUCTURED_CELL, ZA_SURFACE,                                &
                  & t_cf_var('albvisdif_'//csfc(jsfc), '', '', datatype_flt),          &
                  & grib2_var(255, 255, 255, ibits, GRID_UNSTRUCTURED, GRID_CELL),     &
                  & lrestart=.FALSE., ldims=shape2d,                                   &
                  & lmiss=.TRUE., missval=cdimissval )
      CALL add_ref( field_list, prefix//'albnirdir_tile',                              &
                  & prefix//'albnirdir_'//csfc(jsfc), field%albnirdir_tile_ptr(jsfc)%p,&
                  & GRID_UNSTRUCTURED_CELL, ZA_SURFACE,                                &
                  & t_cf_var('albnirdir_'//csfc(jsfc), '', '', datatype_flt),          &
                  & grib2_var(255, 255, 255, ibits, GRID_UNSTRUCTURED, GRID_CELL),     &
                  & lrestart=.FALSE., ldims=shape2d,                                   &
                  & lmiss=.TRUE., missval=cdimissval )
      CALL add_ref( field_list, prefix//'albnirdif_tile',                              &
                  & prefix//'albnirdif_'//csfc(jsfc), field%albnirdif_tile_ptr(jsfc)%p,&
                  & GRID_UNSTRUCTURED_CELL, ZA_SURFACE,                                &
                  & t_cf_var('albnirdif_'//csfc(jsfc), '', '', datatype_flt),          &
                  & grib2_var(255, 255, 255, ibits, GRID_UNSTRUCTURED, GRID_CELL),     &
                  & lrestart=.FALSE., ldims=shape2d,                                   &
                  & lmiss=.FALSE., missval=cdimissval )
      CALL add_ref( field_list, prefix//'albedo_tile',                                 &
                  & prefix//'albedo_'//csfc(jsfc), field%albedo_tile_ptr(jsfc)%p,      &
                  & GRID_UNSTRUCTURED_CELL, ZA_SURFACE,                                &
                  & t_cf_var('albedo_'//csfc(jsfc), '', '', datatype_flt),             &
                  & grib2_var(255, 255, 255, ibits, GRID_UNSTRUCTURED, GRID_CELL),     &
                  & lrestart=.FALSE., ldims=shape2d,                                   &
                  & lmiss=.TRUE., missval=cdimissval )
    END DO

    ! &       field% emissivity (nproma,nblks),          &
    cf_desc    = t_cf_var('emissivity', '', 'longwave surface emissivity', datatype_flt)
    grib2_desc = grib2_var(255,255,255, ibits, GRID_UNSTRUCTURED, GRID_CELL)
    CALL add_var( field_list, prefix//'emissivity', field%emissivity,      &
                & GRID_UNSTRUCTURED_CELL, ZA_SURFACE, cf_desc, grib2_desc, &
                & lrestart=.FALSE., ldims=shape2d,                         &
                & lopenacc=.TRUE.)
    __acc_attach(field%emissivity)

    !---------------------------
    ! Surface fluxes
    !---------------------------
    ! gridbox mean
<<<<<<< HEAD
=======
    CALL add_var( field_list, prefix//'co2flux', field%co2flux,           &
                & GRID_UNSTRUCTURED_CELL, ZA_SURFACE,                     &
                & t_cf_var('co2flux', 'kg m-2 s-1', 'co2 flux',           &
                & datatype_flt),                                          &
                & grib2_var(255,255,255,iextbits, GRID_UNSTRUCTURED, GRID_CELL),&
                & ldims=shape2d,                                          &
                & lrestart = .FALSE.,                                     &
                & isteptype=TSTEP_INSTANT,                                &
                & lopenacc=.TRUE.)
    __acc_attach(field%co2flux)

>>>>>>> a3d6cad6

    CALL add_var( field_list, prefix//'evspsbl', field%evap,              &
                & GRID_UNSTRUCTURED_CELL, ZA_SURFACE,                     &
                & t_cf_var('evap', 'kg m-2 s-1', 'evaporation',           &
                & datatype_flt),                                          &
                & grib2_var(0,1,6,iextbits, GRID_UNSTRUCTURED, GRID_CELL),&
                & ldims=shape2d,                                          &
                & lrestart = .FALSE.,                                     &
                & isteptype=TSTEP_INSTANT,                                &
                & lopenacc=.TRUE.)


    __acc_attach(field%evap)

    CALL add_var( field_list, prefix//'hfls', field%lhflx,                &
                & GRID_UNSTRUCTURED_CELL, ZA_SURFACE,                     &
                & t_cf_var('lhflx', 'W m-2 ', 'latent heat flux',         &
                & datatype_flt),                                          &
                & grib2_var(0,0,10, ibits, GRID_UNSTRUCTURED, GRID_CELL), &
                & ldims=shape2d,                                          &
                & lrestart = .FALSE.,                                     &
                & isteptype=TSTEP_INSTANT,                                &
                & lopenacc=.TRUE.)

    __acc_attach(field%lhflx)

    CALL add_var( field_list, prefix//'hfss', field%shflx,                &
                & GRID_UNSTRUCTURED_CELL, ZA_SURFACE,                     &
                & t_cf_var('shflx', 'W m-2 ', 'sensible heat flux',       &
                & datatype_flt),                                          &
                & grib2_var(0,0,11, ibits, GRID_UNSTRUCTURED, GRID_CELL), &
                & ldims=shape2d,                                          &
                & lrestart = .FALSE.,                                     &
                & isteptype=TSTEP_INSTANT,                                &
                & lopenacc=.TRUE.)

    __acc_attach(field%shflx)

    !---------------------------------
    ! values on tiles

    CALL add_var( field_list, prefix//'rsns_tile',field%swflxsfc_tile,    &
                & GRID_UNSTRUCTURED_CELL, ZA_SURFACE,                     &
                & t_cf_var('rsns_tile', 'W m-2',                          &
                &          'shortwave net flux at surface on tiles',      &
                &          datatype_flt),                                 &
                & grib2_var(0,4,9, ibits, GRID_UNSTRUCTURED, GRID_CELL),  &
                & ldims=shapesfc, lmiss=.TRUE., missval=cdimissval,       &
                & lcontainer=.TRUE., lrestart=.FALSE., loutput=.FALSE.,   &
                & lopenacc=.TRUE.)

    __acc_attach(field%swflxsfc_tile)

    CALL add_var( field_list, prefix//'rlns_tile',field%lwflxsfc_tile,    &
                & GRID_UNSTRUCTURED_CELL, ZA_SURFACE,                     &
                & t_cf_var('rlns_tile', 'W m-2',                          &
                &          'longwave net flux at surface on tiles',       &
                &          datatype_flt),                                 &
                & grib2_var(0,5,5, ibits, GRID_UNSTRUCTURED, GRID_CELL),  &
                & ldims=shapesfc, lmiss=.TRUE., missval=cdimissval,       &
                & lcontainer=.TRUE., lrestart=.FALSE., loutput=.FALSE.,   &
                & lopenacc=.TRUE.)

    __acc_attach(field%lwflxsfc_tile)

    CALL add_var( field_list, prefix//'evspsbl_tile', field%evap_tile,    &
                & GRID_UNSTRUCTURED_CELL, ZA_SURFACE,                     &
                & t_cf_var('evspsbl_tile', 'kg m-2 s-1',                  &
                &          'evaporation on tiles', datatype_flt),         &
                & grib2_var(0,1,6, ibits, GRID_UNSTRUCTURED, GRID_CELL),  &
                & ldims=shapesfc,                                         &
                & lcontainer=.TRUE., lrestart=.FALSE., loutput=.FALSE.,   &
                & lopenacc=.TRUE.)

    __acc_attach(field%evap_tile)

    CALL add_var( field_list, prefix//'hfls_tile', field%lhflx_tile,      &
                & GRID_UNSTRUCTURED_CELL, ZA_SURFACE,                     &
                & t_cf_var('hfls_tile', 'W m-2',                          &
                &          'latent heat flux on tiles', datatype_flt),    &
                & grib2_var(0,0,10, ibits, GRID_UNSTRUCTURED, GRID_CELL), &
                & ldims=shapesfc, lmiss=.TRUE., missval=cdimissval,       &
                & lcontainer=.TRUE., lrestart=.FALSE., loutput=.FALSE.,   &
                & lopenacc=.TRUE.)

    __acc_attach(field%lhflx_tile)

    CALL add_var( field_list, prefix//'hfss_tile', field%shflx_tile,      &
                & GRID_UNSTRUCTURED_CELL, ZA_SURFACE,                     &
                & t_cf_var('hfss_tile', 'W m-2',                          &
                &          'sensible heat flux on tiles', datatype_flt),  &
                & grib2_var(0,0,11, ibits, GRID_UNSTRUCTURED, GRID_CELL), &
                & ldims=shapesfc, lmiss=.TRUE., missval=cdimissval,       &
                & lcontainer=.TRUE., lrestart=.FALSE., loutput=.FALSE.,   &
                & lopenacc=.TRUE.)

    __acc_attach(field%shflx_tile)

    CALL add_var( field_list, prefix//'frac_tile', field%frac_tile,       &
                & GRID_UNSTRUCTURED_CELL, ZA_SURFACE,                     &
                & t_cf_var('frac_tile', '%',                              &
                &          'surface fraction of tiles', datatype_flt),    &
                & grib2_var(255,255,255, ibits, GRID_UNSTRUCTURED, GRID_CELL), &
                & ldims=shapesfc, lmiss=.TRUE., missval=cdimissval,       &
                & lcontainer=.TRUE., lrestart=.FALSE., loutput=.FALSE.,   &
                & lopenacc=.TRUE.)

    __acc_attach(field%frac_tile)

    ALLOCATE(field%swflxsfc_tile_ptr(ksfc_type))
    ALLOCATE(field%lwflxsfc_tile_ptr(ksfc_type))
    ALLOCATE(field%evap_tile_ptr(ksfc_type))
    ALLOCATE(field%lhflx_tile_ptr(ksfc_type))
    ALLOCATE(field%shflx_tile_ptr(ksfc_type))
    ALLOCATE(field%frac_tile_ptr(ksfc_type))

    DO jsfc = 1,ksfc_type

      CALL add_ref( field_list, prefix//'rsns_tile',                                   &
                  & prefix//'rsns_'//csfc(jsfc), field%swflxsfc_tile_ptr(jsfc)%p,      &
                  & GRID_UNSTRUCTURED_CELL, ZA_SURFACE,                                &
                  & t_cf_var('rsns_'//csfc(jsfc), 'W m-2',                             &
                  &          'shortwave net flux at surface on tile '//csfc(jsfc),     &
                  &          datatype_flt),                                            &
                  & grib2_var(0,4,9, ibits, GRID_UNSTRUCTURED, GRID_CELL),             &
                  & lrestart=.FALSE., ldims=shape2d,                                   &
                  & lmiss=.TRUE., missval=cdimissval )

      CALL add_ref( field_list, prefix//'rlns_tile',                                   &
                  & prefix//'rlns_'//csfc(jsfc), field%lwflxsfc_tile_ptr(jsfc)%p,      &
                  & GRID_UNSTRUCTURED_CELL, ZA_SURFACE,                                &
                  & t_cf_var('rlns_'//csfc(jsfc), 'W m-2',                             &
                  &          'longwave net flux at surface on tile '//csfc(jsfc),      &
                  &          datatype_flt),                                            &
                  & grib2_var(0,5,5, ibits, GRID_UNSTRUCTURED, GRID_CELL),             &
                  & lrestart=.FALSE., ldims=shape2d,                                   &
                  & lmiss=.TRUE., missval=cdimissval )

      CALL add_ref( field_list, prefix//'evspsbl_tile',                                &
                  & prefix//'evspsbl_'//csfc(jsfc), field%evap_tile_ptr(jsfc)%p,       &
                  & GRID_UNSTRUCTURED_CELL, ZA_SURFACE,                                &
                  & t_cf_var('evspsbl_'//csfc(jsfc), 'kg m-2 s-1',                     &
                  &          'evaporation on tile '//csfc(jsfc), datatype_flt),        &
                  & grib2_var(0,1,6, ibits, GRID_UNSTRUCTURED, GRID_CELL),             &
                  & lrestart=.FALSE., ldims=shape2d,                                   &
                  & lmiss=.TRUE., missval=cdimissval )

      CALL add_ref( field_list, prefix//'hfls_tile',                                   &
                  & prefix//'hfls_'//csfc(jsfc), field%lhflx_tile_ptr(jsfc)%p,         &
                  & GRID_UNSTRUCTURED_CELL, ZA_SURFACE,                                &
                  & t_cf_var('hfls_'//csfc(jsfc), 'W m-2',                             &
                  &          'latent heat flux on tile '//csfc(jsfc), datatype_flt),   &
                  & grib2_var(0,0,10, ibits, GRID_UNSTRUCTURED, GRID_CELL),            &
                  & lrestart=.FALSE., ldims=shape2d,                                   &
                  & lmiss=.TRUE., missval=cdimissval )

      CALL add_ref( field_list, prefix//'hfss_tile',                                   &
                  & prefix//'hfss_'//csfc(jsfc), field%shflx_tile_ptr(jsfc)%p,         &
                  & GRID_UNSTRUCTURED_CELL, ZA_SURFACE,                                &
                  & t_cf_var('hfss_'//csfc(jsfc), 'W m-2',                             &
                  &          'sensible heat flux on tile '//csfc(jsfc),datatype_flt),  &
                  & grib2_var(0,0,11, ibits, GRID_UNSTRUCTURED, GRID_CELL),            &
                  & lrestart=.FALSE., ldims=shape2d,                                   &
                  & lmiss=.TRUE., missval=cdimissval )

      CALL add_ref( field_list, prefix//'frac_tile',                                   &
                  & prefix//'frac_'//csfc(jsfc), field%frac_tile_ptr(jsfc)%p,          &
                  & GRID_UNSTRUCTURED_CELL, ZA_SURFACE,                                &
                  & t_cf_var('frac_'//csfc(jsfc), '%',                                 &
                  &          'surface fraction of tile '//csfc(jsfc),                  &
                  &          datatype_flt),                                            &
                  & grib2_var(255,255,255, ibits, GRID_UNSTRUCTURED, GRID_CELL),       &
                  &  ldims=shape2d, lmiss=.TRUE., missval=cdimissval )

    END DO

    !-----------------------------------------
    ! wind stress, grid box mean
    !-----------------------------------------

    CALL add_var( field_list, prefix//'tauu', field%u_stress        ,           &
                & GRID_UNSTRUCTURED_CELL, ZA_SURFACE,                           &
                & t_cf_var('u_stress','N m-2','u-momentum flux at the surface', &
                &          datatype_flt),                                       &
                & grib2_var(0,2,17, ibits, GRID_UNSTRUCTURED, GRID_CELL),       &
                & ldims=shape2d,                                                &
                & lrestart = .FALSE.,                                           &
                & isteptype=TSTEP_INSTANT,                                      &
                & lopenacc=.TRUE.)

    __acc_attach(field%u_stress        )

    CALL add_var( field_list, prefix//'tauv', field%v_stress,                   &
                & GRID_UNSTRUCTURED_CELL, ZA_SURFACE,                           &
                & t_cf_var('v_stress','N m-2','v-momentum flux at the surface', &
                &          datatype_flt),                                       &
                & grib2_var(0,2,18, ibits, GRID_UNSTRUCTURED, GRID_CELL),       &
                & ldims=shape2d,                                                &
                & lrestart = .FALSE.,                                           &
                & isteptype=TSTEP_INSTANT,                                      &
                & lopenacc=.TRUE.)

    __acc_attach(field%v_stress)

    ! wind stress, instantaneous tile values 

    CALL add_var( field_list, prefix//'tauu_tile', field%u_stress_tile,         &
                & GRID_UNSTRUCTURED_CELL, ZA_SURFACE,                           &
                & t_cf_var('u_stress_tile', 'N m-2',                            &
                &          'u-momentum flux at the surface on tiles',           &
                &          datatype_flt),                                       &
                & grib2_var(0,2,17, ibits, GRID_UNSTRUCTURED, GRID_CELL),       &
                & ldims=shapesfc, lmiss=.TRUE., missval=cdimissval,             &
                & lcontainer=.TRUE., lrestart=.FALSE., loutput=.FALSE.,         &
                & lopenacc=.TRUE.)

    __acc_attach(field%u_stress_tile)

    CALL add_var( field_list, prefix//'tauv_tile', field%v_stress_tile,         &
                & GRID_UNSTRUCTURED_CELL, ZA_SURFACE,                           &
                & t_cf_var('v_stress_tile', 'N m-2',                            &
                &          'v-momentum flux at the surface on tiles',           &
                &          datatype_flt),                                       &
                & grib2_var(0,2,18, ibits, GRID_UNSTRUCTURED, GRID_CELL),       &
                & ldims=shapesfc, lmiss=.TRUE., missval=cdimissval,             &
                & lcontainer=.TRUE., lrestart=.FALSE., loutput=.FALSE.,         &
                & lopenacc=.TRUE.)

    __acc_attach(field%v_stress_tile)

    ALLOCATE(field%u_stress_tile_ptr(ksfc_type))
    ALLOCATE(field%v_stress_tile_ptr(ksfc_type))

    DO jsfc = 1,ksfc_type

      CALL add_ref( field_list, prefix//'tauu_tile',                                &
                  & prefix//'tauu_'//csfc(jsfc), field%u_stress_tile_ptr(jsfc)%p,   &
                  & GRID_UNSTRUCTURED_CELL, ZA_SURFACE,                             &
                  & t_cf_var('u_stress_'//csfc(jsfc), 'N m-2',                      &
                  &          'u-momentum flux at the surface on tile '//csfc(jsfc), &
                  &          datatype_flt),                                         &
                  & grib2_var(0,2,17, ibits, GRID_UNSTRUCTURED, GRID_CELL),         &
                  & lrestart=.FALSE., ldims=shape2d,                                &
                  & lmiss=.TRUE., missval=cdimissval )

      CALL add_ref( field_list, prefix//'tauv_tile',                                &
                  & prefix//'tauv_'//csfc(jsfc), field%v_stress_tile_ptr(jsfc)%p,   &
                  & GRID_UNSTRUCTURED_CELL, ZA_SURFACE,                             &
                  & t_cf_var('v_stress_'//csfc(jsfc), 'N m-2',                      &
                  &          'v-momentum flux at the surface on tile '//csfc(jsfc), &
                  &          datatype_flt),                                         &
                  & grib2_var(0,2,18, ibits, GRID_UNSTRUCTURED, GRID_CELL),         &
                  & lrestart=.FALSE., ldims=shape2d,                                &
                  & lmiss=.TRUE., missval=cdimissval )
    END DO

    !-----------------------------------------
    ! near surface diagnostics, grid box mean
    !-----------------------------------------

<<<<<<< HEAD
=======
    CALL add_var( field_list, prefix//'co2mmr', field%co2mmr,                   &
                & GRID_UNSTRUCTURED_CELL, ZA_SURFACE,                           &
                & t_cf_var('CO2 MR','kg kg-1','co2 mixing ratio',               &
                &          datatype_flt),                                       &
                & grib2_var(255,255,255, ibits, GRID_UNSTRUCTURED, GRID_CELL),  &
                & ldims=shape2d,                                                &
                & lrestart = .FALSE.,                                           &
                & isteptype=TSTEP_INSTANT,                                      &
                & lopenacc=.TRUE.)

    __acc_attach(field%co2mmr)

>>>>>>> a3d6cad6
    CALL add_var( field_list, prefix//'sfcwind', field%sfcwind,                 &
                & GRID_UNSTRUCTURED_CELL, ZA_SURFACE,                           &
                & t_cf_var('sfcwind','m s-1','10m windspeed',                   &
                &          datatype_flt),                                       &
                & grib2_var(0,2,1, ibits, GRID_UNSTRUCTURED, GRID_CELL),        &
                & ldims=shape2d,                                                &
                & lrestart = .FALSE.,                                           &
                & isteptype=TSTEP_INSTANT,                                      &
                & lopenacc=.TRUE.)

    __acc_attach(field%sfcwind)

    CALL add_var( field_list, prefix//'uas', field%uas,                         &
                & GRID_UNSTRUCTURED_CELL, ZA_SURFACE,                           &
                & t_cf_var('uas','m s-1','zonal wind in 10m',                   &
                &          datatype_flt),                                       &
                & grib2_var(0,2,2, ibits, GRID_UNSTRUCTURED, GRID_CELL),        &
                & ldims=shape2d,                                                &
                & lrestart = .FALSE.,                                           &
                & isteptype=TSTEP_INSTANT,                                      &
                & lopenacc=.TRUE.)

    __acc_attach(field%uas)

    CALL add_var( field_list, prefix//'vas', field%vas,                         &
                & GRID_UNSTRUCTURED_CELL, ZA_SURFACE,                           &
                & t_cf_var('vas','m s-1','meridional wind in 10m',              &
                &          datatype_flt),                                       &
                & grib2_var(0,2,3, ibits, GRID_UNSTRUCTURED, GRID_CELL),        &
                & ldims=shape2d,                                                &
                & lrestart = .FALSE.,                                           &
                & isteptype=TSTEP_INSTANT,                                      &
                & lopenacc=.TRUE.)

    __acc_attach(field%vas)

    CALL add_var( field_list, prefix//'tas', field%tas,                         &
                & GRID_UNSTRUCTURED_CELL, ZA_SURFACE,                           &
                & t_cf_var('tas','K','temperature in 2m',                       &
                &          datatype_flt),                                       &
                & grib2_var(0,0,0, ibits, GRID_UNSTRUCTURED, GRID_CELL),        &
                & ldims=shape2d,                                                &
                & lrestart = .FALSE.,                                           &
                & isteptype=TSTEP_INSTANT,                                      &
                & lopenacc=.TRUE.)

    __acc_attach(field%tas)

    CALL add_var( field_list, prefix//'dew2', field%dew2,                       &
                & GRID_UNSTRUCTURED_CELL, ZA_SURFACE,                           &
                & t_cf_var('dew2','K','dew point temperature in 2m',            &
                &          datatype_flt),                                       &
                & grib2_var(0,0,6, ibits, GRID_UNSTRUCTURED, GRID_CELL),        &
                & ldims=shape2d,                                                &
                & lrestart = .FALSE.,                                           &
                & isteptype=TSTEP_INSTANT,                                      &
                & lopenacc=.TRUE.)

    __acc_attach(field%dew2)

    CALL add_var( field_list, prefix//'tasmax', field%tasmax,                   &
                & GRID_UNSTRUCTURED_CELL, ZA_SURFACE,                           &
                & t_cf_var('tasmax','K','maximum 2m temperature',               &
                &          datatype_flt),                                       &
                & grib2_var(0,0,4, ibits, GRID_UNSTRUCTURED, GRID_CELL),        &
                & ldims=shape2d,                                                &
                & lrestart = .FALSE.,                                           &
                & initval = -99._wp, resetval = -99._wp,                        &
                & isteptype=TSTEP_MAX,                                          &
                & action_list=actions(new_action(ACTION_RESET,"P1D")),          &
                & lopenacc=.TRUE.)

    __acc_attach(field%tasmax)

    CALL add_var( field_list, prefix//'tasmin', field%tasmin,                   &
                & GRID_UNSTRUCTURED_CELL, ZA_SURFACE,                           &
                & t_cf_var('tasmin','K','minimum 2m temperature',               &
                &          datatype_flt),                                       &
                & grib2_var(0,0,5, ibits, GRID_UNSTRUCTURED, GRID_CELL),        &
                & ldims=shape2d,                                                &
                & lrestart = .FALSE.,                                           &
                & initval = 999._wp, resetval = 999._wp,                        &
                & isteptype=TSTEP_MIN,                                          &
                & action_list=actions(new_action(ACTION_RESET,"P1D")),          &
                & lopenacc=.TRUE.)

    __acc_attach(field%tasmin)

    !--------------------------------------
    ! near surface diagnostics, tile values
    !--------------------------------------

    CALL add_var( field_list, prefix//'sfcwind_tile', field%sfcwind_tile,       &
                & GRID_UNSTRUCTURED_CELL, ZA_SURFACE,                           &
                & t_cf_var('sfcwind_tile','m s-1','10m windspeed on tiles',     &
                &          datatype_flt),                                       &
                & grib2_var(0,2,1, ibits, GRID_UNSTRUCTURED, GRID_CELL),        &
                & ldims=shapesfc,                                               &
                & lcontainer=.TRUE., lrestart=.FALSE.,                          &
                & isteptype=TSTEP_INSTANT,                                      &
                & lopenacc=.TRUE.)

    __acc_attach(field%sfcwind_tile)

    CALL add_var( field_list, prefix//'uas_tile', field%uas_tile,               &
                & GRID_UNSTRUCTURED_CELL, ZA_SURFACE,                           &
                & t_cf_var('uas_tile','m s-1','zonal wind in 10m on tiles',     &
                &          datatype_flt),                                       &
                & grib2_var(0,2,2, ibits, GRID_UNSTRUCTURED, GRID_CELL),        &
                & ldims=shapesfc,                                               &
                & lcontainer=.TRUE., lrestart=.FALSE.,                          &
                & isteptype=TSTEP_INSTANT,                                      &
                & lopenacc=.TRUE.)

    __acc_attach(field%uas_tile)

    CALL add_var( field_list, prefix//'vas_tile', field%vas_tile,               &
                & GRID_UNSTRUCTURED_CELL, ZA_SURFACE,                           &
                & t_cf_var('vas_tile','m s-1','meridional wind in 10m on tiles',&
                &          datatype_flt),                                       &
                & grib2_var(0,2,3, ibits, GRID_UNSTRUCTURED, GRID_CELL),        &
                & ldims=shapesfc,                                               &
                & lcontainer=.TRUE., lrestart=.FALSE.,                          &
                & isteptype=TSTEP_INSTANT,                                      &
                & lopenacc=.TRUE.)

    __acc_attach(field%vas_tile)

    CALL add_var( field_list, prefix//'tas_tile', field%tas_tile,               &
                & GRID_UNSTRUCTURED_CELL, ZA_SURFACE,                           &
                & t_cf_var('tas_tile','K','temperature in 2m on tiles',         &
                &          datatype_flt),                                       &
                & grib2_var(0,0,0, ibits, GRID_UNSTRUCTURED, GRID_CELL),        &
                & ldims=shapesfc,                                               &
                & lcontainer=.TRUE., lrestart=.FALSE.,                          &
                & isteptype=TSTEP_INSTANT,                                      &
                & lopenacc=.TRUE.)

    __acc_attach(field%tas_tile)

    CALL add_var( field_list, prefix//'dew2_tile', field%dew2_tile,             &
                & GRID_UNSTRUCTURED_CELL, ZA_SURFACE,                           &
                & t_cf_var('dew2_tile','K','dew point temperature in 2m on tiles',&
                &          datatype_flt),                                       &
                & grib2_var(0,0,6, ibits, GRID_UNSTRUCTURED, GRID_CELL),        &
                & ldims=shapesfc,                                               &
                & lcontainer=.TRUE., lrestart=.FALSE.,                          &
                & isteptype=TSTEP_INSTANT,                                      &
                & lopenacc=.TRUE.)

    __acc_attach(field%dew2_tile)


    ALLOCATE(field%sfcwind_tile_ptr(ksfc_type))
    ALLOCATE(field%uas_tile_ptr(ksfc_type))
    ALLOCATE(field%vas_tile_ptr(ksfc_type))
    ALLOCATE(field%tas_tile_ptr(ksfc_type))
    ALLOCATE(field%dew2_tile_ptr(ksfc_type))

    DO jsfc = 1,ksfc_type

      CALL add_ref( field_list, prefix//'sfcwind_tile',                             &
                  & prefix//'sfcwind_'//csfc(jsfc), field%sfcwind_tile_ptr(jsfc)%p, &
                  & GRID_UNSTRUCTURED_CELL, ZA_SURFACE,                             &
                  & t_cf_var('sfcwind_'//csfc(jsfc), 'm s-1',                       &
                  &          '10m windspeed on tile '//csfc(jsfc),                  &
                  &          datatype_flt),                                         &
                  & grib2_var(0,2,1, ibits, GRID_UNSTRUCTURED, GRID_CELL),          &
                  & lrestart=.FALSE., ldims=shape2d,                                &
                  & lmiss=.TRUE., missval=cdimissval )

      CALL add_ref( field_list, prefix//'uas_tile',                                 &
                  & prefix//'uas_'//csfc(jsfc), field%uas_tile_ptr(jsfc)%p,         &
                  & GRID_UNSTRUCTURED_CELL, ZA_SURFACE,                             &
                  & t_cf_var('uas_'//csfc(jsfc), 'm s-1',                           &
                  &          'zonal wind in 10m on tile '//csfc(jsfc),              &
                  &          datatype_flt),                                         &
                  & grib2_var(0,2,2, ibits, GRID_UNSTRUCTURED, GRID_CELL),          &
                  & lrestart=.FALSE., ldims=shape2d,                                &
                  & lmiss=.TRUE., missval=cdimissval )

      CALL add_ref( field_list, prefix//'vas_tile',                                 &
                  & prefix//'vas_'//csfc(jsfc), field%vas_tile_ptr(jsfc)%p,         &
                  & GRID_UNSTRUCTURED_CELL, ZA_SURFACE,                             &
                  & t_cf_var('vas_'//csfc(jsfc), 'm s-1',                           &
                  &          'meridional wind in 10m on tile '//csfc(jsfc),         &
                  &          datatype_flt),                                         &
                  & grib2_var(0,2,3, ibits, GRID_UNSTRUCTURED, GRID_CELL),          &
                  & lrestart=.FALSE., ldims=shape2d,                                &
                  & lmiss=.TRUE., missval=cdimissval )

      CALL add_ref( field_list, prefix//'tas_tile',                                 &
                  & prefix//'tas_'//csfc(jsfc), field%tas_tile_ptr(jsfc)%p,         &
                  & GRID_UNSTRUCTURED_CELL, ZA_SURFACE,                             &
                  & t_cf_var('tas_'//csfc(jsfc), 'K',                               &
                  &          'temperature in 2m on tile '//csfc(jsfc),              &
                  &          datatype_flt),                                         &
                  & grib2_var(0,0,0, ibits, GRID_UNSTRUCTURED, GRID_CELL),          &
                  & lrestart=.FALSE., ldims=shape2d,                                &
                  & lmiss=.TRUE., missval=cdimissval )

      CALL add_ref( field_list, prefix//'dew2_tile',                                &
                  & prefix//'dew2_'//csfc(jsfc), field%dew2_tile_ptr(jsfc)%p,       &
                  & GRID_UNSTRUCTURED_CELL, ZA_SURFACE,                             &
                  & t_cf_var('dew2_'//csfc(jsfc), 'K',                              &
                  &          'dew point temperature in 2m on tile '//csfc(jsfc),    &
                  &          datatype_flt),                                         &
                  & grib2_var(0,0,6, ibits, GRID_UNSTRUCTURED, GRID_CELL),          &
                  & lrestart=.FALSE., ldims=shape2d,                                &
                  & lmiss=.TRUE., missval=cdimissval )

    END DO

    ! global diagnostics
    cf_desc    = t_cf_var('tas_gmean', 'K', 'global mean temperature at 2m', datatype_flt,'tas_gmean')
    grib2_desc = grib2_var(255,255,255, ibits, GRID_UNSTRUCTURED, GRID_LONLAT)
    CALL add_var( field_list, prefix//'tas_gmean', field%tas_gmean,            &
                & GRID_LONLAT, ZA_SURFACE, cf_desc, grib2_desc,                &
                & lrestart = .FALSE., ldims=(/1/),                             &
                & lopenacc=.TRUE.)
    __acc_attach(field%tas_gmean)

    cf_desc    = t_cf_var('rsdt_gmean', 'W m-2', 'global mean toa incident shortwave radiation', datatype_flt,'rsdt_gmean')
    grib2_desc = grib2_var(255,255,255, ibits, GRID_UNSTRUCTURED, GRID_LONLAT)
    CALL add_var( field_list, prefix//'rsdt_gmean', field%rsdt_gmean,          &
                & GRID_LONLAT, ZA_SURFACE, cf_desc, grib2_desc,                &
                & lrestart = .FALSE., ldims=(/1/),                             &
                & lopenacc=.TRUE.)
    __acc_attach(field%rsdt_gmean)

    cf_desc    = t_cf_var('rsut_gmean', 'W m-2', 'global mean toa outgoing shortwave radiation', datatype_flt,'rsut_gmean')
    grib2_desc = grib2_var(255,255,255, ibits, GRID_UNSTRUCTURED, GRID_LONLAT)
    CALL add_var( field_list, prefix//'rsut_gmean', field%rsut_gmean,          &
                & GRID_LONLAT, ZA_SURFACE, cf_desc, grib2_desc,                &
                & lrestart = .FALSE., ldims=(/1/),                             &
                & lopenacc=.TRUE.)
    __acc_attach(field%rsut_gmean)

    cf_desc    = t_cf_var('rlut_gmean', 'W m-2', 'global mean toa outgoing longwave radiation', datatype_flt,'rlut_gmean')
    grib2_desc = grib2_var(255,255,255, ibits, GRID_UNSTRUCTURED, GRID_LONLAT)
    CALL add_var( field_list, prefix//'rlut_gmean', field%rlut_gmean,          &
                & GRID_LONLAT, ZA_SURFACE, cf_desc, grib2_desc,                &
                & lrestart = .FALSE., ldims=(/1/),                             &
                & lopenacc=.TRUE.)
    __acc_attach(field%rlut_gmean)

    cf_desc    = t_cf_var('prec_gmean', 'kg m-2 s-1', 'global mean precipitation flux', datatype_flt,'prec_gmean')
    grib2_desc = grib2_var(255,255,255, ibits, GRID_UNSTRUCTURED, GRID_LONLAT)
    CALL add_var( field_list, prefix//'prec_gmean', field%prec_gmean,          &
                & GRID_LONLAT, ZA_SURFACE, cf_desc, grib2_desc,                &
                & lrestart = .FALSE., ldims=(/1/),                             &
                & lopenacc=.TRUE.)
    __acc_attach(field%prec_gmean)

    cf_desc    = t_cf_var('evap_gmean', 'kg m-2 s-1', 'global mean evaporation flux', datatype_flt,'evap_gmean')
    grib2_desc = grib2_var(255,255,255, ibits, GRID_UNSTRUCTURED, GRID_LONLAT)
    CALL add_var( field_list, prefix//'evap_gmean', field%evap_gmean,          &
                & GRID_LONLAT, ZA_SURFACE, cf_desc, grib2_desc,                &
                & lrestart = .FALSE., ldims=(/1/),                             &
                & lopenacc=.TRUE.)
    __acc_attach(field%evap_gmean)

!   derived variable
    cf_desc    = t_cf_var('radtop_gmean', 'W m-2', 'global mean toa total radiation', datatype_flt,'radtop_gmean')
    grib2_desc = grib2_var(255,255,255, ibits, GRID_UNSTRUCTURED, GRID_LONLAT)
    CALL add_var( field_list, prefix//'radtop_gmean', field%radtop_gmean,      &
                & GRID_LONLAT, ZA_SURFACE, cf_desc, grib2_desc,                &
                & lrestart = .FALSE., ldims=(/1/),                             &
                & lopenacc=.TRUE.)
    __acc_attach(field%radtop_gmean)
!   derived variable
    cf_desc    = t_cf_var('fwfoce_gmean', 'kg m-2 s-1', 'mean surface freshwater flux over ocean surface', &
                & datatype_flt,'fwfoce_gmean')
    grib2_desc = grib2_var(255,255,255, ibits, GRID_UNSTRUCTURED, GRID_LONLAT)
    CALL add_var( field_list, prefix//'fwfoce_gmean', field%fwfoce_gmean,      &
                & GRID_LONLAT, ZA_SURFACE, cf_desc, grib2_desc,                &
                & lrestart = .FALSE., ldims=(/1/),                             &
                & lopenacc=.TRUE.)
    __acc_attach(field%fwfoce_gmean)

! icefrc not allocated in atmosphere
!   cf_desc    = t_cf_var('icefrc_gmean', 'frac', 'global mean ice cover of grid box', datatype_flt,'icefrc_gmean')
!   grib2_desc = grib2_var(255,255,255, ibits, GRID_UNSTRUCTURED, GRID_LONLAT)
!   CALL add_var( field_list, prefix//'icefrc_gmean', field%icefrc_gmean,       &
!               & GRID_LONLAT, ZA_SURFACE, cf_desc, grib2_desc,                 &
!               & lrestart = .FALSE., ldims=(/1/),                              &
!               & lopenacc=.TRUE.)

  END SUBROUTINE new_echam_phy_field_list
  !-------------
  !>
  !!
  !!
  SUBROUTINE new_echam_phy_tend_list( jg, kproma, klev, kblks, ktracer, &
                                    & ctracer, listname, prefix,        &
                                    & tend_list, tend )

    INTEGER,INTENT(IN) :: jg !> patch ID
    INTEGER,INTENT(IN) :: kproma, klev, kblks, ktracer  !< dimension sizes

    CHARACTER(len=*)              ,INTENT(IN) :: listname, prefix
    CHARACTER(len=MAX_CHAR_LENGTH),INTENT(IN) :: ctracer(ktracer) !< tracer acronyms

    TYPE(t_var_list)      ,INTENT(INOUT) :: tend_list
    TYPE(t_echam_phy_tend),INTENT(INOUT) :: tend

    ! Local variables

    CHARACTER(len=MAX_CHAR_LENGTH) :: varname
    LOGICAL :: contvar_is_in_output

    TYPE(t_cf_var)    ::    cf_desc
    TYPE(t_grib2_var) :: grib2_desc

    INTEGER :: shape2d(2), shape3d(3), shape_trc(4)
    INTEGER :: ibits, jtrc, tlen
    INTEGER :: datatype_flt
    !------------------------------

    ibits = DATATYPE_PACK16 ! "entropy" of horizontal slice

    IF ( lnetcdf_flt64_output ) THEN
      datatype_flt = DATATYPE_FLT64
    ELSE
      datatype_flt = DATATYPE_FLT32
    ENDIF

    shape2d   = (/kproma, kblks/)
    shape3d   = (/kproma, klev, kblks/)
    shape_trc = (/kproma, klev, kblks, ktracer/)

    !$ACC ENTER DATA COPYIN( tend )

    CALL new_var_list( tend_list, listname, patch_id=jg )
    CALL default_var_list_settings( tend_list, lrestart=.FALSE. )

    !------------------------------
    ! Temperature tendencies
    !------------------------------
    ! &       tend% ta      (nproma,nlev,nblks),          &
    cf_desc    = t_cf_var('temperature_tendency', 'K s-1',                               &
                &         'temperature tendency (cv)',                                   &
                &         datatype_flt)
    grib2_desc = grib2_var(0,0,255, ibits, GRID_UNSTRUCTURED, GRID_CELL)
    CALL add_var( tend_list, prefix//'ta', tend%ta,                                      &
                & GRID_UNSTRUCTURED_CELL, ZA_REFERENCE, cf_desc,grib2_desc,ldims=shape3d,&
                & vert_interp=create_vert_interp_metadata(                               &
                &   vert_intp_type=vintp_types("P","Z","I"),                             &
                &   vert_intp_method=VINTP_METHOD_LIN,                                   &
                &   l_extrapol=.FALSE. ),                                                &
                & lopenacc=.TRUE.)
    __acc_attach(tend%ta)

    ! &       tend% ta_dyn  (nproma,nlev,nblks),          &
    cf_desc    = t_cf_var('temperature_tendency_dyn', 'K s-1',                           &
                &         'temperature tendency due to  due to resolved dynamics (cv)',  &
                &         datatype_flt)
    grib2_desc = grib2_var(0,0,255, ibits, GRID_UNSTRUCTURED, GRID_CELL)
    CALL add_var( tend_list, prefix//'ta_dyn', tend%  ta_dyn,                            &
                & GRID_UNSTRUCTURED_CELL, ZA_REFERENCE, cf_desc,grib2_desc,ldims=shape3d,&
                & vert_interp=create_vert_interp_metadata(                               &
                &   vert_intp_type=vintp_types("P","Z","I"),                             &
                &   vert_intp_method=VINTP_METHOD_LIN,                                   &
                &   l_extrapol=.FALSE. ),                                                &
                & lopenacc=.TRUE.)
    __acc_attach(tend%  ta_dyn)

    ! &       tend% ta_phy  (nproma,nlev,nblks),          &
    cf_desc    = t_cf_var('temperature_tendency_phy', 'K s-1',                           &
                &         'temperature tendency due to parameterized processes (cv)',    &
                &         datatype_flt)
    grib2_desc = grib2_var(0,0,255, ibits, GRID_UNSTRUCTURED, GRID_CELL)
    CALL add_var( tend_list, prefix//'ta_phy', tend%  ta_phy,                            &
                & GRID_UNSTRUCTURED_CELL, ZA_REFERENCE, cf_desc,grib2_desc,ldims=shape3d,&
                & vert_interp=create_vert_interp_metadata(                               &
                &   vert_intp_type=vintp_types("P","Z","I"),                             &
                &   vert_intp_method=VINTP_METHOD_LIN,                                   &
                &   l_extrapol=.FALSE. ),                                                &
                & lopenacc=.TRUE.)
    __acc_attach(tend%  ta_phy)

    IF ( echam_phy_tc(jg)%dt_rad > dt_zero ) THEN
       !
       IF (is_variable_in_output(first_output_name_list, var_name=prefix//'ta_rsw')) THEN
          cf_desc    = t_cf_var('temperature_tendency_rsw', 'K s-1',                           &
                      &         'temperature tendency due to shortwave radiation (cp)',        &
                      &         datatype_flt)
          grib2_desc = grib2_var(0,0,255, ibits, GRID_UNSTRUCTURED, GRID_CELL)
          CALL add_var( tend_list, prefix//'ta_rsw', tend%  ta_rsw,                            &
                      & GRID_UNSTRUCTURED_CELL, ZA_REFERENCE, cf_desc,grib2_desc,ldims=shape3d,&
                      & vert_interp=create_vert_interp_metadata(                               &
                      &   vert_intp_type=vintp_types("P","Z","I"),                             &
                      &   vert_intp_method=VINTP_METHOD_LIN,                                   &
                      &   l_extrapol=.FALSE. ),                                                &
                      & lopenacc=.TRUE.)
          __acc_attach(tend%  ta_rsw)
       END IF
       !
       IF (is_variable_in_output(first_output_name_list, var_name=prefix//'ta_rlw')) THEN
          cf_desc    = t_cf_var('temperature_tendency_rlw', 'K s-1',                           &
                      &         'temperature tendency due to longwave radiation (cp)',         &
                      &         datatype_flt)
          grib2_desc = grib2_var(0,0,255, ibits, GRID_UNSTRUCTURED, GRID_CELL)
          CALL add_var( tend_list, prefix//'ta_rlw', tend%  ta_rlw,                            &
                      & GRID_UNSTRUCTURED_CELL, ZA_REFERENCE, cf_desc,grib2_desc,ldims=shape3d,&
                      & vert_interp=create_vert_interp_metadata(                               &
                      &   vert_intp_type=vintp_types("P","Z","I"),                             &
                      &   vert_intp_method=VINTP_METHOD_LIN,                                   &
                      &   l_extrapol=.FALSE. ),                                                &
                      & lopenacc=.TRUE.)
          __acc_attach(tend%  ta_rlw)
       END IF
       !
       IF (is_variable_in_output(first_output_name_list, var_name=prefix//'ta_rad')) THEN
          cf_desc    = t_cf_var('temperature_tendency_rad', 'K s-1',                           &
                      &         'temperature tendency due to radiation (cp)',                  &
                      &         datatype_flt)
          grib2_desc = grib2_var(0,0,255, ibits, GRID_UNSTRUCTURED, GRID_CELL)
          CALL add_var( tend_list, prefix//'ta_rad', tend%  ta_rad,                            &
                      & GRID_UNSTRUCTURED_CELL, ZA_REFERENCE, cf_desc,grib2_desc,ldims=shape3d,&
                      & vert_interp=create_vert_interp_metadata(                               &
                      &   vert_intp_type=vintp_types("P","Z","I"),                             &
                      &   vert_intp_method=VINTP_METHOD_LIN,                                   &
                      &   l_extrapol=.FALSE. ),                                                &
                      & lopenacc=.TRUE.)
          __acc_attach(tend%  ta_rad)
       END IF
       !
    END IF

    IF (is_variable_in_output(first_output_name_list, var_name=prefix//'ta_rlw_impl')) THEN
       cf_desc    = t_cf_var('temperature_tendency_rlw_impl', 'K s-1',                      &
                   &         'temperature tendency due to LW rad. due to implicit land surface temperature change (cp)', &
                   &         datatype_flt)
       grib2_desc = grib2_var(0,0,255, ibits, GRID_UNSTRUCTURED, GRID_CELL)
       CALL add_var( tend_list, prefix//'ta_rlw_impl', tend%  ta_rlw_impl,                  &
                   & GRID_UNSTRUCTURED_CELL, ZA_SURFACE, cf_desc, grib2_desc,               &
                   & ldims=(/kproma,kblks/),                                                 &
                   & lopenacc=.TRUE.)
       __acc_attach(tend%  ta_rlw_impl)
    END IF

    IF ( echam_phy_tc(jg)%dt_cld > dt_zero ) THEN
       !
       IF (is_variable_in_output(first_output_name_list, var_name=prefix//'ta_cld')) THEN
          cf_desc    = t_cf_var('temperature_tendency_cloud', 'K s-1',                         &
                      &         'temperature tendency due to large scale cloud processes (cp)',&
                      &         datatype_flt)
          grib2_desc = grib2_var(0,0,255, ibits, GRID_UNSTRUCTURED, GRID_CELL)
          CALL add_var( tend_list, prefix//'ta_cld', tend%  ta_cld,                            &
                      & GRID_UNSTRUCTURED_CELL, ZA_REFERENCE, cf_desc,grib2_desc,ldims=shape3d,&
                      & vert_interp=create_vert_interp_metadata(                               &
                      &   vert_intp_type=vintp_types("P","Z","I"),                             &
                      &   vert_intp_method=VINTP_METHOD_LIN,                                   &
                      &   l_extrapol=.FALSE. ),                                                &
                      & lopenacc=.TRUE.)
          __acc_attach(tend%  ta_cld)
       END IF
       !
    END IF

    IF ( echam_phy_tc(jg)%dt_mig > dt_zero ) THEN
       !
       IF (is_variable_in_output(first_output_name_list, var_name=prefix//'ta_mig')) THEN
          cf_desc    = t_cf_var('temperature_tendency_graupel', 'K s-1',                       &
                      &         'temperature tendency due to graupel processes (cp)',          &
                      &         datatype_flt)
          grib2_desc = grib2_var(0,0,255, ibits, GRID_UNSTRUCTURED, GRID_CELL)
          CALL add_var( tend_list, prefix//'ta_mig', tend%  ta_mig,                            &
                      & GRID_UNSTRUCTURED_CELL, ZA_REFERENCE, cf_desc,grib2_desc,ldims=shape3d,&
                      & vert_interp=create_vert_interp_metadata(                               &
                      &   vert_intp_type=vintp_types("P","Z","I"),                             &
                      &   vert_intp_method=VINTP_METHOD_LIN,                                   &
                      &   l_extrapol=.FALSE. ),                                                &
                      & lopenacc=.TRUE.)
          __acc_attach(tend%  ta_mig)
       END IF
       !
    END IF

    IF ( echam_phy_tc(jg)%dt_cnv > dt_zero ) THEN
       !
       IF (is_variable_in_output(first_output_name_list, var_name=prefix//'ta_cnv')) THEN
          cf_desc    = t_cf_var('temperature_tendency_convective', 'K s-1',                    &
                      &         'temperature tendency due to convective cloud processes (cp)', &
                      &         datatype_flt)
          grib2_desc = grib2_var(0,0,255, ibits, GRID_UNSTRUCTURED, GRID_CELL)
          CALL add_var( tend_list, prefix//'ta_cnv', tend%  ta_cnv,                            &
                      & GRID_UNSTRUCTURED_CELL, ZA_REFERENCE,cf_desc,grib2_desc,ldims=shape3d, &
                      & vert_interp=create_vert_interp_metadata(                               &
                      &   vert_intp_type=vintp_types("P","Z","I"),                             &
                      &   vert_intp_method=VINTP_METHOD_LIN,                                   &
                      &   l_extrapol=.FALSE. ),                                                &
                      & lopenacc=.TRUE.)
          __acc_attach(tend%  ta_cnv)
       END IF
       !
    END IF

    IF ( echam_phy_tc(jg)%dt_vdf > dt_zero ) THEN
       !
       IF (is_variable_in_output(first_output_name_list, var_name=prefix//'ta_vdf')) THEN
          cf_desc    = t_cf_var('temperature_tendency_turbulent', 'K s-1',                     &
                      &         'temperature tendency due to vertical diffusion (cp)',         &
                      &         datatype_flt)
          grib2_desc = grib2_var(0,0,255, ibits, GRID_UNSTRUCTURED, GRID_CELL)
          CALL add_var( tend_list, prefix//'ta_vdf', tend%  ta_vdf,                            &
                      & GRID_UNSTRUCTURED_CELL, ZA_REFERENCE, cf_desc,grib2_desc,ldims=shape3d,&
                      & vert_interp=create_vert_interp_metadata(                               &
                      &   vert_intp_type=vintp_types("P","Z","I"),                             &
                      &   vert_intp_method=VINTP_METHOD_LIN,                                   &
                      &   l_extrapol=.FALSE. ),                                                &
                      & lopenacc=.TRUE.)
          __acc_attach(tend%  ta_vdf)
       END IF
       !
       IF (is_variable_in_output(first_output_name_list, var_name=prefix//'ta_sfc')) THEN
          cf_desc    = t_cf_var('temperature_tendency_surface',   'K s-1',                     &
                      &         'temperature tendency due to surface porcesses (cp)',          &
                      &         datatype_flt)
          grib2_desc = grib2_var(0,0,255, ibits, GRID_UNSTRUCTURED, GRID_CELL)
          CALL add_var( tend_list, prefix//'ta_sfc', tend%  ta_sfc,                            &
                      & GRID_UNSTRUCTURED_CELL, ZA_SURFACE,                                    &
                      & cf_desc, grib2_desc, ldims=shape2d,                                    &
                      & lopenacc=.TRUE.)
          __acc_attach(tend%  ta_sfc)
       END IF
       !
    END IF

    IF ( echam_phy_tc(jg)%dt_gwd > dt_zero ) THEN
       !
       IF (is_variable_in_output(first_output_name_list, var_name=prefix//'ta_gwd')) THEN
          cf_desc    = t_cf_var('temperature_tendency_Hines_gw', 'K s-1',                      &
                      &         'temperature tendency due to non-orogr. gravity waves (cp)',   &
                      &         datatype_flt)
          grib2_desc = grib2_var(0,0,255, ibits, GRID_UNSTRUCTURED, GRID_CELL)
          CALL add_var( tend_list, prefix//'ta_gwd', tend%  ta_gwd,                            &
                      & GRID_UNSTRUCTURED_CELL, ZA_REFERENCE, cf_desc,grib2_desc,ldims=shape3d,&
                      & vert_interp=create_vert_interp_metadata(                               &
                      &   vert_intp_type=vintp_types("P","Z","I"),                             &
                      &   vert_intp_method=VINTP_METHOD_LIN,                                   &
                      &   l_extrapol=.FALSE. ),                                                &
                      & lopenacc=.TRUE.)
          __acc_attach(tend%  ta_gwd)
       END IF
       !
    END IF

    IF ( echam_phy_tc(jg)%dt_sso > dt_zero ) THEN
       !
       IF (echam_phy_tc(jg)%dt_sso > time_config%tc_dt_dyn(jg) .OR.                            &
         & is_variable_in_output(first_output_name_list, var_name=prefix//'ta_sso')) THEN
          cf_desc    = t_cf_var('temperature_tendency_sso', 'K s-1',                           &
                      &         'temperature tendency due to sub grid scale orography (cp)',   &
                      &         datatype_flt)
          grib2_desc = grib2_var(0,0,255, ibits, GRID_UNSTRUCTURED, GRID_CELL)
          CALL add_var( tend_list, prefix//'ta_sso', tend%  ta_sso,                            &
                      & GRID_UNSTRUCTURED_CELL, ZA_REFERENCE, cf_desc,grib2_desc,ldims=shape3d,&
                      & vert_interp=create_vert_interp_metadata(                               &
                      &   vert_intp_type=vintp_types("P","Z","I"),                             &
                      &   vert_intp_method=VINTP_METHOD_LIN,                                   &
                      &   l_extrapol=.FALSE. ),                                                &
                      & lopenacc=.TRUE.)
          __acc_attach(tend%  ta_sso)
       END IF
       !
    END IF

    !------------------------------
    ! U-wind tendencies
    !------------------------------
    ! &       tend%    ua     (nproma,nlev,nblks),          &
    cf_desc    = t_cf_var('u_wind_tendency', 'm s-2',                                    &
                &         'u-wind tendency',                                             &
                &         datatype_flt)
    grib2_desc = grib2_var(0,2,255, ibits, GRID_UNSTRUCTURED, GRID_CELL)
    CALL add_var( tend_list, prefix//'ua', tend%ua,                                      &
                & GRID_UNSTRUCTURED_CELL, ZA_REFERENCE, cf_desc,grib2_desc,ldims=shape3d,&
                & vert_interp=create_vert_interp_metadata(                               &
                &   vert_intp_type=vintp_types("P","Z","I"),                             &
                &   vert_intp_method=VINTP_METHOD_LIN,                                   &
                &   l_extrapol=.FALSE. ),                                                &
                & lopenacc=.TRUE.)
    __acc_attach(tend%ua)

    ! &       tend%    ua_dyn (nproma,nlev,nblks),          &
    cf_desc    = t_cf_var('u_wind_tendency_dyn', 'm s-2',                                &
                &         'u-wind tendency due to resolved dynamics',                    &
                &         datatype_flt)
    grib2_desc = grib2_var(0,2,255, ibits, GRID_UNSTRUCTURED, GRID_CELL)
    CALL add_var( tend_list, prefix//'ua_dyn', tend%ua_dyn,                              &
                & GRID_UNSTRUCTURED_CELL, ZA_REFERENCE, cf_desc,grib2_desc,ldims=shape3d,&
                & vert_interp=create_vert_interp_metadata(                               &
                &   vert_intp_type=vintp_types("P","Z","I"),                             &
                &   vert_intp_method=VINTP_METHOD_LIN,                                   &
                &   l_extrapol=.FALSE. ),                                                &
                & lopenacc=.TRUE.)
    __acc_attach(tend%ua_dyn)

    ! &       tend%    ua_phy (nproma,nlev,nblks),          &
    cf_desc    = t_cf_var('u_wind_tendency_phy', 'm s-2',                                &
                &         'u-wind tendency due to parameterized processes',              &
                &         datatype_flt)
    grib2_desc = grib2_var(0,2,255, ibits, GRID_UNSTRUCTURED, GRID_CELL)
    CALL add_var( tend_list, prefix//'ua_phy', tend%ua_phy,                              &
                & GRID_UNSTRUCTURED_CELL, ZA_REFERENCE, cf_desc,grib2_desc,ldims=shape3d,&
                & vert_interp=create_vert_interp_metadata(                               &
                &   vert_intp_type=vintp_types("P","Z","I"),                             &
                &   vert_intp_method=VINTP_METHOD_LIN,                                   &
                &   l_extrapol=.FALSE. ),                                                &
                & lopenacc=.TRUE.)
    __acc_attach(tend%ua_phy)

    IF ( echam_phy_tc(jg)%dt_cnv > dt_zero ) THEN
       !
       IF (echam_phy_tc(jg)%dt_cnv > time_config%tc_dt_dyn(jg) .OR.                            &
         & is_variable_in_output(first_output_name_list, var_name=prefix//'ua_cnv')) THEN
          cf_desc    = t_cf_var('u_wind_tendency_convective', 'm s-2',                         &
                      &         'u-wind tendency due to convective cloud processes',           &
                      &         datatype_flt)
          grib2_desc = grib2_var(0,2,255, ibits, GRID_UNSTRUCTURED, GRID_CELL)
          CALL add_var( tend_list, prefix//'ua_cnv', tend%ua_cnv,                              &
                      & GRID_UNSTRUCTURED_CELL, ZA_REFERENCE, cf_desc,grib2_desc,ldims=shape3d,&
                      & vert_interp=create_vert_interp_metadata(                               &
                      &   vert_intp_type=vintp_types("P","Z","I"),                             &
                      &   vert_intp_method=VINTP_METHOD_LIN,                                   &
                      &   l_extrapol=.FALSE. ),                                                &
                      & lopenacc=.TRUE.)
          __acc_attach(tend%ua_cnv)
       END IF
       !
    END IF

    IF ( echam_phy_tc(jg)%dt_vdf > dt_zero ) THEN
       !
       IF (echam_phy_tc(jg)%dt_vdf > time_config%tc_dt_dyn(jg) .OR.                            &
         & is_variable_in_output(first_output_name_list, var_name=prefix//'ua_vdf')) THEN
          cf_desc    = t_cf_var('u_wind_tendency_turbulent', 'm s-2',                          &
                      &         'u-wind tendency due to vertical diffusion',                   &
                      &         datatype_flt)
          grib2_desc = grib2_var(0,2,255, ibits, GRID_UNSTRUCTURED, GRID_CELL)
          CALL add_var( tend_list, prefix//'ua_vdf', tend%ua_vdf,                              &
                      & GRID_UNSTRUCTURED_CELL, ZA_REFERENCE, cf_desc,grib2_desc,ldims=shape3d,&
                      & vert_interp=create_vert_interp_metadata(                               &
                      &   vert_intp_type=vintp_types("P","Z","I"),                             &
                      &   vert_intp_method=VINTP_METHOD_LIN,                                   &
                      &   l_extrapol=.FALSE. ),                                                &
                      & lopenacc=.TRUE.)
          __acc_attach(tend%ua_vdf)
       END IF
       !
    END IF

    IF ( echam_phy_tc(jg)%dt_gwd > dt_zero ) THEN
       !
       IF (echam_phy_tc(jg)%dt_gwd > time_config%tc_dt_dyn(jg) .OR.                            &
         & is_variable_in_output(first_output_name_list, var_name=prefix//'ua_gwd')) THEN
          cf_desc    = t_cf_var('u_wind_tendency_nonoro_gw', 'm s-2',                          &
                      &         'u-wind tendency due to non-orographic gravity waves',         &
                      &         datatype_flt)
          grib2_desc = grib2_var(0,2,255, ibits, GRID_UNSTRUCTURED, GRID_CELL)
          CALL add_var( tend_list, prefix//'ua_gwd', tend%ua_gwd,                              &
                      & GRID_UNSTRUCTURED_CELL, ZA_REFERENCE, cf_desc,grib2_desc,ldims=shape3d,&
                      & vert_interp=create_vert_interp_metadata(                               &
                      &   vert_intp_type=vintp_types("P","Z","I"),                             &
                      &   vert_intp_method=VINTP_METHOD_LIN,                                   &
                      &   l_extrapol=.FALSE. ),                                                &
                      & lopenacc=.TRUE.)
          __acc_attach(tend%ua_gwd)
       END IF
       !
    END IF

    IF ( echam_phy_tc(jg)%dt_sso > dt_zero ) THEN
       !
       IF (echam_phy_tc(jg)%dt_sso > time_config%tc_dt_dyn(jg) .OR.                            &
         & is_variable_in_output(first_output_name_list, var_name=prefix//'ua_sso')) THEN
          cf_desc    = t_cf_var('u_wind_tendency_sso', 'm s-2',                                &
                      &         'u-wind tendency due to sub grid scale orography',             &
                      &         datatype_flt)
          grib2_desc = grib2_var(0,2,255, ibits, GRID_UNSTRUCTURED, GRID_CELL)
          CALL add_var( tend_list, prefix//'ua_sso', tend%ua_sso,                              &
                      & GRID_UNSTRUCTURED_CELL, ZA_REFERENCE, cf_desc,grib2_desc,ldims=shape3d,&
                      & vert_interp=create_vert_interp_metadata(                               &
                      &   vert_intp_type=vintp_types("P","Z","I"),                             &
                      &   vert_intp_method=VINTP_METHOD_LIN,                                   &
                      &   l_extrapol=.FALSE. ),                                                &
                      & lopenacc=.TRUE.)
          __acc_attach(tend%ua_sso)
       END IF
       !
    END IF

    !------------------------------
    ! V-wind tendencies
    !------------------------------
    ! &       tend%    va     (nproma,nlev,nblks),          &
    cf_desc    = t_cf_var('v_wind_tendency', 'm s-2',                                    &
                &         'v-wind tendency',                                             &
                &         datatype_flt)
    grib2_desc = grib2_var(0,2,255, ibits, GRID_UNSTRUCTURED, GRID_CELL)
    CALL add_var( tend_list, prefix//'va', tend%va,                                      &
                & GRID_UNSTRUCTURED_CELL, ZA_REFERENCE, cf_desc,grib2_desc,ldims=shape3d,&
                & vert_interp=create_vert_interp_metadata(                               &
                &   vert_intp_type=vintp_types("P","Z","I"),                             &
                &   vert_intp_method=VINTP_METHOD_LIN,                                   &
                &   l_extrapol=.FALSE. ),                                                &
                & lopenacc=.TRUE.)
    __acc_attach(tend%va)

    ! &       tend%    va_dyn (nproma,nlev,nblks),          &
    cf_desc    = t_cf_var('v_wind_tendency_dyn', 'm s-2',                                &
                &         'v-wind tendency due to resolved dynamics',                    &
                &         datatype_flt)
    grib2_desc = grib2_var(0,2,255, ibits, GRID_UNSTRUCTURED, GRID_CELL)
    CALL add_var( tend_list, prefix//'va_dyn', tend%va_dyn,                              &
                & GRID_UNSTRUCTURED_CELL, ZA_REFERENCE, cf_desc,grib2_desc,ldims=shape3d,&
                & vert_interp=create_vert_interp_metadata(                               &
                &   vert_intp_type=vintp_types("P","Z","I"),                             &
                &   vert_intp_method=VINTP_METHOD_LIN,                                   &
                &   l_extrapol=.FALSE. ),                                                &
                & lopenacc=.TRUE.)
    __acc_attach(tend%va_dyn)

    ! &       tend%    va_phy (nproma,nlev,nblks),          &
    cf_desc    = t_cf_var('v_wind_tendency_phy', 'm s-2',                                &
                &         'v-wind tendency due to parameterized processes',              &
                &         datatype_flt)
    grib2_desc = grib2_var(0,2,255, ibits, GRID_UNSTRUCTURED, GRID_CELL)
    CALL add_var( tend_list, prefix//'va_phy', tend%va_phy,                              &
                & GRID_UNSTRUCTURED_CELL, ZA_REFERENCE, cf_desc,grib2_desc,ldims=shape3d,&
                & vert_interp=create_vert_interp_metadata(                               &
                &   vert_intp_type=vintp_types("P","Z","I"),                             &
                &   vert_intp_method=VINTP_METHOD_LIN,                                   &
                &   l_extrapol=.FALSE. ),                                                &
                & lopenacc=.TRUE.)
    __acc_attach(tend%va_phy)

    IF ( echam_phy_tc(jg)%dt_cnv > dt_zero ) THEN
       !
       IF (echam_phy_tc(jg)%dt_cnv > time_config%tc_dt_dyn(jg) .OR.                            &
         & is_variable_in_output(first_output_name_list, var_name=prefix//'va_cnv')) THEN
          cf_desc    = t_cf_var('v_wind_tendency', 'm s-2',                                    &
                      &         'v-wind tendency due to convective cloud processes',           &
                      &         datatype_flt)
          grib2_desc = grib2_var(0,2,255, ibits, GRID_UNSTRUCTURED, GRID_CELL)
          CALL add_var( tend_list, prefix//'va_cnv', tend%va_cnv,                              &
                      & GRID_UNSTRUCTURED_CELL, ZA_REFERENCE, cf_desc,grib2_desc,ldims=shape3d,&
                      & vert_interp=create_vert_interp_metadata(                               &
                      &   vert_intp_type=vintp_types("P","Z","I"),                             &
                      &   vert_intp_method=VINTP_METHOD_LIN,                                   &
                      &   l_extrapol=.FALSE. ),                                                &
                      & lopenacc=.TRUE.)
          __acc_attach(tend%va_cnv)
       END IF
       !
    END IF

    IF ( echam_phy_tc(jg)%dt_vdf > dt_zero ) THEN
       !
       IF (echam_phy_tc(jg)%dt_vdf > time_config%tc_dt_dyn(jg) .OR.                            &
         & is_variable_in_output(first_output_name_list, var_name=prefix//'va_vdf')) THEN
          cf_desc    = t_cf_var('v_wind_tendency_turbulent', 'm s-2',                          &
                      &         'v-wind tendency due to vertical diffusion',                   &
                      &         datatype_flt)
          grib2_desc = grib2_var(0,2,255, ibits, GRID_UNSTRUCTURED, GRID_CELL)
          CALL add_var( tend_list, prefix//'va_vdf', tend%va_vdf,                              &
                      & GRID_UNSTRUCTURED_CELL, ZA_REFERENCE, cf_desc,grib2_desc,ldims=shape3d,&
                      & vert_interp=create_vert_interp_metadata(                               &
                      &   vert_intp_type=vintp_types("P","Z","I"),                             &
                      &   vert_intp_method=VINTP_METHOD_LIN,                                   &
                      &   l_extrapol=.FALSE. ),                                                &
                      & lopenacc=.TRUE.)
          __acc_attach(tend%va_vdf)
       END IF
       !
    END IF

    IF ( echam_phy_tc(jg)%dt_gwd > dt_zero ) THEN
       !
       IF (echam_phy_tc(jg)%dt_gwd > time_config%tc_dt_dyn(jg) .OR.                            &
         & is_variable_in_output(first_output_name_list, var_name=prefix//'va_gwd')) THEN
          cf_desc    = t_cf_var('v_wind_tendency_Hines_gw', 'm s-2',                           &
                      &         'v-wind tendency due to non-orographic gravity waves',         &
                      &         datatype_flt)
          grib2_desc = grib2_var(0,2,255, ibits, GRID_UNSTRUCTURED, GRID_CELL)
          CALL add_var( tend_list, prefix//'va_gwd', tend%va_gwd,                              &
                      & GRID_UNSTRUCTURED_CELL, ZA_REFERENCE, cf_desc,grib2_desc,ldims=shape3d,&
                      & vert_interp=create_vert_interp_metadata(                               &
                      &   vert_intp_type=vintp_types("P","Z","I"),                             &
                      &   vert_intp_method=VINTP_METHOD_LIN,                                   &
                      &   l_extrapol=.FALSE. ),                                                &
                      & lopenacc=.TRUE.)
          __acc_attach(tend%va_gwd)
       END IF
       !
    END IF

    IF ( echam_phy_tc(jg)%dt_sso > dt_zero ) THEN
       !
       IF (echam_phy_tc(jg)%dt_sso > time_config%tc_dt_dyn(jg) .OR.                            &
         & is_variable_in_output(first_output_name_list, var_name=prefix//'va_sso')) THEN
          cf_desc    = t_cf_var('v_wind_tendency_sso', 'm s-2',                                &
                      &         'v-wind tendency due to sub grid scale orography',             &
                      &         datatype_flt)
          grib2_desc = grib2_var(0,2,255, ibits, GRID_UNSTRUCTURED, GRID_CELL)
          CALL add_var( tend_list, prefix//'va_sso', tend%va_sso,                              &
                      & GRID_UNSTRUCTURED_CELL, ZA_REFERENCE, cf_desc,grib2_desc,ldims=shape3d,&
                      & vert_interp=create_vert_interp_metadata(                               &
                      &   vert_intp_type=vintp_types("P","Z","I"),                             &
                      &   vert_intp_method=VINTP_METHOD_LIN,                                   &
                      &   l_extrapol=.FALSE. ),                                                &
                      & lopenacc=.TRUE.)
          __acc_attach(tend%va_sso)
       END IF
       !
    END IF

    !-------------------
    ! Tracer tendencies
    !-------------------
    ! Tracer arrays for (model) internal use                                               

    CALL add_var( tend_list, prefix//'qtrc', tend%qtrc,                        &
                & GRID_UNSTRUCTURED_CELL, ZA_REFERENCE,                        &
                & t_cf_var('tend_qtrc', 'kg kg-1 s-1',                         &
                &          'tendency of mass mixing ratio of tracers',         &
                &          datatype_flt),                                      &
                & grib2_var(0,20,2, ibits, GRID_UNSTRUCTURED, GRID_CELL),      &
                & ldims = shape_trc,                                           &
                & lcontainer=.TRUE., lrestart=.FALSE., loutput=.FALSE.,        &
                & lopenacc=.TRUE.)

    __acc_attach(tend%qtrc)
    ALLOCATE(tend% qtrc_ptr(ktracer))

    CALL add_var( tend_list, prefix//'qtrc_dyn', tend%qtrc_dyn,                &
                & GRID_UNSTRUCTURED_CELL, ZA_REFERENCE,                        &
                & t_cf_var('tend_qtrc_dyn', 'kg kg-1 s-1',                     &
                &          'tendency of mass mixing ratio of tracers '//       &
                &          'due to resolved dynamics',                         &
                &          datatype_flt),                                      &
                & grib2_var(255, 255, 255, ibits, GRID_UNSTRUCTURED,GRID_CELL),&
                & ldims = shape_trc,                                           &
                & lcontainer=.TRUE., lrestart=.FALSE., loutput=.FALSE.,        &
                & lopenacc=.TRUE.)

    __acc_attach(tend%qtrc_dyn)
    ALLOCATE(tend% qtrc_dyn_ptr(ktracer))

    CALL add_var( tend_list, prefix//'qtrc_phy', tend%qtrc_phy,                &
                & GRID_UNSTRUCTURED_CELL, ZA_REFERENCE,                        &
                & t_cf_var('tend_qtrc_phy', 'kg kg-1 s-1',                     &
                &          'tendency of mass mixing ratio of tracers '//       &
                &          'due to parameterized processes',                   &
                &          datatype_flt),                                      &
                & grib2_var(255, 255, 255, ibits, GRID_UNSTRUCTURED,GRID_CELL),&
                & ldims = shape_trc,                                           &
                & lcontainer=.TRUE., lrestart=.FALSE., loutput=.FALSE.,        &
                & lopenacc=.TRUE.)

    __acc_attach(tend%qtrc_phy)
    ALLOCATE(tend% qtrc_phy_ptr(ktracer))

    IF ( echam_phy_tc(jg)%dt_cld > dt_zero ) THEN
       !
       contvar_is_in_output = .FALSE.
       DO jtrc = 1,ktracer
          tlen = LEN_TRIM(ctracer(jtrc))
          varname=prefix//'q'//ctracer(jtrc)(1:tlen)//'_cld'
          IF (is_variable_in_output(first_output_name_list, var_name=TRIM(varname))) THEN
             contvar_is_in_output = .TRUE.
          END IF
       END DO
       !
       IF (echam_phy_tc(jg)%dt_cld > time_config%tc_dt_dyn(jg) .OR.                  &
         & contvar_is_in_output) THEN
          CALL add_var( tend_list, prefix//'qtrc_cld', tend%qtrc_cld,                &
                      & GRID_UNSTRUCTURED_CELL, ZA_REFERENCE,                        &
                      & t_cf_var('tend_qtrc_cld', 'kg kg-1 s-1',                     &
                      &          'tendency of mass mixing ratio of tracers '//       &
                      &          'due to large scale cloud processes',               &
                      &          datatype_flt),                                      &           
                      & grib2_var(255, 255, 255, ibits, GRID_UNSTRUCTURED,GRID_CELL),&
                      & ldims = shape_trc,                                           &
                      & lcontainer=.TRUE., lrestart=.FALSE., loutput=.FALSE.,        &
                      & lopenacc=.TRUE.)
          __acc_attach(tend%qtrc_cld)
          ALLOCATE(tend% qtrc_cld_ptr(ktracer))
       END IF
       !
       DO jtrc = 1,ktracer
          !
          tlen = LEN_TRIM(ctracer(jtrc))
          varname=prefix//'q'//ctracer(jtrc)(1:tlen)//'_cld'
          !
          IF (is_variable_in_output(first_output_name_list, var_name=TRIM(varname))) THEN
             CALL add_ref( tend_list, prefix//'qtrc_cld',                                        &
                         & TRIM(varname), tend%qtrc_cld_ptr(jtrc)%p,                             &
                         & GRID_UNSTRUCTURED_CELL, ZA_REFERENCE,                                 &
                         & t_cf_var('tend_q'//ctracer(jtrc)(1:tlen)//'_cld', 'kg kg-1 s-1',      &
                         &          'tendency of mass mixing ratio of tracer '//                 &
                         &          ctracer(jtrc)(1:tlen)//                                      &
                         &          ' due to large scale cloud processes',                       &
                         &          datatype_flt),                                               &
                         & grib2_var(255, 255, 255, ibits, GRID_UNSTRUCTURED, GRID_CELL),        &
                         & ref_idx=jtrc, ldims=(/kproma,klev,kblks/),                            &
                         & vert_interp=create_vert_interp_metadata(                              &
                         &             vert_intp_type=vintp_types("P","Z","I"),                  &
                         &             vert_intp_method=VINTP_METHOD_LIN )                       )
          END IF
          !
       END DO
       !
    END IF

    IF ( echam_phy_tc(jg)%dt_mig > dt_zero ) THEN
       !
       contvar_is_in_output = .FALSE.
       DO jtrc = 1,ktracer
          tlen = LEN_TRIM(ctracer(jtrc))
          varname=prefix//'q'//ctracer(jtrc)(1:tlen)//'_mig'
          IF (is_variable_in_output(first_output_name_list, var_name=TRIM(varname))) THEN
             contvar_is_in_output = .TRUE.
          END IF
       END DO
       !
       IF (echam_phy_tc(jg)%dt_mig > time_config%tc_dt_dyn(jg) .OR.                  &
         & contvar_is_in_output) THEN
          CALL add_var( tend_list, prefix//'qtrc_mig', tend%qtrc_mig,                &
                      & GRID_UNSTRUCTURED_CELL, ZA_REFERENCE,                        &
                      & t_cf_var('tend_qtrc_mig', 'kg kg-1 s-1',                     &
                      &          'tendency of mass mixing ratio of tracers '//       &
                      &          'due to graupel processes',                         &
                      &          datatype_flt),                                      &           
                      & grib2_var(255, 255, 255, ibits, GRID_UNSTRUCTURED,GRID_CELL),&
                      & ldims = shape_trc,                                           &
                      & lcontainer=.TRUE., lrestart=.FALSE., loutput=.FALSE.,        &
                      & lopenacc=.TRUE.)
          __acc_attach(tend%qtrc_mig)
          ALLOCATE(tend% qtrc_mig_ptr(ktracer))
       END IF
       !
       DO jtrc = 1,ktracer
          !
          tlen = LEN_TRIM(ctracer(jtrc))
          varname=prefix//'q'//ctracer(jtrc)(1:tlen)//'_mig'
          !
          IF (is_variable_in_output(first_output_name_list, var_name=TRIM(varname))) THEN
             CALL add_ref( tend_list, prefix//'qtrc_mig',                                        &
                         & TRIM(varname), tend%qtrc_mig_ptr(jtrc)%p,                             &
                         & GRID_UNSTRUCTURED_CELL, ZA_REFERENCE,                                 &
                         & t_cf_var('tend_q'//ctracer(jtrc)(1:tlen)//'_mig', 'kg kg-1 s-1',      &
                         &          'tendency of mass mixing ratio of tracer '//                 &
                         &          ctracer(jtrc)(1:tlen)//                                      &
                         &          ' due to graupel processes',                                 &
                         &          datatype_flt),                                               &
                         & grib2_var(255, 255, 255, ibits, GRID_UNSTRUCTURED, GRID_CELL),        &
                         & ref_idx=jtrc, ldims=(/kproma,klev,kblks/),                            &
                         & vert_interp=create_vert_interp_metadata(                              &
                         &             vert_intp_type=vintp_types("P","Z","I"),                  &
                         &             vert_intp_method=VINTP_METHOD_LIN )                       )
          END IF
          !
       END DO
       !
    END IF

    IF ( echam_phy_tc(jg)%dt_cnv > dt_zero ) THEN
       !
       contvar_is_in_output = .FALSE.
       DO jtrc = 1,ktracer
          tlen = LEN_TRIM(ctracer(jtrc))
          varname=prefix//'q'//ctracer(jtrc)(1:tlen)//'_cnv'
          IF (is_variable_in_output(first_output_name_list, var_name=TRIM(varname))) THEN
             contvar_is_in_output = .TRUE.
          END IF
       END DO
       !
       IF (echam_phy_tc(jg)%dt_cnv > time_config%tc_dt_dyn(jg) .OR.                  &
         & contvar_is_in_output) THEN
          CALL add_var( tend_list, prefix//'qtrc_cnv', tend%qtrc_cnv,                &
                      & GRID_UNSTRUCTURED_CELL, ZA_REFERENCE,                        &
                      & t_cf_var('tend_qtrc_cnv', 'kg kg-1 s-1',                     &
                      &          'tendency of mass mixing ratio of tracers '//       &
                      &          'due to convective cloud processes',                &
                      &          datatype_flt),                                      &           
                      & grib2_var(255, 255, 255, ibits, GRID_UNSTRUCTURED,GRID_CELL),&
                      & ldims = shape_trc,                                           &
                      & lcontainer=.TRUE., lrestart=.FALSE., loutput=.FALSE.,        &
                      & lopenacc=.TRUE.)
          __acc_attach(tend%qtrc_cnv)
          ALLOCATE(tend% qtrc_cnv_ptr(ktracer))
       END IF
       !
       DO jtrc = 1,ktracer
          !
          tlen = LEN_TRIM(ctracer(jtrc))
          varname=prefix//'q'//ctracer(jtrc)(1:tlen)//'_cnv'
          !
          IF (is_variable_in_output(first_output_name_list, var_name=TRIM(varname))) THEN
             CALL add_ref( tend_list, prefix//'qtrc_cnv',                                        &
                         & TRIM(varname), tend%qtrc_cnv_ptr(jtrc)%p,                             &
                         & GRID_UNSTRUCTURED_CELL, ZA_REFERENCE,                                 &
                         & t_cf_var('tend_q'//ctracer(jtrc)(1:tlen)//'_cnv', 'kg kg-1 s-1',      &
                         &          'tendency of mass mixing ratio of tracer '//                 &
                         &          ctracer(jtrc)(1:tlen)//                                      &
                         &          ' due to convective cloud processes',                        &
                         &          datatype_flt),                                               &
                         & grib2_var(255, 255, 255, ibits, GRID_UNSTRUCTURED, GRID_CELL),        &
                         & ref_idx=jtrc, ldims=(/kproma,klev,kblks/),                            &
                         & vert_interp=create_vert_interp_metadata(                              &
                         &             vert_intp_type=vintp_types("P","Z","I"),                  &
                         &             vert_intp_method=VINTP_METHOD_LIN )                       )
          END IF
          !
       END DO
       !
    END IF


    IF ( echam_phy_tc(jg)%dt_vdf > dt_zero ) THEN
       !
       contvar_is_in_output = .FALSE.
       DO jtrc = 1,ktracer
          tlen = LEN_TRIM(ctracer(jtrc))
          varname=prefix//'q'//ctracer(jtrc)(1:tlen)//'_vdf'
          IF (is_variable_in_output(first_output_name_list, var_name=TRIM(varname))) THEN
             contvar_is_in_output = .TRUE.
          END IF
       END DO
       !
       IF (echam_phy_tc(jg)%dt_vdf > time_config%tc_dt_dyn(jg) .OR.                  &
         & contvar_is_in_output) THEN
          CALL add_var( tend_list, prefix//'qtrc_vdf', tend%qtrc_vdf,                &
                      & GRID_UNSTRUCTURED_CELL, ZA_REFERENCE,                        &
                      & t_cf_var('tend_qtrc_vdf', 'kg kg-1 s-1',                     &
                      &          'tendency of mass mixing ratio of tracers '//       &
                      &          'due to vertical diffusion',                        &
                      &          datatype_flt),                                      &           
                      & grib2_var(255, 255, 255, ibits, GRID_UNSTRUCTURED,GRID_CELL),&
                      & ldims = shape_trc,                                           &
                      & lcontainer=.TRUE., lrestart=.FALSE., loutput=.FALSE.,        &
                      & lopenacc=.TRUE.)
          __acc_attach(tend%qtrc_vdf)
          ALLOCATE(tend% qtrc_vdf_ptr(ktracer))
       END IF
       !
       DO jtrc = 1,ktracer
          !
          tlen = LEN_TRIM(ctracer(jtrc))
          varname=prefix//'q'//ctracer(jtrc)(1:tlen)//'_vdf'
          !
          IF (is_variable_in_output(first_output_name_list, var_name=TRIM(varname))) THEN
             CALL add_ref( tend_list, prefix//'qtrc_vdf',                                        &
                         & TRIM(varname), tend%qtrc_vdf_ptr(jtrc)%p,                             &
                         & GRID_UNSTRUCTURED_CELL, ZA_REFERENCE,                                 &
                         & t_cf_var('tend_q'//ctracer(jtrc)(1:tlen)//'_vdf', 'kg kg-1 s-1',      &
                         &          'tendency of mass mixing ratio of tracer '//                 &
                         &          ctracer(jtrc)(1:tlen)//                                      &
                         &          ' due to vertical diffusion',                                &
                         &          datatype_flt),                                               &
                         & grib2_var(255, 255, 255, ibits, GRID_UNSTRUCTURED, GRID_CELL),        &
                         & ref_idx=jtrc, ldims=(/kproma,klev,kblks/),                            &
                         & vert_interp=create_vert_interp_metadata(                              &
                         &             vert_intp_type=vintp_types("P","Z","I"),                  &
                         &             vert_intp_method=VINTP_METHOD_LIN )                       )
          END IF
          !
       END DO
       !
    END IF

    IF ( (echam_phy_tc(jg)%dt_mox > dt_zero) ) THEN
       !
       contvar_is_in_output = .FALSE.
       DO jtrc = 1,ktracer
          tlen = LEN_TRIM(ctracer(jtrc))
          varname=prefix//'q'//ctracer(jtrc)(1:tlen)//'_mox'
          IF (is_variable_in_output(first_output_name_list, var_name=TRIM(varname))) THEN
             contvar_is_in_output = .TRUE.
          END IF
       END DO
       !
       IF (echam_phy_tc(jg)%dt_mox > time_config%tc_dt_dyn(jg) .OR.                  &
         & contvar_is_in_output) THEN
          CALL add_var( tend_list, prefix//'qtrc_mox', tend%qtrc_mox,                &
                      & GRID_UNSTRUCTURED_CELL, ZA_REFERENCE,                        &
                      & t_cf_var('tend_qtrc_mox', 'kg kg-1 s-1',                     &
                      &          'tendency of mass mixing ratio of tracers '//       &
                      &          'due to methane ox. and H2O photolysis',            &
                      &          datatype_flt),                                      &           
                      & grib2_var(255, 255, 255, ibits, GRID_UNSTRUCTURED,GRID_CELL),&
                      & ldims = shape_trc,                                           &
                      & lcontainer=.TRUE., lrestart=.FALSE., loutput=.FALSE.,        &
                      & lopenacc=.TRUE.)
          __acc_attach(tend%qtrc_mox)
          ALLOCATE(tend% qtrc_mox_ptr(ktracer))
       END IF
       !
       DO jtrc = 1,ktracer
          !
          tlen = LEN_TRIM(ctracer(jtrc))
          varname=prefix//'q'//ctracer(jtrc)(1:tlen)//'_mox'
          !
          IF (is_variable_in_output(first_output_name_list, var_name=TRIM(varname))) THEN
             CALL add_ref( tend_list, prefix//'qtrc_mox',                                        &
                         & TRIM(varname), tend%qtrc_mox_ptr(jtrc)%p,                             &
                         & GRID_UNSTRUCTURED_CELL, ZA_REFERENCE,                                 &
                         & t_cf_var('tend_q'//TRIM(ctracer(jtrc))//'_mox', 'kg kg-1 s-1',        &
                         &          'tendency of mass mixing ratio of tracer '//                 &
                         &          TRIM(ctracer(jtrc))//                                        &
                         &          ' due to methane oxidation and H2O photolysis',              &
                         &          datatype_flt),                                               &
                         & grib2_var(255, 255, 255, ibits, GRID_UNSTRUCTURED, GRID_CELL),        &
                         & ref_idx=jtrc, ldims=(/kproma,klev,kblks/),                            &
                         & vert_interp=create_vert_interp_metadata(                              &
                         &             vert_intp_type=vintp_types("P","Z","I"),                  &
                         &             vert_intp_method=VINTP_METHOD_LIN )                       )
          END IF
          !
       END DO
       !
    END IF

    IF ( (echam_phy_tc(jg)%dt_car > dt_zero) ) THEN
       !
       contvar_is_in_output = .FALSE.
       DO jtrc = 1,ktracer
          tlen = LEN_TRIM(ctracer(jtrc))
          varname=prefix//'q'//ctracer(jtrc)(1:tlen)//'_car'
          IF (is_variable_in_output(first_output_name_list, var_name=TRIM(varname))) THEN
             contvar_is_in_output = .TRUE.
          END IF
       END DO
       !
       IF (echam_phy_tc(jg)%dt_car > time_config%tc_dt_dyn(jg) .OR.                  &
         & contvar_is_in_output) THEN
          CALL add_var( tend_list, prefix//'qtrc_car', tend%qtrc_car,                &
                      & GRID_UNSTRUCTURED_CELL, ZA_REFERENCE,                        &
                      & t_cf_var('tend_qtrc_car', 'kg kg-1 s-1',                     &
                      &          'tendency of mass mixing ratio of tracers '//       &
                      &          'due to linearized ozone chemistry (Cariolle)',     &
                      &          datatype_flt),                                      &           
                      & grib2_var(255, 255, 255, ibits, GRID_UNSTRUCTURED,GRID_CELL),&
                      & ldims = shape_trc,                                           &
                      & lcontainer=.TRUE., lrestart=.FALSE., loutput=.FALSE.,        &
                      & lopenacc=.TRUE.)
          __acc_attach(tend%qtrc_car)
          ALLOCATE(tend% qtrc_car_ptr(ktracer))
       END IF
       !
       DO jtrc = 1,ktracer
          !
          tlen = LEN_TRIM(ctracer(jtrc))
          varname=prefix//'q'//ctracer(jtrc)(1:tlen)//'_car'
          !
          IF (is_variable_in_output(first_output_name_list, var_name=TRIM(varname))) THEN
             CALL add_ref( tend_list, prefix//'qtrc_car',                                        &
                         & TRIM(varname), tend%qtrc_car_ptr(jtrc)%p,                             &
                         & GRID_UNSTRUCTURED_CELL, ZA_REFERENCE,                                 &
                         & t_cf_var('tend_q'//TRIM(ctracer(jtrc))//'_car', 'kg kg-1 s-1',        &
                         &          'tendency of mass mixing ratio of tracer '//                 &
                         &          TRIM(ctracer(jtrc))//                                        &
                         &          ' due to linearized ozone chemistry (Cariolle)',             &
                         &          datatype_flt),                                               &
                         & grib2_var(255, 255, 255, ibits, GRID_UNSTRUCTURED, GRID_CELL),        &
                         & ref_idx=jtrc, ldims=(/kproma,klev,kblks/),                            &
                         & vert_interp=create_vert_interp_metadata(                              &
                         &             vert_intp_type=vintp_types("P","Z","I"),                  &
                         &             vert_intp_method=VINTP_METHOD_LIN )                       )
          END IF
          !
       END DO
       !
    END IF

    CALL add_var( tend_list, prefix//'mtrc_phy', tend%mtrc_phy,                &
                & GRID_UNSTRUCTURED_CELL, ZA_REFERENCE,                        &
                & t_cf_var('tend_mtrc_phy', 'kg m-2 s-1',                      &
                &          'tendency of tracer mass '//                        &
                &          'due to parameterized processes',                   &
                &          datatype_flt),                                      &
                & grib2_var(255, 255, 255, ibits, GRID_UNSTRUCTURED,GRID_CELL),&
                & ldims = shape_trc,                                           &
                & lcontainer=.TRUE., lrestart=.FALSE., loutput=.FALSE.,        &
                & lopenacc=.TRUE.)

    __acc_attach(tend%mtrc_phy)
    ALLOCATE(tend% mtrc_phy_ptr(ktracer))

    CALL add_var( tend_list, prefix//'mtrcvi_phy', tend%mtrcvi_phy,            &
                & GRID_UNSTRUCTURED_CELL, ZA_SURFACE,                          &
                & t_cf_var('tend_mtrcvi_phy', 'kg m-2 s-1',                    &
                &          'tendency of path of tracers '//                    &
                &          'due to parameterized processes',                   &
                &          datatype_flt),                                      &
                & grib2_var(255, 255, 255, ibits, GRID_UNSTRUCTURED,GRID_CELL),&
                & ldims = (/kproma,kblks,ktracer/),                            &
                & lcontainer=.TRUE., lrestart=.FALSE., loutput=.FALSE.,        &
                & lopenacc=.TRUE.)

    __acc_attach(tend%mtrcvi_phy)
    ALLOCATE(tend% mtrcvi_phy_ptr(ktracer))

    ! Referrence to individual tracer, for I/O

    DO jtrc = 1,ktracer
      tlen = LEN_TRIM(ctracer(jtrc))
      CALL add_ref( tend_list, prefix//'qtrc',                                            &
                  & prefix//'q'//ctracer(jtrc)(1:tlen), tend%qtrc_ptr(jtrc)%p,            &
                  & GRID_UNSTRUCTURED_CELL, ZA_REFERENCE,                                 &
                  & t_cf_var('tend_q'//ctracer(jtrc)(1:tlen), 'kg kg-1 s-1',              &
                  &          'tendency of mass mixing ratio of tracer '//                 &
                  &          ctracer(jtrc)(1:tlen),                                       &
                  &          datatype_flt),                                               &
                  & grib2_var(255, 255, 255, ibits, GRID_UNSTRUCTURED, GRID_CELL),        &
                  & ref_idx=jtrc, ldims=(/kproma,klev,kblks/),                            &
                  & vert_interp=create_vert_interp_metadata(                              &
                  &             vert_intp_type=vintp_types("P","Z","I"),                  &
                  &             vert_intp_method=VINTP_METHOD_LIN )                       )

      CALL add_ref( tend_list, prefix//'qtrc_dyn',                                        &
                  & prefix//'q'//ctracer(jtrc)(1:tlen)//'_dyn', tend%qtrc_dyn_ptr(jtrc)%p,&
                  & GRID_UNSTRUCTURED_CELL, ZA_REFERENCE,                                 &
                  & t_cf_var('tend_q'//ctracer(jtrc)(1:tlen)//'_dyn', 'kg kg-1 s-1',      &
                  &          'tendency of mass mixing ratio of tracer '//                 &
                  &          ctracer(jtrc)(1:tlen)//                                      &
                  &          ' due to resolved dynamics',                                 &
                  &          datatype_flt),                                               &
                  & grib2_var(255, 255, 255, ibits, GRID_UNSTRUCTURED, GRID_CELL),        &
                  & ref_idx=jtrc, ldims=(/kproma,klev,kblks/),                            &
                  & vert_interp=create_vert_interp_metadata(                              &
                  &             vert_intp_type=vintp_types("P","Z","I"),                  &
                  &             vert_intp_method=VINTP_METHOD_LIN )                       )

      CALL add_ref( tend_list, prefix//'qtrc_phy',                                        &
                  & prefix//'q'//ctracer(jtrc)(1:tlen)//'_phy', tend%qtrc_phy_ptr(jtrc)%p,&
                  & GRID_UNSTRUCTURED_CELL, ZA_REFERENCE,                                 &
                  & t_cf_var('tend_q'//ctracer(jtrc)(1:tlen)//'_phy', 'kg kg-1 s-1',      &
                  &          'tendency of mass mixing ratio of tracer '//                 &
                  &          ctracer(jtrc)(1:tlen)//                                      &
                  &          ' due to parameterized processes',                           &
                  &          datatype_flt),                                               &
                  & grib2_var(255, 255, 255, ibits, GRID_UNSTRUCTURED, GRID_CELL),        &
                  & ref_idx=jtrc, ldims=(/kproma,klev,kblks/),                            &
                  & vert_interp=create_vert_interp_metadata(                              &
                  &             vert_intp_type=vintp_types("P","Z","I"),                  &
                  &             vert_intp_method=VINTP_METHOD_LIN )                       )

      CALL add_ref( tend_list, prefix//'mtrc_phy',                                        &
                  & prefix//'m'//ctracer(jtrc)(1:tlen)//'_phy', tend%mtrc_phy_ptr(jtrc)%p,&
                  & GRID_UNSTRUCTURED_CELL, ZA_REFERENCE,                                 &
                  & t_cf_var('tend_m'//ctracer(jtrc)(1:tlen)//'_phy', 'kg m-2 s-1',       &
                  &          'tendency of '//ctracer(jtrc)(1:tlen)//                      &
                  &          ' mass due to parameterized processes',                      &
                  &          datatype_flt),                                               &
                  & grib2_var(255, 255, 255, ibits, GRID_UNSTRUCTURED, GRID_CELL),        &
                  & ref_idx=jtrc, ldims=(/kproma,klev,kblks/),                            &
                  & vert_interp=create_vert_interp_metadata(                              &
                  &             vert_intp_type=vintp_types("P","Z","I"),                  &
                  &             vert_intp_method=VINTP_METHOD_LIN )                       )

      CALL add_ref( tend_list, prefix//'mtrcvi_phy',                                      &
                  & prefix//'m'//ctracer(jtrc)(1:tlen)//'vi_phy', tend%mtrcvi_phy_ptr(jtrc)%p, &
                  & GRID_UNSTRUCTURED_CELL, ZA_SURFACE,                                   &
                  & t_cf_var('tend_m'//ctracer(jtrc)(1:tlen)//'vi_phy', 'kg m-2 s-1',     &
                  &          'tendency of '//ctracer(jtrc)(1:tlen)//                      &
                  &          ' path due to parameterized processes',                      &
                  &          datatype_flt),                                               &
                  & grib2_var(255, 255, 255, ibits, GRID_UNSTRUCTURED, GRID_CELL),        &
                  & ref_idx=jtrc, ldims=(/kproma,kblks/)                                  )

    END DO

  END SUBROUTINE new_echam_phy_tend_list
  !-------------

END MODULE mo_echam_phy_memory<|MERGE_RESOLUTION|>--- conflicted
+++ resolved
@@ -3016,22 +3016,14 @@
        !
     END IF
 
-<<<<<<< HEAD
 !!$       cf_desc    = t_cf_var('sh_vdiff','J m-2 s-1', '', datatype_flt)
 !!$       grib2_desc = grib2_var(255, 255, 255, ibits, GRID_UNSTRUCTURED, GRID_CELL)
 !!$       CALL add_var( field_list, prefix//'sh_vdiff', field%sh_vdiff,          &
 !!$                   & GRID_UNSTRUCTURED_CELL, ZA_SURFACE, cf_desc, grib2_desc, &
 !!$                   & lrestart = .FALSE., ldims=shape2d,                       &
 !!$                   &  lopenacc=.TRUE.)
-=======
-       cf_desc    = t_cf_var('sh_vdiff','J m-2 s-1', '', datatype_flt)
-       grib2_desc = grib2_var(255, 255, 255, ibits, GRID_UNSTRUCTURED, GRID_CELL)
-       CALL add_var( field_list, prefix//'sh_vdiff', field%sh_vdiff,          &
-                   & GRID_UNSTRUCTURED_CELL, ZA_SURFACE, cf_desc, grib2_desc, &
-                   & lrestart = .FALSE., ldims=shape2d,                       &
-                   &  lopenacc=.TRUE.)
-       __acc_attach(field%sh_vdiff)
->>>>>>> a3d6cad6
+!!$       __acc_attach(field%sh_vdiff)
+
        cf_desc    = t_cf_var('con_dtrl','?', '', datatype_flt)
        grib2_desc = grib2_var(255, 255, 255, ibits, GRID_UNSTRUCTURED, GRID_CELL)
        CALL add_var( field_list, prefix//'con_dtrl', field%con_dtrl,          &
@@ -3052,23 +3044,14 @@
                    & GRID_UNSTRUCTURED_CELL, ZA_SURFACE, cf_desc, grib2_desc, &
                    & lrestart = .FALSE., ldims=shape2d,                       &
                    &  lopenacc=.TRUE.)
-<<<<<<< HEAD
-!!$       cf_desc    = t_cf_var('qv_vdiff','kg/m^2/s', '', datatype_flt)
+
+                   !!$       cf_desc    = t_cf_var('qv_vdiff','kg/m^2/s', '', datatype_flt)
 !!$       grib2_desc = grib2_var(255, 255, 255, ibits, GRID_UNSTRUCTURED, GRID_CELL)
 !!$       CALL add_var( field_list, prefix//'qv_vdiff', field%qv_vdiff,          &
 !!$                   & GRID_UNSTRUCTURED_CELL, ZA_SURFACE, cf_desc, grib2_desc, &
 !!$                   & lrestart = .FALSE., ldims=shape2d,                       &
 !!$                   &  lopenacc=.TRUE.)
-=======
-       __acc_attach(field%con_iteqv)
-       cf_desc    = t_cf_var('qv_vdiff','kg/m^2/s', '', datatype_flt)
-       grib2_desc = grib2_var(255, 255, 255, ibits, GRID_UNSTRUCTURED, GRID_CELL)
-       CALL add_var( field_list, prefix//'qv_vdiff', field%qv_vdiff,          &
-                   & GRID_UNSTRUCTURED_CELL, ZA_SURFACE, cf_desc, grib2_desc, &
-                   & lrestart = .FALSE., ldims=shape2d,                       &
-                   &  lopenacc=.TRUE.)
-       __acc_attach(field%qv_vdiff)
->>>>>>> a3d6cad6
+!!$       __acc_attach(field%qv_vdiff)
 
     IF ( echam_phy_tc(jg)%dt_sso > dt_zero ) THEN
        !
@@ -3735,20 +3718,6 @@
     ! Surface fluxes
     !---------------------------
     ! gridbox mean
-<<<<<<< HEAD
-=======
-    CALL add_var( field_list, prefix//'co2flux', field%co2flux,           &
-                & GRID_UNSTRUCTURED_CELL, ZA_SURFACE,                     &
-                & t_cf_var('co2flux', 'kg m-2 s-1', 'co2 flux',           &
-                & datatype_flt),                                          &
-                & grib2_var(255,255,255,iextbits, GRID_UNSTRUCTURED, GRID_CELL),&
-                & ldims=shape2d,                                          &
-                & lrestart = .FALSE.,                                     &
-                & isteptype=TSTEP_INSTANT,                                &
-                & lopenacc=.TRUE.)
-    __acc_attach(field%co2flux)
-
->>>>>>> a3d6cad6
 
     CALL add_var( field_list, prefix//'evspsbl', field%evap,              &
                 & GRID_UNSTRUCTURED_CELL, ZA_SURFACE,                     &
@@ -4009,21 +3978,6 @@
     ! near surface diagnostics, grid box mean
     !-----------------------------------------
 
-<<<<<<< HEAD
-=======
-    CALL add_var( field_list, prefix//'co2mmr', field%co2mmr,                   &
-                & GRID_UNSTRUCTURED_CELL, ZA_SURFACE,                           &
-                & t_cf_var('CO2 MR','kg kg-1','co2 mixing ratio',               &
-                &          datatype_flt),                                       &
-                & grib2_var(255,255,255, ibits, GRID_UNSTRUCTURED, GRID_CELL),  &
-                & ldims=shape2d,                                                &
-                & lrestart = .FALSE.,                                           &
-                & isteptype=TSTEP_INSTANT,                                      &
-                & lopenacc=.TRUE.)
-
-    __acc_attach(field%co2mmr)
-
->>>>>>> a3d6cad6
     CALL add_var( field_list, prefix//'sfcwind', field%sfcwind,                 &
                 & GRID_UNSTRUCTURED_CELL, ZA_SURFACE,                           &
                 & t_cf_var('sfcwind','m s-1','10m windspeed',                   &
