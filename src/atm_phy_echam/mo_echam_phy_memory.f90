--- conflicted
+++ resolved
@@ -3469,13 +3469,8 @@
                 &         'temperature tendency due to non-orogr. gravity waves (cp)',   &
                 &         datatype_flt)
     grib2_desc = grib2_var(0,0,255, ibits, GRID_UNSTRUCTURED, GRID_CELL)
-<<<<<<< HEAD
     CALL add_var( tend_list, prefix//'ta_gwd', tend%  ta_gwd,                            &
-                & GRID_UNSTRUCTURED_CELL, ZA_HYBRID, cf_desc, grib2_desc, ldims=shape3d, &
-=======
-    CALL add_var( tend_list, prefix//'ta_gwh', tend%  ta_gwh,                            &
                 & GRID_UNSTRUCTURED_CELL, ZA_REFERENCE, cf_desc, grib2_desc, ldims=shape3d, &
->>>>>>> bdaf59ae
                 & vert_interp=create_vert_interp_metadata(                               &
                 &   vert_intp_type=vintp_types("P","Z","I"),                             &
                 &   vert_intp_method=VINTP_METHOD_LIN,                                   &
@@ -3561,13 +3556,8 @@
                 &         'u-wind tendency due to non-orographic gravity waves',         &
                 &         datatype_flt)
     grib2_desc = grib2_var(0,2,255, ibits, GRID_UNSTRUCTURED, GRID_CELL)
-<<<<<<< HEAD
     CALL add_var( tend_list, prefix//'ua_gwd', tend%ua_gwd,                              &
-                & GRID_UNSTRUCTURED_CELL, ZA_HYBRID, cf_desc, grib2_desc, ldims=shape3d, &
-=======
-    CALL add_var( tend_list, prefix//'ua_gwh', tend%ua_gwh,                              &
                 & GRID_UNSTRUCTURED_CELL, ZA_REFERENCE, cf_desc, grib2_desc, ldims=shape3d, &
->>>>>>> bdaf59ae
                 & vert_interp=create_vert_interp_metadata(                               &
                 &   vert_intp_type=vintp_types("P","Z","I"),                             &
                 &   vert_intp_method=VINTP_METHOD_LIN,                                   &
@@ -3653,13 +3643,8 @@
                 &         'v-wind tendency due to non-orographic gravity waves',         &
                 &         datatype_flt)
     grib2_desc = grib2_var(0,2,255, ibits, GRID_UNSTRUCTURED, GRID_CELL)
-<<<<<<< HEAD
     CALL add_var( tend_list, prefix//'va_gwd', tend%va_gwd,                              &
-                & GRID_UNSTRUCTURED_CELL, ZA_HYBRID, cf_desc, grib2_desc, ldims=shape3d, &
-=======
-    CALL add_var( tend_list, prefix//'va_gwh', tend%va_gwh,                              &
                 & GRID_UNSTRUCTURED_CELL, ZA_REFERENCE, cf_desc, grib2_desc, ldims=shape3d, &
->>>>>>> bdaf59ae
                 & vert_interp=create_vert_interp_metadata(                               &
                 &   vert_intp_type=vintp_types("P","Z","I"),                             &
                 &   vert_intp_method=VINTP_METHOD_LIN,                                   &
