#if (defined (__GNUC__) || defined(__SUNPRO_F95) || defined(__SX__))
#define HAVE_F95
#endif
!>
!! Data types and variables used by the ECHAM6 physics package.
!!
!! This module contains
!! <ol>
!! <li> definition of data types for organising the physical quantities in the
!!      ECHAM physics package,
!! <li> the actual variables that are declared of these types, and
!! <li> subroutines for (de-)allocating memory for the variables.
!! </ol>
!! This module has a functionality similar to mo_memory_g3b in ECHAM,
!! but uses derived data types in order to allow for local refinement.
!!
!! @author Hui Wan (MPI-M)
!! @author Marco Giorgetta (MPI-M)
!! @author Kristina Froehlich (DWD, MPI-M)
!! @author Luis Kornblueh (MPI-M)
!!
!! @par Revision History
!! First version by Hui Wan, Marco Giorgetta and Kristina Froehlich, 2010-10-28.
!! Memory allocation method changed from explicit allocation to Luis' 
!! infrastructure by Hui Wan (MPI-M, 2011-04-24)
!!
!! @par Copyright and License
!!
!! This code is subject to the DWD and MPI-M-Software-License-Agreement in
!! its most recent form.
!! Please see the file LICENSE in the root of the source tree for this code.
!! Where software is supplied by third parties, it is indicated in the
!! headers of the routines.
!!
MODULE mo_echam_phy_memory

  USE mo_kind,                ONLY: dp, wp
  USE mo_impl_constants,      ONLY: SUCCESS, MAX_CHAR_LENGTH,  & 
    &                               VINTP_METHOD_PRES,         &
    &                               VINTP_METHOD_LIN,          &
    &                               VINTP_METHOD_LIN_NLEVP1
  USE mo_exception,           ONLY: message, finish
  USE mo_fortran_tools,       ONLY: t_ptr_2d, t_ptr_3d
  USE mo_parallel_config,     ONLY: nproma
  USE mo_io_config,           ONLY: lnetcdf_flt64_output
  USE mo_echam_sfc_indices,   ONLY: nsfc_type, csfc
  USE mo_model_domain,        ONLY: t_patch

  USE mo_linked_list,         ONLY: t_var_list
  USE mo_var_list,            ONLY: default_var_list_settings, &
    &                               add_var, add_ref,          &
    &                               new_var_list,              &
    &                               delete_var_list
  USE mo_var_metadata,        ONLY: create_vert_interp_metadata, vintp_types, &
    &                               new_action, actions
  USE mo_action,              ONLY: ACTION_RESET
  USE mo_cf_convention,       ONLY: t_cf_var
  USE mo_grib2,               ONLY: t_grib2_var, grib2_var
  USE mo_cdi,                 ONLY: DATATYPE_PACK16, DATATYPE_PACK24,  &
    &                               DATATYPE_FLT32,  DATATYPE_FLT64,   &
    &                               GRID_UNSTRUCTURED,                 &
    &                               TSTEP_INSTANT, TSTEP_CONSTANT,     &
    &                               TSTEP_MIN, TSTEP_MAX,              &
    &                               cdiInqMissval
  USE mo_cdi_constants,       ONLY: GRID_UNSTRUCTURED_CELL, GRID_CELL, &
    &                               ZA_HYBRID, ZA_HYBRID_HALF,         &
    &                               ZA_SURFACE, ZA_GENERIC_ICE
  USE mo_sea_ice_nml,         ONLY: kice
    !ART
  USE mo_art_config,          ONLY: ctracer_art
  USE mo_run_config,          ONLY: lart

  IMPLICIT NONE
  PRIVATE

  PUBLIC :: prm_field, prm_tend                         !< variables
  PUBLIC :: prm_field_list, prm_tend_list               !< variable lists
  PUBLIC :: construct_echam_phy_state                   !< subroutine
  PUBLIC :: destruct_echam_phy_state                    !< subroutines
  PUBLIC :: t_echam_phy_field, t_echam_phy_tend         !< derived types

  PUBLIC :: cdimissval

  CHARACTER(len=*), PARAMETER :: thismodule = 'mo_echam_phy_memory'

  !!--------------------------------------------------------------------------
  !!                               DATA TYPES
  !!--------------------------------------------------------------------------
  !>
  !! Derived data type: t_echam_phy_field
  !!
  !! This structure contains two kinds of components:
  !! <ol>
  !! <li> quantities involved in the parameterisation scheme but not in the
  !!      dynamical core, e.g., cloud cover, 10-m wind speed;
  !! <li> atmospheric state variables shared by dynamics and physics, e.g.
  !!      wind, temperature, pressure and tracer concentrations.
  !!      At each time step, the dynamical core provides initial values of
  !!      these quantites on the dynamics grid, which are then interpolated
  !!      to the physics grid and passed on to the physics package.
  !!      In the physics package, these variables may be updated once or
  !!      even more times, depending on the actual numerical schemes chosen
  !!      for the physics-dynamics coupling and the coupling between
  !!      individual parameterisation schemes;
  !! </ol>
  !!
  !! All components are arrays of one of the following shapes:
  !! <ol>
  !! <li> (nproma,           nblks_phy)
  !! <li> (nproma, nlev_phy, nblks_phy)
  !! <li> (nproma, nlev_phy, nblks_phy, ntracers)
  !! </ol>
  !! Currently the physics grid has the same spatial resolution as the
  !! dynamics grid, but is unstaggered. This means
  !!
  !!    nlev_phy = nlev
  !!   nblks_phy = patch%nblks_c
  !!
  !! In the long run, the physics grid and dynamics grid may differ in
  !! horizontal and/or vertical resolution, or even in shape.

  TYPE t_echam_phy_field

    ! Metrics
    REAL(wp),POINTER ::     &
      ! horizontal grid
      & clon      (:,:),    &!< [rad]   longitude at cell center
      & clat      (:,:),    &!< [rad]   longitude at cell center
      & areacella (:,:),    &!< [m2]    atmosphere grid-cell area
      ! vertical grid
      & zh        (:,:,:),  &!< [m]     geometric height at half levels
      & zf        (:,:,:),  &!< [m]     geometric height at full levels
      & dz        (:,:,:)    !< [m]     geometric height thickness of layer
      
    ! Meteorology and tracers
    REAL(wp),POINTER ::     &
      & ua        (:,:,:),  &!< [m/s]   zonal wind
      & va        (:,:,:),  &!< [m/s]   meridional wind
      & vor       (:,:,:),  &!< [1/s]   relative vorticity
      & ta        (:,:,:),  &!< [K]     temperature          (tm1  of memory_g1a in ECHAM)
      & tv        (:,:,:),  &!< [K]     virtual temperature  (tvm1 of memory_g1a in ECHAM)
      & qtrc      (:,:,:,:),&!< [kg/kg] tracer concentration (qm1, xlm1, xim1 of memory_g1a in ECHAM)
      & mtrc      (:,:,:,:),&!< [kg/m2] tracer content
      & mtrcvi    (:,:,:),  &!< [kg/m2] tracer content, vertically integrated through the atmospheric column
      & prw       (:,:),    &!< [kg/m2] water vapor content, vertically integrated through the atmospheric column
      & cllvi     (:,:),    &!< [kg/m2] cloud water content, vertically integrated through the atmospheric column
      & clivi     (:,:),    &!< [kg/m2] cloud ice   content, vertically integrated through the atmospheric column
      & rho       (:,:,:),  &!< [kg/m3] air density
      & mh2o      (:,:,:),  &!< [kg/m2] h2o content (vap+liq+ice)
      & mair      (:,:,:),  &!< [kg/m2] air content
      & mdry      (:,:,:),  &!< [kg/m2] dry air content
      & mh2ovi    (:,:),    &!< [kg/m2] h2o content, vertically integrated through the atmospheric column
      & mairvi    (:,:),    &!< [kg/m2] air content, vertically integrated through the atmospheric column
      & mdryvi    (:,:),    &!< [kg/m2] dry air content, vertically integrated through the atmospheric column
      & qx        (:,:,:),  &!< [kg/kg] total concentration of hydrometeors
      & omega     (:,:,:),  &!< [Pa/s]  vertical velocity in pressure coord. ("vervel" in ECHAM)
      & geoi      (:,:,:),  &!< [m2/s2] geopotential above ground at half levels (vertical interfaces)
      & geom      (:,:,:),  &!< [m2/s2] geopotential above ground at full levels (layer ave. or mid-point value)
      & presi_old (:,:,:),  &!< [Pa]    pressure at half levels at time step "old"
      & presm_old (:,:,:),  &!< [Pa]    pressure at full levels at time step "old"
      & presi_new (:,:,:),  &!< [Pa]    pressure at half levels at time step "new"
      & presm_new (:,:,:)    !< [Pa]    pressure at full levels at time step "new"

    TYPE(t_ptr_3d),ALLOCATABLE :: qtrc_ptr(:)
    TYPE(t_ptr_3d),ALLOCATABLE :: mtrc_ptr(:)
    TYPE(t_ptr_2d),ALLOCATABLE :: mtrcvi_ptr(:)

    ! Radiation
    REAL(wp),POINTER ::       &
      !
      & cosmu0      (:,  :),  &!< [ ]    cos of zenith angle mu0 for radiative heating  calculation
      & cosmu0_rt   (:,  :),  &!< [ ]    cos of zenith angle mu0 at radiation time step
      & daylght_frc (:,  :),  &!< [ ]    daylight fraction at each grid point
      & daylght_frc_rt(:,:),  &!< [ ]    daylight fraction at each grid point for radiation time step
      !
      ! shortwave fluxes
      ! - through the atmosphere at the radiation time step
      & rsd_rt      (:,:,:),  &!< [W/m2] downwelling shortwave radiation
      & rsu_rt      (:,:,:),  &!< [W/m2] upwelling   shortwave radiation
      & rsdcs_rt    (:,:,:),  &!< [W/m2] downwelling clear-sky shortwave radiation
      & rsucs_rt    (:,:,:),  &!< [W/m2] upwelling   clear-sky shortwave radiation
      ! - at the top of the atmosphere at all times
      & rsdt        (:,  :),  &!< [W/m2] toa incident shortwave radiation
      & rsut        (:,  :),  &!< [W/m2] toa outgoing shortwave radiation
      & rsutcs      (:,  :),  &!< [W/m2] toa outgoing clear-sky shortwave radiation
      ! - at the surface at all times
      & rsds        (:,  :),  &!< [W/m2] surface downwelling shortwave radiation
      & rsus        (:,  :),  &!< [W/m2] surface upwelling   shortwave radiation
      & rsdscs      (:,  :),  &!< [W/m2] surface downwelling clear-sky shortwave radiation
      & rsuscs      (:,  :),  &!< [W/m2] surface upwelling   clear-sky shortwave radiation
      !
      ! shortwave flux components at the surface
      ! - at radiation times
      & rvds_dir_rt (:,  :),  &!< [W/m2] surface downwelling direct  visible            radiation
      & rpds_dir_rt (:,  :),  &!< [W/m2] surface downwelling direct  photosynth. active radiation
      & rnds_dir_rt (:,  :),  &!< [W/m2] surface downwelling direct  near-infrared      radiation
      & rvds_dif_rt (:,  :),  &!< [W/m2] surface downwelling diffuse visible            radiation
      & rpds_dif_rt (:,  :),  &!< [W/m2] surface downwelling diffuse photosynth. active radiation
      & rnds_dif_rt (:,  :),  &!< [W/m2] surface downwelling diffuse near-infrared      radiation
      & rvus_rt     (:,  :),  &!< [W/m2] surface   upwelling         visible            radiation
      & rpus_rt     (:,  :),  &!< [W/m2] surface   upwelling         photosynth. active radiation
      & rnus_rt     (:,  :),  &!< [W/m2] surface   upwelling         near-infrared      radiation
      ! - at all times
      & rvds_dir    (:,  :),  &!< [W/m2] surface downwelling direct  visible            radiation
      & rpds_dir    (:,  :),  &!< [W/m2] surface downwelling direct  photosynth. active radiation
      & rnds_dir    (:,  :),  &!< [W/m2] surface downwelling direct  near-infrared      radiation
      & rvds_dif    (:,  :),  &!< [W/m2] surface downwelling diffuse visible            radiation
      & rpds_dif    (:,  :),  &!< [W/m2] surface downwelling diffuse photosynth. active radiation
      & rnds_dif    (:,  :),  &!< [W/m2] surface downwelling diffuse near-infrared      radiation
      & rvus        (:,  :),  &!< [W/m2] surface   upwelling         visible            radiation
      & rpus        (:,  :),  &!< [W/m2] surface   upwelling         photosynth. active radiation
      & rnus        (:,  :),  &!< [W/m2] surface   upwelling         near-infrared      radiation
      !
      ! longwave fluxes
      ! - through the atmosphere at the radiation time step
      & rld_rt      (:,:,:),  &!< [W/m2] downwelling longwave radiation
      & rlu_rt      (:,:,:),  &!< [W/m2] upwelling   longwave radiation
      & rldcs_rt    (:,:,:),  &!< [W/m2] downwelling clear-sky longwave radiation
      & rlucs_rt    (:,:,:),  &!< [W/m2] upwelling   clear-sky longwave radiation
      ! - at the top of the atmosphere at all times
      & rlut        (:,  :),  &!< [W/m2] toa outgoing longwave radiation
      & rlutcs      (:,  :),  &!< [W/m2] toa outgoing clear-sky longwave radiation
      ! - at the surface at all times
      & rlds        (:,  :),  &!< [W/m2] surface downwelling longwave radiation
      & rlus        (:,  :),  &!< [W/m2] surface upwelling   longwave radiation
      & rldscs      (:,  :),  &!< [W/m2] surface downwelling clear-sky longwave radiation
      & rluscs      (:,  :),  &!< [W/m2] surface downwelling clear-sky longwave radiation
      !
      & o3          (:,:,:)    !< temporary set ozone mass mixing ratio  
    ! aerosol optical properties
    REAL(wp), POINTER ::      &
      & aer_aod_533 (:,:,:),  &!< aerosol optical depth at 533 nm
      & aer_ssa_533 (:,:,:),  &!< aerosol single scattering albedo at 533 nm
      & aer_asy_533 (:,:,:),  &!< aerosol asymmetry factor at 533 nm
      & aer_aod_2325(:,:,:),  &!< aerosol optical depth at 2325 nm
      & aer_ssa_2325(:,:,:),  &!< aerosol single scattering albedo at 2325 nm
      & aer_asy_2325(:,:,:),  &!< aerosol asymmetry factor at 2325 nm
      & aer_aod_9731(:,:,:)    !< effective aerosol optical depth at 9731 nm
            !< the last quantity is in the thermal wavelength ranch, 
            !< the first lie in the solar spectrum
    ! Cloud and precipitation
    REAL(wp),POINTER ::     &
      & aclc      (:,:,:),  &!< [m2/m2] cloud area fractional
      & aclcov    (:,  :),  &!< [m2/m2] total cloud cover
      & acdnc     (:,:,:),  &!< cloud droplet number concentration [1/m**3]
      & xvar      (:,:,:),  &!< variance of total water amount qv+qi+ql [kg/kg] (memory_g3b)
      & xskew     (:,:,:),  &!< skewness of total water amount qv+qi+ql [kg/kg]
      & relhum    (:,:,:),  &!< relative humidity (relhum of memory_g3b in ECHAM)
      & rsfl      (:,  :),  &!< sfc rain flux, large scale [kg m-2 s-1]
      & rsfc      (:,  :),  &!< sfc rain flux, convective  [kg m-2 s-1]
      & ssfl      (:,  :),  &!< sfc snow flux, large scale [kg m-2 s-1]
      & ssfc      (:,  :),  &!< sfc snow flux, convective  [kg m-2 s-1]
      & totprec   (:,  :)    !< total precipitation flux,[kg m-2 s-1]

    REAL(wp),POINTER :: &
      & rintop (:,  :),     &!< low lever inversion, computed by "cover" (memory_g3b)
      & rtype  (:,  :),     &!< type of convection 0...3. (in memory_g3b in ECHAM)
      & topmax (:,  :),     &!< maximum height of convective cloud tops [Pa] (memory_g3b)
      & thvsig (:,  :)       !< Std. dev. of virtual potential temperature at the upper
                             !< interface of the lowest model layer.
                             !< Computed in "vdiff" by getting the square root of
                             !< thvvar(:,nlev-1,:). Used by "cucall".

    REAL(wp),POINTER :: &
      & siced  (:,  :),     &!< ice depth
      & alake  (:,  :),     &!< lake mask
      & alb    (:,  :),     &!< surface background albedo
      & seaice (:,  :)       !< sea ice as read in from amip input

    ! Energy and moisture budget related diagnostic variables
    REAL(wp),POINTER :: &
      & cpair    (:,:,:),   &!< specific heat of air at constant pressure [J/kg/K]
      & cvair    (:,:,:),   &!< specific heat of air at constant volume   [J/kg/K]
      & qconv    (:,:,:),   &!< convert heating to temp tend. [(K/s)/(W/m^2)]
      !
      & q_phy    (:,:,:),   &!< layer heating by physics [W/m^2]
      & q_phy_vi (:,  :),   &!< vertically integrated heating by physics [W/m^2]
      !
      & q_rlw    (:,:,:),   &!< Layer heating by LW radiation
      & q_rlw_vi (:,  :),   &!< Vertically integrated heating by LW radiation
      & q_rsw    (:,:,:),   &!< Layer heating by SW radiation
      & q_rsw_vi (:,  :),   &!< Vertically integrated heating by SW radiation
      & q_vdf    (:,:,:),   &!< Layer heating by vertical diffusion
      & q_vdf_vi (:,  :),   &!< Vertically integrated heating by vertical diffusion
      & q_cnv    (:,:,:),   &!< Layer heating by convection
      & q_cnv_vi (:,  :),   &!< Vertically integrated heating by convection
      & q_cld    (:,:,:),   &!< Layer heating by cloud processes
      & q_cld_vi (:,  :),   &!< Vertically integrated heating by cloud processes
      & q_gwd    (:,:,:),   &!< Layer heating by atmospheric gravity wave dissipation
      & q_gwd_vi (:,  :),   &!< Vertically integrated heating by atmospheric gravity wave dissipation
      & q_sso    (:,:,:),   &!< Layer heating by orographic gravity wave dissipation
      & q_sso_vi (:,  :),   &!< Vertically integrated heating by orographic gravity wave dissipation
      !
      & sh_vdiff (:,  :),   &!< sensible heat flux of vdiff
      & qv_vdiff (:,  :),   &!< qv flux of vdiff
      & con_dtrl (:,  :),   &!< detrainment of liquid from convection
      & con_dtri (:,  :),   &!< detrainment of ice from convection 
      & con_iteqv(:,  :)     !< v. int. tendency of water vapor within convection

    ! orography
    REAL(wp),POINTER :: &
      & oromea (:,  :),     &!< Orographic mean elevation
      & orostd (:,  :),     &!< Orographic standard deviation
      & orosig (:,  :),     &!< Orographic slope
      & orogam (:,  :),     &!< Orographic anisotropy
      & orothe (:,  :),     &!< Orographic angle
      & oropic (:,  :),     &!< Orographic peacks elevation
      & oroval (:,  :)       !< Orographic valleys elevation

    ! JSBACH
    REAL(wp),POINTER :: &
      & ts_rad     (:,  :),  &!< [K] radiative sfc. temperature for use in radiation
      & ts_rad_rt  (:,  :),  &!< [K] radiative sfc. temperature at radiation time
      & csat       (:,  :),  &!<
      & cair       (:,  :)    !<

    ! Sea ice.
<<<<<<< HEAD
    ! See also atm_oce_lnd_interface/mo_sea_ice_types.f90
    INTEGER              :: kice ! Number of ice-thickness classes
=======
    ! See also sea_ice/thermodyn/mo_sea_ice_types.f90
    INTEGER              :: kice  ! Number of ice-thickness classes
>>>>>>> fe91812d
    REAL(wp),POINTER     ::     &
      & Tsurf   (:,:,:),        &! Ice surface temperature [degC]
      & T1      (:,:,:),        &! Temperature of upper ice layer [degC]
      & T2      (:,:,:),        &! Temperature of lower ice layer [degC]
      & hi      (:,:,:),        &! Ice thickness [m]
      & hs      (:,:,:),        &! Snow thickness on ice [m]
      & Qtop    (:,:,:),        &! Energy flux available for surface melting [W/m^2]
      & Qbot    (:,:,:),        &! Energy flux at ice-ocean interface [W/m^2]
      & conc    (:,:,:),        &! Ice concentration [0,1]
      & albvisdir_ice(:,:,:),   &! Ice surface albedo for visible range, direct
      & albvisdif_ice(:,:,:),   &! Ice surface albedo for visible range, diffuse
      & albnirdir_ice(:,:,:),   &! Ice surface albedo for near IR range, direct
      & albnirdif_ice(:,:,:)     ! Ice surface albedo for near IR range, diffuse

    ! Sub grid scale orographic effects (sso)
    REAL(wp),POINTER ::         &
      & u_stress_sso   (:,:),   &!< Zonal gravity wave stress
      & v_stress_sso   (:,:),   &!< Meridional gravity wave stress
      & dissipation_sso(:,:)     !< Dissipation of orographic waves

    ! Turbulence
    REAL(wp),POINTER ::     &
      & tke       (:,:,:),  &!< turbulent kinetik energy at step n+1
      & tkem0     (:,:,:),  &!< turbulent kinetik energy at step n
      & tkem1     (:,:,:)    !< turbulent kinetik energy at step n-1

    ! need only for vdiff ++++
    REAL(wp),POINTER ::     &
      & ri        (:,:,:),  &!< moist Richardson number at layer interfaces
      & mixlen    (:,:,:),  &!< mixing length at layer interfaces
      & thvvar    (:,:,:)    !< variance of virtual potential temperature at layer interfaces.
                             !< Computed in "vdiff" by solving a prognostic equation of
                             !< the variance. Used for getting "thvsig".

    REAL(wp),POINTER ::      &
      & cfm     (:,:,:),     &!< turbulent exchange coefficient
      & cfm_tile(:,:,:),     &!< turbulent exchange coefficient
      & cfh     (:,:,:),     &!< turbulent exchange coefficient
      & cfh_tile(:,:,:),     &!< turbulent exchange coefficient
      & cfv     (:,:,:),     &!< turbulent exchange coefficient
      & cftke   (:,:,:),     &!< turbulent exchange coefficient
      & cfthv   (:,:,:)       !< turbulent exchange coefficient

    TYPE(t_ptr_2d),ALLOCATABLE :: cfm_tile_ptr(:)
    TYPE(t_ptr_2d),ALLOCATABLE :: cfh_tile_ptr(:)

    REAL(wp),POINTER ::     &
      & coriol(:,:),        &!< Coriolis parameter
      & ghpbl (:,:),        &!< geopotential height of the top of the atmospheric boundary layer
      & z0m_tile(:,:,:),    &!< aerodynamic roughness length (over each surface type)
      & z0m   (:,:),        &!< aerodynamic roughness length (grid box mean)
      & z0h_lnd(:,:),       &!< roughness length for heat (over land)
      & ustar (:,:),        &!<
      & wstar (:,:),        &!< convective velocity scale
      & wstar_tile(:,:,:),  &!< convective velocity scale (over each surface type)
      & kedisp(:,:),        &!< time-mean (or integrated?) vertically integrated dissipation of kinetic energy
      & ocu   (:,:),        &!< eastward  velocity of ocean surface current
      & ocv   (:,:)          !< northward velocity of ocean surface current

      !
    REAL(wp),POINTER ::     &
      ! net fluxes at TOA and surface
      & swflxsfc_tile(:,:,:),  &!< [ W/m2] shortwave net flux at surface
      & lwflxsfc_tile(:,:,:),  &!< [ W/m2] longwave net flux at surface
      & dlwflxsfc_dT(:,:)       !< [ W/m2/K] longwave net flux temp tend at surface

    TYPE(t_ptr_2d),ALLOCATABLE :: swflxsfc_tile_ptr(:)
    TYPE(t_ptr_2d),ALLOCATABLE :: lwflxsfc_tile_ptr(:)

    TYPE(t_ptr_2d),ALLOCATABLE :: z0m_tile_ptr(:)
    TYPE(t_ptr_2d),ALLOCATABLE :: wstar_tile_ptr(:)

    ! need only for vdiff ----

    ! Surface variables

    LOGICAL, POINTER :: &
      & lfland(:,:),        &!< .TRUE. when fraction of land > 0.
      & lfglac(:,:)          !< .TRUE. when fraction of glaciated land > 0.

    REAL(wp),POINTER :: &
      & lsmask(:,:),        &!< land-sea mask. (1. = land, 0. = sea/lakes) (slm in memory_g3b)
      & glac  (:,:),        &!< fraction of land covered by glaciers (glac in memory_g3b)
      & lake_ice_frc(:,:),  &!< fraction of ice on lakes
      & icefrc(:,:),        &!< ice cover given as the fraction of grid box (friac  in memory_g3b)
      & ts_tile(:,:,:),     &!< surface temperature over land/water/ice (tsw/l/i in memory_g3b)
      & ts     (:,  :),     &!< surface temperature, grid box mean
      & qs_sfc_tile(:,:,:)   !< saturation specific humidity at surface 

    TYPE(t_ptr_2d),ALLOCATABLE :: ts_tile_ptr(:)
    TYPE(t_ptr_2d),ALLOCATABLE :: qs_sfc_tile_ptr(:)

    ! Surface albedo
    REAL(wp),POINTER :: &
      & albvisdir_tile (:,:,:),  &!< [ ] surface albedo over tiles for visible range, direct
      & albvisdif_tile (:,:,:),  &!< [ ] surface albedo over tiles for visible range, diffuse
      & albnirdir_tile (:,:,:),  &!< [ ] surface albedo over tiles for near-IR range, direct
      & albnirdif_tile (:,:,:),  &!< [ ] surface albedo over tiles for near-IR range, diffuse
      & albedo_tile    (:,:,:),  &!< [ ] surface albedo over tiles
      & albvisdir      (:,:  ),  &!< [ ] surface albedo for visible range, direct, grid-box mean
      & albvisdif      (:,:  ),  &!< [ ] surface albedo for visible range, diffuse, grid-box mean
      & albnirdir      (:,:  ),  &!< [ ] surface albedo for near-IR range, direct, grid-box mean
      & albnirdif      (:,:  ),  &!< [ ] surface albedo for near-IR range, diffuse, grid-box mean
      & albedo         (:,:  )    !< [ ] surface albedo, grid-box mean

    TYPE(t_ptr_2d),ALLOCATABLE :: albvisdir_tile_ptr(:), albvisdif_tile_ptr(:), &
      & albnirdir_tile_ptr(:), albnirdif_tile_ptr(:), albedo_tile_ptr(:)

    REAL(wp),POINTER :: &
      & lhflx     (:,  :),    &!< grid box mean latent   heat flux at surface
      & shflx     (:,  :),    &!< grid box mean sensible heat flux at surface
      & evap      (:,  :),    &!< grid box mean evaporation at surface
      & lhflx_tile(:,:,:),    &!< latent   heat flux at surface on tiles
      & shflx_tile(:,:,:),    &!< sensible heat flux at surface on tiles
      & evap_tile(:,:,:),     &!< evaporation at surface on tiles
      & frac_tile(:,:,:)       !< surface fraction of tiles

    TYPE(t_ptr_2d),ALLOCATABLE :: lhflx_tile_ptr(:)
    TYPE(t_ptr_2d),ALLOCATABLE :: shflx_tile_ptr(:)
    TYPE(t_ptr_2d),ALLOCATABLE :: evap_tile_ptr(:)
    TYPE(t_ptr_2d),ALLOCATABLE :: frac_tile_ptr(:)

    REAL(wp),POINTER :: &
      & u_stress     (:,  :), &!< grid box mean wind stress
      & v_stress     (:,  :), &!< grid box mean wind stress
      & u_stress_tile(:,:,:), &!< wind stress on tiles
      & v_stress_tile(:,:,:)   !< wind stress on tiles

    TYPE(t_ptr_2d),ALLOCATABLE :: u_stress_tile_ptr(:)
    TYPE(t_ptr_2d),ALLOCATABLE :: v_stress_tile_ptr(:)

    ! Near surface diagnostics (2m temp; 2m dew point temp; 10m wind)
    !
    REAL(wp),POINTER ::        &
      & sfcwind     (:,  :),   &!< grid box mean 10 m wind
      & uas         (:,  :),   &!< grid box mean 10m u-velocity
      & vas         (:,  :),   &!< grid box mean 10m v-velocity
      & tas         (:,  :),   &!< grid box mean 2m temperature
      & dew2        (:,  :),   &!< grid box mean 2m dew point temperature
      & tasmax      (:,  :),   &!< grid box mean maximum 2m temperature
      & tasmin      (:,  :),   &!< grid box mean minimum 2m temperature
      & sfcwind_tile(:,:,:),   &!< 10 m wind on tiles
      & uas_tile    (:,:,:),   &!< 10m u-velocity on tiles
      & vas_tile    (:,:,:),   &!< 10m v-velocity on tiles
      & tas_tile    (:,:,:),   &!< 2m temperature on tiles
      & dew2_tile   (:,:,:)     !< 2m dew point temperature on tiles

    TYPE(t_ptr_2d),ALLOCATABLE :: sfcwind_tile_ptr(:)
    TYPE(t_ptr_2d),ALLOCATABLE :: uas_tile_ptr(:)
    TYPE(t_ptr_2d),ALLOCATABLE :: vas_tile_ptr(:)
    TYPE(t_ptr_2d),ALLOCATABLE :: tas_tile_ptr(:)
    TYPE(t_ptr_2d),ALLOCATABLE :: dew2_tile_ptr(:)

  END TYPE t_echam_phy_field

  !>
  !! Data type containing the tendencies returned by the individual parameterizations
  !!
  !! The components are arrays of one of the following shapes:
  !! <ol>
  !! <li> (nproma, nlev_phy, nblks_phy)
  !! <li> (nproma, nlev_phy, nblks_phy, ntracers)
  !! </ol>
  !!
  TYPE t_echam_phy_tend

    REAL(wp), POINTER ::   &
      !
      ! tendency due to all processes
      !
      &   ua     (:,:,:)  , & !< [m/s2]    u-wind
      &   va     (:,:,:)  , & !< [m/s2]    v-wind
      &   ta     (:,:,:)  , & !< [K/s]     temperature
      & qtrc     (:,:,:,:), & !< [kg/kg/s] tracer mass mixing ratio
      !
      ! tendency due to resolved dynamics
      !
      &   ua_dyn (:,:,:)  , & !< [m/s2]    u-wind
      &   va_dyn (:,:,:)  , & !< [m/s2]    v-wind
      &   ta_dyn (:,:,:)  , & !< [K/s]     temperature (for const. volume)
      & qtrc_dyn (:,:,:,:), & !< [kg/kg/s] tracer mass mixing ratio
      !
      ! tendency due to parameterized processes
      !
      &   ua_phy (:,:,:)  , & !< [m/s2]    u-wind
      &   va_phy (:,:,:)  , & !< [m/s2]    v-wind
      &   ta_phy (:,:,:)  , & !< [K/s]     temperature (for const. volume)
      & qtrc_phy (:,:,:,:), & !< [kg/kg/s] tracer mass mixing ratio
      & mtrc_phy (:,:,:,:), & !< [kg/m2/s] tracer mass
      & mtrcvi_phy(:,:,  :),& !< [kg/m2/s] tracer content, vertically integrated through the atmospheric column
      !
      ! cloud microphysics
      !
      &   ta_cld (:,:,:)  , & !< temperature tendency due to large scale cloud processes (for const. pressure)
      & qtrc_cld (:,:,:,:), & !< tracer tendency  due to large scale cloud processes
      !
      ! cumulus convection
      !
      &   ta_cnv (:,:,:),   & !< temperature tendency due to convective cloud processes (for const. pressure)
      &   ua_cnv (:,:,:),   & !< u-wind tendency due to convective cloud processes
      &   va_cnv (:,:,:),   & !< v-wind tendency due to convective cloud processes
      & qtrc_cnv (:,:,:,:), & !< tracer tendency due to convective cloud processes
      !
      ! vertical diffusion ("vdiff")
      !
      &   ta_vdf (:,:,:)  , & !< temperature tendency due to vertical diffusion (for const. pressure)
      &   ua_vdf (:,:,:)  , & !< u-wind tendency due to vertical diffusion
      &   va_vdf (:,:,:)  , & !< v-wind tendency due to vertical diffusion
      & qtrc_vdf (:,:,:,:), & !< tracer tendency due to vertical diffusion
      !
      ! surface scheme
      !
      &   ta_sfc (:,:)  , & !< temperature tendency in lowermost layer due to surface processes (for const. pressure)
      !
      ! Hines param. for atmospheric gravity waves
      !
      &   ua_gwd (:,:,:)  , & !< u-wind tendency due to non-orographic gravity waves
      &   va_gwd (:,:,:)  , & !< v-wind tendency due to non-orographic gravity waves
<<<<<<< HEAD
      &   ta_gwd (:,:,:)  , & !< temperature tendency due to non-orographic gravity waves
=======
      &   ta_gwd (:,:,:)  , & !< temperature tendency due to non-orographic gravity waves (for const. pressure)
>>>>>>> fe91812d
      !
      ! subgrid scale orographic (sso) blocking and gravity wave drag
      !
      &   ua_sso (:,:,:)  , & !< u-wind tendency due to sub grid scale orography
      &   va_sso (:,:,:)  , & !< v-wind tendency due to sub grid scale orography
      &   ta_sso (:,:,:)  , & !< temperature tendency due to sub grid scale orography (for const. pressure)
      !
      ! radiation
      !
<<<<<<< HEAD
      &   ta_rsw (:,:,:)  , & !< temperature due to shortwave radiation
      &   ta_rlw (:,:,:)  , & !< temperature due to longwave radiation
      &   ta_rlw_impl(:,:), & !< temperature tendency due to LW rad. due to implicit land surface temperature change
      !
      ! methane oxidation
      ! 
      & qtrc_mox (:,:,:,:)    !< tracer mass mixing ratio (in fact that of water vapour) due to methane oxidation and H2O photolysis
=======
      &   ta_rsw (:,:,:)  , & !< temperature due to shortwave radiation (for const. pressure)
      &   ta_rlw (:,:,:)  , & !< temperature due to longwave radiation  (for const. pressure)
      &   ta_rlw_impl(:,:), & !< temperature tendency due to LW rad. due to implicit land surface temperature change
      !                          (for const. pressure)
      !
      ! methane oxidation
      ! 
      & qtrc_mox (:,:,:,:)    !< tracer mass mixing ratio (in fact that of water vapour) due to methane oxidation
      !                          and H2O photolysis
>>>>>>> fe91812d

    TYPE(t_ptr_3d),ALLOCATABLE :: qtrc_ptr(:)
    TYPE(t_ptr_3d),ALLOCATABLE :: qtrc_dyn_ptr(:)
    TYPE(t_ptr_3d),ALLOCATABLE :: qtrc_phy_ptr(:)
    TYPE(t_ptr_3d),ALLOCATABLE :: qtrc_cld_ptr(:)
    TYPE(t_ptr_3d),ALLOCATABLE :: qtrc_cnv_ptr(:)
    TYPE(t_ptr_3d),ALLOCATABLE :: qtrc_vdf_ptr(:)
    TYPE(t_ptr_3d),ALLOCATABLE :: qtrc_mox_ptr(:)
              
    TYPE(t_ptr_3d),ALLOCATABLE :: mtrc_phy_ptr(:)
    TYPE(t_ptr_2d),ALLOCATABLE :: mtrcvi_phy_ptr(:)

  END TYPE t_echam_phy_tend

  !!--------------------------------------------------------------------------
  !!                          STATE VARIABLES 
  !!--------------------------------------------------------------------------
  !! The variable names have the prefix "prm_" in order to emphasize that they
  !! are defined for and used in parameterisations.

  TYPE(t_echam_phy_field),ALLOCATABLE,TARGET :: prm_field(:)  !< shape: (n_dom)
  TYPE(t_echam_phy_tend ),ALLOCATABLE,TARGET :: prm_tend (:)  !< shape: (n_dom)

  !!--------------------------------------------------------------------------
  !!                          VARIABLE LISTS
  !!--------------------------------------------------------------------------
  TYPE(t_var_list),ALLOCATABLE :: prm_field_list(:)  !< shape: (n_dom)
  TYPE(t_var_list),ALLOCATABLE :: prm_tend_list (:)  !< shape: (n_dom)

  REAL(dp), SAVE :: cdimissval
 
CONTAINS


  !!--------------------------------------------------------------------------
  !!                SUBROUTINES FOR BUILDING AND DELETING VARIABLE LISTS 
  !!--------------------------------------------------------------------------
  !>
  !! Top-level procedure for building the physics state
  !!
  SUBROUTINE construct_echam_phy_state( ntracer, patch_array )

    INTEGER,INTENT(IN) :: ntracer
    TYPE(t_patch),INTENT(IN) :: patch_array(:)
    CHARACTER(len=MAX_CHAR_LENGTH) :: listname
    CHARACTER(len=MAX_CHAR_LENGTH) :: ctracer(ntracer) !< tracer acronyms
    INTEGER :: ndomain, jg, ist, nblks, nlev, jtrc

    !---

    CALL message(TRIM(thismodule),'Construction of ECHAM physics state started.')


    IF (lart) THEN
        ctracer = ctracer_art
    ELSE

    ! Define tracer names to be used in the construction of tracer related variables
    !
    DO jtrc = 1,ntracer
       !
       ! default name
            WRITE(ctracer(jtrc),'(a1,i0)') 't',jtrc
            !
            ! specific names
            IF (jtrc == 1 ) ctracer(jtrc) = 'hus'
            IF (jtrc == 2 ) ctracer(jtrc) = 'clw'
            IF (jtrc == 3 ) ctracer(jtrc) = 'cli'
            IF (jtrc == 4 ) ctracer(jtrc) = 'o3'
            IF (jtrc == 5 ) ctracer(jtrc) = 'co2'
            IF (jtrc == 6 ) ctracer(jtrc) = 'ch4'
            IF (jtrc == 7 ) ctracer(jtrc) = 'n2o'
            !
        END DO

    ENDIF

    cdimissval = cdiInqMissval()

    ! Allocate pointer arrays prm_field and prm_tend, 
    ! as well as the corresponding list arrays.

    ndomain = SIZE(patch_array)

    ALLOCATE( prm_field(ndomain), prm_tend(ndomain), STAT=ist)
    IF (ist/=SUCCESS) CALL finish(TRIM(thismodule), &
      &'allocation of prm_field/tend array failed')

    ALLOCATE( prm_field_list(ndomain), prm_tend_list(ndomain), STAT=ist)
    IF (ist/=SUCCESS) CALL finish(TRIM(thismodule), &
      &'allocation of prm_field/tend list array failed')

    ! Build a field list and a tendency list for each grid level.
    ! This includes memory allocation. 

    DO jg = 1,ndomain

      nblks = patch_array(jg)%nblks_c
      nlev  = patch_array(jg)%nlev

      WRITE(listname,'(a,i2.2)') 'prm_field_D',jg
      CALL new_echam_phy_field_list( jg, nproma, nlev, nblks, ntracer, ctracer, &
                                   & nsfc_type, TRIM(listname), '',             &
                                   & prm_field_list(jg), prm_field(jg)          )

      WRITE(listname,'(a,i2.2)') 'prm_tend_D',jg
      CALL new_echam_phy_tend_list( jg, nproma, nlev, nblks, ntracer, ctracer, &
                                  & TRIM(listname), 'tend_',                   &
                                  & prm_tend_list(jg), prm_tend(jg)            )
    ENDDO
    CALL message(TRIM(thismodule),'Construction of ECHAM physics state finished.')

  END SUBROUTINE construct_echam_phy_state
  !--------------------------------------------------------------------


  !--------------------------------------------------------------------
  !>
  !! Release memory used by the state variable arrays and list arrays
  !!
  SUBROUTINE destruct_echam_phy_state

    INTEGER :: ndomain  !< total # of grid levels/domains
    INTEGER :: jg       !< grid level/domain index
    INTEGER :: ist      !< system status code

    !---
    CALL message(TRIM(thismodule),'Destruction of ECHAM physics state started.')

    ndomain = SIZE(prm_field)

    DO jg = 1,ndomain
      CALL delete_var_list( prm_field_list(jg) )
      CALL delete_var_list( prm_tend_list (jg) )
    ENDDO

    DEALLOCATE( prm_field_list, prm_tend_list, STAT=ist )
    IF (ist/=SUCCESS) CALL finish(TRIM(thismodule), &
      & 'deallocation of prm_field/tend list array failed')

    DEALLOCATE( prm_field, prm_tend, STAT=ist )
    IF (ist/=SUCCESS) CALL finish(TRIM(thismodule), &
      & 'deallocation of prm_field/tend array failed')

    CALL message(TRIM(thismodule),'Destruction of ECHAM physics state finished.')

  END SUBROUTINE destruct_echam_phy_state
  !--------------------------------------------------------------------


  !--------------------------------------------------------------------
  !>
  SUBROUTINE new_echam_phy_field_list( k_jg, kproma, klev, kblks, ktracer, &
                                     & ctracer, ksfc_type, listname,       &
                                     & prefix, field_list, field           )

    INTEGER,INTENT(IN) :: k_jg !> patch ID
    INTEGER,INTENT(IN) :: kproma, klev, kblks, ktracer, ksfc_type  !< dimension sizes

    CHARACTER(len=*)              ,INTENT(IN) :: listname, prefix
    CHARACTER(len=MAX_CHAR_LENGTH),INTENT(IN) :: ctracer(ktracer) !< tracer acronyms


    TYPE(t_var_list),       INTENT(INOUT) :: field_list
    TYPE(t_echam_phy_field),INTENT(INOUT) :: field

    ! Local variables

    TYPE(t_cf_var)    ::    cf_desc
    TYPE(t_grib2_var) :: grib2_desc

    INTEGER :: shape2d(2), shape3d(3), shapesfc(3), shapeice(3), shape3d_layer_interfaces(3)
!0!    INTEGER :: shape4d(4)
    INTEGER :: ibits, iextbits
    INTEGER :: datatype_flt
    INTEGER :: jsfc, jtrc

    ibits = DATATYPE_PACK16
    iextbits = DATATYPE_PACK24

    IF ( lnetcdf_flt64_output ) THEN
      datatype_flt = DATATYPE_FLT64
    ELSE
      datatype_flt = DATATYPE_FLT32
    ENDIF

    shape2d  = (/kproma,       kblks/)
    shape3d  = (/kproma, klev, kblks/)
    shapesfc = (/kproma, kblks, ksfc_type/)
    shape3d_layer_interfaces = (/kproma,klev+1,kblks/)


    ! Register a field list and apply default settings

    CALL new_var_list( field_list, TRIM(listname), patch_id=k_jg )
    CALL default_var_list_settings( field_list,                &
                                  & lrestart=.TRUE.  )

    !------------------------------
    ! Metrics
    !------------------------------

    cf_desc    = t_cf_var('cell_longitude', 'rad',                              &
                &         'cell center longitude',                              &
                &         datatype_flt)
    grib2_desc = grib2_var(255,255,255, ibits, GRID_UNSTRUCTURED, GRID_CELL)
    CALL add_var( field_list, prefix//'clon', field%clon,                       &
                & GRID_UNSTRUCTURED_CELL, ZA_SURFACE, cf_desc, grib2_desc,      &
                & ldims=shape2d,                                                &
                & lrestart = .FALSE.,                                           &
                & isteptype=TSTEP_CONSTANT  )

    cf_desc    = t_cf_var('cell_latitude', 'rad',                               &
                &         'cell center latitude',                               &
                &         datatype_flt)
    grib2_desc = grib2_var(255,255,255, ibits, GRID_UNSTRUCTURED, GRID_CELL)
    CALL add_var( field_list, prefix//'clat', field%clat,                       &
                & GRID_UNSTRUCTURED_CELL, ZA_SURFACE, cf_desc, grib2_desc,      &
                & ldims=shape2d,                                                &
                & lrestart = .FALSE.,                                           &
                & isteptype=TSTEP_CONSTANT  )

    cf_desc    = t_cf_var('cell_area', 'm2',                                    &
                &         'Atmosphere Grid-Cell Area',                          &
                &         datatype_flt)
    grib2_desc = grib2_var(255,255,255, ibits, GRID_UNSTRUCTURED, GRID_CELL)
    CALL add_var( field_list, prefix//'areacella', field%areacella,             &
                & GRID_UNSTRUCTURED_CELL, ZA_SURFACE, cf_desc, grib2_desc,      &
                & ldims=shape2d,                                                &
                & lrestart = .FALSE.,                                           &
                & isteptype=TSTEP_CONSTANT  )

    cf_desc    = t_cf_var('geometric_height_at_half_level', 'm',                &
                &         'Geometric height at half level in physics',          &
                &         datatype_flt)
    grib2_desc = grib2_var(0, 3, 6, ibits, GRID_UNSTRUCTURED, GRID_CELL)
    CALL add_var( field_list, prefix//'zh_phy', field%zh,                       &
                & GRID_UNSTRUCTURED_CELL, ZA_HYBRID_HALF, cf_desc, grib2_desc,  &
                & ldims=shape3d_layer_interfaces,                               &
                & vert_interp=create_vert_interp_metadata(                      &
                &   vert_intp_type=vintp_types("P","Z","I"),                    &
                &   vert_intp_method=VINTP_METHOD_LIN_NLEVP1 ),                 &
                & lrestart = .FALSE.,                                           &
                & isteptype=TSTEP_CONSTANT  )

    cf_desc    = t_cf_var('geometric_height_at_full_level', 'm',                &
                &         'Geometric height at full level in physics',          &
                &         datatype_flt)
    grib2_desc = grib2_var(0, 3, 6, ibits, GRID_UNSTRUCTURED, GRID_CELL)
    CALL add_var( field_list, prefix//'zf_phy', field%zf,                       &
                & GRID_UNSTRUCTURED_CELL, ZA_HYBRID, cf_desc, grib2_desc,       &
                & ldims=shape3d,                                                &
                & vert_interp=create_vert_interp_metadata(                      &
                &   vert_intp_type=vintp_types("P","Z","I"),                    &
                &   vert_intp_method=VINTP_METHOD_LIN ),                        &
                & lrestart = .FALSE.,                                           &
                & isteptype=TSTEP_CONSTANT  )

    cf_desc    = t_cf_var('geometric_height_thickness', 'm',                    &
                &         'Geometric height thickness in physics',              &
                &         datatype_flt)
    grib2_desc = grib2_var(0, 3, 6, ibits, GRID_UNSTRUCTURED, GRID_CELL)
    CALL add_var( field_list, prefix//'dz_phy', field%dz,                       &
                & GRID_UNSTRUCTURED_CELL, ZA_HYBRID, cf_desc, grib2_desc,       &
                & ldims=shape3d,                                                &
                & vert_interp=create_vert_interp_metadata(                      &
                &   vert_intp_type=vintp_types("P","Z","I"),                    &
                &   vert_intp_method=VINTP_METHOD_LIN ),                        &
                & lrestart = .FALSE.,                                           &
                & isteptype=TSTEP_CONSTANT  )


    !------------------------------
    ! Meteorological quantities
    !------------------------------

    ! &       field% ua        (nproma,nlev  ,nblks),          &
    cf_desc    = t_cf_var('eastward_wind', 'm s-1', 'u-component of wind in physics', datatype_flt)
    grib2_desc = grib2_var(0, 2, 2, ibits, GRID_UNSTRUCTURED, GRID_CELL)
    CALL add_var( field_list, prefix//'ua_phy', field%ua,                                &
                & GRID_UNSTRUCTURED_CELL, ZA_HYBRID, cf_desc, grib2_desc, ldims=shape3d, &
                & lrestart = .FALSE.,                                                    &
                & vert_interp = &
                &   create_vert_interp_metadata( vert_intp_type=vintp_types("P","Z","I") ) )

    ! &       field% va        (nproma,nlev  ,nblks),          &
    cf_desc    = t_cf_var('northward_wind', 'm s-1', 'v-component of wind in physics', datatype_flt)
    grib2_desc = grib2_var(0, 2, 3, ibits, GRID_UNSTRUCTURED, GRID_CELL)
    CALL add_var( field_list, prefix//'va_phy', field%va,                                &
                & GRID_UNSTRUCTURED_CELL, ZA_HYBRID, cf_desc, grib2_desc, ldims=shape3d, &
                & lrestart = .FALSE.,                                                    &
                & vert_interp = &
                &   create_vert_interp_metadata( vert_intp_type=vintp_types("P","Z","I") ) )

    ! &       field% vor       (nproma,nlev  ,nblks),          &
    cf_desc    = t_cf_var('vorticity', 's-1', 'relative vorticity in physics', datatype_flt)
    grib2_desc = grib2_var(0, 2, 12, ibits, GRID_UNSTRUCTURED, GRID_CELL)
    CALL add_var( field_list, prefix//'vor_phy', field%vor,                     &
                & GRID_UNSTRUCTURED_CELL, ZA_HYBRID, cf_desc, grib2_desc, ldims=shape3d, &
                & lrestart = .FALSE.,                                           &
                & vert_interp=create_vert_interp_metadata(                      &
                &   vert_intp_type=vintp_types("P","Z","I"),                    &
                &   vert_intp_method=VINTP_METHOD_LIN ) )

    ! &       field% ta        (nproma,nlev  ,nblks),          &
    cf_desc    = t_cf_var('temperature', 'K', 'temperature in physics', datatype_flt)
    grib2_desc = grib2_var(0, 0, 0, ibits, GRID_UNSTRUCTURED, GRID_CELL)
    CALL add_var( field_list, prefix//'ta_phy', field%ta,                       &
                & GRID_UNSTRUCTURED_CELL, ZA_HYBRID, cf_desc, grib2_desc, ldims=shape3d, &
                & lrestart = .FALSE.,                                           &
                & vert_interp=create_vert_interp_metadata(                      &
                &   vert_intp_type=vintp_types("P","Z","I"),                    &
                &   vert_intp_method=VINTP_METHOD_LIN ) )

    ! &       field% tv        (nproma,nlev  ,nblks),          &
    cf_desc    = t_cf_var('virtual_temperature', 'K', 'virtual temperature in physics', datatype_flt)
    grib2_desc = grib2_var(0,0,1, ibits, GRID_UNSTRUCTURED, GRID_CELL)
    CALL add_var( field_list, prefix//'tv_phy', field%tv,                       &
                & GRID_UNSTRUCTURED_CELL, ZA_HYBRID, cf_desc, grib2_desc, ldims=shape3d, &
                & lrestart = .FALSE.,                                           &
                & vert_interp=create_vert_interp_metadata(                      &
                &   vert_intp_type=vintp_types("P","Z","I"),                    &
                &   vert_intp_method=VINTP_METHOD_LIN ) )

    ! OZONE 
    ! &       field% o3        (nproma,nlev  ,nblks),          &
    cf_desc    = t_cf_var('ozone', 'kg/kg', 'ozone mixing ratio', datatype_flt)
    grib2_desc = grib2_var(0,14,1, ibits, GRID_UNSTRUCTURED, GRID_CELL)
    CALL add_var( field_list, prefix//'tro3', field%o3,                         &
                & GRID_UNSTRUCTURED_CELL, ZA_HYBRID, cf_desc, grib2_desc, ldims=shape3d, &
                & lrestart = .FALSE.,                                           &
                & vert_interp=create_vert_interp_metadata(                      &
                &   vert_intp_type=vintp_types("P","Z","I"),                    &
                &   vert_intp_method=VINTP_METHOD_LIN ) )

    ! aerosol optical properties
    ! at 533 nm
    cf_desc    = t_cf_var('aer_aod_533','-','aerosol optical depth at 533 nm', &
                & datatype_flt)
    grib2_desc = grib2_var(0,20,102, ibits, GRID_UNSTRUCTURED, GRID_CELL)
    CALL add_var( field_list, prefix//'aer_aod_533', field%aer_aod_533,        &
                & GRID_UNSTRUCTURED_CELL, ZA_HYBRID, cf_desc, grib2_desc,      &
                & ldims=shape3d,                                               &
                & lrestart = .FALSE.,                                          &
                & vert_interp=create_vert_interp_metadata(                     &
                &   vert_intp_type=vintp_types("P","Z","I"),                   &
                &   vert_intp_method=VINTP_METHOD_LIN,                         &
                &   l_extrapol=.FALSE. ) )
    cf_desc    = t_cf_var('aer_ssa_533','-',                                   &
                & 'aerosol single scattering albedo at 533 nm', datatype_flt)
    grib2_desc = grib2_var(0,20,103, ibits, GRID_UNSTRUCTURED, GRID_CELL)
    CALL add_var( field_list, prefix//'aer_ssa_533', field%aer_ssa_533,        &
                & GRID_UNSTRUCTURED_CELL, ZA_HYBRID, cf_desc, grib2_desc,      &
                & ldims=shape3d,                                               &
                & lrestart = .FALSE.,                                          &
                & vert_interp=create_vert_interp_metadata(                     &
                &   vert_intp_type=vintp_types("P","Z","I"),                   &
                &   vert_intp_method=VINTP_METHOD_LIN,                         &
                &   l_extrapol=.FALSE. ) )
    cf_desc    = t_cf_var('aer_asy_533','-',                                   &
                & 'aerosol asymmetry factor at 533 nm', datatype_flt)
    grib2_desc = grib2_var(0,20,104, ibits, GRID_UNSTRUCTURED, GRID_CELL)
    CALL add_var( field_list, prefix//'aer_asy_533', field%aer_asy_533,        &
                & GRID_UNSTRUCTURED_CELL, ZA_HYBRID, cf_desc, grib2_desc,      &
                & ldims=shape3d,                                               &
                & lrestart = .FALSE.,                                          &
                & vert_interp=create_vert_interp_metadata(                     &
                &   vert_intp_type=vintp_types("P","Z","I"),                   &
                &   vert_intp_method=VINTP_METHOD_LIN ) )
    ! at 2325 nm
    cf_desc    = t_cf_var('aer_aod_2325','-',                                  &
                & 'aerosol optical depth at 2325 nm', datatype_flt)
    grib2_desc = grib2_var(0,20,102, ibits, GRID_UNSTRUCTURED, GRID_CELL)
    CALL add_var( field_list, prefix//'aer_aod_2325', field%aer_aod_2325,      &
                & GRID_UNSTRUCTURED_CELL, ZA_HYBRID, cf_desc, grib2_desc,      &
                & ldims=shape3d,                                               &
                & lrestart = .FALSE.,                                          &
                & vert_interp=create_vert_interp_metadata(                     &
                &   vert_intp_type=vintp_types("P","Z","I"),                   &
                &   vert_intp_method=VINTP_METHOD_LIN,                         &
                &   l_extrapol=.FALSE. ) )
    cf_desc    = t_cf_var('aer_ssa_2325','-',                                  &
                & 'aerosol single scattering albedo at 2325 nm', datatype_flt)
    grib2_desc = grib2_var(0,20,103, ibits, GRID_UNSTRUCTURED, GRID_CELL)
    CALL add_var( field_list, prefix//'aer_ssa_2325', field%aer_ssa_2325,      &
                & GRID_UNSTRUCTURED_CELL, ZA_HYBRID, cf_desc, grib2_desc,      &
                & ldims=shape3d,                                               &
                & lrestart = .FALSE.,                                          &
                & vert_interp=create_vert_interp_metadata(                     &
                &   vert_intp_type=vintp_types("P","Z","I"),                   &
                &   vert_intp_method=VINTP_METHOD_LIN,                         &
                &   l_extrapol=.FALSE. ) )
    cf_desc    = t_cf_var('aer_asy_2325','-',                                  &
                & 'aerosol asymmetry factor at 2325 nm', datatype_flt)
    grib2_desc = grib2_var(0,20,104, ibits, GRID_UNSTRUCTURED, GRID_CELL)
    CALL add_var( field_list, prefix//'aer_asy_2325', field%aer_asy_2325,      &
                & GRID_UNSTRUCTURED_CELL, ZA_HYBRID, cf_desc, grib2_desc,      &
                & ldims=shape3d,                                               &
                & lrestart = .FALSE.,                                          &
                & vert_interp=create_vert_interp_metadata(                     &
                &   vert_intp_type=vintp_types("P","Z","I"),                   &
                &   vert_intp_method=VINTP_METHOD_LIN,                         &
                &   l_extrapol=.FALSE. ) )
    ! at 9731 nm
    cf_desc    = t_cf_var('aer_aod_9731','-',                                  &
                & 'effective aerosol optical depth at 9731 nm', datatype_flt)
    grib2_desc = grib2_var(0,20,102, ibits, GRID_UNSTRUCTURED, GRID_CELL)
    CALL add_var( field_list, prefix//'aer_aod_9731', field%aer_aod_9731,      &
                & GRID_UNSTRUCTURED_CELL, ZA_HYBRID, cf_desc, grib2_desc,      &
                & ldims=shape3d,                                               &
                & lrestart = .FALSE.,                                          &
                & vert_interp=create_vert_interp_metadata(                     &
                &   vert_intp_type=vintp_types("P","Z","I"),                   &
                &   vert_intp_method=VINTP_METHOD_LIN,                         &
                &   l_extrapol=.FALSE. ) )

    ! &       field% qtrc      (nproma,nlev  ,nblks,ntracer),  &
    CALL add_var( field_list, prefix//'qtrc_phy', field%qtrc,                  &
                & GRID_UNSTRUCTURED_CELL, ZA_HYBRID,                           &
                & t_cf_var('mass_fraction_of_tracer_in_air', 'kg kg-1',        &
                &          'mass fraction of tracer in air (physics)',         &
                &          datatype_flt),                                      &
                & grib2_var(0,20,2, ibits, GRID_UNSTRUCTURED, GRID_CELL),      &
                & ldims = (/kproma,klev,kblks,ktracer/),                       &
                & lcontainer=.TRUE., lrestart=.FALSE., loutput=.FALSE.         )

    ! &       field% mtrc      (nproma,nlev  ,nblks,ntracer),  &
    CALL add_var( field_list, prefix//'mtrc_phy', field%mtrc,                  &
                & GRID_UNSTRUCTURED_CELL, ZA_HYBRID,                           &
                & t_cf_var('mass_of_tracer_in_air', 'kg m-2',                  &
                &          'mass of tracer in air (physics)',                  &
                &          datatype_flt),                                      &
                & grib2_var(0,20,2, ibits, GRID_UNSTRUCTURED, GRID_CELL),      &
                & ldims = (/kproma,klev,kblks,ktracer/),                       &
                & lcontainer=.TRUE., lrestart=.FALSE., loutput=.FALSE.         )

    ! &       field% mtrcvi      (nproma,nblks,ntracer),  &
    CALL add_var( field_list, prefix//'mtrcvi_phy', field%mtrcvi,              &
                & GRID_UNSTRUCTURED_CELL, ZA_SURFACE,                          &
                & t_cf_var('atmosphere_tracer_content', 'kg m-2',              &
                &          'tracer path (physics)',                            &
                &          datatype_flt),                                      &
                & grib2_var(0,20,2, ibits, GRID_UNSTRUCTURED, GRID_CELL),      &
                & ldims = (/kproma,kblks,ktracer/),                            &
                & lcontainer=.TRUE., lrestart=.FALSE., loutput=.FALSE.         )

    ALLOCATE(field%qtrc_ptr(ktracer))
    ALLOCATE(field%mtrc_ptr(ktracer))
    ALLOCATE(field%mtrcvi_ptr(ktracer))
    
    ! Generic references to single tracers
    DO jtrc = 1,ktracer
      CALL add_ref( field_list, prefix//'qtrc_phy',                            &
                  & prefix//'q'//TRIM(ctracer(jtrc))//'_phy', field%qtrc_ptr(jtrc)%p, &
                  & GRID_UNSTRUCTURED_CELL, ZA_HYBRID,                         &
                  & t_cf_var('mass_fraction_of_'//TRIM(ctracer(jtrc))//'_in_air', &
                  &          'kg kg-1',                                        &
                  &          'mass fraction of '//TRIM(ctracer(jtrc))//' in air (physics)', &
                  &          datatype_flt),                                    &
                  & grib2_var(0,20,2, ibits, GRID_UNSTRUCTURED, GRID_CELL),    &
                  & ref_idx=jtrc, ldims=(/kproma,klev,kblks/),                 &
                  & lrestart = .FALSE.,                                        &
                  & vert_interp=create_vert_interp_metadata(                   &
                  &             vert_intp_type=vintp_types("P","Z","I"),       & 
                  &             vert_intp_method=VINTP_METHOD_LIN,             &
                  &             l_loglin=.FALSE.,                              &
                  &             l_extrapol=.TRUE., l_pd_limit=.FALSE.,         &
                  &             lower_limit=0._wp )                            )
      CALL add_ref( field_list, prefix//'mtrc_phy',                            &
                  & prefix//'m'//TRIM(ctracer(jtrc))//'_phy', field%mtrc_ptr(jtrc)%p, &
                  & GRID_UNSTRUCTURED_CELL, ZA_HYBRID,                         &
                  & t_cf_var('mass_of_'//TRIM(ctracer(jtrc))//'_in_air',       &
                  &          'kg m-2',                                         &
                  &          'mass of '//TRIM(ctracer(jtrc))//' in air (physics)', &
                  &          datatype_flt),                                    &
                  & grib2_var(0,20,2, ibits, GRID_UNSTRUCTURED, GRID_CELL),    &
                  & ref_idx=jtrc, ldims=(/kproma,klev,kblks/),                 &
                  & lrestart = .FALSE.,                                        &
                  & vert_interp=create_vert_interp_metadata(                   &
                  &             vert_intp_type=vintp_types("P","Z","I"),       & 
                  &             vert_intp_method=VINTP_METHOD_LIN,             &
                  &             l_loglin=.FALSE.,                              &
                  &             l_extrapol=.TRUE., l_pd_limit=.FALSE.,         &
                  &             lower_limit=0._wp )                            )
      CALL add_ref( field_list, prefix//'mtrcvi_phy',                          &
                  & prefix//'m'//TRIM(ctracer(jtrc))//'vi_phy', field%mtrcvi_ptr(jtrc)%p, &
                  & GRID_UNSTRUCTURED_CELL, ZA_SURFACE,                        &
                  & t_cf_var('atmosphere_'//TRIM(ctracer(jtrc))//'_content',   &
                  &          'kg m-2', TRIM(ctracer(jtrc))//' path (physics)', &
                  &          datatype_flt),                                    &
                  & grib2_var(0,20,2, ibits, GRID_UNSTRUCTURED, GRID_CELL),    &
                  & ref_idx=jtrc, ldims=(/kproma,kblks/),                      &
                  & lrestart = .FALSE.                                         )
    END DO                                                                                

    ! Specific references for tracers with specific names
    DO jtrc = 1,ktracer
       IF ( TRIM(ctracer(jtrc)) == 'hus' ) THEN
          CALL add_ref( field_list, prefix//'mtrcvi_phy',                      &
                  & prefix//'prw', field%prw,                                  &
                  & GRID_UNSTRUCTURED_CELL, ZA_SURFACE,                        &
                  & t_cf_var('total_vapour', 'kg m-2', 'vertically integrated water vapour', &
                  &          datatype_flt),                                    &
                  & grib2_var(0,1,64, ibits, GRID_UNSTRUCTURED, GRID_CELL),    &
                  & ref_idx=jtrc, ldims=(/kproma,kblks/),                      &
                  & lrestart = .FALSE.                                         )
       END IF
       IF ( TRIM(ctracer(jtrc)) == 'clw' ) THEN
          CALL add_ref( field_list, prefix//'mtrcvi_phy',                      &
                  & prefix//'cllvi', field%cllvi,                              &
                  & GRID_UNSTRUCTURED_CELL, ZA_SURFACE,                        &
                  & t_cf_var('total_cloud_water', 'kg m-2', 'vertically integrated cloud water', &
                  &          datatype_flt),                                    &
                  & grib2_var(0,1,69, ibits, GRID_UNSTRUCTURED, GRID_CELL),    &
                  & ref_idx=jtrc, ldims=(/kproma,kblks/),                      &
                  & lrestart = .FALSE.                                         )
       END IF
       IF ( TRIM(ctracer(jtrc)) == 'cli' ) THEN
          CALL add_ref( field_list, prefix//'mtrcvi_phy',                      &
                  & prefix//'clivi', field%clivi,                              &
                  & GRID_UNSTRUCTURED_CELL, ZA_SURFACE,                        &
                  & t_cf_var('total_cloud_ice', 'kg m-2', 'vertically integrated cloud ice', &
                  &          datatype_flt),                                    &
                  & grib2_var(0,1,70, ibits, GRID_UNSTRUCTURED, GRID_CELL),    &
                  & ref_idx=jtrc, ldims=(/kproma,kblks/),                      &
                  & lrestart = .FALSE.                                         )
       END IF
    END DO

    ! &       field% rho        (nproma,nlev  ,nblks),          &
    cf_desc    = t_cf_var('air_density', 'kg m-3', 'density of air',           &
         &                datatype_flt)
    grib2_desc = grib2_var(0,3,10, ibits, GRID_UNSTRUCTURED, GRID_CELL)
    CALL add_var( field_list, prefix//'rho_phy', field%rho,                    &
         &        GRID_UNSTRUCTURED_CELL, ZA_HYBRID, cf_desc, grib2_desc,      &
         &        ldims=shape3d, lrestart = .FALSE.,                           &
         &        vert_interp=create_vert_interp_metadata(                     &
         &                    vert_intp_type=vintp_types("P","Z","I"),         & 
         &                    vert_intp_method=VINTP_METHOD_LIN,               &
         &                    l_loglin=.FALSE.,                                &
         &                    l_extrapol=.TRUE., l_pd_limit=.FALSE.,           &
         &                    lower_limit=0._wp  ) )

    ! &       field% mh2o        (nproma,nlev  ,nblks),          &
    cf_desc    = t_cf_var('h2o_mass', 'kg m-2', 'h2o (vap+liq+ice) mass in layer', &
         &                datatype_flt)
    grib2_desc = grib2_var(0,1,21, ibits, GRID_UNSTRUCTURED, GRID_CELL)
    CALL add_var( field_list, prefix//'mh2o_phy', field%mh2o,                  &
         &        GRID_UNSTRUCTURED_CELL, ZA_HYBRID, cf_desc, grib2_desc,      &
         &        ldims=shape3d, lrestart = .FALSE.,                           &
         &        vert_interp=create_vert_interp_metadata(                     &
         &                    vert_intp_type=vintp_types("P","Z","I"),         & 
         &                    vert_intp_method=VINTP_METHOD_LIN,               &
         &                    l_loglin=.FALSE.,                                &
         &                    l_extrapol=.TRUE., l_pd_limit=.FALSE.,           &
         &                    lower_limit=0._wp  ) )

    ! &       field% mh2ovi     (nproma,nblks),          &
    cf_desc    = t_cf_var('atmosphere_h2o_content', 'kg m-2', 'h2o (vap+liq+ice) path (physics)', &
         &                datatype_flt)
    grib2_desc = grib2_var(0,1,64, ibits, GRID_UNSTRUCTURED, GRID_CELL)
    CALL add_var( field_list, prefix//'mh2ovi_phy', field%mh2ovi,              &
         &        GRID_UNSTRUCTURED_CELL, ZA_SURFACE,                          &
         &        cf_desc, grib2_desc,                                         &
         &        ldims=shape2d,                                               &
         &        lrestart = .FALSE.,                                          &
         &        isteptype=TSTEP_INSTANT )

    ! &       field% mair        (nproma,nlev  ,nblks),          &
    cf_desc    = t_cf_var('air_mass', 'kg m-2', 'air mass in layer', &
         &                datatype_flt)
    grib2_desc = grib2_var(0,1,21, ibits, GRID_UNSTRUCTURED, GRID_CELL)
    CALL add_var( field_list, prefix//'mair_phy', field%mair,                  &
         &        GRID_UNSTRUCTURED_CELL, ZA_HYBRID, cf_desc, grib2_desc,      &
         &        ldims=shape3d, lrestart = .FALSE., initval=1.0_wp,           &
         &        vert_interp=create_vert_interp_metadata(                     &
         &                    vert_intp_type=vintp_types("P","Z","I"),         & 
         &                    vert_intp_method=VINTP_METHOD_LIN,               &
         &                    l_loglin=.FALSE.,                                &
         &                    l_extrapol=.TRUE., l_pd_limit=.FALSE.,           &
         &                    lower_limit=0._wp  ) )

    ! &       field% mairvi     (nproma,nblks),          &
    cf_desc    = t_cf_var('atmosphere_air_content', 'kg m-2', 'air path (physics)', &
         &                datatype_flt)
    grib2_desc = grib2_var(0,1,64, ibits, GRID_UNSTRUCTURED, GRID_CELL)
    CALL add_var( field_list, prefix//'mairvi_phy', field%mairvi,              &
         &        GRID_UNSTRUCTURED_CELL, ZA_SURFACE,                          &
         &        cf_desc, grib2_desc,                                         &
         &        ldims=shape2d,                                               &
         &        lrestart = .FALSE.,                                          &
         &        isteptype=TSTEP_INSTANT )

    ! &       field% mdry        (nproma,nlev  ,nblks),          &
    cf_desc    = t_cf_var('dry_air_mass', 'kg m-2', 'dry air mass in layer', &
         &                datatype_flt)
    grib2_desc = grib2_var(0,1,21, ibits, GRID_UNSTRUCTURED, GRID_CELL)
    CALL add_var( field_list, prefix//'mdry_phy', field%mdry,                  &
         &        GRID_UNSTRUCTURED_CELL, ZA_HYBRID, cf_desc, grib2_desc,      &
         &        ldims=shape3d, lrestart = .FALSE., initval=1.0_wp,           &
         &        vert_interp=create_vert_interp_metadata(                     &
         &                    vert_intp_type=vintp_types("P","Z","I"),         & 
         &                    vert_intp_method=VINTP_METHOD_LIN,               &
         &                    l_loglin=.FALSE.,                                &
         &                    l_extrapol=.TRUE., l_pd_limit=.FALSE.,           &
         &                    lower_limit=0._wp  ) )

    ! &       field% mdryvi     (nproma,nblks),          &
    cf_desc    = t_cf_var('atmosphere_dry_air_content', 'kg m-2', 'dry air path (physics)', &
         &                datatype_flt)
    grib2_desc = grib2_var(0,1,64, ibits, GRID_UNSTRUCTURED, GRID_CELL)
    CALL add_var( field_list, prefix//'mdryvi_phy', field%mdryvi,              &
         &        GRID_UNSTRUCTURED_CELL, ZA_SURFACE,                          &
         &        cf_desc, grib2_desc,                                         &
         &        ldims=shape2d,                                               &
         &        lrestart = .FALSE.,                                          &
         &        isteptype=TSTEP_INSTANT )

    ! &       field% qx        (nproma,nlev  ,nblks),          &
    cf_desc    = t_cf_var('condensated_water', 'kg kg-1', 'cloud water + cloud ice', &
         &                datatype_flt)
    grib2_desc = grib2_var(0,1,21, ibits, GRID_UNSTRUCTURED, GRID_CELL)
    CALL add_var( field_list, prefix//'clx_phy', field%qx,                     &
                & GRID_UNSTRUCTURED_CELL, ZA_HYBRID, cf_desc, grib2_desc,      &
                & ldims=shape3d, lrestart = .FALSE.,                           &
                & vert_interp=create_vert_interp_metadata(                     &
                &             vert_intp_type=vintp_types("P","Z","I"),         & 
                &             vert_intp_method=VINTP_METHOD_LIN,               &
                &             l_loglin=.FALSE.,                                &
                &             l_extrapol=.TRUE., l_pd_limit=.FALSE.,           &
                &             lower_limit=0._wp  ) )

    ! &       field% omega     (nproma,nlev  ,nblks),          &
    cf_desc    = t_cf_var('vertical_velocity', 'Pa s-1', 'vertical velocity in physics', datatype_flt)
    grib2_desc = grib2_var(0,2,8, ibits, GRID_UNSTRUCTURED, GRID_CELL)
    CALL add_var( field_list, prefix//'omega_phy', field%omega,                &
                & GRID_UNSTRUCTURED_CELL, ZA_HYBRID, cf_desc, grib2_desc,      &
                & ldims=shape3d, lrestart = .FALSE.,                           &
                & vert_interp=create_vert_interp_metadata(                     &
                &             vert_intp_type=vintp_types("P","Z","I"),         &
                &             vert_intp_method=VINTP_METHOD_LIN,               &
                &             l_loglin=.FALSE., l_extrapol=.FALSE.) )

    ! &       field% geom      (nproma,nlev  ,nblks),          &
    cf_desc    = t_cf_var('geopotential', 'm2 s-2', 'geopotential above surface', datatype_flt)
    grib2_desc = grib2_var(0, 3, 4, ibits, GRID_UNSTRUCTURED, GRID_CELL)
    CALL add_var( field_list, prefix//'gpsm', field%geom,                      &
                & GRID_UNSTRUCTURED_CELL, ZA_HYBRID, cf_desc, grib2_desc,      &
                & ldims=shape3d, lrestart = .FALSE.,                           &
                & isteptype=TSTEP_CONSTANT,                                    &
                & vert_interp=create_vert_interp_metadata(                     &
                &             vert_intp_type=vintp_types("P","Z","I"),         &
                &             vert_intp_method=VINTP_METHOD_LIN,               &
                &             l_extrapol=.TRUE., l_pd_limit=.FALSE.) )

    ! &       field% presm_old (nproma,nlev  ,nblks),          &
    cf_desc    = t_cf_var('pressure', 'Pa', 'pressure at old time step', datatype_flt)
    grib2_desc = grib2_var(0, 3, 0, ibits, GRID_UNSTRUCTURED, GRID_CELL)
    CALL add_var( field_list, prefix//'pam_old', field%presm_old,              &
                & GRID_UNSTRUCTURED_CELL, ZA_HYBRID, cf_desc, grib2_desc,      &
                & ldims=shape3d, lrestart = .FALSE.,                           &
                & vert_interp=create_vert_interp_metadata(                     &
                &             vert_intp_type=vintp_types("Z","I"),             &
                &             vert_intp_method=VINTP_METHOD_PRES ) )

    ! &       field% presm_new (nproma,nlev  ,nblks),          &
    cf_desc    = t_cf_var('pressure', 'Pa', 'pressure at new time step', datatype_flt)
    grib2_desc = grib2_var(0, 3, 0, ibits, GRID_UNSTRUCTURED, GRID_CELL)
    CALL add_var( field_list, prefix//'pam_new', field%presm_new,              &
                & GRID_UNSTRUCTURED_CELL, ZA_HYBRID, cf_desc, grib2_desc,      &
                & ldims=shape3d, lrestart = .FALSE.,                           &
                & vert_interp=create_vert_interp_metadata(                     &
                &             vert_intp_type=vintp_types("Z","I"),             &
                &             vert_intp_method=VINTP_METHOD_PRES ) )


    !-- Variables defined at layer interfaces --
    ! &       field% geoi      (nproma,nlevp1,nblks),          &
    cf_desc    = t_cf_var('geopotential', 'm2 s-2', 'geopotential above surface', datatype_flt)
    grib2_desc = grib2_var(0, 3, 4, ibits, GRID_UNSTRUCTURED, GRID_CELL)
    CALL add_var( field_list, prefix//'gpsi', field%geoi,                        &
                & GRID_UNSTRUCTURED_CELL, ZA_HYBRID_HALF, cf_desc, grib2_desc,   &
                & ldims=shape3d_layer_interfaces, lrestart = .FALSE.,            &
                & isteptype=TSTEP_CONSTANT,                                      &
                & vert_interp=create_vert_interp_metadata(                       &
                &   vert_intp_type=vintp_types("P","Z","I"),                     &
                &   vert_intp_method=VINTP_METHOD_LIN_NLEVP1 ) )

    ! &       field% presi_old (nproma,nlevp1,nblks),          &
    cf_desc    = t_cf_var('pressure', 'Pa', 'pressure at old time step', datatype_flt)
    grib2_desc = grib2_var(0, 3, 0, ibits, GRID_UNSTRUCTURED, GRID_CELL)
    CALL add_var( field_list, prefix//'pai_old', field%presi_old,               &
                & GRID_UNSTRUCTURED_CELL, ZA_HYBRID_HALF, cf_desc, grib2_desc,  &
                & ldims=shape3d_layer_interfaces, lrestart = .FALSE.,           &
                & vert_interp=create_vert_interp_metadata(                      &
                &   vert_intp_type=vintp_types("Z","I"),                        &
                &   vert_intp_method=VINTP_METHOD_LIN_NLEVP1 ) )

    ! &       field% presi_new (nproma,nlevp1,nblks),          &
    cf_desc    = t_cf_var('pressure', 'Pa', 'pressure at new time step', datatype_flt)
    grib2_desc = grib2_var(0, 3, 0, ibits, GRID_UNSTRUCTURED, GRID_CELL)
    CALL add_var( field_list, prefix//'pai_new', field%presi_new,               &
                & GRID_UNSTRUCTURED_CELL, ZA_HYBRID_HALF, cf_desc, grib2_desc,  &
                & ldims=shape3d_layer_interfaces, lrestart = .FALSE.,           &
                & vert_interp=create_vert_interp_metadata(                      &
                &   vert_intp_type=vintp_types("Z","I"),                        &
                &   vert_intp_method=VINTP_METHOD_LIN_NLEVP1 ) )

    !------------------
    ! Radiation
    !------------------
    !

    cf_desc    = t_cf_var( 'cosmu0'                                      , &
         &                 ''                                            , &
         &                 'cosine of the zenith angle for rad. heating' , &
         &                 datatype_flt                                  )
    grib2_desc = grib2_var(192,214,1, ibits, GRID_UNSTRUCTURED, GRID_CELL)
    CALL add_var(field_list, prefix//'cosmu0' , field%cosmu0, &
         &       GRID_UNSTRUCTURED_CELL , ZA_SURFACE        , &
         &       cf_desc , grib2_desc                       , &
         &       lrestart = .FALSE.                         , &
         &       ldims=shape2d                              )

    cf_desc    = t_cf_var( 'cosmu0_rt'                                    , &
         &                 ''                                             , &
         &                 'cosine of the zenith angle at radiation time' , &
         &                 datatype_flt                                   )
    grib2_desc = grib2_var(192,214,1, ibits, GRID_UNSTRUCTURED, GRID_CELL)
    CALL add_var(field_list, prefix//'cosmu0_rt', field%cosmu0_rt, &
         &       GRID_UNSTRUCTURED_CELL , ZA_SURFACE             , &
         &       cf_desc , grib2_desc                            , &
         &       lrestart = .TRUE.                               , &
         &       ldims=shape2d                                   )

    cf_desc    = t_cf_var( 'daylght_frc', &
         &                 ''           , &
         &                 ''           , &
         &                 datatype_flt )
    grib2_desc = grib2_var(255, 255, 255, ibits, GRID_UNSTRUCTURED, GRID_CELL)
    CALL add_var(field_list, prefix//'daylght_frc', field%daylght_frc, &
         &       GRID_UNSTRUCTURED_CELL , ZA_SURFACE                 , &
         &       cf_desc, grib2_desc                                 , &
         &       lrestart = .FALSE.                                  , &
         &       ldims=shape2d                                       )

    cf_desc    = t_cf_var( 'daylght_frc_rt' , &
         &                 ''               , &
         &                 ''               , &
         &                 datatype_flt     )
    grib2_desc = grib2_var(255, 255, 255, ibits, GRID_UNSTRUCTURED, GRID_CELL)
    CALL add_var(field_list, prefix//'daylght_frc_rt', field%daylght_frc_rt, &
         &       GRID_UNSTRUCTURED_CELL , ZA_SURFACE                       , &
         &       cf_desc, grib2_desc                                       , &
         &       lrestart = .TRUE.                                         , &
         &       ldims=shape2d                                             )


    ! shortwave fluxes
    ! - through the atmosphere
    !
    cf_desc    = t_cf_var('downwelling_shortwave_flux_in_air', &
         &                'W m-2'                            , &
         &                'downwelling shortwave radiation'  , &
         &                datatype_flt                       )
    grib2_desc = grib2_var(0,4,7, ibits, GRID_UNSTRUCTURED, GRID_CELL)
    CALL add_var(field_list, prefix//'rsd', field%rsd_rt     , &
         &       GRID_UNSTRUCTURED_CELL   , ZA_HYBRID_HALF   , &
         &       cf_desc, grib2_desc                         , &
         &       lrestart = .TRUE.                           , &
         &       ldims=shape3d_layer_interfaces              , &
         &       vert_interp=create_vert_interp_metadata       &
         &         (vert_intp_type=vintp_types("P","Z","I") ,  &
         &          vert_intp_method=VINTP_METHOD_LIN_NLEVP1))

    cf_desc    = t_cf_var('upwelling_shortwave_flux_in_air', &
         &                'W m-2'                          , &
         &                'upwelling shortwave radiation'  , &
         &                datatype_flt                     )
    grib2_desc = grib2_var(0,4,8, ibits, GRID_UNSTRUCTURED, GRID_CELL)
    CALL add_var(field_list, prefix//'rsu' , field%rsu_rt    , &
         &       GRID_UNSTRUCTURED_CELL    , ZA_HYBRID_HALF  , &
         &       cf_desc, grib2_desc                         , &
         &       lrestart = .TRUE.                           , &
         &       ldims=shape3d_layer_interfaces              , &
         &       vert_interp=create_vert_interp_metadata       &
         &         (vert_intp_type=vintp_types("P","Z","I") ,  &
         &          vert_intp_method=VINTP_METHOD_LIN_NLEVP1))

    cf_desc    = t_cf_var('downwelling_shortwave_flux_in_air_assuming_clear_sky', &
         &                'W m-2'                                               , &
         &                'downwelling clear-sky shortwave radiation'           , &
         &                datatype_flt                                          )
    grib2_desc = grib2_var(0,4,7, ibits, GRID_UNSTRUCTURED, GRID_CELL)
    CALL add_var(field_list, prefix//'rsdcs' , field%rsdcs_rt , &
         &       GRID_UNSTRUCTURED_CELL    , ZA_HYBRID_HALF   , &
         &       cf_desc, grib2_desc                          , &
         &       lrestart = .TRUE.                            , &
         &       ldims=shape3d_layer_interfaces               , &
         &       vert_interp=create_vert_interp_metadata        &
         &         (vert_intp_type=vintp_types("P","Z","I") ,   &
         &          vert_intp_method=VINTP_METHOD_LIN_NLEVP1) )

    cf_desc    = t_cf_var('upwelling_shortwave_flux_in_air_assuming_clear_sky', &
         &                'W m-2'                                             , &
         &                'upwelling clear-sky shortwave radiation'           , &
         &                datatype_flt                                        )
    grib2_desc = grib2_var(0,4,8, ibits, GRID_UNSTRUCTURED, GRID_CELL)
    CALL add_var(field_list, prefix//'rsucs' , field%rsucs_rt , &
         &       GRID_UNSTRUCTURED_CELL    , ZA_HYBRID_HALF   , &
         &       cf_desc, grib2_desc                          , &
         &       lrestart = .TRUE.                            , &
         &       ldims=shape3d_layer_interfaces               , &
         &       vert_interp=create_vert_interp_metadata        &
         &         (vert_intp_type=vintp_types("P","Z","I") ,   &
         &          vert_intp_method=VINTP_METHOD_LIN_NLEVP1) )

    ! - at the top of the atmosphere
    !
    cf_desc    = t_cf_var('toa_incoming_shortwave_flux'     , &
         &                'W m-2'                           , &
         &                'toa incident shortwave radiation', &
         &                datatype_flt                      )
    grib2_desc = grib2_var(0,4,7, ibits, GRID_UNSTRUCTURED, GRID_CELL)
    CALL add_var(field_list, prefix//'rsdt', field%rsdt, &
         &       GRID_UNSTRUCTURED_CELL    , ZA_SURFACE, &
         &       cf_desc, grib2_desc                   , &
         &       lrestart = .FALSE.                    , &
         &       ldims=shape2d                         )

    cf_desc    = t_cf_var('toa_outgoing_shortwave_flux'     , &
         &                'W m-2'                           , &
         &                'toa outgoing shortwave radiation', &
         &                datatype_flt                      )
    grib2_desc = grib2_var(0,4,8, ibits, GRID_UNSTRUCTURED, GRID_CELL)
    CALL add_var(field_list, prefix//'rsut', field%rsut, &
         &       GRID_UNSTRUCTURED_CELL    , ZA_SURFACE, &
         &       cf_desc, grib2_desc                   , &
         &       lrestart = .FALSE.                    , &
         &       ldims=shape2d                         )

    cf_desc    = t_cf_var('toa_outgoing_shortwave_flux_assuming_clear_sky', &
         &                'W m-2'                                         , &
         &                'toa outgoing clear-sky shortwave radiation'    , &
         &                datatype_flt                                    )
    grib2_desc = grib2_var(0,4,8, ibits, GRID_UNSTRUCTURED, GRID_CELL)
    CALL add_var(field_list, prefix//'rsutcs', field%rsutcs, &
         &       GRID_UNSTRUCTURED_CELL      , ZA_SURFACE  , &
         &       cf_desc, grib2_desc                       , &
         &       lrestart = .FALSE.                        , &
         &       ldims=shape2d                             )


    ! - at the surface
    !
    cf_desc    = t_cf_var('surface_downwelling_shortwave_flux_in_air', &
         &                'W m-2'                                    , &
         &                'surface downwelling shortwave radiation'  , &
         &                datatype_flt                               )
    grib2_desc = grib2_var(0,4,7, ibits, GRID_UNSTRUCTURED, GRID_CELL)
    CALL add_var(field_list, prefix//'rsds', field%rsds, &
         &       GRID_UNSTRUCTURED_CELL    , ZA_SURFACE, &
         &       cf_desc, grib2_desc                   , &
         &       lrestart = .FALSE.                    , &
         &       ldims=shape2d                         )

    cf_desc    = t_cf_var('surface_upwelling_shortwave_flux_in_air', &
         &                'W m-2'                                  , &
         &                'surface upwelling shortwave radiation'  , &
         &                datatype_flt                             )
    grib2_desc = grib2_var(0,4,8, ibits, GRID_UNSTRUCTURED, GRID_CELL)
    CALL add_var(field_list, prefix//'rsus', field%rsus, &
         &       GRID_UNSTRUCTURED_CELL    , ZA_SURFACE, &
         &       cf_desc, grib2_desc                   , &
         &       lrestart = .FALSE.                    , &
         &       ldims=shape2d                         )

    cf_desc    = t_cf_var('surface_downwelling_shortwave_flux_in_air_assuming_clear_sky', &
         &                'W m-2'                                                       , &
         &                'surface downwelling clear-sky shortwave radiation'           , &
         &                datatype_flt                                                  )
    grib2_desc = grib2_var(0,4,7, ibits, GRID_UNSTRUCTURED, GRID_CELL)
    CALL add_var(field_list, prefix//'rsdscs', field%rsdscs, &
         &       GRID_UNSTRUCTURED_CELL      , ZA_SURFACE  , &
         &       cf_desc, grib2_desc                       , &
         &       lrestart = .FALSE.                        , &
         &       ldims=shape2d                             )

    cf_desc    = t_cf_var('surface_upwelling_shortwave_flux_in_air_assuming_clear_sky', &
         &                'W m-2'                                                     , &
         &                'surface upwelling clear-sky shortwave radiation'           , &
         &                datatype_flt                                                )
    grib2_desc = grib2_var(0,4,8, ibits, GRID_UNSTRUCTURED, GRID_CELL)
    CALL add_var(field_list, prefix//'rsuscs', field%rsuscs, &
         &       GRID_UNSTRUCTURED_CELL      , ZA_SURFACE  , &
         &       cf_desc, grib2_desc                       , &
         &       lrestart = .FALSE.                        , &
         &       ldims=shape2d                             )

    ! shortwave flux components at the surface
    ! - at radiation times
    cf_desc    = t_cf_var('surface_downwelling_direct_visible_flux_in_air_at_rad_time'    , &
         &                'W m-2'                                                         , &
         &                'surface downwelling direct visible radiation at radiation time', &
         &                datatype_flt                                                    )
    grib2_desc = grib2_var(0,4,7, ibits, GRID_UNSTRUCTURED, GRID_CELL)
    CALL add_var(field_list, prefix//'rvds_dir_rt', field%rvds_dir_rt, &
         &       GRID_UNSTRUCTURED_CELL           , ZA_SURFACE       , &
         &       cf_desc, grib2_desc                                 , &
         &       lrestart = .TRUE.                                   , &
         &       ldims=shape2d                                       )

    cf_desc    = t_cf_var('surface_downwelling_direct_par_flux_in_air_at_rad_time'                          , &
         &                'W m-2'                                                                           , &
         &                'surface downwelling direct photosynthetically active radiation at radiation time', &
         &                datatype_flt                                                                      )
    grib2_desc = grib2_var(0,4,7, ibits, GRID_UNSTRUCTURED, GRID_CELL)
    CALL add_var(field_list, prefix//'rpds_dir_rt', field%rpds_dir_rt, &
         &       GRID_UNSTRUCTURED_CELL           , ZA_SURFACE       , &
         &       cf_desc, grib2_desc                                 , &
         &       lrestart = .TRUE.                                   , &
         &       ldims=shape2d                                       )

    cf_desc    = t_cf_var('surface_downwelling_direct_nearir_flux_in_air_at_rad_time'           , &
         &                'W m-2'                                                               , &
         &                'surface downwelling direct near infrared radiation at radiation time', &
         &                datatype_flt                                                          )
    grib2_desc = grib2_var(0,4,7, ibits, GRID_UNSTRUCTURED, GRID_CELL)
    CALL add_var(field_list, prefix//'rnds_dir_rt', field%rnds_dir_rt, &
         &       GRID_UNSTRUCTURED_CELL           , ZA_SURFACE       , &
         &       cf_desc, grib2_desc                                 , &
         &       lrestart = .TRUE.                                   , &
         &       ldims=shape2d                                       )


    cf_desc    = t_cf_var('surface_downwelling_diffuse_visible_flux_in_air_at_rad_time'    , &
         &                'W m-2'                                                          , &
         &                'surface downwelling diffuse visible radiation at radiation time', &
         &                datatype_flt                                                     )
    grib2_desc = grib2_var(0,4,7, ibits, GRID_UNSTRUCTURED, GRID_CELL)
    CALL add_var(field_list, prefix//'rvds_dif_rt', field%rvds_dif_rt, &
         &       GRID_UNSTRUCTURED_CELL        , ZA_SURFACE          , &
         &       cf_desc, grib2_desc                                 , &
         &       lrestart = .TRUE.                                   , &
         &       ldims=shape2d                                       )

    cf_desc    = t_cf_var('surface_downwelling_diffuse_par_flux_in_air_at_rad_time'                          , &
         &                'W m-2'                                                                            , &
         &                'surface downwelling diffuse photosynthetically active radiation at radiation time', &
         &                datatype_flt                                                                       )
    grib2_desc = grib2_var(0,4,7, ibits, GRID_UNSTRUCTURED, GRID_CELL)
    CALL add_var(field_list, prefix//'rpds_dif_rt', field%rpds_dif_rt, &
         &       GRID_UNSTRUCTURED_CELL           , ZA_SURFACE       , &
         &       cf_desc, grib2_desc                                 , &
         &       lrestart = .TRUE.                                   , &
         &       ldims=shape2d                                       )

    cf_desc    = t_cf_var('surface_downwelling_diffuse_nearir_flux_in_air_at_rad_time'           , &
         &                'W m-2'                                                                , &
         &                'surface downwelling diffuse near infrared radiation at radiation time', &
         &                datatype_flt                                                           )
    grib2_desc = grib2_var(0,4,7, ibits, GRID_UNSTRUCTURED, GRID_CELL)
    CALL add_var(field_list, prefix//'rnds_dif_rt', field%rnds_dif_rt, &
         &       GRID_UNSTRUCTURED_CELL           , ZA_SURFACE       , &
         &       cf_desc, grib2_desc                                 , &
         &       lrestart = .TRUE.                                   , &
         &       ldims=shape2d                                       )


    cf_desc    = t_cf_var('surface_upwelling_visible_flux_in_air_at_rad_time'    , &
         &                'W m-2'                                                , &
         &                'surface upwelling visible radiation at radiation time', &
         &                datatype_flt                                           )
    grib2_desc = grib2_var(0,4,7, ibits, GRID_UNSTRUCTURED, GRID_CELL)
    CALL add_var(field_list, prefix//'rvus_rt', field%rvus_rt, &
         &       GRID_UNSTRUCTURED_CELL       , ZA_SURFACE   , &
         &       cf_desc, grib2_desc                         , &
         &       lrestart = .TRUE.                           , &
         &       ldims=shape2d                               )

    cf_desc    = t_cf_var('surface_upwelling_par_flux_in_air_at_rad_time'                          , &
         &                'W m-2'                                                                  , &
         &                'surface upwelling photosynthetically active radiation at radiation time', &
         &                datatype_flt                                                             )
    grib2_desc = grib2_var(0,4,7, ibits, GRID_UNSTRUCTURED, GRID_CELL)
    CALL add_var(field_list, prefix//'rpus_rt', field%rpus_rt, &
         &       GRID_UNSTRUCTURED_CELL       , ZA_SURFACE   , &
         &       cf_desc, grib2_desc                         , &
         &       lrestart = .TRUE.                           , &
         &       ldims=shape2d                               )

    cf_desc    = t_cf_var('surface_upwelling_nearir_flux_in_air_at_rad_time'           , &
         &                'W m-2'                                                      , &
         &                'surface upwelling near infrared radiation at radiation time', &
         &                datatype_flt                                                 )
    grib2_desc = grib2_var(0,4,7, ibits, GRID_UNSTRUCTURED, GRID_CELL)
    CALL add_var(field_list, prefix//'rnus_rt', field%rnus_rt, &
         &       GRID_UNSTRUCTURED_CELL       , ZA_SURFACE   , &
         &       cf_desc, grib2_desc                         , &
         &       lrestart = .TRUE.                           , &
         &       ldims=shape2d                               )


    ! shortwave flux components at the surface
    ! - at all times
    cf_desc    = t_cf_var('surface_downwelling_direct_visible_flux_in_air', &
         &                'W m-2'                                         , &
         &                'surface downwelling direct visible radiation'  , &
         &                datatype_flt                                    )
    grib2_desc = grib2_var(0,4,7, ibits, GRID_UNSTRUCTURED, GRID_CELL)
    CALL add_var(field_list, prefix//'rvds_dir', field%rvds_dir, &
         &       GRID_UNSTRUCTURED_CELL        , ZA_SURFACE    , &
         &       cf_desc, grib2_desc                           , &
         &       lrestart = .FALSE.                            , &
         &       ldims=shape2d                                 )

    cf_desc    = t_cf_var('surface_downwelling_direct_par_flux_in_air'                    , &
         &                'W m-2'                                                         , &
         &                'surface downwelling direct photosynthetically active radiation', &
         &                datatype_flt                                                    )
    grib2_desc = grib2_var(0,4,7, ibits, GRID_UNSTRUCTURED, GRID_CELL)
    CALL add_var(field_list, prefix//'rpds_dir', field%rpds_dir, &
         &       GRID_UNSTRUCTURED_CELL        , ZA_SURFACE    , &
         &       cf_desc, grib2_desc                           , &
         &       lrestart = .FALSE.                            , &
         &       ldims=shape2d                                 )

    cf_desc    = t_cf_var('surface_downwelling_direct_nearir_flux_in_air'     , &
         &                'W m-2'                                             , &
         &                'surface downwelling direct near infrared radiation', &
         &                datatype_flt                                        )
    grib2_desc = grib2_var(0,4,7, ibits, GRID_UNSTRUCTURED, GRID_CELL)
    CALL add_var(field_list, prefix//'rnds_dir', field%rnds_dir, &
         &       GRID_UNSTRUCTURED_CELL        , ZA_SURFACE    , &
         &       cf_desc, grib2_desc                           , &
         &       lrestart = .FALSE.                            , &
         &       ldims=shape2d                                 )


    cf_desc    = t_cf_var('surface_downwelling_diffuse_visible_flux_in_air', &
         &                'W m-2'                                          , &
         &                'surface downwelling diffuse visible radiation'  , &
         &                datatype_flt                                     )
    grib2_desc = grib2_var(0,4,7, ibits, GRID_UNSTRUCTURED, GRID_CELL)
    CALL add_var(field_list, prefix//'rvds_dif', field%rvds_dif, &
         &       GRID_UNSTRUCTURED_CELL        , ZA_SURFACE    , &
         &       cf_desc, grib2_desc                           , &
         &       lrestart = .FALSE.                            , &
         &       ldims=shape2d                                 )

    cf_desc    = t_cf_var('surface_downwelling_diffuse_par_flux_in_air'                    , &
         &                'W m-2'                                                          , &
         &                'surface downwelling diffuse photosynthetically active radiation', &
         &                datatype_flt                                                     )
    grib2_desc = grib2_var(0,4,7, ibits, GRID_UNSTRUCTURED, GRID_CELL)
    CALL add_var(field_list, prefix//'rpds_dif', field%rpds_dif, &
         &       GRID_UNSTRUCTURED_CELL        , ZA_SURFACE    , &
         &       cf_desc, grib2_desc                           , &
         &       lrestart = .FALSE.                            , &
         &       ldims=shape2d                                 )

    cf_desc    = t_cf_var('surface_downwelling_diffuse_nearir_flux_in_air'     , &
         &                'W m-2'                                              , &
         &                'surface downwelling diffuse near infrared radiation', &
         &                datatype_flt                                         )
    grib2_desc = grib2_var(0,4,7, ibits, GRID_UNSTRUCTURED, GRID_CELL)
    CALL add_var(field_list, prefix//'rnds_dif', field%rnds_dif, &
         &       GRID_UNSTRUCTURED_CELL        , ZA_SURFACE    , &
         &       cf_desc, grib2_desc                           , &
         &       lrestart = .FALSE.                            , &
         &       ldims=shape2d                                 )


    cf_desc    = t_cf_var('surface_upwelling_visible_flux_in_air', &
         &                'W m-2'                                , &
         &                'surface upwelling visible radiation'  , &
         &                datatype_flt                           )
    grib2_desc = grib2_var(0,4,7, ibits, GRID_UNSTRUCTURED, GRID_CELL)
    CALL add_var(field_list, prefix//'rvus', field%rvus, &
         &       GRID_UNSTRUCTURED_CELL    , ZA_SURFACE, &
         &       cf_desc, grib2_desc                   , &
         &       lrestart = .FALSE.                    , &
         &       ldims=shape2d                         )

    cf_desc    = t_cf_var('surface_upwelling_par_flux_in_air'                    , &
         &                'W m-2'                                                , &
         &                'surface upwelling photosynthetically active radiation', &
         &                datatype_flt                                           )
    grib2_desc = grib2_var(0,4,7, ibits, GRID_UNSTRUCTURED, GRID_CELL)
    CALL add_var(field_list, prefix//'rpus', field%rpus, &
         &       GRID_UNSTRUCTURED_CELL    , ZA_SURFACE, &
         &       cf_desc, grib2_desc                   , &
         &       lrestart = .FALSE.                    , &
         &       ldims=shape2d                         )

    cf_desc    = t_cf_var('surface_upwelling_nearir_flux_in_air'     , &
         &                'W m-2'                                    , &
         &                'surface upwelling near infrared radiation', &
         &                datatype_flt                               )
    grib2_desc = grib2_var(0,4,7, ibits, GRID_UNSTRUCTURED, GRID_CELL)
    CALL add_var(field_list, prefix//'rnus', field%rnus, &
         &       GRID_UNSTRUCTURED_CELL    , ZA_SURFACE, &
         &       cf_desc, grib2_desc                   , &
         &       lrestart = .FALSE.                    , &
         &       ldims=shape2d                         )



    !
    !------------------
    !

    ! longwave  fluxes
    ! - through the atmosphere
    !
    cf_desc    = t_cf_var('downwelling_longwave_flux_in_air', &
         &                'W m-2'                           , &
         &                'downwelling longwave radiation'  , &
         &                datatype_flt                       )
    grib2_desc = grib2_var(0,5,3, ibits, GRID_UNSTRUCTURED, GRID_CELL)
    CALL add_var(field_list, prefix//'rld' , field%rld_rt     , &
         &       GRID_UNSTRUCTURED_CELL    , ZA_HYBRID_HALF   , &
         &       cf_desc, grib2_desc                          , &
         &       lrestart = .TRUE.                            , &
         &       ldims=shape3d_layer_interfaces               , &
         &       vert_interp=create_vert_interp_metadata        &
         &         (vert_intp_type=vintp_types("P","Z","I") ,   &
         &          vert_intp_method=VINTP_METHOD_LIN_NLEVP1) )

    cf_desc    = t_cf_var('upwelling_longwave_flux_in_air', &
         &                'W m-2'                         , &
         &                'upwelling longwave radiation'  , &
         &                datatype_flt                     )
    grib2_desc = grib2_var(0,5,4, ibits, GRID_UNSTRUCTURED, GRID_CELL)
    CALL add_var(field_list, prefix//'rlu' , field%rlu_rt     , &
         &       GRID_UNSTRUCTURED_CELL    , ZA_HYBRID_HALF   , &
         &       cf_desc, grib2_desc                          , &
         &       lrestart = .TRUE.                            , &
         &       ldims=shape3d_layer_interfaces               , &
         &       vert_interp=create_vert_interp_metadata        &
         &         (vert_intp_type=vintp_types("P","Z","I") ,   &
         &          vert_intp_method=VINTP_METHOD_LIN_NLEVP1) )

    cf_desc    = t_cf_var('downwelling_longwave_flux_in_air_assuming_clear_sky', &
         &                'W m-2'                                              , &
         &                'downwelling clear-sky longwave radiation'           , &
         &                datatype_flt                                         )
    grib2_desc = grib2_var(0,5,3, ibits, GRID_UNSTRUCTURED, GRID_CELL)
    CALL add_var(field_list, prefix//'rldcs' , field%rldcs_rt , &
         &       GRID_UNSTRUCTURED_CELL    , ZA_HYBRID_HALF   , &
         &       cf_desc, grib2_desc                          , &
         &       lrestart = .TRUE.                            , &
         &       ldims=shape3d_layer_interfaces               , &
         &       vert_interp=create_vert_interp_metadata        &
         &         (vert_intp_type=vintp_types("P","Z","I") ,   &
         &          vert_intp_method=VINTP_METHOD_LIN_NLEVP1) )

    cf_desc    = t_cf_var('upwelling_longwave_flux_in_air_assuming_clear_sky', &
         &                'W m-2'                                            , &
         &                'upwelling clear-sky longwave radiation'           , &
         &                datatype_flt                                       )
    grib2_desc = grib2_var(0,5,4, ibits, GRID_UNSTRUCTURED, GRID_CELL)
    CALL add_var(field_list, prefix//'rlucs' , field%rlucs_rt , &
         &       GRID_UNSTRUCTURED_CELL    , ZA_HYBRID_HALF   , &
         &       cf_desc, grib2_desc                          , &
         &       lrestart = .TRUE.                            , &
         &       ldims=shape3d_layer_interfaces               , &
         &       vert_interp=create_vert_interp_metadata        &
         &         (vert_intp_type=vintp_types("P","Z","I") ,   &
         &          vert_intp_method=VINTP_METHOD_LIN_NLEVP1) )

    ! - at the top of the atmosphere
    !
    cf_desc    = t_cf_var('toa_outgoing_longwave_flux'     , &
         &                'W m-2'                          , &
         &                'toa outgoing longwave radiation', &
         &                datatype_flt                     )
    grib2_desc = grib2_var(0,5,4, ibits, GRID_UNSTRUCTURED, GRID_CELL)
    CALL add_var(field_list, prefix//'rlut', field%rlut, &
         &       GRID_UNSTRUCTURED_CELL    , ZA_SURFACE, &
         &       cf_desc, grib2_desc                   , &
         &       lrestart = .FALSE.                    , &
         &       ldims=shape2d                         )

    cf_desc    = t_cf_var('toa_outgoing_longwave_flux_assuming_clear_sky', &
         &                'W m-2'                                        , &
         &                'toa outgoing clear-sky longwave radiation'    , &
         &                datatype_flt                                   )
    grib2_desc = grib2_var(0,5,4, ibits, GRID_UNSTRUCTURED, GRID_CELL)
    CALL add_var(field_list, prefix//'rlutcs', field%rlutcs, &
         &       GRID_UNSTRUCTURED_CELL      , ZA_SURFACE  , &
         &       cf_desc, grib2_desc                       , &
         &       lrestart = .FALSE.                        , &
         &       ldims=shape2d                             )


    ! - at the surface
    !
    cf_desc    = t_cf_var('surface_downwelling_longwave_flux_in_air', &
         &                'W m-2'                                   , &
         &                'surface downwelling longwave radiation'  , &
         &                datatype_flt                               )
    grib2_desc = grib2_var(0,5,3, ibits, GRID_UNSTRUCTURED, GRID_CELL)
    CALL add_var(field_list, prefix//'rlds', field%rlds, &
         &       GRID_UNSTRUCTURED_CELL    , ZA_SURFACE, &
         &       cf_desc, grib2_desc                   , &
         &       lrestart = .FALSE.                    , &
         &       ldims=shape2d                         )

    cf_desc    = t_cf_var('surface_upwelling_longwave_flux_in_air', &
         &                'W m-2'                                 , &
         &                'surface upwelling longwave radiation'  , &
         &                datatype_flt                             )
    grib2_desc = grib2_var(0,5,4, ibits, GRID_UNSTRUCTURED, GRID_CELL)
    CALL add_var(field_list, prefix//'rlus', field%rlus, &
         &       GRID_UNSTRUCTURED_CELL    , ZA_SURFACE, &
         &       cf_desc, grib2_desc                   , &
         &       lrestart = .FALSE.                    , &
         &       ldims=shape2d                         )

    cf_desc    = t_cf_var('surface_downwelling_longwave_flux_in_air_assuming_clear_sky', &
         &                'W m-2'                                                      , &
         &                'surface downwelling clear-sky longwave radiation'           , &
         &                datatype_flt                                                 )
    grib2_desc = grib2_var(0,5,3, ibits, GRID_UNSTRUCTURED, GRID_CELL)
    CALL add_var(field_list, prefix//'rldscs', field%rldscs, &
         &       GRID_UNSTRUCTURED_CELL      , ZA_SURFACE  , &
         &       cf_desc, grib2_desc                       , &
         &       lrestart = .FALSE.                        , &
         &       ldims=shape2d                             )

    cf_desc    = t_cf_var('surface_upwelling_longwave_flux_in_air_assuming_clear_sky', &
         &                'W m-2'                                                    , &
         &                'surface upwelling clear-sky longwave radiation'           , &
         &                datatype_flt                                               )
    grib2_desc = grib2_var(0,5,4, ibits, GRID_UNSTRUCTURED, GRID_CELL)
    CALL add_var(field_list, prefix//'rluscs', field%rluscs, &
         &       GRID_UNSTRUCTURED_CELL      , ZA_SURFACE  , &
         &       cf_desc, grib2_desc                       , &
         &       lrestart = .FALSE.                        , &
         &       ldims=shape2d                             )

    !
    !------------------
    !


    cf_desc    = t_cf_var('drlns_dT', 'W m-2 K-1', 'longwave net flux T-derivative at surface', &
         &                datatype_flt)
    grib2_desc = grib2_var(0, 5, 5, ibits, GRID_UNSTRUCTURED, GRID_CELL)
    CALL add_var( field_list, prefix//'drlns_dT', field%dlwflxsfc_dT, &
         &        GRID_UNSTRUCTURED_CELL, ZA_SURFACE,                 &
         &        cf_desc, grib2_desc,                                &
         &        ldims=shape2d,                                      &
         &        lrestart = .FALSE.,                                 &
         &        isteptype=TSTEP_INSTANT )

    cf_desc    = t_cf_var('siced', 'm', 'sea ice thickness', datatype_flt)
    grib2_desc = grib2_var(10,2,1, ibits, GRID_UNSTRUCTURED, GRID_CELL)
    CALL add_var( field_list, prefix//'sit', field%siced,                  &
                & GRID_UNSTRUCTURED_CELL, ZA_SURFACE, cf_desc, grib2_desc, &
                & lrestart = .FALSE., ldims=shape2d )

    cf_desc    = t_cf_var('alb', '', 'surface albedo from external file', datatype_flt)
    grib2_desc = grib2_var(0,19,1, ibits, GRID_UNSTRUCTURED, GRID_CELL)
    CALL add_var( field_list, prefix//'alb', field%alb,                    &
                & GRID_UNSTRUCTURED_CELL, ZA_SURFACE, cf_desc, grib2_desc, &
                & lrestart = .FALSE., ldims=shape2d )

    cf_desc    = t_cf_var('ts_rad', 'K', 'radiative surface temperature', datatype_flt)
    grib2_desc = grib2_var(0,0,17, ibits, GRID_UNSTRUCTURED, GRID_CELL)
    CALL add_var( field_list, prefix//'ts_rad', field%ts_rad,              &
                & GRID_UNSTRUCTURED_CELL, ZA_SURFACE, cf_desc, grib2_desc, &
                & lrestart = .TRUE., ldims=shape2d )

    cf_desc    = t_cf_var('ts_rad_rt', 'K', 'radiative surface temperature at rad. time', datatype_flt)
    grib2_desc = grib2_var(0,0,17, ibits, GRID_UNSTRUCTURED, GRID_CELL)
    CALL add_var( field_list, prefix//'ts_rad_rt', field%ts_rad_rt,        &
                & GRID_UNSTRUCTURED_CELL, ZA_SURFACE, cf_desc, grib2_desc, &
                & lrestart = .TRUE., ldims=shape2d )

    !
    !------------------
    !

    ! Topography
    ! - resolved
    !
    cf_desc    = t_cf_var('surface_height_above_sea_level', 'm',   &
                &         'Mean height above sea level of orography', datatype_flt)
    grib2_desc = grib2_var(0,3,6, ibits, GRID_UNSTRUCTURED, GRID_CELL)
    CALL add_var( field_list, prefix//'oromea', field%oromea,              &
                & GRID_UNSTRUCTURED_CELL, ZA_SURFACE, cf_desc, grib2_desc, &
                & lrestart = .FALSE., ldims=shape2d,                       &
                & isteptype=TSTEP_CONSTANT )

    ! - unresolved
    cf_desc    = t_cf_var('standard_deviation_of_height', 'm',     &
                &         'Standard deviation of height above sea level of sub-grid scale orography', &
                &         datatype_flt)
    grib2_desc = grib2_var(0,3,20, ibits, GRID_UNSTRUCTURED, GRID_CELL)
    CALL add_var( field_list, prefix//'orostd', field%orostd,              &
                & GRID_UNSTRUCTURED_CELL, ZA_SURFACE, cf_desc, grib2_desc, &
                & lrestart = .FALSE., ldims=shape2d,                       &
                & isteptype=TSTEP_CONSTANT )

    cf_desc    = t_cf_var('slope_of_terrain', '-',                 &
                &         'Slope of sub-gridscale orography', datatype_flt)
    grib2_desc = grib2_var(0,3,22, ibits, GRID_UNSTRUCTURED, GRID_CELL)
    CALL add_var( field_list, prefix//'orosig', field%orosig,      &
                & GRID_UNSTRUCTURED_CELL, ZA_SURFACE, cf_desc, grib2_desc, &
                & lrestart = .FALSE., ldims=shape2d,                       &
                & isteptype=TSTEP_CONSTANT )

    cf_desc    = t_cf_var('anisotropy_factor', '-',                &
                &         'Anisotropy of sub-gridscale orography', datatype_flt)
    grib2_desc = grib2_var(0,3,24, ibits, GRID_UNSTRUCTURED, GRID_CELL)
    CALL add_var( field_list, prefix//'orogam', field%orogam,              &
                & GRID_UNSTRUCTURED_CELL, ZA_SURFACE, cf_desc, grib2_desc, &
                & lrestart = .FALSE., ldims=shape2d,                       &
                & isteptype=TSTEP_CONSTANT )

    cf_desc    = t_cf_var('angle_of_principal_axis', 'radians',    &
                &         'Angle of sub-gridscale orography', datatype_flt)
    grib2_desc = grib2_var(0,3,21, ibits, GRID_UNSTRUCTURED, GRID_CELL)
    CALL add_var( field_list, prefix//'orothe', field%orothe,              &
                & GRID_UNSTRUCTURED_CELL, ZA_SURFACE, cf_desc, grib2_desc, &
                & lrestart = .FALSE., ldims=shape2d,                       &
                & isteptype=TSTEP_CONSTANT )

    cf_desc    = t_cf_var('height_of_peaks', 'm', 'Height above sea level of peaks', datatype_flt)
    grib2_desc = grib2_var(0,3,6, ibits, GRID_UNSTRUCTURED, GRID_CELL)
    CALL add_var( field_list, prefix//'oropic', field%oropic,              &
                & GRID_UNSTRUCTURED_CELL, ZA_SURFACE, cf_desc, grib2_desc, &
                & lrestart = .FALSE., ldims=shape2d,                       &
                & isteptype=TSTEP_CONSTANT )

    cf_desc    = t_cf_var('height_of_valleys', 'm', 'Height above sea level of valleys', datatype_flt)
    grib2_desc = grib2_var(0,3,6, ibits, GRID_UNSTRUCTURED, GRID_CELL)
    CALL add_var( field_list, prefix//'oroval', field%oroval,              &
                & GRID_UNSTRUCTURED_CELL, ZA_SURFACE, cf_desc, grib2_desc, &
                & lrestart = .FALSE., ldims=shape2d,                       &
                & isteptype=TSTEP_CONSTANT )

    !
    !------------------
    !

    cf_desc    = t_cf_var('csat', '', '', datatype_flt)
    grib2_desc = grib2_var(255, 255, 255, ibits, GRID_UNSTRUCTURED, GRID_CELL)
    CALL add_var( field_list, prefix//'csat', field%csat,                  &
                & GRID_UNSTRUCTURED_CELL, ZA_SURFACE, cf_desc, grib2_desc, &
                & lrestart = .TRUE., initval =  1.0_wp, ldims=shape2d )

    cf_desc    = t_cf_var('cair', '', '', datatype_flt)
    grib2_desc = grib2_var(255, 255, 255, ibits, GRID_UNSTRUCTURED, GRID_CELL)
    CALL add_var( field_list, prefix//'cair', field%cair,                  &
                & GRID_UNSTRUCTURED_CELL, ZA_SURFACE, cf_desc, grib2_desc, &
                & lrestart = .TRUE., initval =  1.0_wp, ldims=shape2d )

    !-------------------------
    ! Sea ice
    !-------------------------

    field%kice = kice ! Number of thickness classes - always 1, as of yet
    shapeice = (/kproma, field%kice, kblks/)

    CALL add_var( field_list, prefix//'ts_icecl', field%Tsurf ,               &
      &          GRID_UNSTRUCTURED_CELL, ZA_GENERIC_ICE,                      &
      &          t_cf_var('ts_icecl', 'C','surface temperature',datatype_flt),&
      &          grib2_var(10,2,8, ibits, GRID_UNSTRUCTURED, GRID_CELL),      &
      &          ldims=shapeice, lrestart=.TRUE.)
    CALL add_var( field_list, prefix//'t1_icecl', field%T1 ,                  &
      &          GRID_UNSTRUCTURED_CELL, ZA_GENERIC_ICE,                      &
      &          t_cf_var('t1_icecl','C','Temperature upper layer',datatype_flt), &
      &          grib2_var(10,2,8, ibits, GRID_UNSTRUCTURED, GRID_CELL),      &
      &          ldims=shapeice, lrestart=.TRUE.)
    CALL add_var( field_list, prefix//'t2_icecl', field%T2 ,                  &
      &          GRID_UNSTRUCTURED_CELL, ZA_GENERIC_ICE,                      &
      &          t_cf_var('t2_icecl','C','Temperature lower layer', datatype_flt),&
      &          grib2_var(10,2,8, ibits, GRID_UNSTRUCTURED, GRID_CELL),      &
      &          ldims=shapeice, lrestart=.TRUE.)
    CALL add_var( field_list, prefix//'sit_icecl', field%hi ,                 &
      &          GRID_UNSTRUCTURED_CELL, ZA_GENERIC_ICE,                      &
      &          t_cf_var('sit_icecl', 'm', 'ice thickness', datatype_flt),   &
      &          grib2_var(10,2,1, ibits, GRID_UNSTRUCTURED, GRID_CELL),      &
      &          ldims=shapeice, lrestart=.TRUE.)
    CALL add_var( field_list, prefix//'hs_icecl', field%hs ,                  &
      &          GRID_UNSTRUCTURED_CELL, ZA_GENERIC_ICE,                      &
      &          t_cf_var('hs_icecl', 'm', 'snow thickness', datatype_flt),   &
      &          grib2_var(10,2,255, ibits, GRID_UNSTRUCTURED, GRID_CELL),    &
      &          ldims=shapeice, lrestart=.TRUE.)
    CALL add_var( field_list, prefix//'qtop_icecl', field%Qtop ,              &
      &          GRID_UNSTRUCTURED_CELL, ZA_GENERIC_ICE,                      &
      &          t_cf_var('qtop_icecl', 'W/m^2', 'Energy flux available for surface melting', &
      &                   datatype_flt),                                      &
      &          grib2_var(10,2,255, ibits, GRID_UNSTRUCTURED, GRID_CELL),    &
      &          ldims=shapeice, lrestart=.FALSE.)
    CALL add_var( field_list, prefix//'qbot_icecl', field%Qbot ,              &
      &          GRID_UNSTRUCTURED_CELL, ZA_GENERIC_ICE,                      &
      &          t_cf_var('qbot_icecl', 'W/m^2', 'Energy flux at ice-ocean interface', datatype_flt),&
      &          grib2_var(10,2,255, ibits, GRID_UNSTRUCTURED, GRID_CELL),    &
      &          ldims=shapeice, lrestart=.FALSE.)


    CALL add_var( field_list, prefix//'sic_icecl', field%conc ,               &
      &          GRID_UNSTRUCTURED_CELL, ZA_GENERIC_ICE,                      &
      &          t_cf_var('sic_icecl', '', 'ice concentration in each ice class', datatype_flt),&
      &          grib2_var(10,2,0, ibits, GRID_UNSTRUCTURED, GRID_CELL),      &
      &          ldims=shapeice, lrestart=.TRUE.)

    ! &       field% albvisdir_ice (nproma,field%kice,nblks),          &
    cf_desc    = t_cf_var('albvisdir_icecl', '', 'ice albedo VIS direct', datatype_flt)
    grib2_desc = grib2_var(192,128,15, ibits, GRID_UNSTRUCTURED, GRID_CELL)
    CALL add_var( field_list, prefix//'albvisdir_icecl', field%albvisdir_ice,  &
                & GRID_UNSTRUCTURED_CELL, ZA_GENERIC_ICE, cf_desc, grib2_desc, &
                & ldims=shapeice, lrestart=.TRUE. )

    ! &       field% albvisdif_ice (nproma,field%kice,nblks),          &
    cf_desc    = t_cf_var('albvisdif_icecl', '', 'ice albedo VIS diffuse', datatype_flt)
    grib2_desc = grib2_var(0,19,222, ibits, GRID_UNSTRUCTURED, GRID_CELL)
    CALL add_var( field_list, prefix//'albvisdif_icecl', field%albvisdif_ice,  &
                & GRID_UNSTRUCTURED_CELL, ZA_GENERIC_ICE, cf_desc, grib2_desc, &
         & ldims=shapeice, lrestart=.TRUE. )

    ! &       field% albnirdir_ice (nproma,field%kice,nblks),          &
    cf_desc    = t_cf_var('albnirdir_icecl', '', 'ice albedo NIR direct', datatype_flt)
    grib2_desc = grib2_var(192,128,17, ibits, GRID_UNSTRUCTURED, GRID_CELL)
    CALL add_var( field_list, prefix//'albnirdir_icecl', field%albnirdir_ice,  &
                & GRID_UNSTRUCTURED_CELL, ZA_GENERIC_ICE, cf_desc, grib2_desc, &
                & ldims=shapeice, lrestart=.TRUE. )

    ! &       field% albnirdif_ice (nproma,field%kice,nblks),          &
    cf_desc    = t_cf_var('albnirdif_icecl', '', 'ice albedo NIR diffuse', datatype_flt)
    grib2_desc = grib2_var(0, 19, 223, ibits, GRID_UNSTRUCTURED, GRID_CELL)
    CALL add_var( field_list, prefix//'albnirdif_icecl', field%albnirdif_ice,  &
                & GRID_UNSTRUCTURED_CELL, ZA_GENERIC_ICE, cf_desc, grib2_desc, &
                & ldims=shapeice, lrestart=.TRUE. )


    !-------------------------
    ! Cloud and precipitation
    !-------------------------
    cf_desc    = t_cf_var('cl', 'm2 m-2', 'cloud area fraction', datatype_flt)
    grib2_desc = grib2_var(0,6,22, ibits, GRID_UNSTRUCTURED, GRID_CELL)
    CALL add_var( field_list, prefix//'cl', field%aclc,                                  &
                & GRID_UNSTRUCTURED_CELL, ZA_HYBRID, cf_desc, grib2_desc, ldims=shape3d, &
                & lrestart = .FALSE.,                                                    &
                & vert_interp=create_vert_interp_metadata(                               &
                &             vert_intp_type=vintp_types("P","Z","I"),                   &
                &             vert_intp_method=VINTP_METHOD_LIN,                         &
                &             l_loglin=.FALSE.,                                          &
                &             l_extrapol=.FALSE., l_pd_limit=.FALSE.,                    &
                &             lower_limit=0._wp ) )

    cf_desc    = t_cf_var('clt', 'm2 m-2', &
               & 'total cloud cover', datatype_flt)
    grib2_desc = grib2_var(0,6,1, ibits, GRID_UNSTRUCTURED, GRID_CELL)
    CALL add_var( field_list, prefix//'clt', field%aclcov,       &
         &        GRID_UNSTRUCTURED_CELL, ZA_SURFACE,            &
         &        cf_desc, grib2_desc,                           &
         &        ldims=shape2d,                                 &
         &        lrestart = .FALSE.,                            &
         &        isteptype=TSTEP_INSTANT )

    ! &       field% acdnc  (nproma,nlev  ,nblks), &
    cf_desc    = t_cf_var('acdnc', 'm-3', 'cloud droplet number concentration', datatype_flt)
    grib2_desc = grib2_var(0,6,28, ibits, GRID_UNSTRUCTURED, GRID_CELL)
    CALL add_var( field_list, prefix//'acdnc', field%acdnc,                              &
                & GRID_UNSTRUCTURED_CELL, ZA_HYBRID, cf_desc, grib2_desc, ldims=shape3d, &
                & lrestart = .FALSE.,                                                    &
                & vert_interp=create_vert_interp_metadata(                               &
                &             vert_intp_type=vintp_types("P","Z","I"),                   &
                &             vert_intp_method=VINTP_METHOD_LIN,                         &
                &             l_loglin=.FALSE.,                                          &
                &             l_extrapol=.TRUE., l_pd_limit=.FALSE.,                     &
                &             lower_limit=0._wp ) )

    ! &       field% xvar   (nproma,nlev  ,nblks), &
    cf_desc    = t_cf_var('variance_of_total_water', '', 'subgrid variance of total water', &
         &                datatype_flt)
    grib2_desc = grib2_var(0,6,255, ibits, GRID_UNSTRUCTURED, GRID_CELL)
    CALL add_var( field_list, prefix//'xvar', field%xvar,                                &
                & GRID_UNSTRUCTURED_CELL, ZA_HYBRID, cf_desc, grib2_desc, ldims=shape3d, &
                & lrestart = .FALSE.,                                                    &
                & vert_interp=create_vert_interp_metadata(                               &
                &             vert_intp_type=vintp_types("P","Z","I"),                   &
                &             vert_intp_method=VINTP_METHOD_LIN,                         &
                &             l_loglin=.FALSE.,                                          &
                &             l_extrapol=.TRUE., l_pd_limit=.FALSE.,                     &
                &             lower_limit=0._wp ) )

    ! &       field% xskew  (nproma,nlev  ,nblks), &
    cf_desc    = t_cf_var('skewness_of_total_water', '', 'skewness of total water', datatype_flt)
    grib2_desc = grib2_var(0,6,255, ibits, GRID_UNSTRUCTURED, GRID_CELL)
    CALL add_var( field_list, prefix//'xskew', field%xskew,                              &
                & GRID_UNSTRUCTURED_CELL, ZA_HYBRID, cf_desc, grib2_desc, ldims=shape3d, &
                & lrestart = .FALSE., initval = 2._wp,                                   &
                & vert_interp=create_vert_interp_metadata(                               &
                &             vert_intp_type=vintp_types("P","Z","I"),                   &
                &             vert_intp_method=VINTP_METHOD_LIN,                         &
                &             l_loglin=.FALSE.,                                          &
                &             l_extrapol=.TRUE., l_pd_limit=.FALSE. ) )

    ! &       field% relhum (nproma,nlev  ,nblks), &
    cf_desc    = t_cf_var('relative_humidity', '', 'relative humidity', datatype_flt)
    grib2_desc = grib2_var(0, 1, 1, ibits, GRID_UNSTRUCTURED, GRID_CELL)
    CALL add_var( field_list, prefix//'hur', field%relhum,                               &
                & GRID_UNSTRUCTURED_CELL, ZA_HYBRID, cf_desc, grib2_desc, ldims=shape3d, &
                & lrestart = .FALSE.,                                                    &
                & vert_interp=create_vert_interp_metadata(                               &
                &             vert_intp_type=vintp_types("P","Z","I"),                   &
                &             vert_intp_method=VINTP_METHOD_LIN,                         &
                &             l_loglin=.FALSE.,                                          &
                &             l_extrapol=.FALSE., l_pd_limit=.TRUE.,                     &
                &             lower_limit=0._wp ) )

    cf_desc    = t_cf_var('prlr', 'kg m-2 s-1',    &
               & 'large-scale precipitation flux (water)', datatype_flt)
    grib2_desc = grib2_var(0,1,77, ibits, GRID_UNSTRUCTURED, GRID_CELL)
    CALL add_var( field_list, prefix//'prlr', field%rsfl,        &
         &        GRID_UNSTRUCTURED_CELL, ZA_SURFACE,            &
         &        cf_desc, grib2_desc,                           &
         &        ldims=shape2d,                                 &
         &        lrestart = .TRUE.,                             &
         &        isteptype=TSTEP_INSTANT )

    cf_desc    = t_cf_var('prcr', 'kg m-2 s-1',    &
               & 'convective precipitation flux (water)', datatype_flt)
    grib2_desc = grib2_var(0,1,76, ibits, GRID_UNSTRUCTURED, GRID_CELL)
    CALL add_var( field_list, prefix//'prcr', field%rsfc,        &
         &        GRID_UNSTRUCTURED_CELL, ZA_SURFACE,            &
         &        cf_desc, grib2_desc,                           &
         &        ldims=shape2d,                                 &
         &        lrestart = .TRUE.,                             &
         &        isteptype=TSTEP_INSTANT )

    cf_desc    = t_cf_var('prls', 'kg m-2 s-1',    &
               & 'large-scale precipitation flux (snow)', datatype_flt)
    grib2_desc = grib2_var(0,1,59, ibits, GRID_UNSTRUCTURED, GRID_CELL)
    CALL add_var( field_list, prefix//'prls', field%ssfl,        &
         &        GRID_UNSTRUCTURED_CELL, ZA_SURFACE,            &
         &        cf_desc, grib2_desc,                           &
         &        ldims=shape2d,                                 &
         &        lrestart = .TRUE.,                             &
         &        isteptype=TSTEP_INSTANT )

    cf_desc    = t_cf_var('prcs', 'kg m-2 s-1',    &
               & 'convective precipitation flux (snow)', datatype_flt)
    grib2_desc = grib2_var(0,1,58, ibits, GRID_UNSTRUCTURED, GRID_CELL)
    CALL add_var( field_list, prefix//'prcs', field%ssfc,        &
         &        GRID_UNSTRUCTURED_CELL, ZA_SURFACE,            &
         &        cf_desc, grib2_desc,                           &
         &        ldims=shape2d,                                 &
         &        lrestart = .TRUE.,                             &
         &        isteptype=TSTEP_INSTANT )

    cf_desc    = t_cf_var('pr', 'kg m-2 s-1',                    &
         &                'precipitation flux',                  &
         &                datatype_flt)
    grib2_desc = grib2_var(0, 1, 52, ibits, GRID_UNSTRUCTURED, GRID_CELL)
    CALL add_var( field_list, prefix//'pr', field%totprec,       &
         &        GRID_UNSTRUCTURED_CELL, ZA_SURFACE,            &
         &        cf_desc, grib2_desc,                           &
         &        ldims=shape2d,                                 &
         &        lrestart = .FALSE.,                            &
         &        isteptype=TSTEP_INSTANT )

    ! &       field% rintop (nproma,       nblks), &
    cf_desc    = t_cf_var('rintop', '', '', datatype_flt)
    grib2_desc = grib2_var(0,6,255, ibits, GRID_UNSTRUCTURED, GRID_CELL)
    CALL add_var( field_list, prefix//'rintop', field%rintop,              &
                & GRID_UNSTRUCTURED_CELL, ZA_SURFACE, cf_desc, grib2_desc, &
                & lrestart = .FALSE., ldims=shape2d )

    ! &       field% rtype  (nproma,       nblks), &
    cf_desc    = t_cf_var('convection_type', '', 'convection_type (0...3)', datatype_flt)
    grib2_desc = grib2_var(0,6,255, ibits, GRID_UNSTRUCTURED, GRID_CELL)
    CALL add_var( field_list, prefix//'rtype', field%rtype,                &
                & GRID_UNSTRUCTURED_CELL, ZA_SURFACE, cf_desc, grib2_desc, &
                & lrestart = .TRUE., ldims=shape2d )

    ! &       field% topmax (nproma,       nblks), &
    cf_desc    = t_cf_var('topmax', 'Pa', 'maximum height of convective cloud tops', &
         &                datatype_flt)
    grib2_desc = grib2_var(0,6,255, ibits, GRID_UNSTRUCTURED, GRID_CELL)
    CALL add_var( field_list, prefix//'topmax', field%topmax,              &
                & GRID_UNSTRUCTURED_CELL, ZA_SURFACE, cf_desc, grib2_desc, &
                & lrestart = .FALSE., ldims=shape2d,                       &
                & initval =  99999.0_wp, resetval =  99999.0_wp,           &
                & isteptype=TSTEP_MIN,                                     &
                & action_list=actions(new_action(ACTION_RESET,"P1D"))      )

    ! &       field% tke    (nproma,nlev  ,nblks), &
    cf_desc    = t_cf_var('turbulent_kinetic_energy', 'J kg-1', 'turbulent kinetic energy', &
         &                datatype_flt)
    grib2_desc = grib2_var(0,19,11, ibits, GRID_UNSTRUCTURED, GRID_CELL)
    CALL add_var( field_list, prefix//'tke_echam', field%tke,              &
                & GRID_UNSTRUCTURED_CELL, ZA_HYBRID, cf_desc, grib2_desc,  &
                & lrestart = .FALSE., initval = 1.e-4_wp, ldims=shape3d,   &
                & vert_interp=create_vert_interp_metadata(                 &
                &             vert_intp_type=vintp_types("P","Z","I"),     &
                &             vert_intp_method=VINTP_METHOD_LIN,           &
                &             l_loglin=.FALSE.,                            &
                &             l_extrapol=.TRUE., l_pd_limit=.FALSE.,       &
                &             lower_limit=0._wp ) )

    ! &       field% thvsig (nproma,       nblks), &
    cf_desc    = t_cf_var('thvsig', 'K', '', datatype_flt)
    grib2_desc = grib2_var(0,19,255, ibits, GRID_UNSTRUCTURED, GRID_CELL)
    CALL add_var( field_list, prefix//'thvsig', field%thvsig,              &
                & GRID_UNSTRUCTURED_CELL, ZA_SURFACE, cf_desc, grib2_desc, &
                & lrestart = .FALSE., initval = 1.e-2_wp, ldims=shape2d )

    !---------------------------
    ! Variables for energy diagnostic of echam6 physics
    !---------------------------

    CALL add_var( field_list, prefix//'cpair', field%cpair,                       &
                & GRID_UNSTRUCTURED_CELL, ZA_HYBRID,                              &
                & t_cf_var('cpair', 'J/kg/K',                                     &
                &          'specific heat of air at constant pressure',           &
                &          datatype_flt),                                         &
                & grib2_var(0,0,255, ibits, GRID_UNSTRUCTURED, GRID_CELL),        &
                & ldims=shape3d,                                                  &
                & lrestart = .FALSE.,                                             &
                & vert_interp=create_vert_interp_metadata(                        &
                &   vert_intp_type=vintp_types("P","Z","I"),                      &
                &   vert_intp_method=VINTP_METHOD_LIN ) )

    CALL add_var( field_list, prefix//'cvair', field%cvair,                       &
                & GRID_UNSTRUCTURED_CELL, ZA_HYBRID,                              &
                & t_cf_var('cvair', 'J/kg/K',                                     &
                &          'specific heat of air at constant colume',             &
                &          datatype_flt),                                         &
                & grib2_var(0,0,255, ibits, GRID_UNSTRUCTURED, GRID_CELL),        &
                & ldims=shape3d,                                                  &
                & lrestart = .FALSE.,                                             &
                & vert_interp=create_vert_interp_metadata(                        &
                &   vert_intp_type=vintp_types("P","Z","I"),                      &
                &   vert_intp_method=VINTP_METHOD_LIN ) )

    CALL add_var( field_list, prefix//'qconv', field%qconv,                       &
                & GRID_UNSTRUCTURED_CELL, ZA_HYBRID,                              &
                & t_cf_var('qconv', '(K/s)/(W/m2)',                               &
                &          'conv. factor layer heating to temp. tendency',        &
                &          datatype_flt),                                         &
                & grib2_var(0,0,255, ibits, GRID_UNSTRUCTURED, GRID_CELL),        &
                & ldims=shape3d,                                                  &
                & lrestart = .FALSE.,                                             &
                & vert_interp=create_vert_interp_metadata(                        &
                &   vert_intp_type=vintp_types("P","Z","I"),                      &
                &   vert_intp_method=VINTP_METHOD_LIN ) )

    CALL add_var( field_list, prefix//'q_phy', field%q_phy,                       &
                & GRID_UNSTRUCTURED_CELL, ZA_HYBRID,                              &
                & t_cf_var('q_phy', 'W m-2',                                      &
                &          'layer heating by physics',                            &
                &          datatype_flt),                                         &
                & grib2_var(0,0,255, ibits, GRID_UNSTRUCTURED, GRID_CELL),        &
                & ldims=shape3d,                                                  &
                & lrestart = .FALSE.,                                             &
                & vert_interp=create_vert_interp_metadata(                        &
                &   vert_intp_type=vintp_types("P","Z","I"),                      &
                &   vert_intp_method=VINTP_METHOD_LIN ) )

    CALL add_var( field_list, prefix//'q_phy_vi', field%q_phy_vi,                 &
                & GRID_UNSTRUCTURED_CELL, ZA_SURFACE,                             &
                & t_cf_var('q_phy_vi', 'W m-2',                                   &
                &          'vert. integr. heating by physics',                    &
                &          datatype_flt),                                         &
                & grib2_var(0,0,255, ibits, GRID_UNSTRUCTURED, GRID_CELL),        &
                & ldims=shape2d,                                                  &
                & lrestart = .FALSE. )

    CALL add_var( field_list, prefix//'q_rlw', field%q_rlw,                       &
                & GRID_UNSTRUCTURED_CELL, ZA_HYBRID,                              &
                & t_cf_var('q_rlw', 'W m-2',                                      &
                &          'layer heating by LW radiation',                       &
                &          datatype_flt),                                         &
                & grib2_var(0,0,255, ibits, GRID_UNSTRUCTURED, GRID_CELL),        &
                & ldims=shape3d,                                                  &
                & lrestart = .FALSE.,                                             &
                & vert_interp=create_vert_interp_metadata(                        &
                &   vert_intp_type=vintp_types("P","Z","I"),                      &
                &   vert_intp_method=VINTP_METHOD_LIN ) )

    CALL add_var( field_list, prefix//'q_rlw_vi', field%q_rlw_vi,                 &
                & GRID_UNSTRUCTURED_CELL, ZA_SURFACE,                             &
                & t_cf_var('q_rlw_vi', 'W m-2',                                   &
                &          'vert. integr. heating by LW radiation',               &
                &          datatype_flt),                                         &
                & grib2_var(0,0,255, ibits, GRID_UNSTRUCTURED, GRID_CELL),        &
                & ldims=shape2d,                                                  &
                & lrestart = .FALSE. )

    CALL add_var( field_list, prefix//'q_rsw', field%q_rsw,                       &
                & GRID_UNSTRUCTURED_CELL, ZA_HYBRID,                              &
                & t_cf_var('q_rsw', 'W m-2',                                      &
                &          'layer heating by SW radiation',                       &
                &          datatype_flt),                                         &
                & grib2_var(0,0,255, ibits, GRID_UNSTRUCTURED, GRID_CELL),        &
                & ldims=shape3d,                                                  &
                & lrestart = .FALSE.,                                             &
                & vert_interp=create_vert_interp_metadata(                        &
                &   vert_intp_type=vintp_types("P","Z","I"),                      &
                &   vert_intp_method=VINTP_METHOD_LIN ) )

    CALL add_var( field_list, prefix//'q_rsw_vi', field%q_rsw_vi,                 &
                & GRID_UNSTRUCTURED_CELL, ZA_SURFACE,                             &
                & t_cf_var('q_rsw_vi', 'W m-2',                                   &
                &          'vert. integr. heating by SW radiation',               &
                &          datatype_flt),                                         &
                & grib2_var(0,0,255, ibits, GRID_UNSTRUCTURED, GRID_CELL),        &
                & ldims=shape2d,                                                  &
                & lrestart = .FALSE. )

    CALL add_var( field_list, prefix//'q_vdf', field%q_vdf,                       &
                & GRID_UNSTRUCTURED_CELL, ZA_HYBRID,                              &
                & t_cf_var('q_vdf', 'W m-2',                                      &
                &          'layer heating by vertical diffusion',                 &
                &          datatype_flt),                                         &
                & grib2_var(0,0,255, ibits, GRID_UNSTRUCTURED, GRID_CELL),        &
                & ldims=shape3d,                                                  &
                & lrestart = .FALSE.,                                             &
                & vert_interp=create_vert_interp_metadata(                        &
                &   vert_intp_type=vintp_types("P","Z","I"),                      &
                &   vert_intp_method=VINTP_METHOD_LIN ) )

    CALL add_var( field_list, prefix//'q_vdf_vi', field%q_vdf_vi,                 &
                & GRID_UNSTRUCTURED_CELL, ZA_SURFACE,                             &
                & t_cf_var('q_vdf_vi', 'W m-2',                                   &
                &          'vert. integr. heating by vertical diffusion',         &
                &          datatype_flt),                                         &
                & grib2_var(0,0,255, ibits, GRID_UNSTRUCTURED, GRID_CELL),        &
                & ldims=shape2d,                                                  &
                & lrestart = .FALSE. )

    CALL add_var( field_list, prefix//'q_cnv', field%q_cnv,                       &
                & GRID_UNSTRUCTURED_CELL, ZA_HYBRID,                              &
                & t_cf_var('q_cnv', 'W m-2',                                      &
                &          'layer heating by vertical diffusion',                 &
                &          datatype_flt),                                         &
                & grib2_var(0,0,255, ibits, GRID_UNSTRUCTURED, GRID_CELL),        &
                & ldims=shape3d,                                                  &
                & lrestart = .FALSE.,                                             &
                & vert_interp=create_vert_interp_metadata(                        &
                &   vert_intp_type=vintp_types("P","Z","I"),                      &
                &   vert_intp_method=VINTP_METHOD_LIN ) )

    CALL add_var( field_list, prefix//'q_cnv_vi', field%q_cnv_vi,                 &
                & GRID_UNSTRUCTURED_CELL, ZA_SURFACE,                             &
                & t_cf_var('q_cnv_vi', 'W m-2',                                   &
                &          'vert. integr. heating by vertical diffusion',         &
                &          datatype_flt),                                         &
                & grib2_var(0,0,255, ibits, GRID_UNSTRUCTURED, GRID_CELL),        &
                & ldims=shape2d,                                                  &
                & lrestart = .FALSE. )

    CALL add_var( field_list, prefix//'q_cld', field%q_cld,                       &
                & GRID_UNSTRUCTURED_CELL, ZA_HYBRID,                              &
                & t_cf_var('q_cld', 'W m-2',                                      &
                &          'layer heating by vertical diffusion',                 &
                &          datatype_flt),                                         &
                & grib2_var(0,0,255, ibits, GRID_UNSTRUCTURED, GRID_CELL),        &
                & ldims=shape3d,                                                  &
                & lrestart = .FALSE.,                                             &
                & vert_interp=create_vert_interp_metadata(                        &
                &   vert_intp_type=vintp_types("P","Z","I"),                      &
                &   vert_intp_method=VINTP_METHOD_LIN ) )

    CALL add_var( field_list, prefix//'q_cld_vi', field%q_cld_vi,                 &
                & GRID_UNSTRUCTURED_CELL, ZA_SURFACE,                             &
                & t_cf_var('q_cld_vi', 'W m-2',                                   &
                &          'vert. integr. heating by vertical diffusion',         &
                &          datatype_flt),                                         &
                & grib2_var(0,0,255, ibits, GRID_UNSTRUCTURED, GRID_CELL),        &
                & ldims=shape2d,                                                  &
                & lrestart = .FALSE. )

    CALL add_var( field_list, prefix//'q_gwd', field%q_gwd,                       &
                & GRID_UNSTRUCTURED_CELL, ZA_HYBRID,                              &
                & t_cf_var('q_gwd', 'W m-2',                                      &
                &          'layer heating by atm. gravity wave drag',             &
                &          datatype_flt),                                         &
                & grib2_var(0,0,255, ibits, GRID_UNSTRUCTURED, GRID_CELL),        &
                & ldims=shape3d,                                                  &
                & lrestart = .FALSE.,                                             &
                & vert_interp=create_vert_interp_metadata(                        &
                &   vert_intp_type=vintp_types("P","Z","I"),                      &
                &   vert_intp_method=VINTP_METHOD_LIN ) )

    CALL add_var( field_list, prefix//'q_gwd_vi', field%q_gwd_vi,                 &
                & GRID_UNSTRUCTURED_CELL, ZA_SURFACE,                             &
                & t_cf_var('q_gwd_vi', 'W m-2',                                   &
                &          'vert. integr. heating by atm. gravity wave drag',     &
                &          datatype_flt),                                         &
                & grib2_var(0,0,255, ibits, GRID_UNSTRUCTURED, GRID_CELL),        &
                & ldims=shape2d,                                                  &
                & lrestart = .FALSE. )

    CALL add_var( field_list, prefix//'q_sso', field%q_sso,                       &
                & GRID_UNSTRUCTURED_CELL, ZA_HYBRID,                              &
                & t_cf_var('q_sso', 'W m-2',                                      &
                &          'layer heating by atm. gravity wave drag',             &
                &          datatype_flt),                                         &
                & grib2_var(0,0,255, ibits, GRID_UNSTRUCTURED, GRID_CELL),        &
                & ldims=shape3d,                                                  &
                & lrestart = .FALSE.,                                             &
                & vert_interp=create_vert_interp_metadata(                        &
                &   vert_intp_type=vintp_types("P","Z","I"),                      &
                &   vert_intp_method=VINTP_METHOD_LIN ) )

    CALL add_var( field_list, prefix//'q_sso_vi', field%q_sso_vi,                 &
                & GRID_UNSTRUCTURED_CELL, ZA_SURFACE,                             &
                & t_cf_var('q_sso_vi', 'W m-2',                                   &
                &          'vert. integr. heating by atm. gravity wave drag',     &
                &          datatype_flt),                                         &
                & grib2_var(0,0,255, ibits, GRID_UNSTRUCTURED, GRID_CELL),        &
                & ldims=shape2d,                                                  &
                & lrestart = .FALSE. )

       cf_desc    = t_cf_var('sh_vdiff','J m-2 s-1', '', datatype_flt)
       grib2_desc = grib2_var(255, 255, 255, ibits, GRID_UNSTRUCTURED, GRID_CELL)
       CALL add_var( field_list, prefix//'sh_vdiff', field%sh_vdiff,          &
                   & GRID_UNSTRUCTURED_CELL, ZA_SURFACE, cf_desc, grib2_desc, &
                   & lrestart = .FALSE., ldims=shape2d )
       cf_desc    = t_cf_var('con_dtrl','?', '', datatype_flt)
       grib2_desc = grib2_var(255, 255, 255, ibits, GRID_UNSTRUCTURED, GRID_CELL)
       CALL add_var( field_list, prefix//'con_dtrl', field%con_dtrl,          &
                   & GRID_UNSTRUCTURED_CELL, ZA_SURFACE, cf_desc, grib2_desc, &
                   & lrestart = .FALSE., ldims=shape2d )
       cf_desc    = t_cf_var('con_dtri','?', '', datatype_flt)
       grib2_desc = grib2_var(255, 255, 255, ibits, GRID_UNSTRUCTURED, GRID_CELL)
       CALL add_var( field_list, prefix//'con_dtri', field%con_dtri,          &
                   & GRID_UNSTRUCTURED_CELL, ZA_SURFACE, cf_desc, grib2_desc, &
                   & lrestart = .FALSE., ldims=shape2d )
       cf_desc    = t_cf_var('con_iteqv','?', '', datatype_flt)
       grib2_desc = grib2_var(255, 255, 255, ibits, GRID_UNSTRUCTURED, GRID_CELL)
       CALL add_var( field_list, prefix//'con_iteqv', field%con_iteqv,        &
                   & GRID_UNSTRUCTURED_CELL, ZA_SURFACE, cf_desc, grib2_desc, &
                   & lrestart = .FALSE., ldims=shape2d )
       cf_desc    = t_cf_var('qv_vdiff','kg/m^2/s', '', datatype_flt)
       grib2_desc = grib2_var(255, 255, 255, ibits, GRID_UNSTRUCTURED, GRID_CELL)
       CALL add_var( field_list, prefix//'qv_vdiff', field%qv_vdiff,          &
                   & GRID_UNSTRUCTURED_CELL, ZA_SURFACE, cf_desc, grib2_desc, &
                   & lrestart = .FALSE., ldims=shape2d )

    !---------------------------
    ! Sub grid scale orographic effects (sso)
    !---------------------------
    CALL add_var( field_list, prefix//'tauu_sso', field%u_stress_sso,             &
                & GRID_UNSTRUCTURED_CELL, ZA_SURFACE,                             &
                & t_cf_var('u_stress_sso', 'N m-2',                               &
                &          'zonal stress from subgrid scale orographic drag',     &
                &          datatype_flt),                                         &
                & grib2_var(0,2,17, ibits, GRID_UNSTRUCTURED, GRID_CELL),         &
                & ldims=shape2d,                                                  &
                & lrestart = .FALSE.,                                             &
                & isteptype=TSTEP_INSTANT                                         )

    CALL add_var( field_list, prefix//'tauv_sso', field%v_stress_sso,             &
                & GRID_UNSTRUCTURED_CELL, ZA_SURFACE,                             &
                & t_cf_var('v_stress_sso', 'N m-2',                               &
                &          'meridional stress from subgrid scale orographic drag',&
                &          datatype_flt),                                         &
                & grib2_var(0,2,18, ibits, GRID_UNSTRUCTURED, GRID_CELL),         &
                & ldims=shape2d,                                                  &
                & lrestart = .FALSE.,                                             &
                & isteptype=TSTEP_INSTANT                                         )

    CALL add_var( field_list, prefix//'diss_sso', field%dissipation_sso,          &
                & GRID_UNSTRUCTURED_CELL, ZA_SURFACE,                             &
                & t_cf_var('dissipation_sso', '',                                 &
                &          'dissipation of orographic waves',                     &
                &          datatype_flt),                                         &
                & grib2_var(0,0,255, ibits, GRID_UNSTRUCTURED, GRID_CELL),        &
                & ldims=shape2d,                                                  &
                & lrestart = .FALSE.,                                             &
                & isteptype=TSTEP_INSTANT                                         )

    !--------------------
    ! Turbulence
    !--------------------

     ! shape2d  = (/kproma,            kblks/)
     ! shape3d  = (/kproma, klev,      kblks/)
     !shapesfc = (/kproma, ksfc_type, kblks/)
     ! shapesfc = (/kproma, kblks, ksfc_type/)

     !ALLOCATE( field% ri     (nproma,nlev,nblks), &
      cf_desc    = t_cf_var('richardson_number', ' ', 'moist Richardson number', datatype_flt)
      grib2_desc = grib2_var(255, 255, 255, ibits, GRID_UNSTRUCTURED, GRID_CELL)
      CALL add_var( field_list, prefix//'ri', field%ri,                   &
                & GRID_UNSTRUCTURED_CELL, ZA_HYBRID, cf_desc, grib2_desc, &
                & lrestart = .FALSE., ldims=shape3d )

      ! &       field% mixlen (nproma,nlev,nblks), &
      cf_desc    = t_cf_var('mixing_length', 'm', 'mixing_length', datatype_flt)
      grib2_desc = grib2_var(255, 255, 255, ibits, GRID_UNSTRUCTURED, GRID_CELL)
      CALL add_var( field_list, prefix//'mixlen', field%mixlen,           &
                & GRID_UNSTRUCTURED_CELL, ZA_HYBRID, cf_desc, grib2_desc, &
                & lrestart = .FALSE., initval = -999._wp, ldims=shape3d )

      ! &       field% thvvar (nproma,nlev,nblks), &
      cf_desc    = t_cf_var('thvvar', 'K2',                           &
                 & 'subgrid variance of virtual potential temperature', datatype_flt)
      grib2_desc = grib2_var(255, 255, 255, ibits, GRID_UNSTRUCTURED, GRID_CELL)
      CALL add_var( field_list, prefix//'thvvar', field%thvvar,           &
                & GRID_UNSTRUCTURED_CELL, ZA_HYBRID, cf_desc, grib2_desc, &
                & lrestart = .FALSE., initval = 1.e-4_wp, ldims=shape3d )

      ! &       field% tkem0  (nproma,nlev,nblks), &
      cf_desc    = t_cf_var('tke', 'm2 s-2', 'TKE at step t', datatype_flt)
      grib2_desc = grib2_var(255, 255, 255, ibits, GRID_UNSTRUCTURED, GRID_CELL)
      CALL add_var( field_list, prefix//'tkem0', field%tkem0,             &
                & GRID_UNSTRUCTURED_CELL, ZA_HYBRID, cf_desc, grib2_desc, &
                & lrestart = .FALSE., initval = 1.e-4_wp, ldims=shape3d )

      ! &       field% tkem1  (nproma,nlev,nblks), &
      cf_desc    = t_cf_var('tke', 'm2 s-2', 'TKE at step t-dt', datatype_flt)
      grib2_desc = grib2_var(255, 255, 255, ibits, GRID_UNSTRUCTURED, GRID_CELL)
      CALL add_var( field_list, prefix//'tkem1', field%tkem1,             &
                & GRID_UNSTRUCTURED_CELL, ZA_HYBRID, cf_desc, grib2_desc, &
                & lrestart = .TRUE., initval = 1.e-4_wp, ldims=shape3d )

     !---------
     !ALLOCATE( field% cfm    (nproma,nlev,     nblks), &
      cf_desc    = t_cf_var('turb_exchng_coeff_momentum', '', '', datatype_flt)
      grib2_desc = grib2_var(255, 255, 255, ibits, GRID_UNSTRUCTURED, GRID_CELL)
      CALL add_var( field_list, prefix//'cfm', field%cfm,                 &
                & GRID_UNSTRUCTURED_CELL, ZA_HYBRID, cf_desc, grib2_desc, &
                & lrestart = .FALSE., ldims=shape3d )

      ! &       field% cfm_tile(nproma,nblks,nsfc_type), &
      CALL add_var( field_list, prefix//'cfm_tile', field%cfm_tile,              &
                  & GRID_UNSTRUCTURED_CELL, ZA_SURFACE,                          &
                  & t_cf_var('turb_exchng_coeff_momentum', '', '', datatype_flt),&
                  & grib2_var(255, 255, 255, ibits, GRID_UNSTRUCTURED,GRID_CELL),&
                  & ldims=shapesfc, lmiss=.TRUE., missval=cdimissval,            &
                  & lcontainer=.TRUE., lrestart=.FALSE., loutput=.FALSE.         )

      ALLOCATE(field%cfm_tile_ptr(ksfc_type))
      DO jsfc = 1,ksfc_type
        CALL add_ref( field_list, prefix//'cfm_tile',                              &
                    & prefix//'cfm_'//csfc(jsfc), field%cfm_tile_ptr(jsfc)%p,      &
                    & GRID_UNSTRUCTURED_CELL, ZA_SURFACE,                          &
                    & t_cf_var('turb_exchng_coeff_momentum_'//csfc(jsfc), '', '', datatype_flt),&
                    & grib2_var(255, 255, 255, ibits, GRID_UNSTRUCTURED,GRID_CELL),&
                    & lrestart=.FALSE., ldims=shape2d,                             &
                    & lmiss=.TRUE., missval=cdimissval )
      END DO

      !---------
      ! &       field% cfh    (nproma,nlev,     nblks), &
      cf_desc    = t_cf_var('turb_exchng_coeff_heat', '', '', datatype_flt)
      grib2_desc = grib2_var(255, 255, 255, ibits, GRID_UNSTRUCTURED, GRID_CELL)
      CALL add_var( field_list, prefix//'cfh', field%cfh,                 &
                & GRID_UNSTRUCTURED_CELL, ZA_HYBRID, cf_desc, grib2_desc, &
                & lrestart = .FALSE., ldims=shape3d )

      ! &       field% cfh_tile(nproma,nblks,nsfc_type), &
      CALL add_var( field_list, prefix//'cfh_tile', field%cfh_tile,              &
                  & GRID_UNSTRUCTURED_CELL, ZA_SURFACE,                          &
                  & t_cf_var('turb_exchng_coeff_heat', '', '', datatype_flt),    &
                  & grib2_var(255, 255, 255, ibits, GRID_UNSTRUCTURED,GRID_CELL),&
                  & ldims=shapesfc, lmiss=.TRUE., missval=cdimissval,            &
                  & lcontainer=.TRUE., lrestart=.FALSE., loutput=.FALSE.         )

      ALLOCATE(field%cfh_tile_ptr(ksfc_type))
      DO jsfc = 1,ksfc_type
        CALL add_ref( field_list, prefix//'cfh_tile',                              &
                    & prefix//'cfh_'//csfc(jsfc), field%cfh_tile_ptr(jsfc)%p,      &
                    & GRID_UNSTRUCTURED_CELL, ZA_SURFACE,                          &
                    & t_cf_var('turb_exchng_coeff_heat_'//csfc(jsfc), '', '',      &
                    &          datatype_flt),                                      &
                    & grib2_var(255, 255, 255, ibits, GRID_UNSTRUCTURED,GRID_CELL),&
                    & lrestart = .FALSE., ldims=shape2d,                           &
                    & lmiss=.TRUE., missval=cdimissval )
      END DO

      !---------
      ! &       field% cfv    (nproma,nlev,     nblks), &
      cf_desc    = t_cf_var('turb_exchng_coeff_water_var', '', '', datatype_flt)
      grib2_desc = grib2_var(255, 255, 255, ibits, GRID_UNSTRUCTURED, GRID_CELL)
      CALL add_var( field_list, prefix//'cfv', field%cfv,                 &
                & GRID_UNSTRUCTURED_CELL, ZA_HYBRID, cf_desc, grib2_desc, &
                & lrestart = .FALSE., ldims=shape3d )

      ! &       field% cftke  (nproma,nlev,     nblks), &
      cf_desc    = t_cf_var('turb_exchng_coeff_tke', '', '', datatype_flt)
      grib2_desc = grib2_var(255, 255, 255, ibits, GRID_UNSTRUCTURED, GRID_CELL)
      CALL add_var( field_list, prefix//'cftke', field%cftke,             &
                & GRID_UNSTRUCTURED_CELL, ZA_HYBRID, cf_desc, grib2_desc, &
                & lrestart = .FALSE., ldims=shape3d )

      ! &       field% cfthv  (nproma,nlev,     nblks)  )
      cf_desc    = t_cf_var('turb_exchng_coeff_thv', '', '', datatype_flt)
      grib2_desc = grib2_var(255, 255, 255, ibits, GRID_UNSTRUCTURED, GRID_CELL)
      CALL add_var( field_list, prefix//'cfthv', field%cfthv,             &
                & GRID_UNSTRUCTURED_CELL, ZA_HYBRID, cf_desc, grib2_desc, &
                & lrestart = .FALSE., ldims=shape3d )

     !ALLOCATE( field% coriol (nproma,nblks),                &
      cf_desc    = t_cf_var('Coriolis_param', 's-1', 'Coriolis parameter', datatype_flt)
      grib2_desc = grib2_var(255, 255, 255, ibits, GRID_UNSTRUCTURED, GRID_CELL)
      CALL add_var( field_list, prefix//'coriol', field%coriol,            &
                & GRID_UNSTRUCTURED_CELL, ZA_SURFACE, cf_desc, grib2_desc, &
                & lrestart = .FALSE., ldims=shape2d )

      ! &       field% ghpbl  (nproma,nblks),                &
      cf_desc    = t_cf_var('geopot_height_pbl_top', 'm', 'geopotential height of PBL top', datatype_flt)
      grib2_desc = grib2_var(255, 255, 255, ibits, GRID_UNSTRUCTURED, GRID_CELL)
      CALL add_var( field_list, prefix//'ghpbl', field%ghpbl,              &
                & GRID_UNSTRUCTURED_CELL, ZA_SURFACE, cf_desc, grib2_desc, &
                & lrestart = .FALSE., ldims=shape2d )

      !-----------------------------------
      ! &       field% z0m(nproma,nblks), &
      cf_desc    = t_cf_var('z0m', '', 'aerodynamic roughness length, grid box mean', &
           &                datatype_flt)
      grib2_desc = grib2_var(255, 255, 255, ibits, GRID_UNSTRUCTURED, GRID_CELL)
      CALL add_var( field_list, prefix//'z0m', field%z0m,                  &
                & GRID_UNSTRUCTURED_CELL, ZA_SURFACE, cf_desc, grib2_desc, &
                & lrestart = .FALSE., ldims=shape2d )

      ! &       field% z0m_tile(nproma,nblks,nsfc_type), &
      CALL add_var( field_list, prefix//'z0m_tile', field%z0m_tile,              &
                  & GRID_UNSTRUCTURED_CELL, ZA_SURFACE,                          &
                  & t_cf_var('z0m_tile', '', 'aerodynamic roughness length', datatype_flt),&
                  & grib2_var(255, 255, 255, ibits, GRID_UNSTRUCTURED,GRID_CELL),&
                  & ldims=shapesfc, lmiss=.TRUE., missval=cdimissval,            &
                  & lcontainer=.TRUE., lrestart=.FALSE., loutput=.FALSE.         )

      ALLOCATE(field%z0m_tile_ptr(ksfc_type))
      DO jsfc = 1,ksfc_type
        CALL add_ref( field_list, prefix//'z0m_tile',                              &
                    & prefix//'z0m_'//csfc(jsfc), field%z0m_tile_ptr(jsfc)%p,      &
                    & GRID_UNSTRUCTURED_CELL, ZA_SURFACE,                          &
                    & t_cf_var('z0m_'//csfc(jsfc), '','', datatype_flt),           &
                    & grib2_var(255, 255, 255, ibits, GRID_UNSTRUCTURED,GRID_CELL),&
                    & lrestart = .TRUE., ldims=shape2d,                            &
                    & lmiss=.TRUE., missval=cdimissval )
      END DO

   


      ! &        field% z0h_lnd(nproma, nblks), &
      cf_desc    = t_cf_var('z0h_lnd', '', 'roughness length heat, land', &
        &                datatype_flt)
      grib2_desc = grib2_var(255, 255, 255, ibits, GRID_UNSTRUCTURED, GRID_CELL)
      CALL add_var( field_list, prefix//'z0h_lnd', field%z0h_lnd,          &
                & GRID_UNSTRUCTURED_CELL, ZA_SURFACE, cf_desc, grib2_desc, &
                & lrestart = .TRUE., ldims=shape2d,                        &
                & lmiss=.TRUE., missval=cdimissval )

      !-----------------------------------

      ! &       field% ustar  (nproma,nblks),                &
      cf_desc    = t_cf_var('friction_velocity', 'm s-1', 'friction velocity', datatype_flt)
      grib2_desc = grib2_var(255, 255, 255, ibits, GRID_UNSTRUCTURED, GRID_CELL)
      CALL add_var( field_list, prefix//'ustar', field%ustar,              &
                & GRID_UNSTRUCTURED_CELL, ZA_SURFACE, cf_desc, grib2_desc, &
                & lrestart = .TRUE., initval = 1._wp, ldims=shape2d )

      ! &       field% wstar  (nproma,nblks),                &
      cf_desc    = t_cf_var('conv_velocity_scale', 'm s-1', 'convective velocity scale', datatype_flt)
      grib2_desc = grib2_var(255, 255, 255, ibits, GRID_UNSTRUCTURED, GRID_CELL)
      CALL add_var( field_list, prefix//'wstar', field%wstar,              &
                & GRID_UNSTRUCTURED_CELL, ZA_SURFACE, cf_desc, grib2_desc, &
                & lrestart = .FALSE., ldims=shape2d )

      ! &       field% wstar_tile(nproma,nblks,nsfc_type), &
      CALL add_var( field_list, prefix//'wstar_tile', field%wstar_tile,          &
                  & GRID_UNSTRUCTURED_CELL, ZA_SURFACE,                          &
                  & t_cf_var('wstar_tile', '', 'convective velocity scale', datatype_flt),&
                  & grib2_var(255, 255, 255, ibits, GRID_UNSTRUCTURED,GRID_CELL),&
                  & ldims=shapesfc, lcontainer=.TRUE.,                           &
                  & lrestart=.FALSE., loutput=.FALSE.                            )

      ALLOCATE(field%wstar_tile_ptr(ksfc_type))
      DO jsfc = 1,ksfc_type
        CALL add_ref( field_list, prefix//'wstar_tile',                            &
                    & prefix//'wstar_'//csfc(jsfc), field%wstar_tile_ptr(jsfc)%p,  &
                    & GRID_UNSTRUCTURED_CELL, ZA_SURFACE,                          &
                    & t_cf_var('wstar_'//csfc(jsfc), '','', datatype_flt),         &
                    & grib2_var(255, 255, 255, ibits, GRID_UNSTRUCTURED,GRID_CELL),&
                    & lrestart=.TRUE., ldims=shape2d                               )
      END DO


      ! &       field% kedisp (nproma,nblks),                &
      cf_desc    = t_cf_var('vert_int_dissip_kin_energy', 'W/m2',          &
         &                  'vert. integr. dissip. kin. energy', datatype_flt)
      grib2_desc = grib2_var(255, 255, 255, ibits, GRID_UNSTRUCTURED, GRID_CELL)
      CALL add_var( field_list, prefix//'kedisp', field%kedisp,            &
                & GRID_UNSTRUCTURED_CELL, ZA_SURFACE, cf_desc, grib2_desc, &
                & lrestart=.FALSE., ldims=shape2d )

      ! &       field% ocu    (nproma,nblks),                &
      cf_desc    = t_cf_var('ocean_sfc_u', 'm/s', 'u-component of ocean current/ice', datatype_flt)
      grib2_desc = grib2_var(10,1,2, iextbits, GRID_UNSTRUCTURED, GRID_CELL)
      CALL add_var( field_list, prefix//'ocu', field%ocu, &
        &           GRID_UNSTRUCTURED_CELL, ZA_SURFACE,   &
        &           cf_desc, grib2_desc, ldims=shape2d,   &
        &           lrestart=.TRUE. )

      ! &       field% ocv    (nproma,nblks),                &
      cf_desc    = t_cf_var('ocean_sfc_v', 'm/s', 'v-component of ocean current/ice', datatype_flt)
      grib2_desc = grib2_var(10,1,3, iextbits, GRID_UNSTRUCTURED, GRID_CELL)
      CALL add_var( field_list, prefix//'ocv', field%ocv, &
        &           GRID_UNSTRUCTURED_CELL, ZA_SURFACE,   &
        &           cf_desc, grib2_desc, ldims=shape2d,   &
        &           lrestart=.TRUE. )

    !-----------------------
    ! Surface
    !-----------------------
   !ALLOCATE( field% lfland (nproma, nblks),                 &
    cf_desc    = t_cf_var('lfland', '', '', datatype_flt)
    grib2_desc = grib2_var(255, 255, 255, ibits, GRID_UNSTRUCTURED, GRID_CELL)
    CALL add_var( field_list, prefix//'lfland', field%lfland,        &
              & GRID_UNSTRUCTURED_CELL, ZA_SURFACE,                  &
              & cf_desc, grib2_desc, ldims=shape2d, lrestart=.FALSE. )

    ! &       field% lfglac (nproma, nblks),                 &
    cf_desc    = t_cf_var('lfglac', '', '', datatype_flt)
    grib2_desc = grib2_var(255, 255, 255, ibits, GRID_UNSTRUCTURED, GRID_CELL)
    CALL add_var( field_list, prefix//'lfglac', field%lfglac,         &
              & GRID_UNSTRUCTURED_CELL, ZA_SURFACE,                   &
              & cf_desc, grib2_desc, ldims=shape2d, lrestart=.FALSE. )

  ! ALLOCATE( field% lfland (kproma, kblks), &
  !         & field% lfglac (kproma, kblks)  ) 

    ! &       field% lsmask (nproma, nblks),                 &
    cf_desc    = t_cf_var('land_cover', '', 'land cover', datatype_flt)
    grib2_desc = grib2_var(2, 0, 0, ibits, GRID_UNSTRUCTURED, GRID_CELL)
    CALL add_var( field_list, prefix//'land', field%lsmask,              &
              & GRID_UNSTRUCTURED_CELL, ZA_SURFACE, cf_desc, grib2_desc, &
              & lrestart=.FALSE., ldims=shape2d )

    ! &       field% glac   (nproma, nblks),                 &
    cf_desc    = t_cf_var('glacier_cover', '', 'fraction of land covered by glaciers', &
         &                datatype_flt)
    grib2_desc = grib2_var(255, 255, 255, ibits, GRID_UNSTRUCTURED, GRID_CELL)
    CALL add_var( field_list, prefix//'glac', field%glac,                &
              & GRID_UNSTRUCTURED_CELL, ZA_SURFACE, cf_desc, grib2_desc, &
              & lrestart=.FALSE., ldims=shape2d )

    ! &       field% seaice (nproma, nblks),                 &
    cf_desc    = t_cf_var('sea_ice_cover', '', 'fraction of ocean covered by sea ice', &
         &                datatype_flt)
    grib2_desc = grib2_var(10,2,0, ibits, GRID_UNSTRUCTURED, GRID_CELL)
    CALL add_var( field_list, prefix//'sic', field%seaice,    &
      &           GRID_UNSTRUCTURED_CELL, ZA_SURFACE,         &
      &           cf_desc, grib2_desc, ldims=shape2d,         &
      &           lrestart=.TRUE. )

    ! &       field% alake (nproma, nblks),                 &
    cf_desc    = t_cf_var('alake', '', 'fraction of lakes', &
         &                datatype_flt)
    grib2_desc = grib2_var(255, 255, 255, ibits, GRID_UNSTRUCTURED, GRID_CELL)
    CALL add_var( field_list, prefix//'alake', field%alake,              &
              & GRID_UNSTRUCTURED_CELL, ZA_SURFACE, cf_desc, grib2_desc, &
              & lrestart=.FALSE., ldims=shape2d )

    ! &       field% lake_ice_frc (nproma, nblks),                 &
    cf_desc    = t_cf_var('lake_ice_frc', '', 'fraction of ice on lakes', & 
         &                datatype_flt)
    grib2_desc = grib2_var(255,255,255, ibits, GRID_UNSTRUCTURED, GRID_CELL)
    CALL add_var( field_list, prefix//'lake_ice_frc', field%lake_ice_frc,  &
              & GRID_UNSTRUCTURED_CELL, ZA_SURFACE, cf_desc, grib2_desc,   &
              & initval=0._wp, lrestart=.TRUE., ldims=shape2d )

    ! &       field% icefrc (nproma, nblks),                 &
    cf_desc    = t_cf_var('ice_cover', '', 'ice cover given as fraction of grid box', & 
         &                datatype_flt)
    grib2_desc = grib2_var(10,2,0, ibits, GRID_UNSTRUCTURED, GRID_CELL)
    CALL add_var( field_list, prefix//'icefrc', field%icefrc,            &
              & GRID_UNSTRUCTURED_CELL, ZA_SURFACE, cf_desc, grib2_desc, &
              & lrestart=.FALSE., ldims=shape2d )

    !-----------------------------------
    ! &       field% ts(nproma,nblks), &
    cf_desc    = t_cf_var('surface_temperature', 'K', 'surface temperature', datatype_flt)
    grib2_desc = grib2_var(0,0,0, ibits, GRID_UNSTRUCTURED, GRID_CELL)
    CALL add_var( field_list, prefix//'ts', field%ts,                    &
              & GRID_UNSTRUCTURED_CELL, ZA_SURFACE, cf_desc, grib2_desc, &
              & lrestart=.TRUE., ldims=shape2d )

    ! &       field% ts_tile(nproma,nblks,nsfc_type), &
    CALL add_var( field_list, prefix//'ts_tile', field%ts_tile,                &
                & GRID_UNSTRUCTURED_CELL, ZA_SURFACE,                          &
                & t_cf_var('_tile', 'K', 'surface temperature on tiles', datatype_flt), &
                & grib2_var(0,0,0, ibits, GRID_UNSTRUCTURED, GRID_CELL),       &
                & ldims=shapesfc, lmiss=.TRUE., missval=cdimissval,            &
                & lcontainer=.TRUE., lrestart=.FALSE.         )

    ALLOCATE(field%ts_tile_ptr(ksfc_type))
    DO jsfc = 1,ksfc_type
      CALL add_ref( field_list, prefix//'ts_tile',                                   &
                  & prefix//'ts_'//csfc(jsfc), field%ts_tile_ptr(jsfc)%p,            &
                  & GRID_UNSTRUCTURED_CELL, ZA_SURFACE,                              &
                  & t_cf_var('ts_'//csfc(jsfc), 'K',                                 &
                  &          'surface temperature on '//csfc(jsfc), datatype_flt),   &
                  & grib2_var(0,0,0, ibits, GRID_UNSTRUCTURED, GRID_CELL),           &
                  & lrestart=.TRUE., ldims=shape2d,                                  &
                  & lmiss=.TRUE., missval=cdimissval )
    END DO
    !-----------------------------------

    ! &       field% qs_sfc_tile (nproma,nblks,nsfc_type), &
    CALL add_var( field_list, prefix//'qs_sfc_tile', field%qs_sfc_tile,        &
                & GRID_UNSTRUCTURED_CELL, ZA_SURFACE,                          &
                & t_cf_var('qs_sfc_tile', '', '', datatype_flt),               &
                & grib2_var(255, 255, 255, ibits, GRID_UNSTRUCTURED,GRID_CELL),&
                & ldims=shapesfc, lmiss=.TRUE., missval=cdimissval,            &
                & lcontainer=.TRUE., lrestart=.FALSE., loutput=.FALSE.         )

    ALLOCATE(field%qs_sfc_tile_ptr(ksfc_type))
    DO jsfc = 1,ksfc_type
      CALL add_ref( field_list, prefix//'qs_sfc_tile',                           &
                  & prefix//'qs_sfc_'//csfc(jsfc), field%qs_sfc_tile_ptr(jsfc)%p,&
                  & GRID_UNSTRUCTURED_CELL, ZA_SURFACE,                          &
                  & t_cf_var('qs_sfc_'//csfc(jsfc), '', '', datatype_flt),       &
                  & grib2_var(255, 255, 255, ibits, GRID_UNSTRUCTURED,GRID_CELL),&
                  & lrestart=.FALSE., ldims=shape2d,                             &
                  & lmiss=.TRUE., missval=cdimissval )
    END DO

    !-----------------------------------
    ! &       field% albedo (nproma,nblks),          &
    cf_desc    = t_cf_var('albedo', '', 'surface albedo', datatype_flt)
    grib2_desc = grib2_var(0,19,1, ibits, GRID_UNSTRUCTURED, GRID_CELL)
    CALL add_var( field_list, prefix//'albedo', field%albedo,              &
                & GRID_UNSTRUCTURED_CELL, ZA_SURFACE, cf_desc, grib2_desc, &
                & lrestart=.FALSE., ldims=shape2d )

    ! &       field% albvisdir (nproma,nblks),          &
    cf_desc    = t_cf_var('albvisdir', '', 'albedo VIS direct', datatype_flt)
    grib2_desc = grib2_var(255, 255, 255, ibits, GRID_UNSTRUCTURED, GRID_CELL)
    CALL add_var( field_list, prefix//'albvisdir', field%albvisdir,        &
                & GRID_UNSTRUCTURED_CELL, ZA_SURFACE, cf_desc, grib2_desc, &
                & lrestart=.TRUE., ldims=shape2d  )

    ! &       field% albvisdif (nproma,nblks),          &
    cf_desc    = t_cf_var('albvisdif', '', 'albedo VIS diffuse', datatype_flt)
    grib2_desc = grib2_var(255, 255, 255, ibits, GRID_UNSTRUCTURED, GRID_CELL)
    CALL add_var( field_list, prefix//'albvisdif', field%albvisdif,        &
                & GRID_UNSTRUCTURED_CELL, ZA_SURFACE, cf_desc, grib2_desc, &
                & lrestart=.TRUE., ldims=shape2d  )

    ! &       field% albnirdir (nproma,nblks),          &
    cf_desc    = t_cf_var('albnirdir', '', 'albedo NIR direct', datatype_flt)
    grib2_desc = grib2_var(255, 255, 255, ibits, GRID_UNSTRUCTURED, GRID_CELL)
    CALL add_var( field_list, prefix//'albnirdir', field%albnirdir,        &
                & GRID_UNSTRUCTURED_CELL, ZA_SURFACE, cf_desc, grib2_desc, &
                & lrestart=.TRUE., ldims=shape2d  )

    ! &       field% albnirdif (nproma,nblks),          &
    cf_desc    = t_cf_var('albnirdif', '', 'albedo NIR diffuse', datatype_flt)
    grib2_desc = grib2_var(255, 255, 255, ibits, GRID_UNSTRUCTURED, GRID_CELL)
    CALL add_var( field_list, prefix//'albnirdif', field%albnirdif,        &
                & GRID_UNSTRUCTURED_CELL, ZA_SURFACE, cf_desc, grib2_desc, &
                & lrestart=.TRUE., ldims=shape2d  )

    ! &       field% albvisdir_tile (nproma,nblks,nsfc_type),          &
    cf_desc    = t_cf_var('albvisdir_tile', '', 'albedo VIS direct', datatype_flt)
    grib2_desc = grib2_var(255, 255, 255, ibits, GRID_UNSTRUCTURED, GRID_CELL)
    CALL add_var( field_list, prefix//'albvisdir_tile', field%albvisdir_tile,             &
                & GRID_UNSTRUCTURED_CELL, ZA_SURFACE, cf_desc, grib2_desc,                &
                & ldims=shapesfc, lmiss=.TRUE., missval=cdimissval,                       &
                & lcontainer=.TRUE., lrestart=.FALSE.         )

    ! &       field% albvisdif_tile (nproma,nblks,nsfc_type),          &
    cf_desc    = t_cf_var('albvisdif_tile', '', 'albedo VIS diffuse', datatype_flt)
    grib2_desc = grib2_var(255, 255, 255, ibits, GRID_UNSTRUCTURED, GRID_CELL)
    CALL add_var( field_list, prefix//'albvisdif_tile', field%albvisdif_tile,             &
                & GRID_UNSTRUCTURED_CELL, ZA_SURFACE, cf_desc, grib2_desc,                &
                & ldims=shapesfc, lmiss=.TRUE., missval=cdimissval,                       &
                & lcontainer=.TRUE., lrestart=.FALSE.         )

    ! &       field% albnirdir_tile (nproma,nblks,nsfc_type),          &
    cf_desc    = t_cf_var('albnirdir_tile', '', 'albedo NIR direct', datatype_flt)
    grib2_desc = grib2_var(255, 255, 255, ibits, GRID_UNSTRUCTURED, GRID_CELL)
    CALL add_var( field_list, prefix//'albnirdir_tile', field%albnirdir_tile,             &
                & GRID_UNSTRUCTURED_CELL, ZA_SURFACE, cf_desc, grib2_desc,                &
                & ldims=shapesfc, lmiss=.TRUE., missval=cdimissval,                       &
                & lcontainer=.TRUE., lrestart=.FALSE.         )

    ! &       field% albnirdif_tile (nproma,nblks,nsfc_type),          &
    cf_desc    = t_cf_var('albnirdif_tile', '', 'albedo NIR diffuse', datatype_flt)
    grib2_desc = grib2_var(255, 255, 255, ibits, GRID_UNSTRUCTURED, GRID_CELL)
    CALL add_var( field_list, prefix//'albnirdif_tile', field%albnirdif_tile,             &
                & GRID_UNSTRUCTURED_CELL, ZA_SURFACE, cf_desc, grib2_desc,                &
                & ldims=shapesfc, lmiss=.TRUE., missval=cdimissval,                       &
                & lcontainer=.TRUE., lrestart=.FALSE.         )

    ! &       field% albedo_tile (nproma,nblks,nsfc_type),          &
    cf_desc    = t_cf_var('albedo_tile', '', 'albedo', datatype_flt)
    grib2_desc = grib2_var(255, 255, 255, ibits, GRID_UNSTRUCTURED, GRID_CELL)
    CALL add_var( field_list, prefix//'albedo_tile', field%albedo_tile,                   &
                & GRID_UNSTRUCTURED_CELL, ZA_SURFACE, cf_desc, grib2_desc,                &
                & ldims=shapesfc, lmiss=.TRUE., missval=cdimissval,                       &
                & lcontainer=.TRUE., lrestart=.FALSE.         )

    ALLOCATE(field%albvisdir_tile_ptr(ksfc_type), field%albvisdif_tile_ptr(ksfc_type), &
             field%albnirdir_tile_ptr(ksfc_type), field%albnirdif_tile_ptr(ksfc_type), &
             field%albedo_tile_ptr(ksfc_type)                                          )

    DO jsfc = 1,ksfc_type
      CALL add_ref( field_list, prefix//'albvisdir_tile',                              &
                  & prefix//'albvisdir_'//csfc(jsfc), field%albvisdir_tile_ptr(jsfc)%p,&
                  & GRID_UNSTRUCTURED_CELL, ZA_SURFACE,                                &
                  & t_cf_var('albvisdir_'//csfc(jsfc), '', '', datatype_flt),          &
                  & grib2_var(255, 255, 255, ibits, GRID_UNSTRUCTURED, GRID_CELL),     &
                  & lrestart=.FALSE., ldims=shape2d,                                   &
                  & lmiss=.TRUE., missval=cdimissval )
      CALL add_ref( field_list, prefix//'albvisdif_tile',                              &
                  & prefix//'albvisdif_'//csfc(jsfc), field%albvisdif_tile_ptr(jsfc)%p,&
                  & GRID_UNSTRUCTURED_CELL, ZA_SURFACE,                                &
                  & t_cf_var('albvisdif_'//csfc(jsfc), '', '', datatype_flt),          &
                  & grib2_var(255, 255, 255, ibits, GRID_UNSTRUCTURED, GRID_CELL),     &
                  & lrestart=.FALSE., ldims=shape2d,                                   &
                  & lmiss=.TRUE., missval=cdimissval )
      CALL add_ref( field_list, prefix//'albnirdir_tile',                              &
                  & prefix//'albnirdir_'//csfc(jsfc), field%albnirdir_tile_ptr(jsfc)%p,&
                  & GRID_UNSTRUCTURED_CELL, ZA_SURFACE,                                &
                  & t_cf_var('albnirdir_'//csfc(jsfc), '', '', datatype_flt),          &
                  & grib2_var(255, 255, 255, ibits, GRID_UNSTRUCTURED, GRID_CELL),     &
                  & lrestart=.FALSE., ldims=shape2d,                                   &
                  & lmiss=.TRUE., missval=cdimissval )
      CALL add_ref( field_list, prefix//'albnirdif_tile',                              &
                  & prefix//'albnirdif_'//csfc(jsfc), field%albnirdif_tile_ptr(jsfc)%p,&
                  & GRID_UNSTRUCTURED_CELL, ZA_SURFACE,                                &
                  & t_cf_var('albnirdif_'//csfc(jsfc), '', '', datatype_flt),          &
                  & grib2_var(255, 255, 255, ibits, GRID_UNSTRUCTURED, GRID_CELL),     &
                  & lrestart=.FALSE., ldims=shape2d,                                   &
                  & lmiss=.FALSE., missval=cdimissval )
      CALL add_ref( field_list, prefix//'albedo_tile',                                 &
                  & prefix//'albedo_'//csfc(jsfc), field%albedo_tile_ptr(jsfc)%p,      &
                  & GRID_UNSTRUCTURED_CELL, ZA_SURFACE,                                &
                  & t_cf_var('albedo_'//csfc(jsfc), '', '', datatype_flt),             &
                  & grib2_var(255, 255, 255, ibits, GRID_UNSTRUCTURED, GRID_CELL),     &
                  & lrestart=.FALSE., ldims=shape2d,                                   &
                  & lmiss=.TRUE., missval=cdimissval )
    END DO

    !---------------------------
    ! Surface fluxes
    !---------------------------
    ! gridbox mean

    CALL add_var( field_list, prefix//'evspsbl', field%evap,              &
                & GRID_UNSTRUCTURED_CELL, ZA_SURFACE,                     &
                & t_cf_var('evap', 'kg m-2 s-1', 'evaporation',           &
                & datatype_flt),                                          &
                & grib2_var(0,1,6,iextbits, GRID_UNSTRUCTURED, GRID_CELL),&
                & ldims=shape2d,                                          &
                & lrestart = .FALSE.,                                     &
                & isteptype=TSTEP_INSTANT                                 )

    CALL add_var( field_list, prefix//'hfls', field%lhflx,                &
                & GRID_UNSTRUCTURED_CELL, ZA_SURFACE,                     &
                & t_cf_var('lhflx', 'W m-2 ', 'latent heat flux',         &
                & datatype_flt),                                          &
                & grib2_var(0,0,10, ibits, GRID_UNSTRUCTURED, GRID_CELL), &
                & ldims=shape2d,                                          &
                & lrestart = .FALSE.,                                     &
                & isteptype=TSTEP_INSTANT                                 )

    CALL add_var( field_list, prefix//'hfss', field%shflx,                &
                & GRID_UNSTRUCTURED_CELL, ZA_SURFACE,                     &
                & t_cf_var('shflx', 'W m-2 ', 'sensible heat flux',       &
                & datatype_flt),                                          &
                & grib2_var(0,0,11, ibits, GRID_UNSTRUCTURED, GRID_CELL), &
                & ldims=shape2d,                                          &
                & lrestart = .FALSE.,                                     &
                & isteptype=TSTEP_INSTANT                                 )

    !---------------------------------
    ! values on tiles

    CALL add_var( field_list, prefix//'rsns_tile',field%swflxsfc_tile,    &
                & GRID_UNSTRUCTURED_CELL, ZA_SURFACE,                     &
                & t_cf_var('rsns_tile', 'W m-2',                          &
                &          'shortwave net flux at surface on tiles',      &
                &          datatype_flt),                                 &
                & grib2_var(0,4,9, ibits, GRID_UNSTRUCTURED, GRID_CELL),  &
                & ldims=shapesfc, lmiss=.TRUE., missval=cdimissval,       &
                & lcontainer=.TRUE., lrestart=.FALSE., loutput=.FALSE.    )

    CALL add_var( field_list, prefix//'rlns_tile',field%lwflxsfc_tile,    &
                & GRID_UNSTRUCTURED_CELL, ZA_SURFACE,                     &
                & t_cf_var('rlns_tile', 'W m-2',                          &
                &          'longwave net flux at surface on tiles',       &
                &          datatype_flt),                                 &
                & grib2_var(0,5,5, ibits, GRID_UNSTRUCTURED, GRID_CELL),  &
                & ldims=shapesfc, lmiss=.TRUE., missval=cdimissval,       &
                & lcontainer=.TRUE., lrestart=.FALSE., loutput=.FALSE.    )

    CALL add_var( field_list, prefix//'evspsbl_tile', field%evap_tile,    &
                & GRID_UNSTRUCTURED_CELL, ZA_SURFACE,                     &
                & t_cf_var('evspsbl_tile', 'kg m-2 s-1',                  &
                &          'evaporation on tiles', datatype_flt),         &
                & grib2_var(0,1,6, ibits, GRID_UNSTRUCTURED, GRID_CELL),  &
                & ldims=shapesfc,                                         &
                & lcontainer=.TRUE., lrestart=.FALSE., loutput=.FALSE.    )

    CALL add_var( field_list, prefix//'hfls_tile', field%lhflx_tile,      &
                & GRID_UNSTRUCTURED_CELL, ZA_SURFACE,                     &
                & t_cf_var('hfls_tile', 'W m-2',                          &
                &          'latent heat flux on tiles', datatype_flt),    &
                & grib2_var(0,0,10, ibits, GRID_UNSTRUCTURED, GRID_CELL), &
                & ldims=shapesfc, lmiss=.TRUE., missval=cdimissval,       &
                & lcontainer=.TRUE., lrestart=.FALSE., loutput=.FALSE.    )

    CALL add_var( field_list, prefix//'hfss_tile', field%shflx_tile,      &
                & GRID_UNSTRUCTURED_CELL, ZA_SURFACE,                     &
                & t_cf_var('hfss_tile', 'W m-2',                          &
                &          'sensible heat flux on tiles', datatype_flt),  &
                & grib2_var(0,0,11, ibits, GRID_UNSTRUCTURED, GRID_CELL), &
                & ldims=shapesfc, lmiss=.TRUE., missval=cdimissval,       &
                & lcontainer=.TRUE., lrestart=.FALSE., loutput=.FALSE.    )

    CALL add_var( field_list, prefix//'frac_tile', field%frac_tile,       &
                & GRID_UNSTRUCTURED_CELL, ZA_SURFACE,                     &
                & t_cf_var('frac_tile', '%',                              &
                &          'surface fraction of tiles', datatype_flt),    &
                & grib2_var(255,255,255, ibits, GRID_UNSTRUCTURED, GRID_CELL), &
                & ldims=shapesfc, lmiss=.TRUE., missval=cdimissval,       &
                & lcontainer=.TRUE., lrestart=.FALSE., loutput=.FALSE.    )

    ALLOCATE(field%swflxsfc_tile_ptr(ksfc_type))
    ALLOCATE(field%lwflxsfc_tile_ptr(ksfc_type))
    ALLOCATE(field%evap_tile_ptr(ksfc_type))
    ALLOCATE(field%lhflx_tile_ptr(ksfc_type))
    ALLOCATE(field%shflx_tile_ptr(ksfc_type))
    ALLOCATE(field%frac_tile_ptr(ksfc_type))

    DO jsfc = 1,ksfc_type

      CALL add_ref( field_list, prefix//'rsns_tile',                                   &
                  & prefix//'rsns_'//csfc(jsfc), field%swflxsfc_tile_ptr(jsfc)%p,      &
                  & GRID_UNSTRUCTURED_CELL, ZA_SURFACE,                                &
                  & t_cf_var('rsns_'//csfc(jsfc), 'W m-2',                             &
                  &          'shortwave net flux at surface on tile '//csfc(jsfc),     &
                  &          datatype_flt),                                            &
                  & grib2_var(0,4,9, ibits, GRID_UNSTRUCTURED, GRID_CELL),             &
                  & lrestart=.FALSE., ldims=shape2d,                                   &
                  & lmiss=.TRUE., missval=cdimissval )

      CALL add_ref( field_list, prefix//'rlns_tile',                                   &
                  & prefix//'rlns_'//csfc(jsfc), field%lwflxsfc_tile_ptr(jsfc)%p,      &
                  & GRID_UNSTRUCTURED_CELL, ZA_SURFACE,                                &
                  & t_cf_var('rlns_'//csfc(jsfc), 'W m-2',                             &
                  &          'longwave net flux at surface on tile '//csfc(jsfc),      &
                  &          datatype_flt),                                            &
                  & grib2_var(0,5,5, ibits, GRID_UNSTRUCTURED, GRID_CELL),             &
                  & lrestart=.FALSE., ldims=shape2d,                                   &
                  & lmiss=.TRUE., missval=cdimissval )

      CALL add_ref( field_list, prefix//'evspsbl_tile',                                &
                  & prefix//'evspsbl_'//csfc(jsfc), field%evap_tile_ptr(jsfc)%p,       &
                  & GRID_UNSTRUCTURED_CELL, ZA_SURFACE,                                &
                  & t_cf_var('evspsbl_'//csfc(jsfc), 'kg m-2 s-1',                     &
                  &          'evaporation on tile '//csfc(jsfc), datatype_flt),        &
                  & grib2_var(0,1,6, ibits, GRID_UNSTRUCTURED, GRID_CELL),             &
                  & lrestart=.FALSE., ldims=shape2d,                                   &
                  & lmiss=.TRUE., missval=cdimissval )

      CALL add_ref( field_list, prefix//'hfls_tile',                                   &
                  & prefix//'hfls_'//csfc(jsfc), field%lhflx_tile_ptr(jsfc)%p,         &
                  & GRID_UNSTRUCTURED_CELL, ZA_SURFACE,                                &
                  & t_cf_var('hfls_'//csfc(jsfc), 'W m-2',                             &
                  &          'latent heat flux on tile '//csfc(jsfc), datatype_flt),   &
                  & grib2_var(0,0,10, ibits, GRID_UNSTRUCTURED, GRID_CELL),            &
                  & lrestart=.FALSE., ldims=shape2d,                                   &
                  & lmiss=.TRUE., missval=cdimissval )

      CALL add_ref( field_list, prefix//'hfss_tile',                                   &
                  & prefix//'hfss_'//csfc(jsfc), field%shflx_tile_ptr(jsfc)%p,         &
                  & GRID_UNSTRUCTURED_CELL, ZA_SURFACE,                                &
                  & t_cf_var('hfss_'//csfc(jsfc), 'W m-2',                             &
                  &          'sensible heat flux on tile '//csfc(jsfc),datatype_flt),  &
                  & grib2_var(0,0,11, ibits, GRID_UNSTRUCTURED, GRID_CELL),            &
                  & lrestart=.FALSE., ldims=shape2d,                                   &
                  & lmiss=.TRUE., missval=cdimissval )

      CALL add_ref( field_list, prefix//'frac_tile',                                   &
                  & prefix//'frac_'//csfc(jsfc), field%frac_tile_ptr(jsfc)%p,          &
                  & GRID_UNSTRUCTURED_CELL, ZA_SURFACE,                                &
                  & t_cf_var('frac_'//csfc(jsfc), '%',                                 &
                  &          'surface fraction of tile '//csfc(jsfc),                  &
                  &          datatype_flt),                                            &
                  & grib2_var(255,255,255, ibits, GRID_UNSTRUCTURED, GRID_CELL),       &
                  &  ldims=shape2d, lmiss=.TRUE., missval=cdimissval )

    END DO

    !-----------------------------------------
    ! wind stress, grid box mean
    !-----------------------------------------

    CALL add_var( field_list, prefix//'tauu', field%u_stress        ,           &
                & GRID_UNSTRUCTURED_CELL, ZA_SURFACE,                           &
                & t_cf_var('u_stress','N m-2','u-momentum flux at the surface', &
                &          datatype_flt),                                       &
                & grib2_var(0,2,17, ibits, GRID_UNSTRUCTURED, GRID_CELL),       &
                & ldims=shape2d,                                                &
                & lrestart = .FALSE.,                                           &
                & isteptype=TSTEP_INSTANT                                       )

    CALL add_var( field_list, prefix//'tauv', field%v_stress,                   &
                & GRID_UNSTRUCTURED_CELL, ZA_SURFACE,                           &
                & t_cf_var('v_stress','N m-2','v-momentum flux at the surface', &
                &          datatype_flt),                                       &
                & grib2_var(0,2,18, ibits, GRID_UNSTRUCTURED, GRID_CELL),       &
                & ldims=shape2d,                                                &
                & lrestart = .FALSE.,                                           &
                & isteptype=TSTEP_INSTANT                                       )

    ! wind stress, instantaneous tile values 

    CALL add_var( field_list, prefix//'tauu_tile', field%u_stress_tile,         &
                & GRID_UNSTRUCTURED_CELL, ZA_SURFACE,                           &
                & t_cf_var('u_stress_tile', 'N m-2',                            &
                &          'u-momentum flux at the surface on tiles',           &
                &          datatype_flt),                                       &
                & grib2_var(0,2,17, ibits, GRID_UNSTRUCTURED, GRID_CELL),       &
                & ldims=shapesfc, lmiss=.TRUE., missval=cdimissval,             &
                & lcontainer=.TRUE., lrestart=.FALSE., loutput=.FALSE.          )

    CALL add_var( field_list, prefix//'tauv_tile', field%v_stress_tile,         &
                & GRID_UNSTRUCTURED_CELL, ZA_SURFACE,                           &
                & t_cf_var('v_stress_tile', 'N m-2',                            &
                &          'v-momentum flux at the surface on tiles',           &
                &          datatype_flt),                                       &
                & grib2_var(0,2,18, ibits, GRID_UNSTRUCTURED, GRID_CELL),       &
                & ldims=shapesfc, lmiss=.TRUE., missval=cdimissval,             &
                & lcontainer=.TRUE., lrestart=.FALSE., loutput=.FALSE.          )

    ALLOCATE(field%u_stress_tile_ptr(ksfc_type))
    ALLOCATE(field%v_stress_tile_ptr(ksfc_type))

    DO jsfc = 1,ksfc_type

      CALL add_ref( field_list, prefix//'tauu_tile',                                &
                  & prefix//'tauu_'//csfc(jsfc), field%u_stress_tile_ptr(jsfc)%p,   &
                  & GRID_UNSTRUCTURED_CELL, ZA_SURFACE,                             &
                  & t_cf_var('u_stress_'//csfc(jsfc), 'N m-2',                      &
                  &          'u-momentum flux at the surface on tile '//csfc(jsfc), &
                  &          datatype_flt),                                         &
                  & grib2_var(0,2,17, ibits, GRID_UNSTRUCTURED, GRID_CELL),         &
                  & lrestart=.FALSE., ldims=shape2d,                                   &
                  & lmiss=.TRUE., missval=cdimissval )

      CALL add_ref( field_list, prefix//'tauv_tile',                                &
                  & prefix//'tauv_'//csfc(jsfc), field%v_stress_tile_ptr(jsfc)%p,   &
                  & GRID_UNSTRUCTURED_CELL, ZA_SURFACE,                             &
                  & t_cf_var('v_stress_'//csfc(jsfc), 'N m-2',                      &
                  &          'v-momentum flux at the surface on tile '//csfc(jsfc), &
                  &          datatype_flt),                                         &
                  & grib2_var(0,2,18, ibits, GRID_UNSTRUCTURED, GRID_CELL),         &
                  & lrestart=.FALSE., ldims=shape2d,                                   &
                  & lmiss=.TRUE., missval=cdimissval )
    END DO

    !-----------------------------------------
    ! near surface diagnostics, grid box mean
    !-----------------------------------------

    CALL add_var( field_list, prefix//'sfcwind', field%sfcwind,                 &
                & GRID_UNSTRUCTURED_CELL, ZA_SURFACE,                           &
                & t_cf_var('sfcwind','m s-1','10m windspeed',                   &
                &          datatype_flt),                                       &
                & grib2_var(0,2,1, ibits, GRID_UNSTRUCTURED, GRID_CELL),        &
                & ldims=shape2d,                                                &
                & lrestart = .FALSE.,                                           &
                & isteptype=TSTEP_INSTANT                                       )

    CALL add_var( field_list, prefix//'uas', field%uas,                         &
                & GRID_UNSTRUCTURED_CELL, ZA_SURFACE,                           &
                & t_cf_var('uas','m s-1','zonal wind in 10m',                   &
                &          datatype_flt),                                       &
                & grib2_var(0,2,2, ibits, GRID_UNSTRUCTURED, GRID_CELL),        &
                & ldims=shape2d,                                                &
                & lrestart = .FALSE.,                                           &
                & isteptype=TSTEP_INSTANT                                       )

    CALL add_var( field_list, prefix//'vas', field%vas,                         &
                & GRID_UNSTRUCTURED_CELL, ZA_SURFACE,                           &
                & t_cf_var('vas','m s-1','meridional wind in 10m',              &
                &          datatype_flt),                                       &
                & grib2_var(0,2,3, ibits, GRID_UNSTRUCTURED, GRID_CELL),        &
                & ldims=shape2d,                                                &
                & lrestart = .FALSE.,                                           &
                & isteptype=TSTEP_INSTANT                                       )

    CALL add_var( field_list, prefix//'tas', field%tas,                         &
                & GRID_UNSTRUCTURED_CELL, ZA_SURFACE,                           &
                & t_cf_var('tas','K','temperature in 2m',                       &
                &          datatype_flt),                                       &
                & grib2_var(0,0,0, ibits, GRID_UNSTRUCTURED, GRID_CELL),        &
                & ldims=shape2d,                                                &
                & lrestart = .FALSE.,                                           &
                & isteptype=TSTEP_INSTANT                                       )

    CALL add_var( field_list, prefix//'dew2', field%dew2,                       &
                & GRID_UNSTRUCTURED_CELL, ZA_SURFACE,                           &
                & t_cf_var('dew2','K','dew point temperature in 2m',            &
                &          datatype_flt),                                       &
                & grib2_var(0,0,6, ibits, GRID_UNSTRUCTURED, GRID_CELL),        &
                & ldims=shape2d,                                                &
                & lrestart = .FALSE.,                                           &
                & isteptype=TSTEP_INSTANT                                       )

    CALL add_var( field_list, prefix//'tasmax', field%tasmax,                   &
                & GRID_UNSTRUCTURED_CELL, ZA_SURFACE,                           &
                & t_cf_var('tasmax','K','maximum 2m temperature',               &
                &          datatype_flt),                                       &
                & grib2_var(0,0,4, ibits, GRID_UNSTRUCTURED, GRID_CELL),        &
                & ldims=shape2d,                                                &
                & lrestart = .FALSE.,                                           &
                & initval = -99._wp, resetval = -99._wp,                        &
                & isteptype=TSTEP_MAX,                                          &
                & action_list=actions(new_action(ACTION_RESET,"P1D"))           )

    CALL add_var( field_list, prefix//'tasmin', field%tasmin,                   &
                & GRID_UNSTRUCTURED_CELL, ZA_SURFACE,                           &
                & t_cf_var('tasmin','K','minimum 2m temperature',               &
                &          datatype_flt),                                       &
                & grib2_var(0,0,5, ibits, GRID_UNSTRUCTURED, GRID_CELL),        &
                & ldims=shape2d,                                                &
                & lrestart = .FALSE.,                                           &
                & initval = 999._wp, resetval = 999._wp,                        &
                & isteptype=TSTEP_MIN,                                          &
                & action_list=actions(new_action(ACTION_RESET,"P1D"))           )

    !--------------------------------------
    ! near surface diagnostics, tile values
    !--------------------------------------

    CALL add_var( field_list, prefix//'sfcwind_tile', field%sfcwind_tile,       &
                & GRID_UNSTRUCTURED_CELL, ZA_SURFACE,                           &
                & t_cf_var('sfcwind_tile','m s-1','10m windspeed on tiles',     &
                &          datatype_flt),                                       &
                & grib2_var(0,2,1, ibits, GRID_UNSTRUCTURED, GRID_CELL),        &
                & ldims=shapesfc,                                               &
                & lcontainer=.TRUE., lrestart=.FALSE.,                          &
                & isteptype=TSTEP_INSTANT                                       )

    CALL add_var( field_list, prefix//'uas_tile', field%uas_tile,               &
                & GRID_UNSTRUCTURED_CELL, ZA_SURFACE,                           &
                & t_cf_var('uas_tile','m s-1','zonal wind in 10m on tiles',     &
                &          datatype_flt),                                       &
                & grib2_var(0,2,2, ibits, GRID_UNSTRUCTURED, GRID_CELL),        &
                & ldims=shapesfc,                                               &
                & lcontainer=.TRUE., lrestart=.FALSE.,                          &
                & isteptype=TSTEP_INSTANT                                       )

    CALL add_var( field_list, prefix//'vas_tile', field%vas_tile,               &
                & GRID_UNSTRUCTURED_CELL, ZA_SURFACE,                           &
                & t_cf_var('vas_tile','m s-1','meridional wind in 10m on tiles',&
                &          datatype_flt),                                       &
                & grib2_var(0,2,3, ibits, GRID_UNSTRUCTURED, GRID_CELL),        &
                & ldims=shapesfc,                                               &
                & lcontainer=.TRUE., lrestart=.FALSE.,                          &
                & isteptype=TSTEP_INSTANT                                       )

    CALL add_var( field_list, prefix//'tas_tile', field%tas_tile,               &
                & GRID_UNSTRUCTURED_CELL, ZA_SURFACE,                           &
                & t_cf_var('tas_tile','K','temperature in 2m on tiles',         &
                &          datatype_flt),                                       &
                & grib2_var(0,0,0, ibits, GRID_UNSTRUCTURED, GRID_CELL),        &
                & ldims=shapesfc,                                               &
                & lcontainer=.TRUE., lrestart=.FALSE.,                          &
                & isteptype=TSTEP_INSTANT                                       )

    CALL add_var( field_list, prefix//'dew2_tile', field%dew2_tile,             &
                & GRID_UNSTRUCTURED_CELL, ZA_SURFACE,                           &
                & t_cf_var('dew2_tile','K','dew point temperature in 2m on tiles',&
                &          datatype_flt),                                       &
                & grib2_var(0,0,6, ibits, GRID_UNSTRUCTURED, GRID_CELL),        &
                & ldims=shapesfc,                                               &
                & lcontainer=.TRUE., lrestart=.FALSE.,                          &
                & isteptype=TSTEP_INSTANT                                       )

    ALLOCATE(field%sfcwind_tile_ptr(ksfc_type))
    ALLOCATE(field%uas_tile_ptr(ksfc_type))
    ALLOCATE(field%vas_tile_ptr(ksfc_type))
    ALLOCATE(field%tas_tile_ptr(ksfc_type))
    ALLOCATE(field%dew2_tile_ptr(ksfc_type))

    DO jsfc = 1,ksfc_type

      CALL add_ref( field_list, prefix//'sfcwind_tile',                             &
                  & prefix//'sfcwind_'//csfc(jsfc), field%sfcwind_tile_ptr(jsfc)%p, &
                  & GRID_UNSTRUCTURED_CELL, ZA_SURFACE,                             &
                  & t_cf_var('sfcwind_'//csfc(jsfc), 'm s-1',                       &
                  &          '10m windspeed on tile '//csfc(jsfc),                  &
                  &          datatype_flt),                                         &
                  & grib2_var(0,2,1, ibits, GRID_UNSTRUCTURED, GRID_CELL),          &
                  & lrestart=.FALSE., ldims=shape2d,                                &
                  & lmiss=.TRUE., missval=cdimissval )

      CALL add_ref( field_list, prefix//'uas_tile',                                 &
                  & prefix//'uas_'//csfc(jsfc), field%uas_tile_ptr(jsfc)%p,         &
                  & GRID_UNSTRUCTURED_CELL, ZA_SURFACE,                             &
                  & t_cf_var('uas_'//csfc(jsfc), 'm s-1',                           &
                  &          'zonal wind in 10m on tile '//csfc(jsfc),              &
                  &          datatype_flt),                                         &
                  & grib2_var(0,2,2, ibits, GRID_UNSTRUCTURED, GRID_CELL),          &
                  & lrestart=.FALSE., ldims=shape2d,                                &
                  & lmiss=.TRUE., missval=cdimissval )

      CALL add_ref( field_list, prefix//'vas_tile',                                 &
                  & prefix//'vas_'//csfc(jsfc), field%vas_tile_ptr(jsfc)%p,         &
                  & GRID_UNSTRUCTURED_CELL, ZA_SURFACE,                             &
                  & t_cf_var('vas_'//csfc(jsfc), 'm s-1',                           &
                  &          'meridional wind in 10m on tile '//csfc(jsfc),         &
                  &          datatype_flt),                                         &
                  & grib2_var(0,2,3, ibits, GRID_UNSTRUCTURED, GRID_CELL),          &
                  & lrestart=.FALSE., ldims=shape2d,                                &
                  & lmiss=.TRUE., missval=cdimissval )

      CALL add_ref( field_list, prefix//'tas_tile',                                 &
                  & prefix//'tas_'//csfc(jsfc), field%tas_tile_ptr(jsfc)%p,         &
                  & GRID_UNSTRUCTURED_CELL, ZA_SURFACE,                             &
                  & t_cf_var('tas_'//csfc(jsfc), 'K',                               &
                  &          'temperature in 2m on tile '//csfc(jsfc),              &
                  &          datatype_flt),                                         &
                  & grib2_var(0,0,0, ibits, GRID_UNSTRUCTURED, GRID_CELL),          &
                  & lrestart=.FALSE., ldims=shape2d,                                &
                  & lmiss=.TRUE., missval=cdimissval )

      CALL add_ref( field_list, prefix//'dew2_tile',                                &
                  & prefix//'dew2_'//csfc(jsfc), field%dew2_tile_ptr(jsfc)%p,       &
                  & GRID_UNSTRUCTURED_CELL, ZA_SURFACE,                             &
                  & t_cf_var('dew2_'//csfc(jsfc), 'K',                              &
                  &          'dew point temperature in 2m on tile '//csfc(jsfc),    &
                  &          datatype_flt),                                         &
                  & grib2_var(0,0,6, ibits, GRID_UNSTRUCTURED, GRID_CELL),          &
                  & lrestart=.FALSE., ldims=shape2d,                                &
                  & lmiss=.TRUE., missval=cdimissval )
    END DO

  END SUBROUTINE new_echam_phy_field_list
  !-------------
  !>
  !!
  !!
  SUBROUTINE new_echam_phy_tend_list( k_jg, kproma, klev, kblks, ktracer, &
                                    & ctracer, listname, prefix,          &
                                    & tend_list, tend )

    INTEGER,INTENT(IN) :: k_jg !> patch ID
    INTEGER,INTENT(IN) :: kproma, klev, kblks, ktracer  !< dimension sizes

    CHARACTER(len=*)              ,INTENT(IN) :: listname, prefix
    CHARACTER(len=MAX_CHAR_LENGTH),INTENT(IN) :: ctracer(ktracer) !< tracer acronyms

    TYPE(t_var_list)      ,INTENT(INOUT) :: tend_list
    TYPE(t_echam_phy_tend),INTENT(INOUT) :: tend

    ! Local variables

    TYPE(t_cf_var)    ::    cf_desc
    TYPE(t_grib2_var) :: grib2_desc

    INTEGER :: shape2d(2), shape3d(3), shape_trc(4)
    INTEGER :: ibits, jtrc
    INTEGER :: datatype_flt
    !------------------------------

    ibits = DATATYPE_PACK16 ! "entropy" of horizontal slice

    IF ( lnetcdf_flt64_output ) THEN
      datatype_flt = DATATYPE_FLT64
    ELSE
      datatype_flt = DATATYPE_FLT32
    ENDIF

    shape2d   = (/kproma, kblks/)
    shape3d   = (/kproma, klev, kblks/)
    shape_trc = (/kproma, klev, kblks, ktracer/)

    CALL new_var_list( tend_list, TRIM(listname), patch_id=k_jg )
    CALL default_var_list_settings( tend_list, lrestart=.FALSE. )

    !------------------------------
    ! Temperature tendencies
    !------------------------------
    ! &       tend% ta      (nproma,nlev,nblks),          &
    cf_desc    = t_cf_var('temperature_tendency', 'K s-1',                               &
                &         'temperature tendency (cv)',                                   &
                &         datatype_flt)
    grib2_desc = grib2_var(0,0,255, ibits, GRID_UNSTRUCTURED, GRID_CELL)
    CALL add_var( tend_list, prefix//'ta', tend%ta,                                      &
                & GRID_UNSTRUCTURED_CELL, ZA_HYBRID, cf_desc, grib2_desc, ldims=shape3d, &
                & vert_interp=create_vert_interp_metadata(                               &
                &   vert_intp_type=vintp_types("P","Z","I"),                             &
                &   vert_intp_method=VINTP_METHOD_LIN,                                   &
                &   l_extrapol=.FALSE. ) )

    ! &       tend% ta_dyn  (nproma,nlev,nblks),          &
    cf_desc    = t_cf_var('temperature_tendency_dyn', 'K s-1',                           &
                &         'temperature tendency due to  due to resolved dynamics (cv)',  &
                &         datatype_flt)
    grib2_desc = grib2_var(0,0,255, ibits, GRID_UNSTRUCTURED, GRID_CELL)
    CALL add_var( tend_list, prefix//'ta_dyn', tend%  ta_dyn,                            &
                & GRID_UNSTRUCTURED_CELL, ZA_HYBRID, cf_desc, grib2_desc, ldims=shape3d, &
                & vert_interp=create_vert_interp_metadata(                               &
                &   vert_intp_type=vintp_types("P","Z","I"),                             &
                &   vert_intp_method=VINTP_METHOD_LIN,                                   &
                &   l_extrapol=.FALSE. ) )

    ! &       tend% ta_phy  (nproma,nlev,nblks),          &
    cf_desc    = t_cf_var('temperature_tendency_phy', 'K s-1',                           &
                &         'temperature tendency due to parameterized processes (cv)',    &
                &         datatype_flt)
    grib2_desc = grib2_var(0,0,255, ibits, GRID_UNSTRUCTURED, GRID_CELL)
    CALL add_var( tend_list, prefix//'ta_phy', tend%  ta_phy,                            &
                & GRID_UNSTRUCTURED_CELL, ZA_HYBRID, cf_desc, grib2_desc, ldims=shape3d, &
                & vert_interp=create_vert_interp_metadata(                               &
                &   vert_intp_type=vintp_types("P","Z","I"),                             &
                &   vert_intp_method=VINTP_METHOD_LIN,                                   &
                &   l_extrapol=.FALSE. ) )

    ! &       tend% ta_rsw(nproma,nlev,nblks),            &
    cf_desc    = t_cf_var('temperature_tendency_rsw', 'K s-1',                           &
                &         'temperature tendency due to shortwave radiation (cp)',        &
                &         datatype_flt)
    grib2_desc = grib2_var(0,0,255, ibits, GRID_UNSTRUCTURED, GRID_CELL)
    CALL add_var( tend_list, prefix//'ta_rsw', tend%  ta_rsw,                            &
                & GRID_UNSTRUCTURED_CELL, ZA_HYBRID, cf_desc, grib2_desc, ldims=shape3d, &
                & vert_interp=create_vert_interp_metadata(                               &
                &   vert_intp_type=vintp_types("P","Z","I"),                             &
                &   vert_intp_method=VINTP_METHOD_LIN,                                   &
                &   l_extrapol=.FALSE. ) )

    ! &       tend% ta_rlw(nproma,nlev,nblks),            &
    cf_desc    = t_cf_var('temperature_tendency_rlw', 'K s-1',                           &
                &         'temperature tendency due to longwave radiation (cp)',         &
                &         datatype_flt)
    grib2_desc = grib2_var(0,0,255, ibits, GRID_UNSTRUCTURED, GRID_CELL)
    CALL add_var( tend_list, prefix//'ta_rlw', tend%  ta_rlw,                            &
                & GRID_UNSTRUCTURED_CELL, ZA_HYBRID, cf_desc, grib2_desc, ldims=shape3d, &
                & vert_interp=create_vert_interp_metadata(                               &
                &   vert_intp_type=vintp_types("P","Z","I"),                             &
                &   vert_intp_method=VINTP_METHOD_LIN,                                   &
                &   l_extrapol=.FALSE. ) )

    ! &       tend% ta_rlw_impl(nproma,nblks),            &
    cf_desc    = t_cf_var('temperature_tendency_rlw_impl', 'K s-1',                      &
                &         'temperature tendency due to LW rad. due to implicit land surface temperature change (cp)', &
                &         datatype_flt)
    grib2_desc = grib2_var(0,0,255, ibits, GRID_UNSTRUCTURED, GRID_CELL)
    CALL add_var( tend_list, prefix//'ta_rlw_impl', tend%  ta_rlw_impl,                  &
                & GRID_UNSTRUCTURED_CELL, ZA_SURFACE, cf_desc, grib2_desc,               &
                & ldims=(/kproma,kblks/))

    ! &       tend% ta_cld  (nproma,nlev,nblks),          &
    cf_desc    = t_cf_var('temperature_tendency_cloud', 'K s-1',                         &
                &         'temperature tendency due to large scale cloud processes (cp)',&
                &         datatype_flt)
    grib2_desc = grib2_var(0,0,255, ibits, GRID_UNSTRUCTURED, GRID_CELL)
    CALL add_var( tend_list, prefix//'ta_cld', tend%  ta_cld,                            &
                & GRID_UNSTRUCTURED_CELL, ZA_HYBRID, cf_desc, grib2_desc, ldims=shape3d, &
                & vert_interp=create_vert_interp_metadata(                               &
                &   vert_intp_type=vintp_types("P","Z","I"),                             &
                &   vert_intp_method=VINTP_METHOD_LIN,                                   &
                &   l_extrapol=.FALSE. ) )

    ! &       tend% ta_cnv  (nproma,nlev,nblks),          &
    cf_desc    = t_cf_var('temperature_tendency_convective', 'K s-1',                    &
                &         'temperature tendency due to convective cloud processes (cp)', &
                &         datatype_flt)
    grib2_desc = grib2_var(0,0,255, ibits, GRID_UNSTRUCTURED, GRID_CELL)
    CALL add_var( tend_list, prefix//'ta_cnv', tend%  ta_cnv,                            &
                & GRID_UNSTRUCTURED_CELL, ZA_HYBRID, cf_desc, grib2_desc, ldims=shape3d, &
                & vert_interp=create_vert_interp_metadata(                               &
                &   vert_intp_type=vintp_types("P","Z","I"),                             &
                &   vert_intp_method=VINTP_METHOD_LIN,                                   &
                &   l_extrapol=.FALSE. ) )

    ! &       tend% ta_vdf  (nproma,nlev,nblks),          &
    cf_desc    = t_cf_var('temperature_tendency_turbulent', 'K s-1',                     &
                &         'temperature tendency due to vertical diffusion (cp)',         &
                &         datatype_flt)
    grib2_desc = grib2_var(0,0,255, ibits, GRID_UNSTRUCTURED, GRID_CELL)
    CALL add_var( tend_list, prefix//'ta_vdf', tend%  ta_vdf,                            &
                & GRID_UNSTRUCTURED_CELL, ZA_HYBRID, cf_desc, grib2_desc, ldims=shape3d, &
                & vert_interp=create_vert_interp_metadata(                               &
                &   vert_intp_type=vintp_types("P","Z","I"),                             &
                &   vert_intp_method=VINTP_METHOD_LIN,                                   &
                &   l_extrapol=.FALSE. ) )

    ! &       tend% ta_sfc  (nproma,nblks),               &
    cf_desc    = t_cf_var('temperature_tendency_surface',   'K s-1',                     &
                &         'temperature tendency due to surface porcesses (cp)',          &
                &         datatype_flt)
    grib2_desc = grib2_var(0,0,255, ibits, GRID_UNSTRUCTURED, GRID_CELL)
    CALL add_var( tend_list, prefix//'ta_sfc', tend%  ta_sfc,                            &
                & GRID_UNSTRUCTURED_CELL, ZA_SURFACE,                                    &
                & cf_desc, grib2_desc, ldims=shape2d )

    ! &       tend% ta_gwd  (nproma,nlev,nblks),          &
    cf_desc    = t_cf_var('temperature_tendency_Hines_gw', 'K s-1',                      &
                &         'temperature tendency due to non-orogr. gravity waves (cp)',   &
                &         datatype_flt)
    grib2_desc = grib2_var(0,0,255, ibits, GRID_UNSTRUCTURED, GRID_CELL)
    CALL add_var( tend_list, prefix//'ta_gwd', tend%  ta_gwd,                            &
                & GRID_UNSTRUCTURED_CELL, ZA_HYBRID, cf_desc, grib2_desc, ldims=shape3d, &
                & vert_interp=create_vert_interp_metadata(                               &
                &   vert_intp_type=vintp_types("P","Z","I"),                             &
                &   vert_intp_method=VINTP_METHOD_LIN,                                   &
                &   l_extrapol=.FALSE. ) )

    ! &       tend% ta_sso  (nproma,nlev,nblks),          &
    cf_desc    = t_cf_var('temperature_tendency_sso', 'K s-1',                           &
                &         'temperature tendency due to sub grid scale orography (cp)',   &
                &         datatype_flt)
    grib2_desc = grib2_var(0,0,255, ibits, GRID_UNSTRUCTURED, GRID_CELL)
    CALL add_var( tend_list, prefix//'ta_sso', tend%  ta_sso,                            &
                & GRID_UNSTRUCTURED_CELL, ZA_HYBRID, cf_desc, grib2_desc, ldims=shape3d, &
                & vert_interp=create_vert_interp_metadata(                               &
                &   vert_intp_type=vintp_types("P","Z","I"),                             &
                &   vert_intp_method=VINTP_METHOD_LIN,                                   &
                &   l_extrapol=.FALSE. ) )

    !------------------------------
    ! U-wind tendencies
    !------------------------------
    ! &       tend%    ua     (nproma,nlev,nblks),          &
    cf_desc    = t_cf_var('u_wind_tendency', 'm s-2',                                    &
                &         'u-wind tendency',                                             &
                &         datatype_flt)
    grib2_desc = grib2_var(0,2,255, ibits, GRID_UNSTRUCTURED, GRID_CELL)
    CALL add_var( tend_list, prefix//'ua', tend%ua,                                      &
                & GRID_UNSTRUCTURED_CELL, ZA_HYBRID, cf_desc, grib2_desc, ldims=shape3d, &
                & vert_interp=create_vert_interp_metadata(                               &
                &   vert_intp_type=vintp_types("P","Z","I"),                             &
                &   vert_intp_method=VINTP_METHOD_LIN,                                   &
                &   l_extrapol=.FALSE. ) )

    ! &       tend%    ua_dyn (nproma,nlev,nblks),          &
    cf_desc    = t_cf_var('u_wind_tendency_dyn', 'm s-2',                                &
                &         'u-wind tendency due to resolved dynamics',                    &
                &         datatype_flt)
    grib2_desc = grib2_var(0,2,255, ibits, GRID_UNSTRUCTURED, GRID_CELL)
    CALL add_var( tend_list, prefix//'ua_dyn', tend%ua_dyn,                              &
                & GRID_UNSTRUCTURED_CELL, ZA_HYBRID, cf_desc, grib2_desc, ldims=shape3d, &
                & vert_interp=create_vert_interp_metadata(                               &
                &   vert_intp_type=vintp_types("P","Z","I"),                             &
                &   vert_intp_method=VINTP_METHOD_LIN,                                   &
                &   l_extrapol=.FALSE. ) )

    ! &       tend%    ua_phy (nproma,nlev,nblks),          &
    cf_desc    = t_cf_var('u_wind_tendency_phy', 'm s-2',                                &
                &         'u-wind tendency due to parameterized processes',              &
                &         datatype_flt)
    grib2_desc = grib2_var(0,2,255, ibits, GRID_UNSTRUCTURED, GRID_CELL)
    CALL add_var( tend_list, prefix//'ua_phy', tend%ua_phy,                              &
                & GRID_UNSTRUCTURED_CELL, ZA_HYBRID, cf_desc, grib2_desc, ldims=shape3d, &
                & vert_interp=create_vert_interp_metadata(                               &
                &   vert_intp_type=vintp_types("P","Z","I"),                             &
                &   vert_intp_method=VINTP_METHOD_LIN,                                   &
                &   l_extrapol=.FALSE. ) )

    ! &       tend%    ua_cnv (nproma,nlev,nblks),          &
    cf_desc    = t_cf_var('u_wind_tendency_convective', 'm s-2',                         &
                &         'u-wind tendency due to convective cloud processes',           &
                &         datatype_flt)
    grib2_desc = grib2_var(0,2,255, ibits, GRID_UNSTRUCTURED, GRID_CELL)
    CALL add_var( tend_list, prefix//'ua_cnv', tend%ua_cnv,                              &
                & GRID_UNSTRUCTURED_CELL, ZA_HYBRID, cf_desc, grib2_desc, ldims=shape3d, &
                & vert_interp=create_vert_interp_metadata(                               &
                &   vert_intp_type=vintp_types("P","Z","I"),                             &
                &   vert_intp_method=VINTP_METHOD_LIN,                                   &
                &   l_extrapol=.FALSE. ) )

    ! &       tend%    ua_vdf (nproma,nlev,nblks),          &
    cf_desc    = t_cf_var('u_wind_tendency_turbulent', 'm s-2',                          &
                &         'u-wind tendency due to vertical diffusion',                   &
                &         datatype_flt)
    grib2_desc = grib2_var(0,2,255, ibits, GRID_UNSTRUCTURED, GRID_CELL)
    CALL add_var( tend_list, prefix//'ua_vdf', tend%ua_vdf,                              &
                & GRID_UNSTRUCTURED_CELL, ZA_HYBRID, cf_desc, grib2_desc, ldims=shape3d, &
                & vert_interp=create_vert_interp_metadata(                               &
                &   vert_intp_type=vintp_types("P","Z","I"),                             &
                &   vert_intp_method=VINTP_METHOD_LIN,                                   &
                &   l_extrapol=.FALSE. ) )

    ! &       tend%    ua_gwd (nproma,nlev,nblks),          &
    cf_desc    = t_cf_var('u_wind_tendency_nonoro_gw', 'm s-2',                          &
                &         'u-wind tendency due to non-orographic gravity waves',         &
                &         datatype_flt)
    grib2_desc = grib2_var(0,2,255, ibits, GRID_UNSTRUCTURED, GRID_CELL)
    CALL add_var( tend_list, prefix//'ua_gwd', tend%ua_gwd,                              &
                & GRID_UNSTRUCTURED_CELL, ZA_HYBRID, cf_desc, grib2_desc, ldims=shape3d, &
                & vert_interp=create_vert_interp_metadata(                               &
                &   vert_intp_type=vintp_types("P","Z","I"),                             &
                &   vert_intp_method=VINTP_METHOD_LIN,                                   &
                &   l_extrapol=.FALSE. ) )

    ! &       tend%    ua_sso (nproma,nlev,nblks),          &   
    cf_desc    = t_cf_var('u_wind_tendency_sso', 'm s-2',                                &
                &         'u-wind tendency due to sub grid scale orography',             &
                &         datatype_flt)
    grib2_desc = grib2_var(0,2,255, ibits, GRID_UNSTRUCTURED, GRID_CELL)
    CALL add_var( tend_list, prefix//'ua_sso', tend%ua_sso,                              &
                & GRID_UNSTRUCTURED_CELL, ZA_HYBRID, cf_desc, grib2_desc, ldims=shape3d, &
                & vert_interp=create_vert_interp_metadata(                               &
                &   vert_intp_type=vintp_types("P","Z","I"),                             &
                &   vert_intp_method=VINTP_METHOD_LIN,                                   &
                &   l_extrapol=.FALSE. ) )

    !------------------------------
    ! V-wind tendencies
    !------------------------------
    ! &       tend%    va     (nproma,nlev,nblks),          &
    cf_desc    = t_cf_var('v_wind_tendency', 'm s-2',                                    &
                &         'v-wind tendency',                                             &
                &         datatype_flt)
    grib2_desc = grib2_var(0,2,255, ibits, GRID_UNSTRUCTURED, GRID_CELL)
    CALL add_var( tend_list, prefix//'va', tend%va,                                      &
                & GRID_UNSTRUCTURED_CELL, ZA_HYBRID, cf_desc, grib2_desc, ldims=shape3d, &
                & vert_interp=create_vert_interp_metadata(                               &
                &   vert_intp_type=vintp_types("P","Z","I"),                             &
                &   vert_intp_method=VINTP_METHOD_LIN,                                   &
                &   l_extrapol=.FALSE. ) )

    ! &       tend%    va_dyn (nproma,nlev,nblks),          &
    cf_desc    = t_cf_var('v_wind_tendency_dyn', 'm s-2',                                &
                &         'v-wind tendency due to resolved dynamics',                    &
                &         datatype_flt)
    grib2_desc = grib2_var(0,2,255, ibits, GRID_UNSTRUCTURED, GRID_CELL)
    CALL add_var( tend_list, prefix//'va_dyn', tend%va_dyn,                              &
                & GRID_UNSTRUCTURED_CELL, ZA_HYBRID, cf_desc, grib2_desc, ldims=shape3d, &
                & vert_interp=create_vert_interp_metadata(                               &
                &   vert_intp_type=vintp_types("P","Z","I"),                             &
                &   vert_intp_method=VINTP_METHOD_LIN,                                   &
                &   l_extrapol=.FALSE. ) )

    ! &       tend%    va_phy (nproma,nlev,nblks),          &
    cf_desc    = t_cf_var('v_wind_tendency_phy', 'm s-2',                                &
                &         'v-wind tendency due to parameterized processes',              &
                &         datatype_flt)
    grib2_desc = grib2_var(0,2,255, ibits, GRID_UNSTRUCTURED, GRID_CELL)
    CALL add_var( tend_list, prefix//'va_phy', tend%va_phy,                              &
                & GRID_UNSTRUCTURED_CELL, ZA_HYBRID, cf_desc, grib2_desc, ldims=shape3d, &
                & vert_interp=create_vert_interp_metadata(                               &
                &   vert_intp_type=vintp_types("P","Z","I"),                             &
                &   vert_intp_method=VINTP_METHOD_LIN,                                   &
                &   l_extrapol=.FALSE. ) )

    ! &       tend%    va_cnv (nproma,nlev,nblks),          &
    cf_desc    = t_cf_var('v_wind_tendency', 'm s-2',                                    &
                &         'v-wind tendency due to convective cloud processes',           &
                &         datatype_flt)
    grib2_desc = grib2_var(0,2,255, ibits, GRID_UNSTRUCTURED, GRID_CELL)
    CALL add_var( tend_list, prefix//'va_cnv', tend%va_cnv,                              &
                & GRID_UNSTRUCTURED_CELL, ZA_HYBRID, cf_desc, grib2_desc, ldims=shape3d, &
                & vert_interp=create_vert_interp_metadata(                               &
                &   vert_intp_type=vintp_types("P","Z","I"),                             &
                &   vert_intp_method=VINTP_METHOD_LIN,                                   &
                &   l_extrapol=.FALSE. ) )

    ! &       tend%    va_vdf (nproma,nlev,nblks),          &
    cf_desc    = t_cf_var('v_wind_tendency_turbulent', 'm s-2',                          &
                &         'v-wind tendency due to vertical diffusion',                   &
                &         datatype_flt)
    grib2_desc = grib2_var(0,2,255, ibits, GRID_UNSTRUCTURED, GRID_CELL)
    CALL add_var( tend_list, prefix//'va_vdf', tend%va_vdf,                              &
                & GRID_UNSTRUCTURED_CELL, ZA_HYBRID, cf_desc, grib2_desc, ldims=shape3d, &
                & vert_interp=create_vert_interp_metadata(                               &
                &   vert_intp_type=vintp_types("P","Z","I"),                             &
                &   vert_intp_method=VINTP_METHOD_LIN,                                   &
                &   l_extrapol=.FALSE. ) )

    ! &       tend%    va_gwd (nproma,nlev,nblks),          &
    cf_desc    = t_cf_var('v_wind_tendency_Hines_gw', 'm s-2',                           &
                &         'v-wind tendency due to non-orographic gravity waves',         &
                &         datatype_flt)
    grib2_desc = grib2_var(0,2,255, ibits, GRID_UNSTRUCTURED, GRID_CELL)
    CALL add_var( tend_list, prefix//'va_gwd', tend%va_gwd,                              &
                & GRID_UNSTRUCTURED_CELL, ZA_HYBRID, cf_desc, grib2_desc, ldims=shape3d, &
                & vert_interp=create_vert_interp_metadata(                               &
                &   vert_intp_type=vintp_types("P","Z","I"),                             &
                &   vert_intp_method=VINTP_METHOD_LIN,                                   &
                &   l_extrapol=.FALSE. ) )

    ! &       tend%    va_sso (nproma,nlev,nblks),          &              
    cf_desc    = t_cf_var('v_wind_tendency_sso', 'm s-2',                                &
                &         'v-wind tendency due to sub grid scale orography',             &
                &         datatype_flt)
    grib2_desc = grib2_var(0,2,255, ibits, GRID_UNSTRUCTURED, GRID_CELL)
    CALL add_var( tend_list, prefix//'va_sso', tend%va_sso,                              &
                & GRID_UNSTRUCTURED_CELL, ZA_HYBRID, cf_desc, grib2_desc, ldims=shape3d, &
                & vert_interp=create_vert_interp_metadata(                               &
                &   vert_intp_type=vintp_types("P","Z","I"),                             &
                &   vert_intp_method=VINTP_METHOD_LIN,                                   &
                &   l_extrapol=.FALSE. ) )

    !-------------------
    ! Tracer tendencies
    !-------------------
    ! Tracer arrays for (model) internal use                                               

    CALL add_var( tend_list, prefix//'qtrc', tend%qtrc,                        &
                & GRID_UNSTRUCTURED_CELL, ZA_HYBRID,                           &
                & t_cf_var('tend_qtrc', 'kg kg-1 s-1',                         &
                &          'tendency of mass mixing ratio of tracers',         &
                &          datatype_flt),                                      &
                & grib2_var(0,20,2, ibits, GRID_UNSTRUCTURED, GRID_CELL),      &
                & ldims = shape_trc,                                           &
                & lcontainer=.TRUE., lrestart=.FALSE., loutput=.FALSE.         )

    CALL add_var( tend_list, prefix//'qtrc_dyn', tend%qtrc_dyn,                &
                & GRID_UNSTRUCTURED_CELL, ZA_HYBRID,                           &
                & t_cf_var('tend_qtrc_dyn', 'kg kg-1 s-1',                     &
                &          'tendency of mass mixing ratio of tracers '//       &
                &          'due to resolved dynamics',                         &
                &          datatype_flt),                                      &
                & grib2_var(255, 255, 255, ibits, GRID_UNSTRUCTURED,GRID_CELL),&
                & ldims = shape_trc,                                           &
                & lcontainer=.TRUE., lrestart=.FALSE., loutput=.FALSE.         )

    CALL add_var( tend_list, prefix//'qtrc_phy', tend%qtrc_phy,                &
                & GRID_UNSTRUCTURED_CELL, ZA_HYBRID,                           &
                & t_cf_var('tend_qtrc_phy', 'kg kg-1 s-1',                     &
                &          'tendency of mass mixing ratio of tracers '//       &
                &          'due to parameterized processes',                   &
                &          datatype_flt),                                      &
                & grib2_var(255, 255, 255, ibits, GRID_UNSTRUCTURED,GRID_CELL),&
                & ldims = shape_trc,                                           &
                & lcontainer=.TRUE., lrestart=.FALSE., loutput=.FALSE.         )

    CALL add_var( tend_list, prefix//'qtrc_cld', tend%qtrc_cld,                &
                & GRID_UNSTRUCTURED_CELL, ZA_HYBRID,                           &
                & t_cf_var('tend_qtrc_cld', 'kg kg-1 s-1',                     &
                &          'tendency of mass mixing ratio of tracers '//       &
                &          'due to large scale cloud processes',               &
                &          datatype_flt),                                      &           
                & grib2_var(255, 255, 255, ibits, GRID_UNSTRUCTURED,GRID_CELL),&
                & ldims = shape_trc,                                           &
                & lcontainer=.TRUE., lrestart=.FALSE., loutput=.FALSE.         )

    CALL add_var( tend_list, prefix//'qtrc_cnv', tend%qtrc_cnv,                &
                & GRID_UNSTRUCTURED_CELL, ZA_HYBRID,                           &
                & t_cf_var('tend_qtrc_cnv', 'kg kg-1 s-1',                     &
                &          'tendency of mass mixing ratio of tracers '//       &
                &          'due to convective cloud processes',                &
                &          datatype_flt),                                      &           
                & grib2_var(255, 255, 255, ibits, GRID_UNSTRUCTURED,GRID_CELL),&
                & ldims = shape_trc,                                           &
                & lcontainer=.TRUE., lrestart=.FALSE., loutput=.FALSE.         )

    CALL add_var( tend_list, prefix//'qtrc_vdf', tend%qtrc_vdf,                &
                & GRID_UNSTRUCTURED_CELL, ZA_HYBRID,                           &
                & t_cf_var('tend_qtrc_vdf', 'kg kg-1 s-1',                     &
                &          'tendency of mass mixing ratio of tracers '//       &
                &          'due to vertical diffusion',                        &
                &          datatype_flt),                                      &           
                & grib2_var(255, 255, 255, ibits, GRID_UNSTRUCTURED,GRID_CELL),&
                & ldims = shape_trc,                                           &
                & lcontainer=.TRUE., lrestart=.FALSE., loutput=.FALSE.         )

    CALL add_var( tend_list, prefix//'qtrc_mox', tend%qtrc_mox,                &
                & GRID_UNSTRUCTURED_CELL, ZA_HYBRID,                           &
                & t_cf_var('tend_qtrc_mox', 'kg kg-1 s-1',                     &
                &          'tendency of mass mixing ratio of tracers '//       &
                &          'due to methane ox. and H2O photolysis',            &
                &          datatype_flt),                                      &           
                & grib2_var(255, 255, 255, ibits, GRID_UNSTRUCTURED,GRID_CELL),&
                & ldims = shape_trc,                                           &
                & lcontainer=.TRUE., lrestart=.FALSE., loutput=.FALSE.         )

    CALL add_var( tend_list, prefix//'mtrc_phy', tend%mtrc_phy,                &
                & GRID_UNSTRUCTURED_CELL, ZA_HYBRID,                           &
                & t_cf_var('tend_mtrc_phy', 'kg m-2 s-1',                      &
                &          'tendency of tracer mass '//       &
                &          'due to parameterized processes',                   &
                &          datatype_flt),                                      &
                & grib2_var(255, 255, 255, ibits, GRID_UNSTRUCTURED,GRID_CELL),&
                & ldims = shape_trc,                                           &
                & lcontainer=.TRUE., lrestart=.FALSE., loutput=.FALSE.         )

    CALL add_var( tend_list, prefix//'mtrcvi_phy', tend%mtrcvi_phy,            &
                & GRID_UNSTRUCTURED_CELL, ZA_SURFACE,                          &
                & t_cf_var('tend_mtrcvi_phy', 'kg m-2 s-1',                    &
                &          'tendency of path of tracers '//                    &
                &          'due to parameterized processes',                   &
                &          datatype_flt),                                      &
                & grib2_var(255, 255, 255, ibits, GRID_UNSTRUCTURED,GRID_CELL),&
                & ldims = (/kproma,kblks,ktracer/),                            &
                & lcontainer=.TRUE., lrestart=.FALSE., loutput=.FALSE.         )

    ! Referrence to individual tracer, for I/O

    ALLOCATE(tend% qtrc_ptr(ktracer))
    ALLOCATE(tend% qtrc_dyn_ptr(ktracer))
    ALLOCATE(tend% qtrc_phy_ptr(ktracer))
    ALLOCATE(tend% qtrc_cld_ptr(ktracer))
    ALLOCATE(tend% qtrc_cnv_ptr(ktracer))
    ALLOCATE(tend% qtrc_vdf_ptr(ktracer))
    ALLOCATE(tend% qtrc_mox_ptr(ktracer))

    ALLOCATE(tend% mtrc_phy_ptr(ktracer))
    ALLOCATE(tend% mtrcvi_phy_ptr(ktracer))
    
    DO jtrc = 1,ktracer

      CALL add_ref( tend_list, prefix//'qtrc',                                            &
                  & prefix//'q'//TRIM(ctracer(jtrc)), tend%qtrc_ptr(jtrc)%p,              &
                  & GRID_UNSTRUCTURED_CELL, ZA_HYBRID,                                    &
                  & t_cf_var('tend_q'//TRIM(ctracer(jtrc)), 'kg kg-1 s-1',                &
                  &          'tendency of mass mixing ratio of tracer '//                 &
                  &          TRIM(ctracer(jtrc)),                                         &
                  &          datatype_flt),                                               &
                  & grib2_var(255, 255, 255, ibits, GRID_UNSTRUCTURED, GRID_CELL),        &
                  & ref_idx=jtrc, ldims=(/kproma,klev,kblks/),                            &
                  & vert_interp=create_vert_interp_metadata(                              &
                  &             vert_intp_type=vintp_types("P","Z","I"),                  &
                  &             vert_intp_method=VINTP_METHOD_LIN )                       )

      CALL add_ref( tend_list, prefix//'qtrc_dyn',                                        &
                  & prefix//'q'//TRIM(ctracer(jtrc))//'_dyn', tend%qtrc_dyn_ptr(jtrc)%p,  &
                  & GRID_UNSTRUCTURED_CELL, ZA_HYBRID,                                    &
                  & t_cf_var('tend_q'//TRIM(ctracer(jtrc))//'_dyn', 'kg kg-1 s-1',        &
                  &          'tendency of mass mixing ratio of tracer '//                 &
                  &          TRIM(ctracer(jtrc))//                                        &
                  &          ' due to resolved dynamics',                                 &
                  &          datatype_flt),                                               &
                  & grib2_var(255, 255, 255, ibits, GRID_UNSTRUCTURED, GRID_CELL),        &
                  & ref_idx=jtrc, ldims=(/kproma,klev,kblks/),                            &
                  & vert_interp=create_vert_interp_metadata(                              &
                  &             vert_intp_type=vintp_types("P","Z","I"),                  &
                  &             vert_intp_method=VINTP_METHOD_LIN )                       )

      CALL add_ref( tend_list, prefix//'qtrc_phy',                                        &
                  & prefix//'q'//TRIM(ctracer(jtrc))//'_phy', tend%qtrc_phy_ptr(jtrc)%p,  &
                  & GRID_UNSTRUCTURED_CELL, ZA_HYBRID,                                    &
                  & t_cf_var('tend_q'//TRIM(ctracer(jtrc))//'_phy', 'kg kg-1 s-1',        &
                  &          'tendency of mass mixing ratio of tracer '//                 &
                  &          TRIM(ctracer(jtrc))//                                        &
                  &          ' due to parameterized processes',                           &
                  &          datatype_flt),                                               &
                  & grib2_var(255, 255, 255, ibits, GRID_UNSTRUCTURED, GRID_CELL),        &
                  & ref_idx=jtrc, ldims=(/kproma,klev,kblks/),                            &
                  & vert_interp=create_vert_interp_metadata(                              &
                  &             vert_intp_type=vintp_types("P","Z","I"),                  &
                  &             vert_intp_method=VINTP_METHOD_LIN )                       )

      CALL add_ref( tend_list, prefix//'qtrc_cld',                                        &
                  & prefix//'q'//TRIM(ctracer(jtrc))//'_cld', tend%qtrc_cld_ptr(jtrc)%p,  &
                  & GRID_UNSTRUCTURED_CELL, ZA_HYBRID,                                    &
                  & t_cf_var('tend_q'//TRIM(ctracer(jtrc))//'_cld', 'kg kg-1 s-1',        &
                  &          'tendency of mass mixing ratio of tracer '//                 &
                  &          TRIM(ctracer(jtrc))//                                        &
                  &          ' due to large scale cloud processes',                       &
                  &          datatype_flt),                                               &
                  & grib2_var(255, 255, 255, ibits, GRID_UNSTRUCTURED, GRID_CELL),        &
                  & ref_idx=jtrc, ldims=(/kproma,klev,kblks/),                            &
                  & vert_interp=create_vert_interp_metadata(                              &
                  &             vert_intp_type=vintp_types("P","Z","I"),                  &
                  &             vert_intp_method=VINTP_METHOD_LIN )                       )

      CALL add_ref( tend_list, prefix//'qtrc_cnv',                                        &
                  & prefix//'q'//TRIM(ctracer(jtrc))//'_cnv', tend%qtrc_cnv_ptr(jtrc)%p,  &
                  & GRID_UNSTRUCTURED_CELL, ZA_HYBRID,                                    &
                  & t_cf_var('tend_q'//TRIM(ctracer(jtrc))//'_cnv', 'kg kg-1 s-1',        &
                  &          'tendency of mass mixing ratio of tracer '//                 &
                  &          TRIM(ctracer(jtrc))//                                        &
                  &          ' due to convective cloud processes',                        &
                  &          datatype_flt),                                               &
                  & grib2_var(255, 255, 255, ibits, GRID_UNSTRUCTURED, GRID_CELL),        &
                  & ref_idx=jtrc, ldims=(/kproma,klev,kblks/),                            &
                  & vert_interp=create_vert_interp_metadata(                              &
                  &             vert_intp_type=vintp_types("P","Z","I"),                  &
                  &             vert_intp_method=VINTP_METHOD_LIN )                       )

      CALL add_ref( tend_list, prefix//'qtrc_vdf',                                        &
                  & prefix//'q'//TRIM(ctracer(jtrc))//'_vdf', tend%qtrc_vdf_ptr(jtrc)%p,  &
                  & GRID_UNSTRUCTURED_CELL, ZA_HYBRID,                                    &
                  & t_cf_var('tend_q'//TRIM(ctracer(jtrc))//'_vdf', 'kg kg-1 s-1',        &
                  &          'tendency of mass mixing ratio of tracer '//                 &
                  &          TRIM(ctracer(jtrc))//                                        &
                  &          ' due to vertical diffusion',                                &
                  &          datatype_flt),                                               &
                  & grib2_var(255, 255, 255, ibits, GRID_UNSTRUCTURED, GRID_CELL),        &
                  & ref_idx=jtrc, ldims=(/kproma,klev,kblks/),                            &
                  & vert_interp=create_vert_interp_metadata(                              &
                  &             vert_intp_type=vintp_types("P","Z","I"),                  &
                  &             vert_intp_method=VINTP_METHOD_LIN )                       )

      CALL add_ref( tend_list, prefix//'qtrc_mox',                                        &
                  & prefix//'q'//TRIM(ctracer(jtrc))//'_mox', tend%qtrc_mox_ptr(jtrc)%p,  &
                  & GRID_UNSTRUCTURED_CELL, ZA_HYBRID,                                    &
                  & t_cf_var('tend_q'//TRIM(ctracer(jtrc))//'_mox', 'kg kg-1 s-1',        &
                  &          'tendency of mass mixing ratio of tracer '//                 &
                  &          TRIM(ctracer(jtrc))//                                        &
                  &          ' due to methane oxidation and H2O photolysis',              &
                  &          datatype_flt),                                               &
                  & grib2_var(255, 255, 255, ibits, GRID_UNSTRUCTURED, GRID_CELL),        &
                  & ref_idx=jtrc, ldims=(/kproma,klev,kblks/),                            &
                  & vert_interp=create_vert_interp_metadata(                              &
                  &             vert_intp_type=vintp_types("P","Z","I"),                  &
                  &             vert_intp_method=VINTP_METHOD_LIN )                       )

      CALL add_ref( tend_list, prefix//'mtrc_phy',                                        &
                  & prefix//'m'//TRIM(ctracer(jtrc))//'_phy', tend%mtrc_phy_ptr(jtrc)%p,  &
                  & GRID_UNSTRUCTURED_CELL, ZA_HYBRID,                                    &
                  & t_cf_var('tend_m'//TRIM(ctracer(jtrc))//'_phy', 'kg m-2 s-1',         &
                  &          'tendency of '//TRIM(ctracer(jtrc))//                        &
                  &          ' mass due to parameterized processes',                      &
                  &          datatype_flt),                                               &
                  & grib2_var(255, 255, 255, ibits, GRID_UNSTRUCTURED, GRID_CELL),        &
                  & ref_idx=jtrc, ldims=(/kproma,klev,kblks/),                            &
                  & vert_interp=create_vert_interp_metadata(                              &
                  &             vert_intp_type=vintp_types("P","Z","I"),                  &
                  &             vert_intp_method=VINTP_METHOD_LIN )                       )

      CALL add_ref( tend_list, prefix//'mtrcvi_phy',                                      &
                  & prefix//'m'//TRIM(ctracer(jtrc))//'vi_phy', tend%mtrcvi_phy_ptr(jtrc)%p, &
                  & GRID_UNSTRUCTURED_CELL, ZA_SURFACE,                                   &
                  & t_cf_var('tend_m'//TRIM(ctracer(jtrc))//'vi_phy', 'kg m-2 s-1',       &
                  &          'tendency of '//TRIM(ctracer(jtrc))//                        &
                  &          ' path due to parameterized processes',                      &
                  &          datatype_flt),                                               &
                  & grib2_var(255, 255, 255, ibits, GRID_UNSTRUCTURED, GRID_CELL),        &
                  & ref_idx=jtrc, ldims=(/kproma,kblks/)                                  )

    END DO

  END SUBROUTINE new_echam_phy_tend_list
  !-------------

END MODULE mo_echam_phy_memory<|MERGE_RESOLUTION|>--- conflicted
+++ resolved
@@ -315,13 +315,8 @@
       & cair       (:,  :)    !<
 
     ! Sea ice.
-<<<<<<< HEAD
-    ! See also atm_oce_lnd_interface/mo_sea_ice_types.f90
-    INTEGER              :: kice ! Number of ice-thickness classes
-=======
     ! See also sea_ice/thermodyn/mo_sea_ice_types.f90
     INTEGER              :: kice  ! Number of ice-thickness classes
->>>>>>> fe91812d
     REAL(wp),POINTER     ::     &
       & Tsurf   (:,:,:),        &! Ice surface temperature [degC]
       & T1      (:,:,:),        &! Temperature of upper ice layer [degC]
@@ -540,11 +535,7 @@
       !
       &   ua_gwd (:,:,:)  , & !< u-wind tendency due to non-orographic gravity waves
       &   va_gwd (:,:,:)  , & !< v-wind tendency due to non-orographic gravity waves
-<<<<<<< HEAD
-      &   ta_gwd (:,:,:)  , & !< temperature tendency due to non-orographic gravity waves
-=======
       &   ta_gwd (:,:,:)  , & !< temperature tendency due to non-orographic gravity waves (for const. pressure)
->>>>>>> fe91812d
       !
       ! subgrid scale orographic (sso) blocking and gravity wave drag
       !
@@ -554,15 +545,6 @@
       !
       ! radiation
       !
-<<<<<<< HEAD
-      &   ta_rsw (:,:,:)  , & !< temperature due to shortwave radiation
-      &   ta_rlw (:,:,:)  , & !< temperature due to longwave radiation
-      &   ta_rlw_impl(:,:), & !< temperature tendency due to LW rad. due to implicit land surface temperature change
-      !
-      ! methane oxidation
-      ! 
-      & qtrc_mox (:,:,:,:)    !< tracer mass mixing ratio (in fact that of water vapour) due to methane oxidation and H2O photolysis
-=======
       &   ta_rsw (:,:,:)  , & !< temperature due to shortwave radiation (for const. pressure)
       &   ta_rlw (:,:,:)  , & !< temperature due to longwave radiation  (for const. pressure)
       &   ta_rlw_impl(:,:), & !< temperature tendency due to LW rad. due to implicit land surface temperature change
@@ -572,7 +554,6 @@
       ! 
       & qtrc_mox (:,:,:,:)    !< tracer mass mixing ratio (in fact that of water vapour) due to methane oxidation
       !                          and H2O photolysis
->>>>>>> fe91812d
 
     TYPE(t_ptr_3d),ALLOCATABLE :: qtrc_ptr(:)
     TYPE(t_ptr_3d),ALLOCATABLE :: qtrc_dyn_ptr(:)
