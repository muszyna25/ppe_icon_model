!NEC$ options "-O1"
#if (defined (__GNUC__) || defined(__SUNPRO_F95) || defined(__SX__))
#define HAVE_F95
#endif
!>
!! Data types and variables used by the ECHAM6 physics package.
!!
!! This module contains
!! <ol>
!! <li> definition of data types for organising the physical quantities in the
!!      ECHAM physics package,
!! <li> the actual variables that are declared of these types, and
!! <li> subroutines for (de-)allocating memory for the variables.
!! </ol>
!! This module has a functionality similar to mo_memory_g3b in ECHAM,
!! but uses derived data types in order to allow for local refinement.
!!
!! @author Hui≤ Wan (MPI-M)
!! @author Marco Giorgetta (MPI-M)
!! @author Kristina Froehlich (DWD, MPI-M)
!! @author Luis Kornblueh (MPI-M)
!!
!! @par Revision History
!! First version by Hui Wan, Marco Giorgetta and Kristina Froehlich, 2010-10-28.
!! Memory allocation method changed from explicit allocation to Luis' 
!! infrastructure by Hui Wan (MPI-M, 2011-04-24)
!!
!! @par Copyright and License
!!
!! This code is subject to the DWD and MPI-M-Software-License-Agreement in
!! its most recent form.
!! Please see the file LICENSE in the root of the source tree for this code.
!! Where software is supplied by third parties, it is indicated in the
!! headers of the routines.
!!
MODULE mo_echam_phy_memory

  USE mo_kind,                ONLY: dp, wp
  USE mo_impl_constants,      ONLY: SUCCESS, vname_len,        &
    &                               VINTP_METHOD_PRES,         &
    &                               VINTP_METHOD_LIN,          &
    &                               VINTP_METHOD_LIN_NLEVP1
  USE mo_cdi_constants,       ONLY: GRID_UNSTRUCTURED_CELL,    &
    &                               GRID_CELL
  USE mo_exception,           ONLY: message, finish
  USE mo_fortran_tools,       ONLY: t_ptr_2d, t_ptr_3d
  USE mo_parallel_config,     ONLY: nproma
  USE mo_io_config,           ONLY: lnetcdf_flt64_output
  USE mo_name_list_output_config,   ONLY: is_variable_in_output
  USE mtime,                  ONLY: OPERATOR(>)
  USE mo_time_config,         ONLY: time_config
  USE mo_echam_phy_config,    ONLY: echam_phy_tc, dt_zero
  USE mo_echam_sfc_indices,   ONLY: nsfc_type, csfc
  USE mo_model_domain,        ONLY: t_patch
<<<<<<< HEAD

  USE mo_linked_list,         ONLY: t_var_list
  USE mo_var_list,            ONLY: default_var_list_settings, &
    &                               add_var, add_ref,          &
    &                               new_var_list,              &
    &                               delete_var_list
  USE mo_nonhydro_state,      ONLY: p_nh_state_lists
  USE mo_ext_data_state,      ONLY: ext_data

  USE mo_var_metadata,        ONLY: create_vert_interp_metadata, vintp_types, &
    &                               new_action, actions
  USE mo_action,              ONLY: ACTION_RESET
=======
  USE mo_var_list,            ONLY: add_var, add_ref, t_var_list_ptr
  USE mo_var_list_register,   ONLY: vlr_add, vlr_del
  USE mo_var_metadata,        ONLY: create_vert_interp_metadata, vintp_types
  USE mo_action,              ONLY: ACTION_RESET, new_action, actions
  USE mo_nonhydro_state,      ONLY: p_nh_state_lists
  USE mo_ext_data_state,      ONLY: ext_data
>>>>>>> c115bdc4
  USE mo_cf_convention,       ONLY: t_cf_var
  USE mo_grib2,               ONLY: t_grib2_var, grib2_var, t_grib2_int_key, OPERATOR(+)
  USE mo_gribout_config,      ONLY: gribout_config
  USE mo_cdi,                 ONLY: DATATYPE_PACK16, DATATYPE_PACK24,  &
    &                               DATATYPE_FLT32,  DATATYPE_FLT64,   &
    &                               GRID_UNSTRUCTURED, GRID_LONLAT,    &
    &                               TSTEP_INSTANT, TSTEP_CONSTANT,     &
    &                               TSTEP_MIN, TSTEP_MAX,              &
    &                               cdiInqMissval, DATATYPE_INT
  USE mo_zaxis_type,          ONLY: ZA_REFERENCE, ZA_REFERENCE_HALF,           &
<<<<<<< HEAD
    &                               ZA_REFERENCE_HALF_HHL,             &
=======
    &                               ZA_REFERENCE_HALF_HHL,                     &
>>>>>>> c115bdc4
    &                               ZA_SURFACE, ZA_GENERIC_ICE, ZA_TROPOPAUSE, &
    &                               ZA_HEIGHT_2M, ZA_HEIGHT_10M, ZA_TOA,       &
    &                               ZA_ATMOSPHERE
  USE mo_sea_ice_nml,         ONLY: kice
  USE mo_run_config,          ONLY: iqv ,iqc ,iqi ,     &
    &                               iqr ,iqs ,iqg
  USE mo_advection_config,    ONLY: advection_config
    !
  USE mo_echam_phy_config,    ONLY: echam_phy_config

#include "add_var_acc_macro.inc"

  IMPLICIT NONE
  PRIVATE

  PUBLIC :: prm_field, prm_tend                         !< variables
  PUBLIC :: prm_field_list, prm_tend_list               !< variable lists
  PUBLIC :: construct_echam_phy_state                   !< subroutine
  PUBLIC :: destruct_echam_phy_state                    !< subroutines
  PUBLIC :: t_echam_phy_field, t_echam_phy_tend         !< derived types

  PUBLIC :: cdimissval

  CHARACTER(len=*), PARAMETER :: thismodule = 'mo_echam_phy_memory'

  !!--------------------------------------------------------------------------
  !!                               DATA TYPES
  !!--------------------------------------------------------------------------
  !>
  !! Derived data type: t_echam_phy_field
  !!
  !! This structure contains two kinds of components:
  !! <ol>
  !! <li> quantities involved in the parameterisation scheme but not in the
  !!      dynamical core, e.g., cloud cover, 10-m wind speed;
  !! <li> atmospheric state variables shared by dynamics and physics, e.g.
  !!      wind, temperature, pressure and tracer concentrations.
  !!      At each time step, the dynamical core provides initial values of
  !!      these quantites on the dynamics grid, which are then interpolated
  !!      to the physics grid and passed on to the physics package.
  !!      In the physics package, these variables may be updated once or
  !!      even more times, depending on the actual numerical schemes chosen
  !!      for the physics-dynamics coupling and the coupling between
  !!      individual parameterisation schemes;
  !! </ol>
  !!
  !! All components are arrays of one of the following shapes:
  !! <ol>
  !! <li> (nproma,           nblks_phy)
  !! <li> (nproma, nlev_phy, nblks_phy)
  !! <li> (nproma, nlev_phy, nblks_phy, ntracers)
  !! </ol>
  !! Currently the physics grid has the same spatial resolution as the
  !! dynamics grid, but is unstaggered. This means
  !!
  !!    nlev_phy = nlev
  !!   nblks_phy = patch%nblks_c
  !!
  !! In the long run, the physics grid and dynamics grid may differ in
  !! horizontal and/or vertical resolution, or even in shape.

  TYPE t_echam_phy_field

    ! Metrics
    REAL(wp),POINTER ::     &
      ! horizontal grid
      & clon      (:,:)=>NULL(),    &!< [rad]   longitude at cell center
      & clat      (:,:)=>NULL(),    &!< [rad]   longitude at cell center
      & areacella (:,:)=>NULL(),    &!< [m2]    atmosphere grid-cell area
      ! vertical grid
      & zh        (:,:,:)=>NULL(),  &!< [m]     geometric height at half levels
      & zf        (:,:,:)=>NULL(),  &!< [m]     geometric height at full levels
      & dz        (:,:,:)=>NULL()    !< [m]     geometric height thickness of layer
      
    ! Meteorology and tracers
    REAL(wp),POINTER ::     &
      & ua        (:,:,:)=>NULL(),  &!< [m/s]   zonal wind
      & va        (:,:,:)=>NULL(),  &!< [m/s]   meridional wind
      & ta        (:,:,:)=>NULL(),  &!< [K]     temperature          (tm1  of memory_g1a in ECHAM)
      & tv        (:,:,:)=>NULL(),  &!< [K]     virtual temperature  (tvm1 of memory_g1a in ECHAM)
      & qtrc      (:,:,:,:)=>NULL(),&!< [kg/kg] tracer concentration (qm1, xlm1, xim1 of memory_g1a in ECHAM)
      & mtrc      (:,:,:,:)=>NULL(),&!< [kg/m2] tracer content
      & mtrcvi    (:,:,:)=>NULL(),  &!< [kg/m2] tracer content, vertically integrated through the atmospheric column
      & prw       (:,:)=>NULL(),    &!< [kg/m2] water vapor content, vertically integrated through the atmospheric column
      & cllvi     (:,:)=>NULL(),    &!< [kg/m2] cloud water content, vertically integrated through the atmospheric column
      & clivi     (:,:)=>NULL(),    &!< [kg/m2] cloud ice   content, vertically integrated through the atmospheric column
      & qrvi      (:,:)=>NULL(),    &!< [kg/m2] rain        content, vertically integrated through the atmospheric column
      & qsvi      (:,:)=>NULL(),    &!< [kg/m2] snow        content, vertically integrated through the atmospheric column
      & qgvi      (:,:)=>NULL(),    &!< [kg/m2] graupel     content, vertically integrated through the atmospheric column
      & rho       (:,:,:)=>NULL(),  &!< [kg/m3] air density
      & mh2o      (:,:,:)=>NULL(),  &!< [kg/m2] h2o content (vap+liq+ice)
      & mair      (:,:,:)=>NULL(),  &!< [kg/m2] air content
      & mdry      (:,:,:)=>NULL(),  &!< [kg/m2] dry air content
      & mref      (:,:,:)=>NULL(),  &!< [kg/m2] reference air content
      & xref      (:,:,:)=>NULL(),  &!< []      ratio mair/mdry
      & mh2ovi    (:,:)=>NULL(),    &!< [kg/m2] h2o content, vertically integrated through the atmospheric column
      & mairvi    (:,:)=>NULL(),    &!< [kg/m2] air content, vertically integrated through the atmospheric column
      & mdryvi    (:,:)=>NULL(),    &!< [kg/m2] dry air content, vertically integrated through the atmospheric column
      & mrefvi    (:,:)=>NULL(),    &!< [kg/m2] reference air content, vertically integrated through the atmospheric column
      & wa        (:,:,:)=>NULL(),  &!< [m/s] vertical velocity in m/s (for Smagorinsky)
      & omega     (:,:,:)=>NULL(),  &!< [Pa/s]  vertical velocity in pressure coord. ("vervel" in ECHAM)
      & geoi      (:,:,:)=>NULL(),  &!< [m2/s2] geopotential above ground at half levels (vertical interfaces)
      & geom      (:,:,:)=>NULL(),  &!< [m2/s2] geopotential above ground at full levels (layer ave. or mid-point value)
      & pfull     (:,:,:)=>NULL(),  &!< [Pa]    air pressure at model levels
      & phalf     (:,:,:)=>NULL()    !< [Pa]    air pressure at model half levels

    TYPE(t_ptr_3d),ALLOCATABLE :: qtrc_ptr(:)
    TYPE(t_ptr_3d),ALLOCATABLE :: mtrc_ptr(:)
    TYPE(t_ptr_2d),ALLOCATABLE :: mtrcvi_ptr(:)

    ! Radiation
    REAL(wp),POINTER ::       &
      !
      & cosmu0      (:,  :)=>NULL(),  &!< [ ]    cos of zenith angle mu0 for radiative heating  calculation
      & cosmu0_rt   (:,  :)=>NULL(),  &!< [ ]    cos of zenith angle mu0 at radiation time step
      & daylght_frc (:,  :)=>NULL(),  &!< [ ]    daylight fraction at each grid point
      & daylght_frc_rt(:,:)=>NULL(),  &!< [ ]    daylight fraction at each grid point for radiation time step
      !
      ! shortwave fluxes
      ! - through the atmosphere at the radiation time step
      & rsd_rt      (:,:,:)=>NULL(),  &!< [W/m2] downwelling shortwave radiation
      & rsu_rt      (:,:,:)=>NULL(),  &!< [W/m2] upwelling   shortwave radiation
      & rsdcs_rt    (:,:,:)=>NULL(),  &!< [W/m2] downwelling clear-sky shortwave radiation
      & rsucs_rt    (:,:,:)=>NULL(),  &!< [W/m2] upwelling   clear-sky shortwave radiation
      ! - at the top of the atmosphere at all times
      & rsdt        (:,  :)=>NULL(),  &!< [W/m2] toa incident shortwave radiation
      & rsut        (:,  :)=>NULL(),  &!< [W/m2] toa outgoing shortwave radiation
      & rsutcs      (:,  :)=>NULL(),  &!< [W/m2] toa outgoing clear-sky shortwave radiation
      ! - at the surface at all times
      & rsds        (:,  :)=>NULL(),  &!< [W/m2] surface downwelling shortwave radiation
      & rsus        (:,  :)=>NULL(),  &!< [W/m2] surface upwelling   shortwave radiation
      & rsdscs      (:,  :)=>NULL(),  &!< [W/m2] surface downwelling clear-sky shortwave radiation
      & rsuscs      (:,  :)=>NULL(),  &!< [W/m2] surface upwelling   clear-sky shortwave radiation
      !
      ! shortwave flux components at the surface
      ! - at radiation times
      & rvds_dir_rt (:,  :)=>NULL(),  &!< [W/m2] surface downwelling direct  visible            radiation
      & rpds_dir_rt (:,  :)=>NULL(),  &!< [W/m2] surface downwelling direct  photosynth. active radiation
      & rnds_dir_rt (:,  :)=>NULL(),  &!< [W/m2] surface downwelling direct  near-infrared      radiation
      & rvds_dif_rt (:,  :)=>NULL(),  &!< [W/m2] surface downwelling diffuse visible            radiation
      & rpds_dif_rt (:,  :)=>NULL(),  &!< [W/m2] surface downwelling diffuse photosynth. active radiation
      & rnds_dif_rt (:,  :)=>NULL(),  &!< [W/m2] surface downwelling diffuse near-infrared      radiation
      & rvus_rt     (:,  :)=>NULL(),  &!< [W/m2] surface   upwelling         visible            radiation
      & rpus_rt     (:,  :)=>NULL(),  &!< [W/m2] surface   upwelling         photosynth. active radiation
      & rnus_rt     (:,  :)=>NULL(),  &!< [W/m2] surface   upwelling         near-infrared      radiation
      ! - at all times
      & rvds_dir    (:,  :)=>NULL(),  &!< [W/m2] surface downwelling direct  visible            radiation
      & rpds_dir    (:,  :)=>NULL(),  &!< [W/m2] surface downwelling direct  photosynth. active radiation
      & rnds_dir    (:,  :)=>NULL(),  &!< [W/m2] surface downwelling direct  near-infrared      radiation
      & rvds_dif    (:,  :)=>NULL(),  &!< [W/m2] surface downwelling diffuse visible            radiation
      & rpds_dif    (:,  :)=>NULL(),  &!< [W/m2] surface downwelling diffuse photosynth. active radiation
      & rnds_dif    (:,  :)=>NULL(),  &!< [W/m2] surface downwelling diffuse near-infrared      radiation
      & rvus        (:,  :)=>NULL(),  &!< [W/m2] surface   upwelling         visible            radiation
      & rpus        (:,  :)=>NULL(),  &!< [W/m2] surface   upwelling         photosynth. active radiation
      & rnus        (:,  :)=>NULL(),  &!< [W/m2] surface   upwelling         near-infrared      radiation
      !
      ! longwave fluxes
      ! - through the atmosphere at the radiation time step
      & rld_rt      (:,:,:)=>NULL(),  &!< [W/m2] downwelling longwave radiation
      & rlu_rt      (:,:,:)=>NULL(),  &!< [W/m2] upwelling   longwave radiation
      & rldcs_rt    (:,:,:)=>NULL(),  &!< [W/m2] downwelling clear-sky longwave radiation
      & rlucs_rt    (:,:,:)=>NULL(),  &!< [W/m2] upwelling   clear-sky longwave radiation
      ! - at the top of the atmosphere at all times
      & rlut        (:,  :)=>NULL(),  &!< [W/m2] toa outgoing longwave radiation
      & rlutcs      (:,  :)=>NULL(),  &!< [W/m2] toa outgoing clear-sky longwave radiation
      ! - at the surface at all times
      & rlds        (:,  :)=>NULL(),  &!< [W/m2] surface downwelling longwave radiation
      & rlus        (:,  :)=>NULL(),  &!< [W/m2] surface upwelling   longwave radiation
      & rldscs      (:,  :)=>NULL(),  &!< [W/m2] surface downwelling clear-sky longwave radiation
      & rluscs      (:,  :)=>NULL(),  &!< [W/m2] surface downwelling clear-sky longwave radiation
      !
#ifdef __NO_RTE_RRTMGP__
      & o3          (:,:,:)    !< temporary set ozone mass mixing ratio  
#else
      & o3          (:,:,:)=>NULL()    !< [mol/mol] ozone volume mixing ratio 
#endif
    ! aerosol optical properties
    REAL(wp),POINTER ::      &
      & aer_aod_533 (:,:,:)=>NULL(),  &!< aerosol optical depth at 533 nm
      & aer_ssa_533 (:,:,:)=>NULL(),  &!< aerosol single scattering albedo at 533 nm
      & aer_asy_533 (:,:,:)=>NULL(),  &!< aerosol asymmetry factor at 533 nm
      & aer_aod_2325(:,:,:)=>NULL(),  &!< aerosol optical depth at 2325 nm
      & aer_ssa_2325(:,:,:)=>NULL(),  &!< aerosol single scattering albedo at 2325 nm
      & aer_asy_2325(:,:,:)=>NULL(),  &!< aerosol asymmetry factor at 2325 nm
      & aer_aod_9731(:,:,:)=>NULL()    !< effective aerosol optical depth at 9731 nm
            !< the last quantity is in the thermal wavelength ranch, 
            !< the first lie in the solar spectrum
    ! Cloud and precipitation
    REAL(wp),POINTER ::     &
      & aclc      (:,:,:)=>NULL(),  &!< [m2/m2] cloud area fractional
      & aclcov    (:,  :)=>NULL(),  &!< [m2/m2] total cloud cover
      & acdnc     (:,:,:)=>NULL(),  &!< cloud droplet number concentration [1/m**3]
      & hur       (:,:,:)=>NULL(),  &!< relative humidity
      & rsfl      (:,  :)=>NULL(),  &!< sfc rain flux, large scale [kg m-2 s-1]
      & rsfc      (:,  :)=>NULL(),  &!< sfc rain flux, convective  [kg m-2 s-1]
      & ssfl      (:,  :)=>NULL(),  &!< sfc snow flux, large scale [kg m-2 s-1]
      & ssfc      (:,  :)=>NULL(),  &!< sfc snow flux, convective  [kg m-2 s-1]
      & rain_gsp_rate(:,  :)=>NULL(),  &!< gridscale rain rate     [kg m-2 s-1]
      & snow_gsp_rate(:,  :)=>NULL(),  &!< gridscale snow rate     [kg m-2 s-1]
      & graupel_gsp_rate(:,  :)=>NULL(),  &!< gridscale graupel rate     [kg m-2 s-1]
      & pr        (:,  :)=>NULL()    !< precipitation flux         [kg m-2 s-1]

    ! Tropopause
    REAL(wp),POINTER ::     &
      & ptp       (:,  :)=>NULL()    !< tropopause air pressure [Pa]

    REAL(wp),POINTER ::     &
      & rintop (:,  :)=>NULL(),     &!< low lever inversion, computed by "cover" (memory_g3b)
      & rtype  (:,  :)=>NULL(),     &!< type of convection 0...3. (in memory_g3b in ECHAM)
      & topmax (:,  :)=>NULL()       !< maximum height of convective cloud tops [Pa] (memory_g3b)
    INTEGER ,POINTER ::     &
      & ictop  (:,  :)=>NULL()       !< level index of cnovective cloud top

    ! Vertical diffusion
    REAL(wp),POINTER ::     &
      & thvsig (:,  :)=>NULL()       !< Std. dev. of virtual potential temperature at the upper
                                     !< interface of the lowest model layer.
                                     !< Computed in "vdiff" and used by "cucall".

    REAL(wp),POINTER ::     &
      & siced  (:,  :)=>NULL(),     &!< ice depth
      & alb    (:,  :)=>NULL(),     &!< surface background albedo
      & seaice (:,  :)=>NULL()       !< sea ice as read in from amip input

    ! Energy and moisture budget related diagnostic variables
    REAL(wp),POINTER ::     &
      & cpair    (:,:,:)=>NULL(),   &!< specific heat of air at constant pressure [J/kg/K]
      & cvair    (:,:,:)=>NULL(),   &!< specific heat of air at constant volume   [J/kg/K]
      & qconv    (:,:,:)=>NULL(),   &!< convert heating to temp tend. [(K/s)/(W/m^2)]
      !
      & q_phy    (:,:,:)=>NULL(),   &!< layer heating by physics [W/m^2]
      & q_phy_vi (:,  :)=>NULL(),   &!< vertically integrated heating by physics [W/m^2]
      !
      & q_rad    (:,:,:)=>NULL(),   &!< Layer heating by LW+SW radiation
      & q_rad_vi (:,  :)=>NULL(),   &!< Vertically integrated heating by LW+SW radiation
      & q_rlw    (:,:,:)=>NULL(),   &!< Layer heating by LW radiation
      & q_rlw_vi (:,  :)=>NULL(),   &!< Vertically integrated heating by LW radiation
      & q_rsw    (:,:,:)=>NULL(),   &!< Layer heating by SW radiation
      & q_rsw_vi (:,  :)=>NULL(),   &!< Vertically integrated heating by SW radiation
      & q_vdf    (:,:,:)=>NULL(),   &!< Layer heating by vertical diffusion
      & q_vdf_vi (:,  :)=>NULL(),   &!< Vertically integrated heating by vertical diffusion
      & q_cnv    (:,:,:)=>NULL(),   &!< Layer heating by convection
      & q_cnv_vi (:,  :)=>NULL(),   &!< Vertically integrated heating by convection
      & q_cld    (:,:,:)=>NULL(),   &!< Layer heating by cloud processes
      & q_cld_vi (:,  :)=>NULL(),   &!< Vertically integrated heating by cloud processes
      & q_gwd    (:,:,:)=>NULL(),   &!< Layer heating by atmospheric gravity wave dissipation
      & q_gwd_vi (:,  :)=>NULL(),   &!< Vertically integrated heating by atmospheric gravity wave dissipation
      & q_sso    (:,:,:)=>NULL(),   &!< Layer heating by orographic gravity wave dissipation
      & q_sso_vi (:,  :)=>NULL(),   &!< Vertically integrated heating by orographic gravity wave dissipation
      !
!!$      & sh_vdiff (:,  :)=>NULL(),   &!< sensible heat flux of vdiff
!!$      & qv_vdiff (:,  :)=>NULL(),   &!< qv flux of vdiff
      & con_dtrl (:,  :)=>NULL(),   &!< detrainment of liquid from convection
      & con_dtri (:,  :)=>NULL(),   &!< detrainment of ice from convection 
      & con_iteqv(:,  :)=>NULL()     !< v. int. tendency of water vapor within convection

    ! orography
    REAL(wp),POINTER :: &
      & oromea (:,  :)=>NULL(),     &!< Orographic mean elevation
      & orostd (:,  :)=>NULL(),     &!< Orographic standard deviation
      & orosig (:,  :)=>NULL(),     &!< Orographic slope
      & orogam (:,  :)=>NULL(),     &!< Orographic anisotropy
      & orothe (:,  :)=>NULL(),     &!< Orographic angle
      & oropic (:,  :)=>NULL(),     &!< Orographic peacks elevation
      & oroval (:,  :)=>NULL()       !< Orographic valleys elevation

    ! JSBACH
    REAL(wp),POINTER :: &
      & ts_rad     (:,  :)=>NULL(),  &!< [K] radiative sfc. temperature for use in radiation
      & ts_rad_rt  (:,  :)=>NULL(),  &!< [K] radiative sfc. temperature at radiation time
      & csat       (:,  :)=>NULL(),  &!<
      & cair       (:,  :)=>NULL(),  &!<
      & q_snocpymlt(:,  :)=>NULL(),  &!< [W/m2] heating used to melt snow on the canopy
      & q_rlw_impl (:,  :)=>NULL(),  &!< [W/m2] heating correction due to implicit land surface coupling
      & q_rlw_nlev (:,  :)=>NULL()    !< [W/m2] heating in the lowest layer

    ! CO2
    REAL(wp),POINTER :: &
      & co2_flux_tile   (:,:,:)=>NULL(),  &!< CO2 flux on tiles (land, ocean)
      & fco2nat         (:,  :)=>NULL()    !< Surface Carbon Mass Flux into the Atmosphere Due to Natural Sources

    TYPE(t_ptr_2d),ALLOCATABLE :: co2_flux_tile_ptr(:)

    ! Sea ice.
    ! See also sea_ice/thermodyn/mo_sea_ice_types.f90
    INTEGER              :: kice  ! Number of ice-thickness classes
    REAL(wp),POINTER     ::     &
      & Tsurf   (:,:,:)=>NULL(),        &! Ice surface temperature [degC]
      & T1      (:,:,:)=>NULL(),        &! Temperature of upper ice layer [degC]
      & T2      (:,:,:)=>NULL(),        &! Temperature of lower ice layer [degC]
      & hi      (:,:,:)=>NULL(),        &! Ice thickness [m]
      & hs      (:,:,:)=>NULL(),        &! Snow thickness on ice [m]
      & Qtop    (:,:,:)=>NULL(),        &! Energy flux available for surface melting [W/m^2]
      & Qbot    (:,:,:)=>NULL(),        &! Energy flux at ice-ocean interface [W/m^2]
      & conc    (:,:,:)=>NULL(),        &! Ice concentration [0,1]
      & albvisdir_ice(:,:,:)=>NULL(),   &! Ice surface albedo for visible range, direct
      & albvisdif_ice(:,:,:)=>NULL(),   &! Ice surface albedo for visible range, diffuse
      & albnirdir_ice(:,:,:)=>NULL(),   &! Ice surface albedo for near IR range, direct
      & albnirdif_ice(:,:,:)=>NULL()     ! Ice surface albedo for near IR range, diffuse

    ! Sub grid scale orographic effects (sso)
    REAL(wp),POINTER ::         &
      & u_stress_sso   (:,:)=>NULL(),   &!< Zonal gravity wave stress
      & v_stress_sso   (:,:)=>NULL(),   &!< Meridional gravity wave stress
      & dissipation_sso(:,:)=>NULL()     !< Dissipation of orographic waves

    ! Turbulence
    REAL(wp),POINTER ::     &
      & totte       (:,:,:)=>NULL(),  &!< total turbulent energy at step n+1
      & tottem0     (:,:,:)=>NULL(),  &!< total turbulent energy at step n
      & tottem1     (:,:,:)=>NULL()    !< total turbulent energy at step n-1

    ! need only for vdiff ++++
    REAL(wp),POINTER ::     &
      & ri_atm    (:,:,:)=>NULL(),  &!< moist Richardson number at layer interfaces
      & mixlen    (:,:,:)=>NULL()    !< mixing length at layer interfaces


    REAL(wp),POINTER ::      &
      & cfm     (:,:,:)=>NULL(),     &!< turbulent exchange coefficient
      & cfm_tile(:,:,:)=>NULL(),     &!< turbulent exchange coefficient
      & cfh     (:,:,:)=>NULL(),     &!< turbulent exchange coefficient
      & cfh_tile(:,:,:)=>NULL(),     &!< turbulent exchange coefficient
      & cfv     (:,:,:)=>NULL(),     &!< turbulent exchange coefficient
      & cftotte (:,:,:)=>NULL(),     &!< turbulent exchange coefficient
      & cfthv   (:,:,:)=>NULL()       !< turbulent exchange coefficient

    TYPE(t_ptr_2d),ALLOCATABLE :: cfm_tile_ptr(:)
    TYPE(t_ptr_2d),ALLOCATABLE :: cfh_tile_ptr(:)

    REAL(wp),POINTER ::     &
      & coriol(:,:)=>NULL(),        &!< Coriolis parameter
      & hdtcbl (:,:)=>NULL(),       &!< height of the top of the atmospheric dry convective boundary layer
      & z0m_tile(:,:,:)=>NULL(),    &!< aerodynamic roughness length (over each surface type)
      & z0m   (:,:)=>NULL(),        &!< aerodynamic roughness length (grid box mean)
      & z0h_lnd(:,:)=>NULL(),       &!< roughness length for heat (over land)
      & ustar (:,:)=>NULL(),        &!<
      & wstar (:,:)=>NULL(),        &!< convective velocity scale
      & wstar_tile(:,:,:)=>NULL(),  &!< convective velocity scale (over each surface type)
      & kedisp(:,:)=>NULL(),        &!< time-mean (or integrated?) vertically integrated dissipation of kinetic energy
      & ocu   (:,:)=>NULL(),        &!< eastward  velocity of ocean surface current
      & ocv   (:,:)=>NULL()          !< northward velocity of ocean surface current

      !
    REAL(wp),POINTER ::     &
      ! net fluxes at TOA and surface
      & swflxsfc_tile(:,:,:)=>NULL(),  &!< [ W/m2] shortwave net flux at surface
      & lwflxsfc_tile(:,:,:)=>NULL(),  &!< [ W/m2] longwave net flux at surface
      & dlwflxsfc_dT (:,:)  =>NULL()       !< [ W/m2/K] longwave net flux temp tend at surface

    TYPE(t_ptr_2d),ALLOCATABLE :: swflxsfc_tile_ptr(:)
    TYPE(t_ptr_2d),ALLOCATABLE :: lwflxsfc_tile_ptr(:)

    TYPE(t_ptr_2d),ALLOCATABLE :: z0m_tile_ptr(:)
    TYPE(t_ptr_2d),ALLOCATABLE :: wstar_tile_ptr(:)

    ! need only for vdiff ----

    ! Surface variables

    REAL(wp),POINTER :: &
      & orog(:,:)=>NULL(),          &!< surface altitude [m]
      & sftlf (:,:)=>NULL(),        &!< cell area fraction occupied by land including lakes (1. = land and/or lakes only, 0. = ocean only)
      & sftgif(:,:)=>NULL(),        &!< cell area fraction occupied by land ice             (1. = land ice only, 0. = no land ice)
      & sftof (:,:)=>NULL(),        &!< cell area fraction occupied by ocean                (1. = ocean only, 0. = land and/or lakes only)
      & lsmask(:,:)=>NULL(),        &!< cell area fraction occupied by land excluding lakes (1. = land, 0. = ocean or lake only) 
      & alake (:,:)=>NULL(),        &!< cell area fraction occupied by lakes
      & glac  (:,:)=>NULL(),        &!< land area fraction that is glaciated
      & lake_ice_frc(:,:)=>NULL(),  &!< lake area fraction that is ice covered
      & icefrc(:,:)=>NULL(),        &!< ice cover given as the fraction of grid box (friac  in memory_g3b)
      & ts_tile(:,:,:)=>NULL(),     &!< surface temperature over land/water/ice
      & ts     (:,  :)=>NULL(),     &!< surface temperature, grid box mean
      & qs_sfc_tile(:,:,:)=>NULL()   !< saturation specific humidity at surface 

    TYPE(t_ptr_2d),ALLOCATABLE :: ts_tile_ptr(:)
    TYPE(t_ptr_2d),ALLOCATABLE :: qs_sfc_tile_ptr(:)

    ! Surface albedo
    REAL(wp),POINTER :: &
      & albvisdir_tile (:,:,:)=>NULL(),  &!< [ ] surface albedo over tiles for visible range, direct
      & albvisdif_tile (:,:,:)=>NULL(),  &!< [ ] surface albedo over tiles for visible range, diffuse
      & albnirdir_tile (:,:,:)=>NULL(),  &!< [ ] surface albedo over tiles for near-IR range, direct
      & albnirdif_tile (:,:,:)=>NULL(),  &!< [ ] surface albedo over tiles for near-IR range, diffuse
      & albedo_tile    (:,:,:)=>NULL(),  &!< [ ] surface albedo over tiles
      & albvisdir      (:,:  )=>NULL(),  &!< [ ] surface albedo for visible range, direct, grid-box mean
      & albvisdif      (:,:  )=>NULL(),  &!< [ ] surface albedo for visible range, diffuse, grid-box mean
      & albnirdir      (:,:  )=>NULL(),  &!< [ ] surface albedo for near-IR range, direct, grid-box mean
      & albnirdif      (:,:  )=>NULL(),  &!< [ ] surface albedo for near-IR range, diffuse, grid-box mean
      & albedo         (:,:  )=>NULL()    !< [ ] surface albedo, grid-box mean

    ! Surface emissivity
    REAL(wp),POINTER :: &
      & emissivity     (:,:  )=>NULL()    !< [ ] surface emissivity, grid-box mean

    TYPE(t_ptr_2d),ALLOCATABLE :: albvisdir_tile_ptr(:), albvisdif_tile_ptr(:), &
      & albnirdir_tile_ptr(:), albnirdif_tile_ptr(:), albedo_tile_ptr(:)

    REAL(wp),POINTER :: &
      & lhflx     (:,  :)=>NULL(),    &!< grid box mean latent   heat flux at surface
      & shflx     (:,  :)=>NULL(),    &!< grid box mean sensible heat flux at surface
      & evap      (:,  :)=>NULL(),    &!< grid box mean evaporation at surface
      & lhflx_tile(:,:,:)=>NULL(),    &!< latent   heat flux at surface on tiles
      & shflx_tile(:,:,:)=>NULL(),    &!< sensible heat flux at surface on tiles
      & evap_tile (:,:,:)=>NULL(),    &!< evaporation at surface on tiles
      & frac_tile (:,:,:)=>NULL()      !< surface fraction of tiles:
                                       !  - fraction of land without lakes
                                       !  - fraction of ice covered water in the grid box, for sea and lakes
                                       !  - fraction of open water in the grid box, for sea and lakes

    TYPE(t_ptr_2d),ALLOCATABLE :: lhflx_tile_ptr(:)
    TYPE(t_ptr_2d),ALLOCATABLE :: shflx_tile_ptr(:)
    TYPE(t_ptr_2d),ALLOCATABLE :: evap_tile_ptr(:)
    TYPE(t_ptr_2d),ALLOCATABLE :: frac_tile_ptr(:)

    REAL(wp),POINTER :: &
      & u_stress     (:,  :)=>NULL(), &!< grid box mean wind stress
      & v_stress     (:,  :)=>NULL(), &!< grid box mean wind stress
      & u_stress_tile(:,:,:)=>NULL(), &!< wind stress on tiles
      & v_stress_tile(:,:,:)=>NULL()   !< wind stress on tiles

    TYPE(t_ptr_2d),ALLOCATABLE :: u_stress_tile_ptr(:)
    TYPE(t_ptr_2d),ALLOCATABLE :: v_stress_tile_ptr(:)

    ! Near surface diagnostics (2m temp; 2m dew point temp; 10m wind)
    !
    REAL(wp),POINTER ::        &
      & sfcwind     (:,  :)=>NULL(),   &!< grid box mean 10 m wind
      & uas         (:,  :)=>NULL(),   &!< grid box mean 10m u-velocity
      & vas         (:,  :)=>NULL(),   &!< grid box mean 10m v-velocity
      & tas         (:,  :)=>NULL(),   &!< grid box mean 2m temperature
      & dew2        (:,  :)=>NULL(),   &!< grid box mean 2m dew point temperature
      & tasmax      (:,  :)=>NULL(),   &!< grid box mean maximum 2m temperature
      & tasmin      (:,  :)=>NULL(),   &!< grid box mean minimum 2m temperature
      & sfcwind_tile(:,:,:)=>NULL(),   &!< 10 m wind on tiles
      & uas_tile    (:,:,:)=>NULL(),   &!< 10m u-velocity on tiles
      & vas_tile    (:,:,:)=>NULL(),   &!< 10m v-velocity on tiles
      & tas_tile    (:,:,:)=>NULL(),   &!< 2m temperature on tiles
      & dew2_tile   (:,:,:)=>NULL()     !< 2m dew point temperature on tiles

    TYPE(t_ptr_2d),ALLOCATABLE :: sfcwind_tile_ptr(:)
    TYPE(t_ptr_2d),ALLOCATABLE :: uas_tile_ptr(:)
    TYPE(t_ptr_2d),ALLOCATABLE :: vas_tile_ptr(:)
    TYPE(t_ptr_2d),ALLOCATABLE :: tas_tile_ptr(:)
    TYPE(t_ptr_2d),ALLOCATABLE :: dew2_tile_ptr(:)

    ! global diagnostics
    REAL(wp),POINTER ::       &
      !
      & tas_gmean    (:)=>NULL(),      &!< [K] global mean 2m-temperature
      & rsdt_gmean   (:)=>NULL(),      &!< [W/m2] global mean toa incident shortwave radiation
      & rsut_gmean   (:)=>NULL(),      &!< [W/m2] global mean toa outgoing shortwave radiation
      & rlut_gmean   (:)=>NULL(),      &!< [W/m2] global mean toa outgoing longwave radiation
      & prec_gmean   (:)=>NULL(),      &!< [kg/m2/s] global mean precipitation flux
      & evap_gmean   (:)=>NULL(),      &!< [kg/m2/s] global mean evaporation flux
      & radtop_gmean (:)=>NULL(),      &!< [W/m2] global mean toa total radiation, derived variable
      & fwfoce_gmean (:)=>NULL(),      &!< [kg/m2/s] global mean freshwater flux over ocean area, derived variable
      & icefrc_gmean (:)=>NULL()!,      &!< global mean ice cover given as the fraction of grid box

  END TYPE t_echam_phy_field

  !>
  !! Data type containing the tendencies returned by the individual parameterizations
  !!
  !! The components are arrays of one of the following shapes:
  !! <ol>
  !! <li> (nproma, nlev_phy, nblks_phy)
  !! <li> (nproma, nlev_phy, nblks_phy, ntracers)
  !! </ol>
  !!
  TYPE t_echam_phy_tend

    REAL(wp), POINTER ::   &
      !
      ! tendency due to all processes
      !
      &   ua     (:,:,:)=>NULL()  , & !< [m/s2]    u-wind
      &   va     (:,:,:)=>NULL()  , & !< [m/s2]    v-wind
      &   ta     (:,:,:)=>NULL()  , & !< [K/s]     temperature
      & qtrc     (:,:,:,:)=>NULL(), & !< [kg/kg/s] tracer mass mixing ratio
      !
      ! tendency due to resolved dynamics
      !
      &   ua_dyn (:,:,:)=>NULL()  , & !< [m/s2]    u-wind
      &   va_dyn (:,:,:)=>NULL()  , & !< [m/s2]    v-wind
      &   ta_dyn (:,:,:)=>NULL()  , & !< [K/s]     temperature (for const. volume)
      & qtrc_dyn (:,:,:,:)=>NULL(), & !< [kg/kg/s] tracer mass mixing ratio
      !
      ! tendency due to parameterized processes
      !
      &   ua_phy (:,:,:)=>NULL()  , & !< [m/s2]    u-wind
      &   va_phy (:,:,:)=>NULL()  , & !< [m/s2]    v-wind
      &   ta_phy (:,:,:)=>NULL()  , & !< [K/s]     temperature (for const. volume)
      & qtrc_phy (:,:,:,:)=>NULL(), & !< [kg/kg/s] tracer mass mixing ratio
      & mtrc_phy (:,:,:,:)=>NULL(), & !< [kg/m2/s] tracer mass
      & mtrcvi_phy(:,:,  :)=>NULL(),& !< [kg/m2/s] tracer content, vertically integrated through the atmospheric column
      !
      ! cloud microphysics
      !
      &   ta_cld (:,:,:)=>NULL()  , & !< temperature tendency due to large scale cloud processes (for const. pressure)
      & qtrc_cld (:,:,:,:)=>NULL(), & !< tracer tendency  due to large scale cloud processes
      !
      ! graupel microphysics
      !
      &   ta_mig (:,:,:)=>NULL()  , & !< temperature tendency due to graupel microphysics proc. (for const. pressure)
      & qtrc_mig (:,:,:,:)=>NULL(), & !< tracer tendency  due to graupel microphysics proc.
      !
      ! cumulus convection
      !
      &   ta_cnv (:,:,:)=>NULL(),   & !< temperature tendency due to convective cloud processes (for const. pressure)
      &   ua_cnv (:,:,:)=>NULL(),   & !< u-wind tendency due to convective cloud processes
      &   va_cnv (:,:,:)=>NULL(),   & !< v-wind tendency due to convective cloud processes
      & qtrc_cnv (:,:,:,:)=>NULL(), & !< tracer tendency due to convective cloud processes
      !
      ! vertical diffusion ("vdiff")
      !
      &   ta_vdf (:,:,:)=>NULL()  , & !< temperature tendency due to vertical diffusion (for const. pressure)
      &   ua_vdf (:,:,:)=>NULL()  , & !< u-wind tendency due to vertical diffusion
      &   va_vdf (:,:,:)=>NULL()  , & !< v-wind tendency due to vertical diffusion
      & qtrc_vdf (:,:,:,:)=>NULL(), & !< tracer tendency due to vertical diffusion
      !
      ! surface scheme
      !
      &   ta_sfc (:,:)=>NULL()  , & !< temperature tendency in lowermost layer due to surface processes (for const. pressure)
      !
      ! Hines param. for atmospheric gravity waves
      !
      &   ua_gwd (:,:,:)=>NULL()  , & !< u-wind tendency due to non-orographic gravity waves
      &   va_gwd (:,:,:)=>NULL()  , & !< v-wind tendency due to non-orographic gravity waves
      &   ta_gwd (:,:,:)=>NULL()  , & !< temperature tendency due to non-orographic gravity waves (for const. pressure)
      !
      ! subgrid scale orographic (sso) blocking and gravity wave drag
      !
      &   ua_sso (:,:,:)=>NULL()  , & !< u-wind tendency due to sub grid scale orography
      &   va_sso (:,:,:)=>NULL()  , & !< v-wind tendency due to sub grid scale orography
      &   ta_sso (:,:,:)=>NULL()  , & !< temperature tendency due to sub grid scale orography (for const. pressure)
      !
      ! radiation
      !
      &   ta_rsw (:,:,:)=>NULL()  , & !< temperature due to shortwave radiation (for const. pressure)
      &   ta_rlw (:,:,:)=>NULL()  , & !< temperature due to longwave  radiation  (for const. pressure)
      &   ta_rad (:,:,:)=>NULL()  , & !< temperature due to SW + LW   radiation (for const. pressure)
      &   ta_rlw_impl(:,:)=>NULL(), & !< temperature tendency due to LW rad. due to implicit land surface temperature change
      !                          (for const. pressure)
      !
      ! methane oxidation
      ! 
      & qtrc_mox (:,:,:,:)=>NULL(), & !< tracer mass mixing ratio (in fact that of water vapour)
      !                                  due to methane oxidation and H2O photolysis
      !
      ! Cariolle linearized ozone
      ! 
      & qtrc_car (:,:,:,:)=>NULL()    !< tracer mass mixing ratio (in fact that of ozone)
      !                                  due to Cariolle's linearized ozone chemistry

    TYPE(t_ptr_3d),ALLOCATABLE :: qtrc_ptr(:)
    TYPE(t_ptr_3d),ALLOCATABLE :: qtrc_dyn_ptr(:)
    TYPE(t_ptr_3d),ALLOCATABLE :: qtrc_phy_ptr(:)
    TYPE(t_ptr_3d),ALLOCATABLE :: qtrc_cld_ptr(:)
    TYPE(t_ptr_3d),ALLOCATABLE :: qtrc_mig_ptr(:)
    TYPE(t_ptr_3d),ALLOCATABLE :: qtrc_cnv_ptr(:)
    TYPE(t_ptr_3d),ALLOCATABLE :: qtrc_vdf_ptr(:)
    TYPE(t_ptr_3d),ALLOCATABLE :: qtrc_mox_ptr(:)
    TYPE(t_ptr_3d),ALLOCATABLE :: qtrc_car_ptr(:)
              
    TYPE(t_ptr_3d),ALLOCATABLE :: mtrc_phy_ptr(:)
    TYPE(t_ptr_2d),ALLOCATABLE :: mtrcvi_phy_ptr(:)

  END TYPE t_echam_phy_tend

  !!--------------------------------------------------------------------------
  !!                          STATE VARIABLES 
  !!--------------------------------------------------------------------------
  !! The variable names have the prefix "prm_" in order to emphasize that they
  !! are defined for and used in parameterisations.

  TYPE(t_echam_phy_field),ALLOCATABLE,TARGET :: prm_field(:)  !< shape: (n_dom)
  TYPE(t_echam_phy_tend ),ALLOCATABLE,TARGET :: prm_tend (:)  !< shape: (n_dom)

  !!--------------------------------------------------------------------------
  !!                          VARIABLE LISTS
  !!--------------------------------------------------------------------------
  TYPE(t_var_list_ptr),ALLOCATABLE :: prm_field_list(:)  !< shape: (n_dom)
  TYPE(t_var_list_ptr),ALLOCATABLE :: prm_tend_list (:)  !< shape: (n_dom)

  REAL(dp), SAVE :: cdimissval

CONTAINS


  !!--------------------------------------------------------------------------
  !!                SUBROUTINES FOR BUILDING AND DELETING VARIABLE LISTS 
  !!--------------------------------------------------------------------------
  !>
  !! Top-level procedure for building the physics state
  !!
  SUBROUTINE construct_echam_phy_state( patch_array, ntracer )

    TYPE(t_patch),INTENT(IN) :: patch_array(:)
    INTEGER,INTENT(IN) :: ntracer
    CHARACTER(len=13) :: listname_f
    CHARACTER(len=12) :: listname_t
    INTEGER :: ndomain, jg, ist, nblks, nlev

    !---

    CALL message(thismodule,'Construction of ECHAM physics state started.')

    cdimissval = cdiInqMissval()

    ! Allocate pointer arrays prm_field and prm_tend, 
    ! as well as the corresponding list arrays.

    ndomain = SIZE(patch_array)

    ALLOCATE( prm_field(ndomain), prm_tend(ndomain), STAT=ist)
    IF (ist/=SUCCESS) CALL finish(thismodule, &
      &'allocation of prm_field/tend array failed')

    ALLOCATE( prm_field_list(ndomain), prm_tend_list(ndomain), STAT=ist)
    IF (ist/=SUCCESS) CALL finish(thismodule, &
      &'allocation of prm_field/tend list array failed')

    ! Build a field list and a tendency list for each grid level.
    ! This includes memory allocation. 

    DO jg = 1,ndomain

      nblks = patch_array(jg)%nblks_c
      nlev  = patch_array(jg)%nlev

      WRITE(listname_f,'(a,i2.2)') 'prm_field_D',jg
      CALL new_echam_phy_field_list( jg, nproma, nlev, nblks, ntracer, nsfc_type, &
                                   & listname_f, '',                              &
                                   & p_nh_state_lists(jg)%diag_list,              &
                                   & p_nh_state_lists(jg)%metrics_list,           &
                                   & ext_data(jg)%atm_list,                       &
                                   & prm_field_list(jg), prm_field(jg)            )

      WRITE(listname_t,'(a,i2.2)') 'prm_tend_D',jg
      CALL new_echam_phy_tend_list( jg, nproma, nlev, nblks, ntracer, &
                                  & listname_t, 'tend_',              &
                                  & prm_tend_list(jg), prm_tend(jg)   )
    ENDDO

    CALL message(thismodule,'Construction of ECHAM physics state finished.')

  END SUBROUTINE construct_echam_phy_state
  !--------------------------------------------------------------------


  !--------------------------------------------------------------------
  !>
  !! Release memory used by the state variable arrays and list arrays
  !!
  SUBROUTINE destruct_echam_phy_state

    INTEGER :: ndomain  !< total # of grid levels/domains
    INTEGER :: jg       !< grid level/domain index
    INTEGER :: ist      !< system status code

    !---
    CALL message(thismodule,'Destruction of ECHAM physics state started.')

    ndomain = SIZE(prm_field)

    DO jg = 1,ndomain
      CALL vlr_del(prm_field_list(jg))
      CALL vlr_del(prm_tend_list (jg))
    ENDDO

    DEALLOCATE( prm_field_list, prm_tend_list, STAT=ist )
    IF (ist/=SUCCESS) CALL finish(thismodule, &
      & 'deallocation of prm_field/tend list array failed')

    DEALLOCATE( prm_field, prm_tend, STAT=ist )
    IF (ist/=SUCCESS) CALL finish(thismodule, &
      & 'deallocation of prm_field/tend array failed')

    CALL message(thismodule,'Destruction of ECHAM physics state finished.')

  END SUBROUTINE destruct_echam_phy_state
  !--------------------------------------------------------------------


  !--------------------------------------------------------------------
  !>
  SUBROUTINE new_echam_phy_field_list( jg, kproma, klev, kblks, ktracer, ksfc_type, &
                                     & listname, prefix,                            &
                                     & diag_list,                                   &
                                     & metrics_list,                                &
                                     & ext_atm_list,                                &
                                     & field_list, field                            )
    INTEGER,INTENT(IN) :: jg !> patch ID
    INTEGER,INTENT(IN) :: kproma, klev, kblks, ktracer, ksfc_type  !< dimension sizes
<<<<<<< HEAD

    CHARACTER(len=*)              ,INTENT(IN) :: listname, prefix

    TYPE(t_var_list),       INTENT(INOUT) :: diag_list
    TYPE(t_var_list),       INTENT(INOUT) :: metrics_list
    TYPE(t_var_list),       INTENT(INOUT) :: ext_atm_list
    TYPE(t_var_list),       INTENT(INOUT) :: field_list
    TYPE(t_echam_phy_field),INTENT(INOUT) :: field

    ! Local variables

    CHARACTER(len=varname_len) :: trcname, varname
=======
    CHARACTER(*), INTENT(IN) :: listname, prefix
    TYPE(t_var_list_ptr), INTENT(INOUT) :: field_list, diag_list, metrics_list, ext_atm_list
    TYPE(t_echam_phy_field), INTENT(INOUT) :: field
    CHARACTER(LEN=vname_len) :: trcname, varname
>>>>>>> c115bdc4
    LOGICAL :: contvar_is_in_output
    TYPE(t_cf_var)    ::    cf_desc
    TYPE(t_grib2_var) :: grib2_desc, grib2_tmp
    INTEGER :: shape2d(2), shape3d(3), shapesfc(3), shapeice(3), shape3d_layer_interfaces(3)
    INTEGER :: ibits, iextbits, ivarbits
    INTEGER :: datatype_flt
    INTEGER :: jsfc, jtrc

    ibits = DATATYPE_PACK16
    iextbits = DATATYPE_PACK24
<<<<<<< HEAD

    IF (gribout_config(jg)%lgribout_24bit) THEN
      ivarbits = DATATYPE_PACK24
    ELSE
      ivarbits = DATATYPE_PACK16
    ENDIF

    IF ( lnetcdf_flt64_output ) THEN
      datatype_flt = DATATYPE_FLT64
    ELSE
      datatype_flt = DATATYPE_FLT32
    ENDIF

=======
    ivarbits = MERGE(DATATYPE_PACK24, DATATYPE_PACK16, gribout_config(jg)%lgribout_24bit)
    datatype_flt = MERGE(DATATYPE_FLT64, DATATYPE_FLT32, lnetcdf_flt64_output)
>>>>>>> c115bdc4
    shape2d  = (/kproma,       kblks/)
    shape3d  = (/kproma, klev, kblks/)
    shapesfc = (/kproma, kblks, ksfc_type/)
    shape3d_layer_interfaces = (/kproma,klev+1,kblks/)

    !$ACC ENTER DATA COPYIN( field )
    ! Register a field list and apply default settings

    CALL vlr_add(field_list, listname, patch_id=jg ,lrestart=.TRUE.)

    !------------------------------
    ! Metrics
    !------------------------------

    cf_desc    = t_cf_var('cell_longitude', 'rad',                              &
                &         'cell center longitude',                              &
                &         datatype_flt)
    grib2_desc = grib2_var(0,191,2, ibits, GRID_UNSTRUCTURED, GRID_CELL)
    CALL add_var( field_list, prefix//'clon', field%clon,                       &
                & GRID_UNSTRUCTURED_CELL, ZA_SURFACE, cf_desc, grib2_desc,      &
                & ldims=shape2d,                                                &
                & lrestart = .FALSE.,                                           &
                & isteptype=TSTEP_CONSTANT,                                     &
                & lopenacc = .TRUE.  )
    __acc_attach(field%clon)

    cf_desc    = t_cf_var('cell_latitude', 'rad',                               &
                &         'cell center latitude',                               &
                &         datatype_flt)
    grib2_desc = grib2_var(0,191,1, ibits, GRID_UNSTRUCTURED, GRID_CELL)
    CALL add_var( field_list, prefix//'clat', field%clat,                       &
                & GRID_UNSTRUCTURED_CELL, ZA_SURFACE, cf_desc, grib2_desc,      &
                & ldims=shape2d,                                                &
                & lrestart = .FALSE.,                                           &
                & isteptype=TSTEP_CONSTANT,                                     &
                & lopenacc = .TRUE.  )
    __acc_attach(field%clat)

    cf_desc    = t_cf_var('cell_area', 'm2',                                    &
                &         'Atmosphere Grid-Cell Area',                          &
                &         datatype_flt)
    grib2_desc = grib2_var(255,255,255, ibits, GRID_UNSTRUCTURED, GRID_CELL)
    CALL add_var( field_list, prefix//'areacella', field%areacella,             &
                & GRID_UNSTRUCTURED_CELL, ZA_SURFACE, cf_desc, grib2_desc,      &
                & ldims=shape2d,                                                &
                & lrestart = .FALSE.,                                           &
                & isteptype=TSTEP_CONSTANT,                                     &
                & lopenacc = .TRUE.  )
    __acc_attach(field%areacella)

    cf_desc    = t_cf_var('height_above_reference_ellipsoid', 'm',             &
                &         'height above reference ellipsoid, half levels',     &
                &         datatype_flt)
    grib2_desc = grib2_var(0, 3, 6, ivarbits, GRID_UNSTRUCTURED, GRID_CELL)    &
                & + t_grib2_int_key("typeOfSecondFixedSurface", 101)
    CALL add_ref( metrics_list, 'z_ifc',                                       &
                & prefix//'zhalf', field%zh,                                   &
                & GRID_UNSTRUCTURED_CELL, ZA_REFERENCE_HALF_HHL,               &
                & cf_desc, grib2_desc,                                         &
                & ref_idx=1, ldims=shape3d_layer_interfaces,                   &
                & vert_interp = create_vert_interp_metadata(                   &
                &               vert_intp_type=vintp_types("P","Z","I"),       &
                &               vert_intp_method=VINTP_METHOD_LIN_NLEVP1 ),    &
                & isteptype=TSTEP_CONSTANT                                     )
    __acc_attach(field%zh)

    cf_desc    = t_cf_var('height_above_reference_ellipsoid', 'm',             &
                &         'height above reference ellipsoid, full level',      &
                &         datatype_flt)
    grib2_desc = grib2_var(0,3,6, ibits, GRID_UNSTRUCTURED, GRID_CELL)
    CALL add_ref( metrics_list, 'z_mc',                                        &
                & prefix//'zfull', field%zf,                                   &
                & GRID_UNSTRUCTURED_CELL, ZA_REFERENCE,                        &
                & cf_desc, grib2_desc,                                         &
                & ref_idx=1, ldims=shape3d,                                    &
                & vert_interp = create_vert_interp_metadata(                   &
                &               vert_intp_type=vintp_types("P","Z","I"),       &
                &               vert_intp_method=VINTP_METHOD_LIN ),           &
                & isteptype=TSTEP_CONSTANT                                     )
    __acc_attach(field%zf)

    cf_desc    = t_cf_var('layer_thickness', 'm',                              &
                &         'layer thickness',                                   &
                &         datatype_flt)
    grib2_desc = grib2_var(0,3,12, ibits, GRID_UNSTRUCTURED, GRID_CELL)
    CALL add_ref( metrics_list, 'ddqz_z_full',                                 &
                & prefix//'dzhalf', field%dz,                                  &
                & GRID_UNSTRUCTURED_CELL, ZA_REFERENCE,                        &
                & cf_desc, grib2_desc,                                         &
                & ref_idx=1, ldims=shape3d,                                    &
                & vert_interp = create_vert_interp_metadata(                   &
                &               vert_intp_type=vintp_types("P","Z","I"),       &
                &               vert_intp_method=VINTP_METHOD_LIN ),           &
                & isteptype=TSTEP_CONSTANT                                     )
    __acc_attach(field%dz)


    !------------------------------
    ! Meteorological quantities
    !------------------------------

    ! &       field% ua        (nproma,nlev  ,nblks),          &
    cf_desc    = t_cf_var('eastward_wind', 'm s-1', 'eastward wind', datatype_flt)
    grib2_desc = grib2_var(0, 2, 2, ibits, GRID_UNSTRUCTURED, GRID_CELL)
    CALL add_ref( diag_list, 'u',                                              &
                & prefix//'ua', field%ua,                                      &
                & GRID_UNSTRUCTURED_CELL, ZA_REFERENCE,                        &
                & cf_desc, grib2_desc,                                         &
                & ref_idx=1, ldims=shape3d,                                    &
                & lrestart = .FALSE.,                                          &
                & vert_interp = create_vert_interp_metadata(                   &
                &               vert_intp_type=vintp_types("P","Z","I") )      )
    __acc_attach(field%ua)

    ! &       field% va        (nproma,nlev  ,nblks),          &
    cf_desc    = t_cf_var('northward_wind', 'm s-1', 'northward wind', datatype_flt)
    grib2_desc = grib2_var(0, 2, 3, ibits, GRID_UNSTRUCTURED, GRID_CELL)
    CALL add_ref( diag_list, 'v',                                              &
                & prefix//'va', field%va,                                      &
                & GRID_UNSTRUCTURED_CELL, ZA_REFERENCE,                        &
                & cf_desc, grib2_desc,                                         &
                & ref_idx=1, ldims=shape3d,                                    &
                & lrestart = .FALSE.,                                          &
                & vert_interp = create_vert_interp_metadata(                   &
                &               vert_intp_type=vintp_types("P","Z","I") )      )
    __acc_attach(field%va)

    ! &       field% ta        (nproma,nlev  ,nblks),          &
    cf_desc    = t_cf_var('air_temperature', 'K', 'air temperature', datatype_flt)
    grib2_desc = grib2_var(0, 0, 0, ibits, GRID_UNSTRUCTURED, GRID_CELL)
    CALL add_ref( diag_list, 'temp',                                           &
                & prefix//'ta', field%ta,                                      &
                & GRID_UNSTRUCTURED_CELL, ZA_REFERENCE,                        &
                & cf_desc, grib2_desc,                                         &
                & ref_idx=1, ldims=shape3d,                                    &
                & lrestart = .FALSE.,                                          &
                & vert_interp = create_vert_interp_metadata(                   &
                &               vert_intp_type=vintp_types("P","Z","I"),       &
                &               vert_intp_method=VINTP_METHOD_LIN )            )
    __acc_attach(field%ta)

    ! &       field% tv        (nproma,nlev  ,nblks),          &
    cf_desc    = t_cf_var('virtual_temperature', 'K', 'virtual temperature', datatype_flt)
    grib2_desc = grib2_var(0,0,1, ibits, GRID_UNSTRUCTURED, GRID_CELL)
    CALL add_ref( diag_list, 'tempv',                                          &
                & prefix//'tv', field%tv,                                      &
                & GRID_UNSTRUCTURED_CELL, ZA_REFERENCE,                        &
                & cf_desc, grib2_desc,                                         &
                & ref_idx=1, ldims=shape3d,                                    &
                & lrestart = .FALSE.,                                          &
                & vert_interp = create_vert_interp_metadata(                   &
                &               vert_intp_type=vintp_types("P","Z","I"),       &
                &               vert_intp_method=VINTP_METHOD_LIN )            )
    __acc_attach(field%tv)

    ! OZONE 
    ! &       field% o3        (nproma,nlev  ,nblks),          &
    grib2_desc = grib2_var(0,14,1, ibits, GRID_UNSTRUCTURED, GRID_CELL)
#ifdef __NO_RTE_RRTMGP__
    cf_desc    = t_cf_var('ozone', 'kg/kg', 'ozone mixing ratio', datatype_flt)
    CALL add_var( field_list, prefix//'tro3', field%o3,                         &
#else
    cf_desc    = t_cf_var('ozone', 'mol/mol', 'ozone volume mixing ratio', datatype_flt)
    CALL add_var( field_list, prefix//'o3', field%o3,                           &
#endif
                & GRID_UNSTRUCTURED_CELL, ZA_REFERENCE, cf_desc, grib2_desc, ldims=shape3d, &
                & lrestart = .FALSE.,                                           &
                & vert_interp=create_vert_interp_metadata(                      &
                &   vert_intp_type=vintp_types("P","Z","I"),                    &
                &   vert_intp_method=VINTP_METHOD_LIN ),                        &
                & lopenacc=.TRUE.)
    __acc_attach(field%o3)

    ! aerosol optical properties
    ! at 533 nm
    cf_desc    = t_cf_var('aer_aod_533','-','aerosol optical depth at 533 nm', &
                & datatype_flt)
    grib2_desc = grib2_var(0,20,102, ibits, GRID_UNSTRUCTURED, GRID_CELL)
    CALL add_var( field_list, prefix//'aer_aod_533', field%aer_aod_533,        &
                & GRID_UNSTRUCTURED_CELL, ZA_REFERENCE, cf_desc, grib2_desc,   &
                & ldims=shape3d,                                               &
                & lrestart = .FALSE.,                                          &
                & vert_interp=create_vert_interp_metadata(                     &
                &   vert_intp_type=vintp_types("P","Z","I"),                   &
                &   vert_intp_method=VINTP_METHOD_LIN,                         &
                &   l_extrapol=.FALSE. ),                                      &
                & lopenacc=.TRUE.)
    __acc_attach(field%aer_aod_533)
    cf_desc    = t_cf_var('aer_ssa_533','-',                                   &
                & 'aerosol single scattering albedo at 533 nm', datatype_flt)
    grib2_desc = grib2_var(0,20,103, ibits, GRID_UNSTRUCTURED, GRID_CELL)
    CALL add_var( field_list, prefix//'aer_ssa_533', field%aer_ssa_533,        &
                & GRID_UNSTRUCTURED_CELL, ZA_REFERENCE, cf_desc, grib2_desc,   &
                & ldims=shape3d,                                               &
                & lrestart = .FALSE.,                                          &
                & vert_interp=create_vert_interp_metadata(                     &
                &   vert_intp_type=vintp_types("P","Z","I"),                   &
                &   vert_intp_method=VINTP_METHOD_LIN,                         &
                &   l_extrapol=.FALSE. ),                                      &
                & lopenacc=.TRUE.)
    __acc_attach(field%aer_ssa_533)
    cf_desc    = t_cf_var('aer_asy_533','-',                                   &
                & 'aerosol asymmetry factor at 533 nm', datatype_flt)
    grib2_desc = grib2_var(0,20,104, ibits, GRID_UNSTRUCTURED, GRID_CELL)
    CALL add_var( field_list, prefix//'aer_asy_533', field%aer_asy_533,        &
                & GRID_UNSTRUCTURED_CELL, ZA_REFERENCE, cf_desc, grib2_desc,   &
                & ldims=shape3d,                                               &
                & lrestart = .FALSE.,                                          &
                & vert_interp=create_vert_interp_metadata(                     &
                &   vert_intp_type=vintp_types("P","Z","I"),                   &
                &   vert_intp_method=VINTP_METHOD_LIN ),                       &
                & lopenacc=.TRUE.)
    __acc_attach(field%aer_asy_533)
    ! at 2325 nm
    cf_desc    = t_cf_var('aer_aod_2325','-',                                  &
                & 'aerosol optical depth at 2325 nm', datatype_flt)
    grib2_desc = grib2_var(0,20,102, ibits, GRID_UNSTRUCTURED, GRID_CELL)
    CALL add_var( field_list, prefix//'aer_aod_2325', field%aer_aod_2325,      &
                & GRID_UNSTRUCTURED_CELL, ZA_REFERENCE, cf_desc, grib2_desc,   &
                & ldims=shape3d,                                               &
                & lrestart = .FALSE.,                                          &
                & vert_interp=create_vert_interp_metadata(                     &
                &   vert_intp_type=vintp_types("P","Z","I"),                   &
                &   vert_intp_method=VINTP_METHOD_LIN,                         &
                &   l_extrapol=.FALSE. ),                                      &
                & lopenacc=.TRUE.)
    __acc_attach(field%aer_aod_2325)
    cf_desc    = t_cf_var('aer_ssa_2325','-',                                  &
                & 'aerosol single scattering albedo at 2325 nm', datatype_flt)
    grib2_desc = grib2_var(0,20,103, ibits, GRID_UNSTRUCTURED, GRID_CELL)
    CALL add_var( field_list, prefix//'aer_ssa_2325', field%aer_ssa_2325,      &
                & GRID_UNSTRUCTURED_CELL, ZA_REFERENCE, cf_desc, grib2_desc,   &
                & ldims=shape3d,                                               &
                & lrestart = .FALSE.,                                          &
                & vert_interp=create_vert_interp_metadata(                     &
                &   vert_intp_type=vintp_types("P","Z","I"),                   &
                &   vert_intp_method=VINTP_METHOD_LIN,                         &
                &   l_extrapol=.FALSE. ),                                      &
                & lopenacc=.TRUE.)
    __acc_attach(field%aer_ssa_2325)
    cf_desc    = t_cf_var('aer_asy_2325','-',                                  &
                & 'aerosol asymmetry factor at 2325 nm', datatype_flt)
    grib2_desc = grib2_var(0,20,104, ibits, GRID_UNSTRUCTURED, GRID_CELL)
    CALL add_var( field_list, prefix//'aer_asy_2325', field%aer_asy_2325,      &
                & GRID_UNSTRUCTURED_CELL, ZA_REFERENCE, cf_desc, grib2_desc,   &
                & ldims=shape3d,                                               &
                & lrestart = .FALSE.,                                          &
                & vert_interp=create_vert_interp_metadata(                     &
                &   vert_intp_type=vintp_types("P","Z","I"),                   &
                &   vert_intp_method=VINTP_METHOD_LIN,                         &
                &   l_extrapol=.FALSE. ),                                      &
                & lopenacc=.TRUE.)
    __acc_attach(field%aer_asy_2325)
    ! at 9731 nm
    cf_desc    = t_cf_var('aer_aod_9731','-',                                  &
                & 'effective aerosol optical depth at 9731 nm', datatype_flt)
    grib2_desc = grib2_var(0,20,102, ibits, GRID_UNSTRUCTURED, GRID_CELL)
    CALL add_var( field_list, prefix//'aer_aod_9731', field%aer_aod_9731,      &
                & GRID_UNSTRUCTURED_CELL, ZA_REFERENCE, cf_desc, grib2_desc,   &
                & ldims=shape3d,                                               &
                & lrestart = .FALSE.,                                          &
                & vert_interp=create_vert_interp_metadata(                     &
                &   vert_intp_type=vintp_types("P","Z","I"),                   &
                &   vert_intp_method=VINTP_METHOD_LIN,                         &
                &   l_extrapol=.FALSE. ),                                      &
                & lopenacc=.TRUE.)
    __acc_attach(field%aer_aod_9731)

    ! &       field% qtrc      (nproma,nlev  ,nblks,ntracer),  &
    CALL add_var( field_list, prefix//'qtrc_phy', field%qtrc,                  &
                & GRID_UNSTRUCTURED_CELL, ZA_REFERENCE,                        &
                & t_cf_var('mass_fraction_of_tracer_in_air', 'kg kg-1',        &
                &          'mass fraction of tracer in air (physics)',         &
                &          datatype_flt),                                      &
                & grib2_var(0,20,2, ibits, GRID_UNSTRUCTURED, GRID_CELL),      &
                & ldims = (/kproma,klev,kblks,ktracer/),                       &
                & lcontainer=.TRUE., lrestart=.FALSE., loutput=.FALSE.,        &
                & lopenacc=.TRUE.)
    __acc_attach(field%qtrc)

    ! &       field% mtrc      (nproma,nlev  ,nblks,ntracer),  &
    CALL add_var( field_list, prefix//'mtrc_phy', field%mtrc,                  &
                & GRID_UNSTRUCTURED_CELL, ZA_REFERENCE,                        &
                & t_cf_var('mass_of_tracer_in_air', 'kg m-2',                  &
                &          'mass of tracer in air (physics)',                  &
                &          datatype_flt),                                      &
                & grib2_var(0,20,2, ibits, GRID_UNSTRUCTURED, GRID_CELL),      &
                & ldims = (/kproma,klev,kblks,ktracer/),                       &
                & lcontainer=.TRUE., lrestart=.FALSE., loutput=.FALSE.,        &
                & lopenacc=.TRUE.)
    __acc_attach(field%mtrc)

    ! &       field% mtrcvi      (nproma,nblks,ntracer),  &
    CALL add_var( field_list, prefix//'mtrcvi_phy', field%mtrcvi,              &
                & GRID_UNSTRUCTURED_CELL, ZA_SURFACE,                          &
                & t_cf_var('atmosphere_tracer_content', 'kg m-2',              &
                &          'tracer path (physics)',                            &
                &          datatype_flt),                                      &
                & grib2_var(0,20,2, ibits, GRID_UNSTRUCTURED, GRID_CELL),      &
                & ldims = (/kproma,kblks,ktracer/),                            &
                & lcontainer=.TRUE., lrestart=.FALSE., loutput=.FALSE.,        &
                & lopenacc=.TRUE.)
    __acc_attach(field%mtrcvi)

    ALLOCATE(field%qtrc_ptr(ktracer))
    ALLOCATE(field%mtrc_ptr(ktracer))
    ALLOCATE(field%mtrcvi_ptr(ktracer))

    ! Generic references to single tracers
    DO jtrc = 1,ktracer
      trcname=TRIM(advection_config(jg)%tracer_names(jtrc))
      SELECT CASE (trcname)
      CASE ('hus')
        grib2_tmp = grib2_var(0, 1,  2, ibits, GRID_UNSTRUCTURED, GRID_CELL)
      CASE ('clw')
        grib2_tmp = grib2_var(0, 1, 22, ibits, GRID_UNSTRUCTURED, GRID_CELL)
      CASE ('cli')
        grib2_tmp = grib2_var(0, 1, 23, ibits, GRID_UNSTRUCTURED, GRID_CELL)
      CASE default
        grib2_tmp = grib2_var(255, 255, 255, ibits, GRID_UNSTRUCTURED, GRID_CELL)
      END SELECT
      CALL add_ref( field_list, prefix//'qtrc_phy',                            &
                  & prefix//'q'//TRIM(trcname)//'_phy', field%qtrc_ptr(jtrc)%p,&
                  & GRID_UNSTRUCTURED_CELL, ZA_REFERENCE,                      &
                  & t_cf_var('mass_fraction_of_'//TRIM(trcname)//'_in_air',    &
                  &          'kg kg-1',                                        &
                  &          'mass fraction of '//TRIM(trcname)//' in air (physics)', &
                  &          datatype_flt),                                    &
                  & grib2_tmp,                                                 &
                  & ref_idx=jtrc, ldims=(/kproma,klev,kblks/),                 &
                  & lrestart = .FALSE.,                                        &
                  & vert_interp=create_vert_interp_metadata(                   &
                  &             vert_intp_type=vintp_types("P","Z","I"),       & 
                  &             vert_intp_method=VINTP_METHOD_LIN,             &
                  &             l_loglin=.FALSE.,                              &
                  &             l_extrapol=.TRUE., l_pd_limit=.FALSE.,         &
                  &             lower_limit=0._wp )                            )
      SELECT CASE (trcname)
      CASE ('hus')
        grib2_tmp = grib2_var(0, 1, 64, ibits, GRID_UNSTRUCTURED, GRID_CELL)
      CASE ('clw')
        grib2_tmp = grib2_var(0, 1, 69, ibits, GRID_UNSTRUCTURED, GRID_CELL)
      CASE ('cli')
        grib2_tmp = grib2_var(0, 1, 70, ibits, GRID_UNSTRUCTURED, GRID_CELL)
      CASE default
        grib2_tmp = grib2_var(255, 255, 255, ibits, GRID_UNSTRUCTURED, GRID_CELL)
      END SELECT
      CALL add_ref( field_list, prefix//'mtrc_phy',                            &
                  & prefix//'m'//TRIM(trcname)//'_phy', field%mtrc_ptr(jtrc)%p,&
                  & GRID_UNSTRUCTURED_CELL, ZA_REFERENCE,                      &
                  & t_cf_var('mass_of_'//TRIM(trcname)//'_in_air',             &
                  &          'kg m-2',                                         &
                  &          'mass of '//TRIM(trcname)//' in air (physics)',   &
                  &          datatype_flt),                                    &
                  & grib2_tmp,                                                 &
                  & ref_idx=jtrc, ldims=(/kproma,klev,kblks/),                 &
                  & lrestart = .FALSE.,                                        &
                  & vert_interp=create_vert_interp_metadata(                   &
                  &             vert_intp_type=vintp_types("P","Z","I"),       & 
                  &             vert_intp_method=VINTP_METHOD_LIN,             &
                  &             l_loglin=.FALSE.,                              &
                  &             l_extrapol=.TRUE., l_pd_limit=.FALSE.,         &
                  &             lower_limit=0._wp )                            )
      SELECT CASE (trcname)
      CASE ('hus')
        grib2_tmp = grib2_var(0, 1, 64, ibits, GRID_UNSTRUCTURED, GRID_CELL)
      CASE ('clw')
        grib2_tmp = grib2_var(0, 1, 69, ibits, GRID_UNSTRUCTURED, GRID_CELL)
      CASE ('cli')
        grib2_tmp = grib2_var(0, 1, 70, ibits, GRID_UNSTRUCTURED, GRID_CELL)
      CASE default
        grib2_tmp = grib2_var(255, 255, 255, ibits, GRID_UNSTRUCTURED, GRID_CELL)
      END SELECT
      CALL add_ref( field_list, prefix//'mtrcvi_phy',                          &
                  & prefix//'m'//TRIM(trcname)//'vi_phy', field%mtrcvi_ptr(jtrc)%p, &
                  & GRID_UNSTRUCTURED_CELL, ZA_ATMOSPHERE,                     &
                  & t_cf_var('atmosphere_'//TRIM(trcname)//'_content',         &
                  &          'kg m-2', TRIM(trcname)//' path (physics)',       &
                  &          datatype_flt),                                    &
                  & grib2_tmp,                                                 &
                  & ref_idx=jtrc, ldims=(/kproma,kblks/),                      &
                  & lrestart = .FALSE.                                         )
    END DO

    ! Specific references for tracers with specific names
    DO jtrc = 1,ktracer
       IF ( jtrc == iqv ) THEN
          CALL add_ref( field_list, prefix//'mtrcvi_phy',                      &
                  & prefix//'prw', field%prw,                                  &
                  & GRID_UNSTRUCTURED_CELL, ZA_ATMOSPHERE,                     &
                  & t_cf_var('total_vapour', 'kg m-2', 'vertically integrated water vapour', &
                  &          datatype_flt),                                    &
                  & grib2_var(0,1,64, ibits, GRID_UNSTRUCTURED, GRID_CELL),    &
                  & ref_idx=jtrc, ldims=(/kproma,kblks/),                      &
                  & lrestart = .FALSE.                                         )
       END IF
       IF ( jtrc == iqc ) THEN
          CALL add_ref( field_list, prefix//'mtrcvi_phy',                      &
                  & prefix//'cllvi', field%cllvi,                              &
                  & GRID_UNSTRUCTURED_CELL, ZA_ATMOSPHERE,                     &
                  & t_cf_var('total_cloud_water', 'kg m-2', 'vertically integrated cloud water', &
                  &          datatype_flt),                                    &
                  & grib2_var(0,1,69, ibits, GRID_UNSTRUCTURED, GRID_CELL),    &
                  & ref_idx=jtrc, ldims=(/kproma,kblks/),                      &
                  & lrestart = .FALSE.                                         )
       END IF
       IF ( jtrc == iqi ) THEN
          CALL add_ref( field_list, prefix//'mtrcvi_phy',                      &
                  & prefix//'clivi', field%clivi,                              &
                  & GRID_UNSTRUCTURED_CELL, ZA_ATMOSPHERE,                     &
                  & t_cf_var('total_cloud_ice', 'kg m-2', 'vertically integrated cloud ice', &
                  &          datatype_flt),                                    &
                  & grib2_var(0,1,70, ibits, GRID_UNSTRUCTURED, GRID_CELL),    &
                  & ref_idx=jtrc, ldims=(/kproma,kblks/),                      &
                  & lrestart = .FALSE.                                         )
       END IF
       IF ( jtrc == iqr ) THEN
          CALL add_ref( field_list, prefix//'mtrcvi_phy',                      &
                  & prefix//'qrvi', field%qrvi,                                &
                  & GRID_UNSTRUCTURED_CELL, ZA_ATMOSPHERE,                     &
                  & t_cf_var('total_rain', 'kg m-2', 'vertically integrated rain', &
                  &          datatype_flt),                                    &
                  & grib2_var(0,1,221, ibits, GRID_UNSTRUCTURED, GRID_CELL),    &
                  & ref_idx=jtrc, ldims=(/kproma,kblks/),                      &
                  & lrestart = .FALSE.                                         )
       END IF
       IF ( jtrc == iqs ) THEN
          CALL add_ref( field_list, prefix//'mtrcvi_phy',                      &
                  & prefix//'qsvi', field%qsvi,                                &
                  & GRID_UNSTRUCTURED_CELL, ZA_ATMOSPHERE,                     &
                  & t_cf_var('total_snow', 'kg m-2', 'vertically integrated snow', &
                  &          datatype_flt),                                    &
                  & grib2_var(0,1,222, ibits, GRID_UNSTRUCTURED, GRID_CELL),    &
                  & ref_idx=jtrc, ldims=(/kproma,kblks/),                      &
                  & lrestart = .FALSE.                                         )
       END IF
       IF ( jtrc == iqg ) THEN
          CALL add_ref( field_list, prefix//'mtrcvi_phy',                      &
                  & prefix//'qgvi', field%qgvi,                                &
                  & GRID_UNSTRUCTURED_CELL, ZA_ATMOSPHERE,                     &
                  & t_cf_var('total_graupel', 'kg m-2', 'vertically integrated graupel', &
                  &          datatype_flt),                                    &
                  & grib2_var(0,1,223, ibits, GRID_UNSTRUCTURED, GRID_CELL),    &
                  & ref_idx=jtrc, ldims=(/kproma,kblks/),                      &
                  & lrestart = .FALSE.                                         )
       END IF
    END DO

    ! &       field% rho        (nproma,nlev  ,nblks),          &
    cf_desc    = t_cf_var('air_density', 'kg m-3', 'density of air',           &
         &                datatype_flt)
    grib2_desc = grib2_var(0,3,10, ibits, GRID_UNSTRUCTURED, GRID_CELL)
    CALL add_var( field_list, prefix//'rho_phy', field%rho,                    &
         &        GRID_UNSTRUCTURED_CELL, ZA_REFERENCE, cf_desc, grib2_desc,   &
         &        ldims=shape3d, lrestart = .FALSE.,                           &
         &        vert_interp=create_vert_interp_metadata(                     &
         &                    vert_intp_type=vintp_types("P","Z","I"),         & 
         &                    vert_intp_method=VINTP_METHOD_LIN,               &
         &                    l_loglin=.FALSE.,                                &
         &                    l_extrapol=.TRUE., l_pd_limit=.FALSE.,           &
         &                    lower_limit=0._wp  ),                            &
         &        lopenacc=.TRUE.)
    __acc_attach(field%rho)

    ! &       field% mh2o        (nproma,nlev  ,nblks),          &
    cf_desc    = t_cf_var('h2o_mass', 'kg m-2', 'h2o (vap+liq+ice) mass in layer', &
         &                datatype_flt)
    grib2_desc = grib2_var(0,1,21, ibits, GRID_UNSTRUCTURED, GRID_CELL)
    CALL add_var( field_list, prefix//'mh2o_phy', field%mh2o,                  &
         &        GRID_UNSTRUCTURED_CELL, ZA_REFERENCE, cf_desc, grib2_desc,   &
         &        ldims=shape3d, lrestart = .FALSE.,                           &
         &        vert_interp=create_vert_interp_metadata(                     &
         &                    vert_intp_type=vintp_types("P","Z","I"),         & 
         &                    vert_intp_method=VINTP_METHOD_LIN,               &
         &                    l_loglin=.FALSE.,                                &
         &                    l_extrapol=.TRUE., l_pd_limit=.FALSE.,           &
         &                    lower_limit=0._wp  ),                            &
         &        lopenacc=.TRUE.)
    __acc_attach(field%mh2o)

    ! &       field% mh2ovi     (nproma,nblks),          &
    cf_desc    = t_cf_var('atmosphere_h2o_content', 'kg m-2', 'h2o (vap+liq+ice) path (physics)', &
         &                datatype_flt)
    grib2_desc = grib2_var(0,1,78, ibits, GRID_UNSTRUCTURED, GRID_CELL)
    CALL add_var( field_list, prefix//'mh2ovi_phy', field%mh2ovi,              &
         &        GRID_UNSTRUCTURED_CELL, ZA_ATMOSPHERE,                       &
         &        cf_desc, grib2_desc,                                         &
         &        ldims=shape2d,                                               &
         &        lrestart = .FALSE.,                                          &
         &        isteptype=TSTEP_INSTANT,                                     &
         &        lopenacc=.TRUE.)
    __acc_attach(field%mh2ovi)

    ! &       field% mair        (nproma,nlev  ,nblks),          &
    cf_desc    = t_cf_var('air_mass', 'kg m-2', 'air mass in layer', &
         &                datatype_flt)
    grib2_desc = grib2_var(0,1,21, ibits, GRID_UNSTRUCTURED, GRID_CELL)
    CALL add_var( field_list, prefix//'mair_phy', field%mair,                  &
         &        GRID_UNSTRUCTURED_CELL, ZA_REFERENCE, cf_desc, grib2_desc,   &
         &        ldims=shape3d, lrestart = .FALSE., initval=1.0_wp,           &
         &        vert_interp=create_vert_interp_metadata(                     &
         &                    vert_intp_type=vintp_types("P","Z","I"),         & 
         &                    vert_intp_method=VINTP_METHOD_LIN,               &
         &                    l_loglin=.FALSE.,                                &
         &                    l_extrapol=.TRUE., l_pd_limit=.FALSE.,           &
         &                    lower_limit=0._wp  ),                            &
         &        lopenacc=.TRUE.)
    __acc_attach(field%mair)

    ! &       field% mairvi     (nproma,nblks),          &
    cf_desc    = t_cf_var('atmosphere_air_content', 'kg m-2', 'air path (physics)', &
         &                datatype_flt)
    grib2_desc = grib2_var(0,3,210, ibits, GRID_UNSTRUCTURED, GRID_CELL)
    CALL add_var( field_list, prefix//'mairvi_phy', field%mairvi,              &
         &        GRID_UNSTRUCTURED_CELL, ZA_ATMOSPHERE,                       &
         &        cf_desc, grib2_desc,                                         &
         &        ldims=shape2d,                                               &
         &        lrestart = .FALSE.,                                          &
         &        isteptype=TSTEP_INSTANT,                                     &
         &        lopenacc=.TRUE.)
    __acc_attach(field%mairvi)

    ! &       field% mdry        (nproma,nlev  ,nblks),          &
    cf_desc    = t_cf_var('dry_air_mass', 'kg m-2', 'dry air mass in layer', &
         &                datatype_flt)
    grib2_desc = grib2_var(0,1,21, ibits, GRID_UNSTRUCTURED, GRID_CELL)
    CALL add_var( field_list, prefix//'mdry_phy', field%mdry,                  &
         &        GRID_UNSTRUCTURED_CELL, ZA_REFERENCE, cf_desc, grib2_desc,   &
         &        ldims=shape3d, lrestart = .FALSE., initval=1.0_wp,           &
         &        vert_interp=create_vert_interp_metadata(                     &
         &                    vert_intp_type=vintp_types("P","Z","I"),         & 
         &                    vert_intp_method=VINTP_METHOD_LIN,               &
         &                    l_loglin=.FALSE.,                                &
         &                    l_extrapol=.TRUE., l_pd_limit=.FALSE.,           &
         &                    lower_limit=0._wp  ),                            &
         &        lopenacc=.TRUE.)
    __acc_attach(field%mdry)

    ! &       field% mdryvi     (nproma,nblks),          &
    cf_desc    = t_cf_var('atmosphere_dry_air_content', 'kg m-2', 'dry air path (physics)', &
         &                datatype_flt)
    grib2_desc = grib2_var(0,3,211, ibits, GRID_UNSTRUCTURED, GRID_CELL)
    CALL add_var( field_list, prefix//'mdryvi_phy', field%mdryvi,              &
         &        GRID_UNSTRUCTURED_CELL, ZA_ATMOSPHERE,                       &
         &        cf_desc, grib2_desc,                                         &
         &        ldims=shape2d,                                               &
         &        lrestart = .FALSE.,                                          &
         &        isteptype=TSTEP_INSTANT,                                     &
         &        lopenacc=.TRUE.)
    __acc_attach(field%mdryvi)

    ! &       field% mref        (nproma,nlev  ,nblks),          &
    cf_desc    = t_cf_var('ref_air_mass', 'kg m-2', 'ref air mass in layer', &
         &                datatype_flt)
    grib2_desc = grib2_var(0,1,21, ibits, GRID_UNSTRUCTURED, GRID_CELL)
    CALL add_var( field_list, prefix//'mref_phy', field%mref,                  &
         &        GRID_UNSTRUCTURED_CELL, ZA_REFERENCE, cf_desc, grib2_desc,   &
         &        ldims=shape3d, lrestart = .FALSE., initval=1.0_wp,           &
         &        vert_interp=create_vert_interp_metadata(                     &
         &                    vert_intp_type=vintp_types("P","Z","I"),         & 
         &                    vert_intp_method=VINTP_METHOD_LIN,               &
         &                    l_loglin=.FALSE.,                                &
         &                    l_extrapol=.TRUE., l_pd_limit=.FALSE.,           &
         &                    lower_limit=0._wp  ),                            &
         &        lopenacc=.TRUE.)
    __acc_attach(field%mref)

    ! &       field% mrefvi     (nproma,nblks),          &
    cf_desc    = t_cf_var('atmosphere_ref_air_content', 'kg m-2', 'ref air path (physics)', &
         &                datatype_flt)
    grib2_desc = grib2_var(0,1,64, ibits, GRID_UNSTRUCTURED, GRID_CELL)
    CALL add_var( field_list, prefix//'mrefvi_phy', field%mrefvi,              &
         &        GRID_UNSTRUCTURED_CELL, ZA_SURFACE,                          &
         &        cf_desc, grib2_desc,                                         &
         &        ldims=shape2d,                                               &
         &        lrestart = .FALSE.,                                          &
         &        isteptype=TSTEP_INSTANT,                                     &
         &        lopenacc=.TRUE.)
    __acc_attach(field%mrefvi)

    ! &       field% xref        (nproma,nlev  ,nblks),          &
    cf_desc    = t_cf_var('ratio_mair_mdry', '', 'ratio mair/mdry', &
         &                datatype_flt)
    grib2_desc = grib2_var(0,1,255, ibits, GRID_UNSTRUCTURED, GRID_CELL)
    CALL add_var( field_list, prefix//'xref_phy', field%xref,                  &
         &        GRID_UNSTRUCTURED_CELL, ZA_REFERENCE, cf_desc, grib2_desc,   &
         &        ldims=shape3d, lrestart = .FALSE., initval=1.0_wp,           &
         &        vert_interp=create_vert_interp_metadata(                     &
         &                    vert_intp_type=vintp_types("P","Z","I"),         & 
         &                    vert_intp_method=VINTP_METHOD_LIN,               &
         &                    l_loglin=.FALSE.,                                &
         &                    l_extrapol=.TRUE., l_pd_limit=.FALSE.,           &
         &                    lower_limit=0._wp  ),                            &
         &        lopenacc=.TRUE.)
    __acc_attach(field%xref)

    ! &       field% wa     (nproma,nlevp1,nblks),          &
    cf_desc    = t_cf_var('vertical_velocity', 'm s-1', 'vertical velocity in m/s', datatype_flt)
    grib2_desc = grib2_var(0,2,8, ibits, GRID_UNSTRUCTURED, GRID_CELL)
    CALL add_var( field_list, prefix//'wa_phy', field%wa,                          &
                & GRID_UNSTRUCTURED_CELL, ZA_REFERENCE_HALF, cf_desc, grib2_desc,  &
                & ldims=shape3d_layer_interfaces, lrestart = .FALSE.,              &
                & vert_interp=create_vert_interp_metadata(                         &
                &             vert_intp_type=vintp_types("P","Z","I"),             &
                &             vert_intp_method=VINTP_METHOD_LIN_NLEVP1,            &
                &             l_loglin=.FALSE., l_extrapol=.FALSE.),               &
                & lopenacc=.TRUE.)
    __acc_attach(field%wa)

    ! &       field% omega     (nproma,nlev  ,nblks),          &
    cf_desc    = t_cf_var('vertical_velocity', 'Pa s-1', 'vertical velocity in physics', datatype_flt)
    grib2_desc = grib2_var(0,2,8, ibits, GRID_UNSTRUCTURED, GRID_CELL)
    CALL add_var( field_list, prefix//'omega_phy', field%omega,                &
                & GRID_UNSTRUCTURED_CELL, ZA_REFERENCE, cf_desc, grib2_desc,   &
                & ldims=shape3d, lrestart = .FALSE.,                           &
                & vert_interp=create_vert_interp_metadata(                     &
                &             vert_intp_type=vintp_types("P","Z","I"),         &
                &             vert_intp_method=VINTP_METHOD_LIN,               &
                &             l_loglin=.FALSE., l_extrapol=.FALSE.),           &
                & lopenacc=.TRUE.)
    __acc_attach(field%omega)

    ! &       field% geom      (nproma,nlev  ,nblks),          &
    cf_desc    = t_cf_var('geopotential_above_surface', 'm2 s-2', 'geopotential above surface', datatype_flt)
    grib2_desc = grib2_var(0, 3, 4, ibits, GRID_UNSTRUCTURED, GRID_CELL)
    CALL add_ref( metrics_list, 'geopot_agl',                                  &
                & prefix//'gpsm', field%geom,                                  &
                & GRID_UNSTRUCTURED_CELL, ZA_REFERENCE,                        &
                & cf_desc, grib2_desc,                                         &
                & ref_idx=1, ldims=shape3d,                                    &
                & vert_interp = create_vert_interp_metadata(                   &
                &               vert_intp_type=vintp_types("P","Z","I"),       &
                &               vert_intp_method=VINTP_METHOD_LIN,             &
                &               l_extrapol=.TRUE., l_pd_limit=.FALSE.)         )
    __acc_attach(field%geom)

    ! &       field% pfull (nproma,nlev  ,nblks),          &
    cf_desc    = t_cf_var('air_pressure', 'Pa', 'air pressure on model levels', datatype_flt)
    grib2_desc = grib2_var(0, 3, 0, ibits, GRID_UNSTRUCTURED, GRID_CELL)
    CALL add_ref( diag_list, 'pres',                                           &
                & prefix//'pfull', field%pfull,                                &
                & GRID_UNSTRUCTURED_CELL, ZA_REFERENCE,                        &
                & cf_desc, grib2_desc,                                         &
                & ref_idx=1, ldims=shape3d,                                    &
                & lrestart = .FALSE.,                                          &
                & vert_interp=create_vert_interp_metadata(                     &
                &             vert_intp_type=vintp_types("Z","I"),             &
                &             vert_intp_method=VINTP_METHOD_PRES )             )
    __acc_attach(field%pfull)

    !-- Variables defined at layer interfaces --

    ! &       field% geoi      (nproma,nlevp1,nblks),          &
    cf_desc    = t_cf_var('geopotential above surface', 'm2 s-2', 'geopotential above surface', datatype_flt)
    grib2_desc = grib2_var(0, 3, 4, ibits, GRID_UNSTRUCTURED, GRID_CELL)
    CALL add_ref( metrics_list, 'geopot_agl_ifc',                              &
                & prefix//'gpsi', field%geoi,                                  &
                & GRID_UNSTRUCTURED_CELL, ZA_REFERENCE_HALF,                   &
                & cf_desc, grib2_desc,                                         &
                & ref_idx=1, ldims=shape3d_layer_interfaces,                   &
                & vert_interp = create_vert_interp_metadata(                   &
                &               vert_intp_type=vintp_types("P","Z","I"),       &
                &               vert_intp_method=VINTP_METHOD_LIN_NLEVP1 )     )
    __acc_attach(field%geoi)

    ! &       field% phalf (nproma,nlevp1,nblks),          &
    cf_desc    = t_cf_var('air_pressure', 'Pa', 'air pressure on model half levels', datatype_flt)
    grib2_desc = grib2_var(0, 3, 0, ibits, GRID_UNSTRUCTURED, GRID_CELL)
    CALL add_ref( diag_list, 'pres_ifc',                                       &
                & prefix//'phalf', field%phalf,                                &
                & GRID_UNSTRUCTURED_CELL, ZA_REFERENCE_HALF,                   &
                & cf_desc, grib2_desc,                                         &
                & ref_idx=1, ldims=shape3d_layer_interfaces,                   &
                & lrestart = .FALSE.,                                          &
                & vert_interp=create_vert_interp_metadata(                     &
                &             vert_intp_type=vintp_types("Z","I"),             &
                &             vert_intp_method=VINTP_METHOD_LIN_NLEVP1 )       )
    __acc_attach(field%phalf)

    !------------------
    ! Radiation
    !------------------
    !

    cf_desc    = t_cf_var( 'cosmu0'                                      , &
         &                 ''                                            , &
         &                 'cosine of the zenith angle for rad. heating' , &
         &                 datatype_flt                                  )
    grib2_desc = grib2_var(0,4,214, ibits, GRID_UNSTRUCTURED, GRID_CELL)
    CALL add_var(field_list, prefix//'cosmu0' , field%cosmu0, &
         &       GRID_UNSTRUCTURED_CELL , ZA_SURFACE        , &
         &       cf_desc , grib2_desc                       , &
         &       lrestart = .FALSE.                         , &
         &       ldims=shape2d                              , &
         &       lopenacc=.TRUE.                            )
    __acc_attach(field%cosmu0)

    cf_desc    = t_cf_var( 'cosmu0_rt'                                    , &
         &                 ''                                             , &
         &                 'cosine of the zenith angle at radiation time' , &
         &                 datatype_flt                                   )
    grib2_desc = grib2_var(192,214,1, ibits, GRID_UNSTRUCTURED, GRID_CELL)
    CALL add_var(field_list, prefix//'cosmu0_rt', field%cosmu0_rt, &
         &       GRID_UNSTRUCTURED_CELL , ZA_SURFACE             , &
         &       cf_desc , grib2_desc                            , &
         &       lrestart = .TRUE.                               , &
         &       ldims=shape2d                                   , &
         &       lopenacc=.TRUE.                                 )
    __acc_attach(field%cosmu0_rt)

    cf_desc    = t_cf_var( 'daylght_frc', &
         &                 ''           , &
         &                 ''           , &
         &                 datatype_flt )
    grib2_desc = grib2_var(255, 255, 255, ibits, GRID_UNSTRUCTURED, GRID_CELL)
    CALL add_var(field_list, prefix//'daylght_frc', field%daylght_frc, &
         &       GRID_UNSTRUCTURED_CELL , ZA_SURFACE                 , &
         &       cf_desc, grib2_desc                                 , &
         &       lrestart = .FALSE.                                  , &
         &       ldims=shape2d                                       , &
         &       lopenacc=.TRUE.                                     )
    __acc_attach(field%daylght_frc)

    cf_desc    = t_cf_var( 'daylght_frc_rt' , &
         &                 ''               , &
         &                 ''               , &
         &                 datatype_flt     )
    grib2_desc = grib2_var(255, 255, 255, ibits, GRID_UNSTRUCTURED, GRID_CELL)
    CALL add_var(field_list, prefix//'daylght_frc_rt', field%daylght_frc_rt, &
         &       GRID_UNSTRUCTURED_CELL , ZA_SURFACE                       , &
         &       cf_desc, grib2_desc                                       , &
         &       lrestart = .TRUE.                                         , &
         &       ldims=shape2d                                             , &
         &       lopenacc=.TRUE.                                           )
    __acc_attach(field%daylght_frc_rt)

    IF ( echam_phy_tc(jg)%dt_rad > dt_zero ) THEN
       !
       ! shortwave fluxes
       ! - through the atmosphere
       !
       cf_desc    = t_cf_var('downwelling_shortwave_flux_in_air', &
            &                'W m-2'                            , &
            &                'downwelling shortwave radiation'  , &
            &                datatype_flt                       )
       grib2_desc = grib2_var(0,4,7, ibits, GRID_UNSTRUCTURED, GRID_CELL)
       CALL add_var(field_list, prefix//'rsd', field%rsd_rt     , &
            &       GRID_UNSTRUCTURED_CELL   , ZA_REFERENCE_HALF   , &
            &       cf_desc, grib2_desc                         , &
            &       lrestart = .TRUE.                           , &
            &       ldims=shape3d_layer_interfaces              , &
            &       vert_interp=create_vert_interp_metadata       &
            &         (vert_intp_type=vintp_types("P","Z","I") ,  &
            &          vert_intp_method=VINTP_METHOD_LIN_NLEVP1), &
            &       lopenacc=.TRUE.)
       __acc_attach(field%rsd_rt     )

       cf_desc    = t_cf_var('upwelling_shortwave_flux_in_air', &
            &                'W m-2'                          , &
            &                'upwelling shortwave radiation'  , &
            &                datatype_flt                     )
       grib2_desc = grib2_var(0,4,8, ibits, GRID_UNSTRUCTURED, GRID_CELL)
       CALL add_var(field_list, prefix//'rsu' , field%rsu_rt    , &
            &       GRID_UNSTRUCTURED_CELL    , ZA_REFERENCE_HALF  , &
            &       cf_desc, grib2_desc                         , &
            &       lrestart = .TRUE.                           , &
            &       ldims=shape3d_layer_interfaces              , &
            &       vert_interp=create_vert_interp_metadata       &
            &         (vert_intp_type=vintp_types("P","Z","I") ,  &
            &          vert_intp_method=VINTP_METHOD_LIN_NLEVP1), &
            &       lopenacc=.TRUE.)
       __acc_attach(field%rsu_rt    )

       cf_desc    = t_cf_var('downwelling_shortwave_flux_in_air_assuming_clear_sky', &
            &                'W m-2'                                               , &
            &                'downwelling clear-sky shortwave radiation'           , &
            &                datatype_flt                                          )
       grib2_desc = grib2_var(0,4,7, ibits, GRID_UNSTRUCTURED, GRID_CELL)
       CALL add_var(field_list, prefix//'rsdcs' , field%rsdcs_rt , &
            &       GRID_UNSTRUCTURED_CELL    , ZA_REFERENCE_HALF   , &
            &       cf_desc, grib2_desc                          , &
            &       lrestart = .TRUE.                            , &
            &       ldims=shape3d_layer_interfaces               , &
            &       vert_interp=create_vert_interp_metadata        &
            &         (vert_intp_type=vintp_types("P","Z","I") ,   &
            &          vert_intp_method=VINTP_METHOD_LIN_NLEVP1),  &
            &       lopenacc=.TRUE.)
       __acc_attach(field%rsdcs_rt )

       cf_desc    = t_cf_var('upwelling_shortwave_flux_in_air_assuming_clear_sky', &
            &                'W m-2'                                             , &
            &                'upwelling clear-sky shortwave radiation'           , &
            &                datatype_flt                                        )
       grib2_desc = grib2_var(0,4,8, ibits, GRID_UNSTRUCTURED, GRID_CELL)
       CALL add_var(field_list, prefix//'rsucs' , field%rsucs_rt , &
            &       GRID_UNSTRUCTURED_CELL    , ZA_REFERENCE_HALF   , &
            &       cf_desc, grib2_desc                          , &
            &       lrestart = .TRUE.                            , &
            &       ldims=shape3d_layer_interfaces               , &
            &       vert_interp=create_vert_interp_metadata        &
            &         (vert_intp_type=vintp_types("P","Z","I") ,   &
            &          vert_intp_method=VINTP_METHOD_LIN_NLEVP1),  &
            &       lopenacc=.TRUE.)
       __acc_attach(field%rsucs_rt )

       ! - at the top of the atmosphere
       !
       cf_desc    = t_cf_var('toa_incoming_shortwave_flux'     , &
            &                'W m-2'                           , &
            &                'toa incident shortwave radiation', &
            &                datatype_flt                      )
       grib2_desc = grib2_var(0,4,201, ibits, GRID_UNSTRUCTURED, GRID_CELL)
       CALL add_var(field_list, prefix//'rsdt', field%rsdt, &
            &       GRID_UNSTRUCTURED_CELL    , ZA_TOA    , &
            &       cf_desc, grib2_desc                   , &
            &       lrestart = .FALSE.                    , &
            &       ldims=shape2d                         , &
            &       lopenacc=.TRUE.                       )
       __acc_attach(field%rsdt)

       cf_desc    = t_cf_var('toa_outgoing_shortwave_flux'     , &
            &                'W m-2'                           , &
            &                'toa outgoing shortwave radiation', &
            &                datatype_flt                      )
       grib2_desc = grib2_var(0,4,8, ibits, GRID_UNSTRUCTURED, GRID_CELL)
       CALL add_var(field_list, prefix//'rsut', field%rsut, &
            &       GRID_UNSTRUCTURED_CELL    , ZA_TOA    , &
            &       cf_desc, grib2_desc                   , &
            &       lrestart = .FALSE.                    , &
            &       ldims=shape2d                         , &
            &       lopenacc=.TRUE.                       )
       __acc_attach(field%rsut)

       cf_desc    = t_cf_var('toa_outgoing_shortwave_flux_assuming_clear_sky', &
            &                'W m-2'                                         , &
            &                'toa outgoing clear-sky shortwave radiation'    , &
            &                datatype_flt                                    )
       grib2_desc = grib2_var(0,4,208, ibits, GRID_UNSTRUCTURED, GRID_CELL)
       CALL add_var(field_list, prefix//'rsutcs', field%rsutcs, &
            &       GRID_UNSTRUCTURED_CELL      , ZA_TOA      , &
            &       cf_desc, grib2_desc                       , &
            &       lrestart = .FALSE.                        , &
            &       ldims=shape2d                             , &
            &       lopenacc=.TRUE.                           )
       __acc_attach(field%rsutcs)

    END IF

    ! - at the surface (also used in update surface)
    !
    cf_desc    = t_cf_var('surface_downwelling_shortwave_flux_in_air', &
         &                'W m-2'                                    , &
         &                'surface downwelling shortwave radiation'  , &
         &                datatype_flt                               )
    grib2_desc = grib2_var(0,4,7, ibits, GRID_UNSTRUCTURED, GRID_CELL)
    CALL add_var(field_list, prefix//'rsds', field%rsds, &
         &       GRID_UNSTRUCTURED_CELL    , ZA_SURFACE, &
         &       cf_desc, grib2_desc                   , &
         &       lrestart = .FALSE.                    , &
         &       ldims=shape2d                         , &
         &       lopenacc=.TRUE.                       )
    __acc_attach(field%rsds)

    cf_desc    = t_cf_var('surface_upwelling_shortwave_flux_in_air', &
         &                'W m-2'                                  , &
         &                'surface upwelling shortwave radiation'  , &
         &                datatype_flt                             )
    grib2_desc = grib2_var(0,4,199, ibits, GRID_UNSTRUCTURED, GRID_CELL)
    CALL add_var(field_list, prefix//'rsus', field%rsus, &
         &       GRID_UNSTRUCTURED_CELL    , ZA_SURFACE, &
         &       cf_desc, grib2_desc                   , &
         &       lrestart = .FALSE.                    , &
         &       ldims=shape2d                         , &
         &       lopenacc=.TRUE.                       )
    __acc_attach(field%rsus)


    IF ( echam_phy_tc(jg)%dt_rad > dt_zero ) THEN
       !
       cf_desc    = t_cf_var('surface_downwelling_shortwave_flux_in_air_assuming_clear_sky', &
            &                'W m-2'                                                       , &
            &                'surface downwelling clear-sky shortwave radiation'           , &
            &                datatype_flt                                                  )
       grib2_desc = grib2_var(0,4,207, ibits, GRID_UNSTRUCTURED, GRID_CELL)
       CALL add_var(field_list, prefix//'rsdscs', field%rsdscs, &
            &       GRID_UNSTRUCTURED_CELL      , ZA_SURFACE  , &
            &       cf_desc, grib2_desc                       , &
            &       lrestart = .FALSE.                        , &
            &       ldims=shape2d                             , &
            &       lopenacc=.TRUE.                           )
       __acc_attach(field%rsdscs)

       cf_desc    = t_cf_var('surface_upwelling_shortwave_flux_in_air_assuming_clear_sky', &
            &                'W m-2'                                                     , &
            &                'surface upwelling clear-sky shortwave radiation'           , &
            &                datatype_flt                                                )
       grib2_desc = grib2_var(0,4,209, ibits, GRID_UNSTRUCTURED, GRID_CELL)
       CALL add_var(field_list, prefix//'rsuscs', field%rsuscs, &
            &       GRID_UNSTRUCTURED_CELL      , ZA_SURFACE  , &
            &       cf_desc, grib2_desc                       , &
            &       lrestart = .FALSE.                        , &
            &       ldims=shape2d                             , &
            &       lopenacc=.TRUE.                           )
       __acc_attach(field%rsuscs)

       !-----------------------------------------------------------------------------------
       ! shortwave flux components at the surface
       ! - at radiation times
       cf_desc    = t_cf_var('surface_downwelling_direct_visible_flux_in_air_at_rad_time'    , &
            &                'W m-2'                                                         , &
            &                'surface downwelling direct visible radiation at radiation time', &
            &                datatype_flt                                                    )
       grib2_desc = grib2_var(0,4,7, ibits, GRID_UNSTRUCTURED, GRID_CELL)
       CALL add_var(field_list, prefix//'rvds_dir_rt', field%rvds_dir_rt, &
            &       GRID_UNSTRUCTURED_CELL           , ZA_SURFACE       , &
            &       cf_desc, grib2_desc                                 , &
            &       lrestart = .TRUE.                                   , &
            &       ldims=shape2d                                       , &
            &       lopenacc=.TRUE.                                     )
       __acc_attach(field%rvds_dir_rt)

       cf_desc    = t_cf_var('surface_downwelling_direct_par_flux_in_air_at_rad_time'                          , &
            &                'W m-2'                                                                           , &
            &                'surface downwelling direct photosynthetically active radiation at radiation time', &
            &                datatype_flt                                                                      )
       grib2_desc = grib2_var(0,4,7, ibits, GRID_UNSTRUCTURED, GRID_CELL)
       CALL add_var(field_list, prefix//'rpds_dir_rt', field%rpds_dir_rt, &
            &       GRID_UNSTRUCTURED_CELL           , ZA_SURFACE       , &
            &       cf_desc, grib2_desc                                 , &
            &       lrestart = .TRUE.                                   , &
            &       ldims=shape2d                                       , &
            &       lopenacc=.TRUE.                                     )
       __acc_attach(field%rpds_dir_rt)

       cf_desc    = t_cf_var('surface_downwelling_direct_nearir_flux_in_air_at_rad_time'           , &
            &                'W m-2'                                                               , &
            &                'surface downwelling direct near infrared radiation at radiation time', &
            &                datatype_flt                                                          )
       grib2_desc = grib2_var(0,4,7, ibits, GRID_UNSTRUCTURED, GRID_CELL)
       CALL add_var(field_list, prefix//'rnds_dir_rt', field%rnds_dir_rt, &
            &       GRID_UNSTRUCTURED_CELL           , ZA_SURFACE       , &
            &       cf_desc, grib2_desc                                 , &
            &       lrestart = .TRUE.                                   , &
            &       ldims=shape2d                                       , &
            &       lopenacc=.TRUE.                                     )
       __acc_attach(field%rnds_dir_rt)


       cf_desc    = t_cf_var('surface_downwelling_diffuse_visible_flux_in_air_at_rad_time'    , &
            &                'W m-2'                                                          , &
            &                'surface downwelling diffuse visible radiation at radiation time', &
            &                datatype_flt                                                     )
       grib2_desc = grib2_var(0,4,7, ibits, GRID_UNSTRUCTURED, GRID_CELL)
       CALL add_var(field_list, prefix//'rvds_dif_rt', field%rvds_dif_rt, &
            &       GRID_UNSTRUCTURED_CELL        , ZA_SURFACE          , &
            &       cf_desc, grib2_desc                                 , &
            &       lrestart = .TRUE.                                   , &
            &       ldims=shape2d                                       , &
            &       lopenacc=.TRUE.                                     )
       __acc_attach(field%rvds_dif_rt)

       cf_desc    = t_cf_var('surface_downwelling_diffuse_par_flux_in_air_at_rad_time'                          , &
            &                'W m-2'                                                                            , &
            &                'surface downwelling diffuse photosynthetically active radiation at radiation time', &
            &                datatype_flt                                                                       )
       grib2_desc = grib2_var(0,4,7, ibits, GRID_UNSTRUCTURED, GRID_CELL)
       CALL add_var(field_list, prefix//'rpds_dif_rt', field%rpds_dif_rt, &
            &       GRID_UNSTRUCTURED_CELL           , ZA_SURFACE       , &
            &       cf_desc, grib2_desc                                 , &
            &       lrestart = .TRUE.                                   , &
            &       ldims=shape2d                                       , &
            &       lopenacc=.TRUE.                                     )
       __acc_attach(field%rpds_dif_rt)

       cf_desc    = t_cf_var('surface_downwelling_diffuse_nearir_flux_in_air_at_rad_time'           , &
            &                'W m-2'                                                                , &
            &                'surface downwelling diffuse near infrared radiation at radiation time', &
            &                datatype_flt                                                           )
       grib2_desc = grib2_var(0,4,7, ibits, GRID_UNSTRUCTURED, GRID_CELL)
       CALL add_var(field_list, prefix//'rnds_dif_rt', field%rnds_dif_rt, &
            &       GRID_UNSTRUCTURED_CELL           , ZA_SURFACE       , &
            &       cf_desc, grib2_desc                                 , &
            &       lrestart = .TRUE.                                   , &
            &       ldims=shape2d                                       , &
            &       lopenacc=.TRUE.                                     )
       __acc_attach(field%rnds_dif_rt)


       cf_desc    = t_cf_var('surface_upwelling_visible_flux_in_air_at_rad_time'    , &
            &                'W m-2'                                                , &
            &                'surface upwelling visible radiation at radiation time', &
            &                datatype_flt                                           )
       grib2_desc = grib2_var(0,4,7, ibits, GRID_UNSTRUCTURED, GRID_CELL)
       CALL add_var(field_list, prefix//'rvus_rt', field%rvus_rt, &
            &       GRID_UNSTRUCTURED_CELL       , ZA_SURFACE   , &
            &       cf_desc, grib2_desc                         , &
            &       lrestart = .TRUE.                           , &
            &       ldims=shape2d                               , &
            &       lopenacc=.TRUE.                             )
       __acc_attach(field%rvus_rt)

       cf_desc    = t_cf_var('surface_upwelling_par_flux_in_air_at_rad_time'                          , &
            &                'W m-2'                                                                  , &
            &                'surface upwelling photosynthetically active radiation at radiation time', &
            &                datatype_flt                                                             )
       grib2_desc = grib2_var(0,4,7, ibits, GRID_UNSTRUCTURED, GRID_CELL)
       CALL add_var(field_list, prefix//'rpus_rt', field%rpus_rt, &
            &       GRID_UNSTRUCTURED_CELL       , ZA_SURFACE   , &
            &       cf_desc, grib2_desc                         , &
            &       lrestart = .TRUE.                           , &
            &       ldims=shape2d                               , &
            &       lopenacc=.TRUE.                             )
       __acc_attach(field%rpus_rt)

       cf_desc    = t_cf_var('surface_upwelling_nearir_flux_in_air_at_rad_time'           , &
            &                'W m-2'                                                      , &
            &                'surface upwelling near infrared radiation at radiation time', &
            &                datatype_flt                                                 )
       grib2_desc = grib2_var(0,4,7, ibits, GRID_UNSTRUCTURED, GRID_CELL)
       CALL add_var(field_list, prefix//'rnus_rt', field%rnus_rt, &
            &       GRID_UNSTRUCTURED_CELL       , ZA_SURFACE   , &
            &       cf_desc, grib2_desc                         , &
            &       lrestart = .TRUE.                           , &
            &       ldims=shape2d                               , &
            &       lopenacc=.TRUE.                             )
       __acc_attach(field%rnus_rt)

    END IF

    !-----------------------------------------------------------------------------------------
    ! shortwave flux components at the surface (also used in update_surface)
    ! - at all times
    cf_desc    = t_cf_var('surface_downwelling_direct_visible_flux_in_air', &
         &                'W m-2'                                         , &
         &                'surface downwelling direct visible radiation'  , &
         &                datatype_flt                                    )
    grib2_desc = grib2_var(0,4,7, ibits, GRID_UNSTRUCTURED, GRID_CELL)
    CALL add_var(field_list, prefix//'rvds_dir', field%rvds_dir, &
         &       GRID_UNSTRUCTURED_CELL        , ZA_SURFACE    , &
         &       cf_desc, grib2_desc                           , &
         &       lrestart = .FALSE.                            , &
         &       ldims=shape2d                                 , &
         &       lopenacc=.TRUE.                               )
    __acc_attach(field%rvds_dir)

    cf_desc    = t_cf_var('surface_downwelling_direct_par_flux_in_air'                    , &
         &                'W m-2'                                                         , &
         &                'surface downwelling direct photosynthetically active radiation', &
         &                datatype_flt                                                    )
    grib2_desc = grib2_var(0,4,7, ibits, GRID_UNSTRUCTURED, GRID_CELL)
    CALL add_var(field_list, prefix//'rpds_dir', field%rpds_dir, &
         &       GRID_UNSTRUCTURED_CELL        , ZA_SURFACE    , &
         &       cf_desc, grib2_desc                           , &
         &       lrestart = .FALSE.                            , &
         &       ldims=shape2d                                 , &
         &       lopenacc=.TRUE.                               )
    __acc_attach(field%rpds_dir)

    cf_desc    = t_cf_var('surface_downwelling_direct_nearir_flux_in_air'     , &
         &                'W m-2'                                             , &
         &                'surface downwelling direct near infrared radiation', &
         &                datatype_flt                                        )
    grib2_desc = grib2_var(0,4,7, ibits, GRID_UNSTRUCTURED, GRID_CELL)
    CALL add_var(field_list, prefix//'rnds_dir', field%rnds_dir, &
         &       GRID_UNSTRUCTURED_CELL        , ZA_SURFACE    , &
         &       cf_desc, grib2_desc                           , &
         &       lrestart = .FALSE.                            , &
         &       ldims=shape2d                                 , &
         &       lopenacc=.TRUE.                               )
    __acc_attach(field%rnds_dir)


    cf_desc    = t_cf_var('surface_downwelling_diffuse_visible_flux_in_air', &
         &                'W m-2'                                          , &
         &                'surface downwelling diffuse visible radiation'  , &
         &                datatype_flt                                     )
    grib2_desc = grib2_var(0,4,7, ibits, GRID_UNSTRUCTURED, GRID_CELL)
    CALL add_var(field_list, prefix//'rvds_dif', field%rvds_dif, &
         &       GRID_UNSTRUCTURED_CELL        , ZA_SURFACE    , &
         &       cf_desc, grib2_desc                           , &
         &       lrestart = .FALSE.                            , &
         &       ldims=shape2d                                 , &
         &       lopenacc=.TRUE.                               )
    __acc_attach(field%rvds_dif)

    cf_desc    = t_cf_var('surface_downwelling_diffuse_par_flux_in_air'                    , &
         &                'W m-2'                                                          , &
         &                'surface downwelling diffuse photosynthetically active radiation', &
         &                datatype_flt                                                     )
    grib2_desc = grib2_var(0,4,7, ibits, GRID_UNSTRUCTURED, GRID_CELL)
    CALL add_var(field_list, prefix//'rpds_dif', field%rpds_dif, &
         &       GRID_UNSTRUCTURED_CELL        , ZA_SURFACE    , &
         &       cf_desc, grib2_desc                           , &
         &       lrestart = .FALSE.                            , &
         &       ldims=shape2d                                 , &
         &       lopenacc=.TRUE.                               )
    __acc_attach(field%rpds_dif)

    cf_desc    = t_cf_var('surface_downwelling_diffuse_nearir_flux_in_air'     , &
         &                'W m-2'                                              , &
         &                'surface downwelling diffuse near infrared radiation', &
         &                datatype_flt                                         )
    grib2_desc = grib2_var(0,4,7, ibits, GRID_UNSTRUCTURED, GRID_CELL)
    CALL add_var(field_list, prefix//'rnds_dif', field%rnds_dif, &
         &       GRID_UNSTRUCTURED_CELL        , ZA_SURFACE    , &
         &       cf_desc, grib2_desc                           , &
         &       lrestart = .FALSE.                            , &
         &       ldims=shape2d                                 , &
         &       lopenacc=.TRUE.                               )
    __acc_attach(field%rnds_dif)


    IF ( echam_phy_tc(jg)%dt_rad > dt_zero ) THEN
       !
       cf_desc    = t_cf_var('surface_upwelling_visible_flux_in_air', &
            &                'W m-2'                                , &
            &                'surface upwelling visible radiation'  , &
            &                datatype_flt                           )
       grib2_desc = grib2_var(0,4,7, ibits, GRID_UNSTRUCTURED, GRID_CELL)
       CALL add_var(field_list, prefix//'rvus', field%rvus, &
            &       GRID_UNSTRUCTURED_CELL    , ZA_SURFACE, &
            &       cf_desc, grib2_desc                   , &
            &       lrestart = .FALSE.                    , &
            &       ldims=shape2d                         , &
            &       lopenacc=.TRUE.                       )
       __acc_attach(field%rvus)

       cf_desc    = t_cf_var('surface_upwelling_par_flux_in_air'                    , &
            &                'W m-2'                                                , &
            &                'surface upwelling photosynthetically active radiation', &
            &                datatype_flt                                           )
       grib2_desc = grib2_var(0,4,7, ibits, GRID_UNSTRUCTURED, GRID_CELL)
       CALL add_var(field_list, prefix//'rpus', field%rpus, &
            &       GRID_UNSTRUCTURED_CELL    , ZA_SURFACE, &
            &       cf_desc, grib2_desc                   , &
            &       lrestart = .FALSE.                    , &
            &       ldims=shape2d                         , &
            &       lopenacc=.TRUE.                       )
       __acc_attach(field%rpus)

       cf_desc    = t_cf_var('surface_upwelling_nearir_flux_in_air'     , &
            &                'W m-2'                                    , &
            &                'surface upwelling near infrared radiation', &
            &                datatype_flt                               )
       grib2_desc = grib2_var(0,4,7, ibits, GRID_UNSTRUCTURED, GRID_CELL)
       CALL add_var(field_list, prefix//'rnus', field%rnus, &
            &       GRID_UNSTRUCTURED_CELL    , ZA_SURFACE, &
            &       cf_desc, grib2_desc                   , &
            &       lrestart = .FALSE.                    , &
            &       ldims=shape2d                         , &
            &       lopenacc=.TRUE.                       )
       __acc_attach(field%rnus)
       !---------------------------------------------------------

    END IF
    !
    !------------------
    !

    ! longwave  fluxes
    ! - through the atmosphere
    !
    ! (rld_rt and rlu_rt are also needed in update_surface)

    cf_desc    = t_cf_var('downwelling_longwave_flux_in_air', &
         &                'W m-2'                           , &
         &                'downwelling longwave radiation'  , &
         &                datatype_flt                       )
    grib2_desc = grib2_var(0,5,3, ibits, GRID_UNSTRUCTURED, GRID_CELL)
    CALL add_var(field_list, prefix//'rld' , field%rld_rt     , &
         &       GRID_UNSTRUCTURED_CELL    , ZA_REFERENCE_HALF   , &
         &       cf_desc, grib2_desc                          , &
         &       lrestart = .TRUE.                            , &
         &       ldims=shape3d_layer_interfaces               , &
         &       vert_interp=create_vert_interp_metadata        &
         &         (vert_intp_type=vintp_types("P","Z","I") ,   &
         &          vert_intp_method=VINTP_METHOD_LIN_NLEVP1),  &
         &        lopenacc=.TRUE.)
    __acc_attach(field%rld_rt     )

    cf_desc    = t_cf_var('upwelling_longwave_flux_in_air', &
         &                'W m-2'                         , &
         &                'upwelling longwave radiation'  , &
         &                datatype_flt                     )
    grib2_desc = grib2_var(0,5,4, ibits, GRID_UNSTRUCTURED, GRID_CELL)
    CALL add_var(field_list, prefix//'rlu' , field%rlu_rt     , &
         &       GRID_UNSTRUCTURED_CELL    , ZA_REFERENCE_HALF   , &
         &       cf_desc, grib2_desc                          , &
         &       lrestart = .TRUE.                            , &
         &       ldims=shape3d_layer_interfaces               , &
         &       vert_interp=create_vert_interp_metadata        &
         &         (vert_intp_type=vintp_types("P","Z","I") ,   &
         &          vert_intp_method=VINTP_METHOD_LIN_NLEVP1),  &
         &        lopenacc=.TRUE.)
    __acc_attach(field%rlu_rt     )

    IF ( echam_phy_tc(jg)%dt_rad > dt_zero ) THEN
       !
       cf_desc    = t_cf_var('downwelling_longwave_flux_in_air_assuming_clear_sky', &
            &                'W m-2'                                              , &
            &                'downwelling clear-sky longwave radiation'           , &
            &                datatype_flt                                         )
       grib2_desc = grib2_var(0,5,3, ibits, GRID_UNSTRUCTURED, GRID_CELL)
       CALL add_var(field_list, prefix//'rldcs' , field%rldcs_rt , &
            &       GRID_UNSTRUCTURED_CELL    , ZA_REFERENCE_HALF   , &
            &       cf_desc, grib2_desc                          , &
            &       lrestart = .TRUE.                            , &
            &       ldims=shape3d_layer_interfaces               , &
            &       vert_interp=create_vert_interp_metadata        &
            &         (vert_intp_type=vintp_types("P","Z","I") ,   &
            &          vert_intp_method=VINTP_METHOD_LIN_NLEVP1),  &
            &       lopenacc=.TRUE.)
       __acc_attach(field%rldcs_rt )

       cf_desc    = t_cf_var('upwelling_longwave_flux_in_air_assuming_clear_sky', &
            &                'W m-2'                                            , &
            &                'upwelling clear-sky longwave radiation'           , &
            &                datatype_flt                                       )
       grib2_desc = grib2_var(0,5,4, ibits, GRID_UNSTRUCTURED, GRID_CELL)
       CALL add_var(field_list, prefix//'rlucs' , field%rlucs_rt , &
            &       GRID_UNSTRUCTURED_CELL    , ZA_REFERENCE_HALF   , &
            &       cf_desc, grib2_desc                          , &
            &       lrestart = .TRUE.                            , &
            &       ldims=shape3d_layer_interfaces               , &
            &       vert_interp=create_vert_interp_metadata        &
            &         (vert_intp_type=vintp_types("P","Z","I") ,   &
            &          vert_intp_method=VINTP_METHOD_LIN_NLEVP1),  &
            &       lopenacc=.TRUE.)
       __acc_attach(field%rlucs_rt )

       ! - at the top of the atmosphere
       !
       cf_desc    = t_cf_var('toa_outgoing_longwave_flux'     , &
            &                'W m-2'                          , &
            &                'toa outgoing longwave radiation', &
            &                datatype_flt                     )
       grib2_desc = grib2_var(0,5,4, ibits, GRID_UNSTRUCTURED, GRID_CELL)
       CALL add_var(field_list, prefix//'rlut', field%rlut, &
            &       GRID_UNSTRUCTURED_CELL    , ZA_TOA    , &
            &       cf_desc, grib2_desc                   , &
            &       lrestart = .FALSE.                    , &
            &       ldims=shape2d                         , &
            &       lopenacc=.TRUE.                       )
       __acc_attach(field%rlut)

       cf_desc    = t_cf_var('toa_outgoing_longwave_flux_assuming_clear_sky', &
            &                'W m-2'                                        , &
            &                'toa outgoing clear-sky longwave radiation'    , &
            &                datatype_flt                                   )
       grib2_desc = grib2_var(0,5,204, ibits, GRID_UNSTRUCTURED, GRID_CELL)
       CALL add_var(field_list, prefix//'rlutcs', field%rlutcs, &
            &       GRID_UNSTRUCTURED_CELL      , ZA_TOA      , &
            &       cf_desc, grib2_desc                       , &
            &       lrestart = .FALSE.                        , &
            &       ldims=shape2d                             , &
            &       lopenacc=.TRUE.                           )
       __acc_attach(field%rlutcs)

    END IF

    ! - at the surface (also used in update_surface)
    !
    cf_desc    = t_cf_var('surface_downwelling_longwave_flux_in_air', &
         &                'W m-2'                                   , &
         &                'surface downwelling longwave radiation'  , &
         &                datatype_flt                               )
    grib2_desc = grib2_var(0,5,3, ibits, GRID_UNSTRUCTURED, GRID_CELL)
    CALL add_var(field_list, prefix//'rlds', field%rlds, &
         &       GRID_UNSTRUCTURED_CELL    , ZA_SURFACE, &
         &       cf_desc, grib2_desc                   , &
         &       lrestart = .FALSE.                    , &
         &       ldims=shape2d                         , &
         &       lopenacc=.TRUE.                       )
    __acc_attach(field%rlds)

    cf_desc    = t_cf_var('surface_upwelling_longwave_flux_in_air', &
         &                'W m-2'                                 , &
         &                'surface upwelling longwave radiation'  , &
         &                datatype_flt                             )
    grib2_desc = grib2_var(0,5,199, ibits, GRID_UNSTRUCTURED, GRID_CELL)
    CALL add_var(field_list, prefix//'rlus', field%rlus, &
         &       GRID_UNSTRUCTURED_CELL    , ZA_SURFACE, &
         &       cf_desc, grib2_desc                   , &
         &       lrestart = .FALSE.                    , &
         &       ldims=shape2d                         , &
         &       lopenacc=.TRUE.                       )
    __acc_attach(field%rlus)

    IF ( echam_phy_tc(jg)%dt_rad > dt_zero ) THEN
       !
       cf_desc    = t_cf_var('surface_downwelling_longwave_flux_in_air_assuming_clear_sky', &
            &                'W m-2'                                                      , &
            &                'surface downwelling clear-sky longwave radiation'           , &
            &                datatype_flt                                                 )
       grib2_desc = grib2_var(0,5,203, ibits, GRID_UNSTRUCTURED, GRID_CELL)
       CALL add_var(field_list, prefix//'rldscs', field%rldscs, &
            &       GRID_UNSTRUCTURED_CELL      , ZA_SURFACE  , &
            &       cf_desc, grib2_desc                       , &
            &       lrestart = .FALSE.                        , &
            &       ldims=shape2d                             , &
            &       lopenacc=.TRUE.                           )
       __acc_attach(field%rldscs)

       cf_desc    = t_cf_var('surface_upwelling_longwave_flux_in_air_assuming_clear_sky', &
            &                'W m-2'                                                    , &
            &                'surface upwelling clear-sky longwave radiation'           , &
            &                datatype_flt                                               )
       grib2_desc = grib2_var(0,5,4, ibits, GRID_UNSTRUCTURED, GRID_CELL)
       CALL add_var(field_list, prefix//'rluscs', field%rluscs, &
            &       GRID_UNSTRUCTURED_CELL      , ZA_SURFACE  , &
            &       cf_desc, grib2_desc                       , &
            &       lrestart = .FALSE.                        , &
            &       ldims=shape2d                             , &
            &       lopenacc=.TRUE.                           )
       __acc_attach(field%rluscs)

       !
    END IF

    !
    !------------------
    !


    cf_desc    = t_cf_var('drlns_dT', 'W m-2 K-1', 'longwave net flux T-derivative at surface', &
         &                datatype_flt)
    grib2_desc = grib2_var(0, 5, 5, ibits, GRID_UNSTRUCTURED, GRID_CELL)
    CALL add_var( field_list, prefix//'drlns_dT', field%dlwflxsfc_dT, &
         &        GRID_UNSTRUCTURED_CELL, ZA_SURFACE,                 &
         &        cf_desc, grib2_desc,                                &
         &        ldims=shape2d,                                      &
         &        lrestart = .FALSE.,                                 &
         &        isteptype=TSTEP_INSTANT,                            &
         &        lopenacc=.TRUE.)
    __acc_attach(field%dlwflxsfc_dT)

    cf_desc    = t_cf_var('siced', 'm', 'sea ice thickness', datatype_flt)
    grib2_desc = grib2_var(10,2,1, ibits, GRID_UNSTRUCTURED, GRID_CELL)
    CALL add_var( field_list, prefix//'sit', field%siced,                  &
                & GRID_UNSTRUCTURED_CELL, ZA_SURFACE, cf_desc, grib2_desc, &
                & lrestart = .TRUE., ldims=shape2d,                        &
                & lopenacc=.TRUE. )
    __acc_attach(field%siced)

    cf_desc    = t_cf_var('alb', '', 'surface albedo from external file', datatype_flt)
    grib2_desc = grib2_var(0,19,1, ibits, GRID_UNSTRUCTURED, GRID_CELL)
    CALL add_var( field_list, prefix//'alb', field%alb,                    &
                & GRID_UNSTRUCTURED_CELL, ZA_SURFACE, cf_desc, grib2_desc, &
                & lrestart = .FALSE., ldims=shape2d,                       &
                & lopenacc=.TRUE. )
    __acc_attach(field%alb)

    cf_desc    = t_cf_var('ts_rad', 'K', 'radiative surface temperature', datatype_flt)
    grib2_desc = grib2_var(0,0,17, ibits, GRID_UNSTRUCTURED, GRID_CELL)
    CALL add_var( field_list, prefix//'ts_rad', field%ts_rad,              &
                & GRID_UNSTRUCTURED_CELL, ZA_SURFACE, cf_desc, grib2_desc, &
                & lrestart = .TRUE., ldims=shape2d,                        &
                & lopenacc=.TRUE. )
    __acc_attach(field%ts_rad)

    cf_desc    = t_cf_var('ts_rad_rt', 'K', 'radiative surface temperature at rad. time', datatype_flt)
    grib2_desc = grib2_var(0,0,17, ibits, GRID_UNSTRUCTURED, GRID_CELL)
    CALL add_var( field_list, prefix//'ts_rad_rt', field%ts_rad_rt,        &
                & GRID_UNSTRUCTURED_CELL, ZA_SURFACE, cf_desc, grib2_desc, &
                & lrestart = .TRUE., ldims=shape2d,                        &
                & lopenacc=.TRUE. )
    __acc_attach(field%ts_rad_rt)

    IF (echam_phy_tc(jg)%dt_vdf > time_config%tc_dt_dyn(jg) .OR.                            &
      & is_variable_in_output(var_name=prefix//'q_snocpymlt')) THEN
       cf_desc    = t_cf_var('q_snocpymlt', 'W/m2', 'heating for snow melt on canopy', datatype_flt)
       grib2_desc = grib2_var(255,255,255, ibits, GRID_UNSTRUCTURED, GRID_CELL)
       CALL add_var( field_list, prefix//'q_snocpymlt', field%q_snocpymlt,    &
                   & GRID_UNSTRUCTURED_CELL, ZA_SURFACE, cf_desc, grib2_desc, &
                   & lrestart = .FALSE., ldims=shape2d,                       &
                   & lopenacc=.TRUE. )
       __acc_attach(field%q_snocpymlt)
    END IF

    IF (is_variable_in_output(var_name=prefix//'q_rlw_impl')) THEN
       cf_desc    = t_cf_var('q_rlw_impl', 'W/m2', 'heating correction due to implicit land surface coupling', datatype_flt)
       grib2_desc = grib2_var(255,255,255, ibits, GRID_UNSTRUCTURED, GRID_CELL)
       CALL add_var( field_list, prefix//'q_rlw_impl', field%q_rlw_impl,    &
                   & GRID_UNSTRUCTURED_CELL, ZA_SURFACE, cf_desc, grib2_desc, &
                   & lrestart = .FALSE., ldims=shape2d,                     &
                   & lopenacc=.TRUE. )
       __acc_attach(field%q_rlw_impl)
    END IF

    cf_desc    = t_cf_var('q_rlw_nlev', 'W/m2', 'LW heating in the lowest layer', datatype_flt)
    grib2_desc = grib2_var(255,255,255, ibits, GRID_UNSTRUCTURED, GRID_CELL)
    CALL add_var( field_list, prefix//'q_rlw_nlev', field%q_rlw_nlev,    &
                & GRID_UNSTRUCTURED_CELL, ZA_SURFACE, cf_desc, grib2_desc, &
                & lrestart = .FALSE., ldims=shape2d,                     &
                & lopenacc=.TRUE. )
    __acc_attach(field%q_rlw_nlev)
    !
    !------------------
    !
    ! CO2

    cf_desc = t_cf_var('fco2nat', 'kg m-2 s-1',                                &
                & 'Surface Carbon Mass Flux into the Atmosphere Due to Natural Sources', datatype_flt)
    grib2_desc = grib2_var(255,255,255, ibits, GRID_UNSTRUCTURED, GRID_CELL)

    CALL add_var( field_list, prefix//'fco2nat', field%fco2nat,                &
                & GRID_UNSTRUCTURED_CELL, ZA_SURFACE, cf_desc, grib2_desc,     &
                & lrestart = .TRUE., initval =  0.0_wp, ldims=shape2d,         &
                & lopenacc=.TRUE. )

    __acc_attach(field%fco2nat)

    ! &       field% co2_flux_tile(nproma,nblks,nsfc_type), &
    CALL add_var( field_list, prefix//'co2_flux_tile', field%co2_flux_tile,         &
                & GRID_UNSTRUCTURED_CELL, ZA_SURFACE,                          &
                & t_cf_var('co2_flux_tile',  'kg m-2 s-1',                     &
                & 'surface_upward_mass_flux_of_carbon_dioxide', datatype_flt), &
                & grib2_var(255, 255, 255, ibits, GRID_UNSTRUCTURED,GRID_CELL),&
                & ldims=shapesfc, initval=0.0_wp,                              &
                & lcontainer=.TRUE., lrestart=.FALSE.,                         &
                & lopenacc=.TRUE. )
    __acc_attach(field%co2_flux_tile)

    ALLOCATE(field%co2_flux_tile_ptr(ksfc_type))

    DO jsfc = 1,ksfc_type

      CALL add_ref( field_list, prefix//'co2_flux_tile',                         &
                  & prefix//'co2_flux_'//csfc(jsfc), field%co2_flux_tile_ptr(jsfc)%p,      &
                  & GRID_UNSTRUCTURED_CELL, ZA_SURFACE,                          &
                  & t_cf_var('co2_flux_'//csfc(jsfc), 'kg m-2 s-1',              &
                  & 'surface_upward_mass_flux_of_carbon_dioxide', datatype_flt), &
                  & grib2_var(255, 255, 255, ibits, GRID_UNSTRUCTURED,GRID_CELL),&
                  & ref_idx=jsfc, ldims=shape2d, lrestart=.TRUE., initval=0.0_wp,&
                  & lmiss=.TRUE., missval=cdimissval )

    END DO

    !
    !------------------
    !

    
    ! Parameterized topography
    !
    IF ( echam_phy_tc(jg)%dt_sso > dt_zero ) THEN
       !
       cf_desc    = t_cf_var('surface_height_above_sea_level', 'm',   &
                   &         'Mean height of orography above sea level', datatype_flt)
       grib2_desc = grib2_var(0,3,6, ibits, GRID_UNSTRUCTURED, GRID_CELL)
       CALL add_var( field_list, prefix//'oromea', field%oromea,              &
                   & GRID_UNSTRUCTURED_CELL, ZA_SURFACE, cf_desc, grib2_desc, &
                   & lrestart = .FALSE., ldims=shape2d,                       &
                   & isteptype=TSTEP_CONSTANT,                                &
                   & lopenacc=.TRUE. )
       __acc_attach(field%oromea)
       !
       cf_desc    = t_cf_var('standard_deviation_of_height', 'm',     &
                   &         'Standard deviation of height above sea level of sub-grid scale orography', &
                   &         datatype_flt)
       grib2_desc = grib2_var(0,3,20, ibits, GRID_UNSTRUCTURED, GRID_CELL)
       CALL add_var( field_list, prefix//'orostd', field%orostd,              &
                   & GRID_UNSTRUCTURED_CELL, ZA_SURFACE, cf_desc, grib2_desc, &
                   & lrestart = .FALSE., ldims=shape2d,                       &
                   & isteptype=TSTEP_CONSTANT,                                &
                   & lopenacc=.TRUE. )
       __acc_attach(field%orostd)
       !
       cf_desc    = t_cf_var('slope_of_terrain', '-',                 &
                   &         'Slope of sub-gridscale orography', datatype_flt)
       grib2_desc = grib2_var(0,3,22, ibits, GRID_UNSTRUCTURED, GRID_CELL)
       CALL add_var( field_list, prefix//'orosig', field%orosig,      &
                   & GRID_UNSTRUCTURED_CELL, ZA_SURFACE, cf_desc, grib2_desc, &
                   & lrestart = .FALSE., ldims=shape2d,                       &
                   & isteptype=TSTEP_CONSTANT,                                &
                   & lopenacc=.TRUE. )
       __acc_attach(field%orosig)
       !
       cf_desc    = t_cf_var('anisotropy_factor', '-',                &
                   &         'Anisotropy of sub-gridscale orography', datatype_flt)
       grib2_desc = grib2_var(0,3,24, ibits, GRID_UNSTRUCTURED, GRID_CELL)
       CALL add_var( field_list, prefix//'orogam', field%orogam,              &
                   & GRID_UNSTRUCTURED_CELL, ZA_SURFACE, cf_desc, grib2_desc, &
                   & lrestart = .FALSE., ldims=shape2d,                       &
                   & isteptype=TSTEP_CONSTANT,                                &
                   & lopenacc=.TRUE. )
       __acc_attach(field%orogam)
       !
       cf_desc    = t_cf_var('angle_of_principal_axis', 'radians',    &
                   &         'Angle of sub-gridscale orography', datatype_flt)
       grib2_desc = grib2_var(0,3,21, ibits, GRID_UNSTRUCTURED, GRID_CELL)
       CALL add_var( field_list, prefix//'orothe', field%orothe,              &
                   & GRID_UNSTRUCTURED_CELL, ZA_SURFACE, cf_desc, grib2_desc, &
                   & lrestart = .FALSE., ldims=shape2d,                       &
                   & isteptype=TSTEP_CONSTANT,                                &
                   & lopenacc=.TRUE. )
       __acc_attach(field%orothe)
       !
       cf_desc    = t_cf_var('height_of_peaks', 'm', 'Height above sea level of peaks', datatype_flt)
       grib2_desc = grib2_var(0,3,6, ibits, GRID_UNSTRUCTURED, GRID_CELL)
       CALL add_var( field_list, prefix//'oropic', field%oropic,              &
                   & GRID_UNSTRUCTURED_CELL, ZA_SURFACE, cf_desc, grib2_desc, &
                   & lrestart = .FALSE., ldims=shape2d,                       &
                   & isteptype=TSTEP_CONSTANT,                                &
                   & lopenacc=.TRUE. )
       __acc_attach(field%oropic)
       !
       cf_desc    = t_cf_var('height_of_valleys', 'm', 'Height above sea level of valleys', datatype_flt)
       grib2_desc = grib2_var(0,3,6, ibits, GRID_UNSTRUCTURED, GRID_CELL)
       CALL add_var( field_list, prefix//'oroval', field%oroval,              &
                   & GRID_UNSTRUCTURED_CELL, ZA_SURFACE, cf_desc, grib2_desc, &
                   & lrestart = .FALSE., ldims=shape2d,                       &
                   & isteptype=TSTEP_CONSTANT,                                &
                   & lopenacc=.TRUE. )
       __acc_attach(field%oroval)
       !
    END IF
    !
    !------------------
    !

    cf_desc    = t_cf_var('csat', '', '', datatype_flt)
    grib2_desc = grib2_var(255, 255, 255, ibits, GRID_UNSTRUCTURED, GRID_CELL)
    CALL add_var( field_list, prefix//'csat', field%csat,                  &
                & GRID_UNSTRUCTURED_CELL, ZA_SURFACE, cf_desc, grib2_desc, &
                & lrestart = .TRUE., initval =  1.0_wp, ldims=shape2d,     &
                & lopenacc=.TRUE. )
    __acc_attach(field%csat)

    cf_desc    = t_cf_var('cair', '', '', datatype_flt)
    grib2_desc = grib2_var(255, 255, 255, ibits, GRID_UNSTRUCTURED, GRID_CELL)
    CALL add_var( field_list, prefix//'cair', field%cair,                  &
                & GRID_UNSTRUCTURED_CELL, ZA_SURFACE, cf_desc, grib2_desc, &
                & lrestart = .TRUE., initval =  1.0_wp, ldims=shape2d,     &
                & lopenacc=.TRUE. )
    __acc_attach(field%cair)

    !-------------------------
    ! Sea ice
    !-------------------------

    field%kice = kice ! Number of thickness classes - always 1, as of yet
    shapeice = (/kproma, field%kice, kblks/)

    CALL add_var( field_list, prefix//'ts_icecl', field%Tsurf ,               &
      &          GRID_UNSTRUCTURED_CELL, ZA_GENERIC_ICE,                      &
      &          t_cf_var('ts_icecl', 'C','surface temperature',datatype_flt),&
      &          grib2_var(10,2,8, ibits, GRID_UNSTRUCTURED, GRID_CELL),      &
      &          ldims=shapeice, lrestart=.TRUE.,                             &
      &          lopenacc=.TRUE.)

    __acc_attach(field%Tsurf )
    CALL add_var( field_list, prefix//'t1_icecl', field%T1 ,                  &
      &          GRID_UNSTRUCTURED_CELL, ZA_GENERIC_ICE,                      &
      &          t_cf_var('t1_icecl','C','Temperature upper layer',datatype_flt), &
      &          grib2_var(10,2,8, ibits, GRID_UNSTRUCTURED, GRID_CELL),      &
      &          ldims=shapeice, lrestart=.TRUE.,                             &
      &          lopenacc=.TRUE.)
    __acc_attach(field%T1 )
    CALL add_var( field_list, prefix//'t2_icecl', field%T2 ,                  &
      &          GRID_UNSTRUCTURED_CELL, ZA_GENERIC_ICE,                      &
      &          t_cf_var('t2_icecl','C','Temperature lower layer', datatype_flt),&
      &          grib2_var(10,2,8, ibits, GRID_UNSTRUCTURED, GRID_CELL),      &
      &          ldims=shapeice, lrestart=.TRUE.,                             &
      &          lopenacc=.TRUE.)
    __acc_attach(field%T2 )
    CALL add_var( field_list, prefix//'sit_icecl', field%hi ,                 &
      &          GRID_UNSTRUCTURED_CELL, ZA_GENERIC_ICE,                      &
      &          t_cf_var('sit_icecl', 'm', 'ice thickness', datatype_flt),   &
      &          grib2_var(10,2,1, ibits, GRID_UNSTRUCTURED, GRID_CELL),      &
      &          ldims=shapeice, lrestart=.TRUE.,                             &
      &          lopenacc=.TRUE.)
    __acc_attach(field%hi )
    CALL add_var( field_list, prefix//'hs_icecl', field%hs ,                  &
      &          GRID_UNSTRUCTURED_CELL, ZA_GENERIC_ICE,                      &
      &          t_cf_var('hs_icecl', 'm', 'snow thickness', datatype_flt),   &
      &          grib2_var(10,2,255, ibits, GRID_UNSTRUCTURED, GRID_CELL),    &
      &          ldims=shapeice, lrestart=.TRUE.,                             &
      &          lopenacc=.TRUE.)
    __acc_attach(field%hs )
    CALL add_var( field_list, prefix//'qtop_icecl', field%Qtop ,              &
      &          GRID_UNSTRUCTURED_CELL, ZA_GENERIC_ICE,                      &
      &          t_cf_var('qtop_icecl', 'W/m^2', 'Energy flux available for surface melting', &
      &                   datatype_flt),                                      &
      &          grib2_var(10,2,255, ibits, GRID_UNSTRUCTURED, GRID_CELL),    &
      &          ldims=shapeice, lrestart=.FALSE.,                            &
      &          lopenacc=.TRUE.)
    __acc_attach(field%Qtop )
    CALL add_var( field_list, prefix//'qbot_icecl', field%Qbot ,              &
      &          GRID_UNSTRUCTURED_CELL, ZA_GENERIC_ICE,                      &
      &          t_cf_var('qbot_icecl', 'W/m^2', 'Energy flux at ice-ocean interface', datatype_flt),&
      &          grib2_var(10,2,255, ibits, GRID_UNSTRUCTURED, GRID_CELL),    &
      &          ldims=shapeice, lrestart=.FALSE.,                            &
      &          lopenacc=.TRUE.)
    __acc_attach(field%Qbot )


    CALL add_var( field_list, prefix//'sic_icecl', field%conc ,               &
      &          GRID_UNSTRUCTURED_CELL, ZA_GENERIC_ICE,                      &
      &          t_cf_var('sic_icecl', '', 'ice concentration in each ice class', datatype_flt),&
      &          grib2_var(10,2,0, ibits, GRID_UNSTRUCTURED, GRID_CELL),      &
      &          ldims=shapeice, lrestart=.TRUE.,                             &
      &          lopenacc=.TRUE.)


    __acc_attach(field%conc )

    ! &       field% albvisdir_ice (nproma,field%kice,nblks),          &
    cf_desc    = t_cf_var('albvisdir_icecl', '', 'ice albedo VIS direct', datatype_flt)
    grib2_desc = grib2_var(192,128,15, ibits, GRID_UNSTRUCTURED, GRID_CELL)
    CALL add_var( field_list, prefix//'albvisdir_icecl', field%albvisdir_ice,  &
                & GRID_UNSTRUCTURED_CELL, ZA_GENERIC_ICE, cf_desc, grib2_desc, &
                & ldims=shapeice, lrestart=.TRUE. ,                            &
                & lopenacc=.TRUE.)
    __acc_attach(field%albvisdir_ice)

    ! &       field% albvisdif_ice (nproma,field%kice,nblks),          &
    cf_desc    = t_cf_var('albvisdif_icecl', '', 'ice albedo VIS diffuse', datatype_flt)
    grib2_desc = grib2_var(0,19,222, ibits, GRID_UNSTRUCTURED, GRID_CELL)
    CALL add_var( field_list, prefix//'albvisdif_icecl', field%albvisdif_ice,  &
                & GRID_UNSTRUCTURED_CELL, ZA_GENERIC_ICE, cf_desc, grib2_desc, &
                & ldims=shapeice, lrestart=.TRUE. ,                            &
                &          lopenacc=.TRUE.)
    __acc_attach(field%albvisdif_ice)

    ! &       field% albnirdir_ice (nproma,field%kice,nblks),          &
    cf_desc    = t_cf_var('albnirdir_icecl', '', 'ice albedo NIR direct', datatype_flt)
    grib2_desc = grib2_var(192,128,17, ibits, GRID_UNSTRUCTURED, GRID_CELL)
    CALL add_var( field_list, prefix//'albnirdir_icecl', field%albnirdir_ice,  &
                & GRID_UNSTRUCTURED_CELL, ZA_GENERIC_ICE, cf_desc, grib2_desc, &
                & ldims=shapeice, lrestart=.TRUE. ,                            &
                & lopenacc=.TRUE.)
    __acc_attach(field%albnirdir_ice)

    ! &       field% albnirdif_ice (nproma,field%kice,nblks),          &
    cf_desc    = t_cf_var('albnirdif_icecl', '', 'ice albedo NIR diffuse', datatype_flt)
    grib2_desc = grib2_var(0, 19, 223, ibits, GRID_UNSTRUCTURED, GRID_CELL)
    CALL add_var( field_list, prefix//'albnirdif_icecl', field%albnirdif_ice,  &
                & GRID_UNSTRUCTURED_CELL, ZA_GENERIC_ICE, cf_desc, grib2_desc, &
                & ldims=shapeice, lrestart=.TRUE. ,                            &
                & lopenacc=.TRUE.)
    __acc_attach(field%albnirdif_ice)


    !-------------------------
    ! Cloud and precipitation
    !-------------------------
    cf_desc    = t_cf_var('cl', 'm2 m-2', 'cloud area fraction', datatype_flt)
    grib2_desc = grib2_var(0,6,22, ibits, GRID_UNSTRUCTURED, GRID_CELL)
    CALL add_var( field_list, prefix//'cl', field%aclc,                                  &
                & GRID_UNSTRUCTURED_CELL, ZA_REFERENCE, cf_desc, grib2_desc, ldims=shape3d, &
                & lrestart = .FALSE.,                                                    &
                & vert_interp=create_vert_interp_metadata(                               &
                &             vert_intp_type=vintp_types("P","Z","I"),                   &
                &             vert_intp_method=VINTP_METHOD_LIN,                         &
                &             l_loglin=.FALSE.,                                          &
                &             l_extrapol=.FALSE., l_pd_limit=.FALSE.,                    &
                &             lower_limit=0._wp ),                                       &
                & lopenacc=.TRUE.)
    __acc_attach(field%aclc)

    cf_desc    = t_cf_var('clt', 'm2 m-2', &
               & 'total cloud cover', datatype_flt)
    grib2_desc = grib2_var(0,6,1, ibits, GRID_UNSTRUCTURED, GRID_CELL)
    CALL add_var( field_list, prefix//'clt', field%aclcov,       &
         &        GRID_UNSTRUCTURED_CELL, ZA_SURFACE,            &
         &        cf_desc, grib2_desc,                           &
         &        ldims=shape2d,                                 &
         &        lrestart = .FALSE.,                            &
         &        isteptype=TSTEP_INSTANT,                       &
         &        lopenacc=.TRUE.)
    __acc_attach(field%aclcov)

    ! &       field% acdnc  (nproma,nlev  ,nblks), &
    cf_desc    = t_cf_var('acdnc', 'm-3', 'cloud droplet number concentration', datatype_flt)
    grib2_desc = grib2_var(0,6,28, ibits, GRID_UNSTRUCTURED, GRID_CELL)
    CALL add_var( field_list, prefix//'acdnc', field%acdnc,                              &
                & GRID_UNSTRUCTURED_CELL, ZA_REFERENCE, cf_desc, grib2_desc, ldims=shape3d, &
                & lrestart = .FALSE.,                                                    &
                & vert_interp=create_vert_interp_metadata(                               &
                &             vert_intp_type=vintp_types("P","Z","I"),                   &
                &             vert_intp_method=VINTP_METHOD_LIN,                         &
                &             l_loglin=.FALSE.,                                          &
                &             l_extrapol=.TRUE., l_pd_limit=.FALSE.,                     &
                &             lower_limit=0._wp ),                                       &
                & lopenacc=.TRUE.)
    __acc_attach(field%acdnc)

    IF (is_variable_in_output(var_name=prefix//'hur')) THEN
       cf_desc    = t_cf_var('relative_humidity', '', 'relative humidity', datatype_flt)
       grib2_desc = grib2_var(0, 1, 1, ibits, GRID_UNSTRUCTURED, GRID_CELL)
       CALL add_var( field_list, prefix//'hur', field%hur   ,                               &
                   & GRID_UNSTRUCTURED_CELL, ZA_REFERENCE, cf_desc, grib2_desc, ldims=shape3d, &
                   & lrestart = .FALSE.,                                                    &
                   & vert_interp=create_vert_interp_metadata(                               &
                   &             vert_intp_type=vintp_types("P","Z","I"),                   &
                   &             vert_intp_method=VINTP_METHOD_LIN,                         &
                   &             l_loglin=.FALSE.,                                          &
                   &             l_extrapol=.FALSE., l_pd_limit=.TRUE.,                     &
                   &             lower_limit=0._wp ),                                       &
                   &  lopenacc=.TRUE.)
       __acc_attach(field%hur   )
    END IF

    cf_desc    = t_cf_var('prlr', 'kg m-2 s-1',    &
               & 'large-scale precipitation flux (water)', datatype_flt)
    grib2_desc = grib2_var(0,1,77, ibits, GRID_UNSTRUCTURED, GRID_CELL)
    CALL add_var( field_list, prefix//'prlr', field%rsfl,        &
         &        GRID_UNSTRUCTURED_CELL, ZA_SURFACE,            &
         &        cf_desc, grib2_desc,                           &
         &        ldims=shape2d,                                 &
         &        lrestart = .TRUE.,                             &
         &        isteptype=TSTEP_INSTANT,                       &
         &        lopenacc=.TRUE.)
    __acc_attach(field%rsfl)

    cf_desc    = t_cf_var('prcr', 'kg m-2 s-1',    &
               & 'convective precipitation flux (water)', datatype_flt)
    grib2_desc = grib2_var(0,1,76, ibits, GRID_UNSTRUCTURED, GRID_CELL)
    CALL add_var( field_list, prefix//'prcr', field%rsfc,        &
         &        GRID_UNSTRUCTURED_CELL, ZA_SURFACE,            &
         &        cf_desc, grib2_desc,                           &
         &        ldims=shape2d,                                 &
         &        lrestart = .TRUE.,                             &
         &        isteptype=TSTEP_INSTANT,                       &
         &        lopenacc=.TRUE.)
    __acc_attach(field%rsfc)

    cf_desc    = t_cf_var('prls', 'kg m-2 s-1',    &
               & 'large-scale precipitation flux (snow)', datatype_flt)
    grib2_desc = grib2_var(0,1,59, ibits, GRID_UNSTRUCTURED, GRID_CELL)
    CALL add_var( field_list, prefix//'prls', field%ssfl,        &
         &        GRID_UNSTRUCTURED_CELL, ZA_SURFACE,            &
         &        cf_desc, grib2_desc,                           &
         &        ldims=shape2d,                                 &
         &        lrestart = .TRUE.,                             &
         &        isteptype=TSTEP_INSTANT,                       &
         &        lopenacc=.TRUE.)
    __acc_attach(field%ssfl)

    cf_desc    = t_cf_var('prcs', 'kg m-2 s-1',    &
               & 'convective precipitation flux (snow)', datatype_flt)
    grib2_desc = grib2_var(0,1,58, ibits, GRID_UNSTRUCTURED, GRID_CELL)
    CALL add_var( field_list, prefix//'prcs', field%ssfc,        &
         &        GRID_UNSTRUCTURED_CELL, ZA_SURFACE,            &
         &        cf_desc, grib2_desc,                           &
         &        ldims=shape2d,                                 &
         &        lrestart = .TRUE.,                             &
         &        isteptype=TSTEP_INSTANT,                       &
         &        lopenacc=.TRUE.)
    __acc_attach(field%ssfc)

    cf_desc    = t_cf_var('rain_gsp_rate', 'kg m-2 s-1',    &
               & 'gridscale rain rate ', datatype_flt)
    grib2_desc = grib2_var(0,1,77, ibits, GRID_UNSTRUCTURED, GRID_CELL)
    CALL add_var( field_list, prefix//'rain_gsp_rate', field%rain_gsp_rate,        &
         &        GRID_UNSTRUCTURED_CELL, ZA_SURFACE,            &
         &        cf_desc, grib2_desc,                           &
         &        ldims=shape2d,                                 &
         &        lrestart = .TRUE.,                             &
         &        isteptype=TSTEP_INSTANT,                       &
         &        lopenacc=.TRUE.)

    cf_desc    = t_cf_var('snow_gsp_rate', 'kg m-2 s-1',    &
               & 'gridscale snow rate ', datatype_flt)
    grib2_desc = grib2_var(0,1,56, ibits, GRID_UNSTRUCTURED, GRID_CELL)
    CALL add_var( field_list, prefix//'snow_gsp_rate', field%snow_gsp_rate,        &
         &        GRID_UNSTRUCTURED_CELL, ZA_SURFACE,            &
         &        cf_desc, grib2_desc,                           &
         &        ldims=shape2d,                                 &
         &        lrestart = .TRUE.,                             &
         &        isteptype=TSTEP_INSTANT,                       &
         &        lopenacc=.TRUE.)

    cf_desc    = t_cf_var('graupel_gsp_rate', 'kg m-2 s-1',    &
               & 'gridscale graupel rate ', datatype_flt)
    grib2_desc = grib2_var(0,1,75, ibits, GRID_UNSTRUCTURED, GRID_CELL)
    CALL add_var( field_list, prefix//'graupel_gsp_rate', field%graupel_gsp_rate,        &
         &        GRID_UNSTRUCTURED_CELL, ZA_SURFACE,            &
         &        cf_desc, grib2_desc,                           &
         &        ldims=shape2d,                                 &
         &        lrestart = .TRUE.,                             &
         &        isteptype=TSTEP_INSTANT,                       &
         &        lopenacc=.TRUE.)

    cf_desc    = t_cf_var('pr', 'kg m-2 s-1',                    &
         &                'precipitation flux',                  &
         &                datatype_flt)
    grib2_desc = grib2_var(0, 1, 52, ibits, GRID_UNSTRUCTURED, GRID_CELL)
    CALL add_var( field_list, prefix//'pr', field%pr,            &
         &        GRID_UNSTRUCTURED_CELL, ZA_SURFACE,            &
         &        cf_desc, grib2_desc,                           &
         &        ldims=shape2d,                                 &
         &        lrestart = .FALSE.,                            &
         &        isteptype=TSTEP_INSTANT,                       &
         &        lopenacc=.TRUE.)
    __acc_attach(field%pr)

    ! &       field% rintop (nproma,       nblks), &
    cf_desc    = t_cf_var('rintop', '', '', datatype_flt)
    grib2_desc = grib2_var(0,6,255, ibits, GRID_UNSTRUCTURED, GRID_CELL)
    CALL add_var( field_list, prefix//'rintop', field%rintop,              &
                & GRID_UNSTRUCTURED_CELL, ZA_SURFACE, cf_desc, grib2_desc, &
                & lrestart = .FALSE., ldims=shape2d,                       &
                & lopenacc=.TRUE.)
    __acc_attach(field%rintop)

    ! &       field% rtype  (nproma,       nblks), &
    cf_desc    = t_cf_var('convection_type', '', 'convection_type (0...3)', datatype_flt)
    grib2_desc = grib2_var(0,6,255, ibits, GRID_UNSTRUCTURED, GRID_CELL)
    CALL add_var( field_list, prefix//'rtype', field%rtype,                &
                & GRID_UNSTRUCTURED_CELL, ZA_SURFACE, cf_desc, grib2_desc, &
                & lrestart = .TRUE., ldims=shape2d,                        &
                & lopenacc=.TRUE.)
    __acc_attach(field%rtype)

    IF (is_variable_in_output(var_name=prefix//'topmax')) THEN
       cf_desc    = t_cf_var('topmax', 'Pa', 'maximum height of convective cloud tops', &
            &                datatype_flt)
       grib2_desc = grib2_var(0,6,255, ibits, GRID_UNSTRUCTURED, GRID_CELL)
       CALL add_var( field_list, prefix//'topmax', field%topmax,              &
                   & GRID_UNSTRUCTURED_CELL, ZA_SURFACE, cf_desc, grib2_desc, &
                   & lrestart = .FALSE., ldims=shape2d,                       &
                   & initval =  99999.0_wp, resetval =  99999.0_wp,           &
                   & isteptype=TSTEP_MIN,                                     &
                   & action_list=actions(new_action(ACTION_RESET,"P1D")),     &
                   &  lopenacc=.TRUE.)
       __acc_attach(field%topmax)
    END IF

    ! &       field% ictop  (nproma,       nblks), &
    cf_desc    = t_cf_var('ictop', '-', 'level index of convective cloud tops', &
         &                datatype_int)
    grib2_desc = grib2_var(0,6,255, ibits, GRID_UNSTRUCTURED, GRID_CELL)
    CALL add_var( field_list, prefix//'ictop', field%ictop,                &
                & GRID_UNSTRUCTURED_CELL, ZA_SURFACE, cf_desc, grib2_desc, &
                & lrestart = .FALSE., ldims=shape2d,                       &
                & isteptype=TSTEP_INSTANT,                                 &
                & lopenacc=.TRUE.)
    __acc_attach(field%ictop)

    ! &       field% totte  (nproma,nlev  ,nblks), &
    cf_desc    = t_cf_var('total_turbulent_energy', 'J kg-1', 'total turbulent energy', &
         &                datatype_flt)
    grib2_desc = grib2_var(0,19,11, ibits, GRID_UNSTRUCTURED, GRID_CELL)
    CALL add_var( field_list, prefix//'totte', field%totte,                &
                & GRID_UNSTRUCTURED_CELL, ZA_REFERENCE, cf_desc, grib2_desc,  &
                & lrestart = .FALSE., initval = 1.e-4_wp, ldims=shape3d,   &
                & vert_interp=create_vert_interp_metadata(                 &
                &             vert_intp_type=vintp_types("P","Z","I"),     &
                &             vert_intp_method=VINTP_METHOD_LIN,           &
                &             l_loglin=.FALSE.,                            &
                &             l_extrapol=.TRUE., l_pd_limit=.FALSE.,       &
                &             lower_limit=0._wp ),                         &
                & lopenacc=.TRUE.)
    __acc_attach(field%totte)

    ! &       field% thvsig (nproma,       nblks), &
    cf_desc    = t_cf_var('thvsig', 'K', '', datatype_flt)
    grib2_desc = grib2_var(0,19,255, ibits, GRID_UNSTRUCTURED, GRID_CELL)
    CALL add_var( field_list, prefix//'thvsig', field%thvsig,              &
                & GRID_UNSTRUCTURED_CELL, ZA_SURFACE, cf_desc, grib2_desc, &
                & lrestart = .FALSE., initval = 1.e-2_wp, ldims=shape2d,   &
                & lopenacc=.TRUE.)
    __acc_attach(field%thvsig)

    !---------------------------
    ! WMO tropopause
    !---------------------------

    ! &       field% ptp (nproma,       nblks), &
    cf_desc    = t_cf_var('ptp', 'Pa', 'tropopause air pressure', datatype_flt)
    grib2_desc = grib2_var(0,3,201, ibits, GRID_UNSTRUCTURED, GRID_CELL)
    CALL add_var( field_list, prefix//'ptp', field%ptp,          &
         &        GRID_UNSTRUCTURED_CELL, ZA_TROPOPAUSE,         &
         &        cf_desc, grib2_desc,                           &
         &        ldims=shape2d,                                 &
         &        lrestart = .TRUE., initval = 20000.0_wp,       &
         &        isteptype=TSTEP_INSTANT,                       &
         &        lopenacc=.TRUE.)
    __acc_attach(field%ptp)

    !---------------------------
    ! Variables for energy diagnostic of echam6 physics
    !---------------------------

    CALL add_var( field_list, prefix//'cpair', field%cpair,                       &
                & GRID_UNSTRUCTURED_CELL, ZA_REFERENCE,                           &
                & t_cf_var('cpair', 'J/kg/K',                                     &
                &          'specific heat of air at constant pressure',           &
                &          datatype_flt),                                         &
                & grib2_var(0,0,255, ibits, GRID_UNSTRUCTURED, GRID_CELL),        &
                & ldims=shape3d,                                                  &
                & lrestart = .FALSE.,                                             &
                & vert_interp=create_vert_interp_metadata(                        &
                &   vert_intp_type=vintp_types("P","Z","I"),                      &
                &   vert_intp_method=VINTP_METHOD_LIN ),                          &
                & lopenacc=.TRUE.)

    __acc_attach(field%cpair)

    CALL add_var( field_list, prefix//'cvair', field%cvair,                       &
                & GRID_UNSTRUCTURED_CELL, ZA_REFERENCE,                           &
                & t_cf_var('cvair', 'J/kg/K',                                     &
                &          'specific heat of air at constant colume',             &
                &          datatype_flt),                                         &
                & grib2_var(0,0,255, ibits, GRID_UNSTRUCTURED, GRID_CELL),        &
                & ldims=shape3d,                                                  &
                & lrestart = .FALSE.,                                             &
                & vert_interp=create_vert_interp_metadata(                        &
                &   vert_intp_type=vintp_types("P","Z","I"),                      &
                &   vert_intp_method=VINTP_METHOD_LIN ),                          &
                & lopenacc=.TRUE.)

    __acc_attach(field%cvair)

    CALL add_var( field_list, prefix//'qconv', field%qconv,                       &
                & GRID_UNSTRUCTURED_CELL, ZA_REFERENCE,                           &
                & t_cf_var('qconv', '(K/s)/(W/m2)',                               &
                &          'conv. factor layer heating to temp. tendency',        &
                &          datatype_flt),                                         &
                & grib2_var(0,0,255, ibits, GRID_UNSTRUCTURED, GRID_CELL),        &
                & ldims=shape3d,                                                  &
                & lrestart = .FALSE.,                                             &
                & vert_interp=create_vert_interp_metadata(                        &
                &   vert_intp_type=vintp_types("P","Z","I"),                      &
                &   vert_intp_method=VINTP_METHOD_LIN ),                          &
                & lopenacc=.TRUE.)

    __acc_attach(field%qconv)

    IF (is_variable_in_output(var_name=prefix//'q_phy')) THEN
       CALL add_var( field_list, prefix//'q_phy', field%q_phy,                       &
                   & GRID_UNSTRUCTURED_CELL, ZA_REFERENCE,                           &
                   & t_cf_var('q_phy', 'W m-2',                                      &
                   &          'layer heating by physics',                            &
                   &          datatype_flt),                                         &
                   & grib2_var(0,0,255, ibits, GRID_UNSTRUCTURED, GRID_CELL),        &
                   & ldims=shape3d,                                                  &
                   & lrestart = .FALSE.,                                             &
                   & vert_interp=create_vert_interp_metadata(                        &
                   &   vert_intp_type=vintp_types("P","Z","I"),                      &
                   &   vert_intp_method=VINTP_METHOD_LIN ),                          &
                   & lopenacc=.TRUE.)
       __acc_attach(field%q_phy)
    END IF

    IF (is_variable_in_output(var_name=prefix//'q_phy_vi')) THEN
       CALL add_var( field_list, prefix//'q_phy_vi', field%q_phy_vi,                 &
                   & GRID_UNSTRUCTURED_CELL, ZA_SURFACE,                             &
                   & t_cf_var('q_phy_vi', 'W m-2',                                   &
                   &          'vert. integr. heating by physics',                    &
                   &          datatype_flt),                                         &
                   & grib2_var(0,0,255, ibits, GRID_UNSTRUCTURED, GRID_CELL),        &
                   & ldims=shape2d,                                                  &
                   & lrestart = .FALSE.,                                             &
                   & lopenacc=.TRUE.)
       __acc_attach(field%q_phy_vi)
    END IF

    IF ( echam_phy_tc(jg)%dt_rad > dt_zero ) THEN
       !
       IF (is_variable_in_output(var_name=prefix//'q_rad')) THEN
          CALL add_var( field_list, prefix//'q_rlw', field%q_rad,                       &
                      & GRID_UNSTRUCTURED_CELL, ZA_REFERENCE,                           &
                      & t_cf_var('q_rad', 'W m-2',                                      &
                      &          'layer heating by LW+SW radiation',                    &
                      &          datatype_flt),                                         &
                      & grib2_var(0,0,255, ibits, GRID_UNSTRUCTURED, GRID_CELL),        &
                      & ldims=shape3d,                                                  &
                      & lrestart = .FALSE.,                                             &
                      & vert_interp=create_vert_interp_metadata(                        &
                      &   vert_intp_type=vintp_types("P","Z","I"),                      &
                      &   vert_intp_method=VINTP_METHOD_LIN ),                          &
                      & lopenacc=.TRUE.)
          __acc_attach(field%q_rad)
       END IF
       !
       IF (is_variable_in_output(var_name=prefix//'q_rad_vi')) THEN
          CALL add_var( field_list, prefix//'q_rad_vi', field%q_rad_vi,                 &
                      & GRID_UNSTRUCTURED_CELL, ZA_SURFACE,                             &
                      & t_cf_var('q_rlw_vi', 'W m-2',                                   &
                      &          'vert. integr. heating by LW+SW radiation',            &
                      &          datatype_flt),                                         &
                      & grib2_var(0,0,255, ibits, GRID_UNSTRUCTURED, GRID_CELL),        &
                      & ldims=shape2d,                                                  &
                      & lrestart = .FALSE.,                                             &
                      & lopenacc=.TRUE.)
          __acc_attach(field%q_rad_vi)
       END IF
       !
       IF (is_variable_in_output(var_name=prefix//'q_rlw')) THEN
          CALL add_var( field_list, prefix//'q_rlw', field%q_rlw,                       &
                      & GRID_UNSTRUCTURED_CELL, ZA_REFERENCE,                           &
                      & t_cf_var('q_rlw', 'W m-2',                                      &
                      &          'layer heating by LW radiation',                       &
                      &          datatype_flt),                                         &
                      & grib2_var(0,0,255, ibits, GRID_UNSTRUCTURED, GRID_CELL),        &
                      & ldims=shape3d,                                                  &
                      & lrestart = .FALSE.,                                             &
                      & vert_interp=create_vert_interp_metadata(                        &
                      &   vert_intp_type=vintp_types("P","Z","I"),                      &
                      &   vert_intp_method=VINTP_METHOD_LIN ),                          &
                      & lopenacc=.TRUE.)
          __acc_attach(field%q_rlw)
       END IF
       !
       IF (is_variable_in_output(var_name=prefix//'q_rlw_vi')) THEN
          CALL add_var( field_list, prefix//'q_rlw_vi', field%q_rlw_vi,                 &
                      & GRID_UNSTRUCTURED_CELL, ZA_SURFACE,                             &
                      & t_cf_var('q_rlw_vi', 'W m-2',                                   &
                      &          'vert. integr. heating by LW radiation',               &
                      &          datatype_flt),                                         &
                      & grib2_var(0,0,255, ibits, GRID_UNSTRUCTURED, GRID_CELL),        &
                      & ldims=shape2d,                                                  &
                      & lrestart = .FALSE.,                                             &
                      & lopenacc=.TRUE.)
          __acc_attach(field%q_rlw_vi)
       END IF
       !
       IF (is_variable_in_output(var_name=prefix//'q_rsw')) THEN
          CALL add_var( field_list, prefix//'q_rsw', field%q_rsw,                       &
                      & GRID_UNSTRUCTURED_CELL, ZA_REFERENCE,                           &
                      & t_cf_var('q_rsw', 'W m-2',                                      &
                      &          'layer heating by SW radiation',                       &
                      &          datatype_flt),                                         &
                      & grib2_var(0,0,255, ibits, GRID_UNSTRUCTURED, GRID_CELL),        &
                      & ldims=shape3d,                                                  &
                      & lrestart = .FALSE.,                                             &
                      & vert_interp=create_vert_interp_metadata(                        &
                      &   vert_intp_type=vintp_types("P","Z","I"),                      &
                      &   vert_intp_method=VINTP_METHOD_LIN ),                          &
                      & lopenacc=.TRUE.)
          __acc_attach(field%q_rsw)
       END IF
       !
       IF (is_variable_in_output(var_name=prefix//'q_rsw_vi')) THEN
          CALL add_var( field_list, prefix//'q_rsw_vi', field%q_rsw_vi,                 &
                      & GRID_UNSTRUCTURED_CELL, ZA_SURFACE,                             &
                      & t_cf_var('q_rsw_vi', 'W m-2',                                   &
                      &          'vert. integr. heating by SW radiation',               &
                      &          datatype_flt),                                         &
                      & grib2_var(0,0,255, ibits, GRID_UNSTRUCTURED, GRID_CELL),        &
                      & ldims=shape2d,                                                  &
                      & lrestart = .FALSE.,                                             &
                      & lopenacc=.TRUE.)
          __acc_attach(field%q_rsw_vi)
       END IF
       !
    END IF

    IF ( echam_phy_tc(jg)%dt_vdf > dt_zero ) THEN
       !
       IF (echam_phy_tc(jg)%dt_vdf > time_config%tc_dt_dyn(jg) .OR.                     &
         & is_variable_in_output(var_name=prefix//'q_vdf')) THEN
          CALL add_var( field_list, prefix//'q_vdf', field%q_vdf,                       &
                      & GRID_UNSTRUCTURED_CELL, ZA_REFERENCE,                           &
                      & t_cf_var('q_vdf', 'W m-2',                                      &
                      &          'layer heating by vertical diffusion',                 &
                      &          datatype_flt),                                         &
                      & grib2_var(0,0,255, ibits, GRID_UNSTRUCTURED, GRID_CELL),        &
                      & ldims=shape3d,                                                  &
                      & lrestart = .FALSE.,                                             &
                      & vert_interp=create_vert_interp_metadata(                        &
                      &   vert_intp_type=vintp_types("P","Z","I"),                      &
                      &   vert_intp_method=VINTP_METHOD_LIN ),                          &
                      & lopenacc=.TRUE.)
          __acc_attach(field%q_vdf)
       END IF
       !
       IF (is_variable_in_output(var_name=prefix//'q_vdf_vi')) THEN
          CALL add_var( field_list, prefix//'q_vdf_vi', field%q_vdf_vi,                 &
                      & GRID_UNSTRUCTURED_CELL, ZA_SURFACE,                             &
                      & t_cf_var('q_vdf_vi', 'W m-2',                                   &
                      &          'vert. integr. heating by vertical diffusion',         &
                      &          datatype_flt),                                         &
                      & grib2_var(0,0,255, ibits, GRID_UNSTRUCTURED, GRID_CELL),        &
                      & ldims=shape2d,                                                  &
                      & lrestart = .FALSE.,                                             &
                      & lopenacc=.TRUE.)
          __acc_attach(field%q_vdf_vi)
       END IF
       !
    END IF

    IF ( echam_phy_tc(jg)%dt_cnv > dt_zero ) THEN
       !
       IF (echam_phy_tc(jg)%dt_cnv > time_config%tc_dt_dyn(jg) .OR.                     &
         & is_variable_in_output(var_name=prefix//'q_cnv')) THEN
          CALL add_var( field_list, prefix//'q_cnv', field%q_cnv,                       &
                      & GRID_UNSTRUCTURED_CELL, ZA_REFERENCE,                           &
                      & t_cf_var('q_cnv', 'W m-2',                                      &
                      &          'layer heating by vertical diffusion',                 &
                      &          datatype_flt),                                         &
                      & grib2_var(0,0,255, ibits, GRID_UNSTRUCTURED, GRID_CELL),        &
                      & ldims=shape3d,                                                  &
                      & lrestart = .FALSE.,                                             &
                      & vert_interp=create_vert_interp_metadata(                        &
                      &   vert_intp_type=vintp_types("P","Z","I"),                      &
                      &   vert_intp_method=VINTP_METHOD_LIN ),                          &
                      & lopenacc=.TRUE.)
          __acc_attach(field%q_cnv)
       END IF
       !
       IF (is_variable_in_output(var_name=prefix//'q_cnv_vi')) THEN
          CALL add_var( field_list, prefix//'q_cnv_vi', field%q_cnv_vi,                 &
                      & GRID_UNSTRUCTURED_CELL, ZA_SURFACE,                             &
                      & t_cf_var('q_cnv_vi', 'W m-2',                                   &
                      &          'vert. integr. heating by vertical diffusion',         &
                      &          datatype_flt),                                         &
                      & grib2_var(0,0,255, ibits, GRID_UNSTRUCTURED, GRID_CELL),        &
                      & ldims=shape2d,                                                  &
                      & lrestart = .FALSE.,                                             &
                      & lopenacc=.TRUE.)
          __acc_attach(field%q_cnv_vi)
       END IF
       !
    END IF

    IF ( echam_phy_tc(jg)%dt_cld > dt_zero ) THEN
       !
       IF (echam_phy_tc(jg)%dt_cld > time_config%tc_dt_dyn(jg) .OR.                     &
         & is_variable_in_output(var_name=prefix//'q_cld')) THEN
          CALL add_var( field_list, prefix//'q_cld', field%q_cld,                       &
                      & GRID_UNSTRUCTURED_CELL, ZA_REFERENCE,                           &
                      & t_cf_var('q_cld', 'W m-2',                                      &
                      &          'layer heating by vertical diffusion',                 &
                      &          datatype_flt),                                         &
                      & grib2_var(0,0,255, ibits, GRID_UNSTRUCTURED, GRID_CELL),        &
                      & ldims=shape3d,                                                  &
                      & lrestart = .FALSE.,                                             &
                      & vert_interp=create_vert_interp_metadata(                        &
                      &   vert_intp_type=vintp_types("P","Z","I"),                      &
                      &   vert_intp_method=VINTP_METHOD_LIN ),                          &
                      & lopenacc=.TRUE.)
          __acc_attach(field%q_cld)
       END IF
       !
       IF (is_variable_in_output(var_name=prefix//'q_cld_vi')) THEN
          CALL add_var( field_list, prefix//'q_cld_vi', field%q_cld_vi,                 &
                      & GRID_UNSTRUCTURED_CELL, ZA_SURFACE,                             &
                      & t_cf_var('q_cld_vi', 'W m-2',                                   &
                      &          'vert. integr. heating by vertical diffusion',         &
                      &          datatype_flt),                                         &
                      & grib2_var(0,0,255, ibits, GRID_UNSTRUCTURED, GRID_CELL),        &
                      & ldims=shape2d,                                                  &
                      & lrestart = .FALSE.,                                             &
                      & lopenacc=.TRUE.)
          __acc_attach(field%q_cld_vi)
       END IF
       !
    END IF

    IF ( echam_phy_tc(jg)%dt_gwd > dt_zero ) THEN
       !
       IF (echam_phy_tc(jg)%dt_gwd > time_config%tc_dt_dyn(jg) .OR.                     &
         & is_variable_in_output(var_name=prefix//'q_gwd')) THEN
          CALL add_var( field_list, prefix//'q_gwd', field%q_gwd,                       &
                      & GRID_UNSTRUCTURED_CELL, ZA_REFERENCE,                           &
                      & t_cf_var('q_gwd', 'W m-2',                                      &
                      &          'layer heating by atm. gravity wave drag',             &
                      &          datatype_flt),                                         &
                      & grib2_var(0,0,255, ibits, GRID_UNSTRUCTURED, GRID_CELL),        &
                      & ldims=shape3d,                                                  &
                      & lrestart = .FALSE.,                                             &
                      & vert_interp=create_vert_interp_metadata(                        &
                      &   vert_intp_type=vintp_types("P","Z","I"),                      &
                      &   vert_intp_method=VINTP_METHOD_LIN ),                          &
                      & lopenacc=.TRUE.)
          __acc_attach(field%q_gwd)
       END IF
       !
       IF (is_variable_in_output(var_name=prefix//'q_gwd_vi')) THEN
          CALL add_var( field_list, prefix//'q_gwd_vi', field%q_gwd_vi,                 &
                      & GRID_UNSTRUCTURED_CELL, ZA_SURFACE,                             &
                      & t_cf_var('q_gwd_vi', 'W m-2',                                   &
                      &          'vert. integr. heating by atm. gravity wave drag',     &
                      &          datatype_flt),                                         &
                      & grib2_var(0,0,255, ibits, GRID_UNSTRUCTURED, GRID_CELL),        &
                      & ldims=shape2d,                                                  &
                      & lrestart = .FALSE.,                                             &
                      & lopenacc=.TRUE.)
          __acc_attach(field%q_gwd_vi)
       END IF
       !
    END IF

    IF ( echam_phy_tc(jg)%dt_sso > dt_zero ) THEN
       !
       IF (echam_phy_tc(jg)%dt_sso > time_config%tc_dt_dyn(jg) .OR.                     &
         & is_variable_in_output(var_name=prefix//'q_sso')) THEN
          CALL add_var( field_list, prefix//'q_sso', field%q_sso,                       &
                      & GRID_UNSTRUCTURED_CELL, ZA_REFERENCE,                           &
                      & t_cf_var('q_sso', 'W m-2',                                      &
                      &          'layer heating by atm. gravity wave drag',             &
                      &          datatype_flt),                                         &
                      & grib2_var(0,0,255, ibits, GRID_UNSTRUCTURED, GRID_CELL),        &
                      & ldims=shape3d,                                                  &
                      & lrestart = .FALSE.,                                             &
                      & vert_interp=create_vert_interp_metadata(                        &
                      &   vert_intp_type=vintp_types("P","Z","I"),                      &
                      &   vert_intp_method=VINTP_METHOD_LIN ),                          &
                      & lopenacc=.TRUE.)
          __acc_attach(field%q_sso)
       END IF
       !
       IF (is_variable_in_output(var_name=prefix//'q_sso_vi')) THEN
          CALL add_var( field_list, prefix//'q_sso_vi', field%q_sso_vi,                 &
                      & GRID_UNSTRUCTURED_CELL, ZA_SURFACE,                             &
                      & t_cf_var('q_sso_vi', 'W m-2',                                   &
                      &          'vert. integr. heating by atm. gravity wave drag',     &
                      &          datatype_flt),                                         &
                      & grib2_var(0,0,255, ibits, GRID_UNSTRUCTURED, GRID_CELL),        &
                      & ldims=shape2d,                                                  &
                      & lrestart = .FALSE.,                                             &
                      & lopenacc=.TRUE.)
          __acc_attach(field%q_sso_vi)
       END IF
       !
    END IF

!!$       cf_desc    = t_cf_var('sh_vdiff','J m-2 s-1', '', datatype_flt)
!!$       grib2_desc = grib2_var(255, 255, 255, ibits, GRID_UNSTRUCTURED, GRID_CELL)
!!$       CALL add_var( field_list, prefix//'sh_vdiff', field%sh_vdiff,          &
!!$                   & GRID_UNSTRUCTURED_CELL, ZA_SURFACE, cf_desc, grib2_desc, &
!!$                   & lrestart = .FALSE., ldims=shape2d,                       &
!!$                   &  lopenacc=.TRUE.)
!!$       __acc_attach(field%sh_vdiff)

       cf_desc    = t_cf_var('con_dtrl','?', '', datatype_flt)
       grib2_desc = grib2_var(255, 255, 255, ibits, GRID_UNSTRUCTURED, GRID_CELL)
       CALL add_var( field_list, prefix//'con_dtrl', field%con_dtrl,          &
                   & GRID_UNSTRUCTURED_CELL, ZA_SURFACE, cf_desc, grib2_desc, &
                   & lrestart = .FALSE., ldims=shape2d,                       &
                   &  lopenacc=.TRUE.)
       __acc_attach(field%con_dtrl)
       cf_desc    = t_cf_var('con_dtri','?', '', datatype_flt)
       grib2_desc = grib2_var(255, 255, 255, ibits, GRID_UNSTRUCTURED, GRID_CELL)
       CALL add_var( field_list, prefix//'con_dtri', field%con_dtri,          &
                   & GRID_UNSTRUCTURED_CELL, ZA_SURFACE, cf_desc, grib2_desc, &
                   & lrestart = .FALSE., ldims=shape2d,                       &
                   &  lopenacc=.TRUE.)
       __acc_attach(field%con_dtri)
       cf_desc    = t_cf_var('con_iteqv','?', '', datatype_flt)
       grib2_desc = grib2_var(255, 255, 255, ibits, GRID_UNSTRUCTURED, GRID_CELL)
       CALL add_var( field_list, prefix//'con_iteqv', field%con_iteqv,        &
                   & GRID_UNSTRUCTURED_CELL, ZA_SURFACE, cf_desc, grib2_desc, &
                   & lrestart = .FALSE., ldims=shape2d,                       &
                   &  lopenacc=.TRUE.)

                   !!$       cf_desc    = t_cf_var('qv_vdiff','kg/m^2/s', '', datatype_flt)
!!$       grib2_desc = grib2_var(255, 255, 255, ibits, GRID_UNSTRUCTURED, GRID_CELL)
!!$       CALL add_var( field_list, prefix//'qv_vdiff', field%qv_vdiff,          &
!!$                   & GRID_UNSTRUCTURED_CELL, ZA_SURFACE, cf_desc, grib2_desc, &
!!$                   & lrestart = .FALSE., ldims=shape2d,                       &
!!$                   &  lopenacc=.TRUE.)
!!$       __acc_attach(field%qv_vdiff)

    IF ( echam_phy_tc(jg)%dt_sso > dt_zero ) THEN
       !
       !---------------------------
       ! Sub grid scale orographic effects (sso)
       !---------------------------
       IF (is_variable_in_output(var_name=prefix//'tauu_sso')) THEN
          CALL add_var( field_list, prefix//'tauu_sso', field%u_stress_sso,             &
                      & GRID_UNSTRUCTURED_CELL, ZA_SURFACE,                             &
                      & t_cf_var('u_stress_sso', 'N m-2',                               &
                      &          'zonal stress from subgrid scale orographic drag',     &
                      &          datatype_flt),                                         &
                      & grib2_var(0,2,217, ibits, GRID_UNSTRUCTURED, GRID_CELL),        &
                      & ldims=shape2d,                                                  &
                      & lrestart = .FALSE.,                                             &
                      & isteptype=TSTEP_INSTANT,                                        &
                      & lopenacc=.TRUE.)
          __acc_attach(field%u_stress_sso)
       END IF
       !
       IF (is_variable_in_output(var_name=prefix//'tauv_sso')) THEN
          CALL add_var( field_list, prefix//'tauv_sso', field%v_stress_sso,             &
                      & GRID_UNSTRUCTURED_CELL, ZA_SURFACE,                             &
                      & t_cf_var('v_stress_sso', 'N m-2',                               &
                      &          'meridional stress from subgrid scale orographic drag',&
                      &          datatype_flt),                                         &
                      & grib2_var(0,2,218, ibits, GRID_UNSTRUCTURED, GRID_CELL),        &
                      & ldims=shape2d,                                                  &
                      & lrestart = .FALSE.,                                             &
                      & isteptype=TSTEP_INSTANT,                                        &
                      & lopenacc=.TRUE.)
          __acc_attach(field%v_stress_sso)
       END IF
       !
       IF (is_variable_in_output(var_name=prefix//'diss_sso')) THEN
          CALL add_var( field_list, prefix//'diss_sso', field%dissipation_sso,          &
                      & GRID_UNSTRUCTURED_CELL, ZA_SURFACE,                             &
                      & t_cf_var('dissipation_sso', 'missing',                          &
                      &          'dissipation of orographic waves',                     &
                      &          datatype_flt),                                         &
                      & grib2_var(0,2,219, ibits, GRID_UNSTRUCTURED, GRID_CELL),        &
                      & ldims=shape2d,                                                  &
                      & lrestart = .FALSE.,                                             &
                      & isteptype=TSTEP_INSTANT,                                        &
                      & lopenacc=.TRUE.)
          __acc_attach(field%dissipation_sso)
       END IF
    !
    END IF

    !--------------------
    ! Turbulence
    !--------------------

     ! shape2d  = (/kproma,            kblks/)
     ! shape3d  = (/kproma, klev,      kblks/)
     !shapesfc = (/kproma, ksfc_type, kblks/)
     ! shapesfc = (/kproma, kblks, ksfc_type/)

      IF (is_variable_in_output(var_name=prefix//'ri_atm')) THEN
         cf_desc    = t_cf_var('richardson_number', ' ', 'moist Richardson number', datatype_flt)
         grib2_desc = grib2_var(255, 255, 255, ibits, GRID_UNSTRUCTURED, GRID_CELL)
         CALL add_var( field_list, prefix//'ri_atm', field%ri_atm,              &
                   & GRID_UNSTRUCTURED_CELL, ZA_REFERENCE, cf_desc, grib2_desc, &
                   & lrestart = .FALSE., ldims=shape3d,                         &
                   &  lopenacc=.TRUE.)
         __acc_attach(field%ri_atm)
      END IF

      IF (is_variable_in_output(var_name=prefix//'mixlen')) THEN
         cf_desc    = t_cf_var('mixing_length', 'm', 'mixing_length', datatype_flt)
         grib2_desc = grib2_var(255, 255, 255, ibits, GRID_UNSTRUCTURED, GRID_CELL)
         CALL add_var( field_list, prefix//'mixlen', field%mixlen,              &
                   & GRID_UNSTRUCTURED_CELL, ZA_REFERENCE, cf_desc, grib2_desc, &
                   & lrestart = .FALSE., initval = -999._wp, ldims=shape3d,     &
                   &  lopenacc=.TRUE.)
         __acc_attach(field%mixlen)
      END IF

      ! &       field% tottem0 (nproma,nlev,nblks), &
      cf_desc    = t_cf_var('totte', 'm2 s-2', 'TTE at step t', datatype_flt)
      grib2_desc = grib2_var(255, 255, 255, ibits, GRID_UNSTRUCTURED, GRID_CELL)
      CALL add_var( field_list, prefix//'tottem0', field%tottem0,              &
                  & GRID_UNSTRUCTURED_CELL, ZA_REFERENCE, cf_desc, grib2_desc, &
                  & lrestart = .FALSE., initval = 1.e-4_wp, ldims=shape3d,     &
                  & lopenacc=.TRUE.)
      __acc_attach(field%tottem0)

      ! &       field% tottem1  (nproma,nlev,nblks), &
      cf_desc    = t_cf_var('totte', 'm2 s-2', 'TTE at step t-dt', datatype_flt)
      grib2_desc = grib2_var(255, 255, 255, ibits, GRID_UNSTRUCTURED, GRID_CELL)
      CALL add_var( field_list, prefix//'tottem1', field%tottem1,              &
                  & GRID_UNSTRUCTURED_CELL, ZA_REFERENCE, cf_desc, grib2_desc, &
                  & lrestart = .TRUE., initval = 1.e-4_wp, ldims=shape3d,      &
                  & lopenacc=.TRUE.)
      
      __acc_attach(field%tottem1)
      
      ! REMARK: required for art emmision handling
      !IF (is_variable_in_output(var_name=prefix//'cfm')) THEN
      cf_desc    = t_cf_var('turb_exchng_coeff_momentum', '', '', datatype_flt)
      grib2_desc = grib2_var(255, 255, 255, ibits, GRID_UNSTRUCTURED, GRID_CELL)
      CALL add_var( field_list, prefix//'cfm', field%cfm,                      &
           &        GRID_UNSTRUCTURED_CELL, ZA_REFERENCE, cf_desc, grib2_desc, &
           &        lrestart = .FALSE., ldims=shape3d,                         &
           &        lopenacc=.TRUE.)

      __acc_attach(field%cfm)
      !END IF
      !
      contvar_is_in_output = .FALSE.
      DO jsfc = 1,ksfc_type
         varname=prefix//'cfm_'//csfc(jsfc)
         IF (is_variable_in_output(var_name=TRIM(varname))) THEN
            contvar_is_in_output = .TRUE.
         END IF
      END DO
      !
      IF (contvar_is_in_output) THEN
         CALL add_var( field_list, prefix//'cfm_tile', field%cfm_tile,              &
                     & GRID_UNSTRUCTURED_CELL, ZA_SURFACE,                          &
                     & t_cf_var('turb_exchng_coeff_momentum', '', '', datatype_flt),&
                     & grib2_var(255, 255, 255, ibits, GRID_UNSTRUCTURED,GRID_CELL),&
                     & ldims=shapesfc, lmiss=.TRUE., missval=cdimissval,            &
                     & lcontainer=.TRUE., lrestart=.FALSE., loutput=.FALSE.,        &
                     &  lopenacc=.TRUE.)
         __acc_attach(field%cfm_tile)
         ALLOCATE(field%cfm_tile_ptr(ksfc_type))
      END IF
      !
      DO jsfc = 1,ksfc_type
         varname=prefix//'cfm_'//csfc(jsfc)
         IF (is_variable_in_output(var_name=TRIM(varname))) THEN
            CALL add_ref( field_list, prefix//'cfm_tile',                              &
                        & TRIM(varname), field%cfm_tile_ptr(jsfc)%p,                   &
                        & GRID_UNSTRUCTURED_CELL, ZA_SURFACE,                          &
                        & t_cf_var('turb_exchng_coeff_momentum_'//csfc(jsfc), '', '', datatype_flt),&
                        & grib2_var(255, 255, 255, ibits, GRID_UNSTRUCTURED,GRID_CELL),&
                        & ref_idx=jsfc, ldims=shape2d, lrestart=.FALSE.,               &
                        & lmiss=.TRUE., missval=cdimissval )
         END IF
      END DO


      ! REMARK: required for art sedimentation handling
      !IF (is_variable_in_output(var_name=prefix//'cfh')) THEN
      cf_desc    = t_cf_var('turb_exchng_coeff_heat', '', '', datatype_flt)
      grib2_desc = grib2_var(255, 255, 255, ibits, GRID_UNSTRUCTURED, GRID_CELL)
      CALL add_var( field_list, prefix//'cfh', field%cfh,                      &
                  & GRID_UNSTRUCTURED_CELL, ZA_REFERENCE, cf_desc, grib2_desc, &
                  & lrestart = .FALSE., ldims=shape3d,                         &
                  &  lopenacc=.TRUE.)
      __acc_attach(field%cfh)
      !END IF
      !
      contvar_is_in_output = .FALSE.
      DO jsfc = 1,ksfc_type
         varname=prefix//'cfh_'//csfc(jsfc)
         IF (is_variable_in_output(var_name=TRIM(varname))) THEN
            contvar_is_in_output = .TRUE.
         END IF
      END DO
      !
      IF (contvar_is_in_output) THEN
         CALL add_var( field_list, prefix//'cfh_tile', field%cfh_tile,              &
                     & GRID_UNSTRUCTURED_CELL, ZA_SURFACE,                          &
                     & t_cf_var('turb_exchng_coeff_heat', '', '', datatype_flt),    &
                     & grib2_var(255, 255, 255, ibits, GRID_UNSTRUCTURED,GRID_CELL),&
                     & ldims=shapesfc, lmiss=.TRUE., missval=cdimissval,            &
                     & lcontainer=.TRUE., lrestart=.FALSE., loutput=.FALSE.,        &
                     &  lopenacc=.TRUE.)
         __acc_attach(field%cfh_tile)
         ALLOCATE(field%cfh_tile_ptr(ksfc_type))
      END IF
      !
      DO jsfc = 1,ksfc_type
         varname=prefix//'cfh_'//csfc(jsfc)
         IF (is_variable_in_output(var_name=TRIM(varname))) THEN
            CALL add_ref( field_list, prefix//'cfh_tile',                              &
                        & TRIM(varname), field%cfh_tile_ptr(jsfc)%p,                   &
                        & GRID_UNSTRUCTURED_CELL, ZA_SURFACE,                          &
                        & t_cf_var('turb_exchng_coeff_heat_'//csfc(jsfc), '', '',      &
                        &          datatype_flt),                                      &
                        & grib2_var(255, 255, 255, ibits, GRID_UNSTRUCTURED,GRID_CELL),&
                        & ref_idx=jsfc, ldims=shape2d, lrestart = .FALSE.,             &
                        & lmiss=.TRUE., missval=cdimissval )
         END IF
      END DO


      IF (is_variable_in_output(var_name=prefix//'cfv')) THEN
         cf_desc    = t_cf_var('turb_exchng_coeff_water_var', '', '', datatype_flt)
         grib2_desc = grib2_var(255, 255, 255, ibits, GRID_UNSTRUCTURED, GRID_CELL)
         CALL add_var( field_list, prefix//'cfv', field%cfv,                      &
                     & GRID_UNSTRUCTURED_CELL, ZA_REFERENCE, cf_desc, grib2_desc, &
                     & lrestart = .FALSE., ldims=shape3d,                          &
                     &  lopenacc=.TRUE.)
         __acc_attach(field%cfv)
      END IF

      IF (is_variable_in_output(var_name=prefix//'cfv')) THEN
         cf_desc    = t_cf_var('turb_exchng_coeff_totte', '', '', datatype_flt)
         grib2_desc = grib2_var(255, 255, 255, ibits, GRID_UNSTRUCTURED, GRID_CELL)
         CALL add_var( field_list, prefix//'cftotte', field%cftotte,              &
                     & GRID_UNSTRUCTURED_CELL, ZA_REFERENCE, cf_desc, grib2_desc, &
                     & lrestart = .FALSE., ldims=shape3d,                         &
                     &  lopenacc=.TRUE.)
         __acc_attach(field%cftotte)
      END IF

      IF (is_variable_in_output(var_name=prefix//'cfthv')) THEN
         cf_desc    = t_cf_var('turb_exchng_coeff_thv', '', '', datatype_flt)
         grib2_desc = grib2_var(255, 255, 255, ibits, GRID_UNSTRUCTURED, GRID_CELL)
         CALL add_var( field_list, prefix//'cfthv', field%cfthv,                  &
                     & GRID_UNSTRUCTURED_CELL, ZA_REFERENCE, cf_desc, grib2_desc, &
                     & lrestart = .FALSE., ldims=shape3d,                         &
                     &  lopenacc=.TRUE.)
         __acc_attach(field%cfthv)
      END IF

      cf_desc    = t_cf_var('Coriolis_param', 's-1', 'Coriolis parameter', datatype_flt)
      grib2_desc = grib2_var(255, 255, 255, ibits, GRID_UNSTRUCTURED, GRID_CELL)
      CALL add_var( field_list, prefix//'coriol', field%coriol,              &
                  & GRID_UNSTRUCTURED_CELL, ZA_SURFACE, cf_desc, grib2_desc, &
                  & lrestart = .FALSE., ldims=shape2d,                       &
                  & lopenacc=.TRUE.)
      __acc_attach(field%coriol)

      IF (is_variable_in_output(var_name=prefix//'hdtcbl')) THEN
         cf_desc    = t_cf_var('height_pbl_top', 'm', 'height of PBL top', datatype_flt)
         grib2_desc = grib2_var(255, 255, 255, ibits, GRID_UNSTRUCTURED, GRID_CELL)
         CALL add_var( field_list, prefix//'hdtcbl', field%hdtcbl,              &
                     & GRID_UNSTRUCTURED_CELL, ZA_SURFACE, cf_desc, grib2_desc, &
                     & lrestart = .FALSE., ldims=shape2d,                       &
                     &  lopenacc=.TRUE.)
         __acc_attach(field%hdtcbl)
      END IF

      !-----------------------------------
      ! &       field% z0m(nproma,nblks), &
      cf_desc    = t_cf_var('z0m', '', 'aerodynamic roughness length, grid box mean', &
           &                datatype_flt)
      grib2_desc = grib2_var(255, 255, 255, ibits, GRID_UNSTRUCTURED, GRID_CELL)
      CALL add_var( field_list, prefix//'z0m', field%z0m,                    &
                  & GRID_UNSTRUCTURED_CELL, ZA_SURFACE, cf_desc, grib2_desc, &
                  & lrestart = .FALSE., ldims=shape2d,                       &
                  & lopenacc=.TRUE.)
      __acc_attach(field%z0m)

      ! &       field% z0m_tile(nproma,nblks,nsfc_type), &
      CALL add_var( field_list, prefix//'z0m_tile', field%z0m_tile,                         &
                  & GRID_UNSTRUCTURED_CELL, ZA_SURFACE,                                     &
                  & t_cf_var('z0m_tile', '', 'aerodynamic roughness length', datatype_flt), &
                  & grib2_var(255, 255, 255, ibits, GRID_UNSTRUCTURED,GRID_CELL),           &
                  & ldims=shapesfc, lmiss=.TRUE., missval=cdimissval,                       &
                  & lcontainer=.TRUE., lrestart=.FALSE., loutput=.FALSE.,                   &
                  & lopenacc=.TRUE.)
      __acc_attach(field%z0m_tile)

      ALLOCATE(field%z0m_tile_ptr(ksfc_type))
      DO jsfc = 1,ksfc_type
        CALL add_ref( field_list, prefix//'z0m_tile',                              &
                    & prefix//'z0m_'//csfc(jsfc), field%z0m_tile_ptr(jsfc)%p,      &
                    & GRID_UNSTRUCTURED_CELL, ZA_SURFACE,                          &
                    & t_cf_var('z0m_'//csfc(jsfc), '','', datatype_flt),           &
                    & grib2_var(255, 255, 255, ibits, GRID_UNSTRUCTURED,GRID_CELL),&
                    & ref_idx=jsfc, ldims=shape2d, lrestart = .TRUE.,              &
                    & lmiss=.TRUE., missval=cdimissval )
      END DO

   


      ! &        field% z0h_lnd(nproma, nblks), &
      cf_desc    = t_cf_var('z0h_lnd', '', 'roughness length heat, land', &
        &                datatype_flt)
      grib2_desc = grib2_var(255, 255, 255, ibits, GRID_UNSTRUCTURED, GRID_CELL)
      CALL add_var( field_list, prefix//'z0h_lnd', field%z0h_lnd,            &
                  & GRID_UNSTRUCTURED_CELL, ZA_SURFACE, cf_desc, grib2_desc, &
                  & lrestart = .TRUE., ldims=shape2d,                        &
                  & lmiss=.TRUE., missval=cdimissval,                        &
                  & lopenacc=.TRUE.)
      __acc_attach(field%z0h_lnd)

      !-----------------------------------

      ! &       field% ustar  (nproma,nblks),                &
      cf_desc    = t_cf_var('friction_velocity', 'm s-1', 'friction velocity', datatype_flt)
      grib2_desc = grib2_var(255, 255, 255, ibits, GRID_UNSTRUCTURED, GRID_CELL)
      CALL add_var( field_list, prefix//'ustar', field%ustar,                &
                  & GRID_UNSTRUCTURED_CELL, ZA_SURFACE, cf_desc, grib2_desc, &
                  & lrestart = .TRUE., initval = 1._wp, ldims=shape2d,       &
                  & lopenacc=.TRUE.)
      __acc_attach(field%ustar)

      IF (is_variable_in_output(var_name=prefix//'wstar')) THEN
         cf_desc    = t_cf_var('conv_velocity_scale', 'm s-1', 'convective velocity scale', datatype_flt)
         grib2_desc = grib2_var(255, 255, 255, ibits, GRID_UNSTRUCTURED, GRID_CELL)
         CALL add_var( field_list, prefix//'wstar', field%wstar,                &
                     & GRID_UNSTRUCTURED_CELL, ZA_SURFACE, cf_desc, grib2_desc, &
                     & lrestart = .FALSE., ldims=shape2d,                       &
                     &  lopenacc=.TRUE.)
         __acc_attach(field%wstar)
      END IF

      ! &       field% wstar_tile(nproma,nblks,nsfc_type), &
      CALL add_var( field_list, prefix//'wstar_tile', field%wstar_tile,          &
                  & GRID_UNSTRUCTURED_CELL, ZA_SURFACE,                          &
                  & t_cf_var('wstar_tile', '', 'convective velocity scale', datatype_flt),&
                  & grib2_var(255, 255, 255, ibits, GRID_UNSTRUCTURED,GRID_CELL),&
                  & ldims=shapesfc, lcontainer=.TRUE.,                           &
                  & lrestart=.FALSE., loutput=.FALSE.,                           &
                  & lopenacc=.TRUE.)
      __acc_attach(field%wstar_tile)

      ALLOCATE(field%wstar_tile_ptr(ksfc_type))
      DO jsfc = 1,ksfc_type
        CALL add_ref( field_list, prefix//'wstar_tile',                            &
                    & prefix//'wstar_'//csfc(jsfc), field%wstar_tile_ptr(jsfc)%p,  &
                    & GRID_UNSTRUCTURED_CELL, ZA_SURFACE,                          &
                    & t_cf_var('wstar_'//csfc(jsfc), '','', datatype_flt),         &
                    & grib2_var(255, 255, 255, ibits, GRID_UNSTRUCTURED,GRID_CELL),&
                    & ref_idx=jsfc, ldims=shape2d, lrestart=.TRUE.                 )
      END DO


      IF (is_variable_in_output(var_name=prefix//'kedisp')) THEN
         cf_desc    = t_cf_var('vert_int_dissip_kin_energy', 'W/m2',            &
                     &         'vert. integr. dissip. kin. energy', datatype_flt)
         grib2_desc = grib2_var(255, 255, 255, ibits, GRID_UNSTRUCTURED, GRID_CELL)
         CALL add_var( field_list, prefix//'kedisp', field%kedisp,              &
                     & GRID_UNSTRUCTURED_CELL, ZA_SURFACE, cf_desc, grib2_desc, &
                     & lrestart=.FALSE., ldims=shape2d,                         &
                     &  lopenacc=.TRUE.)
         __acc_attach(field%kedisp)
      END IF

      ! &       field% ocu    (nproma,nblks),                &
      cf_desc    = t_cf_var('ocean_sfc_u', 'm/s', 'u-component of ocean current/ice', datatype_flt)
      grib2_desc = grib2_var(10,1,2, iextbits, GRID_UNSTRUCTURED, GRID_CELL)
      CALL add_var( field_list, prefix//'ocu', field%ocu, &
        &           GRID_UNSTRUCTURED_CELL, ZA_SURFACE,   &
        &           cf_desc, grib2_desc, ldims=shape2d,   &
        &           lrestart=.TRUE.,                      &
        & lopenacc=.TRUE.)
      __acc_attach(field%ocu)

      ! &       field% ocv    (nproma,nblks),                &
      cf_desc    = t_cf_var('ocean_sfc_v', 'm/s', 'v-component of ocean current/ice', datatype_flt)
      grib2_desc = grib2_var(10,1,3, iextbits, GRID_UNSTRUCTURED, GRID_CELL)
      CALL add_var( field_list, prefix//'ocv', field%ocv, &
        &           GRID_UNSTRUCTURED_CELL, ZA_SURFACE,   &
        &           cf_desc, grib2_desc, ldims=shape2d,   &
        &           lrestart=.TRUE.,                      &
        & lopenacc=.TRUE.)
      __acc_attach(field%ocv)

    !-----------------------
    ! Surface
    !-----------------------

    cf_desc    = t_cf_var('surface_altitude', 'm',   &
                &         'surface altitude', datatype_flt)
    grib2_desc = grib2_var(0,3,6, ibits, GRID_UNSTRUCTURED, GRID_CELL)
    CALL add_ref( ext_atm_list, 'topography_c',                                &
                & prefix//'orog', field%orog,                                  &
                & GRID_UNSTRUCTURED_CELL, ZA_SURFACE,                          &
                & cf_desc, grib2_desc,                                         &
                & ref_idx=1, ldims=shape2d,                                    &
                & loutput=.TRUE.,                                              &
                & isteptype=TSTEP_CONSTANT                                     )
    __acc_attach(field%orog)

    cf_desc    = t_cf_var('land_area_fraction', 'm2/m2',   &
                &         'cell area fraction occupied by land including lakes', datatype_flt)
    grib2_desc = grib2_var(2,0,0, ibits, GRID_UNSTRUCTURED, GRID_CELL)
    CALL add_var( field_list, prefix//'sftlf', field%sftlf,                &
                & GRID_UNSTRUCTURED_CELL, ZA_SURFACE, cf_desc, grib2_desc, &
                & lrestart = .FALSE., ldims=shape2d,                       &
                & isteptype=TSTEP_CONSTANT,                                &
                & lopenacc=.TRUE.)
    __acc_attach(field%sftlf)

    cf_desc    = t_cf_var('land_ice_area_fraction', 'm2/m2',   &
                &         'cell area fraction occupied by land ice', datatype_flt)
    grib2_desc = grib2_var(255,255,255, ibits, GRID_UNSTRUCTURED, GRID_CELL)
    CALL add_var( field_list, prefix//'sftgif', field%sftgif,              &
                & GRID_UNSTRUCTURED_CELL, ZA_SURFACE, cf_desc, grib2_desc, &
                & lrestart = .FALSE., ldims=shape2d,                       &
                & isteptype=TSTEP_CONSTANT,                                &
                & lopenacc=.TRUE.)
    __acc_attach(field%sftgif)

    cf_desc    = t_cf_var('ocean_area_fraction', 'm2/m2',   &
                &         'cell area fraction occupied by ocean', datatype_flt)
    grib2_desc = grib2_var(2,0,255, ibits, GRID_UNSTRUCTURED, GRID_CELL)
    CALL add_var( field_list, prefix//'sftof', field%sftof,                &
                & GRID_UNSTRUCTURED_CELL, ZA_SURFACE, cf_desc, grib2_desc, &
                & lrestart = .FALSE., ldims=shape2d,                       &
                & isteptype=TSTEP_CONSTANT,                                &
                & lopenacc=.TRUE.)
    __acc_attach(field%sftof)


    ! &       field% lsmask (nproma, nblks),                 &
    cf_desc    = t_cf_var('land_cover', '', 'land cover', datatype_flt)
    grib2_desc = grib2_var(1, 2, 8, ibits, GRID_UNSTRUCTURED, GRID_CELL)
    CALL add_var( field_list, prefix//'land', field%lsmask,              &
              & GRID_UNSTRUCTURED_CELL, ZA_SURFACE, cf_desc, grib2_desc, &
              & lrestart=.FALSE., ldims=shape2d,                         &
              & lopenacc=.TRUE.)
    __acc_attach(field%lsmask)

    ! &       field% glac   (nproma, nblks),                 &
    cf_desc    = t_cf_var('glacier_cover', '', 'fraction of land covered by glaciers', &
         &                datatype_flt)
    grib2_desc = grib2_var(255, 255, 255, ibits, GRID_UNSTRUCTURED, GRID_CELL)
    CALL add_var( field_list, prefix//'glac', field%glac,                &
              & GRID_UNSTRUCTURED_CELL, ZA_SURFACE, cf_desc, grib2_desc, &
              & lrestart=.FALSE., ldims=shape2d,                         &
              & lopenacc=.TRUE.)
    __acc_attach(field%glac)

    ! &       field% seaice (nproma, nblks),                 &
    cf_desc    = t_cf_var('sea_ice_cover', '', 'fraction of ocean covered by sea ice', &
         &                datatype_flt)
    grib2_desc = grib2_var(10,2,0, ibits, GRID_UNSTRUCTURED, GRID_CELL)
    CALL add_var( field_list, prefix//'sic', field%seaice,    &
      &           GRID_UNSTRUCTURED_CELL, ZA_SURFACE,         &
      &           cf_desc, grib2_desc, ldims=shape2d,         &
      &           lrestart=.TRUE.,                            &
      & lopenacc=.TRUE.)
    __acc_attach(field%seaice)

    ! &       field% alake (nproma, nblks),                 &
    cf_desc    = t_cf_var('alake', '', 'fraction of lakes', &
         &                datatype_flt)
    grib2_desc = grib2_var(1,2,2, ibits, GRID_UNSTRUCTURED, GRID_CELL)
    CALL add_var( field_list, prefix//'alake', field%alake,              &
              & GRID_UNSTRUCTURED_CELL, ZA_SURFACE, cf_desc, grib2_desc, &
              & lrestart=.FALSE., ldims=shape2d,                         &
              & lopenacc=.TRUE.)
    __acc_attach(field%alake)

    ! &       field% lake_ice_frc (nproma, nblks),                 &
    cf_desc    = t_cf_var('lake_ice_frc', '', 'fraction of ice on lakes', & 
         &                datatype_flt)
    grib2_desc = grib2_var(1,2,7, ibits, GRID_UNSTRUCTURED, GRID_CELL)
    CALL add_var( field_list, prefix//'lake_ice_frc', field%lake_ice_frc,  &
              & GRID_UNSTRUCTURED_CELL, ZA_SURFACE, cf_desc, grib2_desc,   &
              & initval=0._wp, lrestart=.TRUE., ldims=shape2d,             &
              & lopenacc=.TRUE.)
    __acc_attach(field%lake_ice_frc)

    !-----------------------------------
    ! &       field% ts(nproma,nblks), &
    cf_desc    = t_cf_var('surface_temperature', 'K', 'surface temperature', datatype_flt)
    grib2_desc = grib2_var(0,0,0, ibits, GRID_UNSTRUCTURED, GRID_CELL)
    CALL add_var( field_list, prefix//'ts', field%ts,                    &
              & GRID_UNSTRUCTURED_CELL, ZA_SURFACE, cf_desc, grib2_desc, &
              & lrestart=.TRUE., ldims=shape2d,                          &
              & lopenacc=.TRUE.)
    __acc_attach(field%ts)

    ! &       field% ts_tile(nproma,nblks,nsfc_type), &
    CALL add_var( field_list, prefix//'ts_tile', field%ts_tile,                &
                & GRID_UNSTRUCTURED_CELL, ZA_SURFACE,                          &
                & t_cf_var('_tile', 'K', 'surface temperature on tiles', datatype_flt), &
                & grib2_var(0,0,0, ibits, GRID_UNSTRUCTURED, GRID_CELL),       &
                & ldims=shapesfc, lmiss=.TRUE., missval=cdimissval,            &
                & lcontainer=.TRUE., lrestart=.FALSE.,                         &
                & lopenacc=.TRUE.)
    __acc_attach(field%ts_tile)

    ALLOCATE(field%ts_tile_ptr(ksfc_type))
    DO jsfc = 1,ksfc_type
      CALL add_ref( field_list, prefix//'ts_tile',                                   &
                  & prefix//'ts_'//csfc(jsfc), field%ts_tile_ptr(jsfc)%p,            &
                  & GRID_UNSTRUCTURED_CELL, ZA_SURFACE,                              &
                  & t_cf_var('ts_'//csfc(jsfc), 'K',                                 &
                  &          'surface temperature on '//csfc(jsfc), datatype_flt),   &
                  & grib2_var(0,0,0, ibits, GRID_UNSTRUCTURED, GRID_CELL),           &
                  & ref_idx=jsfc, ldims=shape2d, lrestart=.TRUE.,                    &
                  & lmiss=.TRUE., missval=cdimissval )
    END DO
    !-----------------------------------

    contvar_is_in_output = .FALSE.
    DO jsfc = 1,ksfc_type
       varname=prefix//'qs_sfc_'//csfc(jsfc)
       IF (is_variable_in_output(var_name=TRIM(varname))) THEN
          contvar_is_in_output = .TRUE.
       END IF
    END DO
    !
    IF (contvar_is_in_output) THEN
       CALL add_var( field_list, prefix//'qs_sfc_tile', field%qs_sfc_tile,        &
                   & GRID_UNSTRUCTURED_CELL, ZA_SURFACE,                          &
                   & t_cf_var('qs_sfc_tile', '', '', datatype_flt),               &
                   & grib2_var(255, 255, 255, ibits, GRID_UNSTRUCTURED,GRID_CELL),&
                   & ldims=shapesfc, lmiss=.TRUE., missval=cdimissval,            &
                   & lcontainer=.TRUE., lrestart=.FALSE., loutput=.FALSE.,        &
                   &  lopenacc=.TRUE.)
       __acc_attach(field%qs_sfc_tile)
       ALLOCATE(field%qs_sfc_tile_ptr(ksfc_type))
    END IF
    !
    DO jsfc = 1,ksfc_type
       varname=prefix//'qs_sfc_'//csfc(jsfc)
       IF (is_variable_in_output(var_name=TRIM(varname))) THEN
          CALL add_ref( field_list, prefix//'qs_sfc_tile',                           &
                      & TRIM(varname), field%qs_sfc_tile_ptr(jsfc)%p,                &
                      & GRID_UNSTRUCTURED_CELL, ZA_SURFACE,                          &
                      & t_cf_var('qs_sfc_'//csfc(jsfc), '', '', datatype_flt),       &
                      & grib2_var(255, 255, 255, ibits, GRID_UNSTRUCTURED,GRID_CELL),&
                      & ref_idx=jsfc, ldims=shape2d, lrestart=.FALSE.,               &
                      & lmiss=.TRUE., missval=cdimissval )
       END IF
    END DO

    !-----------------------------------
    ! &       field% albedo (nproma,nblks),          &
    cf_desc    = t_cf_var('albedo', '', 'surface albedo', datatype_flt)
    grib2_desc = grib2_var(0,19,1, ibits, GRID_UNSTRUCTURED, GRID_CELL)
    CALL add_var( field_list, prefix//'albedo', field%albedo,              &
                & GRID_UNSTRUCTURED_CELL, ZA_SURFACE, cf_desc, grib2_desc, &
                & lrestart=.FALSE., ldims=shape2d,                         &
                & lopenacc=.TRUE.)
    __acc_attach(field%albedo)

    ! &       field% albvisdir (nproma,nblks),          &
    cf_desc    = t_cf_var('albvisdir', '', 'albedo VIS direct', datatype_flt)
    grib2_desc = grib2_var(255, 255, 255, ibits, GRID_UNSTRUCTURED, GRID_CELL)
    CALL add_var( field_list, prefix//'albvisdir', field%albvisdir,        &
                & GRID_UNSTRUCTURED_CELL, ZA_SURFACE, cf_desc, grib2_desc, &
                & lrestart=.TRUE., ldims=shape2d ,                         &
                & lopenacc=.TRUE.)
    __acc_attach(field%albvisdir)

    ! &       field% albvisdif (nproma,nblks),          &
    cf_desc    = t_cf_var('albvisdif', '', 'albedo VIS diffuse', datatype_flt)
    grib2_desc = grib2_var(255, 255, 255, ibits, GRID_UNSTRUCTURED, GRID_CELL)
    CALL add_var( field_list, prefix//'albvisdif', field%albvisdif,        &
                & GRID_UNSTRUCTURED_CELL, ZA_SURFACE, cf_desc, grib2_desc, &
                & lrestart=.TRUE., ldims=shape2d ,                         &
                & lopenacc=.TRUE.)
    __acc_attach(field%albvisdif)

    ! &       field% albnirdir (nproma,nblks),          &
    cf_desc    = t_cf_var('albnirdir', '', 'albedo NIR direct', datatype_flt)
    grib2_desc = grib2_var(255, 255, 255, ibits, GRID_UNSTRUCTURED, GRID_CELL)
    CALL add_var( field_list, prefix//'albnirdir', field%albnirdir,        &
                & GRID_UNSTRUCTURED_CELL, ZA_SURFACE, cf_desc, grib2_desc, &
                & lrestart=.TRUE., ldims=shape2d ,                         &
                & lopenacc=.TRUE.)
    __acc_attach(field%albnirdir)

    ! &       field% albnirdif (nproma,nblks),          &
    cf_desc    = t_cf_var('albnirdif', '', 'albedo NIR diffuse', datatype_flt)
    grib2_desc = grib2_var(255, 255, 255, ibits, GRID_UNSTRUCTURED, GRID_CELL)
    CALL add_var( field_list, prefix//'albnirdif', field%albnirdif,        &
                & GRID_UNSTRUCTURED_CELL, ZA_SURFACE, cf_desc, grib2_desc, &
                & lrestart=.TRUE., ldims=shape2d ,                         &
                & lopenacc=.TRUE.)
    __acc_attach(field%albnirdif)

    ! &       field% albvisdir_tile (nproma,nblks,nsfc_type),          &
    cf_desc    = t_cf_var('albvisdir_tile', '', 'albedo VIS direct', datatype_flt)
    grib2_desc = grib2_var(255, 255, 255, ibits, GRID_UNSTRUCTURED, GRID_CELL)
    CALL add_var( field_list, prefix//'albvisdir_tile', field%albvisdir_tile,             &
                & GRID_UNSTRUCTURED_CELL, ZA_SURFACE, cf_desc, grib2_desc,                &
                & ldims=shapesfc, lmiss=.TRUE., missval=cdimissval,                       &
                & lcontainer=.TRUE., lrestart=.FALSE.,                                    &
                & lopenacc=.TRUE.)
    __acc_attach(field%albvisdir_tile)

    ! &       field% albvisdif_tile (nproma,nblks,nsfc_type),          &
    cf_desc    = t_cf_var('albvisdif_tile', '', 'albedo VIS diffuse', datatype_flt)
    grib2_desc = grib2_var(255, 255, 255, ibits, GRID_UNSTRUCTURED, GRID_CELL)
    CALL add_var( field_list, prefix//'albvisdif_tile', field%albvisdif_tile,             &
                & GRID_UNSTRUCTURED_CELL, ZA_SURFACE, cf_desc, grib2_desc,                &
                & ldims=shapesfc, lmiss=.TRUE., missval=cdimissval,                       &
                & lcontainer=.TRUE., lrestart=.FALSE.,                                    &
                & lopenacc=.TRUE.)
    __acc_attach(field%albvisdif_tile)

    ! &       field% albnirdir_tile (nproma,nblks,nsfc_type),          &
    cf_desc    = t_cf_var('albnirdir_tile', '', 'albedo NIR direct', datatype_flt)
    grib2_desc = grib2_var(255, 255, 255, ibits, GRID_UNSTRUCTURED, GRID_CELL)
    CALL add_var( field_list, prefix//'albnirdir_tile', field%albnirdir_tile,             &
                & GRID_UNSTRUCTURED_CELL, ZA_SURFACE, cf_desc, grib2_desc,                &
                & ldims=shapesfc, lmiss=.TRUE., missval=cdimissval,                       &
                & lcontainer=.TRUE., lrestart=.FALSE.,                                    &
                & lopenacc=.TRUE.)
    __acc_attach(field%albnirdir_tile)

    ! &       field% albnirdif_tile (nproma,nblks,nsfc_type),          &
    cf_desc    = t_cf_var('albnirdif_tile', '', 'albedo NIR diffuse', datatype_flt)
    grib2_desc = grib2_var(255, 255, 255, ibits, GRID_UNSTRUCTURED, GRID_CELL)
    CALL add_var( field_list, prefix//'albnirdif_tile', field%albnirdif_tile,             &
                & GRID_UNSTRUCTURED_CELL, ZA_SURFACE, cf_desc, grib2_desc,                &
                & ldims=shapesfc, lmiss=.TRUE., missval=cdimissval,                       &
                & lcontainer=.TRUE., lrestart=.FALSE.,                                    &
                & lopenacc=.TRUE.)
    __acc_attach(field%albnirdif_tile)

    ! &       field% albedo_tile (nproma,nblks,nsfc_type),          &
    cf_desc    = t_cf_var('albedo_tile', '', 'albedo', datatype_flt)
    grib2_desc = grib2_var(255, 255, 255, ibits, GRID_UNSTRUCTURED, GRID_CELL)
    CALL add_var( field_list, prefix//'albedo_tile', field%albedo_tile,                   &
                & GRID_UNSTRUCTURED_CELL, ZA_SURFACE, cf_desc, grib2_desc,                &
                & ldims=shapesfc, lmiss=.TRUE., missval=cdimissval,                       &
                & lcontainer=.TRUE., lrestart=.FALSE.,                                    &
                & lopenacc=.TRUE.)
    __acc_attach(field%albedo_tile)

    ALLOCATE(field%albvisdir_tile_ptr(ksfc_type), field%albvisdif_tile_ptr(ksfc_type), &
             field%albnirdir_tile_ptr(ksfc_type), field%albnirdif_tile_ptr(ksfc_type), &
             field%albedo_tile_ptr(ksfc_type)                                          )

    DO jsfc = 1,ksfc_type
      CALL add_ref( field_list, prefix//'albvisdir_tile',                              &
                  & prefix//'albvisdir_'//csfc(jsfc), field%albvisdir_tile_ptr(jsfc)%p,&
                  & GRID_UNSTRUCTURED_CELL, ZA_SURFACE,                                &
                  & t_cf_var('albvisdir_'//csfc(jsfc), '', '', datatype_flt),          &
                  & grib2_var(255, 255, 255, ibits, GRID_UNSTRUCTURED, GRID_CELL),     &
                  & ref_idx=jsfc, ldims=shape2d, lrestart=.FALSE.,                     &
                  & lmiss=.TRUE., missval=cdimissval )
      CALL add_ref( field_list, prefix//'albvisdif_tile',                              &
                  & prefix//'albvisdif_'//csfc(jsfc), field%albvisdif_tile_ptr(jsfc)%p,&
                  & GRID_UNSTRUCTURED_CELL, ZA_SURFACE,                                &
                  & t_cf_var('albvisdif_'//csfc(jsfc), '', '', datatype_flt),          &
                  & grib2_var(255, 255, 255, ibits, GRID_UNSTRUCTURED, GRID_CELL),     &
                  & ref_idx=jsfc, ldims=shape2d, lrestart=.FALSE.,                     &
                  & lmiss=.TRUE., missval=cdimissval )
      CALL add_ref( field_list, prefix//'albnirdir_tile',                              &
                  & prefix//'albnirdir_'//csfc(jsfc), field%albnirdir_tile_ptr(jsfc)%p,&
                  & GRID_UNSTRUCTURED_CELL, ZA_SURFACE,                                &
                  & t_cf_var('albnirdir_'//csfc(jsfc), '', '', datatype_flt),          &
                  & grib2_var(255, 255, 255, ibits, GRID_UNSTRUCTURED, GRID_CELL),     &
                  & ref_idx=jsfc, ldims=shape2d, lrestart=.FALSE.,                     &
                  & lmiss=.TRUE., missval=cdimissval )
      CALL add_ref( field_list, prefix//'albnirdif_tile',                              &
                  & prefix//'albnirdif_'//csfc(jsfc), field%albnirdif_tile_ptr(jsfc)%p,&
                  & GRID_UNSTRUCTURED_CELL, ZA_SURFACE,                                &
                  & t_cf_var('albnirdif_'//csfc(jsfc), '', '', datatype_flt),          &
                  & grib2_var(255, 255, 255, ibits, GRID_UNSTRUCTURED, GRID_CELL),     &
                  & ref_idx=jsfc, ldims=shape2d, lrestart=.FALSE.,                     &
                  & lmiss=.FALSE., missval=cdimissval )
      CALL add_ref( field_list, prefix//'albedo_tile',                                 &
                  & prefix//'albedo_'//csfc(jsfc), field%albedo_tile_ptr(jsfc)%p,      &
                  & GRID_UNSTRUCTURED_CELL, ZA_SURFACE,                                &
                  & t_cf_var('albedo_'//csfc(jsfc), '', '', datatype_flt),             &
                  & grib2_var(255, 255, 255, ibits, GRID_UNSTRUCTURED, GRID_CELL),     &
                  & ref_idx=jsfc, ldims=shape2d, lrestart=.FALSE.,                     &
                  & lmiss=.TRUE., missval=cdimissval )
    END DO

    ! &       field% emissivity (nproma,nblks),          &
    cf_desc    = t_cf_var('emissivity', '', 'longwave surface emissivity', datatype_flt)
    grib2_desc = grib2_var(255,255,255, ibits, GRID_UNSTRUCTURED, GRID_CELL)
    CALL add_var( field_list, prefix//'emissivity', field%emissivity,      &
                & GRID_UNSTRUCTURED_CELL, ZA_SURFACE, cf_desc, grib2_desc, &
                & lrestart=.FALSE., ldims=shape2d,                         &
                & lopenacc=.TRUE.)
    __acc_attach(field%emissivity)

    !---------------------------
    ! Surface fluxes
    !---------------------------
    ! gridbox mean

    CALL add_var( field_list, prefix//'evspsbl', field%evap,              &
                & GRID_UNSTRUCTURED_CELL, ZA_SURFACE,                     &
                & t_cf_var('evap', 'kg m-2 s-1', 'evaporation',           &
                & datatype_flt),                                          &
                & grib2_var(0,1,6,iextbits, GRID_UNSTRUCTURED, GRID_CELL),&
                & ldims=shape2d,                                          &
                & lrestart = .FALSE.,                                     &
                & isteptype=TSTEP_INSTANT,                                &
                & lopenacc=.TRUE.)


    __acc_attach(field%evap)

    CALL add_var( field_list, prefix//'hfls', field%lhflx,                &
                & GRID_UNSTRUCTURED_CELL, ZA_SURFACE,                     &
                & t_cf_var('lhflx', 'W m-2 ', 'latent heat flux',         &
                & datatype_flt),                                          &
                & grib2_var(0,0,10, ibits, GRID_UNSTRUCTURED, GRID_CELL), &
                & ldims=shape2d,                                          &
                & lrestart = .FALSE.,                                     &
                & isteptype=TSTEP_INSTANT,                                &
                & lopenacc=.TRUE.)

    __acc_attach(field%lhflx)

    CALL add_var( field_list, prefix//'hfss', field%shflx,                &
                & GRID_UNSTRUCTURED_CELL, ZA_SURFACE,                     &
                & t_cf_var('shflx', 'W m-2 ', 'sensible heat flux',       &
                & datatype_flt),                                          &
                & grib2_var(0,0,11, ibits, GRID_UNSTRUCTURED, GRID_CELL), &
                & ldims=shape2d,                                          &
                & lrestart = .FALSE.,                                     &
                & isteptype=TSTEP_INSTANT,                                &
                & lopenacc=.TRUE.)

    __acc_attach(field%shflx)

    !---------------------------------
    ! values on tiles

    CALL add_var( field_list, prefix//'rsns_tile',field%swflxsfc_tile,    &
                & GRID_UNSTRUCTURED_CELL, ZA_SURFACE,                     &
                & t_cf_var('rsns_tile', 'W m-2',                          &
                &          'shortwave net flux at surface on tiles',      &
                &          datatype_flt),                                 &
                & grib2_var(0,4,9, ibits, GRID_UNSTRUCTURED, GRID_CELL),  &
                & ldims=shapesfc, lmiss=.TRUE., missval=cdimissval,       &
                & lcontainer=.TRUE., lrestart=.FALSE., loutput=.FALSE.,   &
                & lopenacc=.TRUE.)

    __acc_attach(field%swflxsfc_tile)

    CALL add_var( field_list, prefix//'rlns_tile',field%lwflxsfc_tile,    &
                & GRID_UNSTRUCTURED_CELL, ZA_SURFACE,                     &
                & t_cf_var('rlns_tile', 'W m-2',                          &
                &          'longwave net flux at surface on tiles',       &
                &          datatype_flt),                                 &
                & grib2_var(0,5,5, ibits, GRID_UNSTRUCTURED, GRID_CELL),  &
                & ldims=shapesfc, lmiss=.TRUE., missval=cdimissval,       &
                & lcontainer=.TRUE., lrestart=.FALSE., loutput=.FALSE.,   &
                & lopenacc=.TRUE.)

    __acc_attach(field%lwflxsfc_tile)

    CALL add_var( field_list, prefix//'evspsbl_tile', field%evap_tile,    &
                & GRID_UNSTRUCTURED_CELL, ZA_SURFACE,                     &
                & t_cf_var('evspsbl_tile', 'kg m-2 s-1',                  &
                &          'evaporation on tiles', datatype_flt),         &
                & grib2_var(0,1,6, ibits, GRID_UNSTRUCTURED, GRID_CELL),  &
                & ldims=shapesfc,                                         &
                & lcontainer=.TRUE., lrestart=.FALSE., loutput=.FALSE.,   &
                & lopenacc=.TRUE.)

    __acc_attach(field%evap_tile)

    CALL add_var( field_list, prefix//'hfls_tile', field%lhflx_tile,      &
                & GRID_UNSTRUCTURED_CELL, ZA_SURFACE,                     &
                & t_cf_var('hfls_tile', 'W m-2',                          &
                &          'latent heat flux on tiles', datatype_flt),    &
                & grib2_var(0,0,10, ibits, GRID_UNSTRUCTURED, GRID_CELL), &
                & ldims=shapesfc, lmiss=.TRUE., missval=cdimissval,       &
                & lcontainer=.TRUE., lrestart=.FALSE., loutput=.FALSE.,   &
                & lopenacc=.TRUE.)

    __acc_attach(field%lhflx_tile)

    CALL add_var( field_list, prefix//'hfss_tile', field%shflx_tile,      &
                & GRID_UNSTRUCTURED_CELL, ZA_SURFACE,                     &
                & t_cf_var('hfss_tile', 'W m-2',                          &
                &          'sensible heat flux on tiles', datatype_flt),  &
                & grib2_var(0,0,11, ibits, GRID_UNSTRUCTURED, GRID_CELL), &
                & ldims=shapesfc, lmiss=.TRUE., missval=cdimissval,       &
                & lcontainer=.TRUE., lrestart=.FALSE., loutput=.FALSE.,   &
                & lopenacc=.TRUE.)

    __acc_attach(field%shflx_tile)

    CALL add_var( field_list, prefix//'frac_tile', field%frac_tile,       &
                & GRID_UNSTRUCTURED_CELL, ZA_SURFACE,                     &
                & t_cf_var('frac_tile', '%',                              &
                &          'surface fraction of tiles', datatype_flt),    &
                & grib2_var(255,255,255, ibits, GRID_UNSTRUCTURED, GRID_CELL), &
                & ldims=shapesfc, lmiss=.TRUE., missval=cdimissval,       &
                & lcontainer=.TRUE., lrestart=.FALSE., loutput=.FALSE.,   &
                & lopenacc=.TRUE.)

    __acc_attach(field%frac_tile)

    ALLOCATE(field%swflxsfc_tile_ptr(ksfc_type))
    ALLOCATE(field%lwflxsfc_tile_ptr(ksfc_type))
    ALLOCATE(field%evap_tile_ptr(ksfc_type))
    ALLOCATE(field%lhflx_tile_ptr(ksfc_type))
    ALLOCATE(field%shflx_tile_ptr(ksfc_type))
    ALLOCATE(field%frac_tile_ptr(ksfc_type))

    DO jsfc = 1,ksfc_type

      CALL add_ref( field_list, prefix//'rsns_tile',                                   &
                  & prefix//'rsns_'//csfc(jsfc), field%swflxsfc_tile_ptr(jsfc)%p,      &
                  & GRID_UNSTRUCTURED_CELL, ZA_SURFACE,                                &
                  & t_cf_var('rsns_'//csfc(jsfc), 'W m-2',                             &
                  &          'shortwave net flux at surface on tile '//csfc(jsfc),     &
                  &          datatype_flt),                                            &
                  & grib2_var(0,4,9, ibits, GRID_UNSTRUCTURED, GRID_CELL),             &
                  & ref_idx=jsfc, ldims=shape2d, lrestart=.FALSE.,                     &
                  & lmiss=.TRUE., missval=cdimissval )

      CALL add_ref( field_list, prefix//'rlns_tile',                                   &
                  & prefix//'rlns_'//csfc(jsfc), field%lwflxsfc_tile_ptr(jsfc)%p,      &
                  & GRID_UNSTRUCTURED_CELL, ZA_SURFACE,                                &
                  & t_cf_var('rlns_'//csfc(jsfc), 'W m-2',                             &
                  &          'longwave net flux at surface on tile '//csfc(jsfc),      &
                  &          datatype_flt),                                            &
                  & grib2_var(0,5,5, ibits, GRID_UNSTRUCTURED, GRID_CELL),             &
                  & ref_idx=jsfc, ldims=shape2d, lrestart=.FALSE.,                     &
                  & lmiss=.TRUE., missval=cdimissval )

      CALL add_ref( field_list, prefix//'evspsbl_tile',                                &
                  & prefix//'evspsbl_'//csfc(jsfc), field%evap_tile_ptr(jsfc)%p,       &
                  & GRID_UNSTRUCTURED_CELL, ZA_SURFACE,                                &
                  & t_cf_var('evspsbl_'//csfc(jsfc), 'kg m-2 s-1',                     &
                  &          'evaporation on tile '//csfc(jsfc), datatype_flt),        &
                  & grib2_var(0,1,6, ibits, GRID_UNSTRUCTURED, GRID_CELL),             &
                  & ref_idx=jsfc, ldims=shape2d, lrestart=.FALSE.,                     &
                  & lmiss=.TRUE., missval=cdimissval )

      CALL add_ref( field_list, prefix//'hfls_tile',                                   &
                  & prefix//'hfls_'//csfc(jsfc), field%lhflx_tile_ptr(jsfc)%p,         &
                  & GRID_UNSTRUCTURED_CELL, ZA_SURFACE,                                &
                  & t_cf_var('hfls_'//csfc(jsfc), 'W m-2',                             &
                  &          'latent heat flux on tile '//csfc(jsfc), datatype_flt),   &
                  & grib2_var(0,0,10, ibits, GRID_UNSTRUCTURED, GRID_CELL),            &
                  & ref_idx=jsfc, ldims=shape2d, lrestart=.FALSE.,                     &
                  & lmiss=.TRUE., missval=cdimissval )

      CALL add_ref( field_list, prefix//'hfss_tile',                                   &
                  & prefix//'hfss_'//csfc(jsfc), field%shflx_tile_ptr(jsfc)%p,         &
                  & GRID_UNSTRUCTURED_CELL, ZA_SURFACE,                                &
                  & t_cf_var('hfss_'//csfc(jsfc), 'W m-2',                             &
                  &          'sensible heat flux on tile '//csfc(jsfc),datatype_flt),  &
                  & grib2_var(0,0,11, ibits, GRID_UNSTRUCTURED, GRID_CELL),            &
                  & ref_idx=jsfc, ldims=shape2d, lrestart=.FALSE.,                     &
                  & lmiss=.TRUE., missval=cdimissval )

      CALL add_ref( field_list, prefix//'frac_tile',                                   &
                  & prefix//'frac_'//csfc(jsfc), field%frac_tile_ptr(jsfc)%p,          &
                  & GRID_UNSTRUCTURED_CELL, ZA_SURFACE,                                &
                  & t_cf_var('frac_'//csfc(jsfc), '%',                                 &
                  &          'surface fraction of tile '//csfc(jsfc),                  &
                  &          datatype_flt),                                            &
                  & grib2_var(255,255,255, ibits, GRID_UNSTRUCTURED, GRID_CELL),       &
                  & ref_idx=jsfc, ldims=shape2d, lmiss=.TRUE., missval=cdimissval )

    END DO

    !-----------------------------------------
    ! wind stress, grid box mean
    !-----------------------------------------

    CALL add_var( field_list, prefix//'tauu', field%u_stress        ,           &
                & GRID_UNSTRUCTURED_CELL, ZA_SURFACE,                           &
                & t_cf_var('u_stress','N m-2','u-momentum flux at the surface', &
                &          datatype_flt),                                       &
                & grib2_var(0,2,17, ibits, GRID_UNSTRUCTURED, GRID_CELL),       &
                & ldims=shape2d,                                                &
                & lrestart = .FALSE.,                                           &
                & isteptype=TSTEP_INSTANT,                                      &
                & lopenacc=.TRUE.)

    __acc_attach(field%u_stress        )

    CALL add_var( field_list, prefix//'tauv', field%v_stress,                   &
                & GRID_UNSTRUCTURED_CELL, ZA_SURFACE,                           &
                & t_cf_var('v_stress','N m-2','v-momentum flux at the surface', &
                &          datatype_flt),                                       &
                & grib2_var(0,2,18, ibits, GRID_UNSTRUCTURED, GRID_CELL),       &
                & ldims=shape2d,                                                &
                & lrestart = .FALSE.,                                           &
                & isteptype=TSTEP_INSTANT,                                      &
                & lopenacc=.TRUE.)

    __acc_attach(field%v_stress)

    ! wind stress, instantaneous tile values 

    CALL add_var( field_list, prefix//'tauu_tile', field%u_stress_tile,         &
                & GRID_UNSTRUCTURED_CELL, ZA_SURFACE,                           &
                & t_cf_var('u_stress_tile', 'N m-2',                            &
                &          'u-momentum flux at the surface on tiles',           &
                &          datatype_flt),                                       &
                & grib2_var(0,2,17, ibits, GRID_UNSTRUCTURED, GRID_CELL),       &
                & ldims=shapesfc, lmiss=.TRUE., missval=cdimissval,             &
                & lcontainer=.TRUE., lrestart=.FALSE., loutput=.FALSE.,         &
                & lopenacc=.TRUE.)

    __acc_attach(field%u_stress_tile)

    CALL add_var( field_list, prefix//'tauv_tile', field%v_stress_tile,         &
                & GRID_UNSTRUCTURED_CELL, ZA_SURFACE,                           &
                & t_cf_var('v_stress_tile', 'N m-2',                            &
                &          'v-momentum flux at the surface on tiles',           &
                &          datatype_flt),                                       &
                & grib2_var(0,2,18, ibits, GRID_UNSTRUCTURED, GRID_CELL),       &
                & ldims=shapesfc, lmiss=.TRUE., missval=cdimissval,             &
                & lcontainer=.TRUE., lrestart=.FALSE., loutput=.FALSE.,         &
                & lopenacc=.TRUE.)

    __acc_attach(field%v_stress_tile)

    ALLOCATE(field%u_stress_tile_ptr(ksfc_type))
    ALLOCATE(field%v_stress_tile_ptr(ksfc_type))

    DO jsfc = 1,ksfc_type

      CALL add_ref( field_list, prefix//'tauu_tile',                                &
                  & prefix//'tauu_'//csfc(jsfc), field%u_stress_tile_ptr(jsfc)%p,   &
                  & GRID_UNSTRUCTURED_CELL, ZA_SURFACE,                             &
                  & t_cf_var('u_stress_'//csfc(jsfc), 'N m-2',                      &
                  &          'u-momentum flux at the surface on tile '//csfc(jsfc), &
                  &          datatype_flt),                                         &
                  & grib2_var(0,2,17, ibits, GRID_UNSTRUCTURED, GRID_CELL),         &
                  & ref_idx=jsfc, ldims=shape2d, lrestart=.FALSE.,                  &
                  & lmiss=.TRUE., missval=cdimissval )

      CALL add_ref( field_list, prefix//'tauv_tile',                                &
                  & prefix//'tauv_'//csfc(jsfc), field%v_stress_tile_ptr(jsfc)%p,   &
                  & GRID_UNSTRUCTURED_CELL, ZA_SURFACE,                             &
                  & t_cf_var('v_stress_'//csfc(jsfc), 'N m-2',                      &
                  &          'v-momentum flux at the surface on tile '//csfc(jsfc), &
                  &          datatype_flt),                                         &
                  & grib2_var(0,2,18, ibits, GRID_UNSTRUCTURED, GRID_CELL),         &
                  & ref_idx=jsfc, ldims=shape2d, lrestart=.FALSE.,                  &
                  & lmiss=.TRUE., missval=cdimissval )
    END DO

    !-----------------------------------------
    ! near surface diagnostics, grid box mean
    !-----------------------------------------

    CALL add_var( field_list, prefix//'sfcwind', field%sfcwind,                 &
                & GRID_UNSTRUCTURED_CELL, ZA_HEIGHT_10M,                        &
                & t_cf_var('sfcwind','m s-1','10m windspeed',                   &
                &          datatype_flt),                                       &
                & grib2_var(0,2,1, ibits, GRID_UNSTRUCTURED, GRID_CELL),        &
                & ldims=shape2d,                                                &
                & lrestart = .FALSE.,                                           &
                & isteptype=TSTEP_INSTANT,                                      &
                & lopenacc=.TRUE.)

    __acc_attach(field%sfcwind)

    CALL add_var( field_list, prefix//'uas', field%uas,                         &
                & GRID_UNSTRUCTURED_CELL, ZA_HEIGHT_10M,                        &
                & t_cf_var('uas','m s-1','zonal wind in 10m',                   &
                &          datatype_flt),                                       &
                & grib2_var(0,2,2, ibits, GRID_UNSTRUCTURED, GRID_CELL),        &
                & ldims=shape2d,                                                &
                & lrestart = .FALSE.,                                           &
                & isteptype=TSTEP_INSTANT,                                      &
                & lopenacc=.TRUE.)

    __acc_attach(field%uas)

    CALL add_var( field_list, prefix//'vas', field%vas,                         &
                & GRID_UNSTRUCTURED_CELL, ZA_HEIGHT_10M,                        &
                & t_cf_var('vas','m s-1','meridional wind in 10m',              &
                &          datatype_flt),                                       &
                & grib2_var(0,2,3, ibits, GRID_UNSTRUCTURED, GRID_CELL),        &
                & ldims=shape2d,                                                &
                & lrestart = .FALSE.,                                           &
                & isteptype=TSTEP_INSTANT,                                      &
                & lopenacc=.TRUE.)

    __acc_attach(field%vas)

    CALL add_var( field_list, prefix//'tas', field%tas,                         &
                & GRID_UNSTRUCTURED_CELL, ZA_HEIGHT_2M,                         &
                & t_cf_var('tas','K','temperature in 2m',                       &
                &          datatype_flt),                                       &
                & grib2_var(0,0,0, ibits, GRID_UNSTRUCTURED, GRID_CELL),        &
                & ldims=shape2d,                                                &
                & lrestart = .FALSE.,                                           &
                & isteptype=TSTEP_INSTANT,                                      &
                & lopenacc=.TRUE.)

    __acc_attach(field%tas)

    CALL add_var( field_list, prefix//'dew2', field%dew2,                       &
                & GRID_UNSTRUCTURED_CELL, ZA_HEIGHT_2M,                         &
                & t_cf_var('dew2','K','dew point temperature in 2m',            &
                &          datatype_flt),                                       &
                & grib2_var(0,0,6, ibits, GRID_UNSTRUCTURED, GRID_CELL),        &
                & ldims=shape2d,                                                &
                & lrestart = .FALSE.,                                           &
                & isteptype=TSTEP_INSTANT,                                      &
                & lopenacc=.TRUE.)

    __acc_attach(field%dew2)

    CALL add_var( field_list, prefix//'tasmax', field%tasmax,                   &
                & GRID_UNSTRUCTURED_CELL, ZA_HEIGHT_2M,                         &
                & t_cf_var('tasmax','K','maximum 2m temperature',               &
                &          datatype_flt),                                       &
                & grib2_var(0,0,4, ibits, GRID_UNSTRUCTURED, GRID_CELL),        &
                & ldims=shape2d,                                                &
                & lrestart = .FALSE.,                                           &
                & initval = -99._wp, resetval = -99._wp,                        &
                & isteptype=TSTEP_MAX,                                          &
                & action_list=actions(new_action(ACTION_RESET,"P1D")),          &
                & lopenacc=.TRUE.)

    __acc_attach(field%tasmax)

    CALL add_var( field_list, prefix//'tasmin', field%tasmin,                   &
                & GRID_UNSTRUCTURED_CELL, ZA_HEIGHT_2M,                         &
                & t_cf_var('tasmin','K','minimum 2m temperature',               &
                &          datatype_flt),                                       &
                & grib2_var(0,0,5, ibits, GRID_UNSTRUCTURED, GRID_CELL),        &
                & ldims=shape2d,                                                &
                & lrestart = .FALSE.,                                           &
                & initval = 999._wp, resetval = 999._wp,                        &
                & isteptype=TSTEP_MIN,                                          &
                & action_list=actions(new_action(ACTION_RESET,"P1D")),          &
                & lopenacc=.TRUE.)

    __acc_attach(field%tasmin)

    !--------------------------------------
    ! near surface diagnostics, tile values
    !--------------------------------------

    CALL add_var( field_list, prefix//'sfcwind_tile', field%sfcwind_tile,       &
                & GRID_UNSTRUCTURED_CELL, ZA_HEIGHT_10M,                        &
                & t_cf_var('sfcwind_tile','m s-1','10m windspeed on tiles',     &
                &          datatype_flt),                                       &
                & grib2_var(0,2,1, ibits, GRID_UNSTRUCTURED, GRID_CELL),        &
                & ldims=shapesfc,                                               &
                & lcontainer=.TRUE., lrestart=.FALSE.,                          &
                & isteptype=TSTEP_INSTANT,                                      &
                & lopenacc=.TRUE.)

    __acc_attach(field%sfcwind_tile)

    CALL add_var( field_list, prefix//'uas_tile', field%uas_tile,               &
                & GRID_UNSTRUCTURED_CELL, ZA_HEIGHT_10M,                        &
                & t_cf_var('uas_tile','m s-1','zonal wind in 10m on tiles',     &
                &          datatype_flt),                                       &
                & grib2_var(0,2,2, ibits, GRID_UNSTRUCTURED, GRID_CELL),        &
                & ldims=shapesfc,                                               &
                & lcontainer=.TRUE., lrestart=.FALSE.,                          &
                & isteptype=TSTEP_INSTANT,                                      &
                & lopenacc=.TRUE.)

    __acc_attach(field%uas_tile)

    CALL add_var( field_list, prefix//'vas_tile', field%vas_tile,               &
                & GRID_UNSTRUCTURED_CELL, ZA_HEIGHT_10M,                        &
                & t_cf_var('vas_tile','m s-1','meridional wind in 10m on tiles',&
                &          datatype_flt),                                       &
                & grib2_var(0,2,3, ibits, GRID_UNSTRUCTURED, GRID_CELL),        &
                & ldims=shapesfc,                                               &
                & lcontainer=.TRUE., lrestart=.FALSE.,                          &
                & isteptype=TSTEP_INSTANT,                                      &
                & lopenacc=.TRUE.)

    __acc_attach(field%vas_tile)

    CALL add_var( field_list, prefix//'tas_tile', field%tas_tile,               &
                & GRID_UNSTRUCTURED_CELL, ZA_HEIGHT_2M,                         &
                & t_cf_var('tas_tile','K','temperature in 2m on tiles',         &
                &          datatype_flt),                                       &
                & grib2_var(0,0,0, ibits, GRID_UNSTRUCTURED, GRID_CELL),        &
                & ldims=shapesfc,                                               &
                & lcontainer=.TRUE., lrestart=.FALSE.,                          &
                & isteptype=TSTEP_INSTANT,                                      &
                & lopenacc=.TRUE.)

    __acc_attach(field%tas_tile)

    CALL add_var( field_list, prefix//'dew2_tile', field%dew2_tile,             &
                & GRID_UNSTRUCTURED_CELL, ZA_HEIGHT_2M,                         &
                & t_cf_var('dew2_tile','K','dew point temperature in 2m on tiles',&
                &          datatype_flt),                                       &
                & grib2_var(0,0,6, ibits, GRID_UNSTRUCTURED, GRID_CELL),        &
                & ldims=shapesfc,                                               &
                & lcontainer=.TRUE., lrestart=.FALSE.,                          &
                & isteptype=TSTEP_INSTANT,                                      &
                & lopenacc=.TRUE.)

    __acc_attach(field%dew2_tile)


    ALLOCATE(field%sfcwind_tile_ptr(ksfc_type))
    ALLOCATE(field%uas_tile_ptr(ksfc_type))
    ALLOCATE(field%vas_tile_ptr(ksfc_type))
    ALLOCATE(field%tas_tile_ptr(ksfc_type))
    ALLOCATE(field%dew2_tile_ptr(ksfc_type))

    DO jsfc = 1,ksfc_type

      CALL add_ref( field_list, prefix//'sfcwind_tile',                             &
                  & prefix//'sfcwind_'//csfc(jsfc), field%sfcwind_tile_ptr(jsfc)%p, &
                  & GRID_UNSTRUCTURED_CELL, ZA_SURFACE,                             &
                  & t_cf_var('sfcwind_'//csfc(jsfc), 'm s-1',                       &
                  &          '10m windspeed on tile '//csfc(jsfc),                  &
                  &          datatype_flt),                                         &
                  & grib2_var(0,2,1, ibits, GRID_UNSTRUCTURED, GRID_CELL),          &
                  & ref_idx=jsfc, ldims=shape2d, lrestart=.FALSE.,                  &
                  & lmiss=.TRUE., missval=cdimissval )

      CALL add_ref( field_list, prefix//'uas_tile',                                 &
                  & prefix//'uas_'//csfc(jsfc), field%uas_tile_ptr(jsfc)%p,         &
                  & GRID_UNSTRUCTURED_CELL, ZA_SURFACE,                             &
                  & t_cf_var('uas_'//csfc(jsfc), 'm s-1',                           &
                  &          'zonal wind in 10m on tile '//csfc(jsfc),              &
                  &          datatype_flt),                                         &
                  & grib2_var(0,2,2, ibits, GRID_UNSTRUCTURED, GRID_CELL),          &
                  & ref_idx=jsfc, ldims=shape2d, lrestart=.FALSE.,                  &
                  & lmiss=.TRUE., missval=cdimissval )

      CALL add_ref( field_list, prefix//'vas_tile',                                 &
                  & prefix//'vas_'//csfc(jsfc), field%vas_tile_ptr(jsfc)%p,         &
                  & GRID_UNSTRUCTURED_CELL, ZA_SURFACE,                             &
                  & t_cf_var('vas_'//csfc(jsfc), 'm s-1',                           &
                  &          'meridional wind in 10m on tile '//csfc(jsfc),         &
                  &          datatype_flt),                                         &
                  & grib2_var(0,2,3, ibits, GRID_UNSTRUCTURED, GRID_CELL),          &
                  & ref_idx=jsfc, ldims=shape2d, lrestart=.FALSE.,                  &
                  & lmiss=.TRUE., missval=cdimissval )

      CALL add_ref( field_list, prefix//'tas_tile',                                 &
                  & prefix//'tas_'//csfc(jsfc), field%tas_tile_ptr(jsfc)%p,         &
                  & GRID_UNSTRUCTURED_CELL, ZA_SURFACE,                             &
                  & t_cf_var('tas_'//csfc(jsfc), 'K',                               &
                  &          'temperature in 2m on tile '//csfc(jsfc),              &
                  &          datatype_flt),                                         &
                  & grib2_var(0,0,0, ibits, GRID_UNSTRUCTURED, GRID_CELL),          &
                  & ref_idx=jsfc, ldims=shape2d, lrestart=.FALSE.,                  &
                  & lmiss=.TRUE., missval=cdimissval )

      CALL add_ref( field_list, prefix//'dew2_tile',                                &
                  & prefix//'dew2_'//csfc(jsfc), field%dew2_tile_ptr(jsfc)%p,       &
                  & GRID_UNSTRUCTURED_CELL, ZA_SURFACE,                             &
                  & t_cf_var('dew2_'//csfc(jsfc), 'K',                              &
                  &          'dew point temperature in 2m on tile '//csfc(jsfc),    &
                  &          datatype_flt),                                         &
                  & grib2_var(0,0,6, ibits, GRID_UNSTRUCTURED, GRID_CELL),          &
                  & ref_idx=jsfc, ldims=shape2d, lrestart=.FALSE.,                  &
                  & lmiss=.TRUE., missval=cdimissval )

    END DO

    ! global diagnostics
    cf_desc    = t_cf_var('tas_gmean', 'K', 'global mean temperature at 2m', datatype_flt,'tas_gmean')
    grib2_desc = grib2_var(255,255,255, ibits, GRID_UNSTRUCTURED, GRID_LONLAT)
    CALL add_var( field_list, prefix//'tas_gmean', field%tas_gmean,            &
                & GRID_LONLAT, ZA_SURFACE, cf_desc, grib2_desc,                &
                & lrestart = .FALSE., ldims=(/1/),                             &
                & lopenacc=.TRUE.)
    __acc_attach(field%tas_gmean)

    cf_desc    = t_cf_var('rsdt_gmean', 'W m-2', 'global mean toa incident shortwave radiation', datatype_flt,'rsdt_gmean')
    grib2_desc = grib2_var(255,255,255, ibits, GRID_UNSTRUCTURED, GRID_LONLAT)
    CALL add_var( field_list, prefix//'rsdt_gmean', field%rsdt_gmean,          &
                & GRID_LONLAT, ZA_SURFACE, cf_desc, grib2_desc,                &
                & lrestart = .FALSE., ldims=(/1/),                             &
                & lopenacc=.TRUE.)
    __acc_attach(field%rsdt_gmean)

    cf_desc    = t_cf_var('rsut_gmean', 'W m-2', 'global mean toa outgoing shortwave radiation', datatype_flt,'rsut_gmean')
    grib2_desc = grib2_var(255,255,255, ibits, GRID_UNSTRUCTURED, GRID_LONLAT)
    CALL add_var( field_list, prefix//'rsut_gmean', field%rsut_gmean,          &
                & GRID_LONLAT, ZA_SURFACE, cf_desc, grib2_desc,                &
                & lrestart = .FALSE., ldims=(/1/),                             &
                & lopenacc=.TRUE.)
    __acc_attach(field%rsut_gmean)

    cf_desc    = t_cf_var('rlut_gmean', 'W m-2', 'global mean toa outgoing longwave radiation', datatype_flt,'rlut_gmean')
    grib2_desc = grib2_var(255,255,255, ibits, GRID_UNSTRUCTURED, GRID_LONLAT)
    CALL add_var( field_list, prefix//'rlut_gmean', field%rlut_gmean,          &
                & GRID_LONLAT, ZA_SURFACE, cf_desc, grib2_desc,                &
                & lrestart = .FALSE., ldims=(/1/),                             &
                & lopenacc=.TRUE.)
    __acc_attach(field%rlut_gmean)

    cf_desc    = t_cf_var('prec_gmean', 'kg m-2 s-1', 'global mean precipitation flux', datatype_flt,'prec_gmean')
    grib2_desc = grib2_var(255,255,255, ibits, GRID_UNSTRUCTURED, GRID_LONLAT)
    CALL add_var( field_list, prefix//'prec_gmean', field%prec_gmean,          &
                & GRID_LONLAT, ZA_SURFACE, cf_desc, grib2_desc,                &
                & lrestart = .FALSE., ldims=(/1/),                             &
                & lopenacc=.TRUE.)
    __acc_attach(field%prec_gmean)

    cf_desc    = t_cf_var('evap_gmean', 'kg m-2 s-1', 'global mean evaporation flux', datatype_flt,'evap_gmean')
    grib2_desc = grib2_var(255,255,255, ibits, GRID_UNSTRUCTURED, GRID_LONLAT)
    CALL add_var( field_list, prefix//'evap_gmean', field%evap_gmean,          &
                & GRID_LONLAT, ZA_SURFACE, cf_desc, grib2_desc,                &
                & lrestart = .FALSE., ldims=(/1/),                             &
                & lopenacc=.TRUE.)
    __acc_attach(field%evap_gmean)

!   derived variable
    cf_desc    = t_cf_var('radtop_gmean', 'W m-2', 'global mean toa total radiation', datatype_flt,'radtop_gmean')
    grib2_desc = grib2_var(255,255,255, ibits, GRID_UNSTRUCTURED, GRID_LONLAT)
    CALL add_var( field_list, prefix//'radtop_gmean', field%radtop_gmean,      &
                & GRID_LONLAT, ZA_SURFACE, cf_desc, grib2_desc,                &
                & lrestart = .FALSE., ldims=(/1/),                             &
                & lopenacc=.TRUE.)
    __acc_attach(field%radtop_gmean)
!   derived variable
    cf_desc    = t_cf_var('fwfoce_gmean', 'kg m-2 s-1', 'mean surface freshwater flux over ocean surface', &
                & datatype_flt,'fwfoce_gmean')
    grib2_desc = grib2_var(255,255,255, ibits, GRID_UNSTRUCTURED, GRID_LONLAT)
    CALL add_var( field_list, prefix//'fwfoce_gmean', field%fwfoce_gmean,      &
                & GRID_LONLAT, ZA_SURFACE, cf_desc, grib2_desc,                &
                & lrestart = .FALSE., ldims=(/1/),                             &
                & lopenacc=.TRUE.)
    __acc_attach(field%fwfoce_gmean)

! icefrc not allocated in atmosphere
!   cf_desc    = t_cf_var('icefrc_gmean', 'frac', 'global mean ice cover of grid box', datatype_flt,'icefrc_gmean')
!   grib2_desc = grib2_var(255,255,255, ibits, GRID_UNSTRUCTURED, GRID_LONLAT)
!   CALL add_var( field_list, prefix//'icefrc_gmean', field%icefrc_gmean,       &
!               & GRID_LONLAT, ZA_SURFACE, cf_desc, grib2_desc,                 &
!               & lrestart = .FALSE., ldims=(/1/),                              &
!               & lopenacc=.TRUE.)

  END SUBROUTINE new_echam_phy_field_list
  !-------------
  !>
  !!
  !!
  SUBROUTINE new_echam_phy_tend_list( jg, kproma, klev, kblks, ktracer, &
                                    & listname, prefix,                 &
                                    & tend_list, tend )
    INTEGER,INTENT(IN) :: jg !> patch ID
    INTEGER,INTENT(IN) :: kproma, klev, kblks, ktracer  !< dimension sizes
    CHARACTER(*), INTENT(IN) :: listname, prefix
    TYPE(t_var_list_ptr), INTENT(INOUT) :: tend_list
    TYPE(t_echam_phy_tend), INTENT(INOUT) :: tend
    CHARACTER(len=vname_len) :: trcname, varname
    LOGICAL :: contvar_is_in_output
    TYPE(t_cf_var)    ::    cf_desc
    TYPE(t_grib2_var) :: grib2_desc, grib2_tmp
    INTEGER :: shape2d(2), shape3d(3), shape_trc(4)
    INTEGER :: ibits, jtrc
    INTEGER :: datatype_flt
    !------------------------------

    ibits = DATATYPE_PACK16 ! "entropy" of horizontal slice
    datatype_flt = MERGE(DATATYPE_FLT64, DATATYPE_FLT32, lnetcdf_flt64_output)
    shape2d   = (/kproma, kblks/)
    shape3d   = (/kproma, klev, kblks/)
    shape_trc = (/kproma, klev, kblks, ktracer/)

    !$ACC ENTER DATA COPYIN( tend )

    CALL vlr_add(tend_list, listname, patch_id=jg ,lrestart=.FALSE.)

    !------------------------------
    ! Temperature tendencies
    !------------------------------
    ! &       tend% ta      (nproma,nlev,nblks),          &
    cf_desc    = t_cf_var('temperature_tendency', 'K s-1',                               &
                &         'temperature tendency (cv)',                                   &
                &         datatype_flt)
    grib2_desc = grib2_var(0,0,200, ibits, GRID_UNSTRUCTURED, GRID_CELL)
    CALL add_var( tend_list, prefix//'ta', tend%ta,                                      &
                & GRID_UNSTRUCTURED_CELL, ZA_REFERENCE, cf_desc,grib2_desc,ldims=shape3d,&
                & vert_interp=create_vert_interp_metadata(                               &
                &   vert_intp_type=vintp_types("P","Z","I"),                             &
                &   vert_intp_method=VINTP_METHOD_LIN,                                   &
                &   l_extrapol=.FALSE. ),                                                &
                & lopenacc=.TRUE.)
    __acc_attach(tend%ta)

    ! &       tend% ta_dyn  (nproma,nlev,nblks),          &
    cf_desc    = t_cf_var('temperature_tendency_dyn', 'K s-1',                           &
                &         'temperature tendency due to resolved dynamics (cv)',          &
                &         datatype_flt)
    grib2_desc = grib2_var(0,0,201, ibits, GRID_UNSTRUCTURED, GRID_CELL)
    CALL add_var( tend_list, prefix//'ta_dyn', tend%  ta_dyn,                            &
                & GRID_UNSTRUCTURED_CELL, ZA_REFERENCE, cf_desc,grib2_desc,ldims=shape3d,&
                & vert_interp=create_vert_interp_metadata(                               &
                &   vert_intp_type=vintp_types("P","Z","I"),                             &
                &   vert_intp_method=VINTP_METHOD_LIN,                                   &
                &   l_extrapol=.FALSE. ),                                                &
                & lopenacc=.TRUE.)
    __acc_attach(tend%  ta_dyn)

    ! &       tend% ta_phy  (nproma,nlev,nblks),          &
    cf_desc    = t_cf_var('temperature_tendency_phy', 'K s-1',                           &
                &         'temperature tendency due to parameterized processes (cv)',    &
                &         datatype_flt)
    grib2_desc = grib2_var(0,0,210, ibits, GRID_UNSTRUCTURED, GRID_CELL)
    CALL add_var( tend_list, prefix//'ta_phy', tend%  ta_phy,                            &
                & GRID_UNSTRUCTURED_CELL, ZA_REFERENCE, cf_desc,grib2_desc,ldims=shape3d,&
                & vert_interp=create_vert_interp_metadata(                               &
                &   vert_intp_type=vintp_types("P","Z","I"),                             &
                &   vert_intp_method=VINTP_METHOD_LIN,                                   &
                &   l_extrapol=.FALSE. ),                                                &
                & lopenacc=.TRUE.)
    __acc_attach(tend%  ta_phy)

    IF ( echam_phy_tc(jg)%dt_rad > dt_zero ) THEN
       !
       IF (is_variable_in_output(var_name=prefix//'ta_rsw')) THEN
          cf_desc    = t_cf_var('temperature_tendency_rsw', 'K s-1',                           &
                      &         'temperature tendency due to shortwave radiation (cp)',        &
                      &         datatype_flt)
          grib2_desc = grib2_var(0,0,205, ibits, GRID_UNSTRUCTURED, GRID_CELL)
          CALL add_var( tend_list, prefix//'ta_rsw', tend%  ta_rsw,                            &
                      & GRID_UNSTRUCTURED_CELL, ZA_REFERENCE, cf_desc,grib2_desc,ldims=shape3d,&
                      & vert_interp=create_vert_interp_metadata(                               &
                      &   vert_intp_type=vintp_types("P","Z","I"),                             &
                      &   vert_intp_method=VINTP_METHOD_LIN,                                   &
                      &   l_extrapol=.FALSE. ),                                                &
                      & lopenacc=.TRUE.)
          __acc_attach(tend%  ta_rsw)
       END IF
       !
       IF (is_variable_in_output(var_name=prefix//'ta_rlw')) THEN
          cf_desc    = t_cf_var('temperature_tendency_rlw', 'K s-1',                           &
                      &         'temperature tendency due to longwave radiation (cp)',         &
                      &         datatype_flt)
          grib2_desc = grib2_var(0,0,204, ibits, GRID_UNSTRUCTURED, GRID_CELL)
          CALL add_var( tend_list, prefix//'ta_rlw', tend%  ta_rlw,                            &
                      & GRID_UNSTRUCTURED_CELL, ZA_REFERENCE, cf_desc,grib2_desc,ldims=shape3d,&
                      & vert_interp=create_vert_interp_metadata(                               &
                      &   vert_intp_type=vintp_types("P","Z","I"),                             &
                      &   vert_intp_method=VINTP_METHOD_LIN,                                   &
                      &   l_extrapol=.FALSE. ),                                                &
                      & lopenacc=.TRUE.)
          __acc_attach(tend%  ta_rlw)
       END IF
       !
       IF (is_variable_in_output(var_name=prefix//'ta_rad')) THEN
          cf_desc    = t_cf_var('temperature_tendency_rad', 'K s-1',                           &
                      &         'temperature tendency due to radiation (cp)',                  &
                      &         datatype_flt)
          grib2_desc = grib2_var(0,0,255, ibits, GRID_UNSTRUCTURED, GRID_CELL)
          CALL add_var( tend_list, prefix//'ta_rad', tend%  ta_rad,                            &
                      & GRID_UNSTRUCTURED_CELL, ZA_REFERENCE, cf_desc,grib2_desc,ldims=shape3d,&
                      & vert_interp=create_vert_interp_metadata(                               &
                      &   vert_intp_type=vintp_types("P","Z","I"),                             &
                      &   vert_intp_method=VINTP_METHOD_LIN,                                   &
                      &   l_extrapol=.FALSE. ),                                                &
                      & lopenacc=.TRUE.)
          __acc_attach(tend%  ta_rad)
       END IF
       !
    END IF

    IF (is_variable_in_output(var_name=prefix//'ta_rlw_impl')) THEN
       cf_desc    = t_cf_var('temperature_tendency_rlw_impl', 'K s-1',                      &
                   &         'temperature tendency due to LW rad. due to implicit land surface temperature change (cp)', &
                   &         datatype_flt)
       grib2_desc = grib2_var(0,0,255, ibits, GRID_UNSTRUCTURED, GRID_CELL)
       CALL add_var( tend_list, prefix//'ta_rlw_impl', tend%  ta_rlw_impl,                  &
                   & GRID_UNSTRUCTURED_CELL, ZA_SURFACE, cf_desc, grib2_desc,               &
                   & ldims=(/kproma,kblks/),                                                 &
                   & lopenacc=.TRUE.)
       __acc_attach(tend%  ta_rlw_impl)
    END IF

    IF ( echam_phy_tc(jg)%dt_cld > dt_zero ) THEN
       !
       IF (is_variable_in_output(var_name=prefix//'ta_cld')) THEN
          cf_desc    = t_cf_var('temperature_tendency_cloud', 'K s-1',                         &
                      &         'temperature tendency due to large scale cloud processes (cp)',&
                      &         datatype_flt)
          grib2_desc = grib2_var(0,0,209, ibits, GRID_UNSTRUCTURED, GRID_CELL)
          CALL add_var( tend_list, prefix//'ta_cld', tend%  ta_cld,                            &
                      & GRID_UNSTRUCTURED_CELL, ZA_REFERENCE, cf_desc,grib2_desc,ldims=shape3d,&
                      & vert_interp=create_vert_interp_metadata(                               &
                      &   vert_intp_type=vintp_types("P","Z","I"),                             &
                      &   vert_intp_method=VINTP_METHOD_LIN,                                   &
                      &   l_extrapol=.FALSE. ),                                                &
                      & lopenacc=.TRUE.)
          __acc_attach(tend%  ta_cld)
       END IF
       !
    END IF

    IF ( echam_phy_tc(jg)%dt_mig > dt_zero ) THEN
       !
       IF (is_variable_in_output(var_name=prefix//'ta_mig')) THEN
          cf_desc    = t_cf_var('temperature_tendency_graupel', 'K s-1',                       &
                      &         'temperature tendency due to graupel processes (cp)',          &
                      &         datatype_flt)
          grib2_desc = grib2_var(0,0,203, ibits, GRID_UNSTRUCTURED, GRID_CELL)
          CALL add_var( tend_list, prefix//'ta_mig', tend%  ta_mig,                            &
                      & GRID_UNSTRUCTURED_CELL, ZA_REFERENCE, cf_desc,grib2_desc,ldims=shape3d,&
                      & vert_interp=create_vert_interp_metadata(                               &
                      &   vert_intp_type=vintp_types("P","Z","I"),                             &
                      &   vert_intp_method=VINTP_METHOD_LIN,                                   &
                      &   l_extrapol=.FALSE. ),                                                &
                      & lopenacc=.TRUE.)
          __acc_attach(tend%  ta_mig)
       END IF
       !
    END IF

    IF ( echam_phy_tc(jg)%dt_cnv > dt_zero ) THEN
       !
       IF (is_variable_in_output(var_name=prefix//'ta_cnv')) THEN
          cf_desc    = t_cf_var('temperature_tendency_convective', 'K s-1',                    &
                      &         'temperature tendency due to convective cloud processes (cp)', &
                      &         datatype_flt)
          grib2_desc = grib2_var(0,0,208, ibits, GRID_UNSTRUCTURED, GRID_CELL)
          CALL add_var( tend_list, prefix//'ta_cnv', tend%  ta_cnv,                            &
                      & GRID_UNSTRUCTURED_CELL, ZA_REFERENCE,cf_desc,grib2_desc,ldims=shape3d, &
                      & vert_interp=create_vert_interp_metadata(                               &
                      &   vert_intp_type=vintp_types("P","Z","I"),                             &
                      &   vert_intp_method=VINTP_METHOD_LIN,                                   &
                      &   l_extrapol=.FALSE. ),                                                &
                      & lopenacc=.TRUE.)
          __acc_attach(tend%  ta_cnv)
       END IF
       !
    END IF

    IF ( echam_phy_tc(jg)%dt_vdf > dt_zero ) THEN
       !
       IF (is_variable_in_output(var_name=prefix//'ta_vdf')) THEN
          cf_desc    = t_cf_var('temperature_tendency_turbulent', 'K s-1',                     &
                      &         'temperature tendency due to vertical diffusion (cp)',         &
                      &         datatype_flt)
          grib2_desc = grib2_var(0,0,202, ibits, GRID_UNSTRUCTURED, GRID_CELL)
          CALL add_var( tend_list, prefix//'ta_vdf', tend%  ta_vdf,                            &
                      & GRID_UNSTRUCTURED_CELL, ZA_REFERENCE, cf_desc,grib2_desc,ldims=shape3d,&
                      & vert_interp=create_vert_interp_metadata(                               &
                      &   vert_intp_type=vintp_types("P","Z","I"),                             &
                      &   vert_intp_method=VINTP_METHOD_LIN,                                   &
                      &   l_extrapol=.FALSE. ),                                                &
                      & lopenacc=.TRUE.)
          __acc_attach(tend%  ta_vdf)
       END IF
       !
       IF (is_variable_in_output(var_name=prefix//'ta_sfc')) THEN
          cf_desc    = t_cf_var('temperature_tendency_surface',   'K s-1',                     &
                      &         'temperature tendency due to surface porcesses (cp)',          &
                      &         datatype_flt)
          grib2_desc = grib2_var(0,0,255, ibits, GRID_UNSTRUCTURED, GRID_CELL)
          CALL add_var( tend_list, prefix//'ta_sfc', tend%  ta_sfc,                            &
                      & GRID_UNSTRUCTURED_CELL, ZA_SURFACE,                                    &
                      & cf_desc, grib2_desc, ldims=shape2d,                                    &
                      & lopenacc=.TRUE.)
          __acc_attach(tend%  ta_sfc)
       END IF
       !
    END IF

    IF ( echam_phy_tc(jg)%dt_gwd > dt_zero ) THEN
       !
       IF (is_variable_in_output(var_name=prefix//'ta_gwd')) THEN
          cf_desc    = t_cf_var('temperature_tendency_Hines_gw', 'K s-1',                      &
                      &         'temperature tendency due to non-orogr. gravity waves (cp)',   &
                      &         datatype_flt)
          grib2_desc = grib2_var(0,0,206, ibits, GRID_UNSTRUCTURED, GRID_CELL)
          CALL add_var( tend_list, prefix//'ta_gwd', tend%  ta_gwd,                            &
                      & GRID_UNSTRUCTURED_CELL, ZA_REFERENCE, cf_desc,grib2_desc,ldims=shape3d,&
                      & vert_interp=create_vert_interp_metadata(                               &
                      &   vert_intp_type=vintp_types("P","Z","I"),                             &
                      &   vert_intp_method=VINTP_METHOD_LIN,                                   &
                      &   l_extrapol=.FALSE. ),                                                &
                      & lopenacc=.TRUE.)
          __acc_attach(tend%  ta_gwd)
       END IF
       !
    END IF

    IF ( echam_phy_tc(jg)%dt_sso > dt_zero ) THEN
       !
       IF (echam_phy_tc(jg)%dt_sso > time_config%tc_dt_dyn(jg) .OR.                            &
         & is_variable_in_output(var_name=prefix//'ta_sso')) THEN
          cf_desc    = t_cf_var('temperature_tendency_sso', 'K s-1',                           &
                      &         'temperature tendency due to sub grid scale orography (cp)',   &
                      &         datatype_flt)
          grib2_desc = grib2_var(0,0,207, ibits, GRID_UNSTRUCTURED, GRID_CELL)
          CALL add_var( tend_list, prefix//'ta_sso', tend%  ta_sso,                            &
                      & GRID_UNSTRUCTURED_CELL, ZA_REFERENCE, cf_desc,grib2_desc,ldims=shape3d,&
                      & vert_interp=create_vert_interp_metadata(                               &
                      &   vert_intp_type=vintp_types("P","Z","I"),                             &
                      &   vert_intp_method=VINTP_METHOD_LIN,                                   &
                      &   l_extrapol=.FALSE. ),                                                &
                      & lopenacc=.TRUE.)
          __acc_attach(tend%  ta_sso)
       END IF
       !
    END IF

    !------------------------------
    ! U-wind tendencies
    !------------------------------
    ! &       tend%    ua     (nproma,nlev,nblks),          &
    cf_desc    = t_cf_var('u_wind_tendency', 'm s-2',                                    &
                &         'u-wind tendency',                                             &
                &         datatype_flt)
    grib2_desc = grib2_var(0,2,200, ibits, GRID_UNSTRUCTURED, GRID_CELL)
    CALL add_var( tend_list, prefix//'ua', tend%ua,                                      &
                & GRID_UNSTRUCTURED_CELL, ZA_REFERENCE, cf_desc,grib2_desc,ldims=shape3d,&
                & vert_interp=create_vert_interp_metadata(                               &
                &   vert_intp_type=vintp_types("P","Z","I"),                             &
                &   vert_intp_method=VINTP_METHOD_LIN,                                   &
                &   l_extrapol=.FALSE. ),                                                &
                & lopenacc=.TRUE.)
    __acc_attach(tend%ua)

    ! &       tend%    ua_dyn (nproma,nlev,nblks),          &
    cf_desc    = t_cf_var('u_wind_tendency_dyn', 'm s-2',                                &
                &         'u-wind tendency due to resolved dynamics',                    &
                &         datatype_flt)
    grib2_desc = grib2_var(0,2,201, ibits, GRID_UNSTRUCTURED, GRID_CELL)
    CALL add_var( tend_list, prefix//'ua_dyn', tend%ua_dyn,                              &
                & GRID_UNSTRUCTURED_CELL, ZA_REFERENCE, cf_desc,grib2_desc,ldims=shape3d,&
                & vert_interp=create_vert_interp_metadata(                               &
                &   vert_intp_type=vintp_types("P","Z","I"),                             &
                &   vert_intp_method=VINTP_METHOD_LIN,                                   &
                &   l_extrapol=.FALSE. ),                                                &
                & lopenacc=.TRUE.)
    __acc_attach(tend%ua_dyn)

    ! &       tend%    ua_phy (nproma,nlev,nblks),          &
    cf_desc    = t_cf_var('u_wind_tendency_phy', 'm s-2',                                &
                &         'u-wind tendency due to parameterized processes',              &
                &         datatype_flt)
    grib2_desc = grib2_var(0,2,203, ibits, GRID_UNSTRUCTURED, GRID_CELL)
    CALL add_var( tend_list, prefix//'ua_phy', tend%ua_phy,                              &
                & GRID_UNSTRUCTURED_CELL, ZA_REFERENCE, cf_desc,grib2_desc,ldims=shape3d,&
                & vert_interp=create_vert_interp_metadata(                               &
                &   vert_intp_type=vintp_types("P","Z","I"),                             &
                &   vert_intp_method=VINTP_METHOD_LIN,                                   &
                &   l_extrapol=.FALSE. ),                                                &
                & lopenacc=.TRUE.)
    __acc_attach(tend%ua_phy)

    IF ( echam_phy_tc(jg)%dt_cnv > dt_zero ) THEN
       !
       IF (echam_phy_tc(jg)%dt_cnv > time_config%tc_dt_dyn(jg) .OR.                            &
         & is_variable_in_output(var_name=prefix//'ua_cnv')) THEN
          cf_desc    = t_cf_var('u_wind_tendency_convective', 'm s-2',                         &
                      &         'u-wind tendency due to convective cloud processes',           &
                      &         datatype_flt)
          grib2_desc = grib2_var(0,2,208, ibits, GRID_UNSTRUCTURED, GRID_CELL)
          CALL add_var( tend_list, prefix//'ua_cnv', tend%ua_cnv,                              &
                      & GRID_UNSTRUCTURED_CELL, ZA_REFERENCE, cf_desc,grib2_desc,ldims=shape3d,&
                      & vert_interp=create_vert_interp_metadata(                               &
                      &   vert_intp_type=vintp_types("P","Z","I"),                             &
                      &   vert_intp_method=VINTP_METHOD_LIN,                                   &
                      &   l_extrapol=.FALSE. ),                                                &
                      & lopenacc=.TRUE.)
          __acc_attach(tend%ua_cnv)
       END IF
       !
    END IF

    IF ( echam_phy_tc(jg)%dt_vdf > dt_zero ) THEN
       !
       IF (echam_phy_tc(jg)%dt_vdf > time_config%tc_dt_dyn(jg) .OR.                            &
         & is_variable_in_output(var_name=prefix//'ua_vdf')) THEN
          cf_desc    = t_cf_var('u_wind_tendency_turbulent', 'm s-2',                          &
                      &         'u-wind tendency due to vertical diffusion',                   &
                      &         datatype_flt)
          grib2_desc = grib2_var(0,2,202, ibits, GRID_UNSTRUCTURED, GRID_CELL)
          CALL add_var( tend_list, prefix//'ua_vdf', tend%ua_vdf,                              &
                      & GRID_UNSTRUCTURED_CELL, ZA_REFERENCE, cf_desc,grib2_desc,ldims=shape3d,&
                      & vert_interp=create_vert_interp_metadata(                               &
                      &   vert_intp_type=vintp_types("P","Z","I"),                             &
                      &   vert_intp_method=VINTP_METHOD_LIN,                                   &
                      &   l_extrapol=.FALSE. ),                                                &
                      & lopenacc=.TRUE.)
          __acc_attach(tend%ua_vdf)
       END IF
       !
    END IF

    IF ( echam_phy_tc(jg)%dt_gwd > dt_zero ) THEN
       !
       IF (echam_phy_tc(jg)%dt_gwd > time_config%tc_dt_dyn(jg) .OR.                            &
         & is_variable_in_output(var_name=prefix//'ua_gwd')) THEN
          cf_desc    = t_cf_var('u_wind_tendency_nonoro_gw', 'm s-2',                          &
                      &         'u-wind tendency due to non-orographic gravity waves',         &
                      &         datatype_flt)
          grib2_desc = grib2_var(0,2,206, ibits, GRID_UNSTRUCTURED, GRID_CELL)
          CALL add_var( tend_list, prefix//'ua_gwd', tend%ua_gwd,                              &
                      & GRID_UNSTRUCTURED_CELL, ZA_REFERENCE, cf_desc,grib2_desc,ldims=shape3d,&
                      & vert_interp=create_vert_interp_metadata(                               &
                      &   vert_intp_type=vintp_types("P","Z","I"),                             &
                      &   vert_intp_method=VINTP_METHOD_LIN,                                   &
                      &   l_extrapol=.FALSE. ),                                                &
                      & lopenacc=.TRUE.)
          __acc_attach(tend%ua_gwd)
       END IF
       !
    END IF

    IF ( echam_phy_tc(jg)%dt_sso > dt_zero ) THEN
       !
       IF (echam_phy_tc(jg)%dt_sso > time_config%tc_dt_dyn(jg) .OR.                            &
         & is_variable_in_output(var_name=prefix//'ua_sso')) THEN
          cf_desc    = t_cf_var('u_wind_tendency_sso', 'm s-2',                                &
                      &         'u-wind tendency due to sub grid scale orography',             &
                      &         datatype_flt)
          grib2_desc = grib2_var(0,2,207, ibits, GRID_UNSTRUCTURED, GRID_CELL)
          CALL add_var( tend_list, prefix//'ua_sso', tend%ua_sso,                              &
                      & GRID_UNSTRUCTURED_CELL, ZA_REFERENCE, cf_desc,grib2_desc,ldims=shape3d,&
                      & vert_interp=create_vert_interp_metadata(                               &
                      &   vert_intp_type=vintp_types("P","Z","I"),                             &
                      &   vert_intp_method=VINTP_METHOD_LIN,                                   &
                      &   l_extrapol=.FALSE. ),                                                &
                      & lopenacc=.TRUE.)
          __acc_attach(tend%ua_sso)
       END IF
       !
    END IF

    !------------------------------
    ! V-wind tendencies
    !------------------------------
    ! &       tend%    va     (nproma,nlev,nblks),          &
    cf_desc    = t_cf_var('v_wind_tendency', 'm s-2',                                    &
                &         'v-wind tendency',                                             &
                &         datatype_flt)
    grib2_desc = grib2_var(0,2,210, ibits, GRID_UNSTRUCTURED, GRID_CELL)
    CALL add_var( tend_list, prefix//'va', tend%va,                                      &
                & GRID_UNSTRUCTURED_CELL, ZA_REFERENCE, cf_desc,grib2_desc,ldims=shape3d,&
                & vert_interp=create_vert_interp_metadata(                               &
                &   vert_intp_type=vintp_types("P","Z","I"),                             &
                &   vert_intp_method=VINTP_METHOD_LIN,                                   &
                &   l_extrapol=.FALSE. ),                                                &
                & lopenacc=.TRUE.)
    __acc_attach(tend%va)

    ! &       tend%    va_dyn (nproma,nlev,nblks),          &
    cf_desc    = t_cf_var('v_wind_tendency_dyn', 'm s-2',                                &
                &         'v-wind tendency due to resolved dynamics',                    &
                &         datatype_flt)
    grib2_desc = grib2_var(0,2,211, ibits, GRID_UNSTRUCTURED, GRID_CELL)
    CALL add_var( tend_list, prefix//'va_dyn', tend%va_dyn,                              &
                & GRID_UNSTRUCTURED_CELL, ZA_REFERENCE, cf_desc,grib2_desc,ldims=shape3d,&
                & vert_interp=create_vert_interp_metadata(                               &
                &   vert_intp_type=vintp_types("P","Z","I"),                             &
                &   vert_intp_method=VINTP_METHOD_LIN,                                   &
                &   l_extrapol=.FALSE. ),                                                &
                & lopenacc=.TRUE.)
    __acc_attach(tend%va_dyn)

    ! &       tend%    va_phy (nproma,nlev,nblks),          &
    cf_desc    = t_cf_var('v_wind_tendency_phy', 'm s-2',                                &
                &         'v-wind tendency due to parameterized processes',              &
                &         datatype_flt)
    grib2_desc = grib2_var(0,2,213, ibits, GRID_UNSTRUCTURED, GRID_CELL)
    CALL add_var( tend_list, prefix//'va_phy', tend%va_phy,                              &
                & GRID_UNSTRUCTURED_CELL, ZA_REFERENCE, cf_desc,grib2_desc,ldims=shape3d,&
                & vert_interp=create_vert_interp_metadata(                               &
                &   vert_intp_type=vintp_types("P","Z","I"),                             &
                &   vert_intp_method=VINTP_METHOD_LIN,                                   &
                &   l_extrapol=.FALSE. ),                                                &
                & lopenacc=.TRUE.)
    __acc_attach(tend%va_phy)

    IF ( echam_phy_tc(jg)%dt_cnv > dt_zero ) THEN
       !
       IF (echam_phy_tc(jg)%dt_cnv > time_config%tc_dt_dyn(jg) .OR.                            &
         & is_variable_in_output(var_name=prefix//'va_cnv')) THEN
          cf_desc    = t_cf_var('v_wind_tendency', 'm s-2',                                    &
                      &         'v-wind tendency due to convective cloud processes',           &
                      &         datatype_flt)
          grib2_desc = grib2_var(0,2,218, ibits, GRID_UNSTRUCTURED, GRID_CELL)
          CALL add_var( tend_list, prefix//'va_cnv', tend%va_cnv,                              &
                      & GRID_UNSTRUCTURED_CELL, ZA_REFERENCE, cf_desc,grib2_desc,ldims=shape3d,&
                      & vert_interp=create_vert_interp_metadata(                               &
                      &   vert_intp_type=vintp_types("P","Z","I"),                             &
                      &   vert_intp_method=VINTP_METHOD_LIN,                                   &
                      &   l_extrapol=.FALSE. ),                                                &
                      & lopenacc=.TRUE.)
          __acc_attach(tend%va_cnv)
       END IF
       !
    END IF

    IF ( echam_phy_tc(jg)%dt_vdf > dt_zero ) THEN
       !
       IF (echam_phy_tc(jg)%dt_vdf > time_config%tc_dt_dyn(jg) .OR.                            &
         & is_variable_in_output(var_name=prefix//'va_vdf')) THEN
          cf_desc    = t_cf_var('v_wind_tendency_turbulent', 'm s-2',                          &
                      &         'v-wind tendency due to vertical diffusion',                   &
                      &         datatype_flt)
          grib2_desc = grib2_var(0,2,212, ibits, GRID_UNSTRUCTURED, GRID_CELL)
          CALL add_var( tend_list, prefix//'va_vdf', tend%va_vdf,                              &
                      & GRID_UNSTRUCTURED_CELL, ZA_REFERENCE, cf_desc,grib2_desc,ldims=shape3d,&
                      & vert_interp=create_vert_interp_metadata(                               &
                      &   vert_intp_type=vintp_types("P","Z","I"),                             &
                      &   vert_intp_method=VINTP_METHOD_LIN,                                   &
                      &   l_extrapol=.FALSE. ),                                                &
                      & lopenacc=.TRUE.)
          __acc_attach(tend%va_vdf)
       END IF
       !
    END IF

    IF ( echam_phy_tc(jg)%dt_gwd > dt_zero ) THEN
       !
       IF (echam_phy_tc(jg)%dt_gwd > time_config%tc_dt_dyn(jg) .OR.                            &
         & is_variable_in_output(var_name=prefix//'va_gwd')) THEN
          cf_desc    = t_cf_var('v_wind_tendency_Hines_gw', 'm s-2',                           &
                      &         'v-wind tendency due to non-orographic gravity waves',         &
                      &         datatype_flt)
          grib2_desc = grib2_var(0,2,216, ibits, GRID_UNSTRUCTURED, GRID_CELL)
          CALL add_var( tend_list, prefix//'va_gwd', tend%va_gwd,                              &
                      & GRID_UNSTRUCTURED_CELL, ZA_REFERENCE, cf_desc,grib2_desc,ldims=shape3d,&
                      & vert_interp=create_vert_interp_metadata(                               &
                      &   vert_intp_type=vintp_types("P","Z","I"),                             &
                      &   vert_intp_method=VINTP_METHOD_LIN,                                   &
                      &   l_extrapol=.FALSE. ),                                                &
                      & lopenacc=.TRUE.)
          __acc_attach(tend%va_gwd)
       END IF
       !
    END IF

    IF ( echam_phy_tc(jg)%dt_sso > dt_zero ) THEN
       !
       IF (echam_phy_tc(jg)%dt_sso > time_config%tc_dt_dyn(jg) .OR.                            &
         & is_variable_in_output(var_name=prefix//'va_sso')) THEN
          cf_desc    = t_cf_var('v_wind_tendency_sso', 'm s-2',                                &
                      &         'v-wind tendency due to sub grid scale orography',             &
                      &         datatype_flt)
          grib2_desc = grib2_var(0,2,217, ibits, GRID_UNSTRUCTURED, GRID_CELL)
          CALL add_var( tend_list, prefix//'va_sso', tend%va_sso,                              &
                      & GRID_UNSTRUCTURED_CELL, ZA_REFERENCE, cf_desc,grib2_desc,ldims=shape3d,&
                      & vert_interp=create_vert_interp_metadata(                               &
                      &   vert_intp_type=vintp_types("P","Z","I"),                             &
                      &   vert_intp_method=VINTP_METHOD_LIN,                                   &
                      &   l_extrapol=.FALSE. ),                                                &
                      & lopenacc=.TRUE.)
          __acc_attach(tend%va_sso)
       END IF
       !
    END IF

    !-------------------
    ! Tracer tendencies
    !-------------------
    ! Tracer arrays for (model) internal use                                               

    CALL add_var( tend_list, prefix//'qtrc', tend%qtrc,                        &
                & GRID_UNSTRUCTURED_CELL, ZA_REFERENCE,                        &
                & t_cf_var('tend_qtrc', 'kg kg-1 s-1',                         &
                &          'tendency of mass mixing ratio of tracers',         &
                &          datatype_flt),                                      &
                & grib2_var(0,20,2, ibits, GRID_UNSTRUCTURED, GRID_CELL),      &
                & ldims = shape_trc,                                           &
                & lcontainer=.TRUE., lrestart=.FALSE., loutput=.FALSE.,        &
                & lopenacc=.TRUE.)

    __acc_attach(tend%qtrc)
    ALLOCATE(tend% qtrc_ptr(ktracer))

    CALL add_var( tend_list, prefix//'qtrc_dyn', tend%qtrc_dyn,                &
                & GRID_UNSTRUCTURED_CELL, ZA_REFERENCE,                        &
                & t_cf_var('tend_qtrc_dyn', 'kg kg-1 s-1',                     &
                &          'tendency of mass mixing ratio of tracers '//       &
                &          'due to resolved dynamics',                         &
                &          datatype_flt),                                      &
                & grib2_var(255, 255, 255, ibits, GRID_UNSTRUCTURED,GRID_CELL),&
                & ldims = shape_trc,                                           &
                & lcontainer=.TRUE., lrestart=.FALSE., loutput=.FALSE.,        &
                & lopenacc=.TRUE.)

    __acc_attach(tend%qtrc_dyn)
    ALLOCATE(tend% qtrc_dyn_ptr(ktracer))

    CALL add_var( tend_list, prefix//'qtrc_phy', tend%qtrc_phy,                &
                & GRID_UNSTRUCTURED_CELL, ZA_REFERENCE,                        &
                & t_cf_var('tend_qtrc_phy', 'kg kg-1 s-1',                     &
                &          'tendency of mass mixing ratio of tracers '//       &
                &          'due to parameterized processes',                   &
                &          datatype_flt),                                      &
                & grib2_var(255, 255, 255, ibits, GRID_UNSTRUCTURED,GRID_CELL),&
                & ldims = shape_trc,                                           &
                & lcontainer=.TRUE., lrestart=.FALSE., loutput=.FALSE.,        &
                & lopenacc=.TRUE.)

    __acc_attach(tend%qtrc_phy)
    ALLOCATE(tend% qtrc_phy_ptr(ktracer))

    IF ( echam_phy_tc(jg)%dt_cld > dt_zero ) THEN
       !
       contvar_is_in_output = .FALSE.
       DO jtrc = 1,ktracer
          trcname = advection_config(jg)%tracer_names(jtrc)
          varname = prefix//'q'//TRIM(trcname)//'_cld'
          IF (is_variable_in_output(var_name=TRIM(varname))) THEN
             contvar_is_in_output = .TRUE.
          END IF
       END DO
       !
       IF (echam_phy_tc(jg)%dt_cld > time_config%tc_dt_dyn(jg) .OR.                  &
         & contvar_is_in_output) THEN
          CALL add_var( tend_list, prefix//'qtrc_cld', tend%qtrc_cld,                &
                      & GRID_UNSTRUCTURED_CELL, ZA_REFERENCE,                        &
                      & t_cf_var('tend_qtrc_cld', 'kg kg-1 s-1',                     &
                      &          'tendency of mass mixing ratio of tracers '//       &
                      &          'due to large scale cloud processes',               &
                      &          datatype_flt),                                      &           
                      & grib2_var(255, 255, 255, ibits, GRID_UNSTRUCTURED,GRID_CELL),&
                      & ldims = shape_trc,                                           &
                      & lcontainer=.TRUE., lrestart=.FALSE., loutput=.FALSE.,        &
                      & lopenacc=.TRUE.)
          __acc_attach(tend%qtrc_cld)
          ALLOCATE(tend% qtrc_cld_ptr(ktracer))
       END IF
       !
       DO jtrc = 1,ktracer
          !
          trcname = advection_config(jg)%tracer_names(jtrc)
          varname = prefix//'q'//TRIM(trcname)//'_cld'
          SELECT CASE (trcname)
          CASE ('hus')
            grib2_tmp = grib2_var(0, 1,  209, ibits, GRID_UNSTRUCTURED, GRID_CELL)
          CASE default
            grib2_tmp = grib2_var(0, 1,  255, ibits, GRID_UNSTRUCTURED, GRID_CELL)
          END SELECT
          !
          IF (is_variable_in_output(var_name=TRIM(varname))) THEN
             CALL add_ref( tend_list, prefix//'qtrc_cld',                                        &
                         & TRIM(varname), tend%qtrc_cld_ptr(jtrc)%p,                             &
                         & GRID_UNSTRUCTURED_CELL, ZA_REFERENCE,                                 &
                         & t_cf_var(TRIM(varname), 'kg kg-1 s-1',                                &
                         &          'tendency of mass mixing ratio of tracer '//                 &
                         &          TRIM(trcname)//                                              &
                         &          ' due to large scale cloud processes',                       &
                         &          datatype_flt),                                               &
                         & grib2_tmp,                                                            &
                         & ref_idx=jtrc, ldims=(/kproma,klev,kblks/),                            &
                         & vert_interp=create_vert_interp_metadata(                              &
                         &             vert_intp_type=vintp_types("P","Z","I"),                  &
                         &             vert_intp_method=VINTP_METHOD_LIN )                       )
          END IF
          !
       END DO
       !
    END IF

    IF ( echam_phy_tc(jg)%dt_mig > dt_zero ) THEN
       !
       contvar_is_in_output = .FALSE.
       DO jtrc = 1,ktracer
          trcname = advection_config(jg)%tracer_names(jtrc)
          varname = prefix//'q'//TRIM(trcname)//'_mig'
          IF (is_variable_in_output(var_name=TRIM(varname))) THEN
             contvar_is_in_output = .TRUE.
          END IF
       END DO
       !
       IF (echam_phy_tc(jg)%dt_mig > time_config%tc_dt_dyn(jg) .OR.                  &
         & contvar_is_in_output) THEN
          CALL add_var( tend_list, prefix//'qtrc_mig', tend%qtrc_mig,                &
                      & GRID_UNSTRUCTURED_CELL, ZA_REFERENCE,                        &
                      & t_cf_var('tend_qtrc_mig', 'kg kg-1 s-1',                     &
                      &          'tendency of mass mixing ratio of tracers '//       &
                      &          'due to graupel processes',                         &
                      &          datatype_flt),                                      &           
                      & grib2_var(255, 255, 255, ibits, GRID_UNSTRUCTURED,GRID_CELL),&
                      & ldims = shape_trc,                                           &
                      & lcontainer=.TRUE., lrestart=.FALSE., loutput=.FALSE.,        &
                      & lopenacc=.TRUE.)
          __acc_attach(tend%qtrc_mig)
          ALLOCATE(tend% qtrc_mig_ptr(ktracer))
       END IF
       !
       DO jtrc = 1,ktracer
          !
          trcname = advection_config(jg)%tracer_names(jtrc)
          varname = prefix//'q'//TRIM(trcname)//'_mig'
          !
          IF (is_variable_in_output(var_name=TRIM(varname))) THEN
            ! GRIB2 code triplet for mig tendencies
             SELECT CASE (trcname)
             CASE ('hus')
                grib2_tmp = grib2_var(0, 1, 203, ibits, GRID_UNSTRUCTURED, GRID_CELL)
             CASE ('clw')
                grib2_tmp = grib2_var(0, 6, 203, ibits, GRID_UNSTRUCTURED, GRID_CELL)
             CASE ('cli')
                grib2_tmp = grib2_var(0, 6, 213, ibits, GRID_UNSTRUCTURED, GRID_CELL)
             CASE default
                grib2_tmp = grib2_var(255, 255, 255, ibits, GRID_UNSTRUCTURED, GRID_CELL)
             END SELECT
             CALL add_ref( tend_list, prefix//'qtrc_mig',                                        &
                         & TRIM(varname), tend%qtrc_mig_ptr(jtrc)%p,                             &
                         & GRID_UNSTRUCTURED_CELL, ZA_REFERENCE,                                 &
                         & t_cf_var(TRIM(varname), 'kg kg-1 s-1',                                &
                         &          'tendency of mass mixing ratio of tracer '//                 &
                         &          TRIM(trcname)//                                              &
                         &          ' due to graupel processes',                                 &
                         &          datatype_flt),                                               &
                         & grib2_tmp,                                                            &
                         & ref_idx=jtrc, ldims=(/kproma,klev,kblks/),                            &
                         & vert_interp=create_vert_interp_metadata(                              &
                         &             vert_intp_type=vintp_types("P","Z","I"),                  &
                         &             vert_intp_method=VINTP_METHOD_LIN )                       )
          END IF
          !
       END DO
       !
    END IF

    IF ( echam_phy_tc(jg)%dt_cnv > dt_zero ) THEN
       !
       contvar_is_in_output = .FALSE.
       DO jtrc = 1,ktracer
          trcname = advection_config(jg)%tracer_names(jtrc)
          varname = prefix//'q'//TRIM(trcname)//'_cnv'
          IF (is_variable_in_output(var_name=TRIM(varname))) THEN
             contvar_is_in_output = .TRUE.
          END IF
       END DO
       !
       IF (echam_phy_tc(jg)%dt_cnv > time_config%tc_dt_dyn(jg) .OR.                  &
         & contvar_is_in_output) THEN
          CALL add_var( tend_list, prefix//'qtrc_cnv', tend%qtrc_cnv,                &
                      & GRID_UNSTRUCTURED_CELL, ZA_REFERENCE,                        &
                      & t_cf_var('tend_qtrc_cnv', 'kg kg-1 s-1',                     &
                      &          'tendency of mass mixing ratio of tracers '//       &
                      &          'due to convective cloud processes',                &
                      &          datatype_flt),                                      &           
                      & grib2_var(255, 255, 255, ibits, GRID_UNSTRUCTURED,GRID_CELL),&
                      & ldims = shape_trc,                                           &
                      & lcontainer=.TRUE., lrestart=.FALSE., loutput=.FALSE.,        &
                      & lopenacc=.TRUE.)
          __acc_attach(tend%qtrc_cnv)
          ALLOCATE(tend% qtrc_cnv_ptr(ktracer))
       END IF
       !
       DO jtrc = 1,ktracer
          !
          trcname = advection_config(jg)%tracer_names(jtrc)
          varname = prefix//'q'//TRIM(trcname)//'_cnv'
          !
          IF (is_variable_in_output(var_name=TRIM(varname))) THEN
             SELECT CASE (trcname)
             CASE ('hus')
               grib2_tmp = grib2_var(0, 1,  208, ibits, GRID_UNSTRUCTURED, GRID_CELL)
             CASE default
               grib2_tmp = grib2_var(0, 1,  255, ibits, GRID_UNSTRUCTURED, GRID_CELL)
             END SELECT
             CALL add_ref( tend_list, prefix//'qtrc_cnv',                                        &
                         & TRIM(varname), tend%qtrc_cnv_ptr(jtrc)%p,                             &
                         & GRID_UNSTRUCTURED_CELL, ZA_REFERENCE,                                 &
                         & t_cf_var(TRIM(varname), 'kg kg-1 s-1',                                &
                         &          'tendency of mass mixing ratio of tracer '//                 &
                         &          TRIM(trcname)//                                              &
                         &          ' due to convective cloud processes',                        &
                         &          datatype_flt),                                               &
                         & grib2_tmp,                                                            &
                         & ref_idx=jtrc, ldims=(/kproma,klev,kblks/),                            &
                         & vert_interp=create_vert_interp_metadata(                              &
                         &             vert_intp_type=vintp_types("P","Z","I"),                  &
                         &             vert_intp_method=VINTP_METHOD_LIN )                       )
          END IF
          !
       END DO
       !
    END IF


    IF ( echam_phy_tc(jg)%dt_vdf > dt_zero ) THEN
       !
       contvar_is_in_output = .FALSE.
       DO jtrc = 1,ktracer
          trcname = advection_config(jg)%tracer_names(jtrc)
          varname = prefix//'q'//TRIM(trcname)//'_vdf'
          IF (is_variable_in_output(var_name=TRIM(varname))) THEN
             contvar_is_in_output = .TRUE.
          END IF
       END DO
       !
       IF (echam_phy_tc(jg)%dt_vdf > time_config%tc_dt_dyn(jg) .OR.                  &
         & contvar_is_in_output) THEN
          CALL add_var( tend_list, prefix//'qtrc_vdf', tend%qtrc_vdf,                &
                      & GRID_UNSTRUCTURED_CELL, ZA_REFERENCE,                        &
                      & t_cf_var('tend_qtrc_vdf', 'kg kg-1 s-1',                     &
                      &          'tendency of mass mixing ratio of tracers '//       &
                      &          'due to vertical diffusion',                        &
                      &          datatype_flt),                                      &           
                      & grib2_var(255, 255, 255, ibits, GRID_UNSTRUCTURED,GRID_CELL),&
                      & ldims = shape_trc,                                           &
                      & lcontainer=.TRUE., lrestart=.FALSE., loutput=.FALSE.,        &
                      & lopenacc=.TRUE.)
          __acc_attach(tend%qtrc_vdf)
          ALLOCATE(tend% qtrc_vdf_ptr(ktracer))
       END IF
       !
       DO jtrc = 1,ktracer
          !
          trcname = advection_config(jg)%tracer_names(jtrc)
          varname = prefix//'q'//TRIM(trcname)//'_vdf'
          ! GRIB2 code triplet for vdf tendencies
          SELECT CASE (trcname)
          CASE ('hus')
            grib2_tmp = grib2_var(0, 1, 202, ibits, GRID_UNSTRUCTURED, GRID_CELL)
          CASE ('clw')
            grib2_tmp = grib2_var(0, 6, 202, ibits, GRID_UNSTRUCTURED, GRID_CELL)
          CASE ('cli')
            grib2_tmp = grib2_var(0, 6, 212, ibits, GRID_UNSTRUCTURED, GRID_CELL)
          CASE default
            grib2_tmp = grib2_var(255, 255, 255, ibits, GRID_UNSTRUCTURED, GRID_CELL)
          END SELECT
          !
          IF (is_variable_in_output(var_name=TRIM(varname))) THEN
             CALL add_ref( tend_list, prefix//'qtrc_vdf',                                        &
                         & TRIM(varname), tend%qtrc_vdf_ptr(jtrc)%p,                             &
                         & GRID_UNSTRUCTURED_CELL, ZA_REFERENCE,                                 &
                         & t_cf_var(TRIM(varname), 'kg kg-1 s-1',                                &
                         &          'tendency of mass mixing ratio of tracer '//                 &
                         &          TRIM(trcname)//                                              &
                         &          ' due to vertical diffusion',                                &
                         &          datatype_flt),                                               &
                         & grib2_tmp,                                                            &
                         & ref_idx=jtrc, ldims=(/kproma,klev,kblks/),                            &
                         & vert_interp=create_vert_interp_metadata(                              &
                         &             vert_intp_type=vintp_types("P","Z","I"),                  &
                         &             vert_intp_method=VINTP_METHOD_LIN )                       )
          END IF
          !
       END DO
       !
    END IF

    IF ( (echam_phy_tc(jg)%dt_mox > dt_zero) ) THEN
       !
       contvar_is_in_output = .FALSE.
       DO jtrc = 1,ktracer
          trcname = advection_config(jg)%tracer_names(jtrc)
          varname = prefix//'q'//TRIM(trcname)//'_mox'
          IF (is_variable_in_output(var_name=TRIM(varname))) THEN
             contvar_is_in_output = .TRUE.
          END IF
       END DO
       !
       IF (echam_phy_tc(jg)%dt_mox > time_config%tc_dt_dyn(jg) .OR.                  &
         & contvar_is_in_output) THEN
          CALL add_var( tend_list, prefix//'qtrc_mox', tend%qtrc_mox,                &
                      & GRID_UNSTRUCTURED_CELL, ZA_REFERENCE,                        &
                      & t_cf_var('tend_qtrc_mox', 'kg kg-1 s-1',                     &
                      &          'tendency of mass mixing ratio of tracers '//       &
                      &          'due to methane ox. and H2O photolysis',            &
                      &          datatype_flt),                                      &           
                      & grib2_var(255, 255, 255, ibits, GRID_UNSTRUCTURED,GRID_CELL),&
                      & ldims = shape_trc,                                           &
                      & lcontainer=.TRUE., lrestart=.FALSE., loutput=.FALSE.,        &
                      & lopenacc=.TRUE.)
          __acc_attach(tend%qtrc_mox)
          ALLOCATE(tend% qtrc_mox_ptr(ktracer))
       END IF
       !
       DO jtrc = 1,ktracer
          !
          trcname = advection_config(jg)%tracer_names(jtrc)
          varname = prefix//'q'//TRIM(trcname)//'_mox'
          !
          IF (is_variable_in_output(var_name=TRIM(varname))) THEN
             CALL add_ref( tend_list, prefix//'qtrc_mox',                                        &
                         & TRIM(varname), tend%qtrc_mox_ptr(jtrc)%p,                             &
                         & GRID_UNSTRUCTURED_CELL, ZA_REFERENCE,                                 &
                         & t_cf_var(TRIM(varname), 'kg kg-1 s-1',                                &
                         &          'tendency of mass mixing ratio of tracer '//                 &
                         &          TRIM(trcname)//                                              &
                         &          ' due to methane oxidation and H2O photolysis',              &
                         &          datatype_flt),                                               &
                         & grib2_var(255, 255, 255, ibits, GRID_UNSTRUCTURED, GRID_CELL),        &
                         & ref_idx=jtrc, ldims=(/kproma,klev,kblks/),                            &
                         & vert_interp=create_vert_interp_metadata(                              &
                         &             vert_intp_type=vintp_types("P","Z","I"),                  &
                         &             vert_intp_method=VINTP_METHOD_LIN )                       )
          END IF
          !
       END DO
       !
    END IF

    IF ( (echam_phy_tc(jg)%dt_car > dt_zero) ) THEN
       !
       contvar_is_in_output = .FALSE.
       DO jtrc = 1,ktracer
          trcname = advection_config(jg)%tracer_names(jtrc)
          varname = prefix//'q'//TRIM(trcname)//'_car'
          IF (is_variable_in_output(var_name=TRIM(varname))) THEN
             contvar_is_in_output = .TRUE.
          END IF
       END DO
       !
       IF (echam_phy_tc(jg)%dt_car > time_config%tc_dt_dyn(jg) .OR.                  &
         & contvar_is_in_output) THEN
          CALL add_var( tend_list, prefix//'qtrc_car', tend%qtrc_car,                &
                      & GRID_UNSTRUCTURED_CELL, ZA_REFERENCE,                        &
                      & t_cf_var('tend_qtrc_car', 'kg kg-1 s-1',                     &
                      &          'tendency of mass mixing ratio of tracers '//       &
                      &          'due to linearized ozone chemistry (Cariolle)',     &
                      &          datatype_flt),                                      &           
                      & grib2_var(255, 255, 255, ibits, GRID_UNSTRUCTURED,GRID_CELL),&
                      & ldims = shape_trc,                                           &
                      & lcontainer=.TRUE., lrestart=.FALSE., loutput=.FALSE.,        &
                      & lopenacc=.TRUE.)
          __acc_attach(tend%qtrc_car)
          ALLOCATE(tend% qtrc_car_ptr(ktracer))
       END IF
       !
       DO jtrc = 1,ktracer
          !
          trcname = advection_config(jg)%tracer_names(jtrc)
          varname = prefix//'q'//TRIM(trcname)//'_car'
          !
          IF (is_variable_in_output(var_name=TRIM(varname))) THEN
             CALL add_ref( tend_list, prefix//'qtrc_car',                                        &
                         & TRIM(varname), tend%qtrc_car_ptr(jtrc)%p,                             &
                         & GRID_UNSTRUCTURED_CELL, ZA_REFERENCE,                                 &
                         & t_cf_var(TRIM(varname), 'kg kg-1 s-1',                                &
                         &          'tendency of mass mixing ratio of tracer '//                 &
                         &          TRIM(trcname)//                                              &
                         &          ' due to linearized ozone chemistry (Cariolle)',             &
                         &          datatype_flt),                                               &
                         & grib2_var(255, 255, 255, ibits, GRID_UNSTRUCTURED, GRID_CELL),        &
                         & ref_idx=jtrc, ldims=(/kproma,klev,kblks/),                            &
                         & vert_interp=create_vert_interp_metadata(                              &
                         &             vert_intp_type=vintp_types("P","Z","I"),                  &
                         &             vert_intp_method=VINTP_METHOD_LIN )                       )
          END IF
          !
       END DO
       !
    END IF

    CALL add_var( tend_list, prefix//'mtrc_phy', tend%mtrc_phy,                &
                & GRID_UNSTRUCTURED_CELL, ZA_REFERENCE,                        &
                & t_cf_var('tend_mtrc_phy', 'kg m-2 s-1',                      &
                &          'tendency of tracer mass '//                        &
                &          'due to parameterized processes',                   &
                &          datatype_flt),                                      &
                & grib2_var(255, 255, 255, ibits, GRID_UNSTRUCTURED,GRID_CELL),&
                & ldims = shape_trc,                                           &
                & lcontainer=.TRUE., lrestart=.FALSE., loutput=.FALSE.,        &
                & lopenacc=.TRUE.)

    __acc_attach(tend%mtrc_phy)
    ALLOCATE(tend% mtrc_phy_ptr(ktracer))

    CALL add_var( tend_list, prefix//'mtrcvi_phy', tend%mtrcvi_phy,            &
                & GRID_UNSTRUCTURED_CELL, ZA_SURFACE,                          &
                & t_cf_var('tend_mtrcvi_phy', 'kg m-2 s-1',                    &
                &          'tendency of path of tracers '//                    &
                &          'due to parameterized processes',                   &
                &          datatype_flt),                                      &
                & grib2_var(255, 255, 255, ibits, GRID_UNSTRUCTURED,GRID_CELL),&
                & ldims = (/kproma,kblks,ktracer/),                            &
                & lcontainer=.TRUE., lrestart=.FALSE., loutput=.FALSE.,        &
                & lopenacc=.TRUE.)

    __acc_attach(tend%mtrcvi_phy)
    ALLOCATE(tend% mtrcvi_phy_ptr(ktracer))

    ! Referrence to individual tracer, for I/O

    DO jtrc = 1,ktracer
      trcname = TRIM(advection_config(jg)%tracer_names(jtrc))
      varname = prefix//'q'//trcname
      SELECT CASE (trcname)
      CASE ('hus')
        grib2_tmp = grib2_var(0, 1,  200, ibits, GRID_UNSTRUCTURED, GRID_CELL)
      CASE default
        grib2_tmp = grib2_var(0, 1,  255, ibits, GRID_UNSTRUCTURED, GRID_CELL)
      END SELECT
      CALL add_ref( tend_list, prefix//'qtrc',                                            &
                  & TRIM(varname), tend%qtrc_ptr(jtrc)%p,                                 &
                  & GRID_UNSTRUCTURED_CELL, ZA_REFERENCE,                                 &
                  & t_cf_var(TRIM(varname), 'kg kg-1 s-1',                                &
                  &          'tendency of mass mixing ratio of tracer '//                 &
                  &          TRIM(trcname),                                               &
                  &          datatype_flt),                                               &
                  & grib2_tmp,                                                            &
                  & ref_idx=jtrc, ldims=(/kproma,klev,kblks/),                            &
                  & vert_interp=create_vert_interp_metadata(                              &
                  &             vert_intp_type=vintp_types("P","Z","I"),                  &
                  &             vert_intp_method=VINTP_METHOD_LIN )                       )
      ! GRIB2 code triplet for dyn tendencies
      SELECT CASE (trcname)
      CASE ('hus')
        grib2_tmp = grib2_var(0, 1, 201, ibits, GRID_UNSTRUCTURED, GRID_CELL)
      CASE ('clw')
        grib2_tmp = grib2_var(0, 6, 201, ibits, GRID_UNSTRUCTURED, GRID_CELL)
      CASE ('cli')
        grib2_tmp = grib2_var(0, 6, 211, ibits, GRID_UNSTRUCTURED, GRID_CELL)
      CASE default
        grib2_tmp = grib2_var(255, 255, 255, ibits, GRID_UNSTRUCTURED, GRID_CELL)
      END SELECT
      CALL add_ref( tend_list, prefix//'qtrc_dyn',                                        &
                  & TRIM(varname)//'_dyn', tend%qtrc_dyn_ptr(jtrc)%p,                     &
                  & GRID_UNSTRUCTURED_CELL, ZA_REFERENCE,                                 &
                  & t_cf_var(TRIM(varname)//'_dyn', 'kg kg-1 s-1',                        &
                  &          'tendency of mass mixing ratio of tracer '//                 &
                  &          TRIM(trcname)//                                              &
                  &          ' due to resolved dynamics',                                 &
                  &          datatype_flt),                                               &
                  & grib2_tmp,                                                            &
                  & ref_idx=jtrc, ldims=(/kproma,klev,kblks/),                            &
                  & vert_interp=create_vert_interp_metadata(                              &
                  &             vert_intp_type=vintp_types("P","Z","I"),                  &
                  &             vert_intp_method=VINTP_METHOD_LIN )                       )

      SELECT CASE (trcname)
      CASE ('hus')
        grib2_tmp = grib2_var(0, 1, 210, ibits, GRID_UNSTRUCTURED, GRID_CELL)
      CASE default
        grib2_tmp = grib2_var(255, 255, 255, ibits, GRID_UNSTRUCTURED, GRID_CELL)
      END SELECT
      CALL add_ref( tend_list, prefix//'qtrc_phy',                                        &
                  & TRIM(varname)//'_phy', tend%qtrc_phy_ptr(jtrc)%p,                     &
                  & GRID_UNSTRUCTURED_CELL, ZA_REFERENCE,                                 &
                  & t_cf_var(TRIM(varname)//'_phy', 'kg kg-1 s-1',                        &
                  &          'tendency of mass mixing ratio of tracer '//                 &
                  &          TRIM(trcname)//                                              &
                  &          ' due to parameterized processes',                           &
                  &          datatype_flt),                                               &
                  & grib2_tmp,                                                            &
                  & ref_idx=jtrc, ldims=(/kproma,klev,kblks/),                            &
                  & vert_interp=create_vert_interp_metadata(                              &
                  &             vert_intp_type=vintp_types("P","Z","I"),                  &
                  &             vert_intp_method=VINTP_METHOD_LIN )                       )

      varname = prefix//'m'//trcname
      CALL add_ref( tend_list, prefix//'mtrc_phy',                                        &
                  & TRIM(varname)//'_phy', tend%mtrc_phy_ptr(jtrc)%p,                     &
                  & GRID_UNSTRUCTURED_CELL, ZA_REFERENCE,                                 &
                  & t_cf_var(TRIM(varname)//'_phy', 'kg m-2 s-1',                         &
                  &          'tendency of '//TRIM(trcname)//                              &
                  &          ' mass due to parameterized processes',                      &
                  &          datatype_flt),                                               &
                  & grib2_var(255, 255, 255, ibits, GRID_UNSTRUCTURED, GRID_CELL),        &
                  & ref_idx=jtrc, ldims=(/kproma,klev,kblks/),                            &
                  & vert_interp=create_vert_interp_metadata(                              &
                  &             vert_intp_type=vintp_types("P","Z","I"),                  &
                  &             vert_intp_method=VINTP_METHOD_LIN )                       )

      SELECT CASE (trcname)
      CASE ('hus')
        grib2_tmp = grib2_var(0, 1, 224, ibits, GRID_UNSTRUCTURED, GRID_CELL)
      CASE ('clw')
        grib2_tmp = grib2_var(0, 1, 229, ibits, GRID_UNSTRUCTURED, GRID_CELL)
      CASE ('cli')
        grib2_tmp = grib2_var(0, 1, 230, ibits, GRID_UNSTRUCTURED, GRID_CELL)
      CASE default
        grib2_tmp = grib2_var(255, 255, 255, ibits, GRID_UNSTRUCTURED, GRID_CELL)
      END SELECT
      CALL add_ref( tend_list, prefix//'mtrcvi_phy',                                      &
                  & TRIM(varname)//'vi_phy', tend%mtrcvi_phy_ptr(jtrc)%p,                 &
                  & GRID_UNSTRUCTURED_CELL, ZA_ATMOSPHERE,                                &
                  & t_cf_var(TRIM(varname)//'vi_phy', 'kg m-2 s-1',                       &
                  &          'tendency of '//TRIM(trcname)//                              &
                  &          ' path due to parameterized processes',                      &
                  &          datatype_flt),                                               &
                  & grib2_tmp,                                                            &
                  & ref_idx=jtrc, ldims=(/kproma,kblks/)                                  )

    END DO

  END SUBROUTINE new_echam_phy_tend_list
  !-------------

END MODULE mo_echam_phy_memory<|MERGE_RESOLUTION|>--- conflicted
+++ resolved
@@ -52,27 +52,12 @@
   USE mo_echam_phy_config,    ONLY: echam_phy_tc, dt_zero
   USE mo_echam_sfc_indices,   ONLY: nsfc_type, csfc
   USE mo_model_domain,        ONLY: t_patch
-<<<<<<< HEAD
-
-  USE mo_linked_list,         ONLY: t_var_list
-  USE mo_var_list,            ONLY: default_var_list_settings, &
-    &                               add_var, add_ref,          &
-    &                               new_var_list,              &
-    &                               delete_var_list
-  USE mo_nonhydro_state,      ONLY: p_nh_state_lists
-  USE mo_ext_data_state,      ONLY: ext_data
-
-  USE mo_var_metadata,        ONLY: create_vert_interp_metadata, vintp_types, &
-    &                               new_action, actions
-  USE mo_action,              ONLY: ACTION_RESET
-=======
   USE mo_var_list,            ONLY: add_var, add_ref, t_var_list_ptr
   USE mo_var_list_register,   ONLY: vlr_add, vlr_del
   USE mo_var_metadata,        ONLY: create_vert_interp_metadata, vintp_types
   USE mo_action,              ONLY: ACTION_RESET, new_action, actions
   USE mo_nonhydro_state,      ONLY: p_nh_state_lists
   USE mo_ext_data_state,      ONLY: ext_data
->>>>>>> c115bdc4
   USE mo_cf_convention,       ONLY: t_cf_var
   USE mo_grib2,               ONLY: t_grib2_var, grib2_var, t_grib2_int_key, OPERATOR(+)
   USE mo_gribout_config,      ONLY: gribout_config
@@ -83,11 +68,7 @@
     &                               TSTEP_MIN, TSTEP_MAX,              &
     &                               cdiInqMissval, DATATYPE_INT
   USE mo_zaxis_type,          ONLY: ZA_REFERENCE, ZA_REFERENCE_HALF,           &
-<<<<<<< HEAD
-    &                               ZA_REFERENCE_HALF_HHL,             &
-=======
     &                               ZA_REFERENCE_HALF_HHL,                     &
->>>>>>> c115bdc4
     &                               ZA_SURFACE, ZA_GENERIC_ICE, ZA_TROPOPAUSE, &
     &                               ZA_HEIGHT_2M, ZA_HEIGHT_10M, ZA_TOA,       &
     &                               ZA_ATMOSPHERE
@@ -782,25 +763,10 @@
                                      & field_list, field                            )
     INTEGER,INTENT(IN) :: jg !> patch ID
     INTEGER,INTENT(IN) :: kproma, klev, kblks, ktracer, ksfc_type  !< dimension sizes
-<<<<<<< HEAD
-
-    CHARACTER(len=*)              ,INTENT(IN) :: listname, prefix
-
-    TYPE(t_var_list),       INTENT(INOUT) :: diag_list
-    TYPE(t_var_list),       INTENT(INOUT) :: metrics_list
-    TYPE(t_var_list),       INTENT(INOUT) :: ext_atm_list
-    TYPE(t_var_list),       INTENT(INOUT) :: field_list
-    TYPE(t_echam_phy_field),INTENT(INOUT) :: field
-
-    ! Local variables
-
-    CHARACTER(len=varname_len) :: trcname, varname
-=======
     CHARACTER(*), INTENT(IN) :: listname, prefix
     TYPE(t_var_list_ptr), INTENT(INOUT) :: field_list, diag_list, metrics_list, ext_atm_list
     TYPE(t_echam_phy_field), INTENT(INOUT) :: field
     CHARACTER(LEN=vname_len) :: trcname, varname
->>>>>>> c115bdc4
     LOGICAL :: contvar_is_in_output
     TYPE(t_cf_var)    ::    cf_desc
     TYPE(t_grib2_var) :: grib2_desc, grib2_tmp
@@ -811,24 +777,8 @@
 
     ibits = DATATYPE_PACK16
     iextbits = DATATYPE_PACK24
-<<<<<<< HEAD
-
-    IF (gribout_config(jg)%lgribout_24bit) THEN
-      ivarbits = DATATYPE_PACK24
-    ELSE
-      ivarbits = DATATYPE_PACK16
-    ENDIF
-
-    IF ( lnetcdf_flt64_output ) THEN
-      datatype_flt = DATATYPE_FLT64
-    ELSE
-      datatype_flt = DATATYPE_FLT32
-    ENDIF
-
-=======
     ivarbits = MERGE(DATATYPE_PACK24, DATATYPE_PACK16, gribout_config(jg)%lgribout_24bit)
     datatype_flt = MERGE(DATATYPE_FLT64, DATATYPE_FLT32, lnetcdf_flt64_output)
->>>>>>> c115bdc4
     shape2d  = (/kproma,       kblks/)
     shape3d  = (/kproma, klev, kblks/)
     shapesfc = (/kproma, kblks, ksfc_type/)
