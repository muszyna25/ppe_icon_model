--- conflicted
+++ resolved
@@ -69,27 +69,15 @@
 
     REAL(wp),INTENT(IN) :: pcptgz  (:,:)   !< (kbdim,klev) dry static energy
 
-<<<<<<< HEAD
-    REAL(wp),INTENT(IN) :: pum1    (kbdim,klev)  !< u-wind at step t-dt
-    REAL(wp),INTENT(IN) :: pvm1    (kbdim,klev)  !< q-wind at step t-dt
-    REAL(wp),INTENT(IN) :: ptm1    (kbdim,klev)  !< temperature at step t-dt
-    REAL(wp),INTENT(IN) :: pmair   (kbdim,klev)  !< moist air mass [kg/m2]
-!!$    REAL(wp),INTENT(IN) :: pmref   (kbdim,klev)  !< dry   air mass [kg/m2]
-    REAL(wp),INTENT(IN) :: pqm1    (kbdim,klev)  !< specific humidity at step t-dt
-    REAL(wp),INTENT(IN) :: pxlm1   (kbdim,klev)  !< cloud water concentration at step t-dt
-    REAL(wp),INTENT(IN) :: pxim1   (kbdim,klev)  !< cloud ice   concentration at step t-dt
-    REAL(wp),INTENT(IN) :: pxtm1   (kbdim,klev,ktrac) !< specific density of other tracers at step t-dt
-=======
     REAL(wp),INTENT(IN) :: pum1    (:,:)   !< (kbdim,klev) u-wind at step t-dt
     REAL(wp),INTENT(IN) :: pvm1    (:,:)   !< (kbdim,klev) q-wind at step t-dt
     REAL(wp),INTENT(IN) :: ptm1    (:,:)   !< (kbdim,klev) temperature at step t-dt
     REAL(wp),INTENT(IN) :: pmair   (:,:)   !< (kbdim,klev) moist air mass [kg/m2]
-    REAL(wp),INTENT(IN) :: pmref   (:,:)   !< (kbdim,klev) dry   air mass [kg/m2]
+!!$    REAL(wp),INTENT(IN) :: pmref   (:,:)   !< (kbdim,klev) dry   air mass [kg/m2]
     REAL(wp),INTENT(IN) :: pqm1    (:,:)   !< (kbdim,klev) specific humidity at step t-dt
     REAL(wp),INTENT(IN) :: pxlm1   (:,:)   !< (kbdim,klev) cloud water concentration at step t-dt
     REAL(wp),INTENT(IN) :: pxim1   (:,:)   !< (kbdim,klev) cloud ice   concentration at step t-dt
     REAL(wp),INTENT(IN) :: pxtm1   (:,:,:) !< (kbdim,klev,ktrac) specific density of other tracers at step t-dt
->>>>>>> 6d865c32
 
     REAL(wp),INTENT(IN) :: pgeom1 (:,:)   !< (kbdim,klev) geopotential above ground
     REAL(wp),INTENT(IN) :: pztottevn(:,:) !< (kbdim,klev) intermediate value of TTE
@@ -124,22 +112,12 @@
 
     ! Some other diagnostics
 
-<<<<<<< HEAD
-    REAL(wp),INTENT(OUT) :: pz0m      (kbdim)      !< grid-box mean roughness height
-    REAL(wp),INTENT(OUT) :: pthvvar   (kbdim,klev) !< variance of virtual potential temperature
-                                                   !< at the new time step t
-    REAL(wp),INTENT(OUT) :: ptotte    (kbdim,klev)
-!!$    REAL(wp),INTENT(OUT) :: psh_vdiff (kbdim)      ! sens. heat flux
-!!$    REAL(wp),INTENT(OUT) :: pqv_vdiff (kbdim)      ! qv flux
-
-=======
     REAL(wp),INTENT(OUT) :: pz0m      (:)     !< (kbdim) grid-box mean roughness height
     REAL(wp),INTENT(OUT) :: pthvvar   (:,:)   !< (kbdim,klev) variance of virtual potential temperature
                                               !< at the new time step t
     REAL(wp),INTENT(OUT) :: ptotte    (:,:)   !< (kbdim,klev)
-    REAL(wp),INTENT(OUT) :: psh_vdiff (:)     !< (kbdim) sens. heat flux
-    REAL(wp),INTENT(OUT) :: pqv_vdiff (:)     !< (kbdim) qv flux
->>>>>>> 6d865c32
+!!$    REAL(wp),INTENT(OUT) :: psh_vdiff (:)     !< (kbdim) sens. heat flux
+!!$    REAL(wp),INTENT(OUT) :: pqv_vdiff (:)     !< (kbdim) qv flux
 
     !-----------------------------------------------------------------------
     ! 6. Obtain solution of the tri-diagonal system by back-substitution.
