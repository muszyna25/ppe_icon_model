--- conflicted
+++ resolved
@@ -394,14 +394,10 @@
       &                        patch        ,&! in
       &                        dtadv_loc    ,&! in
       &                        ltrig_rad    ,&! out
-<<<<<<< HEAD
       &                        time_radtran ,&! out
       &                        datetime_radtran) ! out
-=======
-      &                        time_radtran ) ! out
 
     IF (ltimer) CALL timer_stop(timer_echam_bcs)
->>>>>>> 641b7cd2
     !
     !=====================================================================================
 
