!>
!!
!!----------------------------------------------------------------------
!! This module provides the interface between dynamics+transport and
!! echam physics and controls the coupling procedure dependent on the
!! switch echam_phy_config%idcphycpl.
!!
!! @author Marco Giorgetta (MPI-M)
!!
!!----------------------------------------------------------------------
!!
!! @brief Interface between ICONAM dynamics+transport and ECHAM physics
!!
!! The coupling mechanism is controlled by echam_phy_config%idcphycpl:
!!
!! idcphycpl = 1: The whole physics is treated as "fast" phyiscs.
!!                The physics tendencies are computed from the
!!                provisional state reached after dynamics&transport
!!                and the full physics tendencies are then used to
!!                update and reach the final new state
!!
!! idcphycpl = 2: The whole physics is treated as "slow" phyiscs.
!!                The state after dynamics+transport is the final
!!                state for which the full phyiscs tandencies are
!!                computed. These will be used in the following
!!                timestep as forcing for the dynamics and for
!!                updating tracers after the transport.
!!
!!
!! @par Revision History
!!  first implementation by Marco Giorgetta, MPI-M (2014-03-27)
!!
!! @par Copyright
!! 2002-2014 by DWD and MPI-M
!! This software is provided for non-commercial use only.
!! See the LICENSE and the WARRANTY conditions.
!!
!! @par License
!! The use of ICON is hereby granted free of charge for an unlimited time,
!! provided the following rules are accepted and applied:
!! <ol>
!! <li> You may use or modify this code for your own non commercial and non
!!      violent purposes.
!! <li> The code may not be re-distributed without the consent of the authors.
!! <li> The copyright notice and statement of authorship must appear in all
!!      copies.
!! <li> You accept the warranty conditions (see WARRANTY).
!! <li> In case you intend to use the code commercially, we oblige you to sign
!!      an according license agreement with DWD and MPI-M.
!! </ol>
!!
!! @par Warranty
!! This code has been tested up to a certain level. Defects and weaknesses,
!! which may be included in the code, do not establish any warranties by the
!! authors.
!! The authors do not make any warranty, express or implied, or assume any
!! liability or responsibility for the use, acquisition or application of this
!! software.
!!

!----------------------------
#include "omp_definitions.inc"
!----------------------------

MODULE mo_interface_iconam_echam

  USE mo_kind                  ,ONLY: wp
  USE mo_exception             ,ONLY: finish

  USE mo_coupling_config       ,ONLY: is_coupled_run
  USE mo_parallel_config       ,ONLY: nproma
  USE mo_master_config         ,ONLY: isRestart
  USE mo_bcs_time_interpolation, ONLY: t_time_interpolation_weights, &
    &                                  calculate_time_interpolation_weights
  USE mo_run_config            ,ONLY: nlev, ntracer, iqv, iqc, iqi, io3
  USE mo_nonhydrostatic_config ,ONLY: lhdiff_rcf
  USE mo_diffusion_config      ,ONLY: diffusion_config
  USE mo_echam_phy_config      ,ONLY: echam_phy_config

  USE mo_model_domain          ,ONLY: t_patch
  USE mo_intp_data_strc        ,ONLY: t_int_state
  USE mo_intp_rbf              ,ONLY: rbf_vec_interpol_cell
  USE mo_loopindices           ,ONLY: get_indices_c, get_indices_e
  USE mo_impl_constants        ,ONLY: min_rlcell_int, grf_bdywidth_c, grf_bdywidth_e
  USE mo_sync                  ,ONLY: sync_c, sync_e, sync_patch_array, sync_patch_array_mult

  USE mo_nonhydro_types        ,ONLY: t_nh_prog, t_nh_diag, t_nh_metrics
  USE mo_nh_diagnose_pres_temp ,ONLY: diagnose_pres_temp
  USE mo_physical_constants    ,ONLY: rd, p0ref, rd_o_cpd, vtmpc1, grav, &
    &                                 amd, amo3       
  USE mtime                    ,ONLY: datetime , newDatetime , deallocateDatetime     ,&
    &                                 timedelta, newTimedelta, deallocateTimedelta    ,&
    &                                 max_timedelta_str_len  , getPTStringFromSeconds ,&
    &                                 OPERATOR(+)

  USE mo_echam_phy_memory      ,ONLY: prm_field, prm_tend
  USE mo_echam_phy_bcs         ,ONLY: echam_phy_bcs_global
  USE mo_echam_phy_main        ,ONLY: echam_phy_main
  USE mo_interface_echam_ocean ,ONLY: interface_echam_ocean
  
#ifndef __NO_JSBACH__
  USE mo_jsb_interface         ,ONLY: jsbach_start_timestep, jsbach_finish_timestep
#endif
  
  USE mo_timer                 ,ONLY: ltimer, timer_start, timer_stop,           &
    &                                 timer_dyn2phy, timer_d2p_prep, timer_d2p_sync, timer_d2p_couple, &
    &                                 timer_echam_bcs, timer_echam_phy, timer_coupling,                &
    &                                 timer_phy2dyn, timer_p2d_prep, timer_p2d_sync, timer_p2d_couple

  USE mo_lcariolle_types       ,ONLY: l_cariolle_initialized_o3, t_avi, t_time_interpolation
  IMPLICIT NONE

  PRIVATE

  PUBLIC :: interface_iconam_echam

  CHARACTER(len=*), PARAMETER :: module_name = 'mo_interface_iconam_echam'

CONTAINS
  !
  !-----------------------------------------------------------------------
  !
  !  This subroutine works as interface between dynamics+transport and
  !  echam physics.
  !
  !  Marco Giorgetta, MPI-M, 2014
  !
  SUBROUTINE interface_iconam_echam( dt_loc          ,& !in
    &                                datetime_new    ,& !in
    &                                patch           ,& !in
    &                                pt_int_state    ,& !in
    &                                p_metrics       ,& !in
    &                                pt_prog_new     ,& !inout
    &                                pt_prog_new_rcf ,& !inout
    &                                pt_diag         )  !inout

    !
    !> Arguments:
    !
    REAL(wp)              , INTENT(in)            :: dt_loc          !< advective time step
    TYPE(datetime)        , POINTER               :: datetime_new    !< date and time at the end of this time step

    TYPE(t_patch)         , INTENT(in)   , TARGET :: patch           !< grid/patch info
    TYPE(t_int_state)     , INTENT(in)   , TARGET :: pt_int_state    !< interpolation state
    TYPE(t_nh_metrics)    , INTENT(in)            :: p_metrics

    TYPE(t_nh_diag)       , INTENT(inout), TARGET :: pt_diag         !< diagnostic variables
    TYPE(t_nh_prog)       , INTENT(inout), TARGET :: pt_prog_new     !< progn. vars after dynamics  for wind, temp. rho, ...
    TYPE(t_nh_prog)       , INTENT(inout), TARGET :: pt_prog_new_rcf !< progn. vars after advection for tracers

    ! Local array bounds

    INTEGER  :: i_nchdom             !< number of child patches
    INTEGER  :: i_startblk, i_endblk
    INTEGER  :: rl_start, rl_end
    INTEGER  :: jg                   !< grid index
    INTEGER  :: jc, jcs, jce         !< cell in row index, start and end indices
    INTEGER  :: je, jes, jee         !< edge in row index, start and end indices
    INTEGER  :: jk                   !< level in column index
    INTEGER  :: jb, jbs, jbe         !< row in block index, start and end indices
    INTEGER  :: jcn,jbn              !< jc and jb of neighbor cells sharing an edge je
    INTEGER  :: jt                   !< tracer index

    ! Local variables

    CHARACTER(len=max_timedelta_str_len) :: neg_dt_loc_string !< negative time delta as string
    TYPE(timedelta), POINTER             :: neg_dt_loc_mtime  !< negative time delta as mtime variable
    TYPE(datetime) , POINTER             :: datetime_old      !< date and time at the beginning of this time step

    REAL(wp) :: z_exner              !< to save provisional new exner
    REAL(wp) :: z_qsum               !< summand of virtual increment
!!$    REAL(wp) :: z_ddt_qsum           !< summand of virtual increment

    REAL(wp) :: zvn1, zvn2
    REAL(wp), POINTER :: zdudt(:,:,:), zdvdt(:,:,:)

    LOGICAL  :: ltrig_rad
    TYPE(t_avi) :: avi

    INTEGER  :: return_status

    ! Local parameters

    CHARACTER(*), PARAMETER :: method_name = "interface_iconam_echam"

    ! Temporary variables for Cariolle scheme (ozone)
    REAL(wp)    :: vmr_o3(nproma,nlev)
    TYPE(t_time_interpolation) :: time_interpolation
    EXTERNAL       lcariolle_lat_intp_li, lcariolle_pres_intp_li
    TYPE(t_time_interpolation_weights) :: current_time_interpolation_weights
    !-------------------------------------------------------------------------------------

    IF (ltimer) CALL timer_start(timer_dyn2phy)

    ! Inquire current grid level and the total number of grid cells
    i_nchdom = MAX(1,patch%n_childdom)
    rl_start = grf_bdywidth_c+1
    rl_end   = min_rlcell_int

    i_startblk = patch%cells%start_blk(rl_start,1)
    i_endblk   = patch%cells%end_blk(rl_end,i_nchdom)

    jg    = patch%id

    ! The date and time needed for the radiation computation in the phyiscs is
    ! the date and time of the initial data for this step.
    ! As 'datetime_new' contains already the date and time of the end of this
    ! time step, we compute here the old datetime 'datetime_old':
    !
    CALL getPTStringFromSeconds(-dt_loc, neg_dt_loc_string)
    neg_dt_loc_mtime  => newTimedelta(neg_dt_loc_string)
    datetime_old      => newDatetime(datetime_new)
    datetime_old      =  datetime_new + neg_dt_loc_mtime
    CALL deallocateTimedelta(neg_dt_loc_mtime)

    !=====================================================================================
    !
    ! (1) Complete prognostic and diagnostic state as needed for the computation
    !     of the phyiscs tendendies.
    !
    !     idcphycpl = 1 : fast physics coupling, dynamics and physics update sequentially
    !     idcphycpl = 2 : slow physics coupling, dynamics uses physics forcing for updating
    !
    !
    ! Update prognostic variables
    !
    IF (ltimer) CALL timer_start(timer_d2p_prep)

    SELECT CASE (echam_phy_config%idcphycpl)
      !
    CASE (1) ! idcphycpl
      ! In this case all ECHAM physics is treated as "fast" physics.
      ! Nothing needs to be updated here.
      !
    CASE (2) ! idcphycpl
      ! In this case all ECHAM physics is treated as "slow" physics.
      ! The provisional "new" tracer state, resulting from the advection
      ! step, still needs to be updated with the physics tracer tendencies
      ! computed by the physics called at the end of the previous time step
      ! for the then final "new" state that is used in this time step as
      ! the "now" state for the dynamics and advection.
      ! (The physics tendencies for the other variables have been used
      ! already in the dynamical core.)
      !
!$OMP PARALLEL
!$OMP DO PRIVATE(jt,jb,jk,jc,jcs,jce) ICON_OMP_DEFAULT_SCHEDULE
      DO jt = 1,ntracer
        DO jb = i_startblk,i_endblk
          CALL get_indices_c(patch, jb,i_startblk,i_endblk, jcs,jce, rl_start, rl_end)
          DO jk = 1,nlev
            DO jc = jcs, jce
              !
              pt_prog_new_rcf%tracer(jc,jk,jb,jt) =   pt_prog_new_rcf%tracer(jc,jk,jb,jt)             &
                &                                   + prm_tend(jg)% qtrc_phy(jc,jk,jb,jt) * dt_loc
              !
            END DO
          END DO
        END DO
      END DO
!$OMP END DO
!$OMP END PARALLEL
      !
    END SELECT ! idcphycpl

    ! Diagnostics
    !
    ! - pt_diag%tempv
    ! - pt_diag%temp
    ! - pt_diag%pres_sfc   surface pressure filtered to remove sound waves, see diagnose_pres_temp
    ! - pt_diag%pres_ifc   hydrostatic pressure at layer interface
    ! - pt_diag%pres       hydrostatic pressure at layer midpoint = SQRT(upper pres_ifc * lower pres_ifc)
    ! - pt_diag%dpres_mc   pressure thickness of layer
    !
    CALL diagnose_pres_temp( p_metrics                ,&
      &                      pt_prog_new              ,&
      &                      pt_prog_new_rcf          ,&
      &                      pt_diag                  ,&
      &                      patch                    ,&
      &                      opt_calc_temp=.TRUE.     ,&
      &                      opt_calc_pres=.TRUE.     ,&
      &                      opt_rlend=min_rlcell_int )

    IF (ltimer) CALL timer_stop(timer_d2p_prep)
    !
    ! - pt_diag%u
    ! - pt_diag%v
    IF (ltimer) CALL timer_start(timer_d2p_sync)
    CALL sync_patch_array( SYNC_E, patch, pt_prog_new%vn )
    IF (ltimer) CALL timer_stop(timer_d2p_sync)
    !
    IF (ltimer) CALL timer_start(timer_d2p_prep)

    CALL rbf_vec_interpol_cell( pt_prog_new%vn       ,&! in
      &                         patch                ,&! in
      &                         pt_int_state         ,&! in
      &                         pt_diag%u            ,&! out
      &                         pt_diag%v            ,&! out
      &                         opt_rlstart=rl_start ,&! in
      &                         opt_rlend  =rl_end   ) ! in

    IF (ltimer) CALL timer_stop(timer_d2p_prep)
    !
    ! Now the new prognostic and diagnostic state variables (pt_prog_new, pt_prog_new_rcf,
    ! pt_diag) of the dynamical core are ready to be used in the phyiscs.
    !
    ! idcphycpl = 1: This is the provisional "new" state that still needs to be
    !                updated by the physics to obtain the final "new" state.
    !
    ! idcphycpl = 2: This is the final "new" state, for which the phyiscs
    !                forcing is computed that will be applied in the next
    !                dynamical step(s) (pt_diag%ddt_exner_phy) and advection
    !                step (pt_diag%ddt_vn_phy, see above).
    !
    !=====================================================================================


    !=====================================================================================
    !
    ! (2) Copy the new prognostic state and the related diagnostics from the
    !     dynamics state variables to the phyiscs state variables
    !

    ! Loop over cells
    IF (ltimer) CALL timer_start(timer_d2p_couple)

!$OMP PARALLEL
!$OMP DO PRIVATE(jb,jk,jc,jcs,jce) ICON_OMP_DEFAULT_SCHEDULE
    DO jb = i_startblk,i_endblk
      CALL get_indices_c(patch, jb,i_startblk,i_endblk, jcs,jce, rl_start, rl_end)
      DO jk = 1,nlev
        DO jc = jcs, jce

          ! Fill the physics state variables, which are used by echam:
          !
          prm_field(jg)%        zf(jc,jk,jb)     = p_metrics%        z_mc(jc,jk,jb)
          prm_field(jg)%        dz(jc,jk,jb)     = p_metrics% ddqz_z_full(jc,jk,jb)
          prm_field(jg)%      geom(jc,jk,jb)     = p_metrics%  geopot_agl(jc,jk,jb)
          !
          prm_field(jg)%        ua(jc,jk,jb)     = pt_diag%    u(jc,jk,jb)
          prm_field(jg)%        va(jc,jk,jb)     = pt_diag%    v(jc,jk,jb)
          prm_field(jg)%       vor(jc,jk,jb)     = pt_diag%  vor(jc,jk,jb)
          !
          prm_field(jg)%        ta(jc,jk,jb)     = pt_diag% temp(jc,jk,jb)
          prm_field(jg)%        tv(jc,jk,jb)     = pt_diag% tempv(jc,jk,jb)
          !
          prm_field(jg)% presm_old(jc,jk,jb)     = pt_diag%  pres(jc,jk,jb)
          prm_field(jg)% presm_new(jc,jk,jb)     = pt_diag%  pres(jc,jk,jb)
          !
          ! Air mass
          prm_field(jg)%       mair(jc,jk,jb)    = pt_prog_new %         rho(jc,jk,jb) &
            &                                     *prm_field(jg)%         dz(jc,jk,jb)
          !
          ! H2O mass (vap+liq+ice)
          prm_field(jg)%      mh2o(jc,jk,jb)     = ( pt_prog_new_rcf% tracer(jc,jk,jb,iqv)  &
            &                                       +pt_prog_new_rcf% tracer(jc,jk,jb,iqc)  &
            &                                       +pt_prog_new_rcf% tracer(jc,jk,jb,iqi)) &
            &                                      *prm_field(jg)%      mair(jc,jk,jb)
          !
          ! Dry air mass
          prm_field(jg)%      mdry(jc,jk,jb)     = prm_field(jg)%       mair(jc,jk,jb) &
            &                                     -prm_field(jg)%       mh2o(jc,jk,jb)
          !
          ! cloud water+ice
          IF (echam_phy_config%ldrymoist) THEN
            prm_field(jg)%        qx(jc,jk,jb)     = ( pt_prog_new_rcf% tracer(jc,jk,jb,iqc)  &
              &                                       +pt_prog_new_rcf% tracer(jc,jk,jb,iqi)) &
              &                                      *prm_field(jg)%      mair(jc,jk,jb)      &
              &                                      /prm_field(jg)%      mdry(jc,jk,jb)
          ELSE
            prm_field(jg)%        qx(jc,jk,jb)     = ( pt_prog_new_rcf% tracer(jc,jk,jb,iqc)  &
              &                                       +pt_prog_new_rcf% tracer(jc,jk,jb,iqi))
          END IF
          !
          ! vertical velocity in p-system
          prm_field(jg)%     omega(jc,jk,jb)     = -0.5_wp                                               &
            &                                      * (pt_prog_new%w(jc,jk,jb)+pt_prog_new%w(jc,jk+1,jb)) &
            &                                      * pt_prog_new%rho(jc,jk,jb) * grav
          !
          ! Tendencies passed to the ECHAM physics for internal upating are set to 0
          ! because the state passed to physics is already updated with tendencies
          ! due to dynamics and transport.
          prm_tend(jg)%         ua(jc,jk,jb)     = 0.0_wp
          prm_tend(jg)%         va(jc,jk,jb)     = 0.0_wp
          !
          prm_tend(jg)%         ta(jc,jk,jb)     = 0.0_wp
          !

        END DO
      END DO

      DO jk = 1,nlev+1
        DO jc = jcs, jce

          prm_field(jg)%            zh(jc,jk,jb) = p_metrics%          z_ifc(jc,jk,jb)
          prm_field(jg)%          geoi(jc,jk,jb) = p_metrics% geopot_agl_ifc(jc,jk,jb)
          !
          prm_field(jg)%     presi_old(jc,jk,jb) = pt_diag% pres_ifc(jc,jk,jb)
          prm_field(jg)%     presi_new(jc,jk,jb) = pt_diag% pres_ifc(jc,jk,jb)

        END DO
      END DO

    END DO ! jb
!$OMP END DO
!$OMP END PARALLEL

!   Initialize ozone mass mixing ratios for Cariolle scheme here. 
!   An approximative initialization 
!   that considers the atmosphere as being dry is enough.
    IF (echam_phy_config%lcariolle) THEN
      IF (.NOT.isRestart().AND. .NOT. l_cariolle_initialized_o3) THEN
        ALLOCATE(avi%cell_center_lat(nproma))
        avi%ldown=.TRUE.
        current_time_interpolation_weights = calculate_time_interpolation_weights(datetime_old)
        time_interpolation%imonth1=current_time_interpolation_weights%month1_index
        time_interpolation%imonth2=current_time_interpolation_weights%month2_index
        time_interpolation%weight1=current_time_interpolation_weights%weight1
        time_interpolation%weight2=current_time_interpolation_weights%weight2
        DO jb = i_startblk,i_endblk
          CALL get_indices_c(patch, jb,i_startblk,i_endblk, jcs,jce, rl_start, rl_end)
          avi%pres(:,:) => prm_field(jg)%presm_old(jcs:jce,:,jb)
          avi%cell_center_lat(jcs:jce)=patch%cells%center(jcs:jce,jb)%lat
          CALL lcariolle_init_o3(                                              &
           & jcs,                   jce,                nproma,                &
           & nlev,                  time_interpolation, lcariolle_lat_intp_li, &
           & lcariolle_pres_intp_li,avi,                vmr_o3                 )
          pt_prog_new_rcf% tracer(jcs:jce,:,jb,io3)=vmr_o3(jcs:jce,:)*amo3/amd
        END DO
        l_cariolle_initialized_o3 = .TRUE.
        DEALLOCATE(avi%cell_center_lat)
      END IF
    END IF

!$OMP PARALLEL
!$OMP DO PRIVATE(jt,jb,jk,jc,jcs,jce) ICON_OMP_DEFAULT_SCHEDULE
    DO jt = 1,ntracer
      DO jb = i_startblk,i_endblk
        CALL get_indices_c(patch, jb,i_startblk,i_endblk, jcs,jce, rl_start, rl_end)
        DO jk = 1,nlev
          DO jc = jcs, jce

            ! Tracer mass
            prm_field(jg)%      mtrc(jc,jk,jb,jt)  = pt_prog_new_rcf%  tracer(jc,jk,jb,jt) &
               &                                    *prm_field(jg)%      mair(jc,jk,jb)
            !
            ! Tracer mass fraction
            IF (echam_phy_config%ldrymoist) THEN
              prm_field(jg)%      qtrc(jc,jk,jb,jt)  = pt_prog_new_rcf% tracer(jc,jk,jb,jt) &
                &                                     *prm_field(jg)%     mair(jc,jk,jb)    &
                &                                     /prm_field(jg)%     mdry(jc,jk,jb)
            ELSE
              prm_field(jg)%      qtrc(jc,jk,jb,jt)  = pt_prog_new_rcf% tracer(jc,jk,jb,jt)
            END IF
            !
            ! Tendencies passed to the ECHAM physics for internal upating are set to 0
            ! because the state passed to physics is already updated with tendencies
            ! due to dynamics and transport.
            prm_tend(jg)%       qtrc(jc,jk,jb,jt)  = 0.0_wp
            !
            ! Advective tendencies, already accounted for, but needed
            ! for diagnostic purposes in the convection scheme
            IF (echam_phy_config%ldrymoist) THEN
              prm_tend(jg)%   qtrc_dyn(jc,jk,jb,jt)  = pt_diag% ddt_tracer_adv(jc,jk,jb,jt) &
                &                                     *prm_field(jg)%     mair(jc,jk,jb)    &
                &                                     /prm_field(jg)%     mdry(jc,jk,jb)
            ELSE
              prm_tend(jg)%   qtrc_dyn(jc,jk,jb,jt)  = pt_diag% ddt_tracer_adv(jc,jk,jb,jt)
            END IF
            !
            
          END DO
        END DO
      END DO
    END DO
!$OMP END DO
!$OMP END PARALLEL

    IF (ltimer) CALL timer_stop(timer_d2p_couple)

    !
    !=====================================================================================

    IF (ltimer)  CALL timer_stop (timer_dyn2phy)

    !=====================================================================================
    !
    ! (3) Prepare boundary conditions for ECHAM physics
    !
    IF (ltimer) CALL timer_start(timer_echam_bcs)

    CALL echam_phy_bcs_global( datetime_old ,&! in
      &                        jg           ,&! in
      &                        patch        ,&! in
      &                        dt_loc       ,&! in
      &                        ltrig_rad    ) ! out

    IF (ltimer) CALL timer_stop(timer_echam_bcs)
    !
    !=====================================================================================

    !=====================================================================================
    !
    ! (4) Call echam physics and compute the total physics tendencies.
    !     This includes the atmospheric processes (proper ECHAM) and
    !     the land processes, which are vertically implicitly coupled
    !     to the parameterization of vertical turbulent fluxes.
    !
#ifndef __NO_JSBACH__
    IF (echam_phy_config%ljsbach) THEN
      CALL jsbach_start_timestep(jg)
    END IF
#endif

    IF (ltimer) CALL timer_start(timer_echam_phy)

! !$OMP PARALLEL
! !$OMP DO PRIVATE(jb,jcs,jce),  ICON_OMP_GUIDED_SCHEDULE
! 
!     DO jb = i_startblk,i_endblk
!       CALL get_indices_c(patch, jb,i_startblk,i_endblk, jcs,jce, rl_start, rl_end)

      ! Like in ECHAM, the subroutine *echam_phy_main* has direct access to the memory
<<<<<<< HEAD
      ! buffers prm_field and prm_tend. 

      CALL echam_phy_main( patch,           &! in
        &                  rl_start, rl_end,&! in  
        &                  datetime_old    ,&! in
        &                  dt_loc          ,&! in
        &                  dt_loc          ,&! in
        &                  ltrig_rad        ) ! in

!     END DO
! !$OMP END DO NOWAIT
! !$OMP END PARALLEL
=======
      ! buffers prm_field and prm_tend. In addition it can also directly access
      ! the grid/patch information on which the computations are performed.
      ! Thus the argument list contains only
      ! - jg: the grid index in the grid hierarchy
      ! - jb: the row index in the block
      ! - jcs and jce: start and end indices of columns in a row
      ! - nproma: the block length
      ! - a few other globally valid arguments

      CALL echam_phy_main( jg           ,&! in
        &                  jb           ,&! in
        &                  jcs          ,&! in
        &                  jce          ,&! in
        &                  nproma       ,&! in
        &                  datetime_old ,&! in
        &                  dt_loc       ,&! in
        &                  ltrig_rad    ) ! in

    END DO
!$OMP END DO NOWAIT
!$OMP END PARALLEL
>>>>>>> 17d107d3

    IF (ltimer) CALL timer_stop(timer_echam_phy)

    CALL deallocateDatetime(datetime_old)
    !
    !=====================================================================================

#ifndef __NO_JSBACH__
    IF (echam_phy_config%ljsbach) THEN
      CALL jsbach_finish_timestep(jg, dt_loc)
    END IF
#endif
    !=====================================================================================
    !
    ! (5) Couple to ocean surface if an ocean is present and this is a coupling time step.
    !
    !
    IF ( is_coupled_run() ) THEN
      IF (ltimer) CALL timer_start(timer_coupling)

      CALL interface_echam_ocean( jg, patch )

      IF (ltimer) CALL timer_stop(timer_coupling)
    END IF
    !
    !=====================================================================================

    IF (ltimer) CALL timer_start(timer_phy2dyn)

    !=====================================================================================
    !
    ! (6) Convert physics tendencies to dynamics tendencies
    !
    IF (ltimer) CALL timer_start(timer_p2d_prep)
    !
!!$    !     (a) (dT/dt|phy, dqv/dt|phy, dqc/dt|phy, dqi/dt|phy) --> dexner/dt|phy
!!$    !
!!$    ! Loop over cells
!!$!$OMP PARALLEL
!!$!$OMP DO PRIVATE(jb,jk,jc,jcs,jce,z_qsum,z_ddt_qsum) ICON_OMP_DEFAULT_SCHEDULE
!!$    DO jb = i_startblk,i_endblk
!!$      CALL get_indices_c(patch, jb,i_startblk,i_endblk, jcs,jce, rl_start, rl_end)
!!$      DO jk = 1,nlev
!!$        DO jc = jcs, jce
!!$          z_qsum     = pt_prog_new_rcf%tracer(jc,jk,jb,iqc) + pt_prog_new_rcf%tracer(jc,jk,jb,iqi)
!!$          z_ddt_qsum = prm_tend(jg)% qtrc_phy(jc,jk,jb,iqc) + prm_tend(jg)% qtrc_phy(jc,jk,jb,iqi)
!!$          !
!!$          pt_diag%ddt_exner_phy(jc,jk,jb) =                                               &
!!$            &  rd_o_cpd / pt_prog_new%theta_v(jc,jk,jb)                                   &
!!$            &  * (  prm_tend(jg)%temp_phy(jc,jk,jb)                                       &
!!$            &     * (1._wp + vtmpc1*pt_prog_new_rcf%tracer(jc,jk,jb,iqv) - z_qsum )       &
!!$            &     + pt_diag%temp(jc,jk,jb)                                                &
!!$            &     * (        vtmpc1*prm_tend(jg)% qtrc_phy(jc,jk,jb,iqv) - z_ddt_qsum ) )
!!$          !
!!$          ! Additionally use this loop also to set the dynamical exner increment to zero.
!!$          ! (It is accumulated over one advective time step in solve_nh)
!!$          pt_diag%exner_dyn_incr(jc,jk,jb) = 0._wp
!!$        END DO
!!$      END DO
!!$    END DO !jb
!!$!$OMP END DO
!!$!$OMP END PARALLEL

    !     (b) (du/dt|phy, dv/dt|phy) --> dvn/dt|phy
    !
    ALLOCATE(zdudt(nproma,nlev,patch%nblks_c), &
      &      zdvdt(nproma,nlev,patch%nblks_c), &
      &      stat=return_status)
    IF (return_status > 0) THEN
      CALL finish (module_name//method_name, 'ALLOCATE(zdudt,zdvdt)')
    END IF
    zdudt(:,:,:) = 0.0_wp
    zdvdt(:,:,:) = 0.0_wp

!$OMP PARALLEL
!$OMP DO PRIVATE(jb,jcs,jce) ICON_OMP_DEFAULT_SCHEDULE
    DO jb = i_startblk,i_endblk
      CALL get_indices_c(patch, jb,i_startblk,i_endblk, jcs,jce, rl_start, rl_end)
      zdudt(jcs:jce,:,jb) = prm_tend(jg)% ua_phy(jcs:jce,:,jb)
      zdvdt(jcs:jce,:,jb) = prm_tend(jg)% va_phy(jcs:jce,:,jb)
    END DO
!$OMP END DO NOWAIT
!$OMP END PARALLEL

    IF (ltimer) CALL timer_stop(timer_p2d_prep)

    ! Now derive the physics-induced normal wind tendency, and add it to the
    ! total tendency.
    IF (ltimer) CALL timer_start(timer_p2d_sync)
    CALL sync_patch_array_mult(SYNC_C, patch, 2, zdudt, zdvdt)
    IF (ltimer) CALL timer_stop(timer_p2d_sync)

    IF (ltimer) CALL timer_start(timer_p2d_prep)

    jbs   = patch%edges%start_blk(grf_bdywidth_e+1,1)
    jbe   = patch%nblks_e

!$OMP PARALLEL
!$OMP DO PRIVATE(jb,jk,je,jes,jee,jcn,jbn,zvn1,zvn2) ICON_OMP_DEFAULT_SCHEDULE
    DO jb = jbs,jbe
      CALL get_indices_e(patch, jb,jbs,jbe, jes,jee, grf_bdywidth_e+1)

      DO jk = 1,nlev
        DO je = jes,jee

          jcn  =   patch%edges%cell_idx(je,jb,1)
          jbn  =   patch%edges%cell_blk(je,jb,1)
          zvn1 =   zdudt(jcn,jk,jbn)*patch%edges%primal_normal_cell(je,jb,1)%v1 &
            &    + zdvdt(jcn,jk,jbn)*patch%edges%primal_normal_cell(je,jb,1)%v2

          jcn  =   patch%edges%cell_idx(je,jb,2)
          jbn  =   patch%edges%cell_blk(je,jb,2)
          zvn2 =   zdudt(jcn,jk,jbn)*patch%edges%primal_normal_cell(je,jb,2)%v1 &
            &    + zdvdt(jcn,jk,jbn)*patch%edges%primal_normal_cell(je,jb,2)%v2

          pt_diag%ddt_vn_phy(je,jk,jb) =   pt_int_state%c_lin_e(je,1,jb)*zvn1 &
            &                            + pt_int_state%c_lin_e(je,2,jb)*zvn2

        END DO ! je
      END DO ! jk

    END DO ! jb
!$OMP END DO NOWAIT
!$OMP END PARALLEL

    DEALLOCATE(zdudt, zdvdt)

    IF (ltimer) CALL timer_stop(timer_p2d_prep)
    !
    !=====================================================================================


    !=====================================================================================
    !
    ! (7) Couple dynamics+transport and physics

    IF (ltimer) CALL timer_start(timer_p2d_couple)
    !
    SELECT CASE (echam_phy_config%idcphycpl)

    CASE (1) ! idcphycpl
      ! In this case all ECHAM physics is treated as "fast" physics:
      ! - The provisional "new" state is updated with the total phyiscs
      !   tendencies, providing the final "new" state
      ! - The physics forcing that is passed to the dynamical
      !   core must be set to zero

      ! Loop over edges
      jbs   = patch%edges%start_blk(grf_bdywidth_e+1,1)
      jbe   = patch%nblks_e

!$OMP PARALLEL
!$OMP DO PRIVATE(jb,jk,je,jes,jee) ICON_OMP_DEFAULT_SCHEDULE
      DO jb = jbs,jbe
        CALL get_indices_e(patch, jb,jbs,jbe, jes,jee, grf_bdywidth_e+1)

        DO jk = 1, nlev
          DO je = jes, jee

            ! (1) Velocity
            !
            ! Update with the total phyiscs tendencies
            pt_prog_new%vn    (je,jk,jb) =   pt_prog_new%vn    (je,jk,jb)             &
              &                            + pt_diag%ddt_vn_phy(je,jk,jb) * dt_loc
            !
            ! Set physics forcing to zero so that it is not re-applied in the dynamical core
            pt_diag%ddt_vn_phy(je,jk,jb) = 0._wp

          END DO
        END DO

      END DO !jb
!$OMP END DO
!$OMP END PARALLEL

      ! Loop over cells
!$OMP PARALLEL
!$OMP DO PRIVATE(jt,jb,jk,jc,jcs,jce) ICON_OMP_DEFAULT_SCHEDULE
      DO jt =1,ntracer    
        DO jb = i_startblk,i_endblk
          CALL get_indices_c(patch, jb,i_startblk,i_endblk, jcs,jce, rl_start, rl_end)
          DO jc = jcs, jce
            prm_field(jg)% mtrcvi    (jc,jb,jt) = 0.0_wp
            prm_tend (jg)% mtrcvi_phy(jc,jb,jt) = 0.0_wp
          END DO
          DO jk = 1,nlev
            DO jc = jcs, jce

              ! (2.1) Tracer mixing ratio with respect to dry air
              !
              ! tracer mass tendency
              IF (echam_phy_config%ldrymoist) THEN
                prm_tend(jg)%   mtrc_phy(jc,jk,jb,jt)  = prm_tend(jg)%  qtrc_phy(jc,jk,jb,jt) &
                  &                                     *prm_field(jg)% mdry    (jc,jk,jb)
              ELSE
                prm_tend(jg)%   mtrc_phy(jc,jk,jb,jt)  = prm_tend(jg)%  qtrc_phy(jc,jk,jb,jt) &
                  &                                     *prm_field(jg)% mair    (jc,jk,jb)
              END IF
              !
              ! tracer path tendency
              prm_tend(jg)% mtrcvi_phy(jc,   jb,jt)  = prm_tend(jg)% mtrcvi_phy(jc,   jb,jt) &
                &                                     +prm_tend(jg)%   mtrc_phy(jc,jk,jb,jt)
              !
              ! new tracer mass
              prm_field(jg)%  mtrc    (jc,jk,jb,jt)  = prm_field(jg)% mtrc    (jc,jk,jb,jt) &
                &                                     +prm_tend(jg)%  mtrc_phy(jc,jk,jb,jt) &
                &                                     *dt_loc
              !
              ! new tracer path
              prm_field(jg)%  mtrcvi  (jc,   jb,jt)  = prm_field(jg)% mtrcvi  (jc,   jb,jt) &
                &                                     +prm_field(jg)% mtrc    (jc,jk,jb,jt)
              !
            END DO
          END DO
        END DO
      END DO
!$OMP END DO
!$OMP END PARALLEL

      ! Loop over cells
!$OMP PARALLEL
!$OMP DO PRIVATE(jb,jk,jc,jcs,jce) ICON_OMP_DEFAULT_SCHEDULE
      DO jb = i_startblk,i_endblk
        CALL get_indices_c(patch, jb,i_startblk,i_endblk, jcs,jce, rl_start, rl_end)
        DO jc = jcs, jce
          prm_field(jg)% mh2ovi(jc,jb) = 0.0_wp ! initialize air path after physics
          prm_field(jg)% mairvi(jc,jb) = 0.0_wp ! initialize air path after physics
          prm_field(jg)% mdryvi(jc,jb) = 0.0_wp ! initialize air path after physics
        END DO
        DO jk = 1,nlev
          DO jc = jcs, jce

            ! new h2o mass
            prm_field(jg)% mh2o  (jc,jk,jb) = prm_field(jg)%      mtrc (jc,jk,jb,iqv) &
              &                              +prm_field(jg)%      mtrc (jc,jk,jb,iqc) &
              &                              +prm_field(jg)%      mtrc (jc,jk,jb,iqi)
            !
            ! new h2o path
            prm_field(jg)% mh2ovi(jc,   jb) = prm_field(jg)%      mh2ovi(jc,   jb) &
                &                            +prm_field(jg)%      mh2o  (jc,jk,jb)
            !
            IF (echam_phy_config%ldrymoist) THEN
              !
              ! new air mass
              prm_field(jg)% mair  (jc,jk,jb) = prm_field(jg)%      mdry (jc,jk,jb) &
                &                              +prm_field(jg)%      mh2o (jc,jk,jb)
              !
              ! new density
              pt_prog_new %     rho(jc,jk,jb) = prm_field(jg)%      mair  (jc,jk,jb) &
                &                              /prm_field(jg)%      dz    (jc,jk,jb)
              !
            ELSE
              !
              ! new dry air mass
              prm_field(jg)% mdry  (jc,jk,jb) = prm_field(jg)%      mair (jc,jk,jb) &
                &                              -prm_field(jg)%      mh2o (jc,jk,jb)
              !              
            END IF
            !
            ! new air path
            prm_field(jg)% mairvi(jc,   jb) = prm_field(jg)%      mairvi(jc,   jb) &
                &                            +prm_field(jg)%      mair  (jc,jk,jb)
            !
            ! new dry air path
            prm_field(jg)% mdryvi(jc,   jb) = prm_field(jg)%      mdryvi(jc,   jb) &
              &                              +prm_field(jg)%      mdry  (jc,jk,jb)
            !
          END DO
        END DO
      END DO
!$OMP END DO
!$OMP END PARALLEL

      ! Loop over cells
!$OMP PARALLEL
!$OMP DO PRIVATE(jt,jb,jk,jc,jcs,jce) ICON_OMP_DEFAULT_SCHEDULE
      DO jt =1,ntracer    
        DO jb = i_startblk,i_endblk
          CALL get_indices_c(patch, jb,i_startblk,i_endblk, jcs,jce, rl_start, rl_end)
          DO jk = 1,nlev
            DO jc = jcs, jce
              !
              ! new tracer mass fraction with respect to dry air
              IF (echam_phy_config%ldrymoist) THEN
                prm_field(jg)%   qtrc   (jc,jk,jb,jt)  = prm_field(jg)%  mtrc(jc,jk,jb,jt) &
                  &                                     /prm_field(jg)%  mdry(jc,jk,jb)
              ELSE
                prm_field(jg)%   qtrc   (jc,jk,jb,jt)  = prm_field(jg)%  mtrc(jc,jk,jb,jt) &
                  &                                     /prm_field(jg)%  mair(jc,jk,jb)
              END IF
              !
              pt_prog_new_rcf% tracer (jc,jk,jb,jt)  = prm_field(jg)%  mtrc(jc,jk,jb,jt) &
                &                                     /prm_field(jg)%  mair(jc,jk,jb)
              !
            END DO
          END DO
        END DO
      END DO
!$OMP END DO
!$OMP END PARALLEL

!$OMP PARALLEL
!$OMP DO PRIVATE(jb,jk,jc,jcs,jce,z_qsum,z_exner) ICON_OMP_DEFAULT_SCHEDULE
      DO jb = i_startblk,i_endblk
        CALL get_indices_c(patch, jb,i_startblk,i_endblk, jcs,jce, rl_start, rl_end)

        DO jk = 1,nlev
          DO jc = jcs, jce

            ! (3) Exner function and virtual potential temperature
            !
            ! (a) Update T, then compute Temp_v, Exner and Theta_v
            !
            pt_diag        %temp  (jc,jk,jb    ) =   pt_diag%     temp    (jc,jk,jb)             &
              &                                    + prm_tend(jg)%ta_phy  (jc,jk,jb) * dt_loc
            !
            z_qsum = pt_prog_new_rcf%tracer(jc,jk,jb,iqc) + pt_prog_new_rcf%tracer(jc,jk,jb,iqi)
            !
            pt_diag%tempv(jc,jk,jb) =   pt_diag%temp(jc,jk,jb)                                             &
              &                       * ( 1._wp +  vtmpc1 * pt_prog_new_rcf%tracer(jc,jk,jb,iqv) - z_qsum)
            !
            ! Save provisional "new" exner from the slow-physics-forced dynamics
            z_exner = pt_prog_new%exner(jc,jk,jb)
            !
            ! Compute final new exner
            pt_prog_new%exner(jc,jk,jb) = EXP(rd_o_cpd*LOG(rd/p0ref * pt_prog_new%rho(jc,jk,jb) * pt_diag%tempv(jc,jk,jb)))
            !
            ! Add exner change from fast phyiscs to exner_old (why?)
            pt_diag%exner_old(jc,jk,jb) = pt_diag%exner_old(jc,jk,jb) + pt_prog_new%exner(jc,jk,jb) - z_exner
            !
!!$            ! (b) Update Exner, then compute Temp_v
!!$            !
!!$            pt_prog_new%exner(jc,jk,jb) = pt_prog_new%exner(jc,jk,jb)                 &
!!$              &                         + pt_diag%ddt_exner_phy(jc,jk,jb) * dt_loc
!!$            pt_diag%exner_old(jc,jk,jb) = pt_diag%exner_old(jc,jk,jb)                 &
!!$              &                         + pt_diag%ddt_exner_phy(jc,jk,jb) * dt_loc
!!$            !
!!$            pt_diag%tempv(jc,jk,jb) = EXP(LOG(pt_prog_new%exner(jc,jk,jb)/rd_o_cpd)) &
!!$              &                     / (pt_prog_new%rho(jc,jk,jb)*rd/p0ref)
!!$            !
            !
            ! (a) and (b) Compute Theta_v
            !
            pt_prog_new%theta_v(jc,jk,  jb) = pt_diag%tempv(jc,jk,jb) / pt_prog_new%exner(jc,jk,jb)
            !
            ! Set physics forcing to zero so that it is not re-applied in the dynamical core
            pt_diag%ddt_exner_phy(jc,jk,jb) = 0._wp
            !
            ! Additionally use this loop also to set the dynamical exner increment to zero.
            ! (It is accumulated over one advective time step in solve_nh)
            pt_diag%exner_dyn_incr(jc,jk,jb) = 0._wp
            !
        END DO
      END DO

    END DO !jb
!$OMP END DO
!$OMP END PARALLEL

    CASE (2) ! idcphycpl
      ! In this case all ECHAM physics is treated as "slow" physics:
      ! - The full physics forcing has been computed for the final "new" state,
      !   which is the "now" state of the next time step, on which the forcing
      !   shall be applied.
      ! - Hence the full phyiscs forcing is passed on and nothing needs to be
      !   done here.

    END SELECT ! idcphycpl

    IF (ltimer) CALL timer_stop(timer_p2d_couple)
    !
    !=====================================================================================

    !=====================================================================================
    !
    ! Finally do some synchronization for the next dynamics and transport time step(s)
    !
    IF (ltimer) CALL timer_start(timer_p2d_sync)

    CALL sync_patch_array_mult( SYNC_E, patch, 1, pt_prog_new%vn )

    IF      (lhdiff_rcf .AND. diffusion_config(jg)%lhdiff_w) THEN
      CALL sync_patch_array_mult( SYNC_C                       ,&
        &                         patch                        ,&
        &                         ntracer+5                    ,&
        &                         pt_prog_new%w                ,&
        &                         pt_prog_new%rho              ,&
        &                         pt_diag%exner_old            ,&
        &                         pt_prog_new%exner            ,&
        &                         pt_prog_new%theta_v          ,&
        &                         f4din=pt_prog_new_rcf%tracer )
    ELSE IF (lhdiff_rcf) THEN
      CALL sync_patch_array_mult( SYNC_C                       ,&
        &                         patch                        ,&
        &                         ntracer+4                    ,&
        &                         pt_prog_new%rho              ,&
        &                         pt_diag%exner_old            ,&
        &                         pt_prog_new%exner            ,&
        &                         pt_prog_new%theta_v          ,&
        &                         f4din=pt_prog_new_rcf%tracer )
    ELSE
      CALL sync_patch_array_mult( SYNC_C                       ,&
        &                         patch                        ,&
        &                         ntracer+3                    ,&
        &                         pt_prog_new%rho              ,&
        &                         pt_prog_new%exner            ,&
        &                         pt_prog_new%theta_v          ,&
        &                         f4din=pt_prog_new_rcf%tracer )
    ENDIF

    IF (ltimer) CALL timer_stop(timer_p2d_sync)
    !
    !=====================================================================================

    IF (ltimer) CALL timer_stop(timer_phy2dyn)

    !=====================================================================================
    !
    ! Now the final new state (pt_prog_new/pt_prog_new_rcf) and
    ! the slow-physics forcing based on this new state are ready.
    ! The latter is zero if echam_phy_config%idcphycpl=1.
    !
    !=====================================================================================


  END SUBROUTINE interface_iconam_echam
  !----------------------------------------------------------------------------

END MODULE mo_interface_iconam_echam<|MERGE_RESOLUTION|>--- conflicted
+++ resolved
@@ -418,8 +418,8 @@
         time_interpolation%weight2=current_time_interpolation_weights%weight2
         DO jb = i_startblk,i_endblk
           CALL get_indices_c(patch, jb,i_startblk,i_endblk, jcs,jce, rl_start, rl_end)
-          avi%pres(:,:) => prm_field(jg)%presm_old(jcs:jce,:,jb)
-          avi%cell_center_lat(jcs:jce)=patch%cells%center(jcs:jce,jb)%lat
+          avi%pres                     => prm_field(jg)%presm_old(jcs:jce,:,jb)
+          avi%cell_center_lat(jcs:jce) =  patch%cells%center(jcs:jce,jb)%lat
           CALL lcariolle_init_o3(                                              &
            & jcs,                   jce,                nproma,                &
            & nlev,                  time_interpolation, lcariolle_lat_intp_li, &
@@ -520,42 +520,17 @@
 !       CALL get_indices_c(patch, jb,i_startblk,i_endblk, jcs,jce, rl_start, rl_end)
 
       ! Like in ECHAM, the subroutine *echam_phy_main* has direct access to the memory
-<<<<<<< HEAD
       ! buffers prm_field and prm_tend. 
 
       CALL echam_phy_main( patch,           &! in
         &                  rl_start, rl_end,&! in  
         &                  datetime_old    ,&! in
         &                  dt_loc          ,&! in
-        &                  dt_loc          ,&! in
         &                  ltrig_rad        ) ! in
 
 !     END DO
 ! !$OMP END DO NOWAIT
 ! !$OMP END PARALLEL
-=======
-      ! buffers prm_field and prm_tend. In addition it can also directly access
-      ! the grid/patch information on which the computations are performed.
-      ! Thus the argument list contains only
-      ! - jg: the grid index in the grid hierarchy
-      ! - jb: the row index in the block
-      ! - jcs and jce: start and end indices of columns in a row
-      ! - nproma: the block length
-      ! - a few other globally valid arguments
-
-      CALL echam_phy_main( jg           ,&! in
-        &                  jb           ,&! in
-        &                  jcs          ,&! in
-        &                  jce          ,&! in
-        &                  nproma       ,&! in
-        &                  datetime_old ,&! in
-        &                  dt_loc       ,&! in
-        &                  ltrig_rad    ) ! in
-
-    END DO
-!$OMP END DO NOWAIT
-!$OMP END PARALLEL
->>>>>>> 17d107d3
 
     IF (ltimer) CALL timer_stop(timer_echam_phy)
 
