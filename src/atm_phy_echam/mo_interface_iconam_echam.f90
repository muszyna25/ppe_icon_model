!>
!!
!!----------------------------------------------------------------------
!! This module provides the interface between dynamics+transport and
!! echam physics and controls the coupling procedure dependent on the
!! switch echam_phy_config%ldcphycpl.
!!
!! @author Marco Giorgetta (MPI-M)
!!
!!----------------------------------------------------------------------
!!
!! @brief Interface between ICONAM dynamics+transport and ECHAM physics
!!
!! The coupling mechanism is controlled by echam_phy_config%ldcphycpl:
!!
!! ldcphycpl = .FALSE.: The whole physics is treated as "fast" phyiscs.
!!                      The physics tendencies are computed from the
!!                      provisional state reached after dynamics&transport
!!                      and the full physics tendencies are then used to
!!                      update and reach the final new state
!!
!! ldcphycpl = .TRUE. : The whole physics is treated as "slow" phyiscs.
!!                      The state after dynamics+transport is the final
!!                      state for which the full phyiscs tandencies are
!!                      computed. These will be used in the following
!!                      timestep as forcing for the dynamics and for
!!                      updating tracers after the transport.
!!
!!
!! @par Revision History
!!  first implementation by Marco Giorgetta, MPI-M (2014-03-27)
!!
!! @par Copyright
!! 2002-2014 by DWD and MPI-M
!! This software is provided for non-commercial use only.
!! See the LICENSE and the WARRANTY conditions.
!!
!! @par License
!! The use of ICON is hereby granted free of charge for an unlimited time,
!! provided the following rules are accepted and applied:
!! <ol>
!! <li> You may use or modify this code for your own non commercial and non
!!      violent purposes.
!! <li> The code may not be re-distributed without the consent of the authors.
!! <li> The copyright notice and statement of authorship must appear in all
!!      copies.
!! <li> You accept the warranty conditions (see WARRANTY).
!! <li> In case you intend to use the code commercially, we oblige you to sign
!!      an according license agreement with DWD and MPI-M.
!! </ol>
!!
!! @par Warranty
!! This code has been tested up to a certain level. Defects and weaknesses,
!! which may be included in the code, do not establish any warranties by the
!! authors.
!! The authors do not make any warranty, express or implied, or assume any
!! liability or responsibility for the use, acquisition or application of this
!! software.
!!

!----------------------------
#include "omp_definitions.inc"
!----------------------------

MODULE mo_interface_iconam_echam

  USE mo_kind                  ,ONLY: wp, vp
  USE mo_exception             ,ONLY: warning, finish, print_value

  USE mo_coupling_config       ,ONLY: is_coupled_run
  USE mo_parallel_config       ,ONLY: nproma
  USE mo_advection_config      ,ONLY: advection_config
  USE mo_run_config            ,ONLY: nlev, ntracer, iqv, iqc, iqi, iqm_max
  USE mo_nonhydrostatic_config ,ONLY: lhdiff_rcf
  USE mo_diffusion_config      ,ONLY: diffusion_config
  USE mo_echam_phy_config      ,ONLY: echam_phy_config

  USE mo_model_domain          ,ONLY: t_patch
  USE mo_intp_data_strc        ,ONLY: t_int_state
  USE mo_intp_rbf              ,ONLY: rbf_vec_interpol_cell
  USE mo_loopindices           ,ONLY: get_indices_c, get_indices_e
  USE mo_impl_constants        ,ONLY: min_rlcell_int, grf_bdywidth_c, &
    &                                 min_rledge_int, grf_bdywidth_e
  USE mo_sync                  ,ONLY: sync_c, sync_e, sync_patch_array, sync_patch_array_mult

  USE mo_nonhydro_types        ,ONLY: t_nh_prog, t_nh_diag, t_nh_metrics
  USE mo_nh_diagnose_pres_temp ,ONLY: diagnose_pres_temp
  USE mo_math_constants        ,ONLY: rad2deg
  USE mo_physical_constants    ,ONLY: rd, p0ref, rd_o_cpd, vtmpc1, grav
  USE mtime                    ,ONLY: datetime , newDatetime , deallocateDatetime     ,&
    &                                 timedelta, newTimedelta, deallocateTimedelta    ,&
    &                                 max_timedelta_str_len  , getPTStringFromSeconds ,&
    &                                 OPERATOR(+), OPERATOR(>)

  USE mo_echam_phy_memory      ,ONLY: t_echam_phy_field, prm_field, &
    &                                 t_echam_phy_tend , prm_tend
  USE mo_echam_phy_bcs         ,ONLY: echam_phy_bcs
  USE mo_echam_phy_main        ,ONLY: echam_phy_main
  USE mo_interface_echam_ocean ,ONLY: interface_echam_ocean
  
#ifndef __NO_JSBACH__
  USE mo_jsb_interface         ,ONLY: jsbach_start_timestep, jsbach_finish_timestep
#endif
  
  USE mo_timer                 ,ONLY: ltimer, timer_start, timer_stop,                                 &
    &                                 timer_dyn2phy, timer_d2p_prep, timer_d2p_sync, timer_d2p_couple, &
    &                                 timer_echam_bcs, timer_echam_phy, timer_coupling,                &
    &                                 timer_phy2dyn, timer_p2d_prep, timer_p2d_sync, timer_p2d_couple
  USE mo_run_config,            ONLY: lart
#if defined( _OPENACC )
  USE mo_var_list_gpu          ,ONLY: gpu_update_var_list
#endif

  USE mo_upatmo_config         ,ONLY: upatmo_config
  USE mo_upatmo_impl_const,     ONLY: idamtr

  IMPLICIT NONE

  PRIVATE

  PUBLIC :: interface_iconam_echam

  CHARACTER(len=*), PARAMETER :: module_name = 'mo_interface_iconam_echam'

CONTAINS
  !
  !-----------------------------------------------------------------------
  !
  !  This subroutine works as interface between dynamics+transport and
  !  echam physics.
  !
  !  Marco Giorgetta, MPI-M, 2014
  !
  SUBROUTINE interface_iconam_echam( dt_loc          & !in
    &                               ,datetime_new    & !in
    &                               ,patch           & !in
    &                               ,pt_int_state    & !in
    &                               ,p_metrics       & !in
    &                               ,pt_prog_old     & !in
    &                               ,pt_prog_old_rcf & !in
    &                               ,pt_prog_new     & !inout
    &                               ,pt_prog_new_rcf & !inout
    &                               ,pt_diag         ) !inout

    !
    !> Arguments:
    !
    REAL(wp)              , INTENT(in)            :: dt_loc          !< advective time step
    TYPE(datetime)        , POINTER               :: datetime_new    !< date and time at the end of this time step

    TYPE(t_patch)         , INTENT(inout), TARGET :: patch           !< grid/patch info
    TYPE(t_int_state)     , INTENT(in)   , TARGET :: pt_int_state    !< interpolation state
    TYPE(t_nh_metrics)    , INTENT(in)            :: p_metrics

    TYPE(t_nh_diag)       , INTENT(inout), TARGET :: pt_diag         !< diagnostic variables
    TYPE(t_nh_prog)       , INTENT(inout), TARGET :: pt_prog_old     !< progn. vars before dynamics  for wind, temp. rho, ...
    TYPE(t_nh_prog)       , INTENT(inout), TARGET :: pt_prog_old_rcf !< progn. vars before advection for tracers
    TYPE(t_nh_prog)       , INTENT(inout), TARGET :: pt_prog_new     !< progn. vars after dynamics  for wind, temp. rho, ...
    TYPE(t_nh_prog)       , INTENT(inout), TARGET :: pt_prog_new_rcf !< progn. vars after advection for tracers

    ! Local array bounds

    INTEGER  :: ncd                  !< number of child patches

    INTEGER  :: rls_c, rle_c
    INTEGER  :: jbs_c, jbe_c         !< start and end indices for rows of cells
    INTEGER  :: jcs,jce              !< cell start and end indices

    INTEGER  :: rls_e, rle_e
    INTEGER  :: jbs_e, jbe_e         !< start and end indices for rows of edges
    INTEGER  :: jes,jee              !< edge start and end indices

    INTEGER  :: jcn,jbn              !< jc and jb of neighbor cells sharing an edge je

    INTEGER  :: jg                   !< grid   index
    INTEGER  :: jb                   !< block  index
    INTEGER  :: jc                   !< cell   index
    INTEGER  :: je                   !< edge   index
    INTEGER  :: jk                   !< level  index
    INTEGER  :: jt                   !< tracer index

    ! Local variables

    CHARACTER(len=max_timedelta_str_len) :: neg_dt_loc_string !< negative time delta as string
    TYPE(timedelta)         , POINTER    :: neg_dt_loc_mtime  !< negative time delta as mtime variable
    TYPE(datetime)          , POINTER    :: datetime_old      !< date and time at the beginning of this time step

    TYPE(t_echam_phy_field) , POINTER    :: field
    TYPE(t_echam_phy_tend)  , POINTER    :: tend

    REAL(wp) :: z_exner              !< to save provisional new exner
    REAL(wp) :: z_qsum               !< summand of virtual increment
!!$    REAL(wp) :: z_ddt_qsum           !< summand of virtual increment

    REAL(wp) :: zvn1, zvn2
    REAL(wp), POINTER :: zdudt(:,:,:), zdvdt(:,:,:)

    INTEGER  :: return_status

    ! (For deep-atmosphere modification)
    REAL(wp) :: deepatmo_vol(patch%nlev)

    ! Local parameters

    CHARACTER(*), PARAMETER :: method_name = "interface_iconam_echam"

    INTEGER :: jt_end

    !-------------------------------------------------------------------------------------

    IF (ltimer) CALL timer_start(timer_dyn2phy)

    IF (ltimer) CALL timer_start(timer_d2p_prep)

    ! Inquire current grid level and the total number of grid cells
    ncd = MAX(1,patch%n_childdom)

    ! cells
    rls_c = grf_bdywidth_c+1
    rle_c = min_rlcell_int
    jbs_c = patch%cells%start_blk(rls_c,  1)
    jbe_c = patch%cells%  end_blk(rle_c,ncd)

    ! edges
    rls_e = grf_bdywidth_e+1
    rle_e = min_rledge_int
    jbs_e = patch%edges%start_blk(rls_e,  1)
    jbe_e = patch%edges%  end_blk(rle_e,ncd)

    jg    = patch%id

    ! associate pointers
    field => prm_field(jg)
    tend  => prm_tend (jg)

    ! The date and time needed for the radiation computation in the phyiscs is
    ! the date and time of the initial data for this step.
    ! As 'datetime_new' contains already the date and time of the end of this
    ! time step, we compute here the old datetime 'datetime_old':
    !
    CALL getPTStringFromSeconds(-dt_loc, neg_dt_loc_string)
    neg_dt_loc_mtime  => newTimedelta(neg_dt_loc_string)
    datetime_old      => newDatetime(datetime_new)
    datetime_old      =  datetime_new + neg_dt_loc_mtime
    CALL deallocateTimedelta(neg_dt_loc_mtime)

    !$ACC DATA PRESENT( pt_prog_old%vn, pt_prog_old%theta_v, pt_prog_old%exner,                 &
    !$ACC               pt_prog_old_rcf%tracer, pt_prog_new%vn, pt_prog_new%w, pt_prog_new%rho, &
    !$ACC               pt_prog_new%exner, pt_prog_new%theta_v,                                 &
    !$ACC               pt_prog_new_rcf%tracer,                                                 &
    !$ACC               pt_diag%u, pt_diag%v, pt_diag%temp, pt_diag%tempv,                      &
    !$ACC               pt_diag%ddt_tracer_adv,                                                 &
    !$ACC               pt_diag%ddt_vn_phy, pt_diag%exner_pr, pt_diag%ddt_exner_phy,            &
    !$ACC               pt_diag%exner_dyn_incr,                                                 &
    !$ACC               pt_int_state%c_lin_e,  advection_config(jg)%trHydroMass%list,           &
    !$ACC               patch%edges%cell_idx, patch%edges%primal_normal_cell,                   &
    !$ACC               field%pfull,                                                            &
    !$ACC               field%rho, field%mair, field%dz, field%mh2o,                            &
    !$ACC               field%mdry, field%mref, field%xref, field%omega,                        &
    !$ACC               field%clon, field%clat, field%mtrc, field%qtrc,                         &
    !$ACC               field%mtrcvi, field%mh2ovi, field%mairvi, field%mdryvi, field%mrefvi,   &
    !$ACC               tend%ua, tend%va, tend%ta, tend%ua_dyn, tend%va_dyn, tend%ta_dyn,       &
    !$ACC               tend%ua_phy, tend%va_phy, tend%ta_phy, tend%qtrc, tend%qtrc_dyn,        &
    !$ACC               tend%qtrc_phy, tend%mtrc_phy, tend%mtrcvi_phy, p_metrics%deepatmo_t1mc )&
    !$ACC       CREATE( deepatmo_vol )                                                          &
    !$ACC       COPYIN( echam_phy_config(jg) )

    jt_end = ntracer

    ! Preparation for deep-atmosphere modifications:
    ! - We could do without deepatmo_vol and access p_metrics%deepatmo_t1mc directly. 
    !   However, we introduced deepatmo_vol as a further safety barrier.
    ! - Independent of l_shallowatmo the modifications are computationally expensive!
    !   The computation of field%mair and field/pt_prog_new%rho include 
    !   an additional multiplication or division, respectively.
    ! - The computational overhead could be avoided by the implementation 
    !   of an additional metric 3d-array in field, which contains the values 
    !   of the product field%dz(jc,jk,jb) * p_metrics%deepatmo_t1mc(jk,idamtr%t1mc%vol). 
    !   However, at the cost of the considerable memory consumption of an additional 3d-array.
    IF (upatmo_config(jg)%echam_phy%l_shallowatmo) THEN
      ! no cell volume modification
      !$ACC PARALLEL DEFAULT(PRESENT)
      !$ACC LOOP GANG VECTOR
      DO jk = 1, patch%nlev
        deepatmo_vol(jk) = 1._wp
      END DO
      !$ACC END PARALLEL
    ELSE
      ! cell volume modification factors from 'p_metrics'
      !$ACC PARALLEL DEFAULT(PRESENT)
      !$ACC LOOP GANG VECTOR
      DO jk = 1, patch%nlev
        deepatmo_vol(jk) = p_metrics%deepatmo_t1mc(jk,idamtr%t1mc%vol)
      END DO
      !$ACC END PARALLEL
    END IF

    !=====================================================================================
    !
    ! (1) Complete prognostic and diagnostic state as needed for the computation
    !     of the phyiscs tendendies.
    !
    !     ldcphycpl = .FALSE. : fast physics coupling, dynamics and physics update sequentially
    !     ldcphycpl = .TRUE.  : slow physics coupling, dynamics uses physics forcing for updating
    !
    !
    ! Update prognostic variables
    !
    IF (echam_phy_config(jg)%ldcphycpl) THEN
      !
      ! In this case all ECHAM physics is treated as "slow" physics.
      ! The provisional "new" tracer state, resulting from the advection
      ! step, still needs to be updated with the physics tracer tendencies
      ! computed by the physics called at the end of the previous time step
      ! for the then final "new" state that is used in this time step as
      ! the "now" state for the dynamics and advection.
      ! (The physics tendencies for the other variables have been used
      ! already in the dynamical core.)
      !
!$OMP PARALLEL
!$OMP DO PRIVATE(jt,jb,jk,jc,jcs,jce) ICON_OMP_DEFAULT_SCHEDULE
      DO jb = jbs_c,jbe_c
        !
        CALL get_indices_c(patch, jb,jbs_c,jbe_c, jcs,jce, rls_c,rle_c)
        IF (jcs>jce) CYCLE
        !
        !$ACC PARALLEL DEFAULT(PRESENT)
        !$ACC LOOP GANG VECTOR COLLAPSE(3)
        DO jt = 1,ntracer
          DO jk = 1,nlev
            DO jc = jcs, jce
              !
              pt_prog_new_rcf% tracer(jc,jk,jb,jt) =  pt_prog_new_rcf% tracer(jc,jk,jb,jt) &
                &                                   + tend% qtrc_phy(jc,jk,jb,jt) * dt_loc
              !
            END DO
          END DO
        END DO
        !$ACC END PARALLEL
        !
      END DO
!$OMP END DO
!$OMP END PARALLEL

      !
    ELSE
      !
      ! In this case all ECHAM physics is treated as "fast" physics.
      ! Nothing needs to be updated here.
      !
    END IF
    !
    ! Now the new prognostic state variables (pt_prog_new and pt_prog_new_rcf) of
    ! the dynamics and transport are complete and ready to be used in the physics.
    !
    ! ldcphycpl = .FALSE.: The "new" state is provisional, updated only by dynamics,
    !                      diffusion and tracer transport.
    !                      In the following the phyiscs forcing is computed for this new
    !                      provisional state and the provisional new state is updated
    !                      to obtain the final "new" state X(t+dt).
    !
    ! ldcphycpl = .TRUE. : The "new" state is the final state X(t+dt).
    !                      In the following the phyiscs forcing is computed for this new
    !                      final state so that it is available in the next time step.
    !
    !=====================================================================================

    !=====================================================================================
    !
    ! Handling of negative tracer mass fractions resulting from dynamics
    !
!$OMP PARALLEL
!$OMP DO PRIVATE(jt,jb,jk,jc,jcs,jce) ICON_OMP_DEFAULT_SCHEDULE
    DO jb = jbs_c,jbe_c
      !
      CALL get_indices_c(patch, jb,jbs_c,jbe_c, jcs,jce, rls_c,rle_c)
      IF (jcs>jce) CYCLE
      !
      !$ACC PARALLEL DEFAULT(PRESENT)
      !$ACC LOOP GANG VECTOR COLLAPSE(3)
      DO jt = 1,ntracer
        DO jk = 1,nlev
          DO jc = jcs, jce
            !
            IF (echam_phy_config(jg)%iqneg_d2p /= 0) THEN
                IF (pt_prog_new_rcf% tracer(jc,jk,jb,jt) < 0.0_wp) THEN
#ifndef _OPENACC
                  IF (echam_phy_config(jg)%iqneg_d2p == 1 .OR. echam_phy_config(jg)%iqneg_d2p == 3) THEN
                     CALL print_value('grid   index jg',jg)
                     CALL print_value('tracer index jt',jt)
                     CALL print_value('level  index jk',jk)
                     CALL print_value('pressure   [Pa]',field% pfull(jc,jk,jb))
                     CALL print_value('longitude [deg]',field% clon(jc,jb)*rad2deg)
                     CALL print_value('latitude  [deg]',field% clat(jc,jb)*rad2deg)
                     CALL print_value('pt_prog_new_rcf%tracer',pt_prog_new_rcf% tracer(jc,jk,jb,jt))
                  END IF
#endif
                  IF (echam_phy_config(jg)%iqneg_d2p == 2 .OR. echam_phy_config(jg)%iqneg_d2p == 3) THEN
                     pt_prog_new_rcf% tracer(jc,jk,jb,jt) = 0.0_wp
                  END IF
               END IF
            END IF
            !
          END DO
        END DO
      END DO
      !$ACC END PARALLEL
      !
    END DO
!$OMP END DO
!$OMP END PARALLEL
    !
    !=====================================================================================

    !=====================================================================================
    !
    ! (2) Diagnostics
    !
    ! - pt_diag%tempv    = field%tv
    ! - pt_diag%temp     = field%ta
    ! - pt_diag%pres_sfc                surface pressure filtered to remove sound waves, see diagnose_pres_temp
    ! - pt_diag%pres_ifc = field%phalf  hydrostatic pressure at layer interface
    ! - pt_diag%pres     = field%pfull  hydrostatic pressure at layer midpoint = SQRT(upper pres_ifc * lower pres_ifc)
    ! - pt_diag%dpres_mc                pressure thickness of layer
    !
    ! For the old state:
    !
    CALL diagnose_pres_temp( p_metrics                ,&
      &                      pt_prog_old              ,&
      &                      pt_prog_old_rcf          ,&
      &                      pt_diag                  ,&
      &                      patch                    ,&
      &                      opt_calc_temp=.TRUE.     ,&
      &                      opt_calc_pres=.TRUE.     ,&
      &                      opt_rlend=min_rlcell_int ,& 
      &                      opt_lconstgrav=upatmo_config(jg)%echam_phy%l_constgrav )

    IF (ltimer) CALL timer_stop(timer_d2p_prep)

    ! - pt_diag%u
    ! - pt_diag%v
    IF (ltimer) CALL timer_start(timer_d2p_sync)
    CALL sync_patch_array( SYNC_E, patch, pt_prog_old%vn )
    IF (ltimer) CALL timer_stop(timer_d2p_sync)

    IF (ltimer) CALL timer_start(timer_d2p_prep)

    CALL rbf_vec_interpol_cell( pt_prog_old%vn   ,&! in
      &                         patch            ,&! in
      &                         pt_int_state     ,&! in
      &                         pt_diag%u        ,&! out
      &                         pt_diag%v        ,&! out
      &                         opt_rlstart=rls_c  ,&! in
      &                         opt_rlend  =rle_c  ) ! in

    !
    ! Store old diagnosed fields provisionally for diagnosing later the trends:
    !
!$OMP PARALLEL
!$OMP DO PRIVATE(jb,jk,jc,jcs,jce) ICON_OMP_DEFAULT_SCHEDULE
    DO jb = jbs_c,jbe_c
      !
      CALL get_indices_c(patch, jb,jbs_c,jbe_c, jcs,jce, rls_c,rle_c)
      IF (jcs>jce) CYCLE
      !
      !$ACC PARALLEL DEFAULT(PRESENT)
      !$ACC LOOP GANG VECTOR COLLAPSE(2)
      DO jk = 1,nlev
        DO jc = jcs, jce
          tend% ua(jc,jk,jb) = pt_diag% u   (jc,jk,jb)
          tend% va(jc,jk,jb) = pt_diag% v   (jc,jk,jb)
          tend% ta(jc,jk,jb) = pt_diag% temp(jc,jk,jb)
        END DO
      END DO
      !$ACC END PARALLEL
      !
    END DO ! jb
!$OMP END DO
!$OMP END PARALLEL
    !
    !
    ! For the new state:
    !
    CALL diagnose_pres_temp( p_metrics                ,&
      &                      pt_prog_new              ,&
      &                      pt_prog_new_rcf          ,&
      &                      pt_diag                  ,&
      &                      patch                    ,&
      &                      opt_calc_temp=.TRUE.     ,&
      &                      opt_calc_pres=.TRUE.     ,&
      &                      opt_rlend=min_rlcell_int ,& 
      &                      opt_lconstgrav=upatmo_config(jg)%echam_phy%l_constgrav )

    IF (ltimer) CALL timer_stop(timer_d2p_prep)

    ! - pt_diag%u
    ! - pt_diag%v
    IF (ltimer) CALL timer_start(timer_d2p_sync)
    CALL sync_patch_array( SYNC_E, patch, pt_prog_new%vn )
    IF (ltimer) CALL timer_stop(timer_d2p_sync)
    !
    IF (ltimer) CALL timer_start(timer_d2p_prep)

    CALL rbf_vec_interpol_cell( pt_prog_new%vn   ,&! in
      &                         patch            ,&! in
      &                         pt_int_state     ,&! in
      &                         pt_diag%u        ,&! out
      &                         pt_diag%v        ,&! out
      &                         opt_rlstart=rls_c  ,&! in
      &                         opt_rlend  =rle_c  ) ! in

    IF (ltimer) CALL timer_stop(timer_d2p_prep)
    
    !
    ! Now the old and new prognostic and diagnostic state variables of the dynamical core
    ! are ready to be used in the phyiscs.
    !
    !=====================================================================================


    !=====================================================================================
    !
    ! (3) Copy the new prognostic state and the related diagnostics from the
    !     dynamics state variables to the phyiscs state variables
    !

    ! Loop over cells
    IF (ltimer) CALL timer_start(timer_d2p_couple)

!$OMP PARALLEL
!$OMP DO PRIVATE(jb,jk,jc,jcs,jce) ICON_OMP_DEFAULT_SCHEDULE
    DO jb = jbs_c,jbe_c
      !
      CALL get_indices_c(patch, jb,jbs_c,jbe_c, jcs,jce, rls_c,rle_c)
      IF (jcs>jce) CYCLE
      !
      !$ACC PARALLEL DEFAULT(PRESENT)
      !$ACC LOOP GANG VECTOR COLLAPSE(2)
      DO jk = 1,nlev
        DO jc = jcs, jce
          !
          ! Fill the time dependent physics state variables, which are used by echam:
          !
          ! density
          field%       rho(jc,jk,jb) = pt_prog_new% rho(jc,jk,jb)
          !
          ! air mass
          field%      mair(jc,jk,jb) = pt_prog_new% rho(jc,jk,jb) &
            &                         *field%        dz(jc,jk,jb) &
            ! (deep-atmosphere modification factor for cell volume)
            &                         *deepatmo_vol(jk)
          !
          ! H2O mass (vap+liq+ice)
          field%      mh2o(jc,jk,jb) = ( pt_prog_new_rcf% tracer(jc,jk,jb,iqv)  &
            &                           +pt_prog_new_rcf% tracer(jc,jk,jb,iqc)  &
            &                           +pt_prog_new_rcf% tracer(jc,jk,jb,iqi)) &
            &                         *field% mair(jc,jk,jb)
          !
          ! dry air mass
          field%      mdry(jc,jk,jb) = field% mair(jc,jk,jb) &
            &                         -field% mh2o(jc,jk,jb)
          !
          ! cloud water+ice
          IF (echam_phy_config(jg)%ldrymoist) THEN
            field%    mref(jc,jk,jb) = field% mdry(jc,jk,jb)
            field%    xref(jc,jk,jb) = field% mair(jc,jk,jb) &
              &                       /field% mdry(jc,jk,jb)
          ELSE
            field%    mref(jc,jk,jb) = field% mair(jc,jk,jb)
            field%    xref(jc,jk,jb) = 1._wp
          END IF
          !
          ! vertical velocity in p-system
          ! (deep-atmosphere modification of 'grav' is assumed to be negligible here)
          field%     omega(jc,jk,jb) = -0.5_wp                                                  &
            &                         * (pt_prog_new% w(jc,jk,jb) + pt_prog_new% w(jc,jk+1,jb)) &
            &                         *  pt_prog_new% rho(jc,jk,jb) * grav
          !
          ! Diagnose tendencies from the new and old diagnostic states and the local time step:
          !
          IF (echam_phy_config(jg)%ldcphycpl) THEN
             !
             ! In this case the new state is final:
             ! The total tendency is diagnosed as the difference of the new and old(="now") state.
             ! The old state for ua, va, and ta is provisionally stored in the tendency variables:
             tend% ua    (jc,jk,jb) = (pt_diag% u   (jc,jk,jb) - tend% ua(jc,jk,jb))/dt_loc
             tend% va    (jc,jk,jb) = (pt_diag% v   (jc,jk,jb) - tend% va(jc,jk,jb))/dt_loc
             tend% ta    (jc,jk,jb) = (pt_diag% temp(jc,jk,jb) - tend% ta(jc,jk,jb))/dt_loc
             !
             ! The dynamic tendency can be diagnosed from the total and the old physics tendencies:
             tend% ua_dyn(jc,jk,jb) = tend% ua(jc,jk,jb) - tend% ua_phy(jc,jk,jb)
             tend% va_dyn(jc,jk,jb) = tend% va(jc,jk,jb) - tend% va_phy(jc,jk,jb)
             tend% ta_dyn(jc,jk,jb) = tend% ta(jc,jk,jb) - tend% ta_phy(jc,jk,jb)
             !
             ! Now reset the physics tendencies before entering the physics:
             tend% ua_phy(jc,jk,jb) = 0.0_wp
             tend% va_phy(jc,jk,jb) = 0.0_wp
             tend% ta_phy(jc,jk,jb) = 0.0_wp
             !
          ELSE
             !
             ! In this case the new state is provisional and updated only by dynamics:
             ! The dynamical tendency is diagnosed as the difference of the new and old(="now") state.
             ! The old state for ua, va, and ta is provisionally stored in the tendency variables:
             tend% ua_dyn(jc,jk,jb) = (pt_diag% u   (jc,jk,jb) - tend% ua(jc,jk,jb))/dt_loc
             tend% va_dyn(jc,jk,jb) = (pt_diag% v   (jc,jk,jb) - tend% va(jc,jk,jb))/dt_loc
             tend% ta_dyn(jc,jk,jb) = (pt_diag% temp(jc,jk,jb) - tend% ta(jc,jk,jb))/dt_loc
             !
             ! Initialize the total tendencies, to be computed later:
             tend% ua    (jc,jk,jb) = 0.0_wp
             tend% va    (jc,jk,jb) = 0.0_wp
             tend% ta    (jc,jk,jb) = 0.0_wp
             !
             ! Now reset the physics tendencies before entering the physics:
             tend% ua_phy(jc,jk,jb) = 0.0_wp
             tend% va_phy(jc,jk,jb) = 0.0_wp
             tend% ta_phy(jc,jk,jb) = 0.0_wp
             !
          END IF
          !
        END DO
      END DO
      !$ACC END PARALLEL
      !
      !$ACC PARALLEL DEFAULT(PRESENT)
      !$ACC LOOP GANG VECTOR COLLAPSE(2)
      DO jk = 1,nlev+1
        DO jc = jcs, jce
          !
          field%     wa(jc,jk,jb) = pt_prog_new% w(jc,jk,jb)          !
        END DO
      END DO
      !$ACC END PARALLEL
      !
    END DO ! jb
!$OMP END DO
!$OMP END PARALLEL

    CALL sync_patch_array( SYNC_C, patch, field%wa )

!$OMP PARALLEL
!$OMP DO PRIVATE(jt,jb,jk,jc,jcs,jce) ICON_OMP_DEFAULT_SCHEDULE
    DO jb = jbs_c,jbe_c
      !
      CALL get_indices_c(patch, jb,jbs_c,jbe_c, jcs,jce, rls_c,rle_c)
      IF (jcs>jce) CYCLE
      !
      !$ACC PARALLEL DEFAULT(PRESENT)
      !$ACC LOOP GANG VECTOR COLLAPSE(3)
      DO jt = 1,ntracer
        DO jk = 1,nlev
          DO jc = jcs, jce
            !
            ! Tracer mass
            !
            field%      mtrc(jc,jk,jb,jt)  = pt_prog_new_rcf% tracer(jc,jk,jb,jt) &
                 &                            *field%           mair  (jc,jk,jb)
            !
            ! Tracer mass fraction
            field%      qtrc(jc,jk,jb,jt)  = pt_prog_new_rcf% tracer(jc,jk,jb,jt) &
              &                             *field% xref(jc,jk,jb)

            ! Diagnose tendencies from the new and old states and the local time step:
            !
            IF (echam_phy_config(jg)%ldcphycpl) THEN
               !
               ! In this case the new state is final:
               ! The total tendency is diagnosed as the difference of the new and old(="now") state.
               tend% qtrc    (jc,jk,jb,jt)  = ( pt_prog_new_rcf% tracer(jc,jk,jb,jt)          &
                 &                             -pt_prog_old_rcf% tracer(jc,jk,jb,jt) )/dt_loc &
                 &                           *field% xref(jc,jk,jb)
               !
               ! And the dynamic tendency can be diagnosed from the total and the old physics tendencies:
               tend% qtrc_dyn(jc,jk,jb,jt)  =  tend% qtrc    (jc,jk,jb,jt)  &
                 &                            -tend% qtrc_phy(jc,jk,jb,jt)
               !
               ! Now reset the physics tendencies before entering the physics
               tend% qtrc_phy(jc,jk,jb,jt)  = 0.0_wp
               !
            ELSE
               !
               ! In this case the new state is provisional and updated only by dynamics:
               ! The dynamical tendency is diagnosed as the difference of the new and old(="now") state.
               tend% qtrc_dyn(jc,jk,jb,jt)  = pt_diag% ddt_tracer_adv(jc,jk,jb,jt) &
                 &                           *field% xref(jc,jk,jb)
               !
               ! Initialize the total tendencies, to be computed later:
               tend% qtrc    (jc,jk,jb,jt)  = 0.0_wp
               !
               ! Now reset the physics tendencies before entering the physics
               tend% qtrc_phy(jc,jk,jb,jt)  = 0.0_wp
               !
            END IF
            !
          END DO
        END DO
      END DO
      !$ACC END PARALLEL
      !
    END DO
!$OMP END DO
!$OMP END PARALLEL

    IF (ltimer) CALL timer_stop(timer_d2p_couple)

    !
    !=====================================================================================

    IF (ltimer)  CALL timer_stop (timer_dyn2phy)

    !=====================================================================================
    !
    ! (3) Prepare boundary conditions for ECHAM physics
    !
    IF (ltimer) CALL timer_start(timer_echam_bcs)

    CALL echam_phy_bcs( patch        ,&! in
      &                 datetime_old ,&! in
      &                 dt_loc       ) ! out

    IF (ltimer) CALL timer_stop(timer_echam_bcs)
    !
    !=====================================================================================

    !=====================================================================================
    !
    ! (4) Call echam physics and compute the total physics tendencies.
    !     This includes the atmospheric processes (proper ECHAM) and
    !     the land processes, which are vertically implicitly coupled
    !     to the parameterization of vertical turbulent fluxes.
    !
#ifndef __NO_JSBACH__
    IF (echam_phy_config(jg)%ljsb) THEN
      CALL jsbach_start_timestep(jg)
    END IF
#endif

    IF (ltimer) CALL timer_start(timer_echam_phy)

    ! Like in ECHAM, the subroutine *echam_phy_main* has direct access to the memory
    ! buffers prm_field and prm_tend. 

    CALL echam_phy_main( patch            & ! in
      &                 ,datetime_old     & ! in
      &                 ,dt_loc           ) ! in

    IF (ltimer) CALL timer_stop(timer_echam_phy)

    CALL deallocateDatetime(datetime_old)
    !
    !=====================================================================================

#ifndef __NO_JSBACH__
    IF (echam_phy_config(jg)%ljsb) THEN
      CALL jsbach_finish_timestep(jg, dt_loc)
    END IF
#endif
    !=====================================================================================
    !
    ! (5) Couple to ocean surface if an ocean is present and this is a coupling time step.
    !
    !
    IF ( is_coupled_run() ) THEN
#if defined( _OPENACC )
      CALL warning('GPU:interface_echam_ocean','GPU host synchronization should be removed when port is done!')
      CALL gpu_update_var_list('prm_field_D', .false., jg)
      CALL gpu_update_var_list('prm_tend_D', .false., jg)
#endif

      IF (ltimer) CALL timer_start(timer_coupling)

      CALL interface_echam_ocean( patch , pt_diag )

      IF (ltimer) CALL timer_stop(timer_coupling)

#if defined( _OPENACC )
      CALL warning('GPU:interface_echam_ocean','GPU device synchronization should be removed when port is done!')
      CALL gpu_update_var_list('prm_field_D', .true., jg)
      CALL gpu_update_var_list('prm_tend_D', .true., jg)
#endif
    END IF
    !
    !=====================================================================================

    IF (ltimer) CALL timer_start(timer_phy2dyn)

    !=====================================================================================
    !
    ! (6) Convert physics tendencies to dynamics tendencies
    !
    IF (ltimer) CALL timer_start(timer_p2d_prep)

    !     (a) diagnose again temperature, which is provisionally updated in phyiscs,
    !         from the "new" state after dynamics, so that the temperature field
    !         can be used for updating the model state
    !
    CALL diagnose_pres_temp( p_metrics                ,&
      &                      pt_prog_new              ,&
      &                      pt_prog_new_rcf          ,&
      &                      pt_diag                  ,&
      &                      patch                    ,&
      &                      opt_calc_temp=.TRUE.     ,&
      &                      opt_calc_pres=.FALSE.    ,&
      &                      opt_rlend=min_rlcell_int ,& 
      &                      opt_lconstgrav=upatmo_config(jg)%echam_phy%l_constgrav )

    !     (b) (du/dt|phy, dv/dt|phy) --> dvn/dt|phy
    !
    ALLOCATE(zdudt(nproma,nlev,patch%nblks_c), &
      &      zdvdt(nproma,nlev,patch%nblks_c), &
      &      stat=return_status)
    IF (return_status > 0) THEN
      CALL finish (module_name//method_name, 'ALLOCATE(zdudt,zdvdt)')
    END IF
    !$ACC DATA CREATE( zdudt, zdvdt )

    DO jb = 1, patch%nblks_c
      !$ACC PARALLEL DEFAULT(PRESENT)
      !$ACC LOOP GANG VECTOR COLLAPSE(2)
      DO jk = 1, nlev
        DO jc = 1, nproma
          zdudt(jc,jk,jb) = 0.0_wp
          zdvdt(jc,jk,jb) = 0.0_wp
        END DO
      END DO
      !$ACC END PARALLEL
    END DO

!$OMP PARALLEL
!$OMP DO PRIVATE(jb,jcs,jce) ICON_OMP_DEFAULT_SCHEDULE
    DO jb = jbs_c,jbe_c
      !
      CALL get_indices_c(patch, jb,jbs_c,jbe_c, jcs,jce, rls_c,rle_c)
      IF (jcs>jce) CYCLE
      !
      !$ACC PARALLEL DEFAULT(PRESENT)
      !$ACC LOOP GANG VECTOR COLLAPSE(2)
      DO jk = 1, nlev
        DO jc = jcs, jce
          zdudt(jc,jk,jb) = tend% ua_phy(jc,jk,jb)
          zdvdt(jc,jk,jb) = tend% va_phy(jc,jk,jb)
        END DO
      END DO
      !$ACC END PARALLEL
      !
      !$ACC PARALLEL DEFAULT(PRESENT)
      !$ACC LOOP GANG VECTOR COLLAPSE(2)
      DO jk = 1,nlev+1
        DO jc = jcs, jce
          !
           pt_prog_new% w(jc,jk,jb)=field%     wa(jc,jk,jb)
        END DO
      END DO
      !$ACC END PARALLEL
      !
    END DO
!$OMP END DO NOWAIT
!$OMP END PARALLEL

    CALL sync_patch_array( SYNC_C, patch, pt_prog_new%w )

    IF (ltimer) CALL timer_stop(timer_p2d_prep)

    IF (ltimer) CALL timer_start(timer_p2d_sync)
    CALL sync_patch_array_mult(SYNC_C, patch, 2, zdudt, zdvdt)
    IF (ltimer) CALL timer_stop(timer_p2d_sync)

    IF (ltimer) CALL timer_start(timer_p2d_prep)

!$OMP PARALLEL
!$OMP DO PRIVATE(jb,jk,je,jes,jee,jcn,jbn,zvn1,zvn2) ICON_OMP_DEFAULT_SCHEDULE
    DO jb = jbs_e,jbe_e
      !
      CALL get_indices_e(patch, jb,jbs_e,jbe_e, jes,jee, rls_e,rle_e)
      IF (jes>jee) CYCLE
      !
      !$ACC PARALLEL DEFAULT(PRESENT)
      !$ACC LOOP GANG VECTOR PRIVATE( jcn, jbn, zvn1, zvn2 ) COLLAPSE(2)
      DO jk = 1,nlev
        DO je = jes,jee
          !
          jcn  =   patch%edges%cell_idx(je,jb,1)
          jbn  =   patch%edges%cell_blk(je,jb,1)
          zvn1 =   zdudt(jcn,jk,jbn)*patch%edges%primal_normal_cell(je,jb,1)%v1 &
            &    + zdvdt(jcn,jk,jbn)*patch%edges%primal_normal_cell(je,jb,1)%v2
          !
          jcn  =   patch%edges%cell_idx(je,jb,2)
          jbn  =   patch%edges%cell_blk(je,jb,2)
          zvn2 =   zdudt(jcn,jk,jbn)*patch%edges%primal_normal_cell(je,jb,2)%v1 &
            &    + zdvdt(jcn,jk,jbn)*patch%edges%primal_normal_cell(je,jb,2)%v2
          !
          pt_diag%ddt_vn_phy(je,jk,jb) =   REAL(  pt_int_state%c_lin_e(je,1,jb)*zvn1      &
            &                                   + pt_int_state%c_lin_e(je,2,jb)*zvn2, vp)
          !
        END DO ! je
      END DO ! jk
      !$ACC END PARALLEL
      !
    END DO ! jb
!$OMP END DO NOWAIT
!$OMP END PARALLEL

    !$ACC END DATA
    DEALLOCATE(zdudt, zdvdt)

    IF (ltimer) CALL timer_stop(timer_p2d_prep)
    !
    !=====================================================================================


    !=====================================================================================
    !
    ! (7) Couple dynamics+transport and physics

    IF (ltimer) CALL timer_start(timer_p2d_couple)
    !
    IF (echam_phy_config(jg)%ldcphycpl) THEN
      !
      ! In this case all ECHAM physics is treated as "slow" physics:
      ! - The full physics forcing has been computed for the final "new" state,
      !   which is the "now" state of the next time step, on which the forcing
      !   shall be applied.
      ! - Hence the full phyiscs forcing is passed on and nothing needs to be
      !   done here.
      !
    ELSE
      !
      ! In this case all ECHAM physics is treated as "fast" physics:
      ! - The provisional "new" state is updated with the total phyiscs
      !   tendencies, providing the final "new" state
      ! - The physics forcing that is passed to the dynamical
      !   core must be set to zero

!$OMP PARALLEL
!$OMP DO PRIVATE(jb,jk,je,jes,jee) ICON_OMP_DEFAULT_SCHEDULE
      DO jb = jbs_e,jbe_e
        !
        CALL get_indices_e(patch, jb,jbs_e,jbe_e, jes,jee, rls_e,rle_e)
        IF (jes>jee) CYCLE
        !
        !$ACC PARALLEL DEFAULT(PRESENT)
        !$ACC LOOP GANG VECTOR COLLAPSE(2)
        DO jk = 1, nlev
          DO je = jes, jee
            !
            ! (1) Velocity
            !
            ! Update with the total phyiscs tendencies
            pt_prog_new%vn    (je,jk,jb) =   pt_prog_new%vn    (je,jk,jb)             &
              &                            + pt_diag%ddt_vn_phy(je,jk,jb) * dt_loc
            !
            ! Set physics forcing to zero so that it is not re-applied in the dynamical core
            pt_diag%ddt_vn_phy(je,jk,jb) = 0._wp
            !
          END DO
        END DO
        !$ACC END PARALLEL
        !
      END DO !jb
!$OMP END DO
!$OMP END PARALLEL

IF (lart) jt_end = advection_config(jg)%nname

      ! Loop over cells
!$OMP PARALLEL
!$OMP DO PRIVATE(jt,jb,jk,jc,jcs,jce) ICON_OMP_DEFAULT_SCHEDULE
      DO jb = jbs_c,jbe_c
        !
        CALL get_indices_c(patch, jb,jbs_c,jbe_c, jcs,jce, rls_c,rle_c)
        IF (jcs>jce) CYCLE
        !
        !$ACC PARALLEL DEFAULT(PRESENT)
        !$ACC LOOP GANG VECTOR COLLAPSE(2)
        DO jt = 1,jt_end
          DO jc = jcs, jce
            field% mtrcvi    (jc,jb,jt) = 0.0_wp
            tend%  mtrcvi_phy(jc,jb,jt) = 0.0_wp
          END DO
        END DO
        !$ACC END PARALLEL
        !
        !$ACC PARALLEL DEFAULT(PRESENT)
        !$ACC LOOP SEQ
        DO jk = 1,nlev
          !$ACC LOOP GANG VECTOR COLLAPSE(2)
          DO jt = 1,jt_end
            DO jc = jcs, jce
              !
              ! Diagnose the total tendencies
              tend% qtrc      (jc,jk,jb,jt) = tend% qtrc_dyn(jc,jk,jb,jt)  &
                &                            +tend% qtrc_phy(jc,jk,jb,jt)
              !
              ! (2.1) Tracer mixing ratio with respect to dry air
              !
              ! tracer mass tendency
              tend% mtrc_phy  (jc,jk,jb,jt) = tend% qtrc_phy(jc,jk,jb,jt) &
                &                            *field% mref(jc,jk,jb)
              !
              ! tracer path tendency
              ! DA this guy prevents collapsing loops!!
              ! DA TODO: try this with atomic. nlev is not too big, it may (?) work
              tend% mtrcvi_phy(jc,   jb,jt) = tend% mtrcvi_phy(jc,   jb,jt) &
                &                            +tend% mtrc_phy  (jc,jk,jb,jt)
              !
              ! If the physics tendency is /= 0 then change the tracer mass
              ! and optionally check and correct negative values.
              IF (tend% mtrc_phy  (jc,jk,jb,jt) /= 0.0_wp) THEN
                  !
                  ! new tracer mass
                  field% mtrc     (jc,jk,jb,jt) = field% mtrc(jc,jk,jb,jt) &
                    &                            +tend% mtrc_phy(jc,jk,jb,jt) &
                    &                            *dt_loc
                  !
                  ! Handling of negative tracer mass coming from physics
                  !   qtrc as well as other fields are derived from mtrc.
                  !   Therefore check mtrc for negative values.
                  !
                  IF (echam_phy_config(jg)%iqneg_p2d /= 0) THEN
                    IF (field% mtrc(jc,jk,jb,jt) < 0.0_wp) THEN
#ifndef _OPENACC
                        IF (echam_phy_config(jg)%iqneg_p2d == 1 .OR. echam_phy_config(jg)%iqneg_p2d == 3) THEN
                          CALL print_value('grid   index jg',jg)
                          CALL print_value('tracer index jt',jt)
                          CALL print_value('level  index jk',jk)
                          CALL print_value('pressure   [Pa]',field% pfull(jc,jk,jb))
                          CALL print_value('longitude [deg]',field% clon(jc,jb)*rad2deg)
                          CALL print_value('latitude  [deg]',field% clat(jc,jb)*rad2deg)
                          CALL print_value('field%mtrc     ',field% mtrc(jc,jk,jb,jt))
                        END IF
#endif
                        IF (echam_phy_config(jg)%iqneg_p2d == 2 .OR. echam_phy_config(jg)%iqneg_p2d == 3) THEN
                          field% mtrc(jc,jk,jb,jt) = 0.0_wp
                        END IF
                    END IF
                  END IF
                  !
              END IF
              !
              ! new tracer path
              ! DA this guy prevents collapsing loops!!
              ! DA TODO: try this with atomic. nlev is not too big, it may (?) work
              field% mtrcvi   (jc,   jb,jt) = field% mtrcvi  (jc,   jb,jt) &
                &                            +field% mtrc    (jc,jk,jb,jt)
              !
            END DO
          END DO
        END DO
        !$ACC END PARALLEL
        !
      END DO
!$OMP END DO
!$OMP END PARALLEL

    ! Loop over cells
!$OMP PARALLEL
!$OMP DO PRIVATE(jb,jk,jc,jcs,jce) ICON_OMP_DEFAULT_SCHEDULE
      DO jb = jbs_c,jbe_c
        !
        CALL get_indices_c(patch, jb,jbs_c,jbe_c, jcs,jce, rls_c,rle_c)
        IF (jcs>jce) CYCLE
        !
        !$ACC PARALLEL DEFAULT(PRESENT)
        !$ACC LOOP GANG VECTOR
        DO jc = jcs, jce
          ! initialize vertical integrals
          field% mh2ovi(jc,jb) = 0.0_wp
          field% mairvi(jc,jb) = 0.0_wp
          field% mdryvi(jc,jb) = 0.0_wp
          field% mrefvi(jc,jb) = 0.0_wp
        END DO
        !$ACC END PARALLEL
        !
        !$ACC PARALLEL DEFAULT(PRESENT)
        !$ACC LOOP SEQ
        DO jk = 1,nlev
          !$ACC LOOP GANG VECTOR
          DO jc = jcs, jce
            !
            ! new h2o mass
            field% mh2o  (jc,jk,jb) = field% mtrc (jc,jk,jb,iqv) &
              &                      +field% mtrc (jc,jk,jb,iqc) &
              &                      +field% mtrc (jc,jk,jb,iqi)
            !
            IF (echam_phy_config(jg)%ldrymoist) THEN
              !
              ! new air mass
              field%       mair(jc,jk,jb) = field% mref(jc,jk,jb) &
                &                          +field% mh2o(jc,jk,jb)
              !
              ! new density
              field%       rho (jc,jk,jb) = field% mair(jc,jk,jb) &
                &                          /field% dz  (jc,jk,jb) &
                ! (deep-atmosphere modification factor for cell volume)
                &                          /deepatmo_vol(jk)
              !
              ! new density
              pt_prog_new% rho (jc,jk,jb) = field% mair(jc,jk,jb) &
                &                          /field% dz  (jc,jk,jb) &
                ! (deep-atmosphere modification factor for cell volume)
                &                          /deepatmo_vol(jk)
              !
            ELSE
              !
              ! new dry air mass
              field%       mdry(jc,jk,jb) = field% mref(jc,jk,jb) &
                &                          -field% mh2o(jc,jk,jb)
              !              
            END IF
            !
            ! h2o path
            ! DA these guys prevent collapsing loops!!
            ! DA TODO: figure out how to best optimize that
            field% mh2ovi(jc,   jb) = field% mh2ovi(jc,   jb) &
                &                    +field% mh2o  (jc,jk,jb)
            !
            ! air path
            field% mairvi(jc,   jb) = field% mairvi(jc,   jb) &
                &                    +field% mair  (jc,jk,jb)
            !
            ! dry air path
            field% mdryvi(jc,   jb) = field% mdryvi(jc,   jb) &
              &                      +field% mdry  (jc,jk,jb)
            !
            ! reference air path
            field% mrefvi(jc,   jb) = field% mrefvi(jc,   jb) &
              &                      +field% mref  (jc,jk,jb)
            !
          END DO
        END DO
        !$ACC END PARALLEL
        !
      END DO
!$OMP END DO
!$OMP END PARALLEL

      ! Loop over cells
!$OMP PARALLEL
!$OMP DO PRIVATE(jt,jb,jk,jc,jcs,jce) ICON_OMP_DEFAULT_SCHEDULE
      DO jb = jbs_c,jbe_c
        !
        CALL get_indices_c(patch, jb,jbs_c,jbe_c, jcs,jce, rls_c,rle_c)
        IF (jcs>jce) CYCLE
        !
        !$ACC PARALLEL DEFAULT(PRESENT)
        !$ACC LOOP GANG VECTOR COLLAPSE(3)
        DO jt =1,jt_end 
          DO jk = 1,nlev
            DO jc = jcs, jce
              !
              ! new tracer mass fraction with respect to dry air
              field%           qtrc   (jc,jk,jb,jt)  = field%  mtrc(jc,jk,jb,jt) &
                &                                     /field%  mref(jc,jk,jb)
              !
              IF (echam_phy_config(jg)%ldrymoist) THEN
                 ! in this case mtrc or mair or both may have changed, and
                 ! terefore always re-compute the tracer variable
                 pt_prog_new_rcf% tracer (jc,jk,jb,jt)  = field%  mtrc(jc,jk,jb,jt) &
                   &                                     /field%  mair(jc,jk,jb)
                 !
              ELSE
                 ! in this case mair is unchanged, and the tracer variable
                 ! is re-computed only if the mtrc is changed due to a physical
                 ! tendency so that changes of only numerical origin are avoided
                 IF (tend% mtrc_phy  (jc,jk,jb,jt) /= 0.0_wp) THEN
                    pt_prog_new_rcf% tracer (jc,jk,jb,jt)  = field%  mtrc(jc,jk,jb,jt) &
                      &                                     /field%  mair(jc,jk,jb)
                 END IF
                 !
              END IF
              !
            END DO
          END DO
        END DO
        !$ACC END PARALLEL
        !
      END DO   
!$OMP END DO
!$OMP END PARALLEL

IF (lart) THEN
!$OMP PARALLEL
!$OMP DO PRIVATE(jt,jb,jk,jc,jcs,jce) ICON_OMP_DEFAULT_SCHEDULE
    DO jb = jbs_c,jbe_c

      CALL get_indices_c(patch, jb,jbs_c,jbe_c, jcs,jce, rls_c,rle_c)
      
      DO jt = jt_end+1,ntracer
        DO jk = 1,nlev
          DO jc = jcs, jce

              pt_prog_new_rcf% tracer(jc,jk,jb,jt) = prm_field(jg)%qtrc(jc,jk,jb,jt)  +prm_tend(jg)%qtrc_phy(jc,jk,jb,jt)*dt_loc

          ENDDO
        ENDDO
      ENDDO
    ENDDO
!$OMP END DO
!$OMP END PARALLEL
ENDIF


!$OMP PARALLEL
!$OMP DO PRIVATE(jb,jk,jc,jcs,jce,z_qsum,z_exner) ICON_OMP_DEFAULT_SCHEDULE
      DO jb = jbs_c,jbe_c
        !
        CALL get_indices_c(patch, jb,jbs_c,jbe_c, jcs,jce, rls_c,rle_c)
        IF (jcs>jce) CYCLE
        !
        !$ACC PARALLEL DEFAULT(PRESENT)
        !$ACC LOOP GANG VECTOR PRIVATE( z_qsum, z_exner ) COLLAPSE(2)
        DO jk = 1,nlev
          DO jc = jcs, jce
            !
            ! Diagnose the total tendencies
            tend% ua(jc,jk,jb) = tend% ua_dyn(jc,jk,jb) + tend% ua_phy(jc,jk,jb)
            tend% va(jc,jk,jb) = tend% va_dyn(jc,jk,jb) + tend% va_phy(jc,jk,jb)
            tend% ta(jc,jk,jb) = tend% ta_dyn(jc,jk,jb) + tend% ta_phy(jc,jk,jb)
            !
            ! Re-compute new exner, tempv and theta_v only if physics tendencies
            ! of temperature and water traces are non-zero in order to avoid
            ! purely numerical changes.
            IF (      tend% ta_phy   (jc,jk,jb)     /= 0.0_wp &
               & .OR. tend% mtrc_phy (jc,jk,jb,iqv) /= 0.0_wp &
               & .OR. tend% mtrc_phy (jc,jk,jb,iqc) /= 0.0_wp &
               & .OR. tend% mtrc_phy (jc,jk,jb,iqi) /= 0.0_wp ) THEN
               !
               ! (3) Exner function and virtual potential temperature
               !
               ! (a) Update T, then compute Temp_v, Exner and Theta_v
               !
               pt_diag% temp (jc,jk,jb) =   pt_diag% temp  (jc,jk,jb)             &
                 &                        + tend%    ta_phy(jc,jk,jb) * dt_loc
               !
               z_qsum = SUM(pt_prog_new_rcf%tracer(jc,jk,jb,advection_config(jg)%trHydroMass%list))
               !
               pt_diag% tempv(jc,jk,jb) =   pt_diag%temp(jc,jk,jb)                                            &
                 &                       * ( 1._wp +  vtmpc1 * pt_prog_new_rcf% tracer(jc,jk,jb,iqv) - z_qsum)
               !
               ! Save provisional "new" exner from the slow-physics-forced dynamics
               z_exner = pt_prog_new% exner(jc,jk,jb)
               !
               ! Compute final new exner
               pt_prog_new% exner(jc,jk,jb) = EXP(rd_o_cpd*LOG(rd/p0ref * pt_prog_new% rho(jc,jk,jb) * pt_diag% tempv(jc,jk,jb)))
               !
               ! Add exner change from fast phyiscs to exner_pr in order to avoid unphysical sound wave generation
               pt_diag% exner_pr(jc,jk,jb)  = pt_diag% exner_pr(jc,jk,jb) + pt_prog_new% exner(jc,jk,jb) - z_exner
               !
!!$               ! (b) Update Exner, then compute Temp_v
!!$               !
!!$               pt_prog_new%exner(jc,jk,jb) = pt_prog_new% exner(jc,jk,jb)                 &
!!$                 &                         + pt_diag% ddt_exner_phy(jc,jk,jb) * dt_loc
!!$               pt_diag%exner_old(jc,jk,jb) = pt_diag% exner_old(jc,jk,jb)                 &
!!$                 &                         + pt_diag% ddt_exner_phy(jc,jk,jb) * dt_loc
!!$               !
!!$               pt_diag%tempv(jc,jk,jb) = EXP(LOG(pt_prog_new%exner(jc,jk,jb)/rd_o_cpd)) &
!!$                 &                     / (pt_prog_new%rho(jc,jk,jb)*rd/p0ref)
!!$               !
               !
               ! (a) and (b) Compute Theta_v
               !
               pt_prog_new% theta_v(jc,jk,  jb) = pt_diag% tempv(jc,jk,jb) / pt_prog_new% exner(jc,jk,jb)
               !
            END IF
            !
            ! Set physics forcing to zero so that it is not re-applied in the dynamical core
            pt_diag% ddt_exner_phy(jc,jk,jb) = 0._wp
            !
            ! Additionally use this loop also to set the dynamical exner increment to zero.
            ! (It is accumulated over one advective time step in solve_nh)
            pt_diag% exner_dyn_incr(jc,jk,jb) = 0._wp
            !
        END DO
      END DO
      !$ACC END PARALLEL
      !
    END DO !jb
!$OMP END DO
!$OMP END PARALLEL
    END IF

    IF (ltimer) CALL timer_stop(timer_p2d_couple)
    !
    !=====================================================================================

    !=====================================================================================
    !
    ! Finally do some synchronization for the next dynamics and transport time step(s)
    !
    IF (ltimer) CALL timer_start(timer_p2d_sync)

    CALL sync_patch_array_mult( SYNC_E, patch, 1, pt_prog_new%vn )

    IF      (lhdiff_rcf .AND. diffusion_config(jg)%lhdiff_w) THEN
      CALL sync_patch_array_mult( SYNC_C                       ,&
        &                         patch                        ,&
        &                         ntracer+5                    ,&
        &                         pt_prog_new%w                ,&
        &                         pt_prog_new%rho              ,&
        &                         pt_diag%exner_pr             ,&
        &                         pt_prog_new%exner            ,&
        &                         pt_prog_new%theta_v          ,&
        &                         f4din=pt_prog_new_rcf%tracer )
    ELSE IF (lhdiff_rcf) THEN
      CALL sync_patch_array_mult( SYNC_C                       ,&
        &                         patch                        ,&
        &                         ntracer+4                    ,&
        &                         pt_prog_new%rho              ,&
        &                         pt_diag%exner_pr             ,&
        &                         pt_prog_new%exner            ,&
        &                         pt_prog_new%theta_v          ,&
        &                         f4din=pt_prog_new_rcf%tracer )
    ELSE
      CALL sync_patch_array_mult( SYNC_C                       ,&
        &                         patch                        ,&
        &                         ntracer+3                    ,&
        &                         pt_prog_new%rho              ,&
        &                         pt_prog_new%exner            ,&
        &                         pt_prog_new%theta_v          ,&
        &                         f4din=pt_prog_new_rcf%tracer )
    ENDIF

    !$ACC END DATA

    IF (ltimer) CALL timer_stop(timer_p2d_sync)
    !
    !=====================================================================================

    NULLIFY(field)
    NULLIFY(tend)

    IF (ltimer) CALL timer_stop(timer_phy2dyn)

    !=====================================================================================
    !
    ! Now the final new state (pt_prog_new/pt_prog_new_rcf) and
    ! the slow-physics forcing based on this new state are ready.
    ! The latter is zero if echam_phy_config%ldcphycpl=.FALSE.
    !
    !=====================================================================================

  END SUBROUTINE interface_iconam_echam
  !----------------------------------------------------------------------------

<<<<<<< HEAD
  SUBROUTINE gpu_d2h_iconam_echam(patch)
    USE mo_dynamics_config,          ONLY: nnow,nnew, nnow_rcf, nnew_rcf
    TYPE(t_patch)         , INTENT(inout), TARGET :: patch           !< grid/patch info
    INTEGER :: jg

    jg = patch%id

    !$ACC UPDATE HOST( patch%edges%cell_idx, patch%edges%primal_normal_cell )

#if defined( _OPENACC )
      CALL warning('GPU:interface_iconam_echam','GPU host synchronization should be removed when port is done!')
      CALL gpu_update_var_list('nh_state_prog_of_domain_', .false., domain=jg, substr='_and_timelev_', timelev=nnow(jg))
      CALL gpu_update_var_list('nh_state_prog_of_domain_', .false., domain=jg, substr='_and_timelev_', timelev=nnow_rcf(jg))
      CALL gpu_update_var_list('nh_state_prog_of_domain_', .false., domain=jg, substr='_and_timelev_', timelev=nnew(jg))
      CALL gpu_update_var_list('nh_state_prog_of_domain_', .false., domain=jg, substr='_and_timelev_', timelev=nnew_rcf(jg))
      CALL gpu_update_var_list('nh_state_diag_of_domain_', .false., domain=jg )
      CALL gpu_update_var_list('prm_field_D', .false., domain=jg)
      CALL gpu_update_var_list('prm_tend_D', .false., domain=jg)
#endif

  END SUBROUTINE gpu_d2h_iconam_echam

=======
>>>>>>> af95d9eb
END MODULE mo_interface_iconam_echam<|MERGE_RESOLUTION|>--- conflicted
+++ resolved
@@ -1342,29 +1342,4 @@
   END SUBROUTINE interface_iconam_echam
   !----------------------------------------------------------------------------
 
-<<<<<<< HEAD
-  SUBROUTINE gpu_d2h_iconam_echam(patch)
-    USE mo_dynamics_config,          ONLY: nnow,nnew, nnow_rcf, nnew_rcf
-    TYPE(t_patch)         , INTENT(inout), TARGET :: patch           !< grid/patch info
-    INTEGER :: jg
-
-    jg = patch%id
-
-    !$ACC UPDATE HOST( patch%edges%cell_idx, patch%edges%primal_normal_cell )
-
-#if defined( _OPENACC )
-      CALL warning('GPU:interface_iconam_echam','GPU host synchronization should be removed when port is done!')
-      CALL gpu_update_var_list('nh_state_prog_of_domain_', .false., domain=jg, substr='_and_timelev_', timelev=nnow(jg))
-      CALL gpu_update_var_list('nh_state_prog_of_domain_', .false., domain=jg, substr='_and_timelev_', timelev=nnow_rcf(jg))
-      CALL gpu_update_var_list('nh_state_prog_of_domain_', .false., domain=jg, substr='_and_timelev_', timelev=nnew(jg))
-      CALL gpu_update_var_list('nh_state_prog_of_domain_', .false., domain=jg, substr='_and_timelev_', timelev=nnew_rcf(jg))
-      CALL gpu_update_var_list('nh_state_diag_of_domain_', .false., domain=jg )
-      CALL gpu_update_var_list('prm_field_D', .false., domain=jg)
-      CALL gpu_update_var_list('prm_tend_D', .false., domain=jg)
-#endif
-
-  END SUBROUTINE gpu_d2h_iconam_echam
-
-=======
->>>>>>> af95d9eb
 END MODULE mo_interface_iconam_echam