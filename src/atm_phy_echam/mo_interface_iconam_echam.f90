!>
!!
!!----------------------------------------------------------------------
!! This module provides the interface between dynamics+transport and
!! echam physics and controls the coupling procedure dependent on the
!! switch echam_phy_config%idcphycpl.
!!
!! @author Marco Giorgetta (MPI-M)
!!
!!----------------------------------------------------------------------
!!
!! @brief Interface between ICONAM dynamics+transport and ECHAM physics
!!
!! The coupling mechanism is controlled by echam_phy_config%idcphycpl:
!!
!! idcphycpl = 1: The whole physics is treated as "fast" phyiscs.
!!                The physics tendencies are computed from the
!!                provisional state reached after dynamics&transport
!!                and the full physics tendencies are then used to
!!                update and reach the final new state
!!
!! idcphycpl = 2: The whole physics is treated as "slow" phyiscs.
!!                The state after dynamics+transport is the final
!!                state for which the full phyiscs tandencies are
!!                computed. These will be used in the following
!!                timestep as forcing for the dynamics and for
!!                updating tracers after the transport.
!!
!!
!! @par Revision History
!!  first implementation by Marco Giorgetta, MPI-M (2014-03-27)
!!
!! @par Copyright
!! 2002-2014 by DWD and MPI-M
!! This software is provided for non-commercial use only.
!! See the LICENSE and the WARRANTY conditions.
!!
!! @par License
!! The use of ICON is hereby granted free of charge for an unlimited time,
!! provided the following rules are accepted and applied:
!! <ol>
!! <li> You may use or modify this code for your own non commercial and non
!!      violent purposes.
!! <li> The code may not be re-distributed without the consent of the authors.
!! <li> The copyright notice and statement of authorship must appear in all
!!      copies.
!! <li> You accept the warranty conditions (see WARRANTY).
!! <li> In case you intend to use the code commercially, we oblige you to sign
!!      an according license agreement with DWD and MPI-M.
!! </ol>
!!
!! @par Warranty
!! This code has been tested up to a certain level. Defects and weaknesses,
!! which may be included in the code, do not establish any warranties by the
!! authors.
!! The authors do not make any warranty, express or implied, or assume any
!! liability or responsibility for the use, acquisition or application of this
!! software.
!!

!----------------------------
#include "omp_definitions.inc"
!----------------------------

MODULE mo_interface_iconam_echam

  USE mo_kind                  ,ONLY: wp
  USE mo_exception             ,ONLY: finish

  USE mo_impl_constants        ,ONLY: min_rlcell_int, grf_bdywidth_c, grf_bdywidth_e

  USE mo_coupling_config       ,ONLY: is_coupled_run
  USE mo_parallel_config       ,ONLY: nproma
  USE mo_run_config            ,ONLY: nlev, ntracer, iqv, iqc, iqi
  USE mo_nonhydrostatic_config ,ONLY: lhdiff_rcf
  USE mo_diffusion_config      ,ONLY: diffusion_config
  USE mo_echam_phy_config      ,ONLY: echam_phy_config

  USE mo_model_domain          ,ONLY: t_patch
  USE mo_intp_data_strc        ,ONLY: t_int_state
  USE mo_intp_rbf              ,ONLY: rbf_vec_interpol_cell

  USE mo_loopindices           ,ONLY: get_indices_c, get_indices_e
  USE mo_sync                  ,ONLY: sync_c, sync_e, sync_patch_array, sync_patch_array_mult

  USE mo_nonhydro_types        ,ONLY: t_nh_prog, t_nh_diag, t_nh_metrics
  USE mo_nh_diagnose_pres_temp ,ONLY: diagnose_pres_temp
  USE mo_physical_constants    ,ONLY: rd, p0ref, rd_o_cpd, vtmpc1, grav

<<<<<<< HEAD
  USE mo_datetime              ,ONLY: t_datetime, add_time
=======
  USE mtime                    ,ONLY: datetime, deallocateDatetime
>>>>>>> 05d122fc
  USE mo_echam_phy_memory      ,ONLY: prm_field, prm_tend
  USE mo_echam_phy_bcs         ,ONLY: echam_phy_bcs_global
  USE mo_echam_phy_main        ,ONLY: echam_phy_main
  USE mo_interface_echam_ocean ,ONLY: interface_echam_ocean
  
#ifndef __NO_JSBACH__
  USE mo_jsb_interface         ,ONLY: jsbach_start_timestep, jsbach_finish_timestep
#endif
  
  USE mo_timer                 ,ONLY: ltimer, timer_start, timer_stop,           &
    &                                 timer_dyn2phy, timer_d2p_prep, timer_d2p_sync, timer_d2p_couple, &
    &                                 timer_echam_bcs, timer_echam_phy, timer_coupling,                &
    &                                 timer_phy2dyn, timer_p2d_prep, timer_p2d_sync, timer_p2d_couple

  IMPLICIT NONE

  PRIVATE

  PUBLIC :: interface_iconam_echam

  CHARACTER(len=*), PARAMETER :: module_name = 'mo_interface_iconam_echam'

CONTAINS
  !
  !-----------------------------------------------------------------------
  !
  !  This subroutine works as interface between dynamics+transport and
  !  echam physics.
  !
  !  Marco Giorgetta, MPI-M, 2014
  !
  SUBROUTINE interface_iconam_echam( dtadv_loc        ,& !in
    &                                mtime_current    ,& !in
    &                                patch            ,& !in
    &                                pt_int_state     ,& !in
    &                                p_metrics        ,& !in
    &                                pt_prog_new      ,& !inout
    &                                pt_prog_new_rcf  ,& !inout
    &                                pt_diag          )  !inout

    !
    !> Arguments:
    !
    REAL(wp)              , INTENT(in)            :: dtadv_loc       !< advective time step
<<<<<<< HEAD
    TYPE(t_datetime)      , INTENT(in)            :: datetime        !< date and time of end of this time step
=======
    TYPE(datetime),          POINTER              :: mtime_current
>>>>>>> 05d122fc

    TYPE(t_patch)         , INTENT(in)   , TARGET :: patch           !< grid/patch info
    TYPE(t_int_state)     , INTENT(in)   , TARGET :: pt_int_state    !< interpolation state
    TYPE(t_nh_metrics)    , INTENT(in)            :: p_metrics

    TYPE(t_nh_diag)       , INTENT(inout), TARGET :: pt_diag         !< diagnostic variables
    TYPE(t_nh_prog)       , INTENT(inout), TARGET :: pt_prog_new     !< progn. vars after dynamics  for wind, temp. rho, ...
    TYPE(t_nh_prog)       , INTENT(inout), TARGET :: pt_prog_new_rcf !< progn. vars after advection for tracers

    ! Local array bounds

    INTEGER  :: i_nchdom             !< number of child patches
    INTEGER  :: i_startblk, i_endblk
    INTEGER  :: rl_start, rl_end
    INTEGER  :: jg                   !< grid index
    INTEGER  :: jc, jcs, jce         !< cell in row index, start and end indices
    INTEGER  :: je, jes, jee         !< edge in row index, start and end indices
    INTEGER  :: jk                   !< level in column index
    INTEGER  :: jb, jbs, jbe         !< row in block index, start and end indices
    INTEGER  :: jcn,jbn              !< jc and jb of neighbor cells sharing an edge je
    INTEGER  :: jt                   !< tracer index

    ! Local variables

    REAL(wp) :: z_exner              !< to save provisional new exner
    REAL(wp) :: z_qsum               !< summand of virtual increment
!!$    REAL(wp) :: z_ddt_qsum           !< summand of virtual increment

    REAL(wp) :: zvn1, zvn2
    REAL(wp), POINTER :: zdudt(:,:,:), zdvdt(:,:,:)

    LOGICAL  :: ltrig_rad
<<<<<<< HEAD
    TYPE(t_datetime)  :: datetime_old !< date and time of start of this time step
=======
>>>>>>> 05d122fc

    INTEGER  :: return_status

    ! Local parameters

    CHARACTER(*), PARAMETER :: method_name = "interface_iconam_echam"

    TYPE(datetime), POINTER             :: mtime_radtran

    !-------------------------------------------------------------------------------------

    IF (ltimer) CALL timer_start(timer_dyn2phy)

    ! Inquire current grid level and the total number of grid cells
    i_nchdom = MAX(1,patch%n_childdom)
    rl_start = grf_bdywidth_c+1
    rl_end   = min_rlcell_int

    i_startblk = patch%cells%start_blk(rl_start,1)
    i_endblk   = patch%cells%end_blk(rl_end,i_nchdom)

    jg    = patch%id

    !=====================================================================================
    !
    ! (1) Complete prognostic and diagnostic state as needed for the computation
    !     of the phyiscs tendendies.
    !
    !     idcphycpl = 1 : fast physics coupling, dynamics and physics update sequentially
    !     idcphycpl = 2 : slow physics coupling, dynamics uses physics forcing for updating
    !
    !
    ! Update prognostic variables
    !
    IF (ltimer) CALL timer_start(timer_d2p_prep)

    SELECT CASE (echam_phy_config%idcphycpl)
      !
    CASE (1) ! idcphycpl
      ! In this case all ECHAM physics is treated as "fast" physics.
      ! Nothing needs to be updated here.
      !
    CASE (2) ! idcphycpl
      ! In this case all ECHAM physics is treated as "slow" physics.
      ! The provisional "new" tracer state, resulting from the advection
      ! step, still needs to be updated with the physics tracer tendencies
      ! computed by the physics called at the end of the previous time step
      ! for the then final "new" state that is used in this time step as
      ! the "now" state for the dynamics and advection.
      ! (The physics tendencies for the other variables have been used
      ! already in the dynamical core.)
      !
!$OMP PARALLEL
!$OMP DO PRIVATE(jt,jb,jk,jc,jcs,jce) ICON_OMP_DEFAULT_SCHEDULE
      DO jt = 1,ntracer
        DO jb = i_startblk,i_endblk
          CALL get_indices_c(patch, jb,i_startblk,i_endblk, jcs,jce, rl_start, rl_end)
          DO jk = 1,nlev
            DO jc = jcs, jce
              !
              pt_prog_new_rcf%tracer(jc,jk,jb,jt) =   pt_prog_new_rcf%tracer(jc,jk,jb,jt)             &
                &                                   + prm_tend(jg)% qtrc_phy(jc,jk,jb,jt) * dtadv_loc
              !
            END DO
          END DO
        END DO
      END DO
!$OMP END DO
!$OMP END PARALLEL
      !
    END SELECT ! idcphycpl

    ! Diagnostics
    !
    ! - pt_diag%tempv
    ! - pt_diag%temp
    ! - pt_diag%pres_sfc   surface pressure filtered to remove sound waves, see diagnose_pres_temp
    ! - pt_diag%pres_ifc   hydrostatic pressure at layer interface
    ! - pt_diag%pres       hydrostatic pressure at layer midpoint = SQRT(upper pres_ifc * lower pres_ifc)
    ! - pt_diag%dpres_mc   pressure thickness of layer
    !
    CALL diagnose_pres_temp( p_metrics                ,&
      &                      pt_prog_new              ,&
      &                      pt_prog_new_rcf          ,&
      &                      pt_diag                  ,&
      &                      patch                    ,&
      &                      opt_calc_temp=.TRUE.     ,&
      &                      opt_calc_pres=.TRUE.     ,&
      &                      opt_rlend=min_rlcell_int )

    IF (ltimer) CALL timer_stop(timer_d2p_prep)
    !
    ! - pt_diag%u
    ! - pt_diag%v
    IF (ltimer) CALL timer_start(timer_d2p_sync)
    CALL sync_patch_array( SYNC_E, patch, pt_prog_new%vn )
    IF (ltimer) CALL timer_stop(timer_d2p_sync)
    !
    IF (ltimer) CALL timer_start(timer_d2p_prep)

    CALL rbf_vec_interpol_cell( pt_prog_new%vn       ,&! in
      &                         patch                ,&! in
      &                         pt_int_state         ,&! in
      &                         pt_diag%u            ,&! out
      &                         pt_diag%v            ,&! out
      &                         opt_rlstart=rl_start ,&! in
      &                         opt_rlend  =rl_end   ) ! in

    IF (ltimer) CALL timer_stop(timer_d2p_prep)
    !
    ! Now the new prognostic and diagnostic state variables (pt_prog_new, pt_prog_new_rcf,
    ! pt_diag) of the dynamical core are ready to be used in the phyiscs.
    !
    ! idcphycpl = 1: This is the provisional "new" state that still needs to be
    !                updated by the physics to obtain the final "new" state.
    !
    ! idcphycpl = 2: This is the final "new" state, for which the phyiscs
    !                forcing is computed that will be applied in the next
    !                dynamical step(s) (pt_diag%ddt_exner_phy) and advection
    !                step (pt_diag%ddt_vn_phy, see above).
    !
    !=====================================================================================


    !=====================================================================================
    !
    ! (2) Copy the new prognostic state and the related diagnostics from the
    !     dynamics state variables to the phyiscs state variables
    !

    ! Loop over cells
    IF (ltimer) CALL timer_start(timer_d2p_couple)

!$OMP PARALLEL
!$OMP DO PRIVATE(jb,jk,jc,jcs,jce) ICON_OMP_DEFAULT_SCHEDULE
    DO jb = i_startblk,i_endblk
      CALL get_indices_c(patch, jb,i_startblk,i_endblk, jcs,jce, rl_start, rl_end)
      DO jk = 1,nlev
        DO jc = jcs, jce

          ! Fill the physics state variables, which are used by echam:
          !
          prm_field(jg)%        zf(jc,jk,jb)     = p_metrics%        z_mc(jc,jk,jb)
          prm_field(jg)%        dz(jc,jk,jb)     = p_metrics% ddqz_z_full(jc,jk,jb)
          prm_field(jg)%      geom(jc,jk,jb)     = p_metrics%  geopot_agl(jc,jk,jb)
          !
          prm_field(jg)%         u(jc,jk,jb)     = pt_diag%    u(jc,jk,jb)
          prm_field(jg)%         v(jc,jk,jb)     = pt_diag%    v(jc,jk,jb)
          prm_field(jg)%       vor(jc,jk,jb)     = pt_diag%  vor(jc,jk,jb)
          !
          prm_field(jg)%      temp(jc,jk,jb)     = pt_diag% temp(jc,jk,jb)
          prm_field(jg)%        tv(jc,jk,jb)     = pt_diag% tempv(jc,jk,jb)
          !
          prm_field(jg)% presm_old(jc,jk,jb)     = pt_diag%  pres(jc,jk,jb)
          prm_field(jg)% presm_new(jc,jk,jb)     = pt_diag%  pres(jc,jk,jb)
          !
          ! Air mass
          prm_field(jg)%       mair(jc,jk,jb)    = pt_prog_new %         rho(jc,jk,jb) &
            &                                     *prm_field(jg)%         dz(jc,jk,jb)
          !
          ! H2O mass (vap+liq+ice)
          prm_field(jg)%      mh2o(jc,jk,jb)     = ( pt_prog_new_rcf% tracer(jc,jk,jb,iqv)  &
            &                                       +pt_prog_new_rcf% tracer(jc,jk,jb,iqc)  &
            &                                       +pt_prog_new_rcf% tracer(jc,jk,jb,iqi)) &
            &                                      *prm_field(jg)%      mair(jc,jk,jb)
          !
          ! Dry air mass
          prm_field(jg)%      mdry(jc,jk,jb)     = prm_field(jg)%       mair(jc,jk,jb) &
            &                                     -prm_field(jg)%       mh2o(jc,jk,jb)
          !
          ! cloud water+ice
          IF (echam_phy_config%ldrymoist) THEN
            prm_field(jg)%        qx(jc,jk,jb)     = ( pt_prog_new_rcf% tracer(jc,jk,jb,iqc)  &
              &                                       +pt_prog_new_rcf% tracer(jc,jk,jb,iqi)) &
              &                                      *prm_field(jg)%      mair(jc,jk,jb)      &
              &                                      /prm_field(jg)%      mdry(jc,jk,jb)
          ELSE
            prm_field(jg)%        qx(jc,jk,jb)     = ( pt_prog_new_rcf% tracer(jc,jk,jb,iqc)  &
              &                                       +pt_prog_new_rcf% tracer(jc,jk,jb,iqi))
          END IF
          !
          ! vertical velocity in p-system
          prm_field(jg)%     omega(jc,jk,jb)     = -0.5_wp                                               &
            &                                      * (pt_prog_new%w(jc,jk,jb)+pt_prog_new%w(jc,jk+1,jb)) &
            &                                      * pt_prog_new%rho(jc,jk,jb) * grav
          !
          ! Tendencies passed to the ECHAM physics for internal upating are set to 0
          ! because the state passed to physics is already updated with tendencies
          ! due to dynamics and transport.
          prm_tend(jg)%          u(jc,jk,jb)     = 0.0_wp
          prm_tend(jg)%          v(jc,jk,jb)     = 0.0_wp
          !
          prm_tend(jg)%       temp(jc,jk,jb)     = 0.0_wp
          !

        END DO
      END DO

      DO jk = 1,nlev+1
        DO jc = jcs, jce

          prm_field(jg)%            zh(jc,jk,jb) = p_metrics%          z_ifc(jc,jk,jb)
          prm_field(jg)%          geoi(jc,jk,jb) = p_metrics% geopot_agl_ifc(jc,jk,jb)
          !
          prm_field(jg)%     presi_old(jc,jk,jb) = pt_diag% pres_ifc(jc,jk,jb)
          prm_field(jg)%     presi_new(jc,jk,jb) = pt_diag% pres_ifc(jc,jk,jb)

        END DO
      END DO

    END DO ! jb
!$OMP END DO
!$OMP END PARALLEL

!$OMP PARALLEL
!$OMP DO PRIVATE(jt,jb,jk,jc,jcs,jce) ICON_OMP_DEFAULT_SCHEDULE
    DO jt = 1,ntracer
      DO jb = i_startblk,i_endblk
        CALL get_indices_c(patch, jb,i_startblk,i_endblk, jcs,jce, rl_start, rl_end)
        DO jk = 1,nlev
          DO jc = jcs, jce

            ! Tracer mass
            prm_field(jg)%      mtrc(jc,jk,jb,jt)  = pt_prog_new_rcf%  tracer(jc,jk,jb,jt) &
               &                                    *prm_field(jg)%      mair(jc,jk,jb)
            !
            ! Tracer mass fraction
            IF (echam_phy_config%ldrymoist) THEN
              prm_field(jg)%      qtrc(jc,jk,jb,jt)  = pt_prog_new_rcf% tracer(jc,jk,jb,jt) &
                &                                     *prm_field(jg)%     mair(jc,jk,jb)    &
                &                                     /prm_field(jg)%     mdry(jc,jk,jb)
            ELSE
              prm_field(jg)%      qtrc(jc,jk,jb,jt)  = pt_prog_new_rcf% tracer(jc,jk,jb,jt)
            END IF
            !
            ! Tendencies passed to the ECHAM physics for internal upating are set to 0
            ! because the state passed to physics is already updated with tendencies
            ! due to dynamics and transport.
            prm_tend(jg)%       qtrc(jc,jk,jb,jt)  = 0.0_wp
            !
            ! Advective tendencies, already accounted for, but needed
            ! for diagnostic purposes in the convection scheme
            IF (echam_phy_config%ldrymoist) THEN
              prm_tend(jg)%   qtrc_dyn(jc,jk,jb,jt)  = pt_diag% ddt_tracer_adv(jc,jk,jb,jt) &
                &                                     *prm_field(jg)%     mair(jc,jk,jb)    &
                &                                     /prm_field(jg)%     mdry(jc,jk,jb)
            ELSE
              prm_tend(jg)%   qtrc_dyn(jc,jk,jb,jt)  = pt_diag% ddt_tracer_adv(jc,jk,jb,jt)
            END IF
            !
            
          END DO
        END DO
      END DO
    END DO
!$OMP END DO
!$OMP END PARALLEL

    IF (ltimer) CALL timer_stop(timer_d2p_couple)

    !
    !=====================================================================================

    IF (ltimer)  CALL timer_stop (timer_dyn2phy)

    !=====================================================================================
    !
    ! (3) Prepare boundary conditions for ECHAM physics
    !
    IF (ltimer) CALL timer_start(timer_echam_bcs)

<<<<<<< HEAD
    ! The date and time needed for the radiation computation in the phyiscs is
    ! the date and time of the initial data for this step.
    ! As 'datetime' contains already the date and time of the end of this time step,
    ! we compute here the old datetime 'datetime_old':
    !
    datetime_old = datetime                       ! copy datetime
    CALL add_time(-dtadv_loc,0,0,0,datetime_old)  ! and subtract one timestep

    CALL echam_phy_bcs_global( datetime_old ,&! in
      &                        jg           ,&! in
      &                        patch        ,&! in
      &                        dtadv_loc    ,&! in
      &                        ltrig_rad    ) ! out
=======
    CALL echam_phy_bcs_global( mtime_current,&! in   
      &                        jg           ,&! in
      &                        patch        ,&! in
      &                        dtadv_loc    ,&! in
      &                        ltrig_rad    ,&! out
      &                        mtime_radtran) ! out
>>>>>>> 05d122fc

    IF (ltimer) CALL timer_stop(timer_echam_bcs)
    !
    !=====================================================================================

    !=====================================================================================
    !
    ! (4) Call echam physics and compute the total physics tendencies.
    !     This includes the atmospheric processes (proper ECHAM) and
    !     the land processes, which are vertically implicitly coupled
    !     to the parameterization of vertical turbulent fluxes.
    !
    IF (ltimer) CALL timer_start(timer_echam_phy)

#ifndef __NO_JSBACH__
    IF (echam_phy_config%ljsbach) THEN
      CALL jsbach_start_timestep(jg)
    END IF
#endif

!$OMP PARALLEL
!$OMP DO PRIVATE(jb,jcs,jce),  ICON_OMP_GUIDED_SCHEDULE

    DO jb = i_startblk,i_endblk
      CALL get_indices_c(patch, jb,i_startblk,i_endblk, jcs,jce, rl_start, rl_end)

      ! Like in ECHAM, the subroutine *echam_phy_main* has direct access to the memory
      ! buffers prm_field and prm_tend. In addition it can also directly access
      ! the grid/patch information on which the computations are performed.
      ! Thus the argument list contains only
      ! - jg: the grid index in the grid hierarchy
      ! - jb: the row index in the block
      ! - jcs and jce: start and end indices of columns in a row
      ! - nproma: the block length
      ! - a few other globally valid arguments

      CALL echam_phy_main( jg           ,&! in
        &                  jb           ,&! in
        &                  jcs          ,&! in
        &                  jce          ,&! in
        &                  nproma       ,&! in
<<<<<<< HEAD
        &                  datetime_old ,&! in
        &                  dtadv_loc    ,&! in
        &                  dtadv_loc    ,&! in
        &                  ltrig_rad     )
=======
        &                  mtime_current,&! in
        &                  dtadv_loc    ,&! in
        &                  dtadv_loc    ,&! in
        &                  ltrig_rad    ,&! in
        &                  mtime_radtran) ! in
>>>>>>> 05d122fc

    END DO
!$OMP END DO NOWAIT
!$OMP END PARALLEL

    CALL deallocateDatetime(mtime_radtran)

    IF (ltimer) CALL timer_stop(timer_echam_phy)
    !
    !=====================================================================================

#ifndef __NO_JSBACH__
    IF (echam_phy_config%ljsbach) THEN
      CALL jsbach_finish_timestep(jg, dtadv_loc)
    END IF
#endif
    !=====================================================================================
    !
    ! (5) Couple to ocean surface if an ocean is present and this is a coupling time step.
    !
    !
    IF ( is_coupled_run() ) THEN
      IF (ltimer) CALL timer_start(timer_coupling)

      CALL interface_echam_ocean( jg, patch )

      IF (ltimer) CALL timer_stop(timer_coupling)
    END IF
    !
    !=====================================================================================

    IF (ltimer) CALL timer_start(timer_phy2dyn)

    !=====================================================================================
    !
    ! (6) Convert physics tendencies to dynamics tendencies
    !
    IF (ltimer) CALL timer_start(timer_p2d_prep)
    !
!!$    !     (a) (dT/dt|phy, dqv/dt|phy, dqc/dt|phy, dqi/dt|phy) --> dexner/dt|phy
!!$    !
!!$    ! Loop over cells
!!$!$OMP PARALLEL
!!$!$OMP DO PRIVATE(jb,jk,jc,jcs,jce,z_qsum,z_ddt_qsum) ICON_OMP_DEFAULT_SCHEDULE
!!$    DO jb = i_startblk,i_endblk
!!$      CALL get_indices_c(patch, jb,i_startblk,i_endblk, jcs,jce, rl_start, rl_end)
!!$      DO jk = 1,nlev
!!$        DO jc = jcs, jce
!!$          z_qsum     = pt_prog_new_rcf%tracer(jc,jk,jb,iqc) + pt_prog_new_rcf%tracer(jc,jk,jb,iqi)
!!$          z_ddt_qsum = prm_tend(jg)% qtrc_phy(jc,jk,jb,iqc) + prm_tend(jg)% qtrc_phy(jc,jk,jb,iqi)
!!$          !
!!$          pt_diag%ddt_exner_phy(jc,jk,jb) =                                               &
!!$            &  rd_o_cpd / pt_prog_new%theta_v(jc,jk,jb)                                   &
!!$            &  * (  prm_tend(jg)%temp_phy(jc,jk,jb)                                       &
!!$            &     * (1._wp + vtmpc1*pt_prog_new_rcf%tracer(jc,jk,jb,iqv) - z_qsum )       &
!!$            &     + pt_diag%temp(jc,jk,jb)                                                &
!!$            &     * (        vtmpc1*prm_tend(jg)% qtrc_phy(jc,jk,jb,iqv) - z_ddt_qsum ) )
!!$          !
!!$          ! Additionally use this loop also to set the dynamical exner increment to zero.
!!$          ! (It is accumulated over one advective time step in solve_nh)
!!$          pt_diag%exner_dyn_incr(jc,jk,jb) = 0._wp
!!$        END DO
!!$      END DO
!!$    END DO !jb
!!$!$OMP END DO
!!$!$OMP END PARALLEL

    !     (b) (du/dt|phy, dv/dt|phy) --> dvn/dt|phy
    !
    ALLOCATE(zdudt(nproma,nlev,patch%nblks_c), &
      &      zdvdt(nproma,nlev,patch%nblks_c), &
      &      stat=return_status)
    IF (return_status > 0) THEN
      CALL finish (module_name//method_name, 'ALLOCATE(zdudt,zdvdt)')
    END IF
    zdudt(:,:,:) = 0.0_wp
    zdvdt(:,:,:) = 0.0_wp

!$OMP PARALLEL
!$OMP DO PRIVATE(jb,jcs,jce) ICON_OMP_DEFAULT_SCHEDULE
    DO jb = i_startblk,i_endblk
      CALL get_indices_c(patch, jb,i_startblk,i_endblk, jcs,jce, rl_start, rl_end)
      zdudt(jcs:jce,:,jb) = prm_tend(jg)% u_phy(jcs:jce,:,jb)
      zdvdt(jcs:jce,:,jb) = prm_tend(jg)% v_phy(jcs:jce,:,jb)
    END DO
!$OMP END DO NOWAIT
!$OMP END PARALLEL

    IF (ltimer) CALL timer_stop(timer_p2d_prep)

    ! Now derive the physics-induced normal wind tendency, and add it to the
    ! total tendency.
    IF (ltimer) CALL timer_start(timer_p2d_sync)
    CALL sync_patch_array_mult(SYNC_C, patch, 2, zdudt, zdvdt)
    IF (ltimer) CALL timer_stop(timer_p2d_sync)

    IF (ltimer) CALL timer_start(timer_p2d_prep)

    jbs   = patch%edges%start_blk(grf_bdywidth_e+1,1)
    jbe   = patch%nblks_e

!$OMP PARALLEL
!$OMP DO PRIVATE(jb,jk,je,jes,jee,jcn,jbn,zvn1,zvn2) ICON_OMP_DEFAULT_SCHEDULE
    DO jb = jbs,jbe
      CALL get_indices_e(patch, jb,jbs,jbe, jes,jee, grf_bdywidth_e+1)

      DO jk = 1,nlev
        DO je = jes,jee

          jcn  =   patch%edges%cell_idx(je,jb,1)
          jbn  =   patch%edges%cell_blk(je,jb,1)
          zvn1 =   zdudt(jcn,jk,jbn)*patch%edges%primal_normal_cell(je,jb,1)%v1 &
            &    + zdvdt(jcn,jk,jbn)*patch%edges%primal_normal_cell(je,jb,1)%v2

          jcn  =   patch%edges%cell_idx(je,jb,2)
          jbn  =   patch%edges%cell_blk(je,jb,2)
          zvn2 =   zdudt(jcn,jk,jbn)*patch%edges%primal_normal_cell(je,jb,2)%v1 &
            &    + zdvdt(jcn,jk,jbn)*patch%edges%primal_normal_cell(je,jb,2)%v2

          pt_diag%ddt_vn_phy(je,jk,jb) =   pt_int_state%c_lin_e(je,1,jb)*zvn1 &
            &                            + pt_int_state%c_lin_e(je,2,jb)*zvn2

        END DO ! je
      END DO ! jk

    END DO ! jb
!$OMP END DO NOWAIT
!$OMP END PARALLEL

    DEALLOCATE(zdudt, zdvdt)

    IF (ltimer) CALL timer_stop(timer_p2d_prep)
    !
    !=====================================================================================


    !=====================================================================================
    !
    ! (7) Couple dynamics+transport and physics

    IF (ltimer) CALL timer_start(timer_p2d_couple)
    !
    SELECT CASE (echam_phy_config%idcphycpl)

    CASE (1) ! idcphycpl
      ! In this case all ECHAM physics is treated as "fast" physics:
      ! - The provisional "new" state is updated with the total phyiscs
      !   tendencies, providing the final "new" state
      ! - The physics forcing that is passed to the dynamical
      !   core must be set to zero

      ! Loop over edges
      jbs   = patch%edges%start_blk(grf_bdywidth_e+1,1)
      jbe   = patch%nblks_e

!$OMP PARALLEL
!$OMP DO PRIVATE(jb,jk,je,jes,jee) ICON_OMP_DEFAULT_SCHEDULE
      DO jb = jbs,jbe
        CALL get_indices_e(patch, jb,jbs,jbe, jes,jee, grf_bdywidth_e+1)

        DO jk = 1, nlev
          DO je = jes, jee

            ! (1) Velocity
            !
            ! Update with the total phyiscs tendencies
            pt_prog_new%vn    (je,jk,jb) =   pt_prog_new%vn    (je,jk,jb)             &
              &                            + pt_diag%ddt_vn_phy(je,jk,jb) * dtadv_loc
            !
            ! Set physics forcing to zero so that it is not re-applied in the dynamical core
            pt_diag%ddt_vn_phy(je,jk,jb) = 0._wp

          END DO
        END DO

      END DO !jb
!$OMP END DO
!$OMP END PARALLEL

      ! Loop over cells
!$OMP PARALLEL
!$OMP DO PRIVATE(jt,jb,jk,jc,jcs,jce) ICON_OMP_DEFAULT_SCHEDULE
      DO jt =1,ntracer    
        DO jb = i_startblk,i_endblk
          CALL get_indices_c(patch, jb,i_startblk,i_endblk, jcs,jce, rl_start, rl_end)
          DO jc = jcs, jce
            prm_field(jg)% mtrcvi    (jc,jb,jt) = 0.0_wp
            prm_tend (jg)% mtrcvi_phy(jc,jb,jt) = 0.0_wp
          END DO
          DO jk = 1,nlev
            DO jc = jcs, jce

              ! (2.1) Tracer mixing ratio with respect to dry air
              !
              ! tracer mass tendency
              IF (echam_phy_config%ldrymoist) THEN
                prm_tend(jg)%   mtrc_phy(jc,jk,jb,jt)  = prm_tend(jg)%  qtrc_phy(jc,jk,jb,jt) &
                  &                                     *prm_field(jg)% mdry    (jc,jk,jb)
              ELSE
                prm_tend(jg)%   mtrc_phy(jc,jk,jb,jt)  = prm_tend(jg)%  qtrc_phy(jc,jk,jb,jt) &
                  &                                     *prm_field(jg)% mair    (jc,jk,jb)
              END IF
              !
              ! tracer path tendency
              prm_tend(jg)% mtrcvi_phy(jc,   jb,jt)  = prm_tend(jg)% mtrcvi_phy(jc,   jb,jt) &
                &                                     +prm_tend(jg)%   mtrc_phy(jc,jk,jb,jt)
              !
              ! new tracer mass
              prm_field(jg)%  mtrc    (jc,jk,jb,jt)  = prm_field(jg)% mtrc    (jc,jk,jb,jt) &
                &                                     +prm_tend(jg)%  mtrc_phy(jc,jk,jb,jt) &
                &                                     *dtadv_loc
              !
              ! new tracer path
              prm_field(jg)%  mtrcvi  (jc,   jb,jt)  = prm_field(jg)% mtrcvi  (jc,   jb,jt) &
                &                                     +prm_field(jg)% mtrc    (jc,jk,jb,jt)
              !
            END DO
          END DO
        END DO
      END DO
!$OMP END DO
!$OMP END PARALLEL

      ! Loop over cells
!$OMP PARALLEL
!$OMP DO PRIVATE(jb,jk,jc,jcs,jce) ICON_OMP_DEFAULT_SCHEDULE
      DO jb = i_startblk,i_endblk
        CALL get_indices_c(patch, jb,i_startblk,i_endblk, jcs,jce, rl_start, rl_end)
        DO jc = jcs, jce
          prm_field(jg)% mh2ovi(jc,jb) = 0.0_wp ! initialize air path after physics
          prm_field(jg)% mairvi(jc,jb) = 0.0_wp ! initialize air path after physics
          prm_field(jg)% mdryvi(jc,jb) = 0.0_wp ! initialize air path after physics
        END DO
        DO jk = 1,nlev
          DO jc = jcs, jce

            ! new h2o mass
            prm_field(jg)% mh2o  (jc,jk,jb) = prm_field(jg)%      mtrc (jc,jk,jb,iqv) &
              &                              +prm_field(jg)%      mtrc (jc,jk,jb,iqc) &
              &                              +prm_field(jg)%      mtrc (jc,jk,jb,iqi)
            !
            ! new h2o path
            prm_field(jg)% mh2ovi(jc,   jb) = prm_field(jg)%      mh2ovi(jc,   jb) &
                &                            +prm_field(jg)%      mh2o  (jc,jk,jb)
            !
            IF (echam_phy_config%ldrymoist) THEN
              !
              ! new air mass
              prm_field(jg)% mair  (jc,jk,jb) = prm_field(jg)%      mdry (jc,jk,jb) &
                &                              +prm_field(jg)%      mh2o (jc,jk,jb)
              !
              ! new density
              pt_prog_new %     rho(jc,jk,jb) = prm_field(jg)%      mair  (jc,jk,jb) &
                &                              /prm_field(jg)%      dz    (jc,jk,jb)
              !
            ELSE
              !
              ! new dry air mass
              prm_field(jg)% mdry  (jc,jk,jb) = prm_field(jg)%      mair (jc,jk,jb) &
                &                              -prm_field(jg)%      mh2o (jc,jk,jb)
              !              
            END IF
            !
            ! new air path
            prm_field(jg)% mairvi(jc,   jb) = prm_field(jg)%      mairvi(jc,   jb) &
                &                            +prm_field(jg)%      mair  (jc,jk,jb)
            !
            ! new dry air path
            prm_field(jg)% mdryvi(jc,   jb) = prm_field(jg)%      mdryvi(jc,   jb) &
              &                              +prm_field(jg)%      mdry  (jc,jk,jb)
            !
          END DO
        END DO
      END DO
!$OMP END DO
!$OMP END PARALLEL

      ! Loop over cells
!$OMP PARALLEL
!$OMP DO PRIVATE(jt,jb,jk,jc,jcs,jce) ICON_OMP_DEFAULT_SCHEDULE
      DO jt =1,ntracer    
        DO jb = i_startblk,i_endblk
          CALL get_indices_c(patch, jb,i_startblk,i_endblk, jcs,jce, rl_start, rl_end)
          DO jk = 1,nlev
            DO jc = jcs, jce
              !
              ! new tracer mass fraction with respect to dry air
              IF (echam_phy_config%ldrymoist) THEN
                prm_field(jg)%   qtrc   (jc,jk,jb,jt)  = prm_field(jg)%  mtrc(jc,jk,jb,jt) &
                  &                                     /prm_field(jg)%  mdry(jc,jk,jb)
              ELSE
                prm_field(jg)%   qtrc   (jc,jk,jb,jt)  = prm_field(jg)%  mtrc(jc,jk,jb,jt) &
                  &                                     /prm_field(jg)%  mair(jc,jk,jb)
              END IF
              !
              pt_prog_new_rcf% tracer (jc,jk,jb,jt)  = prm_field(jg)%  mtrc(jc,jk,jb,jt) &
                &                                     /prm_field(jg)%  mair(jc,jk,jb)
              !
            END DO
          END DO
        END DO
      END DO
!$OMP END DO
!$OMP END PARALLEL

!$OMP PARALLEL
!$OMP DO PRIVATE(jb,jk,jc,jcs,jce,z_qsum,z_exner) ICON_OMP_DEFAULT_SCHEDULE
      DO jb = i_startblk,i_endblk
        CALL get_indices_c(patch, jb,i_startblk,i_endblk, jcs,jce, rl_start, rl_end)

        DO jk = 1,nlev
          DO jc = jcs, jce

            ! (3) Exner function and virtual potential temperature
            !
            ! (a) Update T, then compute Temp_v, Exner and Theta_v
            !
            pt_diag        %temp  (jc,jk,jb    ) =   pt_diag%     temp    (jc,jk,jb)             &
              &                                    + prm_tend(jg)%temp_phy(jc,jk,jb) * dtadv_loc
            !
            z_qsum = pt_prog_new_rcf%tracer(jc,jk,jb,iqc) + pt_prog_new_rcf%tracer(jc,jk,jb,iqi)
            !
            pt_diag%tempv(jc,jk,jb) =   pt_diag%temp(jc,jk,jb)                                             &
              &                       * ( 1._wp +  vtmpc1 * pt_prog_new_rcf%tracer(jc,jk,jb,iqv) - z_qsum)
            !
            ! Save provisional "new" exner from the slow-physics-forced dynamics
            z_exner = pt_prog_new%exner(jc,jk,jb)
            !
            ! Compute final new exner
            pt_prog_new%exner(jc,jk,jb) = EXP(rd_o_cpd*LOG(rd/p0ref * pt_prog_new%rho(jc,jk,jb) * pt_diag%tempv(jc,jk,jb)))
            !
            ! Add exner change from fast phyiscs to exner_old (why?)
            pt_diag%exner_old(jc,jk,jb) = pt_diag%exner_old(jc,jk,jb) + pt_prog_new%exner(jc,jk,jb) - z_exner
            !
!!$            ! (b) Update Exner, then compute Temp_v
!!$            !
!!$            pt_prog_new%exner(jc,jk,jb) = pt_prog_new%exner(jc,jk,jb)                 &
!!$              &                         + pt_diag%ddt_exner_phy(jc,jk,jb) * dtadv_loc
!!$            pt_diag%exner_old(jc,jk,jb) = pt_diag%exner_old(jc,jk,jb)                 &
!!$              &                         + pt_diag%ddt_exner_phy(jc,jk,jb) * dtadv_loc
!!$            !
!!$            pt_diag%tempv(jc,jk,jb) = EXP(LOG(pt_prog_new%exner(jc,jk,jb)/rd_o_cpd)) &
!!$              &                     / (pt_prog_new%rho(jc,jk,jb)*rd/p0ref)
!!$            !
            !
            ! (a) and (b) Compute Theta_v
            !
            pt_prog_new%theta_v(jc,jk,  jb) = pt_diag%tempv(jc,jk,jb) / pt_prog_new%exner(jc,jk,jb)
            !
            ! Set physics forcing to zero so that it is not re-applied in the dynamical core
            pt_diag%ddt_exner_phy(jc,jk,jb) = 0._wp
            !
            ! Additionally use this loop also to set the dynamical exner increment to zero.
            ! (It is accumulated over one advective time step in solve_nh)
            pt_diag%exner_dyn_incr(jc,jk,jb) = 0._wp
            !
        END DO
      END DO

    END DO !jb
!$OMP END DO
!$OMP END PARALLEL

    CASE (2) ! idcphycpl
      ! In this case all ECHAM physics is treated as "slow" physics:
      ! - The full physics forcing has been computed for the final "new" state,
      !   which is the "now" state of the next time step, on which the forcing
      !   shall be applied.
      ! - Hence the full phyiscs forcing is passed on and nothing needs to be
      !   done here.

    END SELECT ! idcphycpl

    IF (ltimer) CALL timer_stop(timer_p2d_couple)
    !
    !=====================================================================================

    !=====================================================================================
    !
    ! Finally do some synchronization for the next dynamics and transport time step(s)
    !
    IF (ltimer) CALL timer_start(timer_p2d_sync)

    CALL sync_patch_array_mult( SYNC_E, patch, 1, pt_prog_new%vn )

    IF      (lhdiff_rcf .AND. diffusion_config(jg)%lhdiff_w) THEN
      CALL sync_patch_array_mult( SYNC_C                       ,&
        &                         patch                        ,&
        &                         ntracer+5                    ,&
        &                         pt_prog_new%w                ,&
        &                         pt_prog_new%rho              ,&
        &                         pt_diag%exner_old            ,&
        &                         pt_prog_new%exner            ,&
        &                         pt_prog_new%theta_v          ,&
        &                         f4din=pt_prog_new_rcf%tracer )
    ELSE IF (lhdiff_rcf) THEN
      CALL sync_patch_array_mult( SYNC_C                       ,&
        &                         patch                        ,&
        &                         ntracer+4                    ,&
        &                         pt_prog_new%rho              ,&
        &                         pt_diag%exner_old            ,&
        &                         pt_prog_new%exner            ,&
        &                         pt_prog_new%theta_v          ,&
        &                         f4din=pt_prog_new_rcf%tracer )
    ELSE
      CALL sync_patch_array_mult( SYNC_C                       ,&
        &                         patch                        ,&
        &                         ntracer+3                    ,&
        &                         pt_prog_new%rho              ,&
        &                         pt_prog_new%exner            ,&
        &                         pt_prog_new%theta_v          ,&
        &                         f4din=pt_prog_new_rcf%tracer )
    ENDIF

    IF (ltimer) CALL timer_stop(timer_p2d_sync)
    !
    !=====================================================================================

    IF (ltimer) CALL timer_stop(timer_phy2dyn)

    !=====================================================================================
    !
    ! Now the final new state (pt_prog_new/pt_prog_new_rcf) and
    ! the slow-physics forcing based on this new state are ready.
    ! The latter is zero if echam_phy_config%idcphycpl=1.
    !
    !=====================================================================================


  END SUBROUTINE interface_iconam_echam
  !----------------------------------------------------------------------------

END MODULE mo_interface_iconam_echam<|MERGE_RESOLUTION|>--- conflicted
+++ resolved
@@ -87,11 +87,7 @@
   USE mo_nh_diagnose_pres_temp ,ONLY: diagnose_pres_temp
   USE mo_physical_constants    ,ONLY: rd, p0ref, rd_o_cpd, vtmpc1, grav
 
-<<<<<<< HEAD
-  USE mo_datetime              ,ONLY: t_datetime, add_time
-=======
   USE mtime                    ,ONLY: datetime, deallocateDatetime
->>>>>>> 05d122fc
   USE mo_echam_phy_memory      ,ONLY: prm_field, prm_tend
   USE mo_echam_phy_bcs         ,ONLY: echam_phy_bcs_global
   USE mo_echam_phy_main        ,ONLY: echam_phy_main
@@ -136,11 +132,7 @@
     !> Arguments:
     !
     REAL(wp)              , INTENT(in)            :: dtadv_loc       !< advective time step
-<<<<<<< HEAD
-    TYPE(t_datetime)      , INTENT(in)            :: datetime        !< date and time of end of this time step
-=======
     TYPE(datetime),          POINTER              :: mtime_current
->>>>>>> 05d122fc
 
     TYPE(t_patch)         , INTENT(in)   , TARGET :: patch           !< grid/patch info
     TYPE(t_int_state)     , INTENT(in)   , TARGET :: pt_int_state    !< interpolation state
@@ -173,10 +165,6 @@
     REAL(wp), POINTER :: zdudt(:,:,:), zdvdt(:,:,:)
 
     LOGICAL  :: ltrig_rad
-<<<<<<< HEAD
-    TYPE(t_datetime)  :: datetime_old !< date and time of start of this time step
-=======
->>>>>>> 05d122fc
 
     INTEGER  :: return_status
 
@@ -448,28 +436,21 @@
     !
     IF (ltimer) CALL timer_start(timer_echam_bcs)
 
-<<<<<<< HEAD
-    ! The date and time needed for the radiation computation in the phyiscs is
-    ! the date and time of the initial data for this step.
-    ! As 'datetime' contains already the date and time of the end of this time step,
-    ! we compute here the old datetime 'datetime_old':
-    !
-    datetime_old = datetime                       ! copy datetime
-    CALL add_time(-dtadv_loc,0,0,0,datetime_old)  ! and subtract one timestep
-
-    CALL echam_phy_bcs_global( datetime_old ,&! in
-      &                        jg           ,&! in
-      &                        patch        ,&! in
-      &                        dtadv_loc    ,&! in
-      &                        ltrig_rad    ) ! out
-=======
+!!$    ! The date and time needed for the radiation computation in the phyiscs is
+!!$    ! the date and time of the initial data for this step.
+!!$    ! As 'datetime' contains already the date and time of the end of this time step,
+!!$    ! we compute here the old datetime 'datetime_old':
+!!$    !
+!!$    datetime_old = datetime                       ! copy datetime
+!!$    CALL add_time(-dtadv_loc,0,0,0,datetime_old)  ! and subtract one timestep
+
+
     CALL echam_phy_bcs_global( mtime_current,&! in   
       &                        jg           ,&! in
       &                        patch        ,&! in
       &                        dtadv_loc    ,&! in
       &                        ltrig_rad    ,&! out
       &                        mtime_radtran) ! out
->>>>>>> 05d122fc
 
     IF (ltimer) CALL timer_stop(timer_echam_bcs)
     !
@@ -511,18 +492,11 @@
         &                  jcs          ,&! in
         &                  jce          ,&! in
         &                  nproma       ,&! in
-<<<<<<< HEAD
-        &                  datetime_old ,&! in
-        &                  dtadv_loc    ,&! in
-        &                  dtadv_loc    ,&! in
-        &                  ltrig_rad     )
-=======
-        &                  mtime_current,&! in
+        &                  mtime_current,&! in   ! <--- ALSO HERE WE SHOULD USE MTIME_OLD 
         &                  dtadv_loc    ,&! in
         &                  dtadv_loc    ,&! in
         &                  ltrig_rad    ,&! in
         &                  mtime_radtran) ! in
->>>>>>> 05d122fc
 
     END DO
 !$OMP END DO NOWAIT
