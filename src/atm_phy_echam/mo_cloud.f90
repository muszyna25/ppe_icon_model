--- conflicted
+++ resolved
@@ -196,33 +196,7 @@
 
     ! Shortcuts to components of echam_cld_config
     !
-<<<<<<< HEAD
-    INTEGER , POINTER :: jkscld
-    REAL(wp), POINTER :: cqtmin, cvtfall, crhosno, cn0s   , cthomi , csecfrl, cauloc, &
-         &               clmax , clmin  , ccraut , ceffmin, ceffmax, crhoi  ,         &
-         &               ccsaut, ccsacl , ccracl , ccwmin , clwprat
-    !
-    jkscld   => echam_cld_config(jg)% jkscld
-    cqtmin   => echam_cld_config(jg)% cqtmin
-    cvtfall  => echam_cld_config(jg)% cvtfall
-    crhosno  => echam_cld_config(jg)% crhosno
-    cn0s     => echam_cld_config(jg)% cn0s
-    cthomi   => echam_cld_config(jg)% cthomi
-    csecfrl  => echam_cld_config(jg)% csecfrl
-    cauloc   => echam_cld_config(jg)% cauloc
-    clmax    => echam_cld_config(jg)% clmax
-    clmin    => echam_cld_config(jg)% clmin
-    ccraut   => echam_cld_config(jg)% ccraut
-    ceffmin  => echam_cld_config(jg)% ceffmin
-    ceffmax  => echam_cld_config(jg)% ceffmax
-    crhoi    => echam_cld_config(jg)% crhoi
-    ccsaut   => echam_cld_config(jg)% ccsaut
-    ccsacl   => echam_cld_config(jg)% ccsacl
-    ccracl   => echam_cld_config(jg)% ccracl
-    ccwmin   => echam_cld_config(jg)% ccwmin
-    clwprat  => echam_cld_config(jg)% clwprat
-=======
-    INTEGER   :: jks
+    INTEGER   :: jkscld
     REAL(wp)  :: cqtmin, cvtfall, crhosno, cn0s   , cthomi , csecfrl, cauloc, &
          &       clmax , clmin  , ccraut , ceffmin, ceffmax, crhoi  ,         &
          &       ccsaut, ccsacl , ccracl , ccwmin , clwprat
@@ -239,7 +213,7 @@
     !$ACC               zqsm1, zdtdt, zstar1, zlo2, za, ub, ua, dua, uaw, duaw,              &
     !$ACC               loidx, nloidx, jjclcpre, cond1, cond2, idx1, idx2, lomask )
     !
-    jks      = echam_cld_config(jg)% jks
+    jkscld   = echam_cld_config(jg)% jkscld
     cqtmin   = echam_cld_config(jg)% cqtmin
     cvtfall  = echam_cld_config(jg)% cvtfall
     crhosno  = echam_cld_config(jg)% crhosno
@@ -258,7 +232,6 @@
     ccracl   = echam_cld_config(jg)% ccracl
     ccwmin   = echam_cld_config(jg)% ccwmin
     clwprat  = echam_cld_config(jg)% clwprat
->>>>>>> 6d865c32
 
     ! initialize output arrays
     !
@@ -1466,13 +1439,9 @@
 921 END DO
     !$ACC END PARALLEL
     !
-<<<<<<< HEAD
+    !$ACC PARALLEL DEFAULT(PRESENT)
+    !$ACC LOOP SEQ
     DO 923 jk      = jkscld+1,klev
-=======
-    !$ACC PARALLEL DEFAULT(PRESENT)
-    !$ACC LOOP SEQ
-    DO 923 jk      = jks+1,klev
->>>>>>> 6d865c32
 !IBM* NOVECTOR
       !$ACC LOOP GANG VECTOR
       DO 922 jl    = jcs,kproma
@@ -1499,14 +1468,10 @@
 931 END DO
     !$ACC END PARALLEL
     !
-<<<<<<< HEAD
+    !$ACC PARALLEL DEFAULT(PRESENT)
+    !$ACC LOOP SEQ
     DO 933 jk     = jkscld,klev
-=======
-    !$ACC PARALLEL DEFAULT(PRESENT)
-    !$ACC LOOP SEQ
-    DO 933 jk     = jks,klev
        !$ACC LOOP GANG VECTOR
->>>>>>> 6d865c32
        DO 932 jl   = jcs,kproma
           zxlvi(jl)  = zxlvi(jl)   + (pxlm1 (jl,jk)+pxlte_cld(jl,jk)*pdtime)*pmref(jl,jk)
 932    END DO
@@ -1519,12 +1484,8 @@
     DO 938 jl = jcs,kproma
        zxlvitop(jl) = 0.0_wp
        klevtop = kctop(jl) - 1
-<<<<<<< HEAD
+       !$ACC LOOP SEQ
        DO 936 jk = jkscld, klevtop
-=======
-       !$ACC LOOP SEQ
-       DO 936 jk = jks, klevtop
->>>>>>> 6d865c32
           zxlvitop(jl) = zxlvitop(jl)+(pxlm1 (jl,jk)+pxlte_cld(jl,jk)*pdtime)*pmref(jl,jk)
 936    END DO
 938 END DO
