!>
!! @brief Subroutine interface_echam_rht calls the radiative heating scheme.
!!
!! @author Hui Wan, MPI-M
!! @author Marco Giorgetta, MPI-M
!!
!! @par Revision History
!!  Original version from ECHAM6 (revision 2028)
!!  Modified for ICOHAM by Hui Wan and Marco Giorgetta (2010)
!!  Modified for ICONAM by Marco Giorgetta (2014)
!!
!! @par Copyright and License
!!
!! This code is subject to the DWD and MPI-M-Software-License-Agreement in
!! its most recent form.
!! Please see the file LICENSE in the root of the source tree for this code.
!! Where software is supplied by third parties, it is indicated in the
!! headers of the routines.
!!

MODULE mo_interface_echam_rht

  USE mo_kind                   ,ONLY: wp
  USE mo_exception              ,ONLY: finish
  USE mtime                     ,ONLY: datetime

  USE mo_echam_phy_config       ,ONLY: echam_phy_config
  USE mo_echam_phy_memory       ,ONLY: t_echam_phy_field, prm_field, &
    &                                  t_echam_phy_tend,  prm_tend

  USE mo_timer                  ,ONLY: ltimer, timer_start, timer_stop, timer_rht

  USE mo_radheating             ,ONLY: radheating
  USE mo_psrad_solar_parameters ,ONLY: psctm
  !$ser verbatim USE mo_ser_echam_rht, ONLY: serialize_rht_input,&
  !$ser verbatim                             serialize_rht_output

  IMPLICIT NONE
  PRIVATE
  PUBLIC  :: interface_echam_rht

CONTAINS

  SUBROUTINE interface_echam_rht(jg, jb,jcs,jce       ,&
       &                         nproma,nlev,ntracer  ,& 
       &                         is_in_sd_ed_interval ,&
       &                         is_active            ,&
       &                         datetime_old         ,&
       &                         pdtime               )

    ! Arguments
    !
    INTEGER                 ,INTENT(in) :: jg,jb,jcs,jce
    INTEGER                 ,INTENT(in) :: nproma,nlev,ntracer
    LOGICAL                 ,INTENT(in) :: is_in_sd_ed_interval
    LOGICAL                 ,INTENT(in) :: is_active
    TYPE(datetime)          ,POINTER    :: datetime_old
    REAL(wp)                ,INTENT(in) :: pdtime

    ! Pointers
    !
    LOGICAL                 ,POINTER    :: lparamcpl
    INTEGER                 ,POINTER    :: fc_rht
    TYPE(t_echam_phy_field) ,POINTER    :: field
    TYPE(t_echam_phy_tend)  ,POINTER    :: tend

    ! Local variables
    !
    INTEGER                             :: nlevp1, jc, jk
    !
    REAL(wp)                            :: q_rad(nproma,nlev)
    REAL(wp)                            :: q_rlw(nproma,nlev)
    REAL(wp)                            :: q_rsw(nproma,nlev)
    !
    REAL(wp)                            :: tend_ta_rad(nproma,nlev)

    IF (ltimer) CALL timer_start(timer_rht)

    ! associate pointers
    lparamcpl => echam_phy_config(jg)%lparamcpl
    fc_rht    => echam_phy_config(jg)%fc_rht
    field     => prm_field(jg)
    tend      => prm_tend (jg)

    ! Serialbox2 input fields serialization
    !$ser verbatim call serialize_rht_input(jg, jb, jcs, jce, nproma, nlev, field, tend)

    IF ( is_in_sd_ed_interval ) THEN
       !$ACC DATA PRESENT( field%cosmu0, field%daylght_frc, field%ts_rad, field%ts_rad_rt, &
       !$ACC               field%rsd_rt, field%rsu_rt, field%rsdcs_rt, field%rsucs_rt,     &
       !$ACC               field%rld_rt, field%rlu_rt, field%rldcs_rt, field%rlucs_rt,     &
       !$ACC               field%rvds_dir_rt, field%rpds_dir_rt, field%rnds_dir_rt,        &
       !$ACC               field%rvds_dif_rt, field%rpds_dif_rt, field%rnds_dif_rt,        &
       !$ACC               field%rvus_rt, field%rpus_rt, field%rnus_rt, field%rsdt,        &
       !$ACC               field%rsut, field%rsds, field%rsus, field%rsutcs, field%rsdscs, &
       !$ACC               field%rsuscs, field%rvds_dir, field%rpds_dir, field%rnds_dir,   &
       !$ACC               field%rvds_dif, field%rpds_dif, field%rnds_dif, field%rvus,     &
       !$ACC               field%rpus, field%rnus, field%rlut, field%rlds, field%rlus,     &
       !$ACC               field%rlutcs, field%rldscs, field%q_rlw_nlev, field%qconv,      &
       !$ACC               field%emissivity )                                              &
       !$ACC       CREATE( q_rad, q_rsw, q_rlw, tend_ta_rad )
       !
       IF (is_active) THEN
          !
          nlevp1 = nlev+1
          !
          CALL radheating (                                   &
               !
               ! input
               ! -----
               !
               & jcs        = jcs                            ,&! loop start index
               & jce        = jce                            ,&! loop end index
               & kbdim      = nproma                         ,&! dimension size
               & klev       = nlev                           ,&! vertical dimension size
               & klevp1     = nlevp1                         ,&! vertical dimension size
               !
               & rsdt0      = psctm(jg)                      ,&! toa incident shortwave radiation for sun in zenith
               & cosmu0     = field%cosmu0    (:,jb)         ,&! solar zenith angle at current time
               & daylght_frc= field%daylght_frc(:,jb)        ,&! daylight fraction
               !
               & emiss      = field%emissivity (:,jb)        ,&! lw sfc emissivity
               & tsr        = field%ts_rad (:,jb)            ,&! radiative surface temperature at current   time [K]
               & tsr_rt     = field%ts_rad_rt(:,jb)          ,&! radiative surface temperature at radiation time [K]
               !
               & rsd_rt     = field%rsd_rt           (:,:,jb),&! all-sky   shortwave downward flux at radiation time [W/m2]
               & rsu_rt     = field%rsu_rt           (:,:,jb),&! all-sky   shortwave upward   flux at radiation time [W/m2]
               !
               & rsdcs_rt   = field%rsdcs_rt         (:,:,jb),&! clear-sky shortwave downward flux at radiation time [W/m2]
               & rsucs_rt   = field%rsucs_rt         (:,:,jb),&! clear-sky shortwave upward   flux at radiation time [W/m2]
               !
               & rld_rt     = field%rld_rt           (:,:,jb),&! all-sky   longwave  downward flux at radiation time [W/m2]
               & rlu_rt     = field%rlu_rt           (:,:,jb),&! all-sky   longwave  upward   flux at radiation time [W/m2]
               !
               & rldcs_rt   = field%rldcs_rt         (:,:,jb),&! clear-sky longwave  downward flux at radiation time [W/m2]
               & rlucs_rt   = field%rlucs_rt         (:,:,jb),&! clear-sky longwave  upward   flux at radiation time [W/m2]
               !
               & rvds_dir_rt= field%rvds_dir_rt        (:,jb),&!< out  all-sky downward direct visible radiation at surface
               & rpds_dir_rt= field%rpds_dir_rt        (:,jb),&!< out  all-sky downward direct PAR     radiation at surface
               & rnds_dir_rt= field%rnds_dir_rt        (:,jb),&!< out  all-sky downward direct near-IR radiation at surface
               & rvds_dif_rt= field%rvds_dif_rt        (:,jb),&!< out  all-sky downward diffuse visible radiation at surface
               & rpds_dif_rt= field%rpds_dif_rt        (:,jb),&!< out  all-sky downward diffuse PAR     radiation at surface
               & rnds_dif_rt= field%rnds_dif_rt        (:,jb),&!< out  all-sky downward diffuse near-IR radiation at surface
               & rvus_rt    = field%rvus_rt            (:,jb),&!< out  all-sky upward visible radiation at surface
               & rpus_rt    = field%rpus_rt            (:,jb),&!< out  all-sky upward PAR     radiation at surfac
               & rnus_rt    = field%rnus_rt            (:,jb),&!< out  all-sky upward near-IR radiation at surface
               !
               ! output
               ! ------
               !
               & rsdt       = field%rsdt               (:,jb),&! all-sky   shortwave downward flux at current   time [W/m2]
               & rsut       = field%rsut               (:,jb),&! all-sky   shortwave upward   flux at current   time [W/m2]
               & rsds       = field%rsds               (:,jb),&! all-sky   shortwave downward flux at current   time [W/m2]
               & rsus       = field%rsus               (:,jb),&! all-sky   shortwave upward   flux at current   time [W/m2]
               !
               & rsutcs     = field%rsutcs             (:,jb),&! clear-sky shortwave upward   flux at current   time [W/m2]
               & rsdscs     = field%rsdscs             (:,jb),&! clear-sky shortwave downward flux at current   time [W/m2]
               & rsuscs     = field%rsuscs             (:,jb),&! clear-sky shortwave upward   flux at current   time [W/m2]
               !
               & rvds_dir   = field%rvds_dir           (:,jb),&!< out  all-sky downward direct visible radiation at surface
               & rpds_dir   = field%rpds_dir           (:,jb),&!< out  all-sky downward direct PAR     radiation at surface
               & rnds_dir   = field%rnds_dir           (:,jb),&!< out  all-sky downward direct near-IR radiation at surface
               & rvds_dif   = field%rvds_dif           (:,jb),&!< out  all-sky downward diffuse visible radiation at surface
               & rpds_dif   = field%rpds_dif           (:,jb),&!< out  all-sky downward diffuse PAR     radiation at surface
               & rnds_dif   = field%rnds_dif           (:,jb),&!< out  all-sky downward diffuse near-IR radiation at surface
               & rvus       = field%rvus               (:,jb),&!< out  all-sky upward visible radiation at surface
               & rpus       = field%rpus               (:,jb),&!< out  all-sky upward PAR     radiation at surfac
               & rnus       = field%rnus               (:,jb),&!< out  all-sky upward near-IR radiation at surface
               !
               & rlut       = field%rlut               (:,jb),&! all-sky   longwave  upward   flux at current   time [W/m2]
               & rlds       = field%rlds               (:,jb),&! all-sky   longwave  downward flux at current   time [W/m2]
               & rlus       = field%rlus               (:,jb),&! all-sky   longwave  upward   flux at current   time [W/m2]
               !
               & rlutcs     = field%rlutcs             (:,jb),&! clear-sky longwave  upward   flux at current   time [W/m2]
               & rldscs     = field%rldscs             (:,jb),&! clear-sky longwave  downward flux at current   time [W/m2]
               !
               & q_rsw      = q_rsw                    (:,:) ,&! rad. heating by SW           [W/m2]
               & q_rlw      = q_rlw                    (:,:)  )! rad. heating by LW           [W/m2]
          !
          !$ACC PARALLEL DEFAULT(PRESENT)
          !$ACC LOOP GANG
          DO jk = 1, nlev
            !$ACC LOOP VECTOR
            DO jc = jcs, jce
              q_rad(jc,jk) = q_rsw(jc,jk)+q_rlw(jc,jk) ! rad. heating by SW+LW        [W/m2]
            END DO
          END DO
          !$ACC END PARALLEL
          !
          ! for output: SW+LW heating
          IF (ASSOCIATED(field% q_rad)) THEN
            !$ACC DATA PRESENT( field%q_rad )
            !$ACC PARALLEL DEFAULT(PRESENT)
            !$ACC LOOP GANG
            DO jk = 1, nlev
              !$ACC LOOP VECTOR
              DO jc = jcs, jce
                field% q_rad(jc,jk,jb) = q_rad(jc,jk)
              END DO
            END DO
            !$ACC END PARALLEL
            !$ACC END DATA
          END IF
          IF (ASSOCIATED(field% q_rad_vi)) THEN
            !$ACC DATA PRESENT( field%q_rad_vi )
            !$ACC PARALLEL DEFAULT(PRESENT)
            !$ACC LOOP GANG VECTOR
            DO jc = jcs, jce
              field% q_rad_vi(jc, jb) = SUM(q_rad(jc,:))
            END DO
            !$acc END PARALLEL
            !$acc END DATA
          END IF
          !
          ! for output: SW heating
          IF (ASSOCIATED(field% q_rsw)) THEN
            !$ACC DATA PRESENT( field%q_rsw )
            !$ACC PARALLEL DEFAULT(PRESENT)
            !$ACC LOOP GANG
            DO jk = 1, nlev
              !$ACC LOOP VECTOR
              DO jc = jcs, jce
                field% q_rsw(jc,jk,jb) = q_rsw(jc,jk)
              END DO
            END DO
            !$ACC END PARALLEL
            !$ACC END DATA
          END IF
          IF (ASSOCIATED(field% q_rsw_vi)) THEN
            !$ACC DATA PRESENT( field%q_rsw_vi )
            !$ACC PARALLEL DEFAULT(PRESENT)
            !$ACC LOOP GANG VECTOR
            DO jc = jcs, jce
              field% q_rsw_vi(jc,jb) = SUM(q_rsw(jc,:))
            END DO
            !$ACC END PARALLEL
            !$ACC END DATA
          END IF
          !
          ! for output: LW heating
          IF (ASSOCIATED(field% q_rlw)) THEN 
            !$ACC DATA PRESENT( field%q_rlw )
            !$ACC PARALLEL DEFAULT(PRESENT)
            !$ACC LOOP GANG
            DO jk = 1, nlev
              !$ACC LOOP VECTOR
              DO jc = jcs, jce
                field% q_rlw(jc,jk,jb) = q_rlw(jc,jk)
              END DO
            END DO
            !$ACC END PARALLEL
            !$ACC END DATA
          END IF
          IF (ASSOCIATED(field% q_rlw_vi)) THEN
            !$ACC DATA PRESENT( field%q_rlw_vi )
            !$ACC PARALLEL DEFAULT(PRESENT)
            !$ACC LOOP GANG VECTOR
            DO jc = jcs, jce
              field% q_rlw_vi(jc,jb) = SUM(q_rlw(jc,:))
            END DO
            !$ACC END PARALLEL
            !$ACC END DATA
          END IF
          
          ! store LW heating in lowermost layer separately,
          ! which is needed for computing q_rlw_impl
          !$ACC PARALLEL DEFAULT(PRESENT)
          !$ACC LOOP GANG VECTOR
          DO jc = jcs, jce
            field% q_rlw_nlev(jc,jb) = q_rlw(jc,nlev)
          END DO
          !$ACC END PARALLEL
          !
       ELSE
          CALL finish('mo_interface_echam_rht','interface_echam_rht must not be called with is_active=.FALSE.')
       END IF
       !
       ! convert    heating
       !$ACC PARALLEL DEFAULT(PRESENT)
       !$ACC LOOP GANG
       DO jk = 1, nlev
         !$ACC LOOP VECTOR
         DO jc = jcs, jce
           tend_ta_rad(jc,jk) = q_rad(jc,jk) * field% qconv(jc,jk,jb)
         END DO
       END DO
       !$ACC END PARALLEL
       !
       IF (ASSOCIATED(tend% ta_rad)) THEN
         !$ACC DATA PRESENT( tend%ta_rad )
         !$ACC PARALLEL DEFAULT(PRESENT)
         !$ACC LOOP GANG
         DO jk = 1, nlev
           !$ACC LOOP VECTOR
           DO jc = jcs, jce
             tend% ta_rad(jc,jk,jb) = tend_ta_rad(jc,jk)
           END DO
         END DO
         !$ACC END PARALLEL
         !$ACC END DATA
       END IF
       IF (ASSOCIATED(tend% ta_rsw)) THEN
         !$ACC DATA PRESENT( tend%ta_rsw )
         !$ACC PARALLEL DEFAULT(PRESENT)
         !$ACC LOOP GANG
         DO jk = 1, nlev
           !$ACC LOOP VECTOR
           DO jc = jcs, jce
             tend% ta_rsw(jc,jk,jb) = q_rsw(jc,jk) * field% qconv(jc,jk,jb)
           END DO
         END DO
         !$ACC END PARALLEL
         !$ACC END DATA
       END IF
       IF (ASSOCIATED(tend% ta_rlw)) THEN
         !$ACC DATA PRESENT( tend%ta_rlw )
         !$ACC PARALLEL DEFAULT(PRESENT)
         !$ACC LOOP GANG
         DO jk = 1, nlev
           !$ACC LOOP VECTOR
           DO jc = jcs, jce
             tend% ta_rlw(jc,jk,jb) = q_rlw(jc,jk) * field% qconv(jc,jk,jb)
           END DO
         END DO
         !$ACC END PARALLEL
         !$ACC END DATA
       END IF
       !
       ! accumulate heating
       IF (ASSOCIATED(field% q_phy   )) THEN
         !$ACC DATA PRESENT( field%q_phy )
         !$ACC PARALLEL DEFAULT(PRESENT)
         !$ACC LOOP GANG
         DO jk = 1, nlev
           !$ACC LOOP VECTOR
           DO jc = jcs, jce
             field% q_phy(jc,jk,jb) = field% q_phy(jc,jk,jb) + q_rad(jc,jk)
           END DO
         END DO
         !$ACC END PARALLEL
         !$ACC END DATA
       END IF
       IF (ASSOCIATED(field% q_phy_vi)) THEN 
         !$ACC DATA PRESENT( field%q_phy_vi )
         !$ACC PARALLEL DEFAULT(PRESENT)
         !$ACC LOOP GANG VECTOR
         DO jc = jcs, jce
           field% q_phy_vi(jc,jb) = field% q_phy_vi(jc,jb) + SUM(q_rad(jc,:))
         END DO
         !$ACC END PARALLEL
         !$ACC END DATA
       END IF
       !
       ! accumulate tendencies for later updating the model state
       SELECT CASE(fc_rht)
       CASE(0)
          ! diagnostic, do not use tendency
       CASE(1)
          ! use tendency to update the model state
         !$ACC DATA PRESENT( tend%ta_phy )
         !$ACC PARALLEL DEFAULT(PRESENT)
         !$ACC LOOP GANG
         DO jk = 1, nlev
           !$ACC LOOP VECTOR
           DO jc = jcs, jce
             tend% ta_phy(jc,jk,jb) = tend% ta_phy(jc,jk,jb) + tend_ta_rad (jc,jk)
           END DO
         END DO
         !$ACC END PARALLEL
         !$ACC END DATA
!!$       CASE(2)
!!$          ! use tendency as forcing in the dynamics
!!$          ...
       END SELECT
       !
       ! update physics state for input to the next physics process
<<<<<<< HEAD
       SELECT CASE(fc_rht)
       CASE(0)
          ! diagnostic, do not use tendency
       CASE(1,2)
          ! use tendency to update the physics state
          IF (lparamcpl) THEN
             field% ta(jcs:jce,:,jb) = field% ta(jcs:jce,:,jb) + tend_ta_rad(jcs:jce,:)*pdtime
          END IF
       END SELECT
=======
       IF (lparamcpl) THEN
         !$ACC DATA PRESENT( tend%ta )
         !$ACC PARALLEL DEFAULT(PRESENT)
         !$ACC LOOP GANG
         DO jk = 1, nlev
           !$ACC LOOP VECTOR
           DO jc = jcs, jce
             field% ta(jc,jk,jb) = field% ta(jc,jk,jb) + tend_ta_rad(jc,jk)*pdtime
           END DO
         END DO
         !$ACC END PARALLEL
         !$ACC END DATA
       END IF

       !$ACC END DATA
>>>>>>> 6d865c32
       !
    ELSE
       !
       IF (ASSOCIATED(field% q_rad)) THEN
         !$ACC DATA PRESENT( field%q_rad )
         !$ACC PARALLEL DEFAULT(PRESENT)
         !$ACC LOOP GANG
         DO jk = 1, nlev
           !$ACC LOOP VECTOR
           DO jc = jcs, jce
             field% q_rad(jc,jk,jb) = 0.0_wp
           END DO
         END DO
         !$ACC END PARALLEL
         !$ACC END DATA
       END IF
       IF (ASSOCIATED(field% q_rad_vi)) THEN
         !$ACC DATA PRESENT( field%q_rad_vi )
         !$ACC PARALLEL DEFAULT(PRESENT)
         !$ACC LOOP GANG VECTOR
         DO jc = jcs, jce
           field% q_rad_vi(jc, jb) = 0.0_wp
         END DO
         !$ACC END PARALLEL
         !$ACC END DATA
       END IF
       !
       IF (ASSOCIATED(field% q_rsw)) THEN
         !$ACC DATA PRESENT( field%q_rsw )
         !$ACC PARALLEL DEFAULT(PRESENT)
         !$ACC LOOP GANG
         DO jk = 1, nlev
           !$ACC LOOP VECTOR
           DO jc = jcs, jce
             field% q_rsw(jc,jk,jb) = 0.0_wp
           END DO
         END DO
         !$ACC END PARALLEL
         !$ACC END DATA
       END IF
       IF (ASSOCIATED(field% q_rsw_vi)) THEN
         !$ACC DATA PRESENT( field%q_rsw_vi )
         !$ACC PARALLEL DEFAULT(PRESENT)
         !$ACC LOOP GANG VECTOR
         DO jc = jcs, jce
           field% q_rsw_vi(jc,jb) = 0.0_wp
         END DO
         !$ACC END PARALLEL
         !$ACC END DATA
       END IF
       !
       IF (ASSOCIATED(field% q_rlw)) THEN
         !$ACC DATA PRESENT( field%q_rlw )
         !$ACC PARALLEL DEFAULT(PRESENT)
         !$ACC LOOP GANG
         DO jk = 1, nlev
           !$ACC LOOP VECTOR
           DO jc = jcs, jce
             field% q_rlw(jc,jk,jb) = 0.0_wp
           END DO
         END DO
         !$ACC END PARALLEL
         !$ACC END DATA
       END IF
       IF (ASSOCIATED(field% q_rlw_vi)) THEN
         !$ACC DATA PRESENT( field%q_rlw_vi )
         !$ACC PARALLEL DEFAULT(PRESENT)
         !$ACC LOOP GANG VECTOR
         DO jc = jcs, jce
           field% q_rlw_vi(jc,jb) = 0.0_wp
         END DO
         !$ACC END PARALLEL
         !$ACC END DATA
       END IF
       !
       IF (ASSOCIATED(tend% ta_rad)) THEN
         !$ACC DATA PRESENT( tend%ta_rad )
         !$ACC PARALLEL DEFAULT(PRESENT)
         !$ACC LOOP GANG
         DO jk = 1, nlev
           !$ACC LOOP VECTOR
           DO jc = jcs, jce
             tend% ta_rad(jc,jk,jb) = 0.0_wp
           END DO
         END DO
         !$ACC END PARALLEL
         !$ACC END DATA
       END IF
       IF (ASSOCIATED(tend% ta_rsw)) THEN
         !$ACC DATA PRESENT( tend%ta_rsw )
         !$ACC PARALLEL DEFAULT(PRESENT)
         !$ACC LOOP GANG
         DO jk = 1, nlev
           !$ACC LOOP VECTOR
           DO jc = jcs, jce
             tend% ta_rsw(jc,jk,jb) = 0.0_wp
           END DO
         END DO
         !$ACC END PARALLEL
         !$ACC END DATA
       END IF
       IF (ASSOCIATED(tend% ta_rlw)) THEN
         !$ACC DATA PRESENT( tend%ta_rlw )
         !$ACC PARALLEL DEFAULT(PRESENT)
         !$ACC LOOP GANG
         DO jk = 1, nlev
           !$ACC LOOP VECTOR
           DO jc = jcs, jce
             tend% ta_rlw(jc,jk,jb) = 0.0_wp
           END DO
         END DO
         !$ACC END PARALLEL
         !$ACC END DATA
       END IF
       !
       !$ACC DATA PRESENT( field%q_rlw_nlev )
       !$ACC PARALLEL DEFAULT(PRESENT)
       !$ACC LOOP VECTOR
       DO jc = jcs, jce
         field% q_rlw_nlev(jc,jb) = 0.0_wp
       END DO
       !$ACC END PARALLEL
       !$ACC END DATA
       !
    END IF

    ! Serialbox2 output fields serialization
    !$ser verbatim call serialize_rht_output(jg, jb, jcs, jce, nproma, nlev, field, tend)

    ! disassociate pointers
    NULLIFY(lparamcpl)
    NULLIFY(fc_rht)
    NULLIFY(field)
    NULLIFY(tend)

    IF (ltimer) CALL timer_stop(timer_rht)

  END SUBROUTINE interface_echam_rht

END MODULE mo_interface_echam_rht<|MERGE_RESOLUTION|>--- conflicted
+++ resolved
@@ -374,33 +374,27 @@
        END SELECT
        !
        ! update physics state for input to the next physics process
-<<<<<<< HEAD
        SELECT CASE(fc_rht)
        CASE(0)
           ! diagnostic, do not use tendency
        CASE(1,2)
           ! use tendency to update the physics state
           IF (lparamcpl) THEN
-             field% ta(jcs:jce,:,jb) = field% ta(jcs:jce,:,jb) + tend_ta_rad(jcs:jce,:)*pdtime
-          END IF
+            !$ACC DATA PRESENT( tend%ta )
+            !$ACC PARALLEL DEFAULT(PRESENT)
+            !$ACC LOOP GANG
+            DO jk = 1, nlev
+              !$ACC LOOP VECTOR
+              DO jc = jcs, jce
+                field% ta(jc,jk,jb) = field% ta(jc,jk,jb) + tend_ta_rad(jc,jk)*pdtime
+              END DO
+            END DO
+            !$ACC END PARALLEL
+            !$ACC END DATA
+          END IF
+
+          !$ACC END DATA
        END SELECT
-=======
-       IF (lparamcpl) THEN
-         !$ACC DATA PRESENT( tend%ta )
-         !$ACC PARALLEL DEFAULT(PRESENT)
-         !$ACC LOOP GANG
-         DO jk = 1, nlev
-           !$ACC LOOP VECTOR
-           DO jc = jcs, jce
-             field% ta(jc,jk,jb) = field% ta(jc,jk,jb) + tend_ta_rad(jc,jk)*pdtime
-           END DO
-         END DO
-         !$ACC END PARALLEL
-         !$ACC END DATA
-       END IF
-
-       !$ACC END DATA
->>>>>>> 6d865c32
        !
     ELSE
        !
