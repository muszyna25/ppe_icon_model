--- conflicted
+++ resolved
@@ -72,14 +72,11 @@
     &                                  calculate_time_interpolation_weights
   USE mo_echam_radiation,     ONLY: echam_radiation
 
-<<<<<<< HEAD
   USE mo_parallel_config     ,ONLY: nproma
   USE mo_loopindices         ,ONLY: get_indices_c
   USE mo_model_domain        ,ONLY: t_patch
   USE mo_lcariolle_types,     ONLY: t_avi, t_time_interpolation
   
-=======
->>>>>>> 17d107d3
   IMPLICIT NONE
   PRIVATE
   PUBLIC :: echam_phy_main
@@ -94,33 +91,20 @@
 
   ! the following would depend on the nesting, ie jg
   REAL(wp) :: pdtime         !< time step
-  REAL(wp) :: psteplen       !< 2*pdtime in case of leapfrog
 
 CONTAINS
   !>
   !!
-<<<<<<< HEAD
   SUBROUTINE echam_phy_main( patch,                         &
     &                        rl_start, rl_end,              &
-    &                        this_datetime,inpdtime,inpsteplen, &
+    &                        this_datetime,inpdtime,        &
     &                        ltrig_rad                      )
-=======
-  SUBROUTINE echam_phy_main( jg,jb,jcs,jce,nbdim,      &
-    &                        this_datetime,pdtime,     &
-    &                        ltrig_rad                 )
->>>>>>> 17d107d3
 
     TYPE(t_patch)   ,INTENT(in), TARGET :: patch           !< grid/patch info
     INTEGER         ,INTENT(IN)  :: rl_start, rl_end
 
-<<<<<<< HEAD
-    TYPE(datetime),  POINTER     :: this_datetime  !< time step
+    TYPE(datetime),  POINTER     :: this_datetime    !< date and time 
     REAL(wp)        ,INTENT(IN)  :: inpdtime         !< time step
-    REAL(wp)        ,INTENT(IN)  :: inpsteplen       !< 2*pdtime in case of leapfrog
-=======
-    TYPE(datetime), POINTER     :: this_datetime  !< date and time
-    REAL(wp)        ,INTENT(IN) :: pdtime         !< time step
->>>>>>> 17d107d3
 
     LOGICAL         ,INTENT(IN)  :: ltrig_rad      !< perform radiative transfer computation
 
@@ -154,7 +138,6 @@
     i_endblk   = patch%cells%end_blk(rl_end,i_nchdom)
 
     ! fill the module timestep lengths
-    psteplen = inpsteplen
     pdtime = inpdtime
     ! start index for vertical loops
     jks=1
@@ -613,7 +596,6 @@
   END SUBROUTINE calculate_droplet_number
   !----------------------------------------------------------------
 
-<<<<<<< HEAD
  
   !---------------------------------------------------------------------
   SUBROUTINE calculate_zcair_zconv( jb,jcs,jce, nbdim, field, zcair, zconv)
@@ -623,79 +605,6 @@
     TYPE(t_echam_phy_field),   POINTER :: field    ! in
     REAL(wp)         ,INTENT(INOUT) :: zcair  (nbdim,nlev)       !< specific heat of moist air        [J/K/kg]
     REAL(wp)         ,INTENT(INOUT) :: zconv  (nbdim,nlev)       !< specific heat of moist air        [J/K/kg]
-=======
-      CALL radheating (                                &
-        !
-        ! input
-        ! -----
-        !
-        & jcs        = jcs                            ,&! loop start index
-        & jce        = jce                            ,&! loop end index
-        & kbdim      = nbdim                          ,&! dimension size
-        & klev       = nlev                           ,&! vertical dimension size
-        & klevp1     = nlevp1                         ,&! vertical dimension size
-        !
-        & rsdt0      = psctm                          ,&! toa incident shortwave radiation for sun in zenith
-        & cosmu0     = field%cosmu0    (:,jb)         ,&! solar zenith angle at current time
-        !
-        & emiss      = ext_data(jg)%atm%emis_rad(:,jb),&! lw sfc emissivity
-        & tsr        = field%ts_rad (:,jb)            ,&! radiative surface temperature at current   time [K]
-        & tsr_rt     = field%ts_rad_rt(:,jb)          ,&! radiative surface temperature at radiation time [K]
-        !
-        & rsd_rt     = field%rsd_rt           (:,:,jb),&! all-sky   shortwave downward flux at radiation time [W/m2]
-        & rsu_rt     = field%rsu_rt           (:,:,jb),&! all-sky   shortwave upward   flux at radiation time [W/m2]
-        !
-        & rsdcs_rt   = field%rsdcs_rt         (:,:,jb),&! clear-sky shortwave downward flux at radiation time [W/m2]
-        & rsucs_rt   = field%rsucs_rt         (:,:,jb),&! clear-sky shortwave upward   flux at radiation time [W/m2]
-        !
-        & rld_rt     = field%rld_rt           (:,:,jb),&! all-sky   longwave  downward flux at radiation time [W/m2]
-        & rlu_rt     = field%rlu_rt           (:,:,jb),&! all-sky   longwave  upward   flux at radiation time [W/m2]
-        !
-        & rldcs_rt   = field%rldcs_rt         (:,:,jb),&! clear-sky longwave  downward flux at radiation time [W/m2]
-        & rlucs_rt   = field%rlucs_rt         (:,:,jb),&! clear-sky longwave  upward   flux at radiation time [W/m2]
-        !
-        & rvds_dir_rt= field%rvds_dir_rt        (:,jb),&!< out  all-sky downward direct visible radiation at surface
-        & rpds_dir_rt= field%rpds_dir_rt        (:,jb),&!< out  all-sky downward direct PAR     radiation at surface
-        & rnds_dir_rt= field%rnds_dir_rt        (:,jb),&!< out  all-sky downward direct near-IR radiation at surface
-        & rvds_dif_rt= field%rvds_dif_rt        (:,jb),&!< out  all-sky downward diffuse visible radiation at surface
-        & rpds_dif_rt= field%rpds_dif_rt        (:,jb),&!< out  all-sky downward diffuse PAR     radiation at surface
-        & rnds_dif_rt= field%rnds_dif_rt        (:,jb),&!< out  all-sky downward diffuse near-IR radiation at surface
-        & rvus_rt    = field%rvus_rt            (:,jb),&!< out  all-sky upward visible radiation at surface
-        & rpus_rt    = field%rpus_rt            (:,jb),&!< out  all-sky upward PAR     radiation at surfac
-        & rnus_rt    = field%rnus_rt            (:,jb),&!< out  all-sky upward near-IR radiation at surface
-        !
-        ! output
-        ! ------
-        !
-        & rsdt       = field%rsdt               (:,jb),&! all-sky   shortwave downward flux at current   time [W/m2]
-        & rsut       = field%rsut               (:,jb),&! all-sky   shortwave upward   flux at current   time [W/m2]
-        & rsds       = field%rsds               (:,jb),&! all-sky   shortwave downward flux at current   time [W/m2]
-        & rsus       = field%rsus               (:,jb),&! all-sky   shortwave upward   flux at current   time [W/m2]
-        !
-        & rsutcs     = field%rsutcs             (:,jb),&! clear-sky shortwave upward   flux at current   time [W/m2]
-        & rsdscs     = field%rsdscs             (:,jb),&! clear-sky shortwave downward flux at current   time [W/m2]
-        & rsuscs     = field%rsuscs             (:,jb),&! clear-sky shortwave upward   flux at current   time [W/m2]
-        !
-        & rvds_dir   = field%rvds_dir           (:,jb),&!< out  all-sky downward direct visible radiation at surface
-        & rpds_dir   = field%rpds_dir           (:,jb),&!< out  all-sky downward direct PAR     radiation at surface
-        & rnds_dir   = field%rnds_dir           (:,jb),&!< out  all-sky downward direct near-IR radiation at surface
-        & rvds_dif   = field%rvds_dif           (:,jb),&!< out  all-sky downward diffuse visible radiation at surface
-        & rpds_dif   = field%rpds_dif           (:,jb),&!< out  all-sky downward diffuse PAR     radiation at surface
-        & rnds_dif   = field%rnds_dif           (:,jb),&!< out  all-sky downward diffuse near-IR radiation at surface
-        & rvus       = field%rvus               (:,jb),&!< out  all-sky upward visible radiation at surface
-        & rpus       = field%rpus               (:,jb),&!< out  all-sky upward PAR     radiation at surfac
-        & rnus       = field%rnus               (:,jb),&!< out  all-sky upward near-IR radiation at surface
-        !
-        & rlut       = field%rlut               (:,jb),&! all-sky   longwave  upward   flux at current   time [W/m2]
-        & rlds       = field%rlds               (:,jb),&! all-sky   longwave  downward flux at current   time [W/m2]
-        & rlus       = field%rlus               (:,jb),&! all-sky   longwave  upward   flux at current   time [W/m2]
-        !
-        & rlutcs     = field%rlutcs             (:,jb),&! clear-sky longwave  upward   flux at current   time [W/m2]
-        & rldscs     = field%rldscs             (:,jb),&! clear-sky longwave  downward flux at current   time [W/m2]
-        !
-        & q_rsw      = zq_rsw                   (:,:) ,&! rad. heating by SW           [W/m2]
-        & q_rlw      = zq_rlw                   (:,:) ) ! rad. heating by LW           [W/m2]
->>>>>>> 17d107d3
 
     INTEGER  :: jc, jk
 
@@ -733,7 +642,7 @@
       & klev       = nlev                           ,&! vertical dimension size
       & klevp1     = nlevp1                         ,&! vertical dimension size
       !
-      & rsdt0      = psct                           ,&! toa incident shortwave radiation for sun in zenith
+      & rsdt0      = psctm                          ,&! toa incident shortwave radiation for sun in zenith
       & cosmu0     = field%cosmu0    (:,jb)         ,&! solar zenith angle at current time
       !
       & emiss      = ext_data(jg)%atm%emis_rad(:,jb),&! lw sfc emissivity
@@ -865,7 +774,7 @@
                      & jce, nbdim, nlev, nlevm1, nlevp1,&! in
                      & ntrac, nsfc_type,                &! in
                      & iwtr, iice, ilnd,                &! in, indices of different surface types
-                     & pdtime,                          &! in, time step
+                     & pdtime,                          &! in, time step 
                      & field%coriol(:,jb),              &! in, Coriolis parameter
                      & zfrc(:,:),                    &! in, area fraction of each sfc type
                      & field% ts_tile(:,jb,:),          &! in, surface temperature
@@ -1037,7 +946,7 @@
       CALL vdiff_up( jce, nbdim, nlev, nlevm1, nlevp1,&! in
                    & ntrac, nsfc_type,                &! in
                    & iwtr,                            &! in, indices of different sfc types
-                   & pdtime,                          &! in, time steps
+                   & pdtime,                          &! in, time step
                    & zfrc(:,:),                       &! in, area fraction of each sfc type
                    & field% cfm_tile(:,jb,:),         &! in
                    & zaa,                             &! in, from "vdiff_down"
@@ -1113,8 +1022,8 @@
 !396   END DO
 !397 END DO
 
-      ! 2-tl-scheme
-      field% tkem1(jcs:jce,:,jb) = field% tke  (jcs:jce,:,jb)
+    ! 2-tl-scheme
+    field% tkem1(jcs:jce,:,jb) = field% tke  (jcs:jce,:,jb)
 
     ! 5.6 Turbulent mixing, part III:
     !     - Further diagnostics.
@@ -1195,9 +1104,9 @@
  
       avi%ldown=.TRUE.
       avi%o3_vmr(jcs:jce,:)        = field%qtrc(jcs:jce,:,jb,io3)*amd/amo3
-      avi%tmprt(:,:)               => field%ta(:,:,jb)
+      avi%tmprt                    => field%ta(:,:,jb)
       avi%vmr2molm2(jcs:jce,:)     = field%mdry(jcs:jce,:,jb) / amd * 1.e3_wp
-      avi%pres(:,:)                => field%presm_old(jcs:jce,:,jb)
+      avi%pres                     => field%presm_old(jcs:jce,:,jb)
       avi%cell_center_lat(jcs:jce) = patch%cells%center(jcs:jce,jb)%lat
       avi%lday(jcs:jce)            = field%cosmu0(jcs:jce,jb) > 1.e-3_wp
 
@@ -1292,13 +1201,12 @@
     ! number of cells/columns from index jcs to jce
     nc = jce-jcs+1
 
-<<<<<<< HEAD
     CALL ssodrag( nc                                        ,& ! in,  number of cells/columns in loop (jce-jcs+1)
                   nbdim                                     ,& ! in,  dimension of block of cells/columns
                   nlev                                      ,& ! in,  number of levels
                   !
-                  patch%cells%center(:,jb)%lat        ,& ! in,  Latitude in radians
-                  psteplen                                  ,& ! in,  time step length, usually 2*delta_time
+                  patch%cells%center(:,jb)%lat              ,& ! in,  Latitude in radians
+                  pdtime                                    ,& ! in,  time step length
                   !
                   field% presi_old(:,:,jb)                  ,& ! in,  p at half levels
                   field% presm_old(:,:,jb)                  ,& ! in,  p at full levels
@@ -1322,37 +1230,6 @@
                   zdis_sso(:,:)                             ,& ! out, energy dissipation rate
                   tend%   ua_sso(:,:,jb)                    ,& ! out, tendency of zonal wind
                   tend%   va_sso(:,:,jb)                     ) ! out, tendency of meridional wind
-=======
-       CALL ssodrag( nc                                        ,& ! in,  number of cells/columns in loop (jce-jcs+1)
-                     nbdim                                     ,& ! in,  dimension of block of cells/columns
-                     nlev                                      ,& ! in,  number of levels
-                     !
-                     p_patch(jg)%cells%center(:,jb)%lat        ,& ! in,  Latitude in radians
-                     pdtime                                    ,& ! in,  time step length
-                     !
-                     field% presi_old(:,:,jb)                  ,& ! in,  p at half levels
-                     field% presm_old(:,:,jb)                  ,& ! in,  p at full levels
-                     field% geom(:,:,jb)                       ,& ! in,  geopotential above surface (t-dt)
-                     field%   ta(:,:,jb)                       ,& ! in,  T
-                     field%   ua(:,:,jb)                       ,& ! in,  u
-                     field%   va(:,:,jb)                       ,& ! in,  v
-                     !
-                     field% oromea(:,jb)                       ,& ! in,  Mean Orography (m)
-                     field% orostd(:,jb)                       ,& ! in,  SSO standard deviation (m)
-                     field% orosig(:,jb)                       ,& ! in,  SSO slope
-                     field% orogam(:,jb)                       ,& ! in,  SSO Anisotropy
-                     field% orothe(:,jb)                       ,& ! in,  SSO Angle
-                     field% oropic(:,jb)                       ,& ! in,  SSO Peaks elevation (m)
-                     field% oroval(:,jb)                       ,& ! in,  SSO Valleys elevation (m)
-                     !
-                     field% u_stress_sso(:,jb)                 ,& ! out, u-gravity wave stress
-                     field% v_stress_sso(:,jb)                 ,& ! out, v-gravity wave stress
-                     field% dissipation_sso(:,jb)              ,& ! out, dissipation by gravity wave drag
-                     !
-                     zdis_sso(:,:)                             ,& ! out, energy dissipation rate
-                     tend%   ua_sso(:,:,jb)                    ,& ! out, tendency of zonal wind
-                     tend%   va_sso(:,:,jb)                     ) ! out, tendency of meridional wind
->>>>>>> 17d107d3
 
 
       ! heating
@@ -1500,13 +1377,8 @@
 
         IF (ltimer) CALL timer_start(timer_cloud)
 
-<<<<<<< HEAD
         CALL cloud(jce, nproma, jks, nlev, nlevp1, &! in
-          &        psteplen,                  &! in
-=======
-        CALL cloud(jce, nbdim, jks, nlev, nlevp1, &! in
           &        pdtime,                    &! in
->>>>>>> 17d107d3
           &        ictop,                     &! in (from "cucall")
           &        field% presi_old(:,:,jb),  &! in
           &        field% presm_old(:,:,jb),  &! in
@@ -1514,7 +1386,7 @@
           &        field% acdnc (:,:,jb),     &! in. acdnc
           &        field%   ta  (:,:,jb),     &! in. tm1
           &        field%   tv  (:,:,jb),     &! in. ztvm1
-          &        field% qtrc  (:,:,jb,iqv), &! in. qm1
+          &        field% qtrc  (:,:,jb,iqv), &! in.  qm1
           &        field% qtrc  (:,:,jb,iqc), &! in. xlm1
           &        field% qtrc  (:,:,jb,iqi), &! in. xim1
           &        zcair(:,:),                &! in
