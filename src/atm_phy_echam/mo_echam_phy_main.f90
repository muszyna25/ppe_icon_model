!>
!! @brief Subroutine echam_phy_main calls all the parameterization schemes
!!
!! @author Hui Wan, MPI-M
!! @author Marco Giorgetta, MPI-M
!!
!! @par Revision History
!!  Original version from ECHAM6 (revision 2028)
!!  Modified for ICOHAM by Hui Wan and Marco Giorgetta (2010)
!!  Modified for ICONAM by Marco Giorgetta (2014)
!!
!! @par Copyright and License
!!
!! This code is subject to the DWD and MPI-M-Software-License-Agreement in
!! its most recent form.
!! Please see the file LICENSE in the root of the source tree for this code.
!! Where software is supplied by third parties, it is indicated in the
!! headers of the routines.
!!
#if defined __xlC__ && !defined NOXLFPROCESS
@PROCESS HOT
@PROCESS SPILLSIZE(5000)
#endif
!OCL NOALIAS

MODULE mo_echam_phy_main

  USE mo_kind,                ONLY: wp
  USE mo_exception,           ONLY: finish
  USE mo_mpi,                 ONLY: my_process_is_stdio
  USE mo_math_constants,      ONLY: pi
<<<<<<< HEAD
  USE mo_physical_constants,  ONLY: grav, cpd, cpv, cvd, cvv, &
    &                               amd, amo3, idaylen
=======
  USE mo_physical_constants,  ONLY: cpd, cpv, cvd, cvv
>>>>>>> 39d7b07c
  USE mo_impl_constants,      ONLY: inh_atmosphere
  USE mo_run_config,          ONLY: ntracer, nlev, nlevm1, nlevp1,    &
    &                               iqv, iqc, iqi, iqt, io3
  USE mo_dynamics_config,     ONLY: iequations
  USE mo_ext_data_state,      ONLY: ext_data
  USE mo_echam_phy_config,    ONLY: phy_config => echam_phy_config
  USE mo_echam_conv_config,   ONLY: echam_conv_config
  USE mo_echam_cloud_config,  ONLY: echam_cloud_config
  USE mo_cumastr,             ONLY: cucall
  USE mo_echam_phy_memory,    ONLY: t_echam_phy_field, prm_field,     &
    &                               t_echam_phy_tend,  prm_tend
  USE mo_timer,               ONLY: ltimer, timer_start, timer_stop,                &
    &                               timer_cover, timer_radiation, timer_radheat,    &
    &                               timer_vdiff_down, timer_surface,timer_vdiff_up, &
    &                               timer_gw_hines, timer_ssodrag,                  &
    &                               timer_cucall, timer_cloud
  USE mtime,                  ONLY: datetime
  USE mo_ham_aerosol_params,  ONLY: ncdnc, nicnc
  USE mo_echam_sfc_indices,   ONLY: nsfc_type, iwtr, iice, ilnd
  USE mo_surface,             ONLY: update_surface
  USE mo_surface_diag,        ONLY: nsurf_diag
  USE mo_cloud,               ONLY: cloud
  USE mo_cover,               ONLY: cover
  USE mo_radheating,          ONLY: radheating
  USE mo_psrad_radiation,     ONLY: psrad_radiation
  USE mo_psrad_radiation_parameters, ONLY: psct
  USE mo_vdiff_config,        ONLY: vdiff_config
  USE mo_vdiff_downward_sweep,ONLY: vdiff_down
  USE mo_vdiff_upward_sweep,  ONLY: vdiff_up
  USE mo_vdiff_solver,        ONLY: nvar_vdiff, nmatrix, imh, imqv,   &
    &                               ih_vdiff=>ih, iqv_vdiff=>iqv
  USE mo_gw_hines,            ONLY: gw_hines
  USE mo_ssortns,             ONLY: ssodrag
  ! provisional to get coordinates
  USE mo_model_domain,        ONLY: p_patch
<<<<<<< HEAD
  USE mo_util_dbg_prnt,       ONLY: dbg_print
  USE mo_lcariolle_types,     ONLY: avi, t_time_interpolation
  USE mo_bcs_time_interpolation, ONLY: t_time_interpolation_weights, &
    &                                  calculate_time_interpolation_weights
=======
>>>>>>> 39d7b07c

  IMPLICIT NONE
  PRIVATE
  PUBLIC :: echam_phy_main

CONTAINS
  !>
  !!
  SUBROUTINE echam_phy_main( jg,jb,jcs,jce,nbdim,      &
    &                        this_datetime,pdtime,psteplen, &
    &                        ltrig_rad                 )

    INTEGER         ,INTENT(IN) :: jg             !< grid level/domain index
    INTEGER         ,INTENT(IN) :: jb             !< block index
    INTEGER         ,INTENT(IN) :: jcs, jce       !< start/end column index within this block
    INTEGER         ,INTENT(IN) :: nbdim          !< size of this block

    TYPE(datetime), POINTER     :: this_datetime  !< time step
    REAL(wp)        ,INTENT(IN) :: pdtime         !< time step
    REAL(wp)        ,INTENT(IN) :: psteplen       !< 2*pdtime in case of leapfrog

    LOGICAL         ,INTENT(IN) :: ltrig_rad      !< perform radiative transfer computation

    ! Local variables

    TYPE(t_echam_phy_field),   POINTER :: field
    TYPE(t_echam_phy_tend) ,   POINTER :: tend

    REAL(wp) :: zlat_deg(nbdim)           !< latitude in deg N

    REAL(wp) :: zvmixtau   (nbdim,nlev)   !< timescale of mixing for vertical turbulence
    REAL(wp) :: zqtvar_prod(nbdim,nlev)   !< production rate of total water variance
                                          !< due to turbulence. Computed in "vdiff",
                                          !< used by "cloud"
    INTEGER  :: itype(nbdim)              !< type of convection
    INTEGER  :: ictop (nbdim)             !< from massflux

    REAL(wp) :: zfrl (nbdim)              !< fraction of land in the grid box
    REAL(wp) :: zfrw (nbdim)              !< fraction of water (without ice) in the grid point
    REAL(wp) :: zfri (nbdim)              !< fraction of ice in the grid box
    REAL(wp) :: zfrc (nbdim,nsfc_type)    !< zfrl, zfrw, zfrc combined
    REAL(wp) :: zri_tile(nbdim,nsfc_type) !< Richardson number

    INTEGER  :: ilab   (nbdim,nlev)
!    REAL(wp) :: zcvcbot(nbdim)
!    REAL(wp) :: zwcape (nbdim)

    REAL(wp) :: zqtec  (nbdim,nlev)       !< tracer tendency due to entrainment/detrainment

    REAL(wp) :: zcd                       !< specific heat of dry air          [J/K/kg]
    REAL(wp) :: zcv                       !< specific heat of water vapor      [J/K/kg]
    REAL(wp) :: zcair  (nbdim,nlev)       !< specific heat of moist air        [J/K/kg]
    REAL(wp) :: zcpair (nbdim,nlev)       !< specific heat of moist air at const. pressure [J/K/kg]
    REAL(wp) :: zcvair (nbdim,nlev)       !< specific heat of moist air at const. volume   [J/K/kg]
    REAL(wp) :: zconv  (nbdim,nlev)       !< conversion factor q-->dT/dt       [(K/s)/(W/m2)]
    REAL(wp) :: zdelp  (nbdim,nlev)       !< layer thickness in pressure coordinate  [Pa]

    REAL(wp) :: zq_phy (nbdim,nlev)       !< heating by whole ECHAM physics    [W/m2]
    REAL(wp) :: zq_rsw (nbdim,nlev)       !< heating by short wave radiation   [W/m2]
    REAL(wp) :: zq_rlw (nbdim,nlev)       !< heating by long  wave radiation   [W/m2]
    REAL(wp) :: zq_rlw_impl (nbdim)       !< additional heating by LW rad. due to impl. coupling in surface energy balance [W/m2]
!!$    REAL(wp) :: zq_vdf (nbdim,nlev)       !< heating by vertical diffusion     [W/m2]
    REAL(wp) :: zq_sso (nbdim,nlev)       !< heating by subgrid scale orogr.   [W/m2]
    REAL(wp) :: zq_gwh (nbdim,nlev)       !< heating by atm. gravity waves     [W/m2]
!!$    REAL(wp) :: zq_cnv (nbdim,nlev)       !< heating by convection             [W/m2]
!!$    REAL(wp) :: zq_cld (nbdim,nlev)       !< heating by stratiform clouds      [W/m2]

    INTEGER  :: ihpbl  (nbdim)            !< location of PBL top given as vertical level index
    REAL(wp) :: zxt_emis(nbdim,ntracer-iqt+1)  !< tracer tendency due to surface emission
                                               !< and dry deposition. "zxtems" in ECHAM5
    INTEGER  :: jk
    INTEGER  :: jks   !< start index for vertical loops
    INTEGER  :: nc    !< number of cells/columns from (jce-jcs+1)
    INTEGER  :: jc
    INTEGER  :: ntrac !< # of tracers excluding water vapour and hydrometeors
                      !< (handled by sub-models, e.g., chemical species)

    ! Coefficient matrices and right-hand-side vectors for the turbulence solver
    ! _btm refers to the lowest model level (i.e., full level "klev", not the surface)

    REAL(wp) :: zaa    (nbdim,nlev,3,nmatrix)       !< coeff. matrices, all variables
    REAL(wp) :: zaa_btm(nbdim,3,nsfc_type,imh:imqv) !< last row of coeff. matrix of heat and moisture
    REAL(wp) :: zbb    (nbdim,nlev,nvar_vdiff)  !< r.h.s., all variables
    REAL(wp) :: zbb_btm(nbdim,nsfc_type,ih_vdiff:iqv_vdiff) !< last row of r.h.s. of heat and moisture

    ! Temporary arrays used by VDIFF, JSBACH

    REAL(wp) :: zfactor_sfc(nbdim)
    REAL(wp) :: zcpt_sfc_tile(nbdim,nsfc_type)  !< dry static energy at surface

    REAL(wp) :: zcptgz   (nbdim,nlev) !< dry static energy
    REAL(wp) :: zrhoh    (nbdim,nlev) !< air density at half levels
    REAL(wp) :: zqshear  (nbdim,nlev) !<
    REAL(wp) :: zthvvar  (nbdim,nlev) !< intermediate value of thvvar
    REAL(wp) :: ztkevn   (nbdim,nlev) !< intermediate value of tke
    REAL(wp) :: zch_tile (nbdim,nsfc_type)   !<  for "nsurf_diag"
!    REAL(wp) :: zchn_tile(nbdim,nsfc_type)   !<  for "nsurf_diag"
!    REAL(wp) :: zcdn_tile(nbdim,nsfc_type)   !<  for "nsurf_diag"
!    REAL(wp) :: zcfnc_tile(nbdim,nsfc_type)  !<  for "nsurf_diag"
    REAL(wp) :: zbn_tile (nbdim,nsfc_type)   !<  for "nsurf_diag"
    REAL(wp) :: zbhn_tile(nbdim,nsfc_type)   !<  for "nsurf_diag"
    REAL(wp) :: zbm_tile (nbdim,nsfc_type)   !<  for "nsurf_diag"
    REAL(wp) :: zbh_tile (nbdim,nsfc_type)   !<  for "nsurf_diag"

    REAL(wp) :: ztte_corr(nbdim)      !< tte correction for snow melt over land (JSBACH)

    ! Temporary variables for Cariolle scheme (ozone)
    REAL(wp)    :: do3dt(nbdim,nlev)
    TYPE(t_time_interpolation) :: time_interpolation
    EXTERNAL       lcariolle_lat_intp_li, lcariolle_pres_intp_li
    TYPE(t_time_interpolation_weights) :: current_time_interpolation_weights
 
    ! Temporary array used by GW_HINES

    REAL(wp) :: zdis_gwh(nbdim,nlev)  !<  out, energy dissipation rate [J/s/kg]


    ! Temporary array used by SSODRAG

    REAL(wp) :: zdis_sso(nbdim,nlev)  !<  out, energy dissipation rate [J/s/kg]


    ! Temporary variables used for cloud droplet number concentration

    REAL(wp) :: zprat, zn1, zn2, zcdnc
    LOGICAL  :: lland(nbdim), lglac(nbdim)

    ! number of cells/columns from index jcs to jce
    nc = jce-jcs+1

    ! start index for vertical loops
    jks=1

    ! 1. Associate pointers

    field  => prm_field(jg)
    tend   => prm_tend (jg)

    ! provisionally copy the incoming tedencies

    tend%   ta_phy (jcs:jce,:,jb)   = tend%   ta (jcs:jce,:,jb)
    tend%   ua_phy (jcs:jce,:,jb)   = tend%   ua (jcs:jce,:,jb)
    tend%   va_phy (jcs:jce,:,jb)   = tend%   va (jcs:jce,:,jb)
    tend% qtrc_phy (jcs:jce,:,jb,:) = tend% qtrc (jcs:jce,:,jb,:)

    ! initialize physics heating
    zq_phy(:,:) = 0._wp

    ! 2. local switches and parameters

    ntrac = ntracer-iqt+1  !# of tracers excluding water vapour and hydrometeors

    !------------------------------------------------------------
    ! 3. COMPUTE SOME FIELDS NEEDED BY THE PHYSICAL ROUTINES.
    !------------------------------------------------------------

    ! Use constant volume or constant pressure specific heats for dry air and vapor
    ! for the computation of temperature tendencies.
!!$    IF ( iequations == inh_atmosphere ) THEN
!!$      zcd = cvd
!!$      zcv = cvv
!!$    ELSE
      zcd = cpd
      zcv = cpv
!!$    END IF

    DO jk = 1,nlev
      DO jc = jcs,jce
        !
        ! 3.2 Thickness of model layer in pressure coordinate
        !
        zdelp   (jc,jk) = field% presi_old (jc,jk+1,jb) - field% presi_old (jc,jk,jb)
        !
        ! 3.2b Specific heat of moist air
        !
        zcair   (jc,jk) = zcd+(zcv-zcd)*field%qtrc(jc,jk,jb,iqv)
        zconv   (jc,jk) = 1._wp/(field%mair(jc,jk,jb)*zcair(jc,jk))
        !
        zcpair  (jc,jk) = cpd+(cpv-cpd)*field%qtrc(jc,jk,jb,iqv)
        zcvair  (jc,jk) = cvd+(cvv-cvd)*field%qtrc(jc,jk,jb,iqv)
        !
      END DO
    END DO

    ! 3.3 Weighting factors for fractional surface coverage
    !     Accumulate ice portion for diagnostics

    DO jc=jcs,jce

      ! fraction of land in the grid box. lsmask: land-sea mask, 1.= land

      ! TBD: use fractional mask here
      zfrl(jc) = field% lsmask(jc,jb)

      ! fraction of sea/lake in the grid box
      ! * (1. - fraction of sea ice in the sea/lake part of the grid box)
      ! => fraction of open water in the grid box

      zfrw(jc) = (1._wp-zfrl(jc))*(1._wp-field%seaice(jc,jb))

      ! fraction of sea ice in the grid box
      zfri(jc) = 1._wp-zfrl(jc)-zfrw(jc)
    END DO

    ! 3.4 Merge three pieces of information into one array for vdiff
    IF (ilnd.LE.nsfc_type) zfrc(jcs:jce,ilnd) = zfrl(jcs:jce)
    IF (iwtr.LE.nsfc_type) zfrc(jcs:jce,iwtr) = zfrw(jcs:jce)
    IF (iice.LE.nsfc_type) zfrc(jcs:jce,iice) = zfri(jcs:jce)

    !---------------------------------------------------------------------
    ! 3.9 DETERMINE TROPOPAUSE HEIGHT AND MASS BUDGETS
    !     (Needed only for sub-models. Note: sequence of arguments
    !      different from the original ECHAM6)
    !---------------------------------------------------------------------
    !
    !CALL WMO_tropopause( jce, nbdim, nlev,         &! in
    !                   & ncctop, nccbot, lresum,   &! in
    !                   & field% ta(:,:,jb),        &! in
    !                   & field% presm_old(:,:,jb), &! in
    !                   & field% tropo(:,jb),       &! out for diagnostics
    !                   & itrpwmo, itrpwmop1        )! out for submodel

    !---------------------------------------------------------------------
    ! 3.12 INITIALISATION OF CLOUD DROPLET NUMBER CONCENTRATION 
    !      (1/M**3) USED IN RADLSW AND CLOUD
    !---------------------------------------------------------------------

    DO jc=jcs,jce
      lland(jc) = field%lfland(jc,jb)
      lglac(jc) = lland(jc).AND.field%glac(jc,jb).GT.0._wp
    END DO

    DO jk = 1,nlev
      DO jc = jcs,jce
        !
        zprat=(MIN(8._wp,80000._wp/field%presm_old(jc,jk,jb)))**2

        IF (lland(jc).AND.(.NOT.lglac(jc))) THEN
          zn1= echam_cloud_config% cn1lnd
          zn2= echam_cloud_config% cn2lnd
        ELSE
          zn1= echam_cloud_config% cn1sea
          zn2= echam_cloud_config% cn2sea
        ENDIF
        IF (field%presm_old(jc,jk,jb).LT.80000._wp) THEN
          zcdnc=1.e6_wp*(zn1+(zn2-zn1)*(EXP(1._wp-zprat)))
        ELSE
          zcdnc=zn2*1.e6_wp
        ENDIF
        field% acdnc(jc,jk,jb) = zcdnc
        !
      END DO
    END DO

    !-------------------------------------------------------------------
    ! 3.13 DIAGNOSE CURRENT CLOUD COVER
    !-------------------------------------------------------------------

    itype(jcs:jce) = NINT(field%rtype(jcs:jce,jb))

    IF (phy_config%lcond) THEN
      IF (ltimer) CALL timer_start(timer_cover)

      CALL cover( jce, nbdim, jks,          &! in
        &         nlev, nlevp1,             &! in
        &         itype,  zfrw, zfri,       &! in
        &         field% zf(:,:,jb),        &! in
        &         field% presi_old(:,:,jb), &! in
        &         field% presm_old(:,:,jb), &! in
        &         field%  ta(:,:,jb),       &! in    tm1
        &         field%  qtrc(:,:,jb,iqv), &! in    qm1
        &         field%  qtrc(:,:,jb,iqi), &! in    xim1
        &         field%  aclc(:,:,jb),     &! out   (for "radiation" and "vdiff_down")
        &         field% rintop(:,  jb)    ) ! out   (for output)

      IF (ltimer) CALL timer_stop(timer_cover)
    ENDIF ! lcond

    !-------------------------------------------------------------------
    ! 4. RADIATION PARAMETERISATION
    !-------------------------------------------------------------------
    IF (phy_config%lrad) THEN

       ! 4.1 RADIATIVE TRANSFER
       !-----------------------
       IF (ltrig_rad) THEN

          ! store ts_rad of this radiatiative transfer timestep in ts_rad_rt,
          ! so that it can be reused in radheat in the other timesteps
          field%ts_rad_rt(jcs:jce,jb) = field%ts_rad(jcs:jce,jb)

        IF (ltimer) CALL timer_start(timer_radiation)

        CALL psrad_radiation(                       &
        & jg                                       ,&!< in  domain index
        & jb                                       ,&!< in  block index
        & kproma         = jce                     ,&!< in  end index for loop over block
        & kbdim          = nbdim                   ,&!< in  dimension of block over cells
        & klev           = nlev                    ,&!< in  number of full levels = number of layers
        & klevp1         = nlevp1                  ,&!< in  number of half levels = number of layer interfaces
        & ktype          = itype(:)                ,&!< in  type of convection
        & loland         = lland                   ,&!< in  land-sea mask. (logical)
        & loglac         = lglac                   ,&!< in  glacier mask (logical)
        & this_datetime  = this_datetime           ,&!< in  actual time step
        & pcos_mu0       = field%cosmu0_rt(:,jb)   ,&!< in  solar zenith angle
        & alb_vis_dir    = field%albvisdir(:,jb)   ,&!< in  surface albedo for visible range, direct
        & alb_nir_dir    = field%albnirdir(:,jb)   ,&!< in  surface albedo for near IR range, direct
        & alb_vis_dif    = field%albvisdif(:,jb)   ,&!< in  surface albedo for visible range, diffuse
        & alb_nir_dif    = field%albnirdif(:,jb)   ,&!< in  surface albedo for near IR range, diffuse
        & tk_sfc         = field%ts_rad_rt(:,jb)   ,&!< in  grid box mean surface temperature
        & zf             = field%zf(:,:,jb)        ,&!< in  geometric height at full level      [m]
        & zh             = field%zh(:,:,jb)        ,&!< in  geometric height at half level      [m]
        & dz             = field%dz(:,:,jb)        ,&!< in  geometric height thickness of layer [m]
        & pp_hl          = field%presi_old(:,:,jb) ,&!< in  pressure at half levels at t-dt [Pa]
        & pp_fl          = field%presm_old(:,:,jb) ,&!< in  pressure at full levels at t-dt [Pa]
        & tk_fl          = field%ta(:,:,jb)        ,&!< in  tk_fl  = temperature at full level at t-dt
        & xm_dry         = field%mdry(:,:,jb)      ,&!< in  dry air mass in layer [kg/m2]
        & xm_trc         = field%mtrc(:,:,jb,:)    ,&!< in  tracer  mass in layer [kg/m2]
        & xm_ozn         = field%o3(:,:,jb)        ,&!< inout  ozone  mass mixing ratio [kg/kg]
        !
        & cdnc           = field% acdnc(:,:,jb)    ,&!< in   cloud droplet number conc
        & cld_frc        = field% aclc(:,:,jb)     ,&!< in   cloud fraction [m2/m2]
        & cld_cvr        = field%aclcov(:,jb)      ,&!< out  total cloud cover
        !
        & lw_dnw_clr     = field%rldcs_rt(:,:,jb)  ,&!< out  Clear-sky net longwave  at all levels
        & lw_upw_clr     = field%rlucs_rt(:,:,jb)  ,&!< out  Clear-sky net longwave  at all levels
        & sw_dnw_clr     = field%rsdcs_rt(:,:,jb)  ,&!< out  Clear-sky net shortwave at all levels
        & sw_upw_clr     = field%rsucs_rt(:,:,jb)  ,&!< out  Clear-sky net shortwave at all levels
        & lw_dnw         = field%rld_rt  (:,:,jb)  ,&!< out  All-sky net longwave  at all levels
        & lw_upw         = field%rlu_rt  (:,:,jb)  ,&!< out  All-sky net longwave  at all levels
        & sw_dnw         = field%rsd_rt  (:,:,jb)  ,&!< out  All-sky net longwave  at all levels
        & sw_upw         = field%rsu_rt  (:,:,jb)  ,&!< out  All-sky net longwave  at all levels
        !
        & vis_dn_dir_sfc = field%rvds_dir_rt(:,jb) ,&!< out  all-sky downward direct visible radiation at surface
        & par_dn_dir_sfc = field%rpds_dir_rt(:,jb) ,&!< all-sky downward direct PAR     radiation at surface
        & nir_dn_dir_sfc = field%rnds_dir_rt(:,jb) ,&!< all-sky downward direct near-IR radiation at surface
        & vis_dn_dff_sfc = field%rvds_dif_rt(:,jb) ,&!< all-sky downward diffuse visible radiation at surface
        & par_dn_dff_sfc = field%rpds_dif_rt(:,jb) ,&!< all-sky downward diffuse PAR     radiation at surface
        & nir_dn_dff_sfc = field%rnds_dif_rt(:,jb) ,&!< all-sky downward diffuse near-IR radiation at surface
        & vis_up_sfc     = field%rvus_rt    (:,jb) ,&!< all-sky upward visible radiation at surface
        & par_up_sfc     = field%rpus_rt    (:,jb) ,&!< all-sky upward PAR     radiation at surfac
        & nir_up_sfc     = field%rnus_rt    (:,jb) ) !< all-sky upward near-IR radiation at surface

        
        IF (ltimer) CALL timer_stop(timer_radiation)

      END IF ! ltrig_rad

      ! 4.2 RADIATIVE HEATING
      !----------------------

      ! radheat first computes the shortwave and longwave radiation for the current time step from transmissivity and
      ! the longwave flux at the radiation time step and, from there, the radiative heating due to sw and lw radiation.
      ! If radiation is called every time step, the longwave flux is not changed.

      IF (ltimer) CALL timer_start(timer_radheat)

      CALL radheating (                                &
        !
        ! input
        ! -----
        !
        & jcs        = jcs                            ,&! loop start index
        & jce        = jce                            ,&! loop end index
        & kbdim      = nbdim                          ,&! dimension size
        & klev       = nlev                           ,&! vertical dimension size
        & klevp1     = nlevp1                         ,&! vertical dimension size
        !
        & rsdt0      = psct                           ,&! toa incident shortwave radiation for sun in zenith
        & cosmu0     = field%cosmu0    (:,jb)         ,&! solar zenith angle at current time
        !
        & emiss      = ext_data(jg)%atm%emis_rad(:,jb),&! lw sfc emissivity
        & tsr        = field%ts_rad (:,jb)            ,&! radiative surface temperature at current   time [K]
        & tsr_rt     = field%ts_rad_rt(:,jb)          ,&! radiative surface temperature at radiation time [K]
        !
        & rsd_rt     = field%rsd_rt           (:,:,jb),&! all-sky   shortwave downward flux at radiation time [W/m2]
        & rsu_rt     = field%rsu_rt           (:,:,jb),&! all-sky   shortwave upward   flux at radiation time [W/m2]
        !
        & rsdcs_rt   = field%rsdcs_rt         (:,:,jb),&! clear-sky shortwave downward flux at radiation time [W/m2]
        & rsucs_rt   = field%rsucs_rt         (:,:,jb),&! clear-sky shortwave upward   flux at radiation time [W/m2]
        !
        & rld_rt     = field%rld_rt           (:,:,jb),&! all-sky   longwave  downward flux at radiation time [W/m2]
        & rlu_rt     = field%rlu_rt           (:,:,jb),&! all-sky   longwave  upward   flux at radiation time [W/m2]
        !
        & rldcs_rt   = field%rldcs_rt         (:,:,jb),&! clear-sky longwave  downward flux at radiation time [W/m2]
        & rlucs_rt   = field%rlucs_rt         (:,:,jb),&! clear-sky longwave  upward   flux at radiation time [W/m2]
        !
        & rvds_dir_rt= field%rvds_dir_rt        (:,jb),&!< out  all-sky downward direct visible radiation at surface
        & rpds_dir_rt= field%rpds_dir_rt        (:,jb),&!< out  all-sky downward direct PAR     radiation at surface
        & rnds_dir_rt= field%rnds_dir_rt        (:,jb),&!< out  all-sky downward direct near-IR radiation at surface
        & rvds_dif_rt= field%rvds_dif_rt        (:,jb),&!< out  all-sky downward diffuse visible radiation at surface
        & rpds_dif_rt= field%rpds_dif_rt        (:,jb),&!< out  all-sky downward diffuse PAR     radiation at surface
        & rnds_dif_rt= field%rnds_dif_rt        (:,jb),&!< out  all-sky downward diffuse near-IR radiation at surface
        & rvus_rt    = field%rvus_rt            (:,jb),&!< out  all-sky upward visible radiation at surface
        & rpus_rt    = field%rpus_rt            (:,jb),&!< out  all-sky upward PAR     radiation at surfac
        & rnus_rt    = field%rnus_rt            (:,jb),&!< out  all-sky upward near-IR radiation at surface
        !
        ! output
        ! ------
        !
        & rsdt       = field%rsdt               (:,jb),&! all-sky   shortwave downward flux at current   time [W/m2]
        & rsut       = field%rsut               (:,jb),&! all-sky   shortwave upward   flux at current   time [W/m2]
        & rsds       = field%rsds               (:,jb),&! all-sky   shortwave downward flux at current   time [W/m2]
        & rsus       = field%rsus               (:,jb),&! all-sky   shortwave upward   flux at current   time [W/m2]
        !
        & rsutcs     = field%rsutcs             (:,jb),&! clear-sky shortwave upward   flux at current   time [W/m2]
        & rsdscs     = field%rsdscs             (:,jb),&! clear-sky shortwave downward flux at current   time [W/m2]
        & rsuscs     = field%rsuscs             (:,jb),&! clear-sky shortwave upward   flux at current   time [W/m2]
        !
        & rvds_dir   = field%rvds_dir           (:,jb),&!< out  all-sky downward direct visible radiation at surface
        & rpds_dir   = field%rpds_dir           (:,jb),&!< out  all-sky downward direct PAR     radiation at surface
        & rnds_dir   = field%rnds_dir           (:,jb),&!< out  all-sky downward direct near-IR radiation at surface
        & rvds_dif   = field%rvds_dif           (:,jb),&!< out  all-sky downward diffuse visible radiation at surface
        & rpds_dif   = field%rpds_dif           (:,jb),&!< out  all-sky downward diffuse PAR     radiation at surface
        & rnds_dif   = field%rnds_dif           (:,jb),&!< out  all-sky downward diffuse near-IR radiation at surface
        & rvus       = field%rvus               (:,jb),&!< out  all-sky upward visible radiation at surface
        & rpus       = field%rpus               (:,jb),&!< out  all-sky upward PAR     radiation at surfac
        & rnus       = field%rnus               (:,jb),&!< out  all-sky upward near-IR radiation at surface
        !
        & rlut       = field%rlut               (:,jb),&! all-sky   longwave  upward   flux at current   time [W/m2]
        & rlds       = field%rlds               (:,jb),&! all-sky   longwave  downward flux at current   time [W/m2]
        & rlus       = field%rlus               (:,jb),&! all-sky   longwave  upward   flux at current   time [W/m2]
        !
        & rlutcs     = field%rlutcs             (:,jb),&! clear-sky longwave  upward   flux at current   time [W/m2]
        & rldscs     = field%rldscs             (:,jb),&! clear-sky longwave  downward flux at current   time [W/m2]
        !
        & q_rsw      = zq_rsw                   (:,:) ,&! rad. heating by SW           [W/m2]
        & q_rlw      = zq_rlw                   (:,:) ) ! rad. heating by LW           [W/m2]

      IF (ltimer) CALL timer_stop(timer_radheat)

      ! heating accumulated
      zq_phy(jcs:jce,:) = zq_phy(jcs:jce,:) + zq_rsw(jcs:jce,:) + zq_rlw(jcs:jce,:)
      
      ! tendencies
      tend%ta_rsw(jcs:jce,:,jb) = zq_rsw(jcs:jce,:) * zconv(jcs:jce,:)
      tend%ta_rlw(jcs:jce,:,jb) = zq_rlw(jcs:jce,:) * zconv(jcs:jce,:)

      ! tendencies accumulated
      tend% ta(jcs:jce,:,jb) = tend% ta     (jcs:jce,:,jb) &
        &                    + tend% ta_rsw (jcs:jce,:,jb) &
        &                    + tend% ta_rlw (jcs:jce,:,jb)

    ELSE   ! If computation of radiative heating is by-passed

      tend%ta_rsw(jcs:jce,:,jb) = 0.0_wp
      tend%ta_rlw(jcs:jce,:,jb) = 0.0_wp

      field%rsdt(jcs:jce,jb)= 0.0_wp

    END IF ! lrad

    !-------------------------------------------------------------------
    ! 5. BOUNDARY LAYER AND SURFACE PROCESSES
    !-------------------------------------------------------------------
    ! Note: In ECHAM this part is located between "CALL radiation" and
    !       "CALL radheat".
    !
    ! 5.1 Emission of aerosols or other tracers. Not implemented yet.

      IF (ntrac>0) THEN
        !CALL tracer_emission()
        zxt_emis(jcs:jce,:) = 0._wp
      ENDIF
    !
    ! 5.2 Dry deposition of aerosols or other tracers. Not implemented yet.
    ! CALL dry_deposition()
    !

    ! 5.3 Turbulent mixing, part I:
    !     computation of exchange coefficients in the atmosphere and at the surface;
    !     build up the tridiagonal linear algebraic system;
    !     downward sweep (Gaussian elimination from top till level nlev-1)

    IF (phy_config%lvdiff) THEN
      IF (ltimer) CALL timer_start(timer_vdiff_down)


      CALL vdiff_down( vdiff_config%lsfc_mom_flux,      &! in
                     & vdiff_config%lsfc_heat_flux,     &! in
                     & jce, nbdim, nlev, nlevm1, nlevp1,&! in
                     & ntrac, nsfc_type,                &! in
                     & iwtr, iice, ilnd,                &! in, indices of different surface types
                     & psteplen,                        &! in, time step (2*dt if leapfrog)
                     & field%coriol(:,jb),              &! in, Coriolis parameter
                     & zfrc(:,:),                       &! in, area fraction of each sfc type
                     & field% ts_tile(:,jb,:),          &! in, surface temperature
                     & field% ocu (:,jb),               &! in, ocean sfc velocity, u-component
                     & field% ocv (:,jb),               &! in, ocean sfc velocity, v-component
                     & field% presi_old(:,nlevp1,jb),   &! in, sfc pressure
                     & field%   ua(:,:,jb),             &! in, um1
                     & field%   va(:,:,jb),             &! in, vm1
                     & field%   ta(:,:,jb),             &! in, tm1
                     & field% qtrc(:,:,jb,iqv),         &! in, qm1
                     & field% qtrc(:,:,jb,iqc),         &! in, xlm1
                     & field% qtrc(:,:,jb,iqi),         &! in, xim1
                     & field%   qx(:,:,jb),             &! in, xlm1 + xim1
                     & field% qtrc(:,:,jb,iqt:),        &! in, xtm1
                     & field% presi_old(:,:,jb),        &! in, aphm1
                     & field% presm_old(:,:,jb),        &! in, apm1
                     & zdelp(:,:),                      &! in, layer thickness [Pa]
                     & field% geom(:,:,jb),             &! in, pgeom1 = geopotential above ground
                     & field% geoi(:,:,jb),             &! in, pgeohm1 = half-level geopotential
                     & field%   tv(:,:,jb),             &! in, virtual temperaturea
                     & field% aclc(:,:,jb),             &! in, cloud fraction
                     & zxt_emis,                        &! in, zxtems
                     & field% thvvar(:,:,jb),           &! in, variance of theta_v at step t-dt
                     & field%   xvar(:,:,jb),           &! in
                     & field% z0m_tile(:,jb,:),         &! in
                     & field%  tkem1(:,:,jb),           &! in, TKE at step t-dt
                     & field%  ustar(:,  jb),           &! inout
                     & field%  wstar(:,  jb),           &! out, convective velocity scale
                     & field%  wstar_tile(:,jb,:),      &! inout, convective velocity scale (each sfc type)
                     & field% qs_sfc_tile(:,jb,:),      &! out, sfc specific humidity at saturation
                     & ihpbl(:),                        &! out, for "vdiff_up"
                     & field%    ghpbl(:,jb),           &! out, for output
                     & field%      ri (:,:,jb),         &! out, for output
                     & zri_tile (:,:),                  &! out, for nsurf_diag
                     & field%  mixlen (:,:,jb),         &! out, for output
                     & field% cfm     (:,:,jb),         &! out, for output
                     & field% cfm_tile(:,jb,:),         &! out, for output and "vdiff_up"
                     & field% cfh     (:,:,jb),         &! out, for output
                     & field% cfh_tile(:,jb,:),         &! out, for output and "vdiff_up"
                     & field% cfv     (:,:,jb),         &! out, for output
                     & field% cftke   (:,:,jb),         &! out, for output
                     & field% cfthv   (:,:,jb),         &! out, for output
                     & zaa, zaa_btm, zbb, zbb_btm,      &! out, for "vdiff_up"
                     & zfactor_sfc(:),                  &! out, for "vdiff_up"
                     & zcpt_sfc_tile(:,:),              &! out, for "vdiff_up"
                     & zcptgz(:,:), zrhoh(:,:),         &! out, for "vdiff_up"
                     & zqshear(:,:),                    &! out, for "vdiff_up"
                     & zthvvar(:,:),                    &! out, for "vdiff_up"
                     & field%   thvsig(:,  jb),         &! out, for "cucall"
                     & ztkevn (:,:),                    &! out, for "vdiff_up"
                     & zch_tile(:,:),                   &! out, for "nsurf_diag"
!                     & zchn_tile(:,:),                  &! out, for "nsurf_diag"
!                     & zcdn_tile(:,:),                  &! out, for "nsurf_diag"
!                     & zcfnc_tile(:,:),                 &! out, for "nsurf_diag"
                     & zbn_tile(:,:),                   &! out, for "nsurf_diag"
                     & zbhn_tile(:,:),                  &! out, for "nsurf_diag"
                     & zbm_tile(:,:),                   &! out, for "nsurf_diag"
                     & zbh_tile(:,:),                   &! out, for "nsurf_diag"
                     & pcsat = field% csat(:,jb),       &! in, optional, area fraction with wet land surface
                     & pcair = field% cair(:,jb),       &! in, optional, area fraction with wet land surface (air)
                     & paz0lh = field% z0h_lnd(:,jb))     ! in, optional, roughness length for heat over land

      IF (ltimer) CALL timer_stop(timer_vdiff_down)

    ! 5.4 Surface processes that provide time-dependent lower boundary
    !     condition for wind, temperature, tracer concentraion, etc.
    !KF To avoid
        field% lhflx_tile(:,jb,:) = 0._wp
        field% shflx_tile(:,jb,:) = 0._wp
        field% evap_tile (:,jb,:) = 0._wp

        IF (ltimer) CALL timer_start(timer_surface)

        CALL update_surface( vdiff_config%lsfc_heat_flux,  &! in
          & vdiff_config%lsfc_mom_flux,   &! in
          & pdtime, psteplen,             &! in, time steps
          & jg, jce, nbdim, field%kice,   &! in
          & nlev, nsfc_type,              &! in
          & iwtr, iice, ilnd,             &! in, indices of surface types
          & zfrc(:,:),                    &! in, area fraction
          & field% cfh_tile(:,jb,:),      &! in, from "vdiff_down"
          & field% cfm_tile(:,jb,:),      &! in, from "vdiff_down"
          & zfactor_sfc(:),               &! in, from "vdiff_down"
          & field% ocu (:,jb),            &! in, ocean sfc velocity, u-component
          & field% ocv (:,jb),            &! in, ocean sfc velocity, v-component
          & zaa, zaa_btm, zbb, zbb_btm,   &! inout
          & zcpt_sfc_tile(:,:),           &! inout, from "vdiff_down", for "vdiff_up"
          & field%qs_sfc_tile(:,jb,:),    &! inout, from "vdiff_down", for "vdiff_up"
          & field% ts_tile(:,jb,:),       &! inout
          & field%u_stress    (:,  jb),   &! out
          & field%v_stress    (:,  jb),   &! out
          & field% lhflx      (:,  jb),   &! out
          & field% shflx      (:,  jb),   &! out
          & field%  evap      (:,  jb),   &! out, for "cucall"
          & field%u_stress_tile  (:,jb,:),   &! out
          & field%v_stress_tile  (:,jb,:),   &! out
          & field% lhflx_tile    (:,jb,:),   &! out
          & field% shflx_tile    (:,jb,:),   &! out
          & field% dshflx_dT_tile(:,jb,:),   &! out for Sea ice
          & field%  evap_tile    (:,jb,:),   &! out
                                !! optional
          & nblock = jb,                  &! in
          & lsm = field%lsmask(:,jb), &!< in, land-sea mask
          & pu    = field% ua(:,nlev,jb), &! in, um1
          & pv    = field% va(:,nlev,jb), &! in, vm1
          & ptemp = field% ta(:,nlev,jb), &! in, tm1
          & pq = field% qtrc(:,nlev,jb,iqv),  &! in, qm1
          & prsfl = field% rsfl(:,jb),    &! in, rain surface large scale (from cloud)
          & prsfc = field% rsfc(:,jb),    &! in, rain surface concective (from cucall)
          & pssfl = field% ssfl(:,jb),    &! in, snow surface large scale (from cloud)
          & pssfc = field% ssfc(:,jb),    &! in, snow surface concective (from cucall)
          & rlds        = field% rlds (:,jb), &! in,  downward surface  longwave flux [W/m2]
          & rlus        = field% rlus (:,jb), &! inout, upward surface  longwave flux [W/m2]
          & rsds        = field% rsds (:,jb), &! in,  downward surface shortwave flux [W/m2]
          & rsus        = field% rsus (:,jb), &! inout, upward surface shortwave flux [W/m2]
          !
          & rvds_dir   = field%rvds_dir   (:,jb), &! in, all-sky downward direct visible radiation at surface
          & rpds_dir   = field%rpds_dir   (:,jb), &! in, all-sky downward direct PAR     radiation at surface
          & rnds_dir   = field%rnds_dir   (:,jb), &! in, all-sky downward direct near-IR radiation at surface
          & rvds_dif   = field%rvds_dif   (:,jb), &! in, all-sky downward diffuse visible radiation at surface
          & rpds_dif   = field%rpds_dif   (:,jb), &! in, all-sky downward diffuse PAR     radiation at surface
          & rnds_dif   = field%rnds_dif   (:,jb), &! in, all-sky downward diffuse near-IR radiation at surface
          !
          & presi_old = field% presi_old(:,:,jb),&! in, paphm1, half level pressure
          & pcosmu0 = field% cosmu0(:,jb),&! in, amu0_x, cos of zenith angle
          & pch_tile = zch_tile(:,:),     &! in, from "vdiff_down" for JSBACH
          & pcsat = field%csat(:,jb),      &! inout, area fraction with wet land surface
          & pcair = field%cair(:,jb),      &! inout, area fraction with wet land surface (air)
          & tte_corr = ztte_corr(:),       &! out, tte correction for snow melt over land
          & z0m_tile = field% z0m_tile(:,jb,:), &! inout, roughness length for momentum over tiles
          & z0h_lnd  = field% z0h_lnd (:,jb),   &! out, roughness length for heat over land
          & albvisdir      = field% albvisdir     (:,jb)  ,                    &! inout
          & albnirdir      = field% albnirdir     (:,jb)  ,                    &! inout
          & albvisdif      = field% albvisdif     (:,jb)  ,                    &! inout
          & albnirdif      = field% albnirdif     (:,jb)  ,                    &! inout
          & albvisdir_tile = field% albvisdir_tile(:,jb,:),                    &! inout
          & albnirdir_tile = field% albnirdir_tile(:,jb,:),                    &! inout
          & albvisdif_tile = field% albvisdif_tile(:,jb,:),                    &! inout
          & albnirdif_tile = field% albnirdif_tile(:,jb,:),                    &! inout
          & albedo         = field% albedo        (:,jb)  ,                    &! inout
          & albedo_tile    = field% albedo_tile(:,jb,:),                       &! inout
          & ptsfc     = field%ts    (:,jb),                        &! out
          & ptsfc_rad = field%ts_rad(:,jb),                        &! out
          & rlns_tile = field%lwflxsfc_tile(:,jb,:),               &! out (for coupling)
          & rsns_tile = field%swflxsfc_tile(:,jb,:),               &! out (for coupling)
          & Tsurf = field% Tsurf(:,:,jb),  &! inout, for sea ice
          & T1    = field% T1   (:,:,jb),  &! inout, for sea ice
          & T2    = field% T2   (:,:,jb),  &! inout, for sea ice
          & hi    = field% hi   (:,:,jb),  &! in, for sea ice
          & hs    = field% hs   (:,:,jb),  &! in, for sea ice
          & conc  = field% conc (:,:,jb),  &! in, for sea ice
          & Qtop  = field% Qtop (:,:,jb),  &! out, for sea ice
          & Qbot  = field% Qbot (:,:,jb),  &! out, for sea ice
          & albvisdir_ice = field% albvisdir_ice(:,:,jb), &! inout ice albedos
          & albnirdir_ice = field% albnirdir_ice(:,:,jb), &! inout
          & albvisdif_ice = field% albvisdif_ice(:,:,jb), &! inout
          & albnirdif_ice = field% albnirdif_ice(:,:,jb))  ! inout

        IF (ltimer) CALL timer_stop(timer_surface)

    ! 5.5 Turbulent mixing, part II:
    !     - Elimination for the lowest model level using boundary conditions
    !       provided by the surface model(s);
    !     - Back substitution to get solution of the tridiagonal system;
    !     - Compute tendencies and additional diagnostics.

      IF (ltimer) CALL timer_start(timer_vdiff_up)

      CALL vdiff_up( jce, nbdim, nlev, nlevm1, nlevp1,&! in
                   & ntrac, nsfc_type,                &! in
                   & iwtr,                            &! in, indices of different sfc types
                   & pdtime, psteplen,                &! in, time steps
                   & zfrc(:,:),                       &! in, area fraction of each sfc type
                   & field% cfm_tile(:,jb,:),         &! in
                   & zaa,                             &! in, from "vdiff_down"
                   &   ihpbl(:),                      &! in, from "vdiff_down"
                   &  zcptgz(:,:),                    &! in, from "vdiff_down"
                   &   zrhoh(:,:),                    &! in, from "vdiff_down"
                   & zqshear(:,:),                    &! in, from "vdiff_down"
                   & field%   ua(:,:,jb),             &! in, um1
                   & field%   va(:,:,jb),             &! in, vm1
                   & field%   ta(:,:,jb),             &! in, tm1
                   & field% qtrc(:,:,jb,iqv),         &! in, qm1
                   & field% qtrc(:,:,jb,iqc),         &! in, xlm1
                   & field% qtrc(:,:,jb,iqi),         &! in, xim1
                   & field% qtrc(:,:,jb,iqt:),        &! in, xtm1
                   & zcd,                             &! in, specific heat of dry air
                   & zcv,                             &! in, specific heat of water vapor
                   & zdelp(:,:),                      &! in, layer thickness [Pa]
                   & field% geom(:,:,jb),             &! in, pgeom1 = geopotential above ground
                   &      ztkevn(:,:),                &! in, tke at intermediate time step
                   & field%tkem1(:,:,jb),             &! in, TKE at step t-dt
                   & ztte_corr(:),                    &! in
                   & zbb,                             &! inout
                   & zthvvar(:,:),                    &! inout
                   & field%   xvar(:,:,jb),           &! inout
                   & field% z0m_tile(:,jb,:),         &! inout
                   & field% kedisp(:,  jb),           &! inout, "vdis" in ECHAM
                   &  tend%   ua_vdf(:,:,jb),         &! out
                   &  tend%   va_vdf(:,:,jb),         &! out
                   &  tend%   ta_vdf(:,:,jb),         &! out
!!$                   &          zq_vdf(:,:),            &! out   heating W/m2
                   &  tend% qtrc_vdf(:,:,jb,iqv),     &! out
                   &  tend% qtrc_vdf(:,:,jb,iqc),     &! out
                   &  tend% qtrc_vdf(:,:,jb,iqi),     &! out
                   &  tend% qtrc_vdf(:,:,jb,iqt:),    &! out
                   &  zqtvar_prod,                    &! out, for "cloud" ("zvdiffp" in echam)
                   &  zvmixtau,                       &! out, for "cloud"
                   & field%   z0m   (:,  jb),         &! out, for the next step
                   & field%   thvvar(:,:,jb),         &! out, for the next step
                   & field%   thvsig(:,  jb),         &! out, for "cucall"
                   & field%      tke(:,:,jb),         &! out
                   & field%   sh_vdiff(:,  jb),       &! out, for energy diagnostic
                   & field%   qv_vdiff(:,  jb)        )! out, for energy diagnostic

      IF (ltimer) CALL timer_stop(timer_vdiff_up)

!!$      ! heating accumulated
!!$      zq_phy(jcs:jce,:) = zq_phy(jcs:jce,:) + zq_vdf(jcs:jce,:)
!!$
!!$      ! tendency
!!$      tend% temp_vdf(jcs:jce,:,jb) = zq_vdf(jcs:jce,:)*zconv(jcs:jce,:)
!!$
      ! tendencies accumulated
      tend%   ua(jcs:jce,:,jb)      = tend%   ua(jcs:jce,:,jb)      + tend%   ua_vdf(jcs:jce,:,jb)
      tend%   va(jcs:jce,:,jb)      = tend%   va(jcs:jce,:,jb)      + tend%   va_vdf(jcs:jce,:,jb)
      tend%   ta(jcs:jce,:,jb)      = tend%   ta(jcs:jce,:,jb)      + tend%   ta_vdf(jcs:jce,:,jb)
      tend% qtrc(jcs:jce,:,jb,iqv)  = tend% qtrc(jcs:jce,:,jb,iqv)  + tend% qtrc_vdf(jcs:jce,:,jb,iqv)
      tend% qtrc(jcs:jce,:,jb,iqc)  = tend% qtrc(jcs:jce,:,jb,iqc)  + tend% qtrc_vdf(jcs:jce,:,jb,iqc)
      tend% qtrc(jcs:jce,:,jb,iqi)  = tend% qtrc(jcs:jce,:,jb,iqi)  + tend% qtrc_vdf(jcs:jce,:,jb,iqi)
      tend% qtrc(jcs:jce,:,jb,iqt:) = tend% qtrc(jcs:jce,:,jb,iqt:) + tend% qtrc_vdf(jcs:jce,:,jb,iqt:)

!    ! TIME FILTER FOR TURBULENT KINETIC ENERGY
!
!    IF(.NOT.lstart) THEN
!      zeps=eps
!    ELSE
!      zeps=0._wp
!    END IF
!    DO 397 jk=ktdia,klev
!      DO 396 jl=1,kproma
!        ptkem1(jl,jk)=ptkem(jl,jk)                                    &
!                  +zeps*(ptkem1(jl,jk)-2._wp*ptkem(jl,jk)+ptke(jl,jk))
!        ptkem(jl,jk)=ptke(jl,jk)
!396   END DO
!397 END DO

      IF (ABS(pdtime*2._wp-psteplen)<1e-6_wp) THEN
        ! Leapfrog scheme. No Asselin filter. Just swap time steps
        field% tkem1(jcs:jce,:,jb) = field% tkem0(jcs:jce,:,jb)
        field% tkem0(jcs:jce,:,jb) = field% tke  (jcs:jce,:,jb)
      ELSE
        ! 2-tl-scheme
        field% tkem1(jcs:jce,:,jb) = field% tke  (jcs:jce,:,jb)
      ENDIF

    ! 5.6 Turbulent mixing, part III:
    !     - Further diagnostics.

    CALL nsurf_diag( jce, nbdim, nsfc_type,           &! in
                   & ilnd,                            &! in
                   & zfrc(:,:),                       &! in
                   & field%  qtrc(:,nlev,jb,iqv),     &! in humidity qm1
                   & field%    ta(:,nlev,jb),         &! in tm1
                   & field% presm_old(:,nlev,jb),     &! in, apm1
                   & field% presi_old(:,nlevp1,jb),   &! in, aphm1
                   & field%   qx(:,nlev,jb),          &! in, xlm1 + xim1
                   & field%   ua(:,nlev,jb),          &! in, um1
                   & field%   va(:,nlev,jb),          &! in, vm1
                   & field% ocu (:,jb),               &! in, ocean sfc velocity, u-component
                   & field% ocv (:,jb),               &! in, ocean sfc velocity, v-component
                   & field%  geom(:,nlev,jb),         &! in geopotential above surface
                   & zcptgz(:,nlev),                  &! in dry static energy
                   & zcpt_sfc_tile(:,:),              &! in dry static energy
                   & zbn_tile(:,:),                   &! in for diagnostic
                   & zbhn_tile(:,:),                  &! in for diagnostic
                   & zbh_tile(:,:),                   &! in for diagnostic
                   & zbm_tile(:,:),                   &! in for diagnostic
                   & zri_tile(:,:),                   &! in 
                   & field%sfcWind(:,  jb),           &! out 10m windspeed
                   & field%    tas(:,  jb),           &! out temperature in 2m
                   & field%   dew2(:,  jb),           &! out dew point temperature in 2m
                   & field%    uas(:,  jb),           &! out zonal wind in 10m
                   & field%    vas(:,  jb),           &! out meridional wind in 10m
                   & field%tasmax (:,  jb),           &! out max 2m temperature
                   & field%tasmin (:,  jb),           &! out min 2m temperature
                   & field%sfcWind_tile(:,jb,:),      &! out 10m windspeed on tiles
                   & field%    tas_tile(:,jb,:),      &! out temperature in 2m on tiles
                   & field%   dew2_tile(:,jb,:),      &! out dew point temperature in 2m on tiles
                   & field%    uas_tile(:,jb,:),      &! out zonal wind in 10m on tiles
                   & field%    vas_tile(:,jb,:)       )! out meridional wind in 10m on tiles

    ELSE
      zvmixtau   (jcs:jce,:) = 0._wp
      field% evap(jcs:jce,jb)= 0._wp
      zqtvar_prod(jcs:jce,:) = 0._wp

      tend%   ua_vdf(jcs:jce,:,jb)      = 0._wp
      tend%   va_vdf(jcs:jce,:,jb)      = 0._wp
      tend%   ta_vdf(jcs:jce,:,jb)      = 0._wp
      tend% qtrc_vdf(jcs:jce,:,jb,iqv)  = 0._wp
      tend% qtrc_vdf(jcs:jce,:,jb,iqc)  = 0._wp
      tend% qtrc_vdf(jcs:jce,:,jb,iqi)  = 0._wp
      tend% qtrc_vdf(jcs:jce,:,jb,iqt:) = 0._wp

    ENDIF !lvdiff

    IF (phy_config%lrad) THEN

      ! Heating due to the fact that surface model only used part of longwave radiation to compute new surface temperature
      zq_rlw_impl(jcs:jce) =                                                  &
        &   ( (field%rld_rt(jcs:jce,nlev,jb)-field%rlu_rt(jcs:jce,nlev,jb))   & ! (( rlns from "radiation"
        &    -(field%rlds  (jcs:jce,jb)     -field%rlus  (jcs:jce,jb)     ))  & !   -rlns from "radheating" and "update_surface")
        &  -zq_rlw(jcs:jce,nlev)                                                ! old heating from radheat

      ! Heating accumulated
      zq_phy(jcs:jce,nlev) = zq_phy(jcs:jce,nlev) + zq_rlw_impl(jcs:jce)

      ! Tendency
      tend%ta_rlw_impl(jcs:jce,jb) = zq_rlw_impl(jcs:jce) * zconv(jcs:jce,nlev)

      ! Tendencies accumulated
      tend%ta(jcs:jce,nlev,jb) = tend%ta(jcs:jce,nlev,jb) + tend%ta_rlw_impl(jcs:jce,jb)

    ELSE

      tend%ta_rlw_impl(jcs:jce,jb) = 0._wp

    END IF

    IF (phy_config%lcariolle) THEN
      avi%tmprt(jcs:jce,:)=field%temp(jcs:jce,:,jb)
      avi%vmr2molm2(jcs:jce,:)=zmair(jcs:jce,:)/amd*1.e3_wp
      avi%pres(jcs:jce,:)=field%presm_old(jcs:jce,:,jb)
      avi%cell_center_lat(jcs:jce)=p_patch(jg)%cells%center(jcs:jce,jb)%lat
      avi%lday(jcs:jce)=field%cosmu0(jcs:jce,jb)>1.e-3_wp
      avi%ldown=.TRUE.
      current_time_interpolation_weights = calculate_time_interpolation_weights(this_datetime)
      time_interpolation%imonth1=current_time_interpolation_weights%month1_index
      time_interpolation%imonth2=current_time_interpolation_weights%month2_index
      time_interpolation%weight1=current_time_interpolation_weights%weight1
      time_interpolation%weight2=current_time_interpolation_weights%weight2
      avi%o3_vmr(jcs:jce,:)=field%qtrc(jcs:jce,:,jb,io3)*amd/amo3
      CALL lcariolle_do3dt(                                                    &
         & jcs,                    jce,                nbdim,                  &
         & nlev,                   time_interpolation, lcariolle_lat_intp_li,  &
         & lcariolle_pres_intp_li, avi,                do3dt                   )
      tend% qtrc(jcs:jce,:,jb,io3) = tend% qtrc(jcs:jce,:,jb,io3) + do3dt(jcs:jce,:)*amo3/amd
    END IF

    !-------------------------------------------------------------------
    ! 6. ATMOSPHERIC GRAVITY WAVES
    !-------------------------------------------------------------------

    ! 6.1   CALL SUBROUTINE GW_HINES

    IF (phy_config%lgw_hines) THEN

      zlat_deg(jcs:jce) = p_patch(jg)%cells%center(jcs:jce,jb)%lat * 180._wp/pi

      IF (ltimer) call timer_start(timer_gw_hines)

      CALL gw_hines ( jg                       ,&
        &             nbdim                    ,&
        &             jcs                      ,&
        &             jce                      ,&
        &             nc                       ,&
        &             nlev                     ,&
        &             field% presi_old(:,:,jb) ,&
        &             field% presm_old(:,:,jb) ,&
        &             field%   ta(:,:,jb)      ,&
        &             field%   ua(:,:,jb)      ,&
        &             field%   va(:,:,jb)      ,&
        &             zlat_deg(:)              ,&
!!$        &             aprflux(:,krow)          ,&
        &             zdis_gwh(:,:)            ,&
        &             tend%   ua_gwh(:,:,jb)   ,&
        &             tend%   va_gwh(:,:,jb) )

      IF (ltimer) call timer_stop(timer_gw_hines)

      ! heating
      zq_gwh(jcs:jce,:) = zdis_gwh(jcs:jce,:) * field%mair(jcs:jce,:,jb)

      ! heating accumulated
      zq_phy(jcs:jce,:) = zq_phy(jcs:jce,:) + zq_gwh(jcs:jce,:)

      ! tendency
      tend% ta_gwh(jcs:jce,:,jb) = zq_gwh(jcs:jce,:)*zconv(jcs:jce,:)

      ! tendencies accumulated
      tend%   ta(jcs:jce,:,jb) = tend%   ta(jcs:jce,:,jb) + tend%   ta_gwh(jcs:jce,:,jb)
      tend%   ua(jcs:jce,:,jb) = tend%   ua(jcs:jce,:,jb) + tend%   ua_gwh(jcs:jce,:,jb)
      tend%   va(jcs:jce,:,jb) = tend%   va(jcs:jce,:,jb) + tend%   va_gwh(jcs:jce,:,jb)

    ELSE ! NECESSARY COMPUTATIONS IF GW_HINES IS BY-PASSED

      tend%   ta_gwh(jcs:jce,:,jb) = 0._wp
      tend%   ua_gwh(jcs:jce,:,jb) = 0._wp
      tend%   va_gwh(jcs:jce,:,jb) = 0._wp

    END IF !lgw_hines


    ! 6.2   CALL SUBROUTINE SSODRAG

    IF (phy_config%lssodrag) THEN

      IF (ltimer) call timer_start(timer_ssodrag)

       CALL ssodrag( nc                                        ,& ! in,  number of cells/columns in loop (jce-jcs+1)
                     nbdim                                     ,& ! in,  dimension of block of cells/columns
                     nlev                                      ,& ! in,  number of levels
                     !
                     p_patch(jg)%cells%center(:,jb)%lat        ,& ! in,  Latitude in radians
                     psteplen                                  ,& ! in,  time step length, usually 2*delta_time
                     !
                     field% presi_old(:,:,jb)                  ,& ! in,  p at half levels
                     field% presm_old(:,:,jb)                  ,& ! in,  p at full levels
                     field% geom(:,:,jb)                       ,& ! in,  geopotential above surface (t-dt)
                     field%   ta(:,:,jb)                       ,& ! in,  T
                     field%   ua(:,:,jb)                       ,& ! in,  u
                     field%   va(:,:,jb)                       ,& ! in,  v
                     !
                     field% oromea(:,jb)                       ,& ! in,  Mean Orography (m)
                     field% orostd(:,jb)                       ,& ! in,  SSO standard deviation (m)
                     field% orosig(:,jb)                       ,& ! in,  SSO slope
                     field% orogam(:,jb)                       ,& ! in,  SSO Anisotropy
                     field% orothe(:,jb)                       ,& ! in,  SSO Angle
                     field% oropic(:,jb)                       ,& ! in,  SSO Peaks elevation (m)
                     field% oroval(:,jb)                       ,& ! in,  SSO Valleys elevation (m)
                     !
                     field% u_stress_sso(:,jb)                 ,& ! out, u-gravity wave stress
                     field% v_stress_sso(:,jb)                 ,& ! out, v-gravity wave stress
                     field% dissipation_sso(:,jb)              ,& ! out, dissipation by gravity wave drag
                     !
                     zdis_sso(:,:)                             ,& ! out, energy dissipation rate
                     tend%   ua_sso(:,:,jb)                    ,& ! out, tendency of zonal wind
                     tend%   va_sso(:,:,jb)                     ) ! out, tendency of meridional wind

      IF (ltimer) call timer_stop(timer_ssodrag)

      ! heating
      zq_sso(jcs:jce,:) = zdis_sso(jcs:jce,:) * field%mair(jcs:jce,:,jb)

      ! heating accumulated
      zq_phy(jcs:jce,:) = zq_phy(jcs:jce,:) + zq_sso(jcs:jce,:)

      ! tendency
      tend% ta_sso(jcs:jce,:,jb) = zq_sso(jcs:jce,:)*zconv(jcs:jce,:)

      ! tendencies accumulated
      tend%   ta(jcs:jce,:,jb) = tend%   ta(jcs:jce,:,jb) + tend%   ta_sso(jcs:jce,:,jb)
      tend%   ua(jcs:jce,:,jb) = tend%   ua(jcs:jce,:,jb) + tend%   ua_sso(jcs:jce,:,jb)
      tend%   va(jcs:jce,:,jb) = tend%   va(jcs:jce,:,jb) + tend%   va_sso(jcs:jce,:,jb)

    ELSE ! NECESSARY COMPUTATIONS IF SSODRAG IS BY-PASSED

      tend%   ta_sso(jcs:jce,:,jb) = 0._wp
      tend%   ua_sso(jcs:jce,:,jb) = 0._wp
      tend%   va_sso(jcs:jce,:,jb) = 0._wp

    END IF ! SSODRAG

    !-------------------------------------------------------------------
    ! 7. CONVECTION PARAMETERISATION
    !-------------------------------------------------------------------
    itype(jcs:jce) = 0

    ! 7.1   INITIALIZE ARRAYS FOR CONVECTIVE PRECIPITATION
    !       AND COPY ARRAYS FOR CONVECTIVE CLOUD PARAMETERS

    tend% xl_dtr(jcs:jce,:,jb) = 0._wp
    tend% xi_dtr(jcs:jce,:,jb) = 0._wp
    zqtec  (jcs:jce,:) = 0._wp

    field% rsfc(:,jb) = 0._wp
    field% ssfc(:,jb) = 0._wp

    ! 7.2   CALL SUBROUTINE CUCALL FOR CUMULUS PARAMETERIZATION

    IF (phy_config%lconv) THEN

      IF (ltimer) call timer_start(timer_cucall)

      CALL cucall( jce, nbdim, nlev,          &! in
        &          nlevp1, nlevm1,            &! in
        &          ntrac,                     &! in     tracers
!        &          jb,                        &! in     row index
        &          psteplen,                  &! in
        &          field% lfland(:,jb),       &! in     loland
        &          field% ta(:,:,jb),         &! in     tm1
        &          field% ua(:,:,jb),         &! in     um1
        &          field% va(:,:,jb),         &! in     vm1
        &          field% qtrc(:,:,jb,iqv),   &! in     qm1
        &          field% qtrc(:,:,jb,iqc),   &! in     xlm1
        &          field% qtrc(:,:,jb,iqi),   &! in     xim1
        &          field% qtrc(:,:,jb,iqt:),  &! in     xtm1
        &          tend% qtrc(:,:,jb,iqv),    &! in     qte  for internal updating
        &          tend% qtrc(:,:,jb,iqc),    &! in     xlte
        &          tend% qtrc(:,:,jb,iqi),    &! in     xite
        &          field% omega(:,:,jb),      &! in     vervel
        &          field% evap(:,jb),         &! in     qhfla (from "vdiff")
        &          field% geom(:,:,jb),       &! in     geom1
        &          field% presm_new(:,:,jb),  &! in     app1
        &          field% presi_new(:,:,jb),  &! in     aphp1
        &          field% thvsig(:,jb),       &! in           (from "vdiff")
        &          tend% ta(:,:,jb),          &! in     tte  for internal updating
        &          tend% ua(:,:,jb),          &! in     vom  for internal updating
        &          tend% va(:,:,jb),          &! in     vol  for internal updating
        &          tend% qtrc(:,:,jb,iqt:),   &! in     xtte for internal updating
        &          zqtec,                     &! inout
        &          field% ch_concloud(:,jb),  &! inout condensational heat
        &          field% cw_concloud(:,jb),  &! inout condensational heat
        &          field% rsfc(:,jb),         &! out
        &          field% ssfc(:,jb),         &! out
        &          tend% xl_dtr(:,:,jb),      &! inout  xtecl
        &          tend% xi_dtr(:,:,jb),      &! inout  xteci
        &          itype,                     &! inout
        &          ictop,                     &! out
        &          ilab,                      &! out
        &          field% topmax(:,jb),       &! inout
        &          echam_conv_config%cevapcu, &! in
        &          zcd, zcv,                  &! in
        &          tend% qtrc_dyn(:,:,jb,iqv),&! in     qte by transport
        &          tend% qtrc_phy(:,:,jb,iqv),&! in     qte by physics
        &          field% con_dtrl(:,jb),     &! inout detrained liquid
        &          field% con_dtri(:,jb),     &! inout detrained ice
        &          field% con_iteqv(:,jb),    &! inout v. int. tend of water vapor within conv
        &          tend%  ta_cnv(:,:,jb),     &! out
        &          tend%  ua_cnv(:,:,jb),     &! out
        &          tend%  va_cnv(:,:,jb),     &! out
        &          tend%qtrc_cnv(:,:,jb,iqv), &! out
        &          tend%qtrc_cnv(:,:,jb,iqt:) )! out

      IF (ltimer) CALL timer_stop(timer_cucall)

      field% rtype(jcs:jce,jb) = REAL(itype(jcs:jce),wp)

!!$      ! heating accumulated
!!$      zq_phy(jcs:jce,:) = zq_phy(jcs:jce,:) + zq_cnv(jcs:jce,:)
!!$
!!$      ! tendency
!!$      tend% temp_cnv(jcs:jce,:,jb) = zq_cnv(jcs:jce,:)*zconv(jcs:jce,:)
!!$
      ! tendencies accumulated
      tend%   ua(jcs:jce,:,jb)      = tend%   ua(jcs:jce,:,jb)      + tend%   ua_cnv(jcs:jce,:,jb)
      tend%   va(jcs:jce,:,jb)      = tend%   va(jcs:jce,:,jb)      + tend%   va_cnv(jcs:jce,:,jb)
      tend%   ta(jcs:jce,:,jb)      = tend%   ta(jcs:jce,:,jb)      + tend%   ta_cnv(jcs:jce,:,jb)
      tend% qtrc(jcs:jce,:,jb,iqv)  = tend% qtrc(jcs:jce,:,jb,iqv)  + tend% qtrc_cnv(jcs:jce,:,jb,iqv)
      tend% qtrc(jcs:jce,:,jb,iqt:) = tend% qtrc(jcs:jce,:,jb,iqt:) + tend% qtrc_cnv(jcs:jce,:,jb,iqt:)


    ELSE ! NECESSARY COMPUTATIONS IF MASSFLUX IS BY-PASSED

      ilab(jcs:jce,1:nlev) = 0
      ictop(jcs:jce)       = nlev-1

      tend%   ua_cnv(jcs:jce,:,jb)      = 0._wp
      tend%   va_cnv(jcs:jce,:,jb)      = 0._wp
      tend%   ta_cnv(jcs:jce,:,jb)      = 0._wp
      tend% qtrc_cnv(jcs:jce,:,jb,iqv)  = 0._wp
      tend% qtrc_cnv(jcs:jce,:,jb,iqt:) = 0._wp

    ENDIF !lconv

    !-------------------------------------------------------------
    ! 7. LARGE SCALE CONDENSATION.
    !-------------------------------------------------------------
    IF(phy_config%lcond) THEN

      !IF (lcotra) CALL get_col_pol( tend%ta(:,:,jb),tend%qtrc(:,:,jb,iqv),jb )

      IF (ncdnc==0 .AND. nicnc==0) THEN

        field% rsfl(:,jb) = 0._wp
        field% ssfl(:,jb) = 0._wp

        IF (ltimer) CALL timer_start(timer_cloud)

        CALL cloud(jce, nbdim, jks, nlev, nlevp1, &! in
          &        psteplen,                  &! in
          &        ictop,                     &! in (from "cucall")
          &        field% presi_old(:,:,jb),  &! in
          &        field% presm_old(:,:,jb),  &! in
!          &        field% presm_new(:,:,jb), &! in
          &        field% acdnc (:,:,jb),     &! in. acdnc
          &        field% qtrc  (:,:,jb,iqv), &! in.  qm1
          &        field%   ta  (:,:,jb),     &! in. tm1
          &        field%   tv  (:,:,jb),     &! in. ztvm1
          &        field% qtrc  (:,:,jb,iqc), &! in. xlm1
          &        field% qtrc  (:,:,jb,iqi), &! in. xim1
          &        zcair(:,:),                &! in
          &        field% geom  (:,:,jb),     &! in. geom1
          &        field% aclcov(:,  jb),     &! out
          &        field%  qvi  (:,  jb),     &! out
          &        field% xlvi  (:,  jb),     &! out
          &        field% xivi  (:,  jb),     &! out
          &        itype,                     &!
          &        field% ch_concloud(:,jb),  &! inout condens. heat
          &        field% cw_concloud(:,jb),  &! inout condens. heat
          &         tend% xl_dtr(:,:,jb),     &! inout  xtecl
          &         tend% xi_dtr(:,:,jb),     &! inout  xteci
          &        zqtec,                     &! inout (there is a clip inside)
          &         tend% qtrc  (:,:,jb,iqv), &! inout.  qte
          &         tend% ta  (:,:,jb),     &! inout.  tte
          &         tend% qtrc  (:,:,jb,iqc), &! inout. xlte
          &         tend% qtrc  (:,:,jb,iqi), &! inout. xite
          &        field% cld_dtrl(:,jb),     &! inout detrained liquid
          &        field% cld_dtri(:,jb),     &! inout detrained ice
          &        field% cld_iteq(:,jb),     &! inout v. int. tend of qv,qc, and qi within cloud
!          &         tend% x_dtr(:,:,jb),      &! inout (there is a clip inside)
          &        field% aclc  (:,:,jb),     &! inout
          &        field% ssfl  (:,  jb),     &! out
          &        field% rsfl  (:,  jb),     &! out
          &        field% relhum(:,:,jb),     &! out
          &        tend%  ta_cld(:,:,jb),     &! out
          &        tend%qtrc_cld(:,:,jb,iqv), &! out
          &        tend%qtrc_cld(:,:,jb,iqc), &! out
          &        tend%qtrc_cld(:,:,jb,iqi)  )! out

        IF (ltimer) CALL timer_stop(timer_cloud)

      ELSE IF (ncdnc>0 .AND. nicnc>0) THEN
!0      CALL cloud_cdnc_icnc(...) !!skipped in ICON
      ELSE
        IF (my_process_is_stdio()) CALL finish('echam_phy_main', ' check setting of ncdnc and nicnc.')
      END IF

    ELSE ! NECESSARY COMPUTATIONS IF *CLOUD* IS BY-PASSED.

      field% rsfl (jcs:jce,  jb) = 0._wp
      field% ssfl (jcs:jce,  jb) = 0._wp
      field% aclc (jcs:jce,:,jb) = 0._wp

      tend%   ta_cld(jcs:jce,:,jb)      = 0._wp
      tend% qtrc_cld(jcs:jce,:,jb,iqv)  = 0._wp
      tend% qtrc_cld(jcs:jce,:,jb,iqc)  = 0._wp
      tend% qtrc_cld(jcs:jce,:,jb,iqi)  = 0._wp
      tend% qtrc_cld(jcs:jce,:,jb,iqt:) = 0._wp

    ENDIF !lcond

    ! KF accumulate fields for diagnostics

    !  total precipitation flux
       field% totprec (jcs:jce,jb)     =  field% rsfl (jcs:jce,jb) & ! rain large scale
            &                            +field% ssfl (jcs:jce,jb) & ! snow large scale
            &                            +field% rsfc (jcs:jce,jb) & ! rain convection
            &                            +field% ssfc (jcs:jce,jb)   ! snow convection

    ! Now compute tendencies from physics alone

    tend%   ta_phy (jcs:jce,:,jb)   = tend%   ta (jcs:jce,:,jb)   - tend%   ta_phy (jcs:jce,:,jb)
    tend%   ua_phy (jcs:jce,:,jb)   = tend%   ua (jcs:jce,:,jb)   - tend%   ua_phy (jcs:jce,:,jb)
    tend%   va_phy (jcs:jce,:,jb)   = tend%   va (jcs:jce,:,jb)   - tend%   va_phy (jcs:jce,:,jb)
    tend% qtrc_phy (jcs:jce,:,jb,:) = tend% qtrc (jcs:jce,:,jb,:) - tend% qtrc_phy (jcs:jce,:,jb,:)

    IF ( iequations == inh_atmosphere ) THEN
      tend% ta_phy (jcs:jce,:,jb) = tend% ta_phy(jcs:jce,:,jb)*zcpair(jcs:jce,:)/zcvair(jcs:jce,:)
    END IF

    ! Done. Disassociate pointers.
    NULLIFY(field,tend)

  END SUBROUTINE echam_phy_main
  !-------------

END MODULE mo_echam_phy_main<|MERGE_RESOLUTION|>--- conflicted
+++ resolved
@@ -29,12 +29,8 @@
   USE mo_exception,           ONLY: finish
   USE mo_mpi,                 ONLY: my_process_is_stdio
   USE mo_math_constants,      ONLY: pi
-<<<<<<< HEAD
-  USE mo_physical_constants,  ONLY: grav, cpd, cpv, cvd, cvv, &
-    &                               amd, amo3, idaylen
-=======
-  USE mo_physical_constants,  ONLY: cpd, cpv, cvd, cvv
->>>>>>> 39d7b07c
+  USE mo_physical_constants,  ONLY: cpd, cpv, cvd, cvv, &
+    &                               amd, amo3
   USE mo_impl_constants,      ONLY: inh_atmosphere
   USE mo_run_config,          ONLY: ntracer, nlev, nlevm1, nlevp1,    &
     &                               iqv, iqc, iqi, iqt, io3
@@ -70,14 +66,11 @@
   USE mo_ssortns,             ONLY: ssodrag
   ! provisional to get coordinates
   USE mo_model_domain,        ONLY: p_patch
-<<<<<<< HEAD
-  USE mo_util_dbg_prnt,       ONLY: dbg_print
   USE mo_lcariolle_types,     ONLY: avi, t_time_interpolation
   USE mo_bcs_time_interpolation, ONLY: t_time_interpolation_weights, &
     &                                  calculate_time_interpolation_weights
-=======
->>>>>>> 39d7b07c
-
+
+  
   IMPLICIT NONE
   PRIVATE
   PUBLIC :: echam_phy_main
@@ -892,8 +885,8 @@
     END IF
 
     IF (phy_config%lcariolle) THEN
-      avi%tmprt(jcs:jce,:)=field%temp(jcs:jce,:,jb)
-      avi%vmr2molm2(jcs:jce,:)=zmair(jcs:jce,:)/amd*1.e3_wp
+      avi%tmprt(jcs:jce,:)=field%ta(jcs:jce,:,jb)
+      avi%vmr2molm2(jcs:jce,:)=field%mdry(jcs:jce,:,jb)/amd*1.e3_wp
       avi%pres(jcs:jce,:)=field%presm_old(jcs:jce,:,jb)
       avi%cell_center_lat(jcs:jce)=p_patch(jg)%cells%center(jcs:jce,jb)%lat
       avi%lday(jcs:jce)=field%cosmu0(jcs:jce,jb)>1.e-3_wp
