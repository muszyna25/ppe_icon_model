!>
!! @brief Subroutine echam_phy_main calls all the parameterization schemes
!!
!! @author Hui Wan, MPI-M
!! @author Marco Giorgetta, MPI-M
!!
!! @par Revision History
!!  Original version from ECHAM6 (revision 2028)
!!  Modified for ICOHAM by Hui Wan and Marco Giorgetta (2010)
!!  Modified for ICONAM by Marco Giorgetta (2014)
!!
!! @par Copyright and License
!!
!! This code is subject to the DWD and MPI-M-Software-License-Agreement in
!! its most recent form.
!! Please see the file LICENSE in the root of the source tree for this code.
!! Where software is supplied by third parties, it is indicated in the
!! headers of the routines.
!!
#if defined __xlC__ && !defined NOXLFPROCESS
@PROCESS HOT
@PROCESS SPILLSIZE(5000)
#endif
!OCL NOALIAS

MODULE mo_echam_phy_main

  USE mo_kind,                ONLY: wp
  USE mtime,                  ONLY: datetime
  !
  USE mo_math_constants,      ONLY: pi
  USE mo_physical_constants,  ONLY: cpd, cpv, cvd, cvv, amd, amo3, Tf, tmelt
  !
  USE mo_run_config,          ONLY: ntracer, nlev, nlevm1, nlevp1,    &
    &                               iqv, iqc, iqi, iqt, io3
  !
  USE mo_echam_phy_config,    ONLY: echam_phy_config
  USE mo_echam_phy_memory,    ONLY: t_echam_phy_field, prm_field,     &
    &                               t_echam_phy_tend,  prm_tend,      &
    &                               cdimissval
  !
  USE mo_cover,               ONLY: cover
  !
  USE mo_ext_data_state,      ONLY: ext_data
  USE mo_psrad_radiation_parameters, ONLY: psctm
  USE mo_psrad_radiation,     ONLY: psrad_radiation
  USE mo_radheating,          ONLY: radheating
  !
  USE mo_vdiff_downward_sweep,ONLY: vdiff_down
  USE mo_vdiff_upward_sweep,  ONLY: vdiff_up
  USE mo_vdiff_solver,        ONLY: nvar_vdiff, nmatrix, imh, imqv,   &
    &                               ih_vdiff=>ih, iqv_vdiff=>iqv
  !
  USE mo_echam_sfc_indices,   ONLY: nsfc_type, iwtr, iice, ilnd
  USE mo_surface,             ONLY: update_surface
  USE mo_surface_diag,        ONLY: nsurf_diag
  !
  USE mo_bcs_time_interpolation, ONLY: t_time_interpolation_weights, &
    &                                  calculate_time_interpolation_weights
  USE mo_lcariolle_types,     ONLY: avi, t_time_interpolation
  !
  USE mo_gw_hines,            ONLY: gw_hines
  USE mo_ssortns,             ONLY: ssodrag
  !
  USE mo_cumastr,             ONLY: cumastr
  !
  USE mo_echam_cloud_config,  ONLY: echam_cloud_config
  USE mo_cloud,               ONLY: cloud
  !
  USE mo_timer,               ONLY: ltimer, timer_start, timer_stop,                &
    &                               timer_cover, timer_radiation, timer_radheat,    &
    &                               timer_vdiff_down, timer_surface,timer_vdiff_up, &
    &                               timer_gw_hines, timer_ssodrag,                  &
    &                               timer_convection, timer_cloud

  IMPLICIT NONE
  PRIVATE
  PUBLIC :: echam_phy_main

CONTAINS
  !>
  !!
  SUBROUTINE echam_phy_main( jg,jb,jcs,jce,nbdim,      &
    &                        this_datetime,pdtime,     &
    &                        ltrig_rad                 )

    INTEGER         ,INTENT(IN) :: jg             !< grid level/domain index
    INTEGER         ,INTENT(IN) :: jb             !< block index
    INTEGER         ,INTENT(IN) :: jcs, jce       !< start/end column index within this block
    INTEGER         ,INTENT(IN) :: nbdim          !< size of this block

    TYPE(datetime), POINTER     :: this_datetime  !< date and time
    REAL(wp)        ,INTENT(IN) :: pdtime         !< time step

    LOGICAL         ,INTENT(IN) :: ltrig_rad      !< perform radiative transfer computation

    ! Local variables

    TYPE(t_echam_phy_field),   POINTER :: field
    TYPE(t_echam_phy_tend) ,   POINTER :: tend

    REAL(wp) :: zlat_deg(nbdim)           !< latitude in deg N

    INTEGER  :: itype(nbdim)              !< type of convection
    INTEGER  :: ictop (nbdim)             !< from massflux

    REAL(wp) :: zfrl (nbdim)              !< fraction of land in the grid box
    REAL(wp) :: zfrw (nbdim)              !< fraction of water (without ice) in the grid point
    REAL(wp) :: zfri (nbdim)              !< fraction of ice in the grid box
    REAL(wp) :: zri_tile(nbdim,nsfc_type) !< Richardson number

    REAL(wp) :: zta    (nbdim,nlev)         !< provisional temperature         [K]
    REAL(wp) :: zqtrc  (nbdim,nlev,ntracer) !< provisional mass mixing ratios  [kg/kg]
    REAL(wp) :: zua    (nbdim,nlev)         !< provisional zonal      wind     [m/s]
    REAL(wp) :: zva    (nbdim,nlev)         !< provisional meridional wind     [m/s]

    REAL(wp) :: zcpair (nbdim,nlev)       !< specific heat of moist air at const. pressure [J/K/kg]
    REAL(wp) :: zcvair (nbdim,nlev)       !< specific heat of moist air at const. volume   [J/K/kg]
    REAL(wp) :: zconv  (nbdim,nlev)       !< conversion factor q-->dT/dt       [(K/s)/(W/m2)]

    REAL(wp) :: zq_phy (nbdim,nlev)       !< heating by whole ECHAM physics    [W/m2]
    REAL(wp) :: zq_rsw (nbdim,nlev)       !< heating by short wave radiation   [W/m2]
    REAL(wp) :: zq_rlw (nbdim,nlev)       !< heating by long  wave radiation   [W/m2]
    REAL(wp) :: zq_rlw_impl (nbdim)       !< additional heating by LW rad. due to impl. coupling in surface energy balance [W/m2]
    REAL(wp) :: zq_vdf (nbdim,nlev)       !< heating by vertical diffusion     [W/m2]
    REAL(wp) :: zq_sso (nbdim,nlev)       !< heating by subgrid scale orogr.   [W/m2]
    REAL(wp) :: zq_gwh (nbdim,nlev)       !< heating by atm. gravity waves     [W/m2]
    REAL(wp) :: zq_cnv (nbdim,nlev)       !< heating by convection             [W/m2]
    REAL(wp) :: zq_cld (nbdim,nlev)       !< heating by stratiform clouds      [W/m2]

    REAL(wp) :: zxt_emis(nbdim,ntracer-iqt+1)  !< tracer tendency due to surface emission
                                               !< and dry deposition. "zxtems" in ECHAM5
    INTEGER  :: jk
    INTEGER  :: jks   !< start index for vertical loops
    INTEGER  :: nc    !< number of cells/columns from (jce-jcs+1)
    INTEGER  :: jc
    INTEGER  :: ntrac !< # of tracers excluding water vapour and hydrometeors
                      !< (handled by sub-models, e.g., chemical species)

    ! Coefficient matrices and right-hand-side vectors for the turbulence solver
    ! _btm refers to the lowest model level (i.e., full level "klev", not the surface)

    REAL(wp) :: zaa    (nbdim,nlev,3,nmatrix)       !< coeff. matrices, all variables
    REAL(wp) :: zaa_btm(nbdim,3,nsfc_type,imh:imqv) !< last row of coeff. matrix of heat and moisture
    REAL(wp) :: zbb    (nbdim,nlev,nvar_vdiff)  !< r.h.s., all variables
    REAL(wp) :: zbb_btm(nbdim,nsfc_type,ih_vdiff:iqv_vdiff) !< last row of r.h.s. of heat and moisture

    ! Temporary arrays used by VDIFF, JSBACH

    REAL(wp) :: zfactor_sfc(nbdim)
    REAL(wp) :: zcpt_sfc_tile(nbdim,nsfc_type)  !< dry static energy at surface

    REAL(wp) :: zcptgz   (nbdim,nlev) !< dry static energy
    REAL(wp) :: zthvvar  (nbdim,nlev) !< intermediate value of thvvar
    REAL(wp) :: ztkevn   (nbdim,nlev) !< intermediate value of tke
    REAL(wp) :: zch_tile (nbdim,nsfc_type)   !<  for "nsurf_diag"
!    REAL(wp) :: zchn_tile(nbdim,nsfc_type)   !<  for "nsurf_diag"
!    REAL(wp) :: zcdn_tile(nbdim,nsfc_type)   !<  for "nsurf_diag"
!    REAL(wp) :: zcfnc_tile(nbdim,nsfc_type)  !<  for "nsurf_diag"
    REAL(wp) :: zbn_tile (nbdim,nsfc_type)   !<  for "nsurf_diag"
    REAL(wp) :: zbhn_tile(nbdim,nsfc_type)   !<  for "nsurf_diag"
    REAL(wp) :: zbm_tile (nbdim,nsfc_type)   !<  for "nsurf_diag"
    REAL(wp) :: zbh_tile (nbdim,nsfc_type)   !<  for "nsurf_diag"

    REAL(wp) :: zq_snocpymlt(nbdim)   !< heating by melting of snow on the canopy [W/m2]
                                      !  which warms the lowermost atmospheric layer (JSBACH)

    ! Temporary variables for Cariolle scheme (ozone)
    REAL(wp)    :: do3dt(nbdim,nlev)
    TYPE(t_time_interpolation) :: time_interpolation
    EXTERNAL       lcariolle_lat_intp_li, lcariolle_pres_intp_li
    TYPE(t_time_interpolation_weights) :: current_time_interpolation_weights
 
    ! Temporary array used by GW_HINES

    REAL(wp) :: zdis_gwh(nbdim,nlev)  !<  out, energy dissipation rate [J/s/kg]


    ! Temporary array used by SSODRAG

    REAL(wp) :: zdis_sso(nbdim,nlev)  !<  out, energy dissipation rate [J/s/kg]


    ! Temporary array used by convection

    REAL(wp) :: zqtrc_cnd(nbdim,nlev) !<  cloud condensate mixing ratio [kg/kg]
    REAL(wp) :: ztend_qv(nbdim,nlev)  !<  moisture tendency from dynamics and physics before convection
    REAL(wp) :: ztop(nbdim)           !<  convective cloud top pressure [Pa]

    ! Temporary variables used for cloud droplet number concentration

    REAL(wp) :: zprat, zn1, zn2, zcdnc
    LOGICAL  :: lland(nbdim), lglac(nbdim)

    ! number of cells/columns from index jcs to jce
    nc = jce-jcs+1

    ! start index for vertical loops
    jks=1

    ! 1. Associate pointers

    field  => prm_field(jg)
    tend   => prm_tend (jg)

    ! provisionally copy the incoming tedencies

    tend%   ta_phy (jcs:jce,:,jb)   = tend%   ta (jcs:jce,:,jb)
    tend%   ua_phy (jcs:jce,:,jb)   = tend%   ua (jcs:jce,:,jb)
    tend%   va_phy (jcs:jce,:,jb)   = tend%   va (jcs:jce,:,jb)
    tend% qtrc_phy (jcs:jce,:,jb,:) = tend% qtrc (jcs:jce,:,jb,:)

    ! initialize physics heating
    zq_phy(:,:) = 0._wp

    ! 2. local switches and parameters

    ntrac = ntracer-iqt+1  !# of tracers excluding water vapour and hydrometeors

    !------------------------------------------------------------
    ! 3. COMPUTE SOME FIELDS NEEDED BY THE PHYSICAL ROUTINES.
    !------------------------------------------------------------

    ! 3.2b Specific heat of moist air
    !
    zcpair  (:,:) = cpd+(cpv-cpd)*field%qtrc(:,:,jb,iqv)
    zcvair  (:,:) = cvd+(cvv-cvd)*field%qtrc(:,:,jb,iqv)
    !
    zconv   (:,:) = 1._wp/(field%mair(:,:,jb)*zcpair(:,:))

    ! 3.3 Weighting factors for fractional surface coverage
    !     Accumulate ice portion for diagnostics

    DO jc=jcs,jce

      ! fraction of land in the grid box.
      ! lsmask: land-sea mask, depends on input data, either:
      ! fractional, including or excluding lakes in the land part or
      ! non-fractional, each grid cell is either land, sea, or sea-ice.
      ! See mo_echam_phy_init or input data set for details.

      zfrl(jc) = MAX(field% lsmask(jc,jb),0._wp)

      ! fraction of sea/lake in the grid box
      ! * (1. - fraction of sea ice in the sea/lake part of the grid box)
      ! => fraction of open water in the grid box

<<<<<<< HEAD
      zfrw(jc) = (1._wp-zfrl(jc))*(1._wp-(field%seaice(jc,jb)+field%lake_ice_frc(jc,jb)))
=======
      zfrw(jc) = MAX(1._wp-zfrl(jc),0._wp)*MAX(1._wp-(field%seaice(jc,jb)+field%lake_ice_frc(jc,jb)),0._wp)
>>>>>>> 832fb918

      ! fraction of sea ice in the grid box
      zfri(jc) = MAX(1._wp-zfrl(jc)-zfrw(jc),0._wp)
      ! security for ice temperature with changing ice mask
      !
      IF(zfri(jc) > 0._wp .AND. field%ts_tile(jc,jb,iice) == cdimissval ) THEN
         field% ts_tile(jc,jb,iice)  = tmelt + Tf    ! = 271.35 K
      ENDIF
    END DO

    ! 3.4 Merge three pieces of information into one array for vdiff
    IF (ilnd.LE.nsfc_type) field%frac_tile(jcs:jce,jb,ilnd) = zfrl(jcs:jce)
    IF (iwtr.LE.nsfc_type) field%frac_tile(jcs:jce,jb,iwtr) = zfrw(jcs:jce)
    IF (iice.LE.nsfc_type) field%frac_tile(jcs:jce,jb,iice) = zfri(jcs:jce)

    !---------------------------------------------------------------------
    ! 3.9 DETERMINE TROPOPAUSE HEIGHT AND MASS BUDGETS
    !     (Needed only for sub-models. Note: sequence of arguments
    !      different from the original ECHAM6)
    !---------------------------------------------------------------------
    !
    !CALL WMO_tropopause( jce, nbdim, nlev,         &! in
    !                   & ncctop, nccbot, lresum,   &! in
    !                   & field% ta(:,:,jb),        &! in
    !                   & field% presm_old(:,:,jb), &! in
    !                   & field% tropo(:,jb),       &! out for diagnostics
    !                   & itrpwmo, itrpwmop1        )! out for submodel

    !---------------------------------------------------------------------
    ! 3.12 INITIALISATION OF CLOUD DROPLET NUMBER CONCENTRATION 
    !      (1/M**3) USED IN RADLSW AND CLOUD
    !---------------------------------------------------------------------

    DO jc=jcs,jce
      lland(jc) = field%lfland(jc,jb)
      lglac(jc) = lland(jc).AND.field%glac(jc,jb).GT.0._wp
    END DO

    DO jk = 1,nlev
      DO jc = jcs,jce
        !
        zprat=(MIN(8._wp,80000._wp/field%presm_old(jc,jk,jb)))**2

        IF (lland(jc).AND.(.NOT.lglac(jc))) THEN
          zn1= echam_cloud_config% cn1lnd
          zn2= echam_cloud_config% cn2lnd
        ELSE
          zn1= echam_cloud_config% cn1sea
          zn2= echam_cloud_config% cn2sea
        ENDIF
        IF (field%presm_old(jc,jk,jb).LT.80000._wp) THEN
          zcdnc=1.e6_wp*(zn1+(zn2-zn1)*(EXP(1._wp-zprat)))
        ELSE
          zcdnc=zn2*1.e6_wp
        ENDIF
        field% acdnc(jc,jk,jb) = zcdnc
        !
      END DO
    END DO

    !-------------------------------------------------------------------
    ! 3.13 DIAGNOSE CURRENT CLOUD COVER
    !-------------------------------------------------------------------

    itype(jcs:jce) = NINT(field%rtype(jcs:jce,jb))

    IF (echam_phy_config%lcond) THEN
      IF (ltimer) CALL timer_start(timer_cover)

      CALL cover( jce, nbdim, jks,          &! in
        &         nlev, nlevp1,             &! in
        &         itype,  zfrw, zfri,       &! in
        &         field% zf(:,:,jb),        &! in
        &         field% presi_old(:,:,jb), &! in
        &         field% presm_old(:,:,jb), &! in
        &         field%  ta(:,:,jb),       &! in    tm1
        &         field%  qtrc(:,:,jb,iqv), &! in    qm1
        &         field%  qtrc(:,:,jb,iqi), &! in    xim1
        &         field%  aclc(:,:,jb),     &! out   (for "radiation" and "vdiff_down")
        &         field% rintop(:,  jb)    ) ! out   (for output)

      IF (ltimer) CALL timer_stop(timer_cover)
    ENDIF ! lcond

    !-------------------------------------------------------------------
    ! 4. RADIATION PARAMETERISATION
    !-------------------------------------------------------------------
    IF (echam_phy_config%lrad) THEN

       ! 4.1 RADIATIVE TRANSFER
       !-----------------------
       IF (ltrig_rad) THEN

        ! store ts_rad of this radiatiative transfer timestep in ts_rad_rt,
        ! so that it can be reused in radheat in the other timesteps
        field%ts_rad_rt(jcs:jce,jb) = field%ts_rad(jcs:jce,jb)

        IF (ltimer) CALL timer_start(timer_radiation)

        CALL psrad_radiation(                       &
        & jg                                       ,&!< in  domain index
        & jb                                       ,&!< in  block index
        & kproma         = jce                     ,&!< in  end index for loop over block
        & kbdim          = nbdim                   ,&!< in  dimension of block over cells
        & klev           = nlev                    ,&!< in  number of full levels = number of layers
        & klevp1         = nlevp1                  ,&!< in  number of half levels = number of layer interfaces
        & ktype          = itype(:)                ,&!< in  type of convection
        & loland         = lland                   ,&!< in  land-sea mask. (logical)
        & loglac         = lglac                   ,&!< in  glacier mask (logical)
        & this_datetime  = this_datetime           ,&!< in  actual time step
        & pcos_mu0       = field%cosmu0_rt(:,jb)   ,&!< in  solar zenith angle
        & alb_vis_dir    = field%albvisdir(:,jb)   ,&!< in  surface albedo for visible range, direct
        & alb_nir_dir    = field%albnirdir(:,jb)   ,&!< in  surface albedo for near IR range, direct
        & alb_vis_dif    = field%albvisdif(:,jb)   ,&!< in  surface albedo for visible range, diffuse
        & alb_nir_dif    = field%albnirdif(:,jb)   ,&!< in  surface albedo for near IR range, diffuse
        & tk_sfc         = field%ts_rad_rt(:,jb)   ,&!< in  grid box mean surface temperature
        & zf             = field%zf(:,:,jb)        ,&!< in  geometric height at full level      [m]
        & zh             = field%zh(:,:,jb)        ,&!< in  geometric height at half level      [m]
        & dz             = field%dz(:,:,jb)        ,&!< in  geometric height thickness of layer [m]
        & pp_hl          = field%presi_old(:,:,jb) ,&!< in  pressure at half levels at t-dt [Pa]
        & pp_fl          = field%presm_old(:,:,jb) ,&!< in  pressure at full levels at t-dt [Pa]
        & tk_fl          = field%ta(:,:,jb)        ,&!< in  tk_fl  = temperature at full level at t-dt
        & xm_dry         = field%mdry(:,:,jb)      ,&!< in  dry air mass in layer [kg/m2]
        & xm_trc         = field%mtrc(:,:,jb,:)    ,&!< in  tracer  mass in layer [kg/m2]
        & xm_ozn         = field%o3(:,:,jb)        ,&!< inout  ozone  mass mixing ratio [kg/kg]
        !
        & cdnc           = field% acdnc(:,:,jb)    ,&!< in   cloud droplet number conc
        & cld_frc        = field% aclc(:,:,jb)     ,&!< in   cloud fraction [m2/m2]
        & cld_cvr        = field%aclcov(:,jb)      ,&!< out  total cloud cover
        !
        & lw_dnw_clr     = field%rldcs_rt(:,:,jb)  ,&!< out  Clear-sky net longwave  at all levels
        & lw_upw_clr     = field%rlucs_rt(:,:,jb)  ,&!< out  Clear-sky net longwave  at all levels
        & sw_dnw_clr     = field%rsdcs_rt(:,:,jb)  ,&!< out  Clear-sky net shortwave at all levels
        & sw_upw_clr     = field%rsucs_rt(:,:,jb)  ,&!< out  Clear-sky net shortwave at all levels
        & lw_dnw         = field%rld_rt  (:,:,jb)  ,&!< out  All-sky net longwave  at all levels
        & lw_upw         = field%rlu_rt  (:,:,jb)  ,&!< out  All-sky net longwave  at all levels
        & sw_dnw         = field%rsd_rt  (:,:,jb)  ,&!< out  All-sky net longwave  at all levels
        & sw_upw         = field%rsu_rt  (:,:,jb)  ,&!< out  All-sky net longwave  at all levels
        !
        & vis_dn_dir_sfc = field%rvds_dir_rt(:,jb) ,&!< out  all-sky downward direct visible radiation at surface
        & par_dn_dir_sfc = field%rpds_dir_rt(:,jb) ,&!< all-sky downward direct PAR     radiation at surface
        & nir_dn_dir_sfc = field%rnds_dir_rt(:,jb) ,&!< all-sky downward direct near-IR radiation at surface
        & vis_dn_dff_sfc = field%rvds_dif_rt(:,jb) ,&!< all-sky downward diffuse visible radiation at surface
        & par_dn_dff_sfc = field%rpds_dif_rt(:,jb) ,&!< all-sky downward diffuse PAR     radiation at surface
        & nir_dn_dff_sfc = field%rnds_dif_rt(:,jb) ,&!< all-sky downward diffuse near-IR radiation at surface
        & vis_up_sfc     = field%rvus_rt    (:,jb) ,&!< all-sky upward visible radiation at surface
        & par_up_sfc     = field%rpus_rt    (:,jb) ,&!< all-sky upward PAR     radiation at surfac
        & nir_up_sfc     = field%rnus_rt    (:,jb) ) !< all-sky upward near-IR radiation at surface

        
        IF (ltimer) CALL timer_stop(timer_radiation)

      END IF ! ltrig_rad

      ! 4.2 RADIATIVE HEATING
      !----------------------

      ! radheat first computes the shortwave and longwave radiation for the current time step from transmissivity and
      ! the longwave flux at the radiation time step and, from there, the radiative heating due to sw and lw radiation.
      ! If radiation is called every time step, the longwave flux is not changed.

      IF (ltimer) CALL timer_start(timer_radheat)

      CALL radheating (                                &
        !
        ! input
        ! -----
        !
        & jcs        = jcs                            ,&! loop start index
        & jce        = jce                            ,&! loop end index
        & kbdim      = nbdim                          ,&! dimension size
        & klev       = nlev                           ,&! vertical dimension size
        & klevp1     = nlevp1                         ,&! vertical dimension size
        !
        & rsdt0      = psctm                          ,&! toa incident shortwave radiation for sun in zenith
        & cosmu0     = field%cosmu0    (:,jb)         ,&! solar zenith angle at current time
        !
        & emiss      = ext_data(jg)%atm%emis_rad(:,jb),&! lw sfc emissivity
        & tsr        = field%ts_rad (:,jb)            ,&! radiative surface temperature at current   time [K]
        & tsr_rt     = field%ts_rad_rt(:,jb)          ,&! radiative surface temperature at radiation time [K]
        !
        & rsd_rt     = field%rsd_rt           (:,:,jb),&! all-sky   shortwave downward flux at radiation time [W/m2]
        & rsu_rt     = field%rsu_rt           (:,:,jb),&! all-sky   shortwave upward   flux at radiation time [W/m2]
        !
        & rsdcs_rt   = field%rsdcs_rt         (:,:,jb),&! clear-sky shortwave downward flux at radiation time [W/m2]
        & rsucs_rt   = field%rsucs_rt         (:,:,jb),&! clear-sky shortwave upward   flux at radiation time [W/m2]
        !
        & rld_rt     = field%rld_rt           (:,:,jb),&! all-sky   longwave  downward flux at radiation time [W/m2]
        & rlu_rt     = field%rlu_rt           (:,:,jb),&! all-sky   longwave  upward   flux at radiation time [W/m2]
        !
        & rldcs_rt   = field%rldcs_rt         (:,:,jb),&! clear-sky longwave  downward flux at radiation time [W/m2]
        & rlucs_rt   = field%rlucs_rt         (:,:,jb),&! clear-sky longwave  upward   flux at radiation time [W/m2]
        !
        & rvds_dir_rt= field%rvds_dir_rt        (:,jb),&!< out  all-sky downward direct visible radiation at surface
        & rpds_dir_rt= field%rpds_dir_rt        (:,jb),&!< out  all-sky downward direct PAR     radiation at surface
        & rnds_dir_rt= field%rnds_dir_rt        (:,jb),&!< out  all-sky downward direct near-IR radiation at surface
        & rvds_dif_rt= field%rvds_dif_rt        (:,jb),&!< out  all-sky downward diffuse visible radiation at surface
        & rpds_dif_rt= field%rpds_dif_rt        (:,jb),&!< out  all-sky downward diffuse PAR     radiation at surface
        & rnds_dif_rt= field%rnds_dif_rt        (:,jb),&!< out  all-sky downward diffuse near-IR radiation at surface
        & rvus_rt    = field%rvus_rt            (:,jb),&!< out  all-sky upward visible radiation at surface
        & rpus_rt    = field%rpus_rt            (:,jb),&!< out  all-sky upward PAR     radiation at surfac
        & rnus_rt    = field%rnus_rt            (:,jb),&!< out  all-sky upward near-IR radiation at surface
        !
        ! output
        ! ------
        !
        & rsdt       = field%rsdt               (:,jb),&! all-sky   shortwave downward flux at current   time [W/m2]
        & rsut       = field%rsut               (:,jb),&! all-sky   shortwave upward   flux at current   time [W/m2]
        & rsds       = field%rsds               (:,jb),&! all-sky   shortwave downward flux at current   time [W/m2]
        & rsus       = field%rsus               (:,jb),&! all-sky   shortwave upward   flux at current   time [W/m2]
        !
        & rsutcs     = field%rsutcs             (:,jb),&! clear-sky shortwave upward   flux at current   time [W/m2]
        & rsdscs     = field%rsdscs             (:,jb),&! clear-sky shortwave downward flux at current   time [W/m2]
        & rsuscs     = field%rsuscs             (:,jb),&! clear-sky shortwave upward   flux at current   time [W/m2]
        !
        & rvds_dir   = field%rvds_dir           (:,jb),&!< out  all-sky downward direct visible radiation at surface
        & rpds_dir   = field%rpds_dir           (:,jb),&!< out  all-sky downward direct PAR     radiation at surface
        & rnds_dir   = field%rnds_dir           (:,jb),&!< out  all-sky downward direct near-IR radiation at surface
        & rvds_dif   = field%rvds_dif           (:,jb),&!< out  all-sky downward diffuse visible radiation at surface
        & rpds_dif   = field%rpds_dif           (:,jb),&!< out  all-sky downward diffuse PAR     radiation at surface
        & rnds_dif   = field%rnds_dif           (:,jb),&!< out  all-sky downward diffuse near-IR radiation at surface
        & rvus       = field%rvus               (:,jb),&!< out  all-sky upward visible radiation at surface
        & rpus       = field%rpus               (:,jb),&!< out  all-sky upward PAR     radiation at surfac
        & rnus       = field%rnus               (:,jb),&!< out  all-sky upward near-IR radiation at surface
        !
        & rlut       = field%rlut               (:,jb),&! all-sky   longwave  upward   flux at current   time [W/m2]
        & rlds       = field%rlds               (:,jb),&! all-sky   longwave  downward flux at current   time [W/m2]
        & rlus       = field%rlus               (:,jb),&! all-sky   longwave  upward   flux at current   time [W/m2]
        !
        & rlutcs     = field%rlutcs             (:,jb),&! clear-sky longwave  upward   flux at current   time [W/m2]
        & rldscs     = field%rldscs             (:,jb),&! clear-sky longwave  downward flux at current   time [W/m2]
        !
        & q_rsw      = zq_rsw                   (:,:) ,&! rad. heating by SW           [W/m2]
        & q_rlw      = zq_rlw                   (:,:) ) ! rad. heating by LW           [W/m2]

      IF (ltimer) CALL timer_stop(timer_radheat)

      ! heating accumulated
      zq_phy(jcs:jce,:) = zq_phy(jcs:jce,:) + zq_rsw(jcs:jce,:) + zq_rlw(jcs:jce,:)
      
      ! tendencies
      tend%ta_rsw(jcs:jce,:,jb) = zq_rsw(jcs:jce,:) * zconv(jcs:jce,:)
      tend%ta_rlw(jcs:jce,:,jb) = zq_rlw(jcs:jce,:) * zconv(jcs:jce,:)

      ! tendencies accumulated
      tend% ta(jcs:jce,:,jb) = tend% ta     (jcs:jce,:,jb) &
        &                    + tend% ta_rsw (jcs:jce,:,jb) &
        &                    + tend% ta_rlw (jcs:jce,:,jb)

    END IF ! lrad

    !-------------------------------------------------------------------
    ! 5. BOUNDARY LAYER AND SURFACE PROCESSES
    !-------------------------------------------------------------------
    ! Note: In ECHAM this part is located between "CALL radiation" and
    !       "CALL radheat".
    !
    ! 5.1 Emission of aerosols or other tracers. Not implemented yet.

      IF (ntrac>0) THEN
        !CALL tracer_emission()
        zxt_emis(jcs:jce,:) = 0._wp
      ENDIF
    !
    ! 5.2 Dry deposition of aerosols or other tracers. Not implemented yet.
    ! CALL dry_deposition()
    !

    ! 5.3 Turbulent mixing, part I:
    !     computation of exchange coefficients in the atmosphere and at the surface;
    !     build up the tridiagonal linear algebraic system;
    !     downward sweep (Gaussian elimination from top till level nlev-1)

    IF (echam_phy_config%lvdiff) THEN

      IF (ltimer) CALL timer_start(timer_vdiff_down)

      CALL vdiff_down( jce, nbdim, nlev, nlevm1, nlevp1,&! in
                     & ntrac, nsfc_type,                &! in
                     & iwtr, iice, ilnd,                &! in, indices of different surface types
                     & pdtime,                          &! in, time step
                     & field%coriol(:,jb),              &! in, Coriolis parameter
                     & field%   zf(:,:,jb),             &! in, geopot. height above sea level, full level
                     & field%   zh(:,:,jb),             &! in, geopot. height above sea level, half level
                     & field%frac_tile(:,jb,:),         &! in, area fraction of each sfc type
                     & field% ts_tile(:,jb,:),          &! in, surface temperature
                     & field% ocu (:,jb),               &! in, ocean sfc velocity, u-component
                     & field% ocv (:,jb),               &! in, ocean sfc velocity, v-component
                     & field% presi_old(:,nlevp1,jb),   &! in, sfc pressure
                     & field%   ua(:,:,jb),             &! in, um1
                     & field%   va(:,:,jb),             &! in, vm1
                     & field%   ta(:,:,jb),             &! in, tm1
                     & field% qtrc(:,:,jb,iqv),         &! in, qm1
                     & field% qtrc(:,:,jb,iqc),         &! in, xlm1
                     & field% qtrc(:,:,jb,iqi),         &! in, xim1
                     & field%   qx(:,:,jb),             &! in, xlm1 + xim1
                     & field% qtrc(:,:,jb,iqt:),        &! in, xtm1
                     & field% mair(:,:,jb),             &! in,     air mass
                     & field% mdry(:,:,jb),             &! in, dry air mass
                     & field% presi_old(:,:,jb),        &! in, aphm1
                     & field% presm_old(:,:,jb),        &! in, apm1
                     & field%   tv(:,:,jb),             &! in, virtual temperaturea
                     & field% aclc(:,:,jb),             &! in, cloud fraction
                     & zxt_emis,                        &! in, zxtems
                     & field% thvvar(:,:,jb),           &! in, variance of theta_v at step t-dt
                     & field%   xvar(:,:,jb),           &! in
                     & field% z0m_tile(:,jb,:),         &! in
                     & field%  tkem1(:,:,jb),           &! in, TKE at step t-dt
                     & field%  ustar(:,  jb),           &! inout
                     & field%  wstar(:,  jb),           &! out, convective velocity scale
                     & field%  wstar_tile(:,jb,:),      &! inout, convective velocity scale (each sfc type)
                     & field% qs_sfc_tile(:,jb,:),      &! out, sfc specific humidity at saturation
                     & field%    ghpbl(:,jb),           &! out, for output
                     & field%      ri (:,:,jb),         &! out, for output
                     & zri_tile (:,:),                  &! out, for nsurf_diag
                     & field%  mixlen (:,:,jb),         &! out, for output
                     & field% cfm     (:,:,jb),         &! out, for output
                     & field% cfm_tile(:,jb,:),         &! out, for output and "vdiff_up"
                     & field% cfh     (:,:,jb),         &! out, for output
                     & field% cfh_tile(:,jb,:),         &! out, for output and "vdiff_up"
                     & field% cfv     (:,:,jb),         &! out, for output
                     & field% cftke   (:,:,jb),         &! out, for output
                     & field% cfthv   (:,:,jb),         &! out, for output
                     & zaa, zaa_btm, zbb, zbb_btm,      &! out, for "vdiff_up"
                     & zfactor_sfc(:),                  &! out, for "vdiff_up"
                     & zcpt_sfc_tile(:,:),              &! out, for "vdiff_up"
                     & zcptgz(:,:),                     &! out, for "vdiff_up"
                     & zthvvar(:,:),                    &! out, for "vdiff_up"
                     & field%   thvsig(:,  jb),         &! out, for "cucall"
                     & ztkevn (:,:),                    &! out, for "vdiff_up"
                     & zch_tile(:,:),                   &! out, for "nsurf_diag"
!                     & zchn_tile(:,:),                  &! out, for "nsurf_diag"
!                     & zcdn_tile(:,:),                  &! out, for "nsurf_diag"
!                     & zcfnc_tile(:,:),                 &! out, for "nsurf_diag"
                     & zbn_tile(:,:),                   &! out, for "nsurf_diag"
                     & zbhn_tile(:,:),                  &! out, for "nsurf_diag"
                     & zbm_tile(:,:),                   &! out, for "nsurf_diag"
                     & zbh_tile(:,:),                   &! out, for "nsurf_diag"
                     & pcsat = field% csat(:,jb),       &! in, optional, area fraction with wet land surface
                     & pcair = field% cair(:,jb),       &! in, optional, area fraction with wet land surface (air)
                     & paz0lh = field% z0h_lnd(:,jb))    ! in, optional, roughness length for heat over land

      IF (ltimer) CALL timer_stop(timer_vdiff_down)

    ! 5.4 Surface processes that provide time-dependent lower boundary
    !     condition for wind, temperature, tracer concentraion, etc.
    !KF To avoid
        field% lhflx_tile(:,jb,:) = 0._wp
        field% shflx_tile(:,jb,:) = 0._wp
        field% evap_tile (:,jb,:) = 0._wp

        IF (ltimer) CALL timer_start(timer_surface)

        CALL update_surface(              &!
          & jg, jce, nbdim, field%kice,   &! in
          & nlev, nsfc_type,              &! in
          & iwtr, iice, ilnd,             &! in, indices of surface types
          & pdtime,                       &! in, time step
          & field%frac_tile(:,jb,:),      &! in, area fraction
          & field% cfh_tile(:,jb,:),      &! in, from "vdiff_down"
          & field% cfm_tile(:,jb,:),      &! in, from "vdiff_down"
          & zfactor_sfc(:),               &! in, from "vdiff_down"
          & field% ocu (:,jb),            &! in, ocean sfc velocity, u-component
          & field% ocv (:,jb),            &! in, ocean sfc velocity, v-component
          & zaa, zaa_btm, zbb, zbb_btm,   &! inout
          & zcpt_sfc_tile(:,:),           &! inout, from "vdiff_down", for "vdiff_up"
          & field%qs_sfc_tile(:,jb,:),    &! inout, from "vdiff_down", for "vdiff_up"
          & field% ts_tile(:,jb,:),       &! inout
          & field%u_stress    (:,  jb),   &! out
          & field%v_stress    (:,  jb),   &! out
          & field% lhflx      (:,  jb),   &! out
          & field% shflx      (:,  jb),   &! out
          & field%  evap      (:,  jb),   &! out, for "cucall"
          & field%u_stress_tile  (:,jb,:),   &! out
          & field%v_stress_tile  (:,jb,:),   &! out
          & field% lhflx_tile    (:,jb,:),   &! out
          & field% shflx_tile    (:,jb,:),   &! out
          & field%  evap_tile    (:,jb,:),   &! out
                                !! optional
          & nblock = jb,                  &! in
          & lsm = field%lsmask(:,jb),     &!< in, land-sea mask
          & alake = field%alake(:,jb),    &! in, lake fraction
          & pu    = field% ua(:,nlev,jb), &! in, um1
          & pv    = field% va(:,nlev,jb), &! in, vm1
          & ptemp = field% ta(:,nlev,jb), &! in, tm1
          & pq = field% qtrc(:,nlev,jb,iqv),  &! in, qm1
          & prsfl = field% rsfl(:,jb),    &! in, rain surface large scale (from cloud)
          & prsfc = field% rsfc(:,jb),    &! in, rain surface concective (from cucall)
          & pssfl = field% ssfl(:,jb),    &! in, snow surface large scale (from cloud)
          & pssfc = field% ssfc(:,jb),    &! in, snow surface concective (from cucall)
          & rlds        = field% rlds (:,jb), &! in,  downward surface  longwave flux [W/m2]
          & rlus        = field% rlus (:,jb), &! inout, upward surface  longwave flux [W/m2]
          & rsds        = field% rsds (:,jb), &! in, downward surface shortwave flux [W/m2]
          & rsus        = field% rsus (:,jb), &! in, upward surface shortwave flux [W/m2]
          !
          & rvds_dir   = field%rvds_dir   (:,jb), &! in, all-sky downward direct visible radiation at surface
          & rpds_dir   = field%rpds_dir   (:,jb), &! in, all-sky downward direct PAR     radiation at surface
          & rnds_dir   = field%rnds_dir   (:,jb), &! in, all-sky downward direct near-IR radiation at surface
          & rvds_dif   = field%rvds_dif   (:,jb), &! in, all-sky downward diffuse visible radiation at surface
          & rpds_dif   = field%rpds_dif   (:,jb), &! in, all-sky downward diffuse PAR     radiation at surface
          & rnds_dif   = field%rnds_dif   (:,jb), &! in, all-sky downward diffuse near-IR radiation at surface
          !
          & ps = field% presi_old(:,nlevp1,jb),&! in, paphm1, half level pressure
          & pcosmu0 = field% cosmu0(:,jb),&! in, amu0_x, cos of zenith angle
          & pch_tile = zch_tile(:,:),     &! in, from "vdiff_down" for JSBACH
          & pcsat = field%csat(:,jb),      &! inout, area fraction with wet land surface
          & pcair = field%cair(:,jb),      &! inout, area fraction with wet land surface (air)
          & q_snocpymlt = zq_snocpymlt(:), &! out, heating  by melting snow on the canopy [W/m2]
          & z0m_tile = field% z0m_tile(:,jb,:), &! inout, roughness length for momentum over tiles
          & z0h_lnd  = field% z0h_lnd (:,jb),   &! out, roughness length for heat over land
          & albvisdir      = field% albvisdir     (:,jb)  ,                    &! inout
          & albnirdir      = field% albnirdir     (:,jb)  ,                    &! inout
          & albvisdif      = field% albvisdif     (:,jb)  ,                    &! inout
          & albnirdif      = field% albnirdif     (:,jb)  ,                    &! inout
          & albvisdir_tile = field% albvisdir_tile(:,jb,:),                    &! inout
          & albnirdir_tile = field% albnirdir_tile(:,jb,:),                    &! inout
          & albvisdif_tile = field% albvisdif_tile(:,jb,:),                    &! inout
          & albnirdif_tile = field% albnirdif_tile(:,jb,:),                    &! inout
          & albedo         = field% albedo        (:,jb)  ,                    &! inout
          & albedo_tile    = field% albedo_tile(:,jb,:),                       &! inout
          & ptsfc     = field%ts    (:,jb),                        &! out
          & ptsfc_rad = field%ts_rad(:,jb),                        &! out
          & rlns_tile = field%lwflxsfc_tile(:,jb,:),               &! out (for coupling)
          & rsns_tile = field%swflxsfc_tile(:,jb,:),               &! out (for coupling)
          & lake_ice_frc = field%lake_ice_frc(:,jb),               &! out
          & Tsurf = field% Tsurf(:,:,jb),  &! inout, for sea ice
          & T1    = field% T1   (:,:,jb),  &! inout, for sea ice
          & T2    = field% T2   (:,:,jb),  &! inout, for sea ice
          & hi    = field% hi   (:,:,jb),  &! in, for sea ice
          & hs    = field% hs   (:,:,jb),  &! in, for sea ice
          & conc  = field% conc (:,:,jb),  &! in, for sea ice
          & Qtop  = field% Qtop (:,:,jb),  &! out, for sea ice
          & Qbot  = field% Qbot (:,:,jb),  &! out, for sea ice
          & albvisdir_ice = field% albvisdir_ice(:,:,jb), &! inout ice albedos
          & albnirdir_ice = field% albnirdir_ice(:,:,jb), &! inout
          & albvisdif_ice = field% albvisdif_ice(:,:,jb), &! inout
          & albnirdif_ice = field% albnirdif_ice(:,:,jb))  ! inout

        IF (ltimer) CALL timer_stop(timer_surface)

        IF (echam_phy_config%ljsbach) THEN
           !
           ! heating accumulated
           ! zq_snocpymlt = heating for melting of snow on canopy
           !              = cooling of atmosphere
           ! --> negative sign
           zq_phy(jcs:jce,nlev) = zq_phy(jcs:jce,nlev) - zq_snocpymlt(jcs:jce)
           !
           ! tendency
           tend% ta_sfc(jcs:jce,jb) = -zq_snocpymlt(jcs:jce)*zconv(jcs:jce,nlev)
           !
           ! tendencies accumulated
           tend% ta(jcs:jce,nlev,jb) = tend% ta(jcs:jce,nlev,jb) + tend% ta_sfc(jcs:jce,jb)
           !
        END IF

    ! 5.5 Turbulent mixing, part II:
    !     - Elimination for the lowest model level using boundary conditions
    !       provided by the surface model(s);
    !     - Back substitution to get solution of the tridiagonal system;
    !     - Compute tendencies and additional diagnostics.

      IF (ltimer) CALL timer_start(timer_vdiff_up)

      CALL vdiff_up( jce, nbdim, nlev, nlevm1,        &! in
                   & ntrac, nsfc_type,                &! in
                   & iwtr,                            &! in, indices of different sfc types
                   & pdtime,                          &! in, time steps
                   & field%frac_tile(:,jb,:),         &! in, area fraction of each sfc type
                   & field% cfm_tile(:,jb,:),         &! in
                   & zaa,                             &! in, from "vdiff_down"
                   &  zcptgz(:,:),                    &! in, from "vdiff_down"
                   & field%   ua(:,:,jb),             &! in, um1
                   & field%   va(:,:,jb),             &! in, vm1
                   & field%   ta(:,:,jb),             &! in, tm1
                   & field% mair(:,:,jb),             &! in, moist air mass [kg/m2]
                   & field% mdry(:,:,jb),             &! in, dry   air mass [kg/m2]
                   & field% qtrc(:,:,jb,iqv),         &! in, qm1
                   & field% qtrc(:,:,jb,iqc),         &! in, xlm1
                   & field% qtrc(:,:,jb,iqi),         &! in, xim1
                   & field% qtrc(:,:,jb,iqt:),        &! in, xtm1
                   & field% geom(:,:,jb),             &! in, pgeom1 = geopotential above ground
                   &      ztkevn(:,:),                &! in, tke at intermediate time step
                   & zbb,                             &! in
                   & zthvvar(:,:),                    &! inout
                   & field%   xvar(:,:,jb),           &! inout
                   & field% z0m_tile(:,jb,:),         &! inout
                   & field% kedisp(:,  jb),           &! out, vert. integr. diss. kin. energy [W/m2]
                   &  tend%   ua_vdf(:,:,jb),         &! out
                   &  tend%   va_vdf(:,:,jb),         &! out
                   &          zq_vdf(:,:),            &! out   heating W/m2
                   &  tend% qtrc_vdf(:,:,jb,iqv),     &! out
                   &  tend% qtrc_vdf(:,:,jb,iqc),     &! out
                   &  tend% qtrc_vdf(:,:,jb,iqi),     &! out
                   &  tend% qtrc_vdf(:,:,jb,iqt:),    &! out
                   & field%   z0m   (:,  jb),         &! out, for the next step
                   & field%   thvvar(:,:,jb),         &! out, for the next step
                   & field%      tke(:,:,jb),         &! out
                   & field%   sh_vdiff(:,  jb),       &! out, for energy diagnostic
                   & field%   qv_vdiff(:,  jb)        )! out, for energy diagnostic

      IF (ltimer) CALL timer_stop(timer_vdiff_up)

      ! heating accumulated
      zq_phy(jcs:jce,:) = zq_phy(jcs:jce,:) + zq_vdf(jcs:jce,:)

      ! tendency
      tend% ta_vdf(jcs:jce,:,jb) = zq_vdf(jcs:jce,:)*zconv(jcs:jce,:)

      ! tendencies accumulated
      tend%   ua(jcs:jce,:,jb)      = tend%   ua(jcs:jce,:,jb)      + tend%   ua_vdf(jcs:jce,:,jb)
      tend%   va(jcs:jce,:,jb)      = tend%   va(jcs:jce,:,jb)      + tend%   va_vdf(jcs:jce,:,jb)
      tend%   ta(jcs:jce,:,jb)      = tend%   ta(jcs:jce,:,jb)      + tend%   ta_vdf(jcs:jce,:,jb)
      tend% qtrc(jcs:jce,:,jb,iqv)  = tend% qtrc(jcs:jce,:,jb,iqv)  + tend% qtrc_vdf(jcs:jce,:,jb,iqv)
      tend% qtrc(jcs:jce,:,jb,iqc)  = tend% qtrc(jcs:jce,:,jb,iqc)  + tend% qtrc_vdf(jcs:jce,:,jb,iqc)
      tend% qtrc(jcs:jce,:,jb,iqi)  = tend% qtrc(jcs:jce,:,jb,iqi)  + tend% qtrc_vdf(jcs:jce,:,jb,iqi)
      tend% qtrc(jcs:jce,:,jb,iqt:) = tend% qtrc(jcs:jce,:,jb,iqt:) + tend% qtrc_vdf(jcs:jce,:,jb,iqt:)

!    ! TIME FILTER FOR TURBULENT KINETIC ENERGY
!
!    IF(.NOT.lstart) THEN
!      zeps=eps
!    ELSE
!      zeps=0._wp
!    END IF
!    DO 397 jk=ktdia,klev
!      DO 396 jl=1,kproma
!        ptkem1(jl,jk)=ptkem(jl,jk)                                    &
!                  +zeps*(ptkem1(jl,jk)-2._wp*ptkem(jl,jk)+ptke(jl,jk))
!        ptkem(jl,jk)=ptke(jl,jk)
!396   END DO
!397 END DO

      ! 2-tl-scheme
      field% tkem1(jcs:jce,:,jb) = field% tke  (jcs:jce,:,jb)

    ! 5.6 Turbulent mixing, part III:
    !     - Further diagnostics.

    CALL nsurf_diag( jce, nbdim, nsfc_type,           &! in
                   & ilnd,                            &! in
                   & field%frac_tile(:,jb,:),         &! in
                   & field%  qtrc(:,nlev,jb,iqv),     &! in humidity qm1
                   & field%    ta(:,nlev,jb),         &! in tm1
                   & field% presm_old(:,nlev,jb),     &! in, apm1
                   & field% presi_old(:,nlevp1,jb),   &! in, aphm1
                   & field%   qx(:,nlev,jb),          &! in, xlm1 + xim1
                   & field%   ua(:,nlev,jb),          &! in, um1
                   & field%   va(:,nlev,jb),          &! in, vm1
                   & field% ocu (:,jb),               &! in, ocean sfc velocity, u-component
                   & field% ocv (:,jb),               &! in, ocean sfc velocity, v-component
                   & field% zf  (:,nlev  ,jb),        &! in, height of lowermost full level (m)
                   & field% zh  (:,nlev+1,jb),        &! in, surface height    (m)
                   & zcptgz(:,nlev),                  &! in dry static energy
                   & zcpt_sfc_tile(:,:),              &! in dry static energy
                   & zbn_tile(:,:),                   &! in for diagnostic
                   & zbhn_tile(:,:),                  &! in for diagnostic
                   & zbh_tile(:,:),                   &! in for diagnostic
                   & zbm_tile(:,:),                   &! in for diagnostic
                   & zri_tile(:,:),                   &! in 
                   & field%sfcWind(:,  jb),           &! out 10m windspeed
                   & field%    tas(:,  jb),           &! out temperature in 2m
                   & field%   dew2(:,  jb),           &! out dew point temperature in 2m
                   & field%    uas(:,  jb),           &! out zonal wind in 10m
                   & field%    vas(:,  jb),           &! out meridional wind in 10m
                   & field%tasmax (:,  jb),           &! out max 2m temperature
                   & field%tasmin (:,  jb),           &! out min 2m temperature
                   & field%sfcWind_tile(:,jb,:),      &! out 10m windspeed on tiles
                   & field%    tas_tile(:,jb,:),      &! out temperature in 2m on tiles
                   & field%   dew2_tile(:,jb,:),      &! out dew point temperature in 2m on tiles
                   & field%    uas_tile(:,jb,:),      &! out zonal wind in 10m on tiles
                   & field%    vas_tile(:,jb,:)       )! out meridional wind in 10m on tiles

    ENDIF !lvdiff

    IF (echam_phy_config%lrad) THEN

      ! Heating due to the fact that surface model only used part of longwave radiation to compute new surface temperature
      zq_rlw_impl(jcs:jce) =                                                  &
        &   ( (field%rld_rt(jcs:jce,nlev,jb)-field%rlu_rt(jcs:jce,nlev,jb))   & ! (( rlns from "radiation"
        &    -(field%rlds  (jcs:jce,jb)     -field%rlus  (jcs:jce,jb)     ))  & !   -rlns from "radheating" and "update_surface")
        &  -zq_rlw(jcs:jce,nlev)                                                ! old heating from radheat

      ! Heating accumulated
      zq_phy(jcs:jce,nlev) = zq_phy(jcs:jce,nlev) + zq_rlw_impl(jcs:jce)

      ! Tendency
      tend%ta_rlw_impl(jcs:jce,jb) = zq_rlw_impl(jcs:jce) * zconv(jcs:jce,nlev)

      ! Tendencies accumulated
      tend%ta(jcs:jce,nlev,jb) = tend%ta(jcs:jce,nlev,jb) + tend%ta_rlw_impl(jcs:jce,jb)

    END IF

    IF (echam_phy_config%lcariolle) THEN
      avi%tmprt(jcs:jce,:)=field%ta(jcs:jce,:,jb)
      avi%vmr2molm2(jcs:jce,:)=field%mdry(jcs:jce,:,jb)/amd*1.e3_wp
      avi%pres(jcs:jce,:)=field%presm_old(jcs:jce,:,jb)
      avi%cell_center_lat(jcs:jce)=field%clat(jcs:jce,jb)
      avi%lday(jcs:jce)=field%cosmu0(jcs:jce,jb)>1.e-3_wp
      avi%ldown=.TRUE.
      current_time_interpolation_weights = calculate_time_interpolation_weights(this_datetime)
      time_interpolation%imonth1=current_time_interpolation_weights%month1_index
      time_interpolation%imonth2=current_time_interpolation_weights%month2_index
      time_interpolation%weight1=current_time_interpolation_weights%weight1
      time_interpolation%weight2=current_time_interpolation_weights%weight2
      avi%o3_vmr(jcs:jce,:)=field%qtrc(jcs:jce,:,jb,io3)*amd/amo3
      CALL lcariolle_do3dt(                                                    &
         & jcs,                    jce,                nbdim,                  &
         & nlev,                   time_interpolation, lcariolle_lat_intp_li,  &
         & lcariolle_pres_intp_li, avi,                do3dt                   )
      tend% qtrc(jcs:jce,:,jb,io3) = tend% qtrc(jcs:jce,:,jb,io3) + do3dt(jcs:jce,:)*amo3/amd
    END IF

    !-------------------------------------------------------------------
    ! 6. ATMOSPHERIC GRAVITY WAVES
    !-------------------------------------------------------------------

    ! 6.1   CALL SUBROUTINE GW_HINES

    IF (echam_phy_config%lgw_hines) THEN

      zlat_deg(jcs:jce) = field% clat(jcs:jce,jb) * 180._wp/pi

      IF (ltimer) call timer_start(timer_gw_hines)

      CALL gw_hines ( jg                       ,&
        &             nbdim                    ,&
        &             jcs                      ,&
        &             jce                      ,&
        &             nc                       ,&
        &             nlev                     ,&
        &             field% presi_old(:,:,jb) ,&
        &             field% presm_old(:,:,jb) ,&
        &             field%   zh(:,:,jb)      ,&
        &             field%  rho(:,:,jb)      ,&
        &             field% mair(:,:,jb)      ,&
        &             field%   ta(:,:,jb)      ,&
        &             field%   ua(:,:,jb)      ,&
        &             field%   va(:,:,jb)      ,&
        &             zlat_deg(:)              ,&
!!$        &             aprflux(:,krow)          ,&
        &             zdis_gwh(:,:)            ,&
        &             tend%   ua_gwh(:,:,jb)   ,&
        &             tend%   va_gwh(:,:,jb) )

      IF (ltimer) call timer_stop(timer_gw_hines)

      ! heating
      zq_gwh(jcs:jce,:) = zdis_gwh(jcs:jce,:) * field%mair(jcs:jce,:,jb)

      ! heating accumulated
      zq_phy(jcs:jce,:) = zq_phy(jcs:jce,:) + zq_gwh(jcs:jce,:)

      ! tendency
      tend% ta_gwh(jcs:jce,:,jb) = zq_gwh(jcs:jce,:)*zconv(jcs:jce,:)

      ! tendencies accumulated
      tend%   ta(jcs:jce,:,jb) = tend%   ta(jcs:jce,:,jb) + tend%   ta_gwh(jcs:jce,:,jb)
      tend%   ua(jcs:jce,:,jb) = tend%   ua(jcs:jce,:,jb) + tend%   ua_gwh(jcs:jce,:,jb)
      tend%   va(jcs:jce,:,jb) = tend%   va(jcs:jce,:,jb) + tend%   va_gwh(jcs:jce,:,jb)

    END IF !lgw_hines


    ! 6.2   CALL SUBROUTINE SSODRAG

    IF (echam_phy_config%lssodrag) THEN

      IF (ltimer) call timer_start(timer_ssodrag)

       CALL ssodrag( nc                                        ,& ! in,  number of cells/columns in loop (jce-jcs+1)
                     nbdim                                     ,& ! in,  dimension of block of cells/columns
                     nlev                                      ,& ! in,  number of levels
                     !
                     pdtime                                    ,& ! in,  time step length
                     field% coriol(:,jb)                       ,& ! in,  Coriolis parameter (1/s)
                     field% zf  (:,:,jb)                       ,& ! in,  full level height (m)
                     field% zh  (:,nlev+1,jb)                  ,& ! in,  surface height    (m)
                     !
                     field% presi_old(:,:,jb)                  ,& ! in,  p at half levels
                     field% presm_old(:,:,jb)                  ,& ! in,  p at full levels
                     field% mair(:,:,jb)                       ,& ! in,  air mass
                     field%   ta(:,:,jb)                       ,& ! in,  T
                     field%   ua(:,:,jb)                       ,& ! in,  u
                     field%   va(:,:,jb)                       ,& ! in,  v
                     !
                     field% oromea(:,jb)                       ,& ! in,  Mean Orography (m)
                     field% orostd(:,jb)                       ,& ! in,  SSO standard deviation (m)
                     field% orosig(:,jb)                       ,& ! in,  SSO slope
                     field% orogam(:,jb)                       ,& ! in,  SSO Anisotropy
                     field% orothe(:,jb)                       ,& ! in,  SSO Angle
                     field% oropic(:,jb)                       ,& ! in,  SSO Peaks elevation (m)
                     field% oroval(:,jb)                       ,& ! in,  SSO Valleys elevation (m)
                     !
                     field% u_stress_sso(:,jb)                 ,& ! out, u-gravity wave stress
                     field% v_stress_sso(:,jb)                 ,& ! out, v-gravity wave stress
                     field% dissipation_sso(:,jb)              ,& ! out, dissipation by gravity wave drag
                     !
                     zdis_sso(:,:)                             ,& ! out, energy dissipation rate
                     tend%   ua_sso(:,:,jb)                    ,& ! out, tendency of zonal wind
                     tend%   va_sso(:,:,jb)                     ) ! out, tendency of meridional wind

      IF (ltimer) call timer_stop(timer_ssodrag)

      ! heating
      zq_sso(jcs:jce,:) = zdis_sso(jcs:jce,:) * field%mair(jcs:jce,:,jb)

      ! heating accumulated
      zq_phy(jcs:jce,:) = zq_phy(jcs:jce,:) + zq_sso(jcs:jce,:)

      ! tendency
      tend% ta_sso(jcs:jce,:,jb) = zq_sso(jcs:jce,:)*zconv(jcs:jce,:)

      ! tendencies accumulated
      tend%   ta(jcs:jce,:,jb) = tend%   ta(jcs:jce,:,jb) + tend%   ta_sso(jcs:jce,:,jb)
      tend%   ua(jcs:jce,:,jb) = tend%   ua(jcs:jce,:,jb) + tend%   ua_sso(jcs:jce,:,jb)
      tend%   va(jcs:jce,:,jb) = tend%   va(jcs:jce,:,jb) + tend%   va_sso(jcs:jce,:,jb)

    END IF ! SSODRAG

    !-------------------------------------------------------------------

    ! Update physics state for input to next parameterization
    zta  (:,:)   =     field% ta  (:,:,jb)   + pdtime*tend% ta  (:,:,jb)
    zqtrc(:,:,:) = MAX(field% qtrc(:,:,jb,:) + pdtime*tend% qtrc(:,:,jb,:), 0.0_wp)
    zua  (:,:)   =     field% ua  (:,:,jb)   + pdtime*tend% ua  (:,:,jb)
    zva  (:,:)   =     field% va  (:,:,jb)   + pdtime*tend% va  (:,:,jb)

    !-------------------------------------------------------------------
    ! 7. CONVECTION PARAMETERISATION
    !-------------------------------------------------------------------

    zqtrc_cnd(:,:) = zqtrc(:,:,iqc) + zqtrc(:,:,iqi)
    ztend_qv(:,:)  = tend%qtrc_dyn(:,:,jb,iqv) + tend%qtrc_phy(:,:,jb,iqv)

    IF (echam_phy_config%lconv) THEN

      IF (ltimer) CALL timer_start(timer_convection)

      CALL cumastr(jce, nbdim,                   &! in
        &          nlev, nlevp1, nlevm1,         &! in
        &          pdtime,                       &! in
        &          field% zf       (:,:,jb),     &! in
        &          field% zh       (:,:,jb),     &! in
        &          field% mdry     (:,:,jb),     &! in
        &                zta       (:,:),        &! in
        &                zqtrc     (:,:,   iqv), &! in
        &                zqtrc_cnd (:,:),        &! in
        &                zua       (:,:),        &! in
        &                zva       (:,:),        &! in
        &          ntrac,                        &! in
        &          field% lfland   (:,  jb),     &! in
        &                zqtrc     (:,:,   iqt:),&! in
        &          field% omega    (:,:,jb),     &! in
        &          field% evap     (:,  jb),     &! in
        &          field% presm_new(:,:,jb),     &! in
        &          field% presi_new(:,:,jb),     &! in
        &          field% geom     (:,:,jb),     &! in
        &          field% geoi     (:,:,jb),     &! in
        &                ztend_qv  (:,:),        &! in
        &          field% thvsig   (:,  jb),     &! in
        &          itype,                        &! out
        &          ictop,                        &! out
        &          field% rsfc     (:,  jb),     &! out
        &          field% ssfc     (:,  jb),     &! out
        &          field% con_dtrl (:,jb),       &! out
        &          field% con_dtri (:,jb),       &! out
        &          field% con_iteqv(:,jb),       &! out
        &                   zq_cnv (:,:),        &! out
        &           tend%   ua_cnv (:,:,jb),     &! out
        &           tend%   va_cnv (:,:,jb),     &! out
        &           tend% qtrc_cnv (:,:,jb,iqv), &! out
        &           tend% qtrc_cnv (:,:,jb,iqt:),&! out
        &           tend% qtrc_cnv (:,:,jb,iqc), &! out
        &           tend% qtrc_cnv (:,:,jb,iqi), &! out
        &                ztop      (:)           )! out

      IF (ltimer) CALL timer_stop(timer_convection)

      ! store convection type as real value
      field% rtype(:,jb) = REAL(itype(:),wp)

      ! keep minimum conv. cloud top pressure (= max. conv. cloud top height) of this output interval
      field% topmax(:,jb) = MIN(field% topmax(:,jb),ztop(:))

      ! heating accumulated
      zq_phy(:,:) = zq_phy(:,:) + zq_cnv(:,:)

      ! tendency
      tend% ta_cnv(:,:,jb) = zq_cnv(:,:)*zconv(:,:)

      ! tendencies accumulated
      tend%   ua(:,:,jb)      = tend%   ua(:,:,jb)      + tend%   ua_cnv(:,:,jb)
      tend%   va(:,:,jb)      = tend%   va(:,:,jb)      + tend%   va_cnv(:,:,jb)
      tend%   ta(:,:,jb)      = tend%   ta(:,:,jb)      + tend%   ta_cnv(:,:,jb)
      tend% qtrc(:,:,jb,iqv)  = tend% qtrc(:,:,jb,iqv)  + tend% qtrc_cnv(:,:,jb,iqv)
      tend% qtrc(:,:,jb,iqc)  = tend% qtrc(:,:,jb,iqc)  + tend% qtrc_cnv(:,:,jb,iqc)
      tend% qtrc(:,:,jb,iqi)  = tend% qtrc(:,:,jb,iqi)  + tend% qtrc_cnv(:,:,jb,iqi)
      tend% qtrc(:,:,jb,iqt:) = tend% qtrc(:,:,jb,iqt:) + tend% qtrc_cnv(:,:,jb,iqt:)

    ELSE ! NECESSARY COMPUTATIONS IF MASSFLUX IS BY-PASSED

      ictop(:)   = nlev-1
      itype(:)   = 0

    ENDIF !lconv

    !-------------------------------------------------------------
    ! Update provisional physics state
    !
!!$    field% ta  (:,:,jb)     = field% ta  (:,:,jb)     + tend% ta  (:,:,jb)    *pdtime
!!$    field% qtrc(:,:,jb,iqv) = field% qtrc(:,:,jb,iqv) + tend% qtrc(:,:,jb,iqv)*pdtime
    field% qtrc(:,:,jb,iqc) = field% qtrc(:,:,jb,iqc) + tend% qtrc(:,:,jb,iqc)*pdtime
    field% qtrc(:,:,jb,iqi) = field% qtrc(:,:,jb,iqi) + tend% qtrc(:,:,jb,iqi)*pdtime
    !
    !-------------------------------------------------------------


    !-------------------------------------------------------------
    ! 7. LARGE SCALE CONDENSATION.
    !-------------------------------------------------------------
    IF(echam_phy_config%lcond) THEN

      !IF (lcotra) CALL get_col_pol( tend%ta(:,:,jb),tend%qtrc(:,:,jb,iqv),jb )

      IF (ltimer) CALL timer_start(timer_cloud)

      CALL cloud(jce, nbdim, jks, nlev,        &! in
        &        pdtime,                       &! in
        &        ictop,                        &! in (from "cucall")
        &        field% presm_old(:,:,jb),     &! in
        &        field% dz       (:,:,jb),     &! in
        &        field% mdry     (:,:,jb),     &! in
        &        field% rho      (:,:,jb),     &! in
        &               zcpair   (:,:),        &! in
        &        field% acdnc    (:,:,jb),     &! in  acdnc
        &        field% ta       (:,:,jb),     &! in  tm1
        &        field% qtrc     (:,:,jb,iqv), &! in  qm1
        &        field% qtrc     (:,:,jb,iqc), &! in  xlm1
        &        field% qtrc     (:,:,jb,iqi), &! in  xim1
        &         tend% ta       (:,:,jb),     &! in  tte
        &         tend% qtrc     (:,:,jb,iqv), &! in  qte
        !
        &        itype,                        &! inout
        &        field% aclc     (:,:,jb),     &! inout
        !
        &        field% aclcov   (:,  jb),     &! out
        &        field% rsfl     (:,  jb),     &! out
        &        field% ssfl     (:,  jb),     &! out
        &        field% relhum   (:,:,jb),     &! out
        &               zq_cld   (:,:),        &! out
        &         tend% qtrc_cld (:,:,jb,iqv), &! out
        &         tend% qtrc_cld (:,:,jb,iqc), &! out
        &         tend% qtrc_cld (:,:,jb,iqi)  )! out

      IF (ltimer) CALL timer_stop(timer_cloud)

      field% rtype(:,jb) = REAL(itype(:),wp)

      ! heating accumulated
      zq_phy(:,:) = zq_phy(:,:) + zq_cld(:,:)

      ! tendency
      tend% ta_cld(:,:,jb) = zq_cld(:,:)*zconv(:,:)

      ! tendencies accumulated
      tend%   ta(:,:,jb)      = tend%   ta(:,:,jb)      + tend%   ta_cld(:,:,jb)
      tend% qtrc(:,:,jb,iqv)  = tend% qtrc(:,:,jb,iqv)  + tend% qtrc_cld(:,:,jb,iqv)
      tend% qtrc(:,:,jb,iqc)  = tend% qtrc(:,:,jb,iqc)  + tend% qtrc_cld(:,:,jb,iqc)
      tend% qtrc(:,:,jb,iqi)  = tend% qtrc(:,:,jb,iqi)  + tend% qtrc_cld(:,:,jb,iqi)

    ENDIF !lcond

    ! KF accumulate fields for diagnostics

    !  total precipitation flux
       field% totprec (:,jb)     =  field% rsfl (:,jb) & ! rain large scale
            &                      +field% ssfl (:,jb) & ! snow large scale
            &                      +field% rsfc (:,jb) & ! rain convection
            &                      +field% ssfc (:,jb)   ! snow convection

    ! Now compute tendencies from physics alone

    tend%   ta_phy (:,:,jb)   = tend%   ta (:,:,jb)   - tend%   ta_phy (:,:,jb)
    tend%   ua_phy (:,:,jb)   = tend%   ua (:,:,jb)   - tend%   ua_phy (:,:,jb)
    tend%   va_phy (:,:,jb)   = tend%   va (:,:,jb)   - tend%   va_phy (:,:,jb)
    tend% qtrc_phy (:,:,jb,:) = tend% qtrc (:,:,jb,:) - tend% qtrc_phy (:,:,jb,:)

    ! And convert constant pressure temperture tendency to constant volume temperature tendency
    tend% ta_phy (:,:,jb) = tend% ta_phy(:,:,jb)*zcpair(:,:)/zcvair(:,:)

    ! Done. Disassociate pointers.
    NULLIFY(field,tend)

  END SUBROUTINE echam_phy_main
  !-------------

END MODULE mo_echam_phy_main<|MERGE_RESOLUTION|>--- conflicted
+++ resolved
@@ -245,11 +245,7 @@
       ! * (1. - fraction of sea ice in the sea/lake part of the grid box)
       ! => fraction of open water in the grid box
 
-<<<<<<< HEAD
-      zfrw(jc) = (1._wp-zfrl(jc))*(1._wp-(field%seaice(jc,jb)+field%lake_ice_frc(jc,jb)))
-=======
       zfrw(jc) = MAX(1._wp-zfrl(jc),0._wp)*MAX(1._wp-(field%seaice(jc,jb)+field%lake_ice_frc(jc,jb)),0._wp)
->>>>>>> 832fb918
 
       ! fraction of sea ice in the grid box
       zfri(jc) = MAX(1._wp-zfrl(jc)-zfrw(jc),0._wp)
