--- conflicted
+++ resolved
@@ -32,11 +32,7 @@
   USE mo_physical_constants,  ONLY: grav, cpd, cpv, cvd, cvv
   USE mo_impl_constants,      ONLY: inh_atmosphere, io3_clim, io3_ape, io3_amip
   USE mo_run_config,          ONLY: ntracer, nlev, nlevm1, nlevp1,    &
-<<<<<<< HEAD
-    &                               iqv, iqc, iqi, iqt, ltimer, irad_type
-=======
-    &                               iqv, iqc, iqi, iqt
->>>>>>> 641b7cd2
+    &                               iqv, iqc, iqi, iqt, irad_type
   USE mo_dynamics_config,     ONLY: iequations
   USE mo_ext_data_state,      ONLY: ext_data, nlev_o3
   USE mo_ext_data_types,      ONLY: t_external_atmos_td
@@ -540,7 +536,6 @@
         zaedummy(:,:) = 0.0_wp
         zheight (:,:) = field%geom(:,:,jb)/grav
 
-<<<<<<< HEAD
         SELECT CASE (irad_type)
           CASE (1)
             CALL message('radiation','irad_type=1, default radiation')
@@ -647,82 +642,6 @@
 !!$          !
 !!$          & emter_all  =field% emterall(:,:,jb)  ,&!< out    terrestrial flux      , all   sky, net downward
 !!$          & trsol_all  =field% trsolall(:,:,jb)   )!< out    solar transmissivity  , all   sky, net downward
-=======
-!!        IF (ltimer) CALL timer_start(timer_radiation)
-
-        CALL radiation(               &
-          !
-          ! argument                   !  INTENT comment
-          !
-          ! input
-          ! -----
-          !
-          ! indices and dimensions
-          & jg                       ,&!< in     domain index
-          & jb                       ,&!< in     block index
-          & jce        = jce         ,&!< in     end   index for loop over block
-          & kbdim      = nbdim       ,&!< in     dimension of block over cells
-          & klev       = nlev        ,&!< in     number of full levels = number of layers
-          & klevp1     = nlevp1      ,&!< in     number of half levels = number of layer interfaces
-          !
-          & ktype      = itype(:)    ,&!< in     type of convection
-          !
-          ! surface: albedo + temperature
-          & zland      = field% lsmask(:,jb) ,&!< in     land-sea mask. (1. = land, 0. = sea/lakes)
-          & zglac      = field% glac(:,jb)   ,&!< in     fraction of land covered by glaciers
-          !
-          & cos_mu0    = field% cosmu0(:,jb)      ,&!< in     cos of zenith angle mu0 for rad. transfer calc.
-          & alb_vis_dir= field% albvisdir(:,jb)   ,&!< in     surface albedo for visible range, direct
-          & alb_nir_dir= field% albnirdir(:,jb)   ,&!< in     surface albedo for near IR range, direct
-          & alb_vis_dif= field% albvisdif(:,jb)   ,&!< in     surface albedo for visible range, diffuse
-          & alb_nir_dif= field% albnirdif(:,jb)   ,&!< in     surface albedo for near IR range, diffuse
-          & emis_rad   = ext_data(jg)%atm%emis_rad(:,jb), & !< in longwave surface emissivity
-          & tk_sfc     = field%tsfc_radt(:,jb)    ,&!< in     grid box mean surface temperature
-          !
-          ! atmopshere: pressure, tracer mixing ratios and temperature
-          & pp_hl  =field% presi_old(:,:,jb) ,&!< in     pressure at half levels at t-dt [Pa]
-          & pp_fl  =field% presm_old(:,:,jb) ,&!< in     pressure at full levels at t-dt [Pa]
-          & tk_fl  =field% temp (:,:,jb)     ,&!< in     tk_fl  = temperature at full level at t-dt
-          & qm_vap =field% q (:,:,jb,iqv)    ,&!< in     qm_vap = water vapor mass mixing ratio at t-dt
-          & qm_liq =field% q (:,:,jb,iqc)    ,&!< in     qm_liq = cloud water mass mixing ratio at t-dt
-          & qm_ice =field% q (:,:,jb,iqi)    ,&!< in     qm_ice = cloud ice mass mixing ratio at t-dt
-          & qm_o3  =field% o3(:,:,jb)        ,&!< in     qm_o3 = o3 mass mixing ratio at t-dt
-!!$       & field% geom(:,:,jb)     ,&!< in     pgeom1 = geopotential above ground at t-dt [m2/s2]
-          & cdnc   =field% acdnc(:,:,jb)     ,&!< in     cld_frac = cloud fraction [m2/m2]
-          & cld_frc=field% aclc(:,:,jb)      ,&!< in     cld_frac = cloud fraction [m2/m2]
-          & zaeq1   = zaedummy(:,:)          ,&!< in aerosol continental
-          & zaeq2   = zaedummy(:,:)          ,&!< in aerosol maritime
-          & zaeq3   = zaedummy(:,:)          ,&!< in aerosol urban
-          & zaeq4   = zaedummy(:,:)          ,&!< in aerosol volcano ashes
-          & zaeq5   = zaedummy(:,:)          ,&!< in aerosol stratospheric background
-          & dt_rad  = phy_config%dt_rad      ,&
-          !
-          ! output
-          ! ------
-          !
-          & cld_cvr    =field% aclcov(:,jb)      ,&!< out    cloud cover in a column [m2/m2]
-          !
-          ! atmospheric profiles
-          & flx_lw_net_clr =field% lwflxclr(:,:,jb)     ,&!< out    net longwave flux, clear sky (positive downward)
-          & trm_sw_net_clr =field% swtrmclr(:,:,jb)     ,&!< out    net shortwave transmissivity, clear sky (positive downward)
-          !
-          & flx_lw_net     =field% lwflxall(:,:,jb)     ,&!< out    net longwave flux, all-sky (positive downward)
-          & trm_sw_net     =field% swtrmall(:,:,jb)     ,&!< out    net shortwave transmissivity, all-sky, (positive downward)
-          !
-          ! surface longwave
-          & flx_lw_up_sfc  =field% lwflxupsfc(:,jb)     ,&!< out    upward surface longwave flux, all-sky (positive upward)
-          !
-          ! surface shortwave
-          ! - transmissivities in spectral range w.r.t. total solar irradiation
-          ! - visible fraction w.r.t. total flux
-          ! - diffuse fractions in a spectral range w.r.t. total flux in the same spectral range
-          & trm_par_dn_sfc =field% partrmdnsfc(:,jb)      ,&!< out    downward shortwave transmissivity in PAR range
-          & vis_frc_sfc    =field% visfrcsfc  (:,jb)      ,&!< out    Visible fraction of net surface radiation
-          & nir_dff_frc_sfc=field% nirdffsfc  (:,jb)      ,&!< out    diffuse fraction in NIR net downw. flux
-          & vis_dff_frc_sfc=field% visdffsfc  (:,jb)      ,&!< out    diffuse fraction in VIS net downw. flux
-          & par_dff_frc_sfc=field% pardffsfc  (:,jb)       &!< out    diffuse fraction in PAR net downw. flux
-          )
->>>>>>> 641b7cd2
 
 !!        IF (ltimer) CALL timer_stop(timer_radiation)
 
