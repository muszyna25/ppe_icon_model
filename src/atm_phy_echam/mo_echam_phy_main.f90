!>
!! @brief Subroutine echam_phy_main calls all the parameterization schemes
!!
!! @author Hui Wan, MPI-M
!! @author Marco Giorgetta, MPI-M
!!
!! @par Revision History
!!  Original version from ECHAM6 (revision 2028)
!!  Modified for ICOHAM by Hui Wan and Marco Giorgetta (2010)
!!  Modified for ICONAM by Marco Giorgetta (2014)
!!
!! @par Copyright and License
!!
!! This code is subject to the DWD and MPI-M-Software-License-Agreement in
!! its most recent form.
!! Please see the file LICENSE in the root of the source tree for this code.
!! Where software is supplied by third parties, it is indicated in the
!! headers of the routines.
!!

#if defined __xlC__ && !defined NOXLFPROCESS
@PROCESS HOT
@PROCESS SPILLSIZE(5000)
#endif
!OCL NOALIAS

MODULE mo_echam_phy_main

  USE mo_kind                ,ONLY: wp
  USE mo_exception           ,ONLY: message
  USE mtime                  ,ONLY: datetime, isCurrentEventActive, &
       &                            OPERATOR(<=), OPERATOR(>)

<<<<<<< HEAD
  USE mo_interface_echam_rad ,ONLY: interface_echam_rad
  USE mo_interface_echam_par ,ONLY: interface_echam_par
  USE mo_interface_echam_rht ,ONLY: echam_rht
  USE mo_interface_echam_vdf ,ONLY: echam_vdf
  USE mo_interface_echam_car ,ONLY: interface_echam_car
  USE mo_interface_echam_cnv ,ONLY: echam_cnv
  USE mo_interface_echam_gwd ,ONLY: echam_gwd
  USE mo_interface_echam_sso ,ONLY: echam_sso
  USE mo_interface_echam_cld ,ONLY: echam_cld
  USE mo_interface_echam_mox ,ONLY: echam_mox
  USE mo_echam_diagnostics,            ONLY: echam_global_diagnostics

  USE mo_parallel_config     ,ONLY: nproma
  USE mo_loopindices         ,ONLY: get_indices_c
=======
>>>>>>> 4064652e
  USE mo_model_domain        ,ONLY: t_patch

  USE mo_omp_loop            ,ONLY: omp_loop_cell, &
    &                               omp_loop_cell_tc

  USE mo_echam_phy_config    ,ONLY: echam_phy_tc, dt_zero
  USE mo_echam_phy_diag      ,ONLY: surface_fractions, &
    &                               droplet_number,    &
    &                               cpair_cvair_qconv, &
    &                               initialize,        &
    &                               finalize

  USE mo_interface_echam_cov ,ONLY: interface_echam_cov
  USE mo_interface_echam_wmo ,ONLY: interface_echam_wmo
  USE mo_interface_echam_rad ,ONLY: interface_echam_rad
  USE mo_interface_echam_rht ,ONLY: interface_echam_rht
  USE mo_interface_echam_vdf ,ONLY: interface_echam_vdf
  USE mo_interface_echam_car ,ONLY: interface_echam_car
  USE mo_interface_echam_art ,ONLY: interface_echam_art
  USE mo_interface_echam_cnv ,ONLY: interface_echam_cnv
  USE mo_interface_echam_gwd ,ONLY: interface_echam_gwd
  USE mo_interface_echam_sso ,ONLY: interface_echam_sso
  USE mo_interface_echam_cld ,ONLY: interface_echam_cld
  USE mo_interface_echam_mox ,ONLY: interface_echam_mox

  IMPLICIT NONE
  PRIVATE
  PUBLIC  :: echam_phy_main

CONTAINS

  !>
  !!
  SUBROUTINE echam_phy_main(patch         ,&
    &                       datetime_old  ,&
    &                       pdtime        )


    ! Arguments
    !
    TYPE(t_patch)  ,TARGET ,INTENT(in) :: patch
    TYPE(datetime)         ,POINTER    :: datetime_old
    REAL(wp)               ,INTENT(in) :: pdtime

    ! Local variables
    !
    INTEGER  :: jg                                         !< grid level/domain index

    LOGICAL  :: is_in_sd_ed_interval                       !< time is in process interval [sd,ed[
    LOGICAL  :: is_active                                  !< process is active

    jg = patch%id

    !-------------------------------------------------------------------
    ! Initialize (diagnostic)
    !-------------------------------------------------------------------
    !
    CALL omp_loop_cell(patch,initialize)

    !-------------------------------------------------------------------
    ! Specific heat of moist air (diagnostic)
    !-------------------------------------------------------------------
    !
    CALL omp_loop_cell(patch,cpair_cvair_qconv)

    !-------------------------------------------------------------------
    ! Calculate surface fraction (diagnostic)
    !-------------------------------------------------------------------
    !
    CALL omp_loop_cell(patch,surface_fractions)
 
    !-------------------------------------------------------------------
    ! Cloud cover (diagnostic)
    !-------------------------------------------------------------------
    !
    CALL omp_loop_cell(patch,interface_echam_cov)

    !---------------------------------------------------------------------
    ! 3.9 Determine tropopause height (diagnostic)
    !---------------------------------------------------------------------
    !
    CALL omp_loop_cell(patch,interface_echam_wmo)

    !---------------------------------------------------------------------
    ! Cloud droplet number concentration (diagnostic)
    ! used in radiation and cloud
    !---------------------------------------------------------------------
    !
    CALL omp_loop_cell(patch,droplet_number)


    !-------------------------------------------------------------------
    ! Radiation (one interface for LW+SW)
    !-------------------------------------------------------------------
    !
    IF ( (echam_phy_tc(jg)%dt_rad > dt_zero) ) THEN
       !
       is_in_sd_ed_interval =          (echam_phy_tc(jg)%sd_rad <= datetime_old) .AND. &
            &                          (echam_phy_tc(jg)%ed_rad >  datetime_old)
       is_active = isCurrentEventActive(echam_phy_tc(jg)%ev_rad,   datetime_old)
       !
       CALL message_forcing_action('LW and SW radiation (rad)'     ,&
            &                      is_in_sd_ed_interval, is_active )
       !
       ! radiative fluxes
       CALL omp_loop_cell_tc(patch, interface_echam_rad      ,&
            &                is_in_sd_ed_interval, is_active ,&
            &                datetime_old, pdtime            )
       !
       ! always compute radiative heating
       is_active = .TRUE.
       !
       ! radiative heating
       CALL omp_loop_cell_tc(patch, interface_echam_rht      ,&
            &                is_in_sd_ed_interval, is_active ,&
            &                datetime_old, pdtime            )
       !
    END IF


    !-------------------------------------------------------------------
    ! Vertical diffusion, boundary layer and surface
    !-------------------------------------------------------------------
    !
    IF ( echam_phy_tc(jg)%dt_vdf >  dt_zero ) THEN
       !
       is_in_sd_ed_interval =          (echam_phy_tc(jg)%sd_vdf <= datetime_old) .AND. &
            &                          (echam_phy_tc(jg)%ed_vdf >  datetime_old)
       is_active = isCurrentEventActive(echam_phy_tc(jg)%ev_vdf,   datetime_old)
       !
       CALL message_forcing_action('vertical diffusion (vdf)'      ,&
            &                      is_in_sd_ed_interval, is_active )
       !
       CALL omp_loop_cell_tc(patch, interface_echam_vdf      ,&
            &                is_in_sd_ed_interval, is_active ,&
            &                datetime_old, pdtime            )
       !
    END IF

    !-------------------------------------------------------------------
    ! Linearized ozone chemistry of Cariolle
    !-------------------------------------------------------------------
    !
    IF ( echam_phy_tc(jg)%dt_car > dt_zero ) THEN
       !
       is_in_sd_ed_interval =          (echam_phy_tc(jg)%sd_car <= datetime_old) .AND. &
            &                          (echam_phy_tc(jg)%ed_car >  datetime_old)
       is_active = isCurrentEventActive(echam_phy_tc(jg)%ev_car,   datetime_old)
       !
       CALL message_forcing_action('lin. Cariolle ozone chem. (car)' ,&
            &                      is_in_sd_ed_interval, is_active   )
       !
       CALL omp_loop_cell_tc(patch, interface_echam_car      ,&
            &                is_in_sd_ed_interval, is_active ,&
            &                datetime_old, pdtime            )
       !
    END IF


    !-------------------------------------------------------------------
    ! Atmospheric chemistry of ART
    !-------------------------------------------------------------------
    !
    IF (echam_phy_tc(jg)%dt_art > dt_zero) THEN
      !
      is_in_sd_ed_interval =          (echam_phy_tc(jg)%sd_art <= datetime_old) .AND. &
           &                          (echam_phy_tc(jg)%ed_art >  datetime_old)
      is_active = isCurrentEventActive(echam_phy_tc(jg)%ev_art,   datetime_old)

      CALL message_forcing_action('ART (rad)'                     ,&
            &                     is_in_sd_ed_interval, is_active )
      !
      ! OMP loops are hidden inside the ART routines. Hence the full patch needs
      ! to be passed to the ART routines and is it not possible to call the
      ! ART reaction interface inside the standard omp block loop.
      ! This should be reprogrammed.
      !
      CALL interface_echam_art(patch                           ,&
           &                   is_in_sd_ed_interval, is_active ,&
           &                   datetime_old, pdtime            )
      !
    END IF
    !


    !-------------------------------------------------------------------
    ! Atmospheric gravity wave drag
    !-------------------------------------------------------------------
    !
    IF ( echam_phy_tc(jg)%dt_gwd > dt_zero ) THEN
       !
       is_in_sd_ed_interval =          (echam_phy_tc(jg)%sd_gwd <= datetime_old) .AND. &
            &                          (echam_phy_tc(jg)%ed_gwd >  datetime_old)
       is_active = isCurrentEventActive(echam_phy_tc(jg)%ev_gwd,   datetime_old)
       !
       CALL message_forcing_action('Hines gravity wave drag (gwd)' ,&
            &                      is_in_sd_ed_interval, is_active )
       !
       CALL omp_loop_cell_tc(patch, interface_echam_gwd      ,&
            &                is_in_sd_ed_interval, is_active ,&
            &                datetime_old, pdtime            )
       !
    END IF


    !-------------------------------------------------------------------
    ! Sub grid scale orographic effects: blocking and orog. gravit waves
    !-------------------------------------------------------------------
    !
    IF ( echam_phy_tc(jg)%dt_sso > dt_zero ) THEN
       !
       is_in_sd_ed_interval =          (echam_phy_tc(jg)%sd_sso <= datetime_old) .AND. &
            &                          (echam_phy_tc(jg)%ed_sso >  datetime_old)
       is_active = isCurrentEventActive(echam_phy_tc(jg)%ev_sso,   datetime_old)
       !
       CALL message_forcing_action('sub grid scale orographic effects (sso)' ,&
            &                      is_in_sd_ed_interval, is_active           )
       !
       CALL omp_loop_cell_tc(patch, interface_echam_sso      ,&
            &                is_in_sd_ed_interval, is_active ,&
            &                datetime_old, pdtime            )
       !
    END IF


    !-------------------------------------------------------------------
    ! Cumulus convection
    !-------------------------------------------------------------------
    !
    IF ( echam_phy_tc(jg)%dt_cnv > dt_zero ) THEN
       !
       is_in_sd_ed_interval =          (echam_phy_tc(jg)%sd_cnv <= datetime_old) .AND. &
            &                          (echam_phy_tc(jg)%ed_cnv >  datetime_old)
       is_active = isCurrentEventActive(echam_phy_tc(jg)%ev_cnv,   datetime_old)
       !
       CALL message_forcing_action('cumulus convection (cnv)'      ,&
            &                      is_in_sd_ed_interval, is_active )
       !
       CALL omp_loop_cell_tc(patch, interface_echam_cnv      ,&
            &                is_in_sd_ed_interval, is_active ,&
            &                datetime_old, pdtime            )
       !
    END IF

    !-------------------------------------------------------------------
    ! Cloud processes
    !-------------------------------------------------------------------
    !
    IF ( echam_phy_tc(jg)%dt_cld > dt_zero ) THEN
       !
       is_in_sd_ed_interval =          (echam_phy_tc(jg)%sd_cld <= datetime_old) .AND. &
            &                          (echam_phy_tc(jg)%ed_cld >  datetime_old)
       is_active = isCurrentEventActive(echam_phy_tc(jg)%ev_cld,   datetime_old)
       !
       CALL message_forcing_action('cloud microphysics (cld)',    &
            &                      is_in_sd_ed_interval, is_active)
       !
       CALL omp_loop_cell_tc(patch, interface_echam_cld      ,&
            &                is_in_sd_ed_interval, is_active ,&
            &                datetime_old, pdtime            )
       !
    END IF


    !-------------------------------------------------------------------
    ! Methane oxidation + H2O photolysis
    !-------------------------------------------------------------------
    !
    IF ( (echam_phy_tc(jg)%dt_mox > dt_zero) ) THEN
      !
      is_in_sd_ed_interval =          (echam_phy_tc(jg)%sd_mox <= datetime_old) .AND. &
           &                          (echam_phy_tc(jg)%ed_mox >  datetime_old)
      is_active = isCurrentEventActive(echam_phy_tc(jg)%ev_mox,   datetime_old)
       !
       CALL message_forcing_action('ch4 oxidation & h2o photolysis (mox)' ,&
            &                      is_in_sd_ed_interval, is_active        )
       !
       CALL omp_loop_cell_tc(patch, interface_echam_mox      ,&
            &                is_in_sd_ed_interval, is_active ,&
            &                datetime_old, pdtime            )
    END IF


<<<<<<< HEAD
!$OMP PARALLEL DO PRIVATE(jcs,jce)
    DO jb = i_startblk,i_endblk
      CALL get_indices_c(patch, jb,i_startblk,i_endblk, jcs,jce, rl_start, rl_end)

      !  total precipitation flux
      field% totprec (jcs:jce,jb)     =  field% rsfl (jcs:jce,jb) & ! rain large scale
            &                           +field% ssfl (jcs:jce,jb) & ! snow large scale
            &                           +field% rsfc (jcs:jce,jb) & ! rain convection
            &                           +field% ssfc (jcs:jce,jb)   ! snow convection

      ! vertical integral
      field% q_phy_vi(jcs:jce,jb) = SUM(field% q_phy(jcs:jce,:,jb),DIM=2)

      ! now convert the temperature tendency from physics, as computed for constant pressure conditions,
      ! to constant volume conditions, as needed for the coupling to the dynamics
      tend% ta_phy (jcs:jce,:,jb) = tend% ta_phy(jcs:jce,:,jb)*field%cpair(jcs:jce,:,jb)/field%cvair(jcs:jce,:,jb)
    END DO
!$OMP END PARALLEL DO 

    ! global diagnostics
    CALL echam_global_diagnostics(patch)

    ! Done. Disassociate pointers.
    NULLIFY(field,tend)

  END SUBROUTINE echam_phy_main
  !----------------------------------------------------------------
  
  !----------------------------------------------------------------
  SUBROUTINE surface_fractions( jb,jcs,jce, nbdim, field)

    INTEGER         ,INTENT(IN) :: jb             !< block index
    INTEGER         ,INTENT(IN) :: jcs, jce       !< start/end column index within this block
    INTEGER         ,INTENT(IN) :: nbdim          !< size of this block
    TYPE(t_echam_phy_field),   POINTER :: field

    REAL(wp) :: zfrw (nbdim)              !< fraction of water (without ice) in the grid point
    REAL(wp) :: zfri (nbdim)              !< fraction of ice in the grid box
    REAL(wp) :: zfrl (nbdim)              !< fraction of land in the grid box

    INTEGER  :: jc
 
 
    ! 3.3 Weighting factors for fractional surface coverage
    !     Accumulate ice portion for diagnostics

    DO jc=jcs,jce

      ! fraction of land in the grid box.
      ! lsmask: land-sea mask, depends on input data, either:
      ! fractional, including or excluding lakes in the land part or
      ! non-fractional, each grid cell is either land, sea, or sea-ice.
      ! See mo_echam_phy_init or input data set for details.

      zfrl(jc) = MAX(field% lsmask(jc,jb),0._wp)

      ! fraction of sea/lake in the grid box
      ! * (1. - fraction of sea ice in the sea/lake part of the grid box)
      ! => fraction of open water in the grid box

      IF (iwtr.LE.nsfc_type) THEN
         zfrw(jc) = MAX(1._wp-zfrl(jc),0._wp)*MAX(1._wp-(field%seaice(jc,jb)+field%lake_ice_frc(jc,jb)),0._wp)
      ELSE
         zfrw(jc) = 0._wp
      END IF

      ! fraction of sea ice in the grid box
      zfri(jc) = MAX(1._wp-zfrl(jc)-zfrw(jc),0._wp)
      !
      IF (iice.LE.nsfc_type) THEN
         ! security for ice temperature with changing ice mask
         IF(zfri(jc) > 0._wp .AND. field%ts_tile(jc,jb,iice) == cdimissval ) THEN
            field% ts_tile(jc,jb,iice)  = tmelt + Tf    ! = 271.35 K
         END IF
      END IF

    END DO

    ! 3.4 Merge three pieces of information into one array for vdiff
    IF (ilnd.LE.nsfc_type) field%frac_tile(jcs:jce,jb,ilnd) = zfrl(jcs:jce)
    IF (iwtr.LE.nsfc_type) field%frac_tile(jcs:jce,jb,iwtr) = zfrw(jcs:jce)
    IF (iice.LE.nsfc_type) field%frac_tile(jcs:jce,jb,iice) = zfri(jcs:jce)

  END SUBROUTINE surface_fractions
  !----------------------------------------------------------------

  !----------------------------------------------------------------
  SUBROUTINE cloud_cover(jg,jb,jcs,jce, nbdim, field)

    INTEGER         ,INTENT(IN) :: jg             !< grid  index
    INTEGER         ,INTENT(IN) :: jb             !< block index
    INTEGER         ,INTENT(IN) :: jcs, jce       !< start/end column index within this block
    INTEGER         ,INTENT(IN) :: nbdim          !< size of this block
    TYPE(t_echam_phy_field),   POINTER :: field

    INTEGER  :: itype(nbdim)              !< type of convection

    REAL(wp) :: zfrw (nbdim)              !< fraction of water (without ice) in the grid point
    REAL(wp) :: zfri (nbdim)              !< fraction of ice in the grid box

=======
>>>>>>> 4064652e
    !-------------------------------------------------------------------
    ! Finalize (diagnostic)
    !-------------------------------------------------------------------
    !
    CALL omp_loop_cell(patch,finalize)

  END SUBROUTINE echam_phy_main
  !---------------------------------------------------------------------

  !---------------------------------------------------------------------
  SUBROUTINE message_forcing_action(process, is_in_sd_ed_interval, is_active)
    CHARACTER(LEN=*) ,INTENT(in) :: process
    LOGICAL          ,INTENT(in) :: is_in_sd_ed_interval
    LOGICAL          ,INTENT(in) :: is_active

    IF (is_in_sd_ed_interval) THEN
       IF (is_active) THEN
          CALL message('echam_phy_main','compute forcing by '//process)
       ELSE
          CALL message('echam_phy_main','recycle forcing by '//process)
       END IF
    ELSE
       CALL    message('echam_phy_main','no      forcing by '//process)
    END IF

  END SUBROUTINE message_forcing_action
  !---------------------------------------------------------------------


END MODULE mo_echam_phy_main<|MERGE_RESOLUTION|>--- conflicted
+++ resolved
@@ -30,24 +30,8 @@
   USE mo_exception           ,ONLY: message
   USE mtime                  ,ONLY: datetime, isCurrentEventActive, &
        &                            OPERATOR(<=), OPERATOR(>)
-
-<<<<<<< HEAD
-  USE mo_interface_echam_rad ,ONLY: interface_echam_rad
-  USE mo_interface_echam_par ,ONLY: interface_echam_par
-  USE mo_interface_echam_rht ,ONLY: echam_rht
-  USE mo_interface_echam_vdf ,ONLY: echam_vdf
-  USE mo_interface_echam_car ,ONLY: interface_echam_car
-  USE mo_interface_echam_cnv ,ONLY: echam_cnv
-  USE mo_interface_echam_gwd ,ONLY: echam_gwd
-  USE mo_interface_echam_sso ,ONLY: echam_sso
-  USE mo_interface_echam_cld ,ONLY: echam_cld
-  USE mo_interface_echam_mox ,ONLY: echam_mox
   USE mo_echam_diagnostics,            ONLY: echam_global_diagnostics
 
-  USE mo_parallel_config     ,ONLY: nproma
-  USE mo_loopindices         ,ONLY: get_indices_c
-=======
->>>>>>> 4064652e
   USE mo_model_domain        ,ONLY: t_patch
 
   USE mo_omp_loop            ,ONLY: omp_loop_cell, &
@@ -331,109 +315,9 @@
     END IF
 
 
-<<<<<<< HEAD
-!$OMP PARALLEL DO PRIVATE(jcs,jce)
-    DO jb = i_startblk,i_endblk
-      CALL get_indices_c(patch, jb,i_startblk,i_endblk, jcs,jce, rl_start, rl_end)
-
-      !  total precipitation flux
-      field% totprec (jcs:jce,jb)     =  field% rsfl (jcs:jce,jb) & ! rain large scale
-            &                           +field% ssfl (jcs:jce,jb) & ! snow large scale
-            &                           +field% rsfc (jcs:jce,jb) & ! rain convection
-            &                           +field% ssfc (jcs:jce,jb)   ! snow convection
-
-      ! vertical integral
-      field% q_phy_vi(jcs:jce,jb) = SUM(field% q_phy(jcs:jce,:,jb),DIM=2)
-
-      ! now convert the temperature tendency from physics, as computed for constant pressure conditions,
-      ! to constant volume conditions, as needed for the coupling to the dynamics
-      tend% ta_phy (jcs:jce,:,jb) = tend% ta_phy(jcs:jce,:,jb)*field%cpair(jcs:jce,:,jb)/field%cvair(jcs:jce,:,jb)
-    END DO
-!$OMP END PARALLEL DO 
 
     ! global diagnostics
     CALL echam_global_diagnostics(patch)
-
-    ! Done. Disassociate pointers.
-    NULLIFY(field,tend)
-
-  END SUBROUTINE echam_phy_main
-  !----------------------------------------------------------------
-  
-  !----------------------------------------------------------------
-  SUBROUTINE surface_fractions( jb,jcs,jce, nbdim, field)
-
-    INTEGER         ,INTENT(IN) :: jb             !< block index
-    INTEGER         ,INTENT(IN) :: jcs, jce       !< start/end column index within this block
-    INTEGER         ,INTENT(IN) :: nbdim          !< size of this block
-    TYPE(t_echam_phy_field),   POINTER :: field
-
-    REAL(wp) :: zfrw (nbdim)              !< fraction of water (without ice) in the grid point
-    REAL(wp) :: zfri (nbdim)              !< fraction of ice in the grid box
-    REAL(wp) :: zfrl (nbdim)              !< fraction of land in the grid box
-
-    INTEGER  :: jc
- 
- 
-    ! 3.3 Weighting factors for fractional surface coverage
-    !     Accumulate ice portion for diagnostics
-
-    DO jc=jcs,jce
-
-      ! fraction of land in the grid box.
-      ! lsmask: land-sea mask, depends on input data, either:
-      ! fractional, including or excluding lakes in the land part or
-      ! non-fractional, each grid cell is either land, sea, or sea-ice.
-      ! See mo_echam_phy_init or input data set for details.
-
-      zfrl(jc) = MAX(field% lsmask(jc,jb),0._wp)
-
-      ! fraction of sea/lake in the grid box
-      ! * (1. - fraction of sea ice in the sea/lake part of the grid box)
-      ! => fraction of open water in the grid box
-
-      IF (iwtr.LE.nsfc_type) THEN
-         zfrw(jc) = MAX(1._wp-zfrl(jc),0._wp)*MAX(1._wp-(field%seaice(jc,jb)+field%lake_ice_frc(jc,jb)),0._wp)
-      ELSE
-         zfrw(jc) = 0._wp
-      END IF
-
-      ! fraction of sea ice in the grid box
-      zfri(jc) = MAX(1._wp-zfrl(jc)-zfrw(jc),0._wp)
-      !
-      IF (iice.LE.nsfc_type) THEN
-         ! security for ice temperature with changing ice mask
-         IF(zfri(jc) > 0._wp .AND. field%ts_tile(jc,jb,iice) == cdimissval ) THEN
-            field% ts_tile(jc,jb,iice)  = tmelt + Tf    ! = 271.35 K
-         END IF
-      END IF
-
-    END DO
-
-    ! 3.4 Merge three pieces of information into one array for vdiff
-    IF (ilnd.LE.nsfc_type) field%frac_tile(jcs:jce,jb,ilnd) = zfrl(jcs:jce)
-    IF (iwtr.LE.nsfc_type) field%frac_tile(jcs:jce,jb,iwtr) = zfrw(jcs:jce)
-    IF (iice.LE.nsfc_type) field%frac_tile(jcs:jce,jb,iice) = zfri(jcs:jce)
-
-  END SUBROUTINE surface_fractions
-  !----------------------------------------------------------------
-
-  !----------------------------------------------------------------
-  SUBROUTINE cloud_cover(jg,jb,jcs,jce, nbdim, field)
-
-    INTEGER         ,INTENT(IN) :: jg             !< grid  index
-    INTEGER         ,INTENT(IN) :: jb             !< block index
-    INTEGER         ,INTENT(IN) :: jcs, jce       !< start/end column index within this block
-    INTEGER         ,INTENT(IN) :: nbdim          !< size of this block
-    TYPE(t_echam_phy_field),   POINTER :: field
-
-    INTEGER  :: itype(nbdim)              !< type of convection
-
-    REAL(wp) :: zfrw (nbdim)              !< fraction of water (without ice) in the grid point
-    REAL(wp) :: zfri (nbdim)              !< fraction of ice in the grid box
-
-=======
->>>>>>> 4064652e
     !-------------------------------------------------------------------
     ! Finalize (diagnostic)
     !-------------------------------------------------------------------
