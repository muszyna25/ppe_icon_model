--- conflicted
+++ resolved
@@ -20,15 +20,10 @@
 
 MODULE mo_echam_phy_bcs
 
-<<<<<<< HEAD
-  USE mo_kind                       ,ONLY: wp
-  USE mo_datetime                   ,ONLY: t_datetime, add_time
-=======
   USE mo_kind                       ,ONLY: wp, i8
   USE mtime,                         ONLY: datetime, newDatetime, operator(+), &
        &                                   newTimedelta, timedelta, max_timedelta_str_len, &
        &                                   getPTStringFromSeconds, getNoOfSecondsElapsedInDayDateTime
->>>>>>> 05d122fc
   USE mo_model_domain               ,ONLY: t_patch
 
   USE mo_master_config              ,ONLY: isRestart
@@ -76,27 +71,12 @@
   !! Note that each call of this subroutine deals with a single grid
   !! with index jg rather than the entire grid tree.
 
-<<<<<<< HEAD
-  SUBROUTINE echam_phy_bcs_global(datetime        ,&! in
-    &                             jg              ,&! in
-    &                             patch           ,&! in
-    &                             dtadv_loc       ,&! in
-    &                             ltrig_rad       ) ! out
-
-    ! Arguments
-
-    TYPE(t_datetime)      ,INTENT(in)    :: datetime         !< date and time for radiative heating
-    INTEGER               ,INTENT(in)    :: jg               !< grid index
-    TYPE(t_patch) ,TARGET ,INTENT(in)    :: patch            !< description of grid jg
-    REAL(wp)              ,INTENT(in)    :: dtadv_loc        !< timestep of advection and physics on grid jg
-    LOGICAL               ,INTENT(out)   :: ltrig_rad        !< trigger for radiation transfer computation
-=======
   SUBROUTINE echam_phy_bcs_global( mtime_current,    &
     &                              jg           ,&! in
     &                              patch        ,&! in
     &                              dtadv_loc    ,&! in
     &                              ltrig_rad    ,&! out
-    &                              radiation_time) ! out
+    &                              radiation_time)! out
 
     ! Arguments
 
@@ -106,19 +86,12 @@
     REAL(wp)                 ,INTENT(in)    :: dtadv_loc      !< timestep of advection and physics on grid jg
     LOGICAL                  ,INTENT(out)   :: ltrig_rad      !< trigger for radiation transfer computation
     TYPE(datetime), POINTER  ,INTENT(out)   :: radiation_time !< full date and time variable for radiative transfer calculation
->>>>>>> 05d122fc
 
     TYPE(timedelta), POINTER :: td_radiation_offset => NULL()
     character(len=max_timedelta_str_len) :: dstring
     ! Local variables
 
-<<<<<<< HEAD
-    TYPE(t_datetime) :: datetime_radtran  !< date and time for radiative transfer
     REAL(wp)         :: dsec              !< [s] time increment of datetime_radtran wrt. datetime
-
-=======
-    REAL(wp)         :: dsec              !< [s] time increment of datetime_radtran wrt. datetime
->>>>>>> 05d122fc
     LOGICAL          :: is_1st_call = .TRUE.
 
     TYPE(t_time_interpolation_weights), SAVE :: current_time_interpolation_weights
@@ -136,15 +109,8 @@
     ! timestep. Then boundary conditions must be prepared for this purpose.
     !
     IF (echam_phy_config%lrad) THEN
-<<<<<<< HEAD
-
-      ltrig_rad   = ( is_1st_call .AND. (.NOT.isRestart())                          ) .OR. &
-        &           ( MOD(NINT(datetime%daysec),NINT(echam_phy_config%dt_rad)) == 0 )
-
-=======
       ltrig_rad   = ( is_1st_call .AND. (.NOT.isRestart()) ) .OR. &
         &           ( MOD(getNoOfSecondsElapsedInDayDateTime(mtime_current),NINT(echam_phy_config%dt_rad)) == 0 )
->>>>>>> 05d122fc
     ELSE
       ltrig_rad = .FALSE.
     END IF
@@ -153,11 +119,6 @@
     ! in the radiative transfer. All other input for the radiative transfer
     ! is for datetime, i.e. the start date and time of the current timestep.
     !
-<<<<<<< HEAD
-    dsec = 0.5_wp*(echam_phy_config%dt_rad - dtadv_loc) ! dsec [s] = time increment for zenith angle
-    datetime_radtran = datetime                         ! copy datetime
-    CALL add_time(dsec,0,0,0,datetime_radtran)          ! and add dsec
-=======
 
     radiation_time => newDatetime(mtime_current)
     IF (ltrig_rad) THEN
@@ -166,7 +127,6 @@
       td_radiation_offset => newTimedelta(dstring)
       radiation_time = radiation_time + td_radiation_offset
     END IF
->>>>>>> 05d122fc
 
     ! interpolation weights for linear interpolation
     ! of monthly means onto the actual integration time step
