--- conflicted
+++ resolved
@@ -121,16 +121,9 @@
     TYPE(t_time_interpolation_weights), SAVE :: current_time_interpolation_weights
     TYPE(t_time_interpolation_weights), SAVE :: radiation_time_interpolation_weights 
 
-<<<<<<< HEAD
+    LOGICAL, ALLOCATABLE                     :: mask_sftof(:,:)
+
 !!$    CHARACTER(*), PARAMETER :: method_name = "echam_phy_bcs"
-
-    ! Shortcuts to components of echam_cld_config
-    !
-    INTEGER          :: jg
-=======
-    LOGICAL, ALLOCATABLE                     :: mask_sftof(:,:)
-
-!!$    CHARACTER(*), PARAMETER :: method_name = "echam_phy_bcs_global"
 
     ! Shortcuts to components of echam_cld_config
     !
@@ -141,7 +134,6 @@
 #ifdef _OPENACC
     i_am_accel_node = .FALSE.    ! Deactivate GPUs
 #endif
->>>>>>> 6d865c32
     !
     jg        =  patch%id ! grid index
     
@@ -158,28 +150,7 @@
     !
     IF (echam_phy_tc(jg)%dt_rad > dt_zero .OR. echam_phy_tc(jg)%dt_vdf > dt_zero) THEN
       !
-<<<<<<< HEAD
       IF (echam_phy_config(jg)%lamip) THEN
-        IF (iwtr <= nsfc_type .OR. iice <= nsfc_type) THEN
-          IF (mtime_old%date%year /= get_current_bc_sst_sic_year()) THEN
-            CALL read_bc_sst_sic(mtime_old%date%year, patch)
-          END IF
-          CALL bc_sst_sic_time_interpolation(current_time_interpolation_weights    , &
-            &                                prm_field(jg)%ts_tile(:,:,iwtr)       , &
-            &                                prm_field(jg)%seaice (:,:)            , &
-            &                                prm_field(jg)%siced  (:,:)            , &
-            &                                patch                                 , &
-            &                                prm_field(jg)%sftof(:,:) > 0._wp      , &
-            &                                .FALSE. )
-
-          ! The ice model should be able to handle different thickness classes, 
-          ! but for AMIP we only use one ice class.
-          IF (iice <= nsfc_type) THEN
-            prm_field(jg)%conc(:,1,:) = prm_field(jg)%seaice(:,:)
-            prm_field(jg)%hi  (:,1,:) = prm_field(jg)%siced (:,:)
-          END IF
-=======
-      IF (echam_phy_config(patch%id)%lamip) THEN
        field => prm_field(jg)
        IF (iwtr <= nsfc_type .OR. iice <= nsfc_type) THEN
         !
@@ -212,7 +183,7 @@
         ELSE
           !
           ! READ 6-hourly sst values (dyamond+- setup, preliminary)
-          CALL sst_sic_reader%init(p_patch(patch%id), 'sst-sic-runmean_G.nc')
+          CALL sst_sic_reader%init(p_patch(jg), 'sst-sic-runmean_G.nc')
           CALL sst_intp%init(sst_sic_reader, time_config%tc_current_date, "SST")
           CALL sst_intp%intp(time_config%tc_current_date, sst_dat)
           !$ACC DATA PRESENT( field%ts_tile ) &
@@ -224,7 +195,7 @@
             !$ACC LOOP GANG VECTOR
             DO jc = LBOUND(field%ts_tile, 1), UBOUND(field%ts_tile,1)
               IF (sst_dat(jc,1,jb,1) > 0.0_wp) THEN
-                prm_field(patch%id)%ts_tile(jc,jb,iwtr) = sst_dat(jc,1,jb,1)
+                prm_field(jg)%ts_tile(jc,jb,iwtr) = sst_dat(jc,1,jb,1)
               END IF
             END DO
           END DO
@@ -257,7 +228,7 @@
             !$ACC LOOP GANG VECTOR
             DO jc = LBOUND(field%siced, 1), UBOUND(field%siced,1)
               IF (field%seaice(jc,jb) > 0.0_wp) THEN
-                field%siced(jc,jb) = MERGE(2.0_wp, 1.0_wp, p_patch(patch%id)%cells%center(jc,jb)%lat > 0.0_wp)
+                field%siced(jc,jb) = MERGE(2.0_wp, 1.0_wp, p_patch(jg)%cells%center(jc,jb)%lat > 0.0_wp)
               ELSE
                 field%siced(jc,jb) = 0.0_wp
               END IF
@@ -283,7 +254,6 @@
           END DO
           !$ACC END PARALLEL
           !$ACC END DATA
->>>>>>> 6d865c32
         END IF
       END IF
       !
@@ -390,24 +360,16 @@
     END IF
 
     IF ( luse_rad ) THEN
-<<<<<<< HEAD
        CALL pre_psrad_radiation(                                             &
             & patch,                     radtime_domains(jg)%radiation_time, &
             & mtime_old,                 ltrig_rad,                          &
             & prm_field(jg)%cosmu0,      prm_field(jg)%daylght_frc,          &
             & prm_field(jg)%cosmu0_rt,   prm_field(jg)%daylght_frc_rt )
-=======
-       CALL pre_psrad_radiation( &
-            & patch,                           radtime_domains(jg)%radiation_time, &
-            & mtime_old,                       ltrig_rad,                          &
-            & prm_field(patch%id)%cosmu0,      prm_field(patch%id)%daylght_frc,    &
-            & prm_field(patch%id)%cosmu0_rt,   prm_field(patch%id)%daylght_frc_rt )
 #ifdef _OPENACC
        CALL warning("GPU:echam_phy_bcs", "GPU device synchronization")
 #endif
-       !$ACC UPDATE DEVICE( prm_field(patch%id)%cosmu0, prm_field(patch%id)%cosmu0_rt,         &
-       !$ACC                prm_field(patch%id)%daylght_frc, prm_field(patch%id)%daylght_frc_rt )
->>>>>>> 6d865c32
+       !$ACC UPDATE DEVICE( prm_field(jg)%cosmu0, prm_field(jg)%cosmu0_rt,         &
+       !$ACC                prm_field(jg)%daylght_frc, prm_field(jg)%daylght_frc_rt )
     END IF
 
     END IF ! luse_rad
