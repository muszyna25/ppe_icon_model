--- conflicted
+++ resolved
@@ -141,7 +141,8 @@
           &                                 prm_field(jg)%lsmask(:,:)         ,&
           &                                 prm_field(jg)%tsfc_tile(:,:,iwtr) ,&
           &                                 prm_field(jg)%seaice(:,:)         ,&
-          &                                 prm_field(jg)%siced(:,:)          )
+          &                                 prm_field(jg)%siced(:,:)          ,&
+          &                                 patch                              )
 
         ! The ice model should be able to handle different thickness classes, 
         ! but for AMIP we ONLY USE one ice class.
@@ -150,20 +151,6 @@
           prm_field(jg)%hi  (:,1,:) = prm_field(jg)%siced (:,:)
         END IF
       END IF
-<<<<<<< HEAD
-      CALL bc_sst_sic_time_interpolation( wi_limm                           ,&
-        &                                 prm_field(jg)%lsmask(:,:)         ,&
-        &                                 prm_field(jg)%tsfc_tile(:,:,iwtr) ,&
-        &                                 prm_field(jg)%seaice(:,:)         ,&
-        &                                 prm_field(jg)%siced(:,:)          ,&
-        &                                 patch                              )
-
-      ! The ice model should be able to handle different thickness classes, 
-      ! but for AMIP we ONLY USE one ice class.
-      prm_field(jg)%conc(:,1,:) = prm_field(jg)%seaice(:,:)
-      prm_field(jg)%hi  (:,1,:) = prm_field(jg)%siced (:,:)
-=======
->>>>>>> ffc05074
     END IF
 
     ! total solar irradiation at the mean sun earth distance
