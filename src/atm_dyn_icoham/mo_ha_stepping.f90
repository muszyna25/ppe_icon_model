--- conflicted
+++ resolved
@@ -48,7 +48,6 @@
   USE mo_ha_prog_util,        ONLY: copy_prog_state
   USE mo_ha_diag_util,        ONLY: update_diag_state, update_dyn_output
   USE mo_expensive_functions, ONLY: convert_t2theta
-  USE mo_io_restart,          ONLY: create_restart_file
   USE mo_hierarchy_management,ONLY: process_grid, interpolate_diagnostics
   USE mo_grf_intp_data_strc,  ONLY: t_gridref_state
   USE mo_impl_constants,      ONLY: LEAPFROG_EXPL, LEAPFROG_SI, &
@@ -60,9 +59,8 @@
   USE mo_icon_comm_lib,       ONLY: icon_comm_sync_all
   USE mo_parallel_config,     ONLY: use_icon_comm, use_async_restart_output
   USE mo_name_list_output,    ONLY: write_name_list_output, istime4name_list_output
-  USE mo_io_restart_async,    ONLY: prepare_async_restart, write_async_restart, &
-      &                             close_async_restart, set_data_async_restart
-  USE mo_io_restart_attributes,  ONLY: get_restart_attribute
+  USE mo_restart,             ONLY: t_RestartDescriptor, createRestartDescriptor, deleteRestartDescriptor
+  USE mo_restart_attributes,  ONLY: t_RestartAttributeList, getAttributesForRestarting
   USE mo_time_config,         ONLY: time_config
   USE mtime,                  ONLY: datetime, datetimeToString, MAX_DATETIME_STR_LEN,    &
     &                               OPERATOR(+), OPERATOR(>=) 
@@ -222,11 +220,8 @@
   LOGICAL                                      :: l_3tl_init(n_dom)
   INTEGER                                      :: jstep0 ! start counter for time loop
   CHARACTER(LEN=MAX_DATETIME_STR_LEN)          :: dstring
-<<<<<<< HEAD
-=======
   TYPE(t_RestartAttributeList), POINTER        :: restartAttributes
   CLASS(t_RestartDescriptor), POINTER          :: restartDescriptor
->>>>>>> b687c520
 
 #ifdef _OPENMP
   INTEGER  :: jb
@@ -240,20 +235,14 @@
 
   IF (ltimer) CALL timer_start(timer_total)
 
-  IF (use_async_restart_output) THEN
-    CALL prepare_async_restart(opt_pvct_size = SIZE(vct))
-  ENDIF
+  restartDescriptor => createRestartDescriptor("atm")
 
   jstep0 = 0
-<<<<<<< HEAD
-  IF (isRestart()) THEN
-=======
 
   restartAttributes => getAttributesForRestarting()
   IF (ASSOCIATED(restartAttributes)) THEN
->>>>>>> b687c520
     ! get start counter for time loop from restart file:
-    CALL get_restart_attribute("jstep", jstep0)
+    jstep0 = restartAttributes%getInteger("jstep")
   END IF
 
   jstep = jstep0+1  
@@ -389,47 +378,21 @@
     ! Write restart file
     !--------------------------------------------------------------------------
     IF (is_checkpoint_time(jstep,n_chkpt,(nsteps+jstep0))) THEN
-
-      IF (use_async_restart_output) THEN
         DO jg = 1, n_dom
-          CALL set_data_async_restart(p_patch(jg)%id, p_patch(jg)%ldom_active, &
-                                    & opt_pvct = vct)
+            CALL restartDescriptor%updatePatch(p_patch(jg), opt_pvct = vct)
         ENDDO
 
-<<<<<<< HEAD
-        ! call asynchronous restart
-        CALL write_async_restart (mtime_current, jstep)
-
-      ELSE
-
-        DO jg = 1, n_dom
-          CALL create_restart_file( p_patch(jg), mtime_current, &
-                                  & jstep, "atm", vct )
-        END DO
-      END IF
-    END IF
-
-    IF (mtime_current >= time_config%tc_stopdate) then
-#ifdef _MTIME_DEBUG       
-       ! consistency check: compare step counter to expected end step
-       if (jstep /= (jstep0+nsteps)) then
-          call finish(routine, 'Step counter does not match expected end step: '//int2string(jstep,'(i0)')&
-               &//' /= '//int2string((jstep0+nsteps),'(i0)'))
-       end if
-#endif
-=======
         CALL restartDescriptor%writeRestart(mtime_current, jstep)
     END IF
 
     IF (mtime_current >= time_config%tc_stopdate) then
->>>>>>> b687c520
        ! leave time loop
        EXIT TIME_LOOP
     END IF
     jstep = jstep + 1    
   ENDDO TIME_LOOP
 
-  IF (use_async_restart_output) CALL close_async_restart
+  CALL deleteRestartDescriptor(restartDescriptor)
 
   IF (ltimer) CALL timer_stop(timer_total)
 
