--- conflicted
+++ resolved
@@ -219,12 +219,9 @@
   LOGICAL                                      :: l_nml_output
   LOGICAL                                      :: l_3tl_init(n_dom)
   INTEGER                                      :: jstep0 ! start counter for time loop
-<<<<<<< HEAD
   CHARACTER(LEN=MAX_DATETIME_STR_LEN)          :: dstring
-=======
   TYPE(t_RestartAttributeList), POINTER        :: restartAttributes
   CLASS(t_RestartDescriptor), POINTER          :: restartDescriptor
->>>>>>> ddade415
 
 #ifdef _OPENMP
   INTEGER  :: jb
@@ -241,12 +238,9 @@
   restartDescriptor => createRestartDescriptor("atm")
 
   jstep0 = 0
-<<<<<<< HEAD
-  IF (isRestart()) THEN
-=======
+
   restartAttributes => getAttributesForRestarting()
-  IF (ASSOCIATED(restartAttributes) .AND. .NOT. time_config%is_relative_time) THEN
->>>>>>> ddade415
+  IF (ASSOCIATED(restartAttributes)) THEN
     ! get start counter for time loop from restart file:
     jstep0 = restartAttributes%getInteger("jstep")
   END IF
@@ -387,31 +381,11 @@
         DO jg = 1, n_dom
             CALL restartDescriptor%updatePatch(p_patch(jg), opt_pvct = vct)
         ENDDO
-<<<<<<< HEAD
-
-        ! call asynchronous restart
-        CALL write_async_restart (mtime_current, jstep)
-
-      ELSE
-
-        DO jg = 1, n_dom
-          CALL create_restart_file( p_patch(jg), mtime_current, &
-                                  & jstep, "atm", vct )
-        END DO
-      END IF
-=======
-        CALL restartDescriptor%writeRestart(datetime, jstep)
->>>>>>> ddade415
+
+        CALL restartDescriptor%writeRestart(mtime_current, jstep)
     END IF
 
     IF (mtime_current >= time_config%tc_stopdate) then
-#ifdef _MTIME_DEBUG       
-       ! consistency check: compare step counter to expected end step
-       if (jstep /= (jstep0+nsteps)) then
-          call finish(routine, 'Step counter does not match expected end step: '//int2string(jstep,'(i0)')&
-               &//' /= '//int2string((jstep0+nsteps),'(i0)'))
-       end if
-#endif
        ! leave time loop
        EXIT TIME_LOOP
     END IF
