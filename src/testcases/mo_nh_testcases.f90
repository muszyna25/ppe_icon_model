--- conflicted
+++ resolved
@@ -74,17 +74,11 @@
   USE mo_nh_prog_util,         ONLY: nh_prog_add_random
   USE mo_random_util,          ONLY: add_random_noise_global
   USE mo_grid_geometry_info,   ONLY: planar_torus_geometry
-<<<<<<< HEAD
-  USE mo_nh_rce_exp,           ONLY: init_nh_state_rce_glb
+  USE mo_nh_rce_exp,           ONLY: init_nh_state_rce_glb,                       &
+                                   & init_nh_state_rce_tprescr_glb
   USE mo_nh_torus_exp,         ONLY: init_nh_state_cbl, init_nh_state_rico,       &
                                    & init_torus_netcdf_sounding,                  &
                                    & init_torus_ascii_sounding, init_warm_bubble, &
-=======
-  USE mo_nh_rce_exp,           ONLY: init_nh_state_rce_glb,              &
-                                   & init_nh_state_rce_tprescr_glb
-  USE mo_nh_torus_exp,         ONLY: init_nh_state_cbl, init_nh_state_rico, &
-                                   & init_torus_with_sounding, init_warm_bubble, &
->>>>>>> 4dd46bd5
                                    & init_torus_rcemip_analytical_sounding
   USE mo_nh_tpe_exp,           ONLY: init_nh_state_prog_TPE
 
@@ -1289,9 +1283,7 @@
       CALL message(TRIM(routine),'End setup global RCE test')
     END DO !jg
 
-<<<<<<< HEAD
-
-=======
+
   CASE ('RCE_Tprescr')
 
      ! u,v,w are initialized to zero.  initialize with temperature profile, add random noise
@@ -1307,7 +1299,7 @@
       CALL message(TRIM(routine),'End setup global RCE_Tprescr test')
     END DO !jg
     
->>>>>>> 4dd46bd5
+
   CASE ('RICO')
 
     IF(p_patch(1)%geometry_info%geometry_type/=planar_torus_geometry)&
