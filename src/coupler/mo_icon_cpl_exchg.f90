!>
!! Sending and receiving ICON fields for coupling
!!
!! <Description>
!!
!! Data are send to remote processes using the non-blocking psmile_bsend.
!! Thus, the ICON_cpl_put routine returns. The user is allowed to reuse
!! the send buffer from the ICON_cpl_put while the psmile_bsend is keeping
!! trac of the memory. The ICON_cpl_get is blocking, it only returns when
!! data heve been received.
!! 
!! @author Rene Redler, Max-Planck Institute for Meteorology, Germany
!!
!!
!! @par Revision History
!! first implementation by Rene Redler (2010-02-13)
!!
!! @par Copyright and License
!!
!! This code is subject to the DWD and MPI-M-Software-License-Agreement in
!! its most recent form.
!! Please see the file LICENSE in the root of the source tree for this code.
!! Where software is supplied by third parties, it is indicated in the
!! headers of the routines.
!!
MODULE mo_icon_cpl_exchg

  USE mo_kind, ONLY          : wp
<<<<<<< HEAD
  USE mo_icon_cpl_event_manager, ONLY : event_check, events
=======
  USE mo_event_manager, ONLY : event_check, event_update, events
>>>>>>> 99c08751
  USE mo_run_config, ONLY    : dtime, nsteps

#ifndef NOMPI
  USE mpi, ONLY : MPI_INTEGER, MPI_TAG, MPI_SOURCE, MPI_STATUS_SIZE, &
                  MPI_MIN, MPI_MAX, MPI_SUM

  USE mo_icon_cpl, ONLY : t_cpl_field, cpl_fields,  &
   &                      nbr_ICON_fields,  &
   &                      t_source_struct, source_locs, &
   &                      t_target_struct, target_locs, &
   &                      debug_coupler_level, cplout,  &
   &                      ICON_global_rank,             &
   &                      ICON_comm, ICON_comm_active,  &
   &                      ICON_comp_comm,   &
   &                      initag,           &
   &                      msg_len,          &
   &                      datatype,         &
   &                      cpl_field_none,   &
   &                      cpl_field_avg,    &
   &                      NOTHING,          &
   &                      RESTART,          &
   &                      XCHANGE

<<<<<<< HEAD
  USE mo_icon_cpl_restart, ONLY : cpl_read_restart ! , cpl_write_restart
  USE mo_master_config,  ONLY   : isRestart
=======
  USE mo_master_control,  ONLY  : is_restart_run
>>>>>>> 99c08751
  USE mo_io_config, ONLY        : dt_checkpoint
  USE mo_time_config, ONLY      : time_config
  USE mo_datetime, ONLY         : iso8601

  IMPLICIT NONE

  PRIVATE

  TYPE(t_cpl_field), POINTER     :: fptr
  TYPE(t_source_struct), POINTER :: sptr
  TYPE(t_target_struct), POINTER :: tptr

  INTEGER                        :: rstatus(MPI_STATUS_SIZE) ! MPI_Irecv status
  INTEGER                        :: wstatus(MPI_STATUS_SIZE) ! MPI_Wait status

  INTEGER, ALLOCATABLE           :: lrequests(:)
  INTEGER                        :: msgtag
  INTEGER                        :: index

  INTEGER                        :: msg_to_tgt(msg_len)
  INTEGER, ALLOCATABLE           :: msg_fm_src(:,:)
  INTEGER                        :: n_send
  INTEGER                        :: n_recv
  INTEGER                        :: source_rank

  INTEGER                        :: i, n, m
  INTEGER                        :: nbr_bundles

  REAL (wp), ALLOCATABLE         :: recv_buffer(:,:)
  REAL (wp), ALLOCATABLE         :: send_buffer(:,:)

  REAL (wp), PARAMETER           :: dummy = -151169.0_wp

  ! Return code for error handling

  INTEGER                        :: len
  INTEGER                        :: ierr

  ! Logical to activate MPI_Send/MPI_Recv behind the put/get

  LOGICAL                        :: l_action

#else

  USE mo_icon_cpl, ONLY : nbr_ICON_fields, t_cpl_field, cpl_fields, target_locs

  IMPLICIT NONE

  PRIVATE

#endif

  PUBLIC :: ICON_cpl_get, ICON_cpl_get_field, ICON_cpl_put

CONTAINS
  !>
  !!  This routine is used on the receiver side to get a coupling field
  !!  from a remote component. It receives messages from those remote
  !!  processes which share common grid points with the caller. Received
  !!  data are gather on the local array and provided to the caller of
  !!  ICON_cpl_get. By calling ICON_cpl_get the internal event handler
  !!  gets updated. 
  !!
  SUBROUTINE ICON_cpl_get ( field_id,          &! in
                            field_shape,       &! in
                            recv_field,        &! out
                            info,              &! out
                            ierror )            ! out

    INTEGER, INTENT(in)    :: field_id         !<  field id
    INTEGER, INTENT(in)    :: field_shape(3)   !<  shape of recv field
    REAL(wp), INTENT(out)  :: recv_field (field_shape(1):field_shape(2),field_shape(3))
    INTEGER, INTENT(out)   :: info             !<  action performed
    INTEGER, INTENT(out)   :: ierror           !<  returned error code

#ifndef NOMPI

    ! Local variables and fields

    REAL(wp)               :: recv_buf(field_shape(3))
    REAL(wp)               :: recv_min(field_shape(3))
    REAL(wp)               :: recv_max(field_shape(3))
    REAL(wp)               :: recv_avg(field_shape(3))

    INTEGER                :: nsum
    LOGICAL                :: l_restart = .FALSE.

    ! -------------------------------------------------------------------
    ! Initialisation
    ! -------------------------------------------------------------------

    ierror = 0
    info   = NOTHING

    ! -------------------------------------------------------------------
    ! Check field id and return if field was not declared.
    ! -------------------------------------------------------------------

    IF ( field_id < 1 .OR.  field_id > nbr_ICON_fields ) RETURN

    IF ( .NOT. cpl_fields(field_id)%l_field_status ) RETURN

    ! -------------------------------------------------------------------
    ! Check event
    ! -------------------------------------------------------------------

    fptr => cpl_fields(field_id)

    IF ( .NOT. fptr%coupling%l_activated ) THEN
       IF ( debug_coupler_level > 0 ) THEN
          WRITE ( cplout , * ) ICON_global_rank, ' : field ', &
               TRIM(fptr%field_name), ' is not activatd for coupling!'
       ENDIF
       RETURN
    ENDIF

    l_action = event_check ( fptr%event_id )

    l_restart = events(fptr%event_id)%elapsed_time >=  &
                events(fptr%event_id)%restart_time

    IF ( debug_coupler_level > 1 ) THEN
       WRITE ( cplout , * ) ICON_global_rank, ' : get action for event ', &
                            fptr%event_id,                                &
                            l_action,                           &
                            events(fptr%event_id)%time_step,    &
                            events(fptr%event_id)%delta_time,   &
                            events(fptr%event_id)%elapsed_time, &
                            events(fptr%event_id)%event_time,   &
                            events(fptr%event_id)%restart_time, &
                            events(fptr%event_id)%lag, l_restart
    ENDIF

    CALL event_update ( fptr%event_id )

    IF ( .NOT. l_action ) RETURN

    IF ( debug_coupler_level > 1 ) THEN
       WRITE ( cplout , '(A10,A8,A10,A16,L1)' ) 'Receiving ', &
            TRIM(cpl_fields(field_id)%field_name), ' for date ', &
            iso8601(time_config%cur_datetime), l_restart
    ENDIF

    IF ( l_restart ) info = RESTART

    ! ----------------------------------------------------------------------
    ! First check whether this process has to receive data from someone else
    ! ----------------------------------------------------------------------

    n_recv = 0

    IF ( ASSOCIATED (target_locs) ) THEN
       DO  i = 1, SIZE(target_locs)
          IF ( target_locs(i)%source_list_len > 0 ) n_recv = n_recv + 1
       ENDDO
    ELSE
       RETURN
    ENDIF

    IF ( n_recv == 0 ) RETURN

    ALLOCATE ( lrequests(n_recv), STAT = ierr )
    IF ( ierr > 0 ) THEN
       WRITE ( * , * ) ' Error allocating lrequests for field id ', field_id
       CALL MPI_Abort ( ICON_comm, 1, ierr )
    ENDIF

    ALLOCATE ( msg_fm_src(msg_len, n_recv), STAT = ierr )
    IF ( ierr > 0 ) THEN
       WRITE ( * , * ) ' Error allocating msg_fm_src for field id ', field_id
       CALL MPI_Abort ( ICON_comm, 1, ierr )
    ENDIF

    ! -------------------------------------------------------------------
    ! Post Receives of header messages
    ! -------------------------------------------------------------------

    DO n = 1, size(target_locs) ! n_recv

       tptr => target_locs(n)

       IF ( tptr%source_list_len > 0 ) THEN

          msgtag = initag + 1000 * fptr%global_field_id

          IF ( debug_coupler_level > 2 ) &
               WRITE ( cplout , * ) ICON_global_rank, ' irecv : tag ', msgtag, &
               ' length ', msg_len, ' from ', tptr%source_rank

          CALL MPI_Irecv ( msg_fm_src(1,n), msg_len, MPI_INTEGER, &
               tptr%source_rank, msgtag, ICON_comm_active, lrequests(n), ierr )

       ENDIF

    ENDDO

    ! ------------------------------------------------------------------------
    ! Loop over the number of receive operation (determined during the search)
    ! ------------------------------------------------------------------------

    recv_field = dummy

    DO n = 1, n_recv

       CALL MPI_Waitany ( n_recv, lrequests, index, wstatus, ierr )

       len         = msg_fm_src(1, index)
       nbr_bundles = msg_fm_src(2, index)

       ! ----------------------------------------------------------------
       ! Receive and store lists except empty lists
       ! ----------------------------------------------------------------

       IF ( len > 0 ) THEN

          tptr => target_locs(index)

          ALLOCATE ( recv_buffer(len,nbr_bundles), STAT = ierr )
          IF ( ierr > 0 ) THEN
             WRITE ( * , '(a,i4)') ' Error allocating receive buffer for field id ', field_id
             CALL MPI_Abort ( ICON_comm, 1, ierr )
          ENDIF

          source_rank = wstatus(MPI_SOURCE)
          msgtag      = wstatus(MPI_TAG) + 1

          IF ( tptr%source_rank /= msg_fm_src(3, index) ) THEN
             WRITE ( * , '(a,2i6)') ' Error: Messages got mixed up ', &
                   tptr%source_rank, msg_fm_src(3, index)
                   CALL MPI_Abort ( ICON_comm, 1, ierr )
          ENDIF

          IF ( debug_coupler_level > 1 ) THEN
             WRITE ( cplout , '(A10,A8,A10,A16)' ) 'Receiving ', &
                  TRIM(cpl_fields(field_id)%field_name), ' for date ', &
                  iso8601(time_config%cur_datetime)
          ENDIF
          
          CALL MPI_Recv ( recv_buffer, len*nbr_bundles, datatype, &
               source_rank, msgtag, ICON_comm_active, rstatus, ierr )

          ! -------------------------------------------------------------
          ! Scatter data into user buffer. Note that only internal values
          ! get updated. The coupling routines do not work on the halos!
          ! -------------------------------------------------------------

          IF ( nbr_bundles /= field_shape(3) ) THEN
             WRITE ( * , '(a,i4,a4,i4)' ) 'Number of bundles does not match!', &
                nbr_bundles, ' /= ', field_shape(3)
             CALL MPI_Abort ( ICON_comm, 1, ierr )
          ENDIF

          DO m = 1, nbr_bundles
             DO i = 1, len
                recv_field(tptr%source_list(i),m) = recv_buffer(i,m)
             ENDDO
          ENDDO

          IF ( debug_coupler_level > 2 ) THEN
             DO m = 1, nbr_bundles
                DO i = 1, len
                   WRITE ( cplout, '(i4,a,i4,a,i4,f13.6)' ) ICON_global_rank, ' extract from ', &
                           source_rank, ' : ', tptr%source_list(i), recv_buffer(i,m) 
                ENDDO
             ENDDO
             PRINT *, 'Control ', TRIM(fptr%field_name), '(1,1)', recv_buffer(1,1)
          ENDIF
 
          IF ( fptr%coupling%l_diagnostic ) THEN

             DO m = 1, nbr_bundles
                recv_min(m) = MINVAL(recv_buffer(:,m))
                recv_max(m) = MAXVAL(recv_buffer(:,m))
                recv_avg(m) = 0.0_wp
                DO i = 1, len
                   recv_avg(m) = recv_avg(m) + recv_buffer(i,m)
                ENDDO
             ENDDO
          ENDIF

          DEALLOCATE (recv_buffer)

       ENDIF

    ENDDO

    IF ( fptr%coupling%l_diagnostic ) THEN

       CALL MPI_Allreduce ( recv_min, recv_buf, nbr_bundles, datatype, &
            MPI_MIN, ICON_comp_comm, ierror )
       recv_min(:) = recv_buf(:)

       CALL MPI_Allreduce ( recv_max, recv_buf, nbr_bundles, datatype, &
            MPI_MAX, ICON_comp_comm, ierror )
       recv_max(:) = recv_buf(:)

       CALL MPI_Allreduce ( recv_avg, recv_buf, nbr_bundles, datatype, &
            MPI_SUM, ICON_comp_comm, ierror )
       recv_avg(:) = recv_buf(:)

       CALL MPI_Allreduce ( len, nsum, 1, MPI_INTEGER, &
            MPI_SUM, ICON_comp_comm, ierror )

       recv_avg(:) = recv_avg(:) / REAL(nsum,wp)

       DO i = 1, nbr_bundles
          WRITE ( cplout, '(a32,a3,3(a6,f13.6))' ) fptr%field_name, ' : ', &
            ' Min: ', recv_min(i), &      
            ' Avg: ', recv_avg(i), &
            ' Max: ', recv_max(i)
       ENDDO

    ENDIF

    IF ( info /= RESTART ) info = XCHANGE

    DEALLOCATE ( lrequests )
    DEALLOCATE ( msg_fm_src )
#else

    PRINT *, ' Restart requires MPI! '
    PRINT *, ' field ID    ', field_id
    PRINT *, ' field shape ', field_shape

    recv_field(:,:) = 0.0_wp

    ierror = -1
    info   = 0

#endif

  END SUBROUTINE ICON_cpl_get

<<<<<<< HEAD
  ! ---------------------------------------------------------------------
  !>
  !!  This routine is used on the receiver side to get a coupling field
  !!  from a remote component. It receives messages from those remote
  !!  processes which share common grid points with the caller. Received
  !!  data are gather on the local array and provided to the caller of
  !!  ICON_cpl_get. By calling ICON_cpl_get_init the internal event handler
  !!  does not(!) get updated. A corresponding call to either ICON_cpl_put
  !!  or ICON_cpl_put_init is required.
  !!
  SUBROUTINE ICON_cpl_get_init ( field_id,          &! in
                                 field_shape,       &! in
                                 recv_field,        &! out
                                 info,              &! out
                                 ierror )            ! out

    INTEGER, INTENT(in)    :: field_id         !<  field id
    INTEGER, INTENT(in)    :: field_shape(3)   !<  shape of recv field
    REAL(wp), INTENT(out)  :: recv_field (field_shape(1):field_shape(2),field_shape(3))
    INTEGER, INTENT(out)   :: info             !<  action performed
    INTEGER, INTENT(out)   :: ierror           !<  returned error code

#ifndef NOMPI

    ! for coupling diagnostic
    !
    REAL(wp)               :: recv_buf(field_shape(3))
    REAL(wp)               :: recv_min(field_shape(3))
    REAL(wp)               :: recv_max(field_shape(3))
    REAL(wp)               :: recv_avg(field_shape(3))
    INTEGER                :: nsum

    ierror = 0
    info   = NOTHING

    ! -------------------------------------------------------------------
    ! Check field id and return if field was not declared.
    ! -------------------------------------------------------------------

    IF ( field_id < 1 .OR.  field_id > nbr_ICON_fields ) RETURN

    IF ( .NOT. cpl_fields(field_id)%l_field_status ) RETURN

    ! -------------------------------------------------------------------
    ! Check event
    ! -------------------------------------------------------------------

    fptr => cpl_fields(field_id)

    IF ( .NOT. fptr%coupling%l_activated ) THEN
       IF ( debug_coupler_level > 0 ) THEN
          WRITE ( cplout , * ) ICON_global_rank, ' field ', &
               TRIM(fptr%field_name), ' is not activatd for coupling!'
       ENDIF
       RETURN
    ENDIF

    IF ( debug_coupler_level > 1 ) THEN
       WRITE ( cplout , * ) ICON_global_rank, ' : get_init   for event ', &
                            fptr%event_id

    ENDIF

    IF ( .NOT. isRestart() ) events(fptr%event_id)%event_time = 0

    ! ----------------------------------------------------------------------
    ! First check whether this process has to receive data from someone else
    ! ----------------------------------------------------------------------

    n_recv = 0

    IF ( ASSOCIATED (target_locs) ) THEN
       DO  i = 1, SIZE(target_locs)
          IF ( target_locs(i)%source_list_len > 0 ) n_recv = n_recv + 1
       ENDDO
    ELSE
       RETURN
    ENDIF

    IF ( n_recv == 0 ) RETURN

    ALLOCATE ( lrequests(n_recv), STAT = ierr )
    IF ( ierr > 0 ) THEN
       WRITE ( * , * ) ' Error allocating lrequests for field id ', field_id
       CALL MPI_Abort ( ICON_comm, 1, ierr )
    ENDIF

    ALLOCATE ( msg_fm_src(msg_len, n_recv), STAT = ierr )
    IF ( ierr > 0 ) THEN
       WRITE ( * , * ) ' Error allocating msg_fm_src for field id ', field_id
       CALL MPI_Abort ( ICON_comm, 1, ierr )
    ENDIF

    ! -------------------------------------------------------------------
    ! Post Receives of header messages
    ! -------------------------------------------------------------------

    DO n = 1, size(target_locs) ! n_recv

       tptr => target_locs(n)

       IF ( tptr%source_list_len > 0 ) THEN

          msgtag = initag + 1000 * fptr%global_field_id

          IF ( debug_coupler_level > 2 ) &
               WRITE ( cplout , * ) ICON_global_rank, ' irecv : tag ', msgtag, &
               ' length ', msg_len, ' from ', tptr%source_rank

          CALL MPI_Irecv ( msg_fm_src(1,n), msg_len, MPI_INTEGER, &
               tptr%source_rank, msgtag, ICON_comm_active, lrequests(n), ierr )

       ENDIF

    ENDDO

    ! -------------------------------------------------------------------
    ! Loop over the number of send operation (determined during the search)
    ! -------------------------------------------------------------------

    recv_field = dummy

    DO n = 1, n_recv

       CALL MPI_Waitany ( n_recv, lrequests, index, wstatus, ierr )

       len         = msg_fm_src(1, index)
       nbr_bundles = msg_fm_src(2, index)

       ! ----------------------------------------------------------------
       ! Receive and store lists except empty lists
       ! ----------------------------------------------------------------

       IF ( len > 0 ) THEN

          tptr => target_locs(index)

          source_rank = wstatus(MPI_SOURCE)
          msgtag      = wstatus(MPI_TAG) + 1

          IF ( tptr%source_rank /= msg_fm_src(3, index) ) THEN
             WRITE ( * , '(a,2i6)') ' Error: Messages got mixed up ', &
                   tptr%source_rank, msg_fm_src(3, index)
                   CALL MPI_Abort ( ICON_comm, 1, ierr )
          ENDIF

          IF ( msg_fm_src(4, index) > NOTHING ) THEN

             ALLOCATE ( recv_buffer(len,nbr_bundles), STAT = ierr )
             IF ( ierr > 0 ) THEN
                WRITE ( * , '(a,i4)') ' Error allocating receive buffer for field id ', field_id
                CALL MPI_Abort ( ICON_comm, 1, ierr )
             ENDIF

             CALL MPI_Recv ( recv_buffer, len*nbr_bundles, datatype, &
                  source_rank, msgtag, ICON_comm_active, rstatus, ierr )

             ! -------------------------------------------------------------
             ! Scatter data into user buffer. Note that only internal values
             ! get updated. The coupling routines do not work on the halos!
             ! -------------------------------------------------------------

             IF ( nbr_bundles /= field_shape(3) ) THEN
                WRITE ( * , '(a,i4,a4,i4)' ) 'Number of bundles does not match!', &
                     nbr_bundles, ' /= ', field_shape(3)
                CALL MPI_Abort ( ICON_comm, 1, ierr )
             ENDIF

             DO m = 1, nbr_bundles
                DO i = 1, len
                   recv_field(tptr%source_list(i),m) = recv_buffer(i,m)
                ENDDO
             ENDDO

             IF ( debug_coupler_level > 2 ) THEN
                DO m = 1, nbr_bundles
                   DO i = 1, len
                      WRITE ( cplout, '(i4,a,i4,a,i4,f13.6)' ) ICON_global_rank, &
                        &  ' extract from ', &
                           source_rank, ' : ', tptr%source_list(i), recv_buffer(i,m) 
                   ENDDO
                ENDDO
                PRINT *, 'Control ', TRIM(fptr%field_name), '(1,1)', recv_buffer(1,1)
             ENDIF

             IF ( fptr%coupling%l_diagnostic ) THEN

                DO m = 1, nbr_bundles
                   recv_min(m) = MINVAL(recv_buffer(:,m))
                   recv_max(m) = MAXVAL(recv_buffer(:,m))
                   recv_avg(m) = 0.0_wp
                   DO i = 1, len
                      recv_avg(m) = recv_avg(m) + recv_buffer(i,m)
                   ENDDO
                ENDDO
             ENDIF

             DEALLOCATE (recv_buffer)

          ENDIF

       ENDIF

    ENDDO

    DEALLOCATE ( lrequests )

    IF ( msg_fm_src(4, index) == NOTHING ) THEN
        DEALLOCATE ( msg_fm_src )
        RETURN 
    ENDIF

    DEALLOCATE ( msg_fm_src )

    info = INITIAL

    IF ( fptr%coupling%l_diagnostic ) THEN

       CALL MPI_Allreduce ( recv_min, recv_buf, nbr_bundles, datatype, &
            MPI_MIN, ICON_comp_comm, ierror )
       recv_min(:) = recv_buf(:)

       CALL MPI_Allreduce ( recv_max, recv_buf, nbr_bundles, datatype, &
            MPI_MAX, ICON_comp_comm, ierror )
       recv_max(:) = recv_buf(:)

       CALL MPI_Allreduce ( recv_avg, recv_buf, nbr_bundles, datatype, &
            MPI_SUM, ICON_comp_comm, ierror )
       recv_avg(:) = recv_buf(:)

       CALL MPI_Allreduce ( len, nsum, 1, MPI_INTEGER, &
            MPI_SUM, ICON_comp_comm, ierror )

       recv_avg(:) = recv_avg(:) / REAL(nsum,wp)

       DO i = 1, nbr_bundles
          WRITE ( cplout, '(a32,a3,3(a6,f13.6))' ) fptr%field_name, ' : ', &
            ' Min: ', recv_min(i), &      
            ' Avg: ', recv_avg(i), &
            ' Max: ', recv_max(i)
       ENDDO

    ENDIF

#else

    PRINT *, ' Restart requires MPI! '
    PRINT *, ' field ID    ', field_id
    PRINT *, ' field shape ', field_shape

    recv_field(:,:) = 0.0_wp

    ierror = -1
    info   = 0

#endif

  END SUBROUTINE ICON_cpl_get_init

=======
>>>>>>> 99c08751
  ! --------------------------------------------------------------------
  !>
  !!  This routine is used on the sender side to get accumulated fields
  !!  out of the coupling layer in order to stored them in a file, possibly
  !!  a restart file. This routine does not invoke any MPI or other communication
  !!  and is just a processor local operation.
  !!
  SUBROUTINE ICON_cpl_get_field ( field_id,     &! in
                                  field_shape,  &! in
                                  data,         &! out
                                  count,        &! out
                                  info,         &! out
                                  ierror )       ! out

    INTEGER, INTENT(in)           :: field_id         !<  field id
    INTEGER, INTENT(in)           :: field_shape(3)   !<  shape of outgoing data
    REAL(wp), INTENT(out)         :: data(field_shape(1):field_shape(2),field_shape(3))
    INTEGER, INTENT(out)          :: count            !<  number of accumulations in data
    INTEGER, INTENT(out)          :: info             !<  returned info code
    INTEGER, INTENT(out)          :: ierror           !<  returned error code

    ! -------------------------------------------------------------------
    ! Initialise variables
    ! -------------------------------------------------------------------

#ifndef NOMPI

    ierror = 0
    info   = NOTHING

    ! -------------------------------------------------------------------
    ! Check field id and return if field was not declared.
    ! -------------------------------------------------------------------

    IF ( field_id < 1 .OR. field_id > nbr_ICON_fields ) RETURN

    IF ( .NOT. cpl_fields(field_id)%l_field_status ) RETURN

    fptr => cpl_fields(field_id)

    ! -------------------------------------------------------------------
    ! Check whether we have something accumulated for this field id
    ! -------------------------------------------------------------------

    IF ( fptr%coupling%time_operation /= cpl_field_none ) RETURN

    IF ( .NOT. ASSOCIATED(fptr%send_field_acc) ) RETURN

    IF ( fptr%accumulation_count == 0 ) RETURN

    info = RESTART

    ! -------------------------------------------------------------------
    ! Get averaged and/or accumulated data
    ! -------------------------------------------------------------------

    count = fptr%accumulation_count

    data  = fptr%send_field_acc

#else

    PRINT *, ' Restart requires MPI! '
    PRINT *, ' field ID    ', field_id
    PRINT *, ' field shape ', field_shape

    data   = 0.0_wp
    count  = 0

    ierror = -1
    info   = 0

#endif
  END SUBROUTINE ICON_cpl_get_field

  ! --------------------------------------------------------------------
  !>
  !!  This routine is used on the sender side to either accumulate/average
  !!  coupling field or send instant/accumulated/averaged fields to a
  !!  remote component. By calling ICON_cpl_put the internal event handler
  !!  gets updated.
  !!
  SUBROUTINE ICON_cpl_put ( field_id,    &! in
                            field_shape, &! in
                            send_field,  &! in
                            info,        &! out
                            ierror )      ! out

    INTEGER, INTENT(in)    :: field_id         !<  field id
    INTEGER, INTENT(in)    :: field_shape(3)   !<  shape of send field

    REAL (wp), INTENT(in)  :: send_field (field_shape(1):field_shape(2),field_shape(3))

    INTEGER, INTENT(out)   :: info             !<  returned error code
    INTEGER, INTENT(out)   :: ierror           !<  returned error code

#ifndef NOMPI

    ! Local variables

    LOGICAL                :: l_restart    = .FALSE.
    LOGICAL                :: l_checkpoint = .FALSE.
    REAL (wp)              :: weight
    !
    ! for coupling diagnostic
    !
    REAL(wp)               :: send_buf(field_shape(3))
    REAL(wp)               :: send_min(field_shape(3))
    REAL(wp)               :: send_max(field_shape(3))
    REAL(wp)               :: send_avg(field_shape(3))
    INTEGER                :: j, nsum

    ierror = 0
    info   = NOTHING

    fptr => cpl_fields(field_id)

    ! -------------------------------------------------------------------
    ! Check field id and return if field was not declared.
    ! -------------------------------------------------------------------

    IF ( field_id < 1 .OR. field_id > nbr_ICON_fields ) RETURN

    IF ( .NOT. cpl_fields(field_id)%l_field_status ) RETURN

    IF ( .NOT. cpl_fields(field_id)%coupling%l_activated ) THEN
       IF ( debug_coupler_level > 0 ) THEN
          WRITE ( cplout , * ) ICON_global_rank, ' : field ', &
               TRIM(cpl_fields(field_id)%field_name), ' is not activatd for coupling!'
       ENDIF
       RETURN
    ENDIF

    IF ( debug_coupler_level > 1 ) THEN
       WRITE ( cplout , '(A10,A8,A10,A16)' ) 'Sending   ', &
            TRIM(cpl_fields(field_id)%field_name), ' for date ', &
            iso8601(time_config%cur_datetime)
    ENDIF

    ! -------------------------------------------------------------------
    ! First check whether this process has to send data to someone else
    ! -------------------------------------------------------------------

    IF ( ASSOCIATED (target_locs) ) THEN
       n_send = SIZE(target_locs)
    ELSE
       RETURN
    ENDIF

    IF ( n_send == 0 ) RETURN

    ! -------------------------------------------------------------------
    ! Check event
    ! -------------------------------------------------------------------

    l_action = event_check ( fptr%event_id )

    IF ( debug_coupler_level > 0 ) THEN
       WRITE ( cplout , * ) 'restart check: ', &
                            nsteps*dtime,                         &
                            events(fptr%event_id)%elapsed_time,   &
                            events(fptr%event_id)%restart_time
    ENDIF

    l_restart    = events(fptr%event_id)%elapsed_time >= &
                   events(fptr%event_id)%restart_time

    IF ( .NOT. l_restart ) &
       l_checkpoint = events(fptr%event_id)%elapsed_time == &
                         events(fptr%event_id)%check_time

    IF ( debug_coupler_level > 1 ) THEN
       WRITE ( cplout , * ) ICON_global_rank, ' : put action for event ', &
                              fptr%event_id, l_action,                    &
                              events(fptr%event_id)%time_step,            &
                              events(fptr%event_id)%delta_time,           &
                              events(fptr%event_id)%elapsed_time,         &
                              events(fptr%event_id)%event_time,           &
                              events(fptr%event_id)%restart_time, l_restart
    ENDIF

    ! -------------------------------------------------------------------
    ! Store data for averaging and/or accumulation
    ! -------------------------------------------------------------------

    IF ( fptr%coupling%time_operation /= cpl_field_none ) THEN

       IF ( .NOT. ASSOCIATED(fptr%send_field_acc) ) THEN
          ALLOCATE ( fptr%send_field_acc(field_shape(1):field_shape(2), &
                                           field_shape(3)), STAT = ierr )
          IF ( ierr > 0 ) THEN
             WRITE ( * , * ) ' Error allocating storage for accumulation of field id ', field_id
             CALL MPI_Abort ( ICON_comm, 1, ierr )
          ENDIF
          fptr%send_field_acc     = 0.0_wp
          fptr%accumulation_count = 0
       ENDIF

       IF ( debug_coupler_level > 1 ) &
         WRITE ( cplout , * ) 'Accumulation for ', TRIM(cpl_fields(field_id)%field_name)

       fptr%accumulation_count  = fptr%accumulation_count + 1
       fptr%send_field_acc(:,:) = fptr%send_field_acc(:,:) + send_field(:,:)

    ENDIF

    ! Currently, we assume that data are coupled on the last time step.
    ! Nevertheless, we have to make them available for the next run as well.

    IF ( l_checkpoint ) THEN
       ! This is bad coding style, but ...
       events(fptr%event_id)%check_time = events(fptr%event_id)%check_time &
                                        + NINT(dt_checkpoint)
    ENDIF

    ! Update event for next time step

    CALL event_update ( fptr%event_id )

    IF ( .NOT. l_action ) RETURN

    IF ( l_restart .OR. l_checkpoint ) info = RESTART

    ! -------------------------------------------------------------------
    ! Loop over the number of send operation (determined during the search)
    ! -------------------------------------------------------------------

    DO n = 1, n_send

       sptr => source_locs(n)

       len         = sptr%source_list_len
       nbr_bundles = field_shape(3)

       ! ----------------------------------------------------------------
       ! Send data except of empty lists
       ! ----------------------------------------------------------------

       IF ( len > 0 ) THEN

          ALLOCATE ( send_buffer(len,nbr_bundles), STAT = ierr )
          IF ( ierr > 0 ) THEN
             WRITE ( * , * ) ' Error allocating send buffer for field id ', field_id
             CALL MPI_Abort ( ICON_comm, 1, ierr )
          ENDIF

          ! -------------------------------------------------------------
          ! Gather data into a compact send buffer
          ! -------------------------------------------------------------

          IF (  fptr%coupling%time_operation == cpl_field_none ) THEN

             DO m = 1, nbr_bundles
                DO i = 1, len
                   send_buffer(i,m) = send_field(sptr%source_list(i),m)
                   IF ( debug_coupler_level > 2 ) &
                        WRITE ( cplout, '(i4,a,i4,a,f13.6)' ) ICON_global_rank, &
                        ' extract for ', sptr%target_rank, ' : ', send_buffer(i,m) 
                ENDDO
             ENDDO

          ELSE

             IF (  fptr%coupling%time_operation == cpl_field_avg ) THEN
                weight = 1.0_wp / REAL(fptr%accumulation_count,wp)
             ELSE
                weight = 1.0_wp
             ENDIF

             DO m = 1, nbr_bundles
                DO i = 1, len
                   send_buffer(i,m) = fptr%send_field_acc(sptr%source_list(i),m) * weight
                   IF ( debug_coupler_level > 2 ) &
                        WRITE ( cplout, '(i4,a,i4,a,f13.6)' ) ICON_global_rank, &
                        ' extract for ', sptr%target_rank, ' : ', send_buffer(i,m) 
                ENDDO
             ENDDO

          ENDIF

          ! -------------------------------------------------------------
          ! Prepare and send header messages
          ! -------------------------------------------------------------

          msgtag = initag + 1000 * fptr%global_field_id

          msg_to_tgt(1) = len
          msg_to_tgt(2) = nbr_bundles
          msg_to_tgt(3) = ICON_global_rank
          msg_to_tgt(4) = XCHANGE

          CALL psmile_bsend ( msg_to_tgt, msg_len, &
               MPI_INTEGER, sptr%target_rank, msgtag, ICON_comm_active, ierr ) 

          ! -------------------------------------------------------------
          ! Send data 
          ! -------------------------------------------------------------

          msgtag = msgtag + 1

          IF ( debug_coupler_level > 1 ) THEN
             WRITE ( cplout , '(A10,A8,A10,A16)' ) 'Sending   ', &
                  TRIM(cpl_fields(field_id)%field_name), ' for date ', &
                  iso8601(time_config%cur_datetime)
          ENDIF

          CALL psmile_bsend ( send_buffer, len*nbr_bundles, &
               datatype, sptr%target_rank, msgtag, ICON_comm_active, ierr ) 

          IF ( info /= RESTART ) info = XCHANGE

          IF ( fptr%coupling%l_diagnostic ) THEN

             send_avg(:) = 0.0_wp

             DO i = 1, nbr_bundles
                send_min(i) = MINVAL(send_buffer(:,i))
                send_max(i) = MAXVAL(send_buffer(:,i))
                DO j = 1, len
                   send_avg(i) = send_avg(i) + send_buffer(j,i)
                ENDDO
             ENDDO

             CALL MPI_Allreduce ( send_min, send_buf, nbr_bundles, datatype, &
                  MPI_MIN, ICON_comp_comm, ierror )
             send_min(:) = send_buf(:)

             CALL MPI_Allreduce ( send_max, send_buf, nbr_bundles, datatype, &
                  MPI_MAX, ICON_comp_comm, ierror )
             send_max(:) = send_buf(:)

             CALL MPI_Allreduce ( send_avg, send_buf, nbr_bundles, datatype, &
                  MPI_SUM, ICON_comp_comm, ierror )
             send_avg(:) = send_buf(:)

             CALL MPI_Allreduce ( len, nsum, 1, MPI_INTEGER, &
                  MPI_SUM, ICON_comp_comm, ierror )

             send_avg(:) = send_avg(:) / REAL(nsum,wp)

             DO i = 1, nbr_bundles
                WRITE ( cplout, '(a32,a3,3(a6,f13.6))' ) fptr%field_name, ' : ', &
                     ' Min: ', send_min(i), &      
                     ' Avg: ', send_avg(i), &
                     ' Max: ', send_max(i)
             ENDDO

          ENDIF

          ! -------------------------------------------------------------
          ! Deallocate send buffer as the memory management is done inside
          ! psmile_bsend 
          ! -------------------------------------------------------------

          DEALLOCATE (send_buffer)

       ENDIF ! len > 0

    ENDDO

    ! -------------------------------------------------------------
    ! Reset accumulation buffer and counter
    ! -------------------------------------------------------------

    IF ( fptr%coupling%time_operation /= cpl_field_none ) THEN
       fptr%send_field_acc     = 0.0_wp
       fptr%accumulation_count = 0
    ENDIF

#else

    PRINT *, ' Restart requires MPI! '
    PRINT *, ' field ID    ', field_id
    PRINT *, ' field shape ', field_shape
    PRINT *, ' send field  ', send_field(1,1)

    ierror = -1 
    info   = 0

#endif

  END SUBROUTINE ICON_cpl_put

END MODULE mo_icon_cpl_exchg<|MERGE_RESOLUTION|>--- conflicted
+++ resolved
@@ -25,13 +25,9 @@
 !!
 MODULE mo_icon_cpl_exchg
 
-  USE mo_kind, ONLY          : wp
-<<<<<<< HEAD
-  USE mo_icon_cpl_event_manager, ONLY : event_check, events
-=======
-  USE mo_event_manager, ONLY : event_check, event_update, events
->>>>>>> 99c08751
-  USE mo_run_config, ONLY    : dtime, nsteps
+  USE mo_kind,                   ONLY : wp
+  USE mo_icon_cpl_event_manager, ONLY : event_check, event_update, events
+  USE mo_run_config,             ONLY : dtime, nsteps
 
 #ifndef NOMPI
   USE mpi, ONLY : MPI_INTEGER, MPI_TAG, MPI_SOURCE, MPI_STATUS_SIZE, &
@@ -54,12 +50,7 @@
    &                      RESTART,          &
    &                      XCHANGE
 
-<<<<<<< HEAD
-  USE mo_icon_cpl_restart, ONLY : cpl_read_restart ! , cpl_write_restart
   USE mo_master_config,  ONLY   : isRestart
-=======
-  USE mo_master_control,  ONLY  : is_restart_run
->>>>>>> 99c08751
   USE mo_io_config, ONLY        : dt_checkpoint
   USE mo_time_config, ONLY      : time_config
   USE mo_datetime, ONLY         : iso8601
@@ -121,7 +112,7 @@
   !!  processes which share common grid points with the caller. Received
   !!  data are gather on the local array and provided to the caller of
   !!  ICON_cpl_get. By calling ICON_cpl_get the internal event handler
-  !!  gets updated. 
+  !!  gets updated.
   !!
   SUBROUTINE ICON_cpl_get ( field_id,          &! in
                             field_shape,       &! in
@@ -393,268 +384,6 @@
 
   END SUBROUTINE ICON_cpl_get
 
-<<<<<<< HEAD
-  ! ---------------------------------------------------------------------
-  !>
-  !!  This routine is used on the receiver side to get a coupling field
-  !!  from a remote component. It receives messages from those remote
-  !!  processes which share common grid points with the caller. Received
-  !!  data are gather on the local array and provided to the caller of
-  !!  ICON_cpl_get. By calling ICON_cpl_get_init the internal event handler
-  !!  does not(!) get updated. A corresponding call to either ICON_cpl_put
-  !!  or ICON_cpl_put_init is required.
-  !!
-  SUBROUTINE ICON_cpl_get_init ( field_id,          &! in
-                                 field_shape,       &! in
-                                 recv_field,        &! out
-                                 info,              &! out
-                                 ierror )            ! out
-
-    INTEGER, INTENT(in)    :: field_id         !<  field id
-    INTEGER, INTENT(in)    :: field_shape(3)   !<  shape of recv field
-    REAL(wp), INTENT(out)  :: recv_field (field_shape(1):field_shape(2),field_shape(3))
-    INTEGER, INTENT(out)   :: info             !<  action performed
-    INTEGER, INTENT(out)   :: ierror           !<  returned error code
-
-#ifndef NOMPI
-
-    ! for coupling diagnostic
-    !
-    REAL(wp)               :: recv_buf(field_shape(3))
-    REAL(wp)               :: recv_min(field_shape(3))
-    REAL(wp)               :: recv_max(field_shape(3))
-    REAL(wp)               :: recv_avg(field_shape(3))
-    INTEGER                :: nsum
-
-    ierror = 0
-    info   = NOTHING
-
-    ! -------------------------------------------------------------------
-    ! Check field id and return if field was not declared.
-    ! -------------------------------------------------------------------
-
-    IF ( field_id < 1 .OR.  field_id > nbr_ICON_fields ) RETURN
-
-    IF ( .NOT. cpl_fields(field_id)%l_field_status ) RETURN
-
-    ! -------------------------------------------------------------------
-    ! Check event
-    ! -------------------------------------------------------------------
-
-    fptr => cpl_fields(field_id)
-
-    IF ( .NOT. fptr%coupling%l_activated ) THEN
-       IF ( debug_coupler_level > 0 ) THEN
-          WRITE ( cplout , * ) ICON_global_rank, ' field ', &
-               TRIM(fptr%field_name), ' is not activatd for coupling!'
-       ENDIF
-       RETURN
-    ENDIF
-
-    IF ( debug_coupler_level > 1 ) THEN
-       WRITE ( cplout , * ) ICON_global_rank, ' : get_init   for event ', &
-                            fptr%event_id
-
-    ENDIF
-
-    IF ( .NOT. isRestart() ) events(fptr%event_id)%event_time = 0
-
-    ! ----------------------------------------------------------------------
-    ! First check whether this process has to receive data from someone else
-    ! ----------------------------------------------------------------------
-
-    n_recv = 0
-
-    IF ( ASSOCIATED (target_locs) ) THEN
-       DO  i = 1, SIZE(target_locs)
-          IF ( target_locs(i)%source_list_len > 0 ) n_recv = n_recv + 1
-       ENDDO
-    ELSE
-       RETURN
-    ENDIF
-
-    IF ( n_recv == 0 ) RETURN
-
-    ALLOCATE ( lrequests(n_recv), STAT = ierr )
-    IF ( ierr > 0 ) THEN
-       WRITE ( * , * ) ' Error allocating lrequests for field id ', field_id
-       CALL MPI_Abort ( ICON_comm, 1, ierr )
-    ENDIF
-
-    ALLOCATE ( msg_fm_src(msg_len, n_recv), STAT = ierr )
-    IF ( ierr > 0 ) THEN
-       WRITE ( * , * ) ' Error allocating msg_fm_src for field id ', field_id
-       CALL MPI_Abort ( ICON_comm, 1, ierr )
-    ENDIF
-
-    ! -------------------------------------------------------------------
-    ! Post Receives of header messages
-    ! -------------------------------------------------------------------
-
-    DO n = 1, size(target_locs) ! n_recv
-
-       tptr => target_locs(n)
-
-       IF ( tptr%source_list_len > 0 ) THEN
-
-          msgtag = initag + 1000 * fptr%global_field_id
-
-          IF ( debug_coupler_level > 2 ) &
-               WRITE ( cplout , * ) ICON_global_rank, ' irecv : tag ', msgtag, &
-               ' length ', msg_len, ' from ', tptr%source_rank
-
-          CALL MPI_Irecv ( msg_fm_src(1,n), msg_len, MPI_INTEGER, &
-               tptr%source_rank, msgtag, ICON_comm_active, lrequests(n), ierr )
-
-       ENDIF
-
-    ENDDO
-
-    ! -------------------------------------------------------------------
-    ! Loop over the number of send operation (determined during the search)
-    ! -------------------------------------------------------------------
-
-    recv_field = dummy
-
-    DO n = 1, n_recv
-
-       CALL MPI_Waitany ( n_recv, lrequests, index, wstatus, ierr )
-
-       len         = msg_fm_src(1, index)
-       nbr_bundles = msg_fm_src(2, index)
-
-       ! ----------------------------------------------------------------
-       ! Receive and store lists except empty lists
-       ! ----------------------------------------------------------------
-
-       IF ( len > 0 ) THEN
-
-          tptr => target_locs(index)
-
-          source_rank = wstatus(MPI_SOURCE)
-          msgtag      = wstatus(MPI_TAG) + 1
-
-          IF ( tptr%source_rank /= msg_fm_src(3, index) ) THEN
-             WRITE ( * , '(a,2i6)') ' Error: Messages got mixed up ', &
-                   tptr%source_rank, msg_fm_src(3, index)
-                   CALL MPI_Abort ( ICON_comm, 1, ierr )
-          ENDIF
-
-          IF ( msg_fm_src(4, index) > NOTHING ) THEN
-
-             ALLOCATE ( recv_buffer(len,nbr_bundles), STAT = ierr )
-             IF ( ierr > 0 ) THEN
-                WRITE ( * , '(a,i4)') ' Error allocating receive buffer for field id ', field_id
-                CALL MPI_Abort ( ICON_comm, 1, ierr )
-             ENDIF
-
-             CALL MPI_Recv ( recv_buffer, len*nbr_bundles, datatype, &
-                  source_rank, msgtag, ICON_comm_active, rstatus, ierr )
-
-             ! -------------------------------------------------------------
-             ! Scatter data into user buffer. Note that only internal values
-             ! get updated. The coupling routines do not work on the halos!
-             ! -------------------------------------------------------------
-
-             IF ( nbr_bundles /= field_shape(3) ) THEN
-                WRITE ( * , '(a,i4,a4,i4)' ) 'Number of bundles does not match!', &
-                     nbr_bundles, ' /= ', field_shape(3)
-                CALL MPI_Abort ( ICON_comm, 1, ierr )
-             ENDIF
-
-             DO m = 1, nbr_bundles
-                DO i = 1, len
-                   recv_field(tptr%source_list(i),m) = recv_buffer(i,m)
-                ENDDO
-             ENDDO
-
-             IF ( debug_coupler_level > 2 ) THEN
-                DO m = 1, nbr_bundles
-                   DO i = 1, len
-                      WRITE ( cplout, '(i4,a,i4,a,i4,f13.6)' ) ICON_global_rank, &
-                        &  ' extract from ', &
-                           source_rank, ' : ', tptr%source_list(i), recv_buffer(i,m) 
-                   ENDDO
-                ENDDO
-                PRINT *, 'Control ', TRIM(fptr%field_name), '(1,1)', recv_buffer(1,1)
-             ENDIF
-
-             IF ( fptr%coupling%l_diagnostic ) THEN
-
-                DO m = 1, nbr_bundles
-                   recv_min(m) = MINVAL(recv_buffer(:,m))
-                   recv_max(m) = MAXVAL(recv_buffer(:,m))
-                   recv_avg(m) = 0.0_wp
-                   DO i = 1, len
-                      recv_avg(m) = recv_avg(m) + recv_buffer(i,m)
-                   ENDDO
-                ENDDO
-             ENDIF
-
-             DEALLOCATE (recv_buffer)
-
-          ENDIF
-
-       ENDIF
-
-    ENDDO
-
-    DEALLOCATE ( lrequests )
-
-    IF ( msg_fm_src(4, index) == NOTHING ) THEN
-        DEALLOCATE ( msg_fm_src )
-        RETURN 
-    ENDIF
-
-    DEALLOCATE ( msg_fm_src )
-
-    info = INITIAL
-
-    IF ( fptr%coupling%l_diagnostic ) THEN
-
-       CALL MPI_Allreduce ( recv_min, recv_buf, nbr_bundles, datatype, &
-            MPI_MIN, ICON_comp_comm, ierror )
-       recv_min(:) = recv_buf(:)
-
-       CALL MPI_Allreduce ( recv_max, recv_buf, nbr_bundles, datatype, &
-            MPI_MAX, ICON_comp_comm, ierror )
-       recv_max(:) = recv_buf(:)
-
-       CALL MPI_Allreduce ( recv_avg, recv_buf, nbr_bundles, datatype, &
-            MPI_SUM, ICON_comp_comm, ierror )
-       recv_avg(:) = recv_buf(:)
-
-       CALL MPI_Allreduce ( len, nsum, 1, MPI_INTEGER, &
-            MPI_SUM, ICON_comp_comm, ierror )
-
-       recv_avg(:) = recv_avg(:) / REAL(nsum,wp)
-
-       DO i = 1, nbr_bundles
-          WRITE ( cplout, '(a32,a3,3(a6,f13.6))' ) fptr%field_name, ' : ', &
-            ' Min: ', recv_min(i), &      
-            ' Avg: ', recv_avg(i), &
-            ' Max: ', recv_max(i)
-       ENDDO
-
-    ENDIF
-
-#else
-
-    PRINT *, ' Restart requires MPI! '
-    PRINT *, ' field ID    ', field_id
-    PRINT *, ' field shape ', field_shape
-
-    recv_field(:,:) = 0.0_wp
-
-    ierror = -1
-    info   = 0
-
-#endif
-
-  END SUBROUTINE ICON_cpl_get_init
-
-=======
->>>>>>> 99c08751
   ! --------------------------------------------------------------------
   !>
   !!  This routine is used on the sender side to get accumulated fields
