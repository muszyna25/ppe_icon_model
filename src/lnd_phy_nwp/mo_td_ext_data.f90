!>
!! Subroutines needed for the time dependent SST and Sea Ice fraction
!!
!! <Describe the concepts of the procedures and algorithms used in the module.>
!! <Details of procedures are documented below with their definitions.>
!! <Include any applicable external references inline as module::procedure,>
!! <external_procedure(), or by using @see.>
!! <Don't forget references to literature.>
!!
!! 
!! @author Pilar Ripodas, DWD, Offenbach (2012-12)
!!
!!
!! @par Revision History
!! Initial release by  Pilar Ripodas, DWD, Offenbach (2012-12)
!!
!! @par Copyright and License
!!
!! This code is subject to the DWD and MPI-M-Software-License-Agreement in
!! its most recent form.
!! Please see the file LICENSE in the root of the source tree for this code.
!! Where software is supplied by third parties, it is indicated in the
!! headers of the routines.
!!
MODULE mo_td_ext_data

  USE mo_kind,               ONLY: wp
  USE mo_model_domain,       ONLY: t_patch
  USE mo_exception,          ONLY: message, message_text, finish
  USE mo_io_units,           ONLY: filename_max
<<<<<<< HEAD
  USE mo_master_config,      ONLY: getModelBaseDir
  USE mo_mpi,                ONLY: my_process_is_stdio, p_io, p_bcast, &
    &                              p_comm_work_test, p_comm_work
=======
  USE mo_master_nml,         ONLY: model_base_dir
  USE mo_mpi,                ONLY: p_comm_work_test, p_comm_work
>>>>>>> 99c08751
#ifdef NOMPI
  USE mo_mpi,                 ONLY: my_process_is_mpi_all_seq
#endif
  USE mo_io_config,           ONLY: default_read_method
  USE mo_read_interface,      ONLY: openInputFile, closeFile, onCells, &
    &                               t_stream_id, read_2D_1time
  USE mo_datetime,            ONLY: t_datetime, month2hour
  USE mo_ext_data_types,      ONLY: t_external_data
  USE mo_impl_constants,      ONLY: MAX_CHAR_LENGTH, min_rlcell_int
  USE mo_grid_config,         ONLY: n_dom
  USE mo_nwp_lnd_types,       ONLY: t_lnd_state
  USE mo_loopindices,         ONLY: get_indices_c
  USE mo_parallel_config,     ONLY: p_test_run
  USE mo_impl_constants_grf,  ONLY: grf_bdywidth_c
  USE mo_seaice_nwp,          ONLY: frsi_min

  USE mo_extpar_config,       ONLY: generate_td_filename
  USE mo_lnd_nwp_config,      ONLY: sst_td_filename, ci_td_filename

  IMPLICIT NONE

  PRIVATE

  PUBLIC  :: set_actual_td_ext_data
  PUBLIC  :: read_td_ext_data_file

CONTAINS

  !>
  !! Set the SST and sea ice fraction to the values corresponding to datetime
  !!
  !! The SST and sea ice fraction are set to the values of the corresponding 
  !!  day and month. Values are interpolated from  climatological monthly
  !!  means (ext_data_mode = 2) or from the actual monthly means (ext_data_mode = 3). 
  !!  Another option not yet implemented (ext_data_mode = 4) will set SST and 
  !!  sea ice cover to the actual (day, month, year) daily mean
  !!
  !! @par Revision History
  !! Developed  by P. R�ipodas (2012-12)
  !!
  SUBROUTINE set_actual_td_ext_data (lread, datetime,datetime_old,ext_data_mode,  &
                                  &  p_patch, ext_data, p_lnd_state)

    LOGICAL , INTENT(IN)          :: lread !force the read of the ext dat files for sstice_mode=3
    TYPE(t_datetime), INTENT(IN)  :: datetime, datetime_old
    INTEGER,INTENT(IN)            :: ext_data_mode
    TYPE(t_patch), INTENT(IN)            :: p_patch(:)
    TYPE(t_external_data), INTENT(INOUT) :: ext_data(:)
    TYPE(t_lnd_state), INTENT(INOUT)     :: p_lnd_state(:)

    INTEGER                       :: month1, month2, year1, year2
    INTEGER                       :: m1, m2
    INTEGER                       :: mpi_comm
    REAL (wp)                     :: pw1, pw2, pw2_old
    INTEGER                       :: jg, jb, jc, i_startidx, i_endidx
    INTEGER                       :: i_nchdom, i_rlstart, i_rlend
    INTEGER                       :: i_startblk, i_endblk

    CHARACTER(len=max_char_length), PARAMETER :: &
      routine = 'mo_td_ext_data:set_actual_td_ext_data  '

    !---------------------------------------------------------------
 
      IF(p_test_run) THEN
        mpi_comm = p_comm_work_test
      ELSE
        mpi_comm = p_comm_work
      ENDIF

      SELECT CASE (ext_data_mode)

       CASE (2) !SST and sea ice fraction updated based 
                !  on the climatological monthly values
        CALL month2hour (datetime, month1, month2, pw2 )
        pw1 = 1._wp - pw2

        DO jg = 1, n_dom
     
           i_nchdom  = MAX(1,p_patch(jg)%n_childdom)
!$OMP PARALLEL PRIVATE(i_startblk,i_endblk, i_rlstart, i_rlend)     
           i_rlstart = grf_bdywidth_c+1
           i_rlend   = min_rlcell_int

           i_startblk = p_patch(jg)%cells%start_blk(i_rlstart,1)
           i_endblk   = p_patch(jg)%cells%end_blk(i_rlend,i_nchdom)

!$OMP DO PRIVATE(jb,jc,i_startidx,i_endidx)
          DO jb=i_startblk, i_endblk

            CALL get_indices_c(p_patch(jg), jb, i_startblk, i_endblk, &
               & i_startidx, i_endidx, i_rlstart, i_rlend)

            DO jc = i_startidx, i_endidx
             IF (ext_data(jg)%atm_td%sst_m(jc,jb,1) >= 0._wp .AND.   &
                & ext_data(jg)%atm_td%sst_m(jc,jb,2) >= 0._wp ) THEN
               p_lnd_state(jg)%diag_lnd%t_seasfc(jc,jb) =                   &
                            pw1*ext_data(jg)%atm_td%sst_m(jc,jb,month1)    & 
                &         + pw2*ext_data(jg)%atm_td%sst_m(jc,jb,month2)
               p_lnd_state(jg)%diag_lnd%fr_seaice(jc,jb) =                  &
                            pw1*ext_data(jg)%atm_td%fr_ice_m(jc,jb,month1) & 
                &         + pw2*ext_data(jg)%atm_td%fr_ice_m(jc,jb,month2)

               IF (p_lnd_state(jg)%diag_lnd%fr_seaice(jc,jb) < frsi_min ) THEN
                 p_lnd_state(jg)%diag_lnd%fr_seaice(jc,jb)= 0._wp
               ELSE IF (p_lnd_state(jg)%diag_lnd%fr_seaice(jc,jb) > 1._wp-frsi_min ) THEN
                 p_lnd_state(jg)%diag_lnd%fr_seaice(jc,jb)= 1._wp
               END IF
              END IF
            ENDDO
          ENDDO
!$OMP END DO
!$OMP END PARALLEL

        END DO ! jg

        
       CASE (3) !SST and sea ice fraction updated based 
                !  on the actual monthly values
        CALL month2hour (datetime_old, m1, m2, pw2_old )
        CALL month2hour (datetime, month1, month2, year1, year2, pw2 )

        WRITE( message_text,'(a,5i6,f10.5)') 'sst ci interp,',datetime%day,month1,month2,year1,year2,pw2
        CALL message  (routine, TRIM(message_text))
        IF (m1 /= month1 .OR. lread ) THEN
          CALL read_td_ext_data_file (month1,month2,year1,year2,p_patch(1:),ext_data)
        END IF
        pw1 = 1._wp - pw2

        DO jg = 1, n_dom
     
           i_nchdom  = MAX(1,p_patch(jg)%n_childdom)
!$OMP PARALLEL PRIVATE(i_startblk,i_endblk, i_rlstart, i_rlend)          
           i_rlstart = grf_bdywidth_c+1
           i_rlend   = min_rlcell_int

           i_startblk = p_patch(jg)%cells%start_blk(i_rlstart,1)
           i_endblk   = p_patch(jg)%cells%end_blk(i_rlend,i_nchdom)

!$OMP DO PRIVATE(jb,jc,i_startidx,i_endidx)
          DO jb=i_startblk, i_endblk

            CALL get_indices_c(p_patch(jg), jb, i_startblk, i_endblk, &
               & i_startidx, i_endidx, i_rlstart, i_rlend)

            DO jc = i_startidx, i_endidx
              IF (ext_data(jg)%atm_td%sst_m(jc,jb,1) < 0._wp .AND.   &
                & ext_data(jg)%atm_td%sst_m(jc,jb,2) >= 0._wp )  THEN
                 WRITE( message_text,'(a,2g10.5)') 'something ist wrong,', &
                 & ext_data(jg)%atm_td%sst_m(jc,jb,1), ext_data(jg)%atm_td%sst_m(jc,jb,2)
                 CALL message  (routine, TRIM(message_text))
              ELSE IF (ext_data(jg)%atm_td%sst_m(jc,jb,1) >= 0._wp .AND.   &
                & ext_data(jg)%atm_td%sst_m(jc,jb,2) >= 0._wp ) THEN
               p_lnd_state(jg)%diag_lnd%t_seasfc(jc,jb) =              &
                            pw1*ext_data(jg)%atm_td%sst_m(jc,jb,1)    & 
                &         + pw2*ext_data(jg)%atm_td%sst_m(jc,jb,2)
               p_lnd_state(jg)%diag_lnd%fr_seaice(jc,jb) =            &
                            pw1*ext_data(jg)%atm_td%fr_ice_m(jc,jb,1) & 
                &         + pw2*ext_data(jg)%atm_td%fr_ice_m(jc,jb,2)

               IF (p_lnd_state(jg)%diag_lnd%fr_seaice(jc,jb) < frsi_min ) THEN
                 p_lnd_state(jg)%diag_lnd%fr_seaice(jc,jb)= 0._wp
               ELSE IF (p_lnd_state(jg)%diag_lnd%fr_seaice(jc,jb) > 1._wp-frsi_min ) THEN
                 p_lnd_state(jg)%diag_lnd%fr_seaice(jc,jb)= 1._wp
               END IF               
              END IF
            ENDDO
          ENDDO
!$OMP END DO
!$OMP END PARALLEL

        END DO ! jg

       CASE (4) !SST and sea ice fraction updated based 
                !  on the actual daily values
        !Not implemented
        WRITE( message_text,'(a)') 'ext_data_mode == 4 not yet implemented '
        CALL finish  (routine, TRIM(message_text))

      END SELECT 

    

  END SUBROUTINE set_actual_td_ext_data
!-----------------------------------------------------------------------

  !>
  !! <Short description of the subroutine for listings and indices>
  !!
  !! <Describe the purpose of the subroutine and its algorithm(s).>
  !! <Include any applicable external references inline as module::procedure,>
  !! <external_procedure(), or by using @see.>
  !! <Don't forget references to literature.>
  !!
  !! @par Revision History
  !! <Description of activity> by <name, affiliation> (<YYYY-MM-DD>)
  !!
  SUBROUTINE read_td_ext_data_file (m1,m2,y1,y2,p_patch,ext_data)
  !>
  !! <Short description of the function for listings and indices>
  !!
  !! <Describe the purpose of the function and its algorithm(s).>
  !! <Include any applicable external references inline as module::procedure,>
  !! <external_procedure(), or by using @see.>
  !! <Don't forget references to literature.>
  !!
  !! @par Revision History
  !! <Description of activity> by <name, affiliation> (<YYYY-MM-DD>)
  !!

    INTEGER, INTENT(IN)                  :: m1,m2,y1,y2 ! month and year of the 
                                               ! nearest months to datetime
    TYPE(t_patch), INTENT(IN)            :: p_patch(:)
    TYPE(t_external_data), INTENT(INOUT) :: ext_data(:)

    CHARACTER(LEN=filename_max) :: extpar_file 
    INTEGER                     :: jg, mpi_comm
    TYPE(t_stream_id)           :: stream_id
    CHARACTER(len=MAX_CHAR_LENGTH), PARAMETER :: &
    &  routine = 'mo_td_ext_data:read_td_ext_data_file:'

!-----------------------------------------------------------------------
   ! extpar_td_filename = "<path>extpar_<year>_<month>_<gridfile>"

   ! Set the months needed to interpolate the ext_para to the actual day

    IF(p_test_run) THEN
      mpi_comm = p_comm_work_test
    ELSE
      mpi_comm = p_comm_work
    ENDIF

      DO jg = 1,n_dom
        IF (p_patch(jg)%geometry_info%cell_type == 6) THEN ! hexagonal grid

          CALL finish(TRIM(ROUTINE),&
            & 'Hexagonal grid is not supported, yet.')

        ENDIF
        WRITE( message_text,'(a,2i6,a)') 'n_dom, jg, grid_filename ',n_dom, &
          &                              jg, TRIM(p_patch(jg)%grid_filename)
        CALL message  (routine, TRIM(message_text))

        !! READ SST files
        extpar_file = generate_td_filename(sst_td_filename,                   &
          &                                getModelBaseDir(),                 &
          &                                TRIM(p_patch(jg)%grid_filename),   &
          &                                m1,y1                   )

        CALL message  (routine, TRIM(extpar_file))
        stream_id = openInputFile(extpar_file, p_patch(jg), default_read_method)
        CALL read_2D_1time(stream_id, onCells, 'SST', &
          &          ext_data(jg)%atm_td%sst_m(:,:,1))
        CALL closeFile(stream_id)

        extpar_file = generate_td_filename(sst_td_filename,                   &
          &                                getModelBaseDir(),                 &
          &                                TRIM(p_patch(jg)%grid_filename),   &
          &                                m2, y2                   )
        CALL message  (routine, TRIM(extpar_file))
        stream_id = openInputFile(extpar_file, p_patch(jg), default_read_method)
        CALL read_2D_1time(stream_id, onCells, 'SST', &
          &          ext_data(jg)%atm_td%sst_m(:,:,2))
        CALL closeFile(stream_id)

        !! READ CI files

        extpar_file = generate_td_filename(ci_td_filename,                    &
          &                                getModelBaseDir(),                 &
          &                                TRIM(p_patch(jg)%grid_filename),   &
          &                                m1,y1                   )
        CALL message  (routine, TRIM(extpar_file))
        stream_id = openInputFile(extpar_file, p_patch(jg), default_read_method)
        CALL read_2D_1time(stream_id, onCells, 'CI', &
          &          ext_data(jg)%atm_td%fr_ice_m(:,:,1))
        CALL closeFile(stream_id)

        extpar_file = generate_td_filename(ci_td_filename,                    &
          &                                getModelBaseDir(),                 &             
          &                             TRIM(p_patch(jg)%grid_filename),      &
          &                             m2,y2                   )
        CALL message  (routine, TRIM(extpar_file))
        stream_id = openInputFile(extpar_file, p_patch(jg), default_read_method)
        CALL read_2D_1time(stream_id, onCells, 'CI', &
          &          ext_data(jg)%atm_td%fr_ice_m(:,:,2))
        CALL closeFile(stream_id)
      ENDDO  ! jg

  END SUBROUTINE read_td_ext_data_file

!-----------------------------------------------------------------------

END MODULE mo_td_ext_data
<|MERGE_RESOLUTION|>--- conflicted
+++ resolved
@@ -28,14 +28,8 @@
   USE mo_model_domain,       ONLY: t_patch
   USE mo_exception,          ONLY: message, message_text, finish
   USE mo_io_units,           ONLY: filename_max
-<<<<<<< HEAD
   USE mo_master_config,      ONLY: getModelBaseDir
-  USE mo_mpi,                ONLY: my_process_is_stdio, p_io, p_bcast, &
-    &                              p_comm_work_test, p_comm_work
-=======
-  USE mo_master_nml,         ONLY: model_base_dir
   USE mo_mpi,                ONLY: p_comm_work_test, p_comm_work
->>>>>>> 99c08751
 #ifdef NOMPI
   USE mo_mpi,                 ONLY: my_process_is_mpi_all_seq
 #endif
