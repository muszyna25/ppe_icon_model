--- conflicted
+++ resolved
@@ -94,160 +94,150 @@
     
     TYPE(t_time_interpolation_weights) :: current_time_interpolation_weights
     TYPE(t_time_interpolation_weights) :: old_time_interpolation_weights    
-
+    
     SELECT CASE (ext_data_mode)
-
-<<<<<<< HEAD
-       ! SST and sea ice fraction updated based on the climatological monthly values
-       !
-       CASE (SSTICE_CLIM)
-         current_time_interpolation_weights = calculate_time_interpolation_weights(mtime_date)
-=======
-       CASE (2) !SST and sea ice fraction updated based
-                !  on the climatological monthly values
-         
-         mtime_hour => newDatetime(mtime_date)
-         mtime_hour%time%minute = 0
-         mtime_hour%time%second = 0
-         mtime_hour%time%ms     = 0                  
-         current_time_interpolation_weights = calculate_time_interpolation_weights(mtime_hour)
-         call deallocateDatetime(mtime_hour)
->>>>>>> d11d8ddd
-         month1 = current_time_interpolation_weights%month1
-         month2 = current_time_interpolation_weights%month2
-         pw2    = current_time_interpolation_weights%weight2
-         pw1    = 1._wp - pw2
-
-         DO jg = 1, n_dom
-
-           i_nchdom  = MAX(1,p_patch(jg)%n_childdom)
+      
+    CASE (SSTICE_CLIM) 
+      ! SST and sea ice fraction updated based on the climatological
+      ! monthly values
+      
+      mtime_hour => newDatetime(mtime_date)
+      mtime_hour%time%minute = 0
+      mtime_hour%time%second = 0
+      mtime_hour%time%ms     = 0                  
+      current_time_interpolation_weights = calculate_time_interpolation_weights(mtime_hour)
+      CALL deallocateDatetime(mtime_hour)
+
+      month1 = current_time_interpolation_weights%month1
+      month2 = current_time_interpolation_weights%month2
+      pw2    = current_time_interpolation_weights%weight2
+      pw1    = 1._wp - pw2
+
+      DO jg = 1, n_dom
+
+        i_nchdom  = MAX(1,p_patch(jg)%n_childdom)
 !$OMP PARALLEL PRIVATE(i_startblk,i_endblk, i_rlstart, i_rlend)
-           i_rlstart = grf_bdywidth_c+1
-           i_rlend   = min_rlcell_int
-
-           i_startblk = p_patch(jg)%cells%start_blk(i_rlstart,1)
-           i_endblk   = p_patch(jg)%cells%end_blk(i_rlend,i_nchdom)
+        i_rlstart = grf_bdywidth_c+1
+        i_rlend   = min_rlcell_int
+
+        i_startblk = p_patch(jg)%cells%start_blk(i_rlstart,1)
+        i_endblk   = p_patch(jg)%cells%end_blk(i_rlend,i_nchdom)
 
 !$OMP DO PRIVATE(jb,jc,i_startidx,i_endidx)
-          DO jb=i_startblk, i_endblk
-
-            CALL get_indices_c(p_patch(jg), jb, i_startblk, i_endblk, &
-               & i_startidx, i_endidx, i_rlstart, i_rlend)
-
-            DO jc = i_startidx, i_endidx
-             IF (ext_data(jg)%atm_td%sst_m(jc,jb,1) >= 0._wp .AND.   &
-                & ext_data(jg)%atm_td%sst_m(jc,jb,2) >= 0._wp ) THEN
-               p_lnd_state(jg)%diag_lnd%t_seasfc(jc,jb) =                   &
-                            pw1*ext_data(jg)%atm_td%sst_m(jc,jb,month1)    &
+        DO jb=i_startblk, i_endblk
+
+          CALL get_indices_c(p_patch(jg), jb, i_startblk, i_endblk, &
+            & i_startidx, i_endidx, i_rlstart, i_rlend)
+
+          DO jc = i_startidx, i_endidx
+            IF (ext_data(jg)%atm_td%sst_m(jc,jb,1) >= 0._wp .AND.   &
+              & ext_data(jg)%atm_td%sst_m(jc,jb,2) >= 0._wp ) THEN
+              p_lnd_state(jg)%diag_lnd%t_seasfc(jc,jb) =                   &
+                pw1*ext_data(jg)%atm_td%sst_m(jc,jb,month1)    &
                 &         + pw2*ext_data(jg)%atm_td%sst_m(jc,jb,month2)
-               p_lnd_state(jg)%diag_lnd%fr_seaice(jc,jb) =                  &
-                            pw1*ext_data(jg)%atm_td%fr_ice_m(jc,jb,month1) &
+              p_lnd_state(jg)%diag_lnd%fr_seaice(jc,jb) =                  &
+                pw1*ext_data(jg)%atm_td%fr_ice_m(jc,jb,month1) &
                 &         + pw2*ext_data(jg)%atm_td%fr_ice_m(jc,jb,month2)
 
-               IF (p_lnd_state(jg)%diag_lnd%fr_seaice(jc,jb) < frsi_min ) THEN
-                 p_lnd_state(jg)%diag_lnd%fr_seaice(jc,jb)= 0._wp
-               ELSE IF (p_lnd_state(jg)%diag_lnd%fr_seaice(jc,jb) > 1._wp-frsi_min ) THEN
-                 p_lnd_state(jg)%diag_lnd%fr_seaice(jc,jb)= 1._wp
-               END IF
+              IF (p_lnd_state(jg)%diag_lnd%fr_seaice(jc,jb) < frsi_min ) THEN
+                p_lnd_state(jg)%diag_lnd%fr_seaice(jc,jb)= 0._wp
+              ELSE IF (p_lnd_state(jg)%diag_lnd%fr_seaice(jc,jb) > 1._wp-frsi_min ) THEN
+                p_lnd_state(jg)%diag_lnd%fr_seaice(jc,jb)= 1._wp
               END IF
-            ENDDO
+            END IF
           ENDDO
+        ENDDO
 !$OMP END DO
 !$OMP END PARALLEL
 
-        END DO ! jg
-
-
-       CASE (SSTICE_AVG_MONTHLY) ! SST and sea ice fraction updated based
-                                 ! on the actual monthly values
-
-<<<<<<< HEAD
-         old_time_interpolation_weights = calculate_time_interpolation_weights(mtime_date_old)
-         m1      = old_time_interpolation_weights%month1
-         m2      = old_time_interpolation_weights%month2
-=======
-         mtime_hour => newDatetime(mtime_date_old)
-         mtime_hour%time%minute = 0
-         mtime_hour%time%second = 0
-         mtime_hour%time%ms     = 0                  
-         old_time_interpolation_weights = calculate_time_interpolation_weights(mtime_hour)
-         call deallocateDatetime(mtime_hour)
-         m1 = old_time_interpolation_weights%month1
-         m2 = old_time_interpolation_weights%month2
->>>>>>> d11d8ddd
-         pw2_old = old_time_interpolation_weights%weight2
-
-         mtime_hour => newDatetime(mtime_date)
-         mtime_hour%time%minute = 0
-         mtime_hour%time%second = 0
-         mtime_hour%time%ms     = 0                  
-         current_time_interpolation_weights = calculate_time_interpolation_weights(mtime_hour)
-         call deallocateDatetime(mtime_hour)
-         month1 = current_time_interpolation_weights%month1
-         month2 = current_time_interpolation_weights%month2
-         year1  = current_time_interpolation_weights%year1
-         year2  = current_time_interpolation_weights%year2
-         pw2    = current_time_interpolation_weights%weight2
-
-        IF (m1 /= month1 .OR. lread ) THEN
-          CALL read_td_ext_data_file (month1,month2,year1,year2,p_patch(1:),ext_data)
-        END IF
-        pw1 = 1._wp - pw2
-
-        DO jg = 1, n_dom
-
-           i_nchdom  = MAX(1,p_patch(jg)%n_childdom)
+      END DO ! jg
+
+
+    CASE (SSTICE_AVG_MONTHLY) 
+      ! SST and sea ice fraction updated based on the actual monthly
+      ! values
+
+      mtime_hour => newDatetime(mtime_date_old)
+      mtime_hour%time%minute = 0
+      mtime_hour%time%second = 0
+      mtime_hour%time%ms     = 0                  
+      old_time_interpolation_weights = calculate_time_interpolation_weights(mtime_hour)
+      call deallocateDatetime(mtime_hour)
+      m1 = old_time_interpolation_weights%month1
+      m2 = old_time_interpolation_weights%month2
+
+      pw2_old = old_time_interpolation_weights%weight2
+
+      mtime_hour => newDatetime(mtime_date)
+      mtime_hour%time%minute = 0
+      mtime_hour%time%second = 0
+      mtime_hour%time%ms     = 0                  
+      current_time_interpolation_weights = calculate_time_interpolation_weights(mtime_hour)
+      call deallocateDatetime(mtime_hour)
+      month1 = current_time_interpolation_weights%month1
+      month2 = current_time_interpolation_weights%month2
+      year1  = current_time_interpolation_weights%year1
+      year2  = current_time_interpolation_weights%year2
+      pw2    = current_time_interpolation_weights%weight2
+
+      IF (m1 /= month1 .OR. lread ) THEN
+        CALL read_td_ext_data_file (month1,month2,year1,year2,p_patch(1:),ext_data)
+      END IF
+      pw1 = 1._wp - pw2
+
+      DO jg = 1, n_dom
+
+        i_nchdom  = MAX(1,p_patch(jg)%n_childdom)
 !$OMP PARALLEL PRIVATE(i_startblk,i_endblk, i_rlstart, i_rlend)
-           i_rlstart = grf_bdywidth_c+1
-           i_rlend   = min_rlcell_int
-
-           i_startblk = p_patch(jg)%cells%start_blk(i_rlstart,1)
-           i_endblk   = p_patch(jg)%cells%end_blk(i_rlend,i_nchdom)
+        i_rlstart = grf_bdywidth_c+1
+        i_rlend   = min_rlcell_int
+
+        i_startblk = p_patch(jg)%cells%start_blk(i_rlstart,1)
+        i_endblk   = p_patch(jg)%cells%end_blk(i_rlend,i_nchdom)
 
 !$OMP DO PRIVATE(jb,jc,i_startidx,i_endidx)
-          DO jb=i_startblk, i_endblk
-
-            CALL get_indices_c(p_patch(jg), jb, i_startblk, i_endblk, &
-               & i_startidx, i_endidx, i_rlstart, i_rlend)
-
-            DO jc = i_startidx, i_endidx
-              IF (ext_data(jg)%atm_td%sst_m(jc,jb,1) < 0._wp .AND.   &
-                & ext_data(jg)%atm_td%sst_m(jc,jb,2) >= 0._wp )  THEN
-                 WRITE( message_text,'(a,2g10.5)') 'something is wrong,', &
-                 & ext_data(jg)%atm_td%sst_m(jc,jb,1), ext_data(jg)%atm_td%sst_m(jc,jb,2)
-                 CALL message  (routine, TRIM(message_text))
-              ELSE IF (ext_data(jg)%atm_td%sst_m(jc,jb,1) >= 0._wp .AND.   &
-                & ext_data(jg)%atm_td%sst_m(jc,jb,2) >= 0._wp ) THEN
-               p_lnd_state(jg)%diag_lnd%t_seasfc(jc,jb) =              &
-                            pw1*ext_data(jg)%atm_td%sst_m(jc,jb,1)    &
+        DO jb=i_startblk, i_endblk
+
+          CALL get_indices_c(p_patch(jg), jb, i_startblk, i_endblk, &
+            & i_startidx, i_endidx, i_rlstart, i_rlend)
+
+          DO jc = i_startidx, i_endidx
+            IF (ext_data(jg)%atm_td%sst_m(jc,jb,1) < 0._wp .AND.   &
+              & ext_data(jg)%atm_td%sst_m(jc,jb,2) >= 0._wp )  THEN
+              WRITE( message_text,'(a,2g10.5)') 'something is wrong,', &
+                & ext_data(jg)%atm_td%sst_m(jc,jb,1), ext_data(jg)%atm_td%sst_m(jc,jb,2)
+              CALL message  (routine, TRIM(message_text))
+            ELSE IF (ext_data(jg)%atm_td%sst_m(jc,jb,1) >= 0._wp .AND.   &
+              & ext_data(jg)%atm_td%sst_m(jc,jb,2) >= 0._wp ) THEN
+              p_lnd_state(jg)%diag_lnd%t_seasfc(jc,jb) =              &
+                pw1*ext_data(jg)%atm_td%sst_m(jc,jb,1)    &
                 &         + pw2*ext_data(jg)%atm_td%sst_m(jc,jb,2)
-               p_lnd_state(jg)%diag_lnd%fr_seaice(jc,jb) =            &
-                            pw1*ext_data(jg)%atm_td%fr_ice_m(jc,jb,1) &
+              p_lnd_state(jg)%diag_lnd%fr_seaice(jc,jb) =            &
+                pw1*ext_data(jg)%atm_td%fr_ice_m(jc,jb,1) &
                 &         + pw2*ext_data(jg)%atm_td%fr_ice_m(jc,jb,2)
 
-               IF (p_lnd_state(jg)%diag_lnd%fr_seaice(jc,jb) < frsi_min ) THEN
-                 p_lnd_state(jg)%diag_lnd%fr_seaice(jc,jb)= 0._wp
-               ELSE IF (p_lnd_state(jg)%diag_lnd%fr_seaice(jc,jb) > 1._wp-frsi_min ) THEN
-                 p_lnd_state(jg)%diag_lnd%fr_seaice(jc,jb)= 1._wp
-               END IF
+              IF (p_lnd_state(jg)%diag_lnd%fr_seaice(jc,jb) < frsi_min ) THEN
+                p_lnd_state(jg)%diag_lnd%fr_seaice(jc,jb)= 0._wp
+              ELSE IF (p_lnd_state(jg)%diag_lnd%fr_seaice(jc,jb) > 1._wp-frsi_min ) THEN
+                p_lnd_state(jg)%diag_lnd%fr_seaice(jc,jb)= 1._wp
               END IF
-            ENDDO
+            END IF
           ENDDO
+        ENDDO
 !$OMP END DO
 !$OMP END PARALLEL
 
-        END DO ! jg
-
-       CASE (SSTICE_AVG_DAILY) !SST and sea ice fraction updated based
-                !  on the actual daily values
-        !Not implemented
-        WRITE( message_text,'(a)') 'ext_data_mode == 4 not yet implemented '
-        CALL finish  (routine, TRIM(message_text))
-
-       CASE DEFAULT
-         ! do nothing
-      END SELECT
-
+      END DO ! jg
+
+    CASE (SSTICE_AVG_DAILY) !SST and sea ice fraction updated based
+      !  on the actual daily values
+      !Not implemented
+      WRITE( message_text,'(a)') 'ext_data_mode == 4 not yet implemented '
+      CALL finish  (routine, TRIM(message_text))
+
+    CASE DEFAULT
+      ! do nothing
+    END SELECT
 
   END SUBROUTINE set_actual_td_ext_data
 !-----------------------------------------------------------------------
