--- conflicted
+++ resolved
@@ -68,13 +68,9 @@
   USE mo_var_list,             ONLY: default_var_list_settings,  &
     &                                add_var, add_ref,           &
     &                                new_var_list,               &
-<<<<<<< HEAD
-    &                                delete_var_list
-  USE mo_var_groups,           ONLY: groups
-=======
     &                                delete_var_list,            &
     &                                get_timelevel_string
->>>>>>> 70be23a6
+  USE mo_var_groups,           ONLY: groups
   USE mo_var_metadata_types,   ONLY: POST_OP_SCALE, CLASS_TILE, CLASS_TILE_LAND
   USE mo_var_metadata,         ONLY: create_hor_interp_metadata, &
     &                                post_op
