
#if (defined (__GNUC__) || defined(__SUNPRO_F95) || defined(__SX__))
#define HAVE_F95
#endif
!>
!!  !MODULE:  mo_nwp_phy_state\\
!!
!! Description:  Contains the data structures
!!  to store the physical model state and other auxiliary variables
!!  in order to run the NWP land physics.
!!  Constructors and destructors for these data structures as well as
!!  initialization of fields are also defined here.
!!  This module should be an analogon to 'mo_hydro_state.f90'

!!  TODO/To think about:
!     - should physics be called before or after dynamics?
!     - allocate fluxes at edges instead at the centers?
!     - horizontal/vertical tracer flux (reconstruct q'v_n' into q'u' and q'v') ?
!     - provide the "virt_inc" with meaning
!     - where to provide the lat/lon info for radiation?
!     - how to implement the echam-modules - rewriting them or "capsulate"?
!     - revision of fields if there are needed or tp be replaced
!     - fill the physics tendency construction/destruction subroutine
!     - later implement already calculated icon gradients for echam physics
!     - think about variables for flexible time steps
!!
!! @author Kristina Froehlich, DWD
!! @author Marco Giorgetta, MPI-M
!!
!!
!! @par Revision History
!! Initial  by Kristina Froehlich (2010-11-09)
!! Modification by Daniel Reinert, DWD (2012-04-03)
!! - encapsulated type definitions (mo_nwp_lnd_types)
!! Modifications by Dmitrii Mironov, DWD (2016-08-04)
!! - Changes related to the use of a rate equation 
!!   for the sea-ice albedo.
!!
!!
!! @par Copyright and License
!!
!! This code is subject to the DWD and MPI-M-Software-License-Agreement in
!! its most recent form.
!! Please see the file LICENSE in the root of the source tree for this code.
!! Where software is supplied by third parties, it is indicated in the
!! headers of the routines.
!!
MODULE mo_nwp_lnd_state

  USE mo_kind,                 ONLY: wp
  USE mo_impl_constants,       ONLY: SUCCESS, MAX_CHAR_LENGTH, HINTP_TYPE_LONLAT_NNB, &
    &                                HINTP_TYPE_LONLAT_BCTR, TLEV_NNOW_RCF,           &
    &                                ALB_SI_MISSVAL, TASK_COMPUTE_SMI
  USE mo_cdi_constants,        ONLY: GRID_UNSTRUCTURED_CELL, GRID_CELL
  USE mo_parallel_config,      ONLY: nproma
  USE mo_nwp_lnd_types,        ONLY: t_lnd_state, t_lnd_prog, t_lnd_diag, t_wtr_prog
  USE mo_exception,            ONLY: message, finish
  USE mo_model_domain,         ONLY: t_patch
  USE mo_grid_config,          ONLY: n_dom
  USE mo_atm_phy_nwp_config,   ONLY: atm_phy_nwp_config
  USE mo_lnd_nwp_config,       ONLY: nlev_soil, nlev_snow, ntiles_total, &
    &                                lmulti_snow, ntiles_water, lseaice, llake, &
    &                                itype_interception, l2lay_rho_snow, itype_trvg, &
    &                                itype_snowevap, groups_smi, zml_soil
<<<<<<< HEAD
  USE mo_extpar_config,        ONLY: itype_vegetation_cycle
  USE mo_io_config,            ONLY: lnetcdf_flt64_output, runoff_interval
=======
  USE mo_io_config,            ONLY: lnetcdf_flt64_output
>>>>>>> e452d356
  USE mo_gribout_config,       ONLY: gribout_config
  USE mo_linked_list,          ONLY: t_var_list
  USE mo_var_list,             ONLY: default_var_list_settings,  &
    &                                add_var, add_ref,           &
    &                                new_var_list,               &
    &                                delete_var_list,            &
    &                                get_timelevel_string
  USE mo_var_groups,           ONLY: groups
  USE mo_var_metadata_types,   ONLY: POST_OP_SCALE, CLASS_TILE, CLASS_TILE_LAND
  USE mo_var_metadata,         ONLY: create_hor_interp_metadata, &
    &                                post_op, &
    &                                new_action, actions
  USE mo_cf_convention,        ONLY: t_cf_var
  USE mo_grib2,                ONLY: t_grib2_var, grib2_var, t_grib2_int_key, OPERATOR(+)
  USE mo_cdi,                  ONLY: DATATYPE_PACK16, DATATYPE_PACK24, DATATYPE_FLT32, &
    &                                TSTEP_ACCUM, GRID_UNSTRUCTURED, DATATYPE_FLT64
  USE mo_zaxis_type,           ONLY: ZA_SURFACE, ZA_SNOW,                        &
    &                                ZA_SNOW_HALF, ZA_DEPTH_BELOW_LAND,          &
    &                                ZA_DEPTH_BELOW_LAND_P1,                     &
    &                                ZA_DEPTH_RUNOFF_S, ZA_DEPTH_RUNOFF_G,       &
    &                                ZA_SEDIMENT_BOTTOM_TW_HALF, ZA_LAKE_BOTTOM, &
    &                                ZA_LAKE_BOTTOM_HALF, ZA_MIX_LAYER, ZA_HEIGHT_2M
  USE sfc_terra_data,          ONLY: zzhls, zdzhs, zdzms
  USE mo_action,               ONLY: ACTION_RESET


#include "add_var_acc_macro.inc"


  IMPLICIT NONE
  PRIVATE


  !public interface
  !
  ! subroutines
  PUBLIC :: construct_nwp_lnd_state
  PUBLIC :: destruct_nwp_lnd_state

  !
  !variables
  PUBLIC :: p_lnd_state  !> state vector (variable) for land scheme


! complete state vector
!
  TYPE(t_lnd_state), TARGET, ALLOCATABLE :: p_lnd_state(:) 

  CONTAINS


!-------------------------------------------------------------------------
!!            SUBROUTINES FOR BUILDING AND DELETING VARIABLE LISTS 
!-------------------------------------------------------------------------
!
  !>
  !! Constructor for prognostic and diagnostic states.
  !!
  !! It calls constructors to
  !! single time level prognostic states, and diagnostic states.
  !! Initialization of all components with zero.
  !!
  !! @par Revision History
  !! Initial release by Kristina Froehlich (2010-11-09)
  !!
  SUBROUTINE construct_nwp_lnd_state(p_patch, p_lnd_state, l_smi, n_timelevels)
!
    TYPE(t_patch), TARGET, INTENT(IN)   :: p_patch(n_dom) !< patch
    LOGICAL,               INTENT(IN)   :: l_smi(n_dom)   !< Flag. TRUE if computation of 
                                                          !< soil moisture index desired
    INTEGER, OPTIONAL, INTENT(IN)       :: n_timelevels   !< number of timelevels

    TYPE(t_lnd_state), TARGET, INTENT(INOUT) :: p_lnd_state(n_dom)
                                           ! nh state at different grid levels
    INTEGER :: ntl, &! local number of timelevels
      &        ist, &! status
      &        jg,  &! grid level counter
      &        jt,  &! time level counter
      &        kso, &! soil level counter
      &      nblks_c ! number of blocks of cells

    CHARACTER(len=MAX_CHAR_LENGTH) :: listname, varname_prefix

    CHARACTER(len=MAX_CHAR_LENGTH), PARAMETER ::  &
      &  routine = 'mo_nwp_lnd_state:construct_nwp_lnd_state'
!-----------------------------------------------------------------------

    CALL message (TRIM(routine), 'land state construction started')

    !$ACC ENTER DATA COPYIN(p_lnd_state)
    ! Allocate and compute fields with information about soil levels and layers
    ALLOCATE (zzhls          (nlev_soil)       , & ! depth of the half level soil layers in m
              zdzhs          (nlev_soil)       , & ! layer thickness between half levels
              zdzms          (nlev_soil)  )        ! distance between main levels

    zzhls(1) = 2.0_wp*zml_soil(1) ! depth of first half level
    zdzhs(1) = zzhls(1)           ! layer thickness betw. half levels of uppermost layer
    zdzms(1) = zml_soil(1)        ! layer thickness between soil surface and main level
                                  !   of uppermost layer

    DO kso = 2,nlev_soil
      zzhls(kso) = zzhls(kso-1) + 2.0_wp*(zml_soil(kso) -zzhls(kso-1))
      zdzhs(kso) = zzhls(kso) - zzhls(kso-1)       ! layer thickness betw. half levels
      zdzms(kso) = zml_soil(kso) - zml_soil(kso-1) ! layer thickness betw. main levels
    ENDDO
    !$ACC ENTER DATA COPYIN(zzhls, zdzhs, zdzms)
    DO jg = 1, n_dom

      IF(PRESENT(n_timelevels))THEN
        ntl = n_timelevels
      ELSE
        ntl = 1
      ENDIF
   
      !
      !determine size of arrays
      nblks_c = p_patch(jg)%nblks_c


      !
      !create state arrays and lists
      !
      ALLOCATE(p_lnd_state(jg)%prog_lnd(1:ntl), &
           &   p_lnd_state(jg)%lnd_prog_nwp_list(1:ntl),STAT=ist)
      !$ACC ENTER DATA COPYIN(p_lnd_state(jg)%prog_lnd)
      IF(ist/=SUCCESS)THEN
        CALL finish ('mo_nwp_lnd_state:construct_lnd_state', &
             'allocation of land prognostic state array failed')
      ENDIF

      ALLOCATE(p_lnd_state(jg)%prog_wtr(1:ntl), &
               p_lnd_state(jg)%wtr_prog_nwp_list(1:ntl),STAT=ist)
      !$ACC ENTER DATA COPYIN(p_lnd_state(jg)%prog_wtr)
      IF(ist/=SUCCESS)THEN
        CALL finish ('mo_nwp_lnd_state:construct_lnd_state', &
           'allocation of water prognostic state array failed')
      ENDIF

      !
      !construct prognostic state
      !
      DO jt = 1, ntl

        WRITE(listname,'(a,i2.2,a,i2.2)') 'lnd_prog_of_domain_',jg, &
          &                               '_and_timelev_',jt

        !varname_prefix = 'lnd_prog_'
        varname_prefix = ''
        CALL  new_nwp_lnd_prog_list(jg, nblks_c, TRIM(listname),             &
          &     TRIM(varname_prefix), p_lnd_state(jg)%lnd_prog_nwp_list(jt), &
          &     p_lnd_state(jg)%prog_lnd(jt), jt)


        WRITE(listname,'(a,i2.2,a,i2.2)') 'wtr_prog_of_domain_',jg, &
          &                               '_and_timelev_',jt

        varname_prefix = ''
        CALL new_nwp_wtr_prog_list(jg, nblks_c, TRIM(listname),             &
          &     TRIM(varname_prefix), p_lnd_state(jg)%wtr_prog_nwp_list(jt), &
          &     p_lnd_state(jg)%prog_wtr(jt), jt)

      ENDDO

      !
      !construct diagnostic state
      !
      WRITE(listname,'(a,i2.2)') 'lnd_diag_of_domain_',jg

      !varname_prefix = 'lnd_diag_'
      varname_prefix = ''
      CALL new_nwp_lnd_diag_list(jg, nblks_c, TRIM(listname),        &
        &   TRIM(varname_prefix), p_lnd_state(jg)%lnd_diag_nwp_list, &
        &   p_lnd_state(jg)%diag_lnd, l_smi(jg))

    ENDDO !ndom

    CALL message (TRIM(routine), 'land state construction completed')

  END SUBROUTINE construct_nwp_lnd_state

!-------------------------------------------------------------------------
!
!
  !>
  !! Destructor for prognostic and diagnostic states.
  !!
  !! It calls destructors to
  !! single time level prognostic states, and diagnostic states.
  !!
  !! @par Revision History
  !! Initial release by Kristina Froehlich (2010-11-09)
  !!
  SUBROUTINE destruct_nwp_lnd_state(p_lnd_state)
   !
    TYPE(t_lnd_state),  INTENT(INOUT) :: & 
      &   p_lnd_state(n_dom)             ! land state at different grid levels

    INTEGER :: ntl, &! local number of timelevels
      &        ist, &! status
      &         jg, &! grid level counter
      &         jt   ! time level counter

    CHARACTER(len=MAX_CHAR_LENGTH), PARAMETER ::  &
      &  routine = 'mo_nwp_lnd_state:destruct_nwp_lnd_state'
!-----------------------------------------------------------------------

    CALL message (TRIM(routine), 'Destruction of nwp land state started')

    ! Deallocate fields with information about soil levels and layers
    !$ACC EXIT DATA DELETE(zzhls, zdzhs, zdzms)
    DEALLOCATE (zzhls, zdzhs, zdzms)
    
    DO jg = 1, n_dom

      ntl = SIZE(p_lnd_state(jg)%prog_lnd(:))
      IF(ntl==0)THEN
        CALL finish(TRIM(routine), 'prognostic array has no timelevels')
      ENDIF


      DO jt = 1, ntl
        ! delete prognostic state list elements
        CALL delete_var_list(p_lnd_state(jg)%lnd_prog_nwp_list(jt) )
      ENDDO

      IF (lseaice .OR. llake) THEN
        DO jt = 1, ntl
          ! delete prognostic state list elements
          CALL delete_var_list(p_lnd_state(jg)%wtr_prog_nwp_list(jt) )
        ENDDO
      ENDIF

      ! delete diagnostic state list elements
      CALL delete_var_list( p_lnd_state(jg)%lnd_diag_nwp_list )

      !$ACC EXIT DATA DELETE(p_lnd_state(jg)%prog_lnd)
      ! destruct state lists and arrays
      DEALLOCATE(p_lnd_state(jg)%prog_lnd,&
           &     p_lnd_state(jg)%lnd_prog_nwp_list, STAT=ist)
      IF(ist/=SUCCESS)THEN
        CALL finish (TRIM(routine),  &
             'deallocation of land prognostic state array failed')
      ENDIF

      IF (lseaice .OR. llake) THEN
        ! destruct state lists and arrays
        !$ACC EXIT DATA DELETE(p_lnd_state(jg)%prog_wtr)
        DEALLOCATE(p_lnd_state(jg)%prog_wtr,&
             &     p_lnd_state(jg)%wtr_prog_nwp_list, STAT=ist)
        IF(ist/=SUCCESS)THEN
          CALL finish (TRIM(routine),  &
               'deallocation of water prognostic state array failed')
        ENDIF
      ENDIF

    ENDDO

    !$ACC EXIT DATA DELETE(p_lnd_state)

    CALL message (TRIM(routine), 'Destruction of nwp land state completed')

  END SUBROUTINE destruct_nwp_lnd_state

!-------------------------------------------------------------------------


  !-------------------------------------------------------------------------
  !>
  !! Allocation of components of prognostic land state.
  !!
  !! Initialization of components with zero.
  !!
  !! @par Revision History
  !! Initial release by , MPI-M (2011-07-01)
  !!
  !!
  SUBROUTINE new_nwp_lnd_prog_list( p_jg, kblks, listname, vname_prefix, &
    &                               prog_list, p_prog_lnd, timelev )

    INTEGER,INTENT(IN) ::  kblks !< dimension sizes
    INTEGER,INTENT(IN) ::  p_jg  !< patch id

    CHARACTER(len=*),INTENT(IN) :: listname, vname_prefix
    CHARACTER(LEN=2)            :: csfc

    TYPE(t_var_list),INTENT(INOUT) :: prog_list
    TYPE(t_lnd_prog),INTENT(INOUT) :: p_prog_lnd

    INTEGER, INTENT(IN) :: timelev

    ! Local variables
    !
    TYPE(t_cf_var)    :: cf_desc, new_cf_desc
    TYPE(t_grib2_var) :: grib2_desc

    INTEGER :: shape2d(2), shape3d_subs(3), shape3d_subsw(3)
    INTEGER :: shape4d_snow_subs(4)
    INTEGER :: ibits
    INTEGER :: jsfc               !< tile counter
    INTEGER :: DATATYPE_PACK_VAR  !< variable packing accuracy for t_so
    INTEGER :: datatype_flt

    CHARACTER(len=4) suffix

!-----------------------------------------------------------------------

    IF ( lnetcdf_flt64_output ) THEN
      datatype_flt = DATATYPE_FLT64
    ELSE
      datatype_flt = DATATYPE_FLT32
    ENDIF

    ibits = DATATYPE_PACK16 ! packing accuracy of horizontal slice

    IF (gribout_config(p_jg)%lgribout_24bit) THEN  ! analysis
      ! higher accuracy for t_so
      DATATYPE_PACK_VAR = DATATYPE_PACK24
    ELSE
      ! standard accuracy for all variables
      DATATYPE_PACK_VAR = DATATYPE_PACK16
    ENDIF

    ! predefined array shapes
    shape2d              = (/nproma,            kblks            /)
    shape3d_subs         = (/nproma,            kblks, ntiles_total /)
    shape3d_subsw        = (/nproma,            kblks, ntiles_total+ntiles_water /)
    shape4d_snow_subs    = (/nproma, nlev_snow, kblks, ntiles_total /)


    ! Suffix (mandatory for time level dependent variables)

    suffix = get_timelevel_string(timelev)


    !------------------------------
    ! Ensure that all pointers have a defined association status.
    !------------------------------
    NULLIFY(p_prog_lnd%t_s_t, &
    &       p_prog_lnd%t_sk_t, &
    &       p_prog_lnd%t_g, &
    &       p_prog_lnd%t_g_t, &
    &       p_prog_lnd%w_i_t, &
    &       p_prog_lnd%w_p_t, &
    &       p_prog_lnd%w_s_t, &
    &       p_prog_lnd%t_so_t, &
    &       p_prog_lnd%w_so_t, &
    &       p_prog_lnd%w_so_ice_t, &
    &       p_prog_lnd%t_snow_t, &
    &       p_prog_lnd%w_snow_t, &
    &       p_prog_lnd%rho_snow_t, &
    &       p_prog_lnd%t_snow_mult_t, &
    &       p_prog_lnd%wtot_snow_t, &
    &       p_prog_lnd%wliq_snow_t, &
    &       p_prog_lnd%rho_snow_mult_t, &
    &       p_prog_lnd%dzh_snow_t)


    !
    ! Register a field list and apply default settings
    !
    CALL new_var_list( prog_list, TRIM(listname), patch_id=p_jg )
    CALL default_var_list_settings( prog_list,                 &
                                  & lrestart=.TRUE.  )

    !------------------------------

    ! & p_prog_lnd%t_g(nproma,nblks_c), STAT = ist)
    cf_desc    = t_cf_var('t_g', 'K', 'weighted surface temperature', datatype_flt)
    grib2_desc = grib2_var(0, 0, 0, ibits, GRID_UNSTRUCTURED, GRID_CELL)
    CALL add_var( prog_list, vname_prefix//'t_g'//suffix, p_prog_lnd%t_g,      &
         & GRID_UNSTRUCTURED_CELL, ZA_SURFACE, cf_desc, grib2_desc,            &
         & ldims=shape2d,                                                      &
         & tlev_source=TLEV_NNOW_RCF,                      &! for output take field from nnow_rcf slice
         & in_group=groups("land_vars","dwd_fg_sfc_vars","mode_dwd_fg_in",     &
         &                 "mode_iau_fg_in","mode_iau_old_fg_in",              &
         &                 "mode_combined_in","mode_cosmo_in","mode_iniana"),  &
         & lopenacc=.TRUE. ) 
    __acc_attach(p_prog_lnd%t_g)


    ! & p_prog_lnd%t_g_t(nproma,nblks_c,ntiles_total+ntiles_water), STAT = ist)
    cf_desc    = t_cf_var('t_g_t', 'K', 'weighted surface temperature', datatype_flt)
    grib2_desc = grib2_var(0, 0, 0, ibits, GRID_UNSTRUCTURED, GRID_CELL)
    CALL add_var( prog_list, vname_prefix//'t_g_t'//suffix, p_prog_lnd%t_g_t,  &
         & GRID_UNSTRUCTURED_CELL, ZA_SURFACE,  cf_desc, grib2_desc,           &
         & ldims=shape3d_subsw, lcontainer=.TRUE., lrestart=.FALSE., loutput=.FALSE., &
         & lopenacc=.TRUE. )  
    __acc_attach(p_prog_lnd%t_g_t)


    ! fill the separate variables belonging to the container t_gt
    ALLOCATE(p_prog_lnd%t_gt_ptr(ntiles_total+ntiles_water))
      DO jsfc = 1,ntiles_total+ntiles_water
        NULLIFY(p_prog_lnd%t_gt_ptr(jsfc)%p_2d, p_prog_lnd%t_gt_ptr(jsfc)%p_3d)
        WRITE(csfc,'(i2)') jsfc 
        CALL add_ref( prog_list, vname_prefix//'t_g_t'//suffix,                &
               & vname_prefix//'t_g_t_'//TRIM(ADJUSTL(csfc))//suffix,          &
               & p_prog_lnd%t_gt_ptr(jsfc)%p_2d,                               &
               & GRID_UNSTRUCTURED_CELL, ZA_SURFACE,                           &
               & t_cf_var('t_g_t_'//TRIM(csfc), '', '', datatype_flt),       &
               & grib2_var(0, 0, 0, ibits, GRID_UNSTRUCTURED, GRID_CELL),      &
               & ref_idx=jsfc,                                                 &
               & ldims=shape2d,                                                &
               & var_class=CLASS_TILE,                                         &
               & tlev_source=TLEV_NNOW_RCF,                                    & ! for output take field from nnow_rcf slice
               & in_group=groups("land_tile_vars","dwd_fg_sfc_vars_t") )
      ENDDO

    IF ( atm_phy_nwp_config(p_jg)%inwp_surface > 0 ) THEN

    ! & p_prog_lnd%t_s_t(nproma,nblks_c,ntiles_total+ntiles_water)
    cf_desc    = t_cf_var('t_s_t', 'K', 'temperature of ground surface', datatype_flt)
    grib2_desc = grib2_var(2, 3, 18, ibits, GRID_UNSTRUCTURED, GRID_CELL)
    CALL add_var( prog_list, vname_prefix//'t_s_t'//suffix, p_prog_lnd%t_s_t,  &
         & GRID_UNSTRUCTURED_CELL, ZA_SURFACE, cf_desc, grib2_desc,            &
         & ldims=shape3d_subsw, lcontainer=.TRUE., lrestart=.FALSE., loutput=.FALSE.,&
         & lopenacc=.TRUE.)
    __acc_attach(p_prog_lnd%t_s_t)

    ! fill the separate variables belonging to the container t_s
    ALLOCATE(p_prog_lnd%t_s_ptr(ntiles_total+ntiles_water))
    DO jsfc = 1,ntiles_total+ntiles_water
      NULLIFY(p_prog_lnd%t_s_ptr(jsfc)%p_2d, p_prog_lnd%t_s_ptr(jsfc)%p_3d)
      WRITE(csfc,'(i2)') jsfc  
      CALL add_ref( prog_list, vname_prefix//'t_s_t'//suffix,              &
           & vname_prefix//'t_s_t_'//TRIM(ADJUSTL(csfc))//suffix,          &
           & p_prog_lnd%t_s_ptr(jsfc)%p_2d,                                &
           & GRID_UNSTRUCTURED_CELL, ZA_SURFACE,                           &
           & t_cf_var('t_s_t_'//csfc, '', '', datatype_flt),               &
           & grib2_var(2, 3, 18, ibits, GRID_UNSTRUCTURED, GRID_CELL),     &
           & ref_idx=jsfc,                                                 &
           & ldims=shape2d,                                                &
           & var_class=CLASS_TILE,                                         &
           & tlev_source=TLEV_NNOW_RCF, in_group=groups("land_tile_vars") ) ! for output take field from nnow_rcf slice
    ENDDO


    ! & p_prog_lnd%t_sk_t(nproma,nblks_c,ntiles_total+ntiles_water)
    cf_desc    = t_cf_var('t_sk_t', 'K', 'skin temperature', datatype_flt)
    grib2_desc = grib2_var(0, 0, 17, ibits, GRID_UNSTRUCTURED, GRID_CELL)
    CALL add_var( prog_list, vname_prefix//'t_sk_t'//suffix, p_prog_lnd%t_sk_t,  &
         & GRID_UNSTRUCTURED_CELL, ZA_SURFACE, cf_desc, grib2_desc,            &
         & ldims=shape3d_subsw, lcontainer=.TRUE., lrestart=.FALSE., loutput=.FALSE.,&
         & lopenacc=.TRUE.)  
    __acc_attach(p_prog_lnd%t_sk_t)

    ! fill the separate variables belonging to the container t_sk
    ALLOCATE(p_prog_lnd%t_sk_ptr(ntiles_total+ntiles_water))
    DO jsfc = 1,ntiles_total+ntiles_water
      NULLIFY(p_prog_lnd%t_sk_ptr(jsfc)%p_2d, p_prog_lnd%t_sk_ptr(jsfc)%p_3d)
      WRITE(csfc,'(i2)') jsfc  
      CALL add_ref( prog_list, vname_prefix//'t_sk_t'//suffix,             &
           & vname_prefix//'t_sk_t_'//TRIM(ADJUSTL(csfc))//suffix,         &
           & p_prog_lnd%t_sk_ptr(jsfc)%p_2d,                               &
           & GRID_UNSTRUCTURED_CELL, ZA_SURFACE,                           &
           & t_cf_var('t_sk_t_'//csfc, '', '', datatype_flt),              &
           & grib2_var(0, 0, 17, ibits, GRID_UNSTRUCTURED, GRID_CELL),     &
           & ref_idx=jsfc,                                                 &
           & ldims=shape2d,                                                &
           & var_class=CLASS_TILE, tlev_source=TLEV_NNOW_RCF,              & ! for output take field from nnow_rcf slice
           & in_group=groups("land_tile_vars","dwd_fg_sfc_vars_t")         )
    ENDDO




    ! & p_prog_lnd%w_i_t(nproma,nblks_c,ntiles_total)
    cf_desc     = t_cf_var('w_i_t', 'm H2O', 'water content of interception water', datatype_flt)
    new_cf_desc = t_cf_var('w_i_t', 'kg/m**2', 'weighted water content of interception water', &
         &                datatype_flt)
    grib2_desc = grib2_var(2, 0, 13, ibits, GRID_UNSTRUCTURED, GRID_CELL)
    CALL add_var( prog_list, vname_prefix//'w_i_t'//suffix, p_prog_lnd%w_i_t,     &
         & GRID_UNSTRUCTURED_CELL, ZA_SURFACE, cf_desc, grib2_desc,               &
         & ldims=shape3d_subs, lcontainer=.TRUE., lrestart=.FALSE., loutput=.FALSE., &
         & lopenacc=.TRUE.)
    __acc_attach(p_prog_lnd%w_i_t)

    ! fill the separate variables belonging to the container w_i
    ALLOCATE(p_prog_lnd%w_i_ptr(ntiles_total))
    DO jsfc = 1,ntiles_total
      NULLIFY(p_prog_lnd%w_i_ptr(jsfc)%p_2d, p_prog_lnd%w_i_ptr(jsfc)%p_3d)
      WRITE(csfc,'(i2)') jsfc  
      CALL add_ref( prog_list, vname_prefix//'w_i_t'//suffix,                &
           & vname_prefix//'w_i_t_'//TRIM(ADJUSTL(csfc))//suffix,            &
           & p_prog_lnd%w_i_ptr(jsfc)%p_2d,                                  &
           & GRID_UNSTRUCTURED_CELL, ZA_SURFACE,                             &
           & t_cf_var('w_i_t_'//csfc, '', '', datatype_flt),               &
           & grib2_var(2, 0, 13, ibits, GRID_UNSTRUCTURED, GRID_CELL),       &
           & ref_idx=jsfc,                                                   &
           & ldims=shape2d,                                                  &
           & var_class=CLASS_TILE_LAND,                                      &
           & tlev_source=TLEV_NNOW_RCF,                                      & ! for output take field from nnow_rcf slice
           & in_group=groups("land_tile_vars","dwd_fg_sfc_vars_t"),          &
           & post_op=post_op(POST_OP_SCALE, arg1=1000._wp, new_cf=new_cf_desc) )
    ENDDO


    IF (itype_interception == 2) THEN

      ! & p_prog_lnd%w_p_t(nproma,nblks_c,ntiles_total)
      cf_desc    = t_cf_var('w_p_t', 'm H2O', 'water content of interception water', datatype_flt)
      grib2_desc = grib2_var(2, 0, 14, ibits, GRID_UNSTRUCTURED, GRID_CELL)
      CALL add_var( prog_list, vname_prefix//'w_p_t'//suffix, p_prog_lnd%w_p_t,    &
           & GRID_UNSTRUCTURED_CELL, ZA_SURFACE, cf_desc, grib2_desc,              &
           & ldims=shape3d_subs, lcontainer=.TRUE., lrestart=.FALSE., loutput=.FALSE.,&
           & lopenacc=.TRUE.)
      __acc_attach(p_prog_lnd%w_p_t)

      ! fill the separate variables belonging to the container w_p
      ALLOCATE(p_prog_lnd%w_p_ptr(ntiles_total))
      DO jsfc = 1,ntiles_total
        NULLIFY(p_prog_lnd%w_p_ptr(jsfc)%p_2d, p_prog_lnd%w_p_ptr(jsfc)%p_3d)
        WRITE(csfc,'(i2)') jsfc  
        CALL add_ref( prog_list, vname_prefix//'w_p_t'//suffix,                &
             & vname_prefix//'w_p_t_'//TRIM(ADJUSTL(csfc))//suffix,            &
             & p_prog_lnd%w_p_ptr(jsfc)%p_2d,                                  &
             & GRID_UNSTRUCTURED_CELL, ZA_SURFACE,                             &
             & t_cf_var('w_p_t_'//csfc, '', '', datatype_flt),               &
             & grib2_var(2, 0, 14, ibits, GRID_UNSTRUCTURED, GRID_CELL),       &
             & ref_idx=jsfc,                                                   &
             & ldims=shape2d,                                                  &
             & var_class=CLASS_TILE_LAND,                                      &
             & tlev_source=TLEV_NNOW_RCF,                                      &
             & in_group=groups("land_tile_vars")) ! for output take field from nnow_rcf slice
      ENDDO

      ! & p_prog_lnd%w_s_t(nproma,nblks_c,ntiles_total)
      cf_desc    = t_cf_var('w_s_t', 'm H2O', 'water content of interception water', datatype_flt)
      grib2_desc = grib2_var(2, 0, 15, ibits, GRID_UNSTRUCTURED, GRID_CELL)
      CALL add_var( prog_list, vname_prefix//'w_s_t'//suffix, p_prog_lnd%w_s_t,     &
           & GRID_UNSTRUCTURED_CELL, ZA_SURFACE, cf_desc,grib2_desc,                 &
           & ldims=shape3d_subs, lcontainer=.TRUE., lrestart=.FALSE., loutput=.FALSE.,&
           & lopenacc=.TRUE.)
      __acc_attach(p_prog_lnd%w_s_t)

      ! fill the separate variables belonging to the container w_s
      ALLOCATE(p_prog_lnd%w_s_ptr(ntiles_total))
      DO jsfc = 1,ntiles_total
        NULLIFY(p_prog_lnd%w_s_ptr(jsfc)%p_2d, p_prog_lnd%w_s_ptr(jsfc)%p_3d)
        WRITE(csfc,'(i2)') jsfc  
        CALL add_ref( prog_list, vname_prefix//'w_s_t'//suffix,                &
             & vname_prefix//'w_s_t_'//TRIM(ADJUSTL(csfc))//suffix,            &
             & p_prog_lnd%w_s_ptr(jsfc)%p_2d,                                  &
             & GRID_UNSTRUCTURED_CELL, ZA_SURFACE,                             &
             & t_cf_var('w_s_t_'//csfc, '', '', datatype_flt),               &
             & grib2_var(2, 0, 15, ibits, GRID_UNSTRUCTURED, GRID_CELL),       &
             & ref_idx=jsfc,                                                   &
             & ldims=shape2d,                                                  &
             & var_class=CLASS_TILE_LAND,                                      &
             & tlev_source=TLEV_NNOW_RCF,                                      &
             & in_group=groups("land_tile_vars")) ! for output take field from nnow_rcf slice
      ENDDO
    END IF  ! itype_interception == 2


    ! & p_prog_lnd%t_so_t(nproma,nlev_soil+1,nblks_c,ntiles_total) 
    cf_desc    = t_cf_var('t_so_t', 'K', 'soil temperature (main level)', datatype_flt)
    grib2_desc = grib2_var(2, 3, 18, DATATYPE_PACK_VAR, GRID_UNSTRUCTURED, GRID_CELL)
    CALL add_var( prog_list, vname_prefix//'t_so_t'//suffix, p_prog_lnd%t_so_t,  &
         & GRID_UNSTRUCTURED_CELL, ZA_DEPTH_BELOW_LAND_P1, cf_desc, grib2_desc,  &
         & ldims=(/nproma,nlev_soil+1,kblks,ntiles_total/),                      &
         & lcontainer=.TRUE., lrestart=.FALSE., loutput=.FALSE., lopenacc=.TRUE. ) 
    __acc_attach(p_prog_lnd%t_so_t)

    ! fill the separate variables belonging to the container t_so
    !
    ALLOCATE(p_prog_lnd%t_so_ptr(ntiles_total))
    DO jsfc = 1,ntiles_total
      NULLIFY(p_prog_lnd%t_so_ptr(jsfc)%p_2d, p_prog_lnd%t_so_ptr(jsfc)%p_3d)
      WRITE(csfc,'(i2)') jsfc  
      CALL add_ref( prog_list, vname_prefix//'t_so_t'//suffix,               &
           & vname_prefix//'t_so_t_'//TRIM(ADJUSTL(csfc))//suffix,           &
           & p_prog_lnd%t_so_ptr(jsfc)%p_3d,                                 &
           & GRID_UNSTRUCTURED_CELL, ZA_DEPTH_BELOW_LAND_P1,                 &
           & t_cf_var('t_so_t_'//csfc, '', '', datatype_flt),              &
           & grib2_var(2, 3, 18, ibits, GRID_UNSTRUCTURED, GRID_CELL),       &
           & ref_idx=jsfc,                                                   &
           & ldims=(/nproma,nlev_soil+1,kblks/),                             &
           & var_class=CLASS_TILE_LAND,                                      &
           & tlev_source=TLEV_NNOW_RCF,                                      & ! for output take field from nnow_rcf slice
           & in_group=groups("land_tile_vars","dwd_fg_sfc_vars_t") )
    ENDDO



   ! & p_prog_lnd%w_so_t(nproma,nlev_soil,nblks_c,ntiles_total)
    cf_desc     = t_cf_var('w_so_t', 'm H20', 'total water content (ice + liquid water)', &
         &                datatype_flt)

    new_cf_desc = t_cf_var('w_so_t', 'kg/m**2', 'total water content (ice + liquid water)', datatype_flt)
    grib2_desc  = grib2_var(2, 3, 20, ibits, GRID_UNSTRUCTURED, GRID_CELL)
    CALL add_var( prog_list, vname_prefix//'w_so_t'//suffix, p_prog_lnd%w_so_t,  &
         & GRID_UNSTRUCTURED_CELL, ZA_DEPTH_BELOW_LAND, cf_desc, grib2_desc,     &
         & ldims=(/nproma,nlev_soil,kblks,ntiles_total/),                        &
         & lcontainer=.TRUE., lrestart=.FALSE., loutput=.FALSE., lopenacc=.TRUE. ) 
    __acc_attach(p_prog_lnd%w_so_t)

    ! fill the separate variables belonging to the container w_so
    ALLOCATE(p_prog_lnd%w_so_ptr(ntiles_total))
    DO jsfc = 1,ntiles_total
      NULLIFY(p_prog_lnd%w_so_ptr(jsfc)%p_2d, p_prog_lnd%w_so_ptr(jsfc)%p_3d)
      WRITE(csfc,'(i2)') jsfc  
      CALL add_ref( prog_list, vname_prefix//'w_so_t'//suffix,               &
           & vname_prefix//'w_so_t_'//TRIM(ADJUSTL(csfc))//suffix,           &
           & p_prog_lnd%w_so_ptr(jsfc)%p_3d,                                 &
           & GRID_UNSTRUCTURED_CELL, ZA_DEPTH_BELOW_LAND,                    &
           & t_cf_var('w_so_t_'//csfc, '', '', datatype_flt),              &
           & grib2_var(2, 3, 20, ibits, GRID_UNSTRUCTURED, GRID_CELL),       &
           & ref_idx=jsfc,                                                   &
           & ldims=(/nproma,nlev_soil,kblks/),                               &
           & var_class=CLASS_TILE_LAND,                                      &
           & tlev_source=TLEV_NNOW_RCF,                                      & ! for output take field from nnow_rcf slice
           & hor_interp=create_hor_interp_metadata(hor_intp_type=HINTP_TYPE_LONLAT_NNB ), & 
           & in_group=groups("land_tile_vars","dwd_fg_sfc_vars_t"),          &
           & post_op=post_op(POST_OP_SCALE, arg1=1000._wp, new_cf=new_cf_desc) )
    ENDDO



    ! & p_prog_lnd%w_so_ice_t(nproma,nlev_soil,nblks_c,ntiles_total)
    cf_desc     = t_cf_var('w_so_ice_t', 'm H20', 'ice content', datatype_flt)
    new_cf_desc = t_cf_var('w_so_ice_t', 'kg/m**2', 'ice content', datatype_flt)
    grib2_desc = grib2_var(2, 3, 22, ibits, GRID_UNSTRUCTURED, GRID_CELL)
    CALL add_var( prog_list, vname_prefix//'w_so_ice_t'//suffix,                 &
         & p_prog_lnd%w_so_ice_t, GRID_UNSTRUCTURED_CELL, ZA_DEPTH_BELOW_LAND,   &
         & cf_desc, grib2_desc, ldims=(/nproma,nlev_soil,kblks,ntiles_total/),   &
         & lcontainer=.TRUE., lrestart=.FALSE., loutput=.FALSE., lopenacc=.TRUE. ) 
    __acc_attach(p_prog_lnd%w_so_ice_t)

    ! fill the separate variables belonging to the container w_so_ice
    ALLOCATE(p_prog_lnd%w_so_ice_ptr(ntiles_total))
    DO jsfc = 1,ntiles_total
      NULLIFY(p_prog_lnd%w_so_ice_ptr(jsfc)%p_2d, p_prog_lnd%w_so_ice_ptr(jsfc)%p_3d)
      WRITE(csfc,'(i2)') jsfc  
      CALL add_ref( prog_list, vname_prefix//'w_so_ice_t'//suffix,           &
           & vname_prefix//'w_so_ice_t_'//TRIM(ADJUSTL(csfc))//suffix,       &
           & p_prog_lnd%w_so_ice_ptr(jsfc)%p_3d,                             &
           & GRID_UNSTRUCTURED_CELL, ZA_DEPTH_BELOW_LAND,                    &
           & t_cf_var('w_so_ice_t_'//csfc, '', '', datatype_flt),          &
           & grib2_var(2, 3, 22, ibits, GRID_UNSTRUCTURED, GRID_CELL),       &
           & ref_idx=jsfc,                                                   &
           & ldims=(/nproma,nlev_soil,kblks/),                               &
           & var_class=CLASS_TILE_LAND,                                      &
           & hor_interp=create_hor_interp_metadata(hor_intp_type=HINTP_TYPE_LONLAT_NNB ), &
           & tlev_source=TLEV_NNOW_RCF,                                      & ! for output take field from nnow_rcf slice
           & in_group=groups("land_tile_vars","dwd_fg_sfc_vars_t"),          &
           & post_op=post_op(POST_OP_SCALE, arg1=1000._wp, new_cf=new_cf_desc) )
    ENDDO




    ! & p_prog_lnd%t_snow_t(nproma,nblks_c,ntiles_total)
    cf_desc    = t_cf_var('t_snow_t', 'K', 'temperature of the snow-surface', &
         &                datatype_flt)
    grib2_desc = grib2_var(0, 0, 18, ibits, GRID_UNSTRUCTURED, GRID_CELL)
    CALL add_var( prog_list, vname_prefix//'t_snow_t'//suffix, p_prog_lnd%t_snow_t,&
         & GRID_UNSTRUCTURED_CELL, ZA_SURFACE,  cf_desc, grib2_desc,               &
         & ldims=shape3d_subs, lcontainer=.TRUE., lrestart=.FALSE., loutput=.FALSE., &
         & lopenacc=.TRUE. ) 
    __acc_attach(p_prog_lnd%t_snow_t)

    ! fill the separate variables belonging to the container t_snow
    ALLOCATE(p_prog_lnd%t_snow_ptr(ntiles_total))
    DO jsfc = 1,ntiles_total
      NULLIFY(p_prog_lnd%t_snow_ptr(jsfc)%p_2d, p_prog_lnd%t_snow_ptr(jsfc)%p_3d)
      WRITE(csfc,'(i2)') jsfc  
      CALL add_ref( prog_list, vname_prefix//'t_snow_t'//suffix,             &
             & vname_prefix//'t_snow_t_'//TRIM(ADJUSTL(csfc))//suffix,       &
             & p_prog_lnd%t_snow_ptr(jsfc)%p_2d,                             &
             & GRID_UNSTRUCTURED_CELL, ZA_SURFACE,                           &
             & t_cf_var('t_snow_t_'//csfc, '', '', datatype_flt),          &
             & grib2_var(0, 0, 18, ibits, GRID_UNSTRUCTURED, GRID_CELL),     &
             & ref_idx=jsfc,                                                 &
             & ldims=shape2d,                                                &
             & var_class=CLASS_TILE_LAND,                                    &
             & tlev_source=TLEV_NNOW_RCF,                                    & ! for output take field from nnow_rcf slice
             & in_group=groups("land_tile_vars","dwd_fg_sfc_vars_t") )
    ENDDO


    ! & p_prog_lnd%w_snow_t(nproma,nblks_c,ntiles_total)
    cf_desc     = t_cf_var('w_snow_t', 'm H2O', 'water equivalent of snow', datatype_flt)
    new_cf_desc = t_cf_var('w_snow_t', 'kg m-2', 'water equivalent of snow', datatype_flt)
    grib2_desc = grib2_var(0, 1, 60, ibits, GRID_UNSTRUCTURED, GRID_CELL)
    CALL add_var( prog_list, vname_prefix//'w_snow_t'//suffix, p_prog_lnd%w_snow_t,&
         & GRID_UNSTRUCTURED_CELL, ZA_SURFACE,  cf_desc, grib2_desc,               &
         & ldims=shape3d_subs, lcontainer=.TRUE., lrestart=.FALSE., loutput=.FALSE.,&
         & lopenacc=.TRUE.)
    __acc_attach(p_prog_lnd%w_snow_t)

    ! fill the separate variables belonging to the container w_snow
    ALLOCATE(p_prog_lnd%w_snow_ptr(ntiles_total))
    DO jsfc = 1,ntiles_total
      NULLIFY(p_prog_lnd%w_snow_ptr(jsfc)%p_2d, p_prog_lnd%w_snow_ptr(jsfc)%p_3d)
      WRITE(csfc,'(i2)') jsfc  
      CALL add_ref( prog_list, vname_prefix//'w_snow_t'//suffix,           &
           & vname_prefix//'w_snow_t_'//TRIM(ADJUSTL(csfc))//suffix,       &
           & p_prog_lnd%w_snow_ptr(jsfc)%p_2d,                             &
           & GRID_UNSTRUCTURED_CELL, ZA_SURFACE,                           &
           & t_cf_var('w_snow_t_'//csfc, '', '', datatype_flt),          &
           & grib2_var(0, 1, 60, ibits, GRID_UNSTRUCTURED, GRID_CELL),     &
           & ref_idx=jsfc,                                                 &
           & ldims=shape2d,                                                &
           & var_class=CLASS_TILE_LAND,                                    &
           & tlev_source=TLEV_NNOW_RCF,                                    & ! for output take field from nnow_rcf slice
           & in_group=groups("land_tile_vars","dwd_fg_sfc_vars_t"),        &
           & post_op=post_op(POST_OP_SCALE, arg1=1000._wp, new_cf=new_cf_desc) )
    ENDDO


    ! & p_prog_lnd%rho_snow_t(nproma,nblks_c,ntiles_total)
    cf_desc    = t_cf_var('rho_snow_t', 'kg/m**3', 'snow density', datatype_flt)
    grib2_desc = grib2_var(0, 1, 61, ibits, GRID_UNSTRUCTURED, GRID_CELL)
    CALL add_var( prog_list, vname_prefix//'rho_snow_t'//suffix, p_prog_lnd%rho_snow_t, &
         & GRID_UNSTRUCTURED_CELL, ZA_SURFACE,  cf_desc, grib2_desc,                    &
         & ldims=shape3d_subs, lcontainer=.TRUE., lrestart=.FALSE., loutput=.FALSE.,    &
         & lopenacc=.TRUE.)
        __acc_attach(p_prog_lnd%rho_snow_t)

    ! fill the separate variables belonging to the container rho_snow
    ALLOCATE(p_prog_lnd%rho_snow_ptr(ntiles_total))
    DO jsfc = 1,ntiles_total
      NULLIFY(p_prog_lnd%rho_snow_ptr(jsfc)%p_2d, p_prog_lnd%rho_snow_ptr(jsfc)%p_3d)
      WRITE(csfc,'(i2)') jsfc 
      CALL add_ref( prog_list, vname_prefix//'rho_snow_t'//suffix,           &
           & vname_prefix//'rho_snow_t_'//TRIM(ADJUSTL(csfc))//suffix,       &
           & p_prog_lnd%rho_snow_ptr(jsfc)%p_2d,                             &
           & GRID_UNSTRUCTURED_CELL, ZA_SURFACE,                             &
           & t_cf_var('rho_snow_t_'//csfc, '', '', datatype_flt),          &
           & grib2_var(0, 1, 61, ibits, GRID_UNSTRUCTURED, GRID_CELL),       &
           & ref_idx=jsfc,                                                   &
           & ldims=shape2d,                                                  &
           & var_class=CLASS_TILE_LAND,                                      &
           & tlev_source=TLEV_NNOW_RCF,                                      & ! for output take field from nnow_rcf slice
           & in_group=groups("land_tile_vars","dwd_fg_sfc_vars_t") )
    END DO


    IF (lmulti_snow .OR. l2lay_rho_snow) THEN

      ! & p_prog_lnd%rho_snow_mult_t(nproma,nlev_snow,nblks_c,ntiles_total)
      cf_desc    = t_cf_var('rho_snow_mult_t', 'kg/m**3', 'snow density', datatype_flt)
      grib2_desc = grib2_var(0, 1, 61, ibits, GRID_UNSTRUCTURED, GRID_CELL)
      CALL add_var( prog_list, vname_prefix//'rho_snow_mult_t'//suffix,              &
           & p_prog_lnd%rho_snow_mult_t, GRID_UNSTRUCTURED_CELL, ZA_SNOW,            &
           & cf_desc, grib2_desc, ldims=shape4d_snow_subs,                           &
           & lcontainer=.TRUE., lrestart=.FALSE., loutput=.FALSE., lopenacc=.TRUE.)
      __acc_attach(p_prog_lnd%rho_snow_mult_t)

      ! fill the separate variables belonging to the container rho_snow_mult
      !
      ALLOCATE(p_prog_lnd%rho_snow_mult_ptr(ntiles_total))
      DO jsfc = 1,ntiles_total
        NULLIFY(p_prog_lnd%rho_snow_mult_ptr(jsfc)%p_2d, p_prog_lnd%rho_snow_mult_ptr(jsfc)%p_3d)
        WRITE(csfc,'(i2)') jsfc 
        CALL add_ref( prog_list, vname_prefix//'rho_snow_mult_t'//suffix,       &
             & vname_prefix//'rho_snow_mult_t_'//TRIM(ADJUSTL(csfc))//suffix,   &
             & p_prog_lnd%rho_snow_mult_ptr(jsfc)%p_3d,                         &
             & GRID_UNSTRUCTURED_CELL, ZA_SNOW,                                 &
             & t_cf_var('rho_snow_mult_t_'//csfc, '', '', datatype_flt),      &
             & grib2_var(0, 1, 61, ibits, GRID_UNSTRUCTURED, GRID_CELL),        &
             & ref_idx=jsfc,                                                    &
             & ldims=(/nproma,nlev_snow,kblks/), lrestart=.TRUE.,               &
             & var_class=CLASS_TILE_LAND,                                       &
             & tlev_source=TLEV_NNOW_RCF,                                       &
             & in_group=groups("land_tile_vars","dwd_fg_sfc_vars_t") ) ! for output take field from nnow_rcf slice 
      ENDDO

    ENDIF

    IF (lmulti_snow) THEN

      ! & p_prog_lnd%t_snow_mult_t(nproma,nlev_snow+1,nblks_c,ntiles_total)
      cf_desc    = t_cf_var('t_snow_mult_t', 'K', 'temperature of the snow-surface', &
           & datatype_flt)
      grib2_desc = grib2_var(0, 0, 18, ibits, GRID_UNSTRUCTURED, GRID_CELL)
      CALL add_var( prog_list, vname_prefix//'t_snow_mult_t'//suffix, p_prog_lnd%t_snow_mult_t, &
       & GRID_UNSTRUCTURED_CELL, ZA_SNOW_HALF, cf_desc, grib2_desc,               &
       & ldims=(/nproma,nlev_snow+1,kblks,ntiles_total/),                         &
       & lcontainer=.TRUE., lrestart=.FALSE., loutput=.FALSE., lopenacc=.TRUE.) 
      __acc_attach(p_prog_lnd%t_snow_mult_t)

      ! fill the separate variables belonging to the container t_snow_mult
      !
      ALLOCATE(p_prog_lnd%t_snow_mult_ptr(ntiles_total))
      DO jsfc = 1,ntiles_total
        NULLIFY(p_prog_lnd%t_snow_mult_ptr(jsfc)%p_2d, p_prog_lnd%t_snow_mult_ptr(jsfc)%p_3d)
        WRITE(csfc,'(i2)') jsfc  
        CALL add_ref( prog_list, vname_prefix//'t_snow_mult_t'//suffix,      &
             & vname_prefix//'t_snow_mult_t_'//TRIM(ADJUSTL(csfc))//suffix,  &
             & p_prog_lnd%t_snow_mult_ptr(jsfc)%p_3d,                        &
             & GRID_UNSTRUCTURED_CELL, ZA_SNOW_HALF,                         &
             & t_cf_var('t_snow_mult_t_'//csfc, '', '', datatype_flt),     &
             & grib2_var(0, 0, 18, ibits, GRID_UNSTRUCTURED, GRID_CELL),     &
             & ref_idx=jsfc,                                                 &
             & ldims=(/nproma,nlev_snow+1,kblks/),                           &
             & var_class=CLASS_TILE_LAND,                                    &
             & lrestart=.TRUE.,                                              &
             & tlev_source=TLEV_NNOW_RCF,                                    &
             & in_group=groups("land_tile_vars","dwd_fg_sfc_vars_t") ) ! for output take field from nnow_rcf slice 
      ENDDO



      ! & p_prog_lnd%wtot_snow_t(nproma,nlev_snow,nblks_c,ntiles_total)
      cf_desc    = t_cf_var('wtot_snow_t', 'm H2O', 'total water content in snow', datatype_flt)
      grib2_desc = grib2_var(0, 1, 60, ibits, GRID_UNSTRUCTURED, GRID_CELL)
      CALL add_var( prog_list, vname_prefix//'wtot_snow_t'//suffix,                &
           & p_prog_lnd%wtot_snow_t, GRID_UNSTRUCTURED_CELL, ZA_SNOW,              &
           & cf_desc, grib2_desc, ldims=shape4d_snow_subs,                         &
           & lcontainer=.TRUE., lrestart=.FALSE., loutput=.FALSE., lopenacc=.TRUE.)
      __acc_attach(p_prog_lnd%wtot_snow_t)

      ! fill the separate variables belonging to the container wtot_snow
      !
      ALLOCATE(p_prog_lnd%wtot_snow_ptr(ntiles_total))
      DO jsfc = 1,ntiles_total
        NULLIFY(p_prog_lnd%wtot_snow_ptr(jsfc)%p_2d, p_prog_lnd%wtot_snow_ptr(jsfc)%p_3d)
        WRITE(csfc,'(i2)') jsfc 
        CALL add_ref( prog_list, vname_prefix//'wtot_snow_t'//suffix,          &
             & vname_prefix//'wtot_snow_t_'//TRIM(ADJUSTL(csfc))//suffix,      &
             & p_prog_lnd%wtot_snow_ptr(jsfc)%p_3d,                            &
             & GRID_UNSTRUCTURED_CELL, ZA_SNOW,                                &
             & t_cf_var('wtot_snow_t_'//csfc, '', '', datatype_flt),           &
             & grib2_var(0, 1, 60, ibits, GRID_UNSTRUCTURED, GRID_CELL),       &
             & ref_idx=jsfc,                                                   &
             & ldims=(/nproma,nlev_snow,kblks/), lrestart=.TRUE.,              &
             & var_class=CLASS_TILE_LAND, tlev_source=TLEV_NNOW_RCF,           &
             & in_group=groups("land_tile_vars","dwd_fg_sfc_vars_t") ) ! for output take field from nnow_rcf slice
      ENDDO



      ! & p_prog_lnd%wliq_snow_t(nproma,nlev_snow,nblks_c,ntiles_total)
      cf_desc    = t_cf_var('wliq_snow_t', 'm H2O', 'liquid water content in snow', datatype_flt)
      grib2_desc = grib2_var(0, 1, 210, ibits, GRID_UNSTRUCTURED, GRID_CELL)
      CALL add_var( prog_list, vname_prefix//'wliq_snow_t'//suffix,                &
           & p_prog_lnd%wliq_snow_t, GRID_UNSTRUCTURED_CELL, ZA_SNOW,              & 
           & cf_desc, grib2_desc, ldims=shape4d_snow_subs,                         &
           & lcontainer=.TRUE., lrestart=.FALSE., loutput=.FALSE., lopenacc=.TRUE.)
      __acc_attach(p_prog_lnd%wliq_snow_t)

      ! fill the separate variables belonging to the container wliq_snow
      !
      ALLOCATE(p_prog_lnd%wliq_snow_ptr(ntiles_total))
      DO jsfc = 1,ntiles_total
        NULLIFY(p_prog_lnd%wliq_snow_ptr(jsfc)%p_2d, p_prog_lnd%wliq_snow_ptr(jsfc)%p_3d)
        WRITE(csfc,'(i2)') jsfc 
        CALL add_ref( prog_list, vname_prefix//'wliq_snow_t'//suffix,          &
             & vname_prefix//'wliq_snow_t_'//TRIM(ADJUSTL(csfc))//suffix,      &
             & p_prog_lnd%wliq_snow_ptr(jsfc)%p_3d,                            &
             & GRID_UNSTRUCTURED_CELL, ZA_SNOW,                                &
             & t_cf_var('wliq_snow_t_'//csfc, '', '', datatype_flt),           &
             & grib2_var(0, 1, 210, ibits, GRID_UNSTRUCTURED, GRID_CELL),      &
             & ref_idx=jsfc,                                                   &
             & ldims=(/nproma,nlev_snow,kblks/), lrestart=.TRUE.,              &
             & var_class=CLASS_TILE_LAND, tlev_source=TLEV_NNOW_RCF,           &
             & in_group=groups("land_tile_vars","dwd_fg_sfc_vars_t") ) ! for output take field from nnow_rcf slice
      ENDDO


      ! & p_prog_lnd%dzh_snow_t(nproma,nlev_snow,nblks_c,ntiles_total)
      cf_desc    = t_cf_var('dzh_snow_t', 'm', 'layer thickness between half levels in snow', &
           &                datatype_flt)
      grib2_desc = grib2_var(0, 1, 11, ibits, GRID_UNSTRUCTURED, GRID_CELL)
      CALL add_var( prog_list, vname_prefix//'dzh_snow_t'//suffix,                 &
           & p_prog_lnd%dzh_snow_t, GRID_UNSTRUCTURED_CELL, ZA_SNOW,               &
           & cf_desc, grib2_desc, ldims=shape4d_snow_subs,                         &
           & lcontainer=.TRUE., lrestart=.FALSE., loutput=.FALSE., lopenacc=.TRUE.)
      __acc_attach(p_prog_lnd%dzh_snow_t)

      ! fill the separate variables belonging to the container dzh_snow
      !
      ALLOCATE(p_prog_lnd%dzh_snow_ptr(ntiles_total))
      DO jsfc = 1,ntiles_total
        NULLIFY(p_prog_lnd%dzh_snow_ptr(jsfc)%p_2d, p_prog_lnd%dzh_snow_ptr(jsfc)%p_3d)
        WRITE(csfc,'(i2)') jsfc  
        CALL add_ref( prog_list, vname_prefix//'dzh_snow_t'//suffix,             &
               & vname_prefix//'dzh_snow_t_'//TRIM(ADJUSTL(csfc))//suffix,       &
               & p_prog_lnd%dzh_snow_ptr(jsfc)%p_3d,                             &
               & GRID_UNSTRUCTURED_CELL, ZA_SNOW,                                &
               & t_cf_var('dzh_snow_t_'//csfc, '', '', datatype_flt),            &
               & grib2_var(0, 1, 11, ibits, GRID_UNSTRUCTURED, GRID_CELL),       &
               & ref_idx=jsfc,                                                   &
               & ldims=(/nproma,nlev_snow,kblks/), lrestart=.TRUE.,              &
               & var_class=CLASS_TILE_LAND, tlev_source=TLEV_NNOW_RCF,           &
               & in_group=groups("land_tile_vars","dwd_fg_sfc_vars_t") ) ! for output take field from nnow_rcf slice
      ENDDO

    ENDIF  ! lmulti_snow

    END IF !inwp_surface > 0

  END SUBROUTINE new_nwp_lnd_prog_list



  !-------------------------------------------------------------------------
  !>
  !! Allocation of components of prognostic lake/seaice state.
  !!
  !! Initialization of components with zero.
  !!
  !! @par Revision History
  !! Initial release by Guenther Zaengl, DWD (2012-08-08)
  !!
  !! Modifications by Dmitrii Mironov, DWD (2016-08-04)
  !! - Prognostic sea-ice albedo is added.
  !!
  SUBROUTINE new_nwp_wtr_prog_list( p_jg, kblks, listname, vname_prefix, &
    &                               prog_list, p_prog_wtr, timelev )

    INTEGER,INTENT(IN) ::  kblks !< dimension sizes
    INTEGER,INTENT(IN) ::  p_jg  !< patch id

    CHARACTER(len=*),INTENT(IN) :: listname, vname_prefix

    TYPE(t_var_list),INTENT(INOUT) :: prog_list
    TYPE(t_wtr_prog),INTENT(INOUT) :: p_prog_wtr

    INTEGER, INTENT(IN) :: timelev

    ! Local variables
    !
    TYPE(t_cf_var)    :: cf_desc, new_cf_desc
    TYPE(t_grib2_var) :: grib2_desc

    INTEGER :: shape2d(2)
    INTEGER :: ibits

    CHARACTER(len=4) :: suffix
    INTEGER          :: datatype_flt

    IF ( lnetcdf_flt64_output ) THEN
      datatype_flt = DATATYPE_FLT64
    ELSE
      datatype_flt = DATATYPE_FLT32
    ENDIF

!-----------------------------------------------------------------------

    ibits = DATATYPE_PACK16 ! "entropy" of horizontal slice

    ! predefined array shapes
    shape2d              = (/nproma, kblks/)

    ! Suffix (mandatory for time level dependent variables)

    suffix = get_timelevel_string(timelev)


    !------------------------------
    ! Ensure that all pointers have a defined association status.
    !------------------------------
    NULLIFY(p_prog_wtr%t_ice, &
    &       p_prog_wtr%h_ice, &
    &       p_prog_wtr%t_snow_si, &
    &       p_prog_wtr%h_snow_si, &
    &       p_prog_wtr%alb_si,    &
    &       p_prog_wtr%t_snow_lk,  &
    &       p_prog_wtr%h_snow_lk,  &
    &       p_prog_wtr%t_mnw_lk,   &
    &       p_prog_wtr%t_wml_lk,   &
    &       p_prog_wtr%h_ml_lk,    &
    &       p_prog_wtr%t_bot_lk,   &
    &       p_prog_wtr%c_t_lk,     &
    &       p_prog_wtr%t_b1_lk,    &
    &       p_prog_wtr%h_b1_lk)


    !
    ! Register a field list and apply default settings
    !
    CALL new_var_list( prog_list, TRIM(listname), patch_id=p_jg )
    CALL default_var_list_settings( prog_list,                 &
                                  & lrestart=.TRUE.  )

    !------------------------------

    ! h_ice-field is also needed by turbdiff irrespective of whether 
    ! the seaice model is used or not.

    !
    ! sea-ice and lake-model
    !
    ! since it is currently not envisaged to have mixed sea-lake gridpoints, t_ice 
    ! is used for both sea- and lake-ice temperatures. This is in accordance with 
    ! the COSMO implementation 
    ! & p_prog_wtr%t_ice(nproma,nblks_c)
    cf_desc    = t_cf_var('t_ice', 'K', 'sea/lake-ice temperature', datatype_flt)
    grib2_desc = grib2_var(10, 2, 8, ibits, GRID_UNSTRUCTURED, GRID_CELL)
    CALL add_var( prog_list, vname_prefix//'t_ice'//suffix, p_prog_wtr%t_ice,  &
         & GRID_UNSTRUCTURED_CELL, ZA_SURFACE, cf_desc, grib2_desc,            &
         & ldims=shape2d, tlev_source=TLEV_NNOW_RCF,                           &
         & in_group=groups("dwd_fg_sfc_vars","mode_dwd_ana_in","mode_iau_fg_in", &
         &                 "mode_iau_old_fg_in","mode_combined_in","mode_cosmo_in", &
         &                 "mode_iniana"), lopenacc=.TRUE. )
    __acc_attach(p_prog_wtr%t_ice)


    ! since it is currently not envisaged to have mixed sea-lake gridpoints, h_ice 
    ! is used for both sea- and lake-ice thickness. This is in accordance with 
    ! the COSMO implementation 
    ! & p_prog_wtr%h_ice(nproma,nblks_c)
    cf_desc    = t_cf_var('h_ice', 'm', 'sea/lake-ice depth', datatype_flt)
    grib2_desc = grib2_var(10, 2, 1, ibits, GRID_UNSTRUCTURED, GRID_CELL)
    CALL add_var( prog_list, vname_prefix//'h_ice'//suffix, p_prog_wtr%h_ice,  &
         & GRID_UNSTRUCTURED_CELL, ZA_SURFACE, cf_desc, grib2_desc,            &
         & ldims=shape2d, tlev_source=TLEV_NNOW_RCF,                           &
         & in_group=groups("dwd_fg_sfc_vars","mode_dwd_ana_in","mode_iau_fg_in", &
         &                 "mode_iau_old_fg_in","mode_combined_in",            &
         &                 "mode_cosmo_in","mode_iniana"),                     &   
         & lopenacc=.TRUE. )   
    __acc_attach(p_prog_wtr%h_ice)


    !
    ! sea-ice model specific
    !

    ! & p_prog_wtr%t_snow_si(nproma,nblks_c)
    cf_desc    = t_cf_var('t_snow_si', 'K', 'temperature of snow on sea ice', datatype_flt)
    grib2_desc = grib2_var(255, 255, 255, ibits, GRID_UNSTRUCTURED, GRID_CELL)
    CALL add_var( prog_list, vname_prefix//'t_snow_si'//suffix, p_prog_wtr%t_snow_si,  &
         & GRID_UNSTRUCTURED_CELL, ZA_SURFACE, cf_desc, grib2_desc, ldims=shape2d,     &
         & tlev_source=TLEV_NNOW_RCF)


    ! & p_prog_wtr%h_snow_si(nproma,nblks_c)
    cf_desc    = t_cf_var('h_snow_si', 'm', 'depth of snow on sea ice', datatype_flt)
    grib2_desc = grib2_var(255, 255, 255, ibits, GRID_UNSTRUCTURED, GRID_CELL)
    CALL add_var( prog_list, vname_prefix//'h_snow_si'//suffix, p_prog_wtr%h_snow_si,  &
         & GRID_UNSTRUCTURED_CELL, ZA_SURFACE, cf_desc, grib2_desc, ldims=shape2d,     &
         & tlev_source=TLEV_NNOW_RCF)

    ! & p_prog_wtr%alb_si(nproma,nblks_c)
    cf_desc     = t_cf_var('sea_ice_albedo', '-', 'sea ice albedo (diffuse)', datatype_flt)
    new_cf_desc = t_cf_var('sea_ice_albedo', '%', 'sea ice albedo (diffuse)', datatype_flt)
    grib2_desc = grib2_var(0, 19, 234, ibits, GRID_UNSTRUCTURED, GRID_CELL)
    CALL add_var( prog_list, vname_prefix//'alb_si'//suffix, p_prog_wtr%alb_si,  &
         & GRID_UNSTRUCTURED_CELL, ZA_SURFACE, cf_desc, grib2_desc,              &
         & ldims=shape2d, tlev_source=TLEV_NNOW_RCF,                             &
         & initval = ALB_SI_MISSVAL,                                             &
         & hor_interp=create_hor_interp_metadata(hor_intp_type=HINTP_TYPE_LONLAT_NNB ), & 
         & in_group=groups("dwd_fg_sfc_vars","mode_dwd_fg_in", "mode_iau_fg_in", &
         &                 "mode_iau_old_fg_in","mode_cosmo_in","mode_iniana"),                &
         & post_op=post_op(POST_OP_SCALE, arg1=100._wp, new_cf=new_cf_desc),     &
         & lopenacc=.TRUE. )   
         __acc_attach(p_prog_wtr%alb_si)   


    !
    !FLAKE
    !

    IF (llake) THEN   ! lake model switched on

      ! p_prog_wtr%t_snow_lk(nproma,nblks_c)
      cf_desc    = t_cf_var('t_snow_lk', 'K', 'temperature of snow on lake ice', datatype_flt)
      grib2_desc = grib2_var(255, 255, 255, ibits, GRID_UNSTRUCTURED, GRID_CELL)
      CALL add_var( prog_list, vname_prefix//'t_snow_lk'//suffix, p_prog_wtr%t_snow_lk,  &
           & GRID_UNSTRUCTURED_CELL, ZA_SURFACE, cf_desc, grib2_desc, ldims=shape2d,     &
           & tlev_source=TLEV_NNOW_RCF, lopenacc=.TRUE. )   
      __acc_attach(p_prog_wtr%t_snow_lk)


      ! p_prog_wtr%h_snow_lk(nproma,nblks_c)
      cf_desc    = t_cf_var('h_snow_lk', 'm', 'depth of snow on lake ice', datatype_flt)
      grib2_desc = grib2_var(255, 255, 255, ibits, GRID_UNSTRUCTURED, GRID_CELL)
      CALL add_var( prog_list, vname_prefix//'h_snow_lk'//suffix, p_prog_wtr%h_snow_lk,  &
           & GRID_UNSTRUCTURED_CELL, ZA_SURFACE, cf_desc, grib2_desc, ldims=shape2d,     &
           & tlev_source=TLEV_NNOW_RCF, lopenacc=.TRUE. )   
      __acc_attach(p_prog_wtr%h_snow_lk)


      ! p_prog_wtr%t_mnw_lk(nproma,nblks_c)
      cf_desc    = t_cf_var('t_mnw_lk', 'K', 'mean temperature of the water column', datatype_flt)
      grib2_desc = grib2_var(1, 2, 1, ibits, GRID_UNSTRUCTURED, GRID_CELL)  &
      &           + t_grib2_int_key("typeOfFirstFixedSurface", 1)
      CALL add_var( prog_list, vname_prefix//'t_mnw_lk'//suffix, p_prog_wtr%t_mnw_lk,                                 &
           & GRID_UNSTRUCTURED_CELL, ZA_LAKE_BOTTOM, cf_desc, grib2_desc, ldims=shape2d, tlev_source=TLEV_NNOW_RCF,   &
           & in_group=groups("dwd_fg_sfc_vars","mode_dwd_fg_in","mode_iau_fg_in","mode_iau_old_fg_in","mode_iniana"), &
           & lopenacc=.TRUE. )   
      __acc_attach(p_prog_wtr%t_mnw_lk)


      ! p_prog_wtr%t_wml_lk(nproma,nblks_c)
      cf_desc    = t_cf_var('t_wml_lk', 'K', 'mixed-layer temperature', datatype_flt)
      grib2_desc = grib2_var(1, 2, 1, ibits, GRID_UNSTRUCTURED, GRID_CELL)  &
        &           + t_grib2_int_key("typeOfFirstFixedSurface", 1)
      CALL add_var( prog_list, vname_prefix//'t_wml_lk'//suffix, p_prog_wtr%t_wml_lk,                                 &
           & GRID_UNSTRUCTURED_CELL, ZA_MIX_LAYER, cf_desc, grib2_desc, ldims=shape2d, tlev_source=TLEV_NNOW_RCF,     &
           & in_group=groups("dwd_fg_sfc_vars","mode_dwd_fg_in","mode_iau_fg_in","mode_iau_old_fg_in","mode_iniana"), &
           & lopenacc=.TRUE. )   
      __acc_attach(p_prog_wtr%t_wml_lk)


      ! p_prog_wtr%h_ml_lk(nproma,nblks_c)
      cf_desc    = t_cf_var('h_ml_lk', 'm', 'mixed-layer thickness', datatype_flt)
      grib2_desc = grib2_var(1, 2, 0, ibits, GRID_UNSTRUCTURED, GRID_CELL)  &
        &           + t_grib2_int_key("typeOfFirstFixedSurface", 1)
      CALL add_var( prog_list, vname_prefix//'h_ml_lk'//suffix, p_prog_wtr%h_ml_lk,                                   &
           & GRID_UNSTRUCTURED_CELL, ZA_MIX_LAYER, cf_desc, grib2_desc, ldims=shape2d, tlev_source=TLEV_NNOW_RCF,     &
           & in_group=groups("dwd_fg_sfc_vars","mode_dwd_fg_in","mode_iau_fg_in","mode_iau_old_fg_in","mode_iniana"), &
           & lopenacc=.TRUE. )   
      __acc_attach(p_prog_wtr%h_ml_lk)


      ! p_prog_wtr%t_bot_lk(nproma,nblks_c)
      cf_desc    = t_cf_var('t_bot_lk', 'K', 'temperature at the water-bottom sediment interface', &
        &          datatype_flt)
      grib2_desc = grib2_var(1, 2, 1, ibits, GRID_UNSTRUCTURED, GRID_CELL)
      CALL add_var( prog_list, vname_prefix//'t_bot_lk'//suffix, p_prog_wtr%t_bot_lk,                                    &
           & GRID_UNSTRUCTURED_CELL, ZA_LAKE_BOTTOM_HALF, cf_desc, grib2_desc, ldims=shape2d, tlev_source=TLEV_NNOW_RCF, &
           & in_group=groups("dwd_fg_sfc_vars","mode_dwd_fg_in","mode_iau_fg_in","mode_iau_old_fg_in","mode_iniana"),    &
           & lopenacc=.TRUE. )   
      __acc_attach(p_prog_wtr%t_bot_lk)


      ! p_prog_wtr%c_t_lk(nproma,nblks_c)
      cf_desc    = t_cf_var('c_t_lk', '-', 'shape factor (temp. profile in lake thermocline)', &
        &          datatype_flt)
      grib2_desc = grib2_var(1, 2, 10, ibits, GRID_UNSTRUCTURED, GRID_CELL)  &
        &           + t_grib2_int_key("typeOfSecondFixedSurface", 162)
      CALL add_var( prog_list, vname_prefix//'c_t_lk'//suffix, p_prog_wtr%c_t_lk,                                     &
           & GRID_UNSTRUCTURED_CELL, ZA_MIX_LAYER, cf_desc, grib2_desc, ldims=shape2d, tlev_source=TLEV_NNOW_RCF,     &
           & in_group=groups("dwd_fg_sfc_vars","mode_dwd_fg_in","mode_iau_fg_in","mode_iau_old_fg_in","mode_iniana"), &
           & lopenacc=.TRUE. )   
      __acc_attach(p_prog_wtr%c_t_lk)


      ! p_prog_wtr%t_b1_lk(nproma,nblks_c)
      cf_desc    = t_cf_var('t_b1_lk', 'K',                                         &
        &          'temperature at the bottom of the upper layer of the sediments', &
        &          datatype_flt)
      grib2_desc = grib2_var(1, 2, 4, ibits, GRID_UNSTRUCTURED, GRID_CELL)
      CALL add_var( prog_list, vname_prefix//'t_b1_lk'//suffix, p_prog_wtr%t_b1_lk, &
           & GRID_UNSTRUCTURED_CELL, ZA_SEDIMENT_BOTTOM_TW_HALF, cf_desc,           &
           & grib2_desc, ldims=shape2d, tlev_source=TLEV_NNOW_RCF, lopenacc=.TRUE. )   
      __acc_attach(p_prog_wtr%t_b1_lk)


      ! p_prog_wtr%h_b1_lk(nproma,nblks_c)
      cf_desc    = t_cf_var('h_b1_lk', 'm',                                         &
        &          'thickness of the upper layer of the sediments', datatype_flt)
      grib2_desc = grib2_var(1, 2, 3, ibits, GRID_UNSTRUCTURED, GRID_CELL)  &
      &           + t_grib2_int_key("typeOfSecondFixedSurface", 165)
      CALL add_var( prog_list, vname_prefix//'h_b1_lk'//suffix, p_prog_wtr%h_b1_lk,      &
           & GRID_UNSTRUCTURED_CELL, ZA_LAKE_BOTTOM, cf_desc, grib2_desc, ldims=shape2d, &
           & tlev_source=TLEV_NNOW_RCF, lopenacc=.TRUE. )   
      __acc_attach(p_prog_wtr%h_b1_lk)

    ENDIF  ! llake

  END SUBROUTINE new_nwp_wtr_prog_list


  !-------------------------------------------------------------------------
  !>
  !! Allocation of components of diagnostic land state.
  !!
  !! Initialization of components with zero.
  !!
  !! @par Revision History
  !! Initial release by , MPI-M (2011-07-01)
  !!
  !!
  SUBROUTINE new_nwp_lnd_diag_list( p_jg, kblks, listname, vname_prefix, &
    &                               diag_list, p_diag_lnd, l_smi)

    INTEGER,INTENT(IN) ::  kblks !< dimension sizes
    INTEGER,INTENT(IN) ::  p_jg !< patch id

    CHARACTER(len=*),INTENT(IN) :: listname, vname_prefix
    CHARACTER(LEN=2)            :: csfc

    TYPE(t_var_list),INTENT(INOUT) :: diag_list
    TYPE(t_lnd_diag),INTENT(INOUT) :: p_diag_lnd
    LOGICAL,         INTENT(IN)    :: l_smi   !< Flag. TRUE if computation 
                                              !< of soil moisture index desired

    ! Local variables
    TYPE(t_cf_var)    :: cf_desc, new_cf_desc
    TYPE(t_grib2_var) :: grib2_desc

    INTEGER :: shape2d(2), shape3d_subs(3), shape3d_subsw(3)
    INTEGER :: jsfc          !< tile counter
    INTEGER :: ibits
    INTEGER :: DATATYPE_PACK_VAR  !< variable packing accuracy for some fields
    INTEGER :: datatype_flt

    IF ( lnetcdf_flt64_output ) THEN
      datatype_flt = DATATYPE_FLT64
    ELSE
      datatype_flt = DATATYPE_FLT32
    ENDIF

!--------------------------------------------------------------

    ibits = DATATYPE_PACK16 ! packing accuracy of horizontal slice

    IF (gribout_config(p_jg)%lgribout_24bit) THEN  ! analysis
      ! higher accuracy for some accuracy-sensitive variables
      DATATYPE_PACK_VAR = DATATYPE_PACK24
    ELSE
      ! standard accuracy for all variables
      DATATYPE_PACK_VAR = DATATYPE_PACK16
    ENDIF

    ! predefined array shapes
    shape2d       = (/nproma, kblks            /)
    shape3d_subs  = (/nproma, kblks, ntiles_total /)
    shape3d_subsw = (/nproma, kblks, ntiles_total+ntiles_water /)


    !------------------------------
    ! Ensure that all pointers have a defined association status.
    !------------------------------
    NULLIFY(p_diag_lnd%qv_s, &
    &       p_diag_lnd%t_s, &
    &       p_diag_lnd%t_sk, &
    &       p_diag_lnd%t_seasfc, &
    &       p_diag_lnd%w_i, &
    &       p_diag_lnd%w_p, &
    &       p_diag_lnd%w_s, &
    &       p_diag_lnd%t_so, &
    &       p_diag_lnd%w_so, &
    &       p_diag_lnd%w_so_ice, &
    &       p_diag_lnd%smi, &
    &       p_diag_lnd%runoff_s, &
    &       p_diag_lnd%runoff_g, &
    &       p_diag_lnd%fr_seaice, &
    &       p_diag_lnd%qv_s_t, &
    &       p_diag_lnd%runoff_s_t, &
    &       p_diag_lnd%runoff_g_t, &
    &       p_diag_lnd%rstom, &
    &       p_diag_lnd%rstom_t, &
    &       p_diag_lnd%t_snow, &
    &       p_diag_lnd%rho_snow, &
    &       p_diag_lnd%w_snow, &
    &       p_diag_lnd%h_snow, &
    &       p_diag_lnd%h_snow_t, &
    &       p_diag_lnd%freshsnow, &
    &       p_diag_lnd%freshsnow_t, &
    &       p_diag_lnd%snowfrac, &
    &       p_diag_lnd%snowfrac_t, &
    &       p_diag_lnd%snowfrac_lc_t, &
    &       p_diag_lnd%snowfrac_lcu_t, &
    &       p_diag_lnd%hsnow_max, &
    &       p_diag_lnd%snow_age, &
    &       p_diag_lnd%t_snow_mult, &
    &       p_diag_lnd%rho_snow_mult, &
    &       p_diag_lnd%wliq_snow, &
    &       p_diag_lnd%wtot_snow, &
    &       p_diag_lnd%dzh_snow)


    !
    ! Register a field list and apply default settings
    !
    CALL new_var_list( diag_list, TRIM(listname), patch_id=p_jg )
    CALL default_var_list_settings( diag_list,                 &
                                  & lrestart=.TRUE.  )

    !------------------------------

    ! & p_diag_lnd%qv_s(nproma,nblks_c)
    cf_desc    = t_cf_var('qv_s', 'kg kg-1', 'specific humidity at the surface', datatype_flt)
    grib2_desc = grib2_var(0, 1, 0, ibits, GRID_UNSTRUCTURED, GRID_CELL)  &
      ! Quick hack: shortName.def should be revised, instead
      &           + t_grib2_int_key("scaleFactorOfFirstFixedSurface", 0)
    CALL add_var( diag_list, vname_prefix//'qv_s', p_diag_lnd%qv_s,          &
           & GRID_UNSTRUCTURED_CELL, ZA_SURFACE, cf_desc, grib2_desc,        &
           & ldims=shape2d,                                                  &
           & initval=0.001_wp,                                               &
           & in_group=groups("land_vars","dwd_fg_sfc_vars","mode_dwd_fg_in", &
           &                 "mode_iau_fg_in","mode_iau_old_fg_in",          &
           &                 "mode_combined_in","mode_cosmo_in",             &
           &                 "mode_iniana"), lopenacc=.TRUE. )      
    __acc_attach(p_diag_lnd%qv_s)


    ! & p_diag_lnd%fr_seaice(nproma,nblks_c)
    cf_desc    = t_cf_var('fr_seaice', '1', 'fraction of sea ice', datatype_flt)
    grib2_desc = grib2_var(10, 2, 0, ibits, GRID_UNSTRUCTURED, GRID_CELL)
    CALL add_var( diag_list, vname_prefix//'fr_seaice', p_diag_lnd%fr_seaice,  &
           & GRID_UNSTRUCTURED_CELL, ZA_SURFACE, cf_desc, grib2_desc,          &
           & ldims=shape2d, lrestart=.TRUE., loutput=.TRUE.,                   &
           & initval=0._wp,                                                    &
           & in_group=groups("dwd_fg_sfc_vars","mode_dwd_ana_in","mode_iau_ana_in",&
           &                 "mode_iau_old_ana_in","mode_combined_in",         &
           &                 "mode_iniana"), lopenacc=.TRUE. )      
    __acc_attach(p_diag_lnd%fr_seaice)



    ! & p_diag_lnd%qv_s_t(nproma,nblks_c,ntiles_total+ntiles_water)
    cf_desc    = t_cf_var('qv_s_t', 'kg kg-1', 'specific humidity at the surface', datatype_flt)
    grib2_desc = grib2_var(0, 1, 0, ibits, GRID_UNSTRUCTURED, GRID_CELL)
    CALL add_var( diag_list, vname_prefix//'qv_s_t', p_diag_lnd%qv_s_t,        &
           & GRID_UNSTRUCTURED_CELL, ZA_SURFACE, cf_desc, grib2_desc,          &
           & ldims=shape3d_subsw, lcontainer=.TRUE., lrestart=.FALSE.,         &
           & loutput=.FALSE.,                                                  &
           & initval=0.001_wp, lopenacc=.TRUE. )
    __acc_attach(p_diag_lnd%qv_s_t)

    ! fill the separate variables belonging to the container qv_s_t
    ALLOCATE(p_diag_lnd%qv_st_ptr(ntiles_total+ntiles_water))
    DO jsfc = 1,ntiles_total+ntiles_water
      NULLIFY(p_diag_lnd%qv_st_ptr(jsfc)%p_2d, p_diag_lnd%qv_st_ptr(jsfc)%p_3d)
      WRITE(csfc,'(i2)') jsfc 
      CALL add_ref( diag_list, vname_prefix//'qv_s_t',                       &
             & vname_prefix//'qv_s_t_'//ADJUSTL(TRIM(csfc)),                 &
             & p_diag_lnd%qv_st_ptr(jsfc)%p_2d,                              &
             & GRID_UNSTRUCTURED_CELL, ZA_SURFACE,                           &
             & t_cf_var('qv_s_t_'//csfc, '', '', datatype_flt),            &
             & grib2_var(0, 1, 0, ibits, GRID_UNSTRUCTURED, GRID_CELL),      &
             & ref_idx=jsfc,                                                 &
             & ldims=shape2d,                                                &
             & var_class=CLASS_TILE,                                         &
             & in_group=groups("land_tile_vars","dwd_fg_sfc_vars_t") )
    ENDDO

    IF ( atm_phy_nwp_config(p_jg)%inwp_surface > 0) THEN

    ! & p_diag_lnd%t_s(nproma,nblks_c)
    cf_desc    = t_cf_var('t_s', 'K', 'weighted temperature of ground surface', datatype_flt)
    grib2_desc = grib2_var(2, 3, 18, ibits, GRID_UNSTRUCTURED, GRID_CELL)
    CALL add_var( diag_list, vname_prefix//'t_s', p_diag_lnd%t_s,                &
         & GRID_UNSTRUCTURED_CELL, ZA_SURFACE, cf_desc, grib2_desc,              &
         & ldims=shape2d, lrestart=.FALSE., loutput=.TRUE. )


    ! & p_diag_lnd%t_sk(nproma,nblks_c)
    cf_desc    = t_cf_var('t_sk', 'K', 'skin temperature', datatype_flt)
    grib2_desc = grib2_var(0, 0, 17, ibits, GRID_UNSTRUCTURED, GRID_CELL)
    CALL add_var( diag_list, vname_prefix//'t_sk', p_diag_lnd%t_sk,                &
         & GRID_UNSTRUCTURED_CELL, ZA_SURFACE, cf_desc, grib2_desc,                &
         & ldims=shape2d, lrestart=.FALSE., loutput=.TRUE., in_group=              &
         & groups("dwd_fg_sfc_vars", "mode_iau_fg_in", "mode_dwd_fg_in")           )


    ! & p_diag_lnd%t_seasfc(nproma,nblks_c)
    cf_desc    = t_cf_var('t_seasfc', 'K', 'sea surface temperature', datatype_flt)
    grib2_desc = grib2_var(10, 3, 0, ibits, GRID_UNSTRUCTURED, GRID_CELL)
    CALL add_var( diag_list, vname_prefix//'t_seasfc', p_diag_lnd%t_seasfc,      &
         & GRID_UNSTRUCTURED_CELL, ZA_SURFACE, cf_desc, grib2_desc,              &
         & ldims=shape2d, lrestart=.TRUE., loutput=.TRUE.,                       &
         & lmiss=.TRUE., missval=0.0_wp,                                         &
         & hor_interp=create_hor_interp_metadata(hor_intp_type=HINTP_TYPE_LONLAT_NNB ), & 
         & in_group=groups("dwd_fg_sfc_vars","mode_dwd_ana_in",                  &
         &                 "mode_iau_ana_in","mode_iau_old_ana_in") )


    ! & p_diag_lnd%w_i(nproma,nblks_c)
    cf_desc     = t_cf_var('w_i', 'm H2O', 'weighted water content of interception water', &
         &                datatype_flt)
    new_cf_desc = t_cf_var('w_i', 'kg m-2', 'weighted water content of interception water', &
         &                datatype_flt)
    grib2_desc = grib2_var(2, 0, 13, ibits, GRID_UNSTRUCTURED, GRID_CELL)
    CALL add_var( diag_list, vname_prefix//'w_i', p_diag_lnd%w_i,                &
         & GRID_UNSTRUCTURED_CELL, ZA_SURFACE, cf_desc, grib2_desc,              &
         & ldims=shape2d, lrestart=.FALSE., loutput=.TRUE.,                      &
         & in_group=groups("land_vars","dwd_fg_sfc_vars","mode_dwd_fg_in",       &
         &                 "mode_iau_fg_in","mode_iau_old_fg_in","mode_combined_in", &
         &                 "mode_cosmo_in","mode_iniana"),                       &
         & post_op=post_op(POST_OP_SCALE, arg1=1000._wp, new_cf=new_cf_desc) )


    IF (itype_interception == 2) THEN

      ! & p_diag_lnd%w_p(nproma,nblks_c)
      cf_desc     = t_cf_var('w_p', 'm H2O', 'water content of pond interception water', &
           &                datatype_flt)
      new_cf_desc = t_cf_var('w_p', 'kg m-2', 'water content of pond interception water', &
           &                datatype_flt)
      grib2_desc = grib2_var(255, 255, 255, ibits, GRID_UNSTRUCTURED, GRID_CELL)
      CALL add_var( diag_list, vname_prefix//'w_p', p_diag_lnd%w_p,                &
           & GRID_UNSTRUCTURED_CELL, ZA_SURFACE, cf_desc,  grib2_desc,             &
           & ldims=shape2d, lrestart=.FALSE., loutput=.TRUE.,                      &
           & in_group=groups("land_vars"),                                         &
           & post_op=post_op(POST_OP_SCALE, arg1=1000._wp, new_cf=new_cf_desc) )

      ! & p_diag_lnd%w_s(nproma,nblks_c)
      cf_desc     = t_cf_var('w_s', 'm H2O', 'water content of interception snow', &
           &                datatype_flt)
      new_cf_desc = t_cf_var('w_s', 'kg m-2', 'water content of interception snow', &
           &                datatype_flt)
      grib2_desc = grib2_var(255, 255, 255, ibits, GRID_UNSTRUCTURED, GRID_CELL)
      CALL add_var( diag_list, vname_prefix//'w_s', p_diag_lnd%w_s,                &
           & GRID_UNSTRUCTURED_CELL, ZA_SURFACE, cf_desc, grib2_desc,              &
           & ldims=shape2d, lrestart=.FALSE., loutput=.TRUE.,                      &
           & in_group=groups("land_vars"),                                         &
           & post_op=post_op(POST_OP_SCALE, arg1=1000._wp, new_cf=new_cf_desc) )

    END IF  ! itype_interception == 2

    IF (itype_snowevap == 3) THEN
      ! maximum snow depth reached within current snow-cover period
      cf_desc    = t_cf_var('hsnow_max', 'm', 'maximum snow depth', datatype_flt)
      grib2_desc = grib2_var(0, 1, 235, DATATYPE_PACK_VAR, GRID_UNSTRUCTURED, GRID_CELL)
      CALL add_var( diag_list, 'hsnow_max', p_diag_lnd%hsnow_max,                &
             & GRID_UNSTRUCTURED_CELL, ZA_SURFACE, cf_desc, grib2_desc,          &
             & ldims=shape2d, lrestart=.TRUE.,                                   &
             & in_group=groups("dwd_fg_sfc_vars","mode_iau_fg_in",               &
             &                 "mode_dwd_fg_in","mode_iniana"),                  &
             & lopenacc=.TRUE.)
      __acc_attach(p_diag_lnd%hsnow_max)

      ! duration of current snow-cover peiod
      cf_desc    = t_cf_var('snow_age', 'd', 'duration of snow cover', datatype_flt)
      grib2_desc = grib2_var(0, 1, 17, ibits, GRID_UNSTRUCTURED, GRID_CELL)
      CALL add_var( diag_list, 'snow_age', p_diag_lnd%snow_age,                  &
             & GRID_UNSTRUCTURED_CELL, ZA_SURFACE, cf_desc, grib2_desc,          &
             & ldims=shape2d, lrestart=.TRUE.,                                   &
             & in_group=groups("dwd_fg_sfc_vars","mode_iau_fg_in",               &
             &                 "mode_dwd_fg_in","mode_iniana"),                  &
             & lopenacc=.TRUE.)
      __acc_attach(p_diag_lnd%snow_age)

    ENDIF

    ! & p_diag_lnd%t_so(nproma,nlev_soil+1,nblks_c)
    cf_desc    = t_cf_var('t_so', 'K', 'weighted soil temperature (main level)', &
         &                datatype_flt)
    grib2_desc = grib2_var(2, 3, 18, ibits, GRID_UNSTRUCTURED, GRID_CELL)
    CALL add_var( diag_list, vname_prefix//'t_so', p_diag_lnd%t_so,              &
         & GRID_UNSTRUCTURED_CELL, ZA_DEPTH_BELOW_LAND_P1, cf_desc, grib2_desc,  &
         & ldims=(/nproma,nlev_soil+1,kblks/),                                   &
         & lrestart=.FALSE., loutput=.TRUE.,                                     &
         & in_group=groups("land_vars","dwd_fg_sfc_vars",                        &
         &                 "mode_dwd_fg_in","mode_iau_fg_in","mode_iau_old_fg_in",&
         &                 "mode_dwd_ana_in","mode_iau_ana_in",                  &
         &                 "mode_iau_old_ana_in","mode_combined_in",             &
         &                 "mode_cosmo_in","mode_iniana") )


    ! & p_diag_lnd%w_so(nproma,nlev_soil,nblks_c)
    cf_desc     = t_cf_var('w_so', 'm H20', 'total water content (ice + liquid water)', datatype_flt)
    new_cf_desc = t_cf_var('w_so', 'kg m-2', 'total water content (ice + liquid water)', datatype_flt)
    grib2_desc  = grib2_var(2, 3, 20, ibits, GRID_UNSTRUCTURED, GRID_CELL)
    CALL add_var( diag_list, vname_prefix//'w_so', p_diag_lnd%w_so,              &
         & GRID_UNSTRUCTURED_CELL, ZA_DEPTH_BELOW_LAND, cf_desc, grib2_desc,     &
         & ldims=(/nproma,nlev_soil,kblks/),                                     &
         & lrestart=.FALSE., loutput=.TRUE.,                                     &
         & in_group=groups("land_vars","dwd_fg_sfc_vars","mode_dwd_ana_in",      &
         &                 "mode_iau_fg_in","mode_iau_old_fg_in","mode_iau_ana_in", &
         &                 "mode_iau_old_ana_in","mode_combined_in",             &
         &                 "mode_cosmo_in"),                                     &
         & hor_interp=create_hor_interp_metadata(hor_intp_type=HINTP_TYPE_LONLAT_NNB ),&
         & post_op=post_op(POST_OP_SCALE, arg1=1000._wp, new_cf=new_cf_desc) )

    ! & p_diag_lnd%w_so_ice(nproma,nlev_soil,nblks_c)
    cf_desc      = t_cf_var('w_so_ice', 'm H20',   'ice content', datatype_flt)
    new_cf_desc  = t_cf_var('w_so_ice', 'kg m-2', 'ice content', datatype_flt)
    grib2_desc   = grib2_var(2, 3, 22, ibits, GRID_UNSTRUCTURED, GRID_CELL)      
    CALL add_var( diag_list, vname_prefix//'w_so_ice',                           &
         & p_diag_lnd%w_so_ice, GRID_UNSTRUCTURED_CELL, ZA_DEPTH_BELOW_LAND,     &
         & cf_desc, grib2_desc, ldims=(/nproma,nlev_soil,kblks/),                &
         & lrestart=.FALSE., loutput=.TRUE.,                                     &
         & in_group=groups("land_vars","dwd_fg_sfc_vars","mode_dwd_fg_in",       &
         &                 "mode_iau_fg_in","mode_iau_old_fg_in","mode_iniana"),&
         & hor_interp=create_hor_interp_metadata(hor_intp_type=HINTP_TYPE_LONLAT_NNB ),&
         & post_op=post_op(POST_OP_SCALE, arg1=1000._wp, new_cf=new_cf_desc) )

    IF (l_smi) THEN
      ! & p_diag_lnd%smi(nproma,nlev_soil,nblks_c)
      cf_desc      = t_cf_var('smi', '--',   'soil moisture index', datatype_flt)
      grib2_desc   = grib2_var(2, 3, 200, ibits, GRID_UNSTRUCTURED, GRID_CELL)      
      CALL add_var( diag_list, vname_prefix//'smi',                                &
           & p_diag_lnd%smi, GRID_UNSTRUCTURED_CELL, ZA_DEPTH_BELOW_LAND,          &
           & cf_desc, grib2_desc, ldims=(/nproma,nlev_soil,kblks/),                &
           & lrestart=.FALSE., loutput=.TRUE.,                                     &
           & in_group=groups(groups_smi),                                      &
           & hor_interp=create_hor_interp_metadata(hor_intp_type=HINTP_TYPE_LONLAT_NNB ), &
           & l_pp_scheduler_task=TASK_COMPUTE_SMI )
    ENDIF  ! l_smi


    ! & p_diag_lnd%runoff_s(nproma,nblks_c)
    cf_desc    = t_cf_var('runoff_s', 'kg m-2', &
         &                'weighted surface water runoff', datatype_flt)
    grib2_desc = grib2_var(2, 0, 5, ibits, GRID_UNSTRUCTURED, GRID_CELL)
    CALL add_var( diag_list, vname_prefix//'runoff_s', p_diag_lnd%runoff_s,        &
           & GRID_UNSTRUCTURED_CELL, ZA_DEPTH_RUNOFF_S, cf_desc, grib2_desc,       &
           & ldims=shape2d, lrestart=.FALSE., loutput=.TRUE.,                      &
           & isteptype=TSTEP_ACCUM,                                                &
           & hor_interp=create_hor_interp_metadata(                                &
           &    hor_intp_type=HINTP_TYPE_LONLAT_BCTR,                              &
           &    fallback_type=HINTP_TYPE_LONLAT_NNB),                                &
           & initval=0._wp, resetval=0._wp,                              &
           & action_list=actions(new_action(ACTION_RESET,runoff_interval(p_jg))) )


    ! & p_diag_lnd%runoff_g(nproma,nblks_c)
    cf_desc    = t_cf_var('runoff_g', 'kg m-2', &
         &                'weighted soil water runoff', datatype_flt)
    grib2_desc = grib2_var(2, 0, 5, ibits, GRID_UNSTRUCTURED, GRID_CELL)
    CALL add_var( diag_list, vname_prefix//'runoff_g', p_diag_lnd%runoff_g,        &
           & GRID_UNSTRUCTURED_CELL, ZA_DEPTH_RUNOFF_G, cf_desc, grib2_desc,       &
           & ldims=shape2d, lrestart=.FALSE., loutput=.TRUE.,                      &
           & isteptype=TSTEP_ACCUM,                                                &
           & hor_interp=create_hor_interp_metadata(                                &
           &    hor_intp_type=HINTP_TYPE_LONLAT_BCTR,                              &
           &    fallback_type=HINTP_TYPE_LONLAT_NNB),                              &
           & initval=0._wp, resetval=0._wp,                              &
           & action_list=actions(new_action(ACTION_RESET,runoff_interval(p_jg))) )


    ! & p_diag_lnd%runoff_s_inst_t(nproma,nblks_c,ntiles_total)
    cf_desc    = t_cf_var('runoff_s_inst_t', 'kg m-2', &
         &                'surface water runoff; instantaneous value', datatype_flt)
    grib2_desc = grib2_var(2, 0, 5, ibits, GRID_UNSTRUCTURED, GRID_CELL)
    CALL add_var( diag_list, vname_prefix//'runoff_s_inst_t', p_diag_lnd%runoff_s_inst_t,  &
           & GRID_UNSTRUCTURED_CELL, ZA_DEPTH_RUNOFF_S, cf_desc, grib2_desc,       &
           & ldims=shape3d_subs, lcontainer=.TRUE., lrestart=.FALSE., loutput=.FALSE.,     &
           & lopenacc=.TRUE.)
    __acc_attach(p_diag_lnd%runoff_s_inst_t)

    ! & p_diag_lnd%runoff_s_t(nproma,nblks_c,ntiles_total)
    cf_desc    = t_cf_var('runoff_s_t', 'kg m-2', &
         &                'surface water runoff', datatype_flt)
    grib2_desc = grib2_var(2, 0, 5, ibits, GRID_UNSTRUCTURED, GRID_CELL)
    CALL add_var( diag_list, vname_prefix//'runoff_s_t', p_diag_lnd%runoff_s_t,    &
           & GRID_UNSTRUCTURED_CELL, ZA_DEPTH_RUNOFF_S, cf_desc, grib2_desc,       &
           & ldims=shape3d_subs, lcontainer=.TRUE., lrestart=.FALSE., loutput=.FALSE., &
           & initval=0._wp, resetval=0._wp,                              &
           & action_list=actions(new_action(ACTION_RESET,runoff_interval(p_jg))), &
           & lopenacc=.TRUE.)

    ! fill the separate variables belonging to the container runoff_s
    ALLOCATE(p_diag_lnd%runoff_s_ptr(ntiles_total))
    DO jsfc = 1,ntiles_total
      NULLIFY(p_diag_lnd%runoff_s_ptr(jsfc)%p_2d, p_diag_lnd%runoff_s_ptr(jsfc)%p_3d)
      WRITE(csfc,'(i2)') jsfc 
      CALL add_ref( diag_list, vname_prefix//'runoff_s_t',                       &
               & vname_prefix//'runoff_s_t_'//ADJUSTL(TRIM(csfc)),               &
               & p_diag_lnd%runoff_s_ptr(jsfc)%p_2d,                             &
               & GRID_UNSTRUCTURED_CELL, ZA_DEPTH_RUNOFF_S,                      &
               & t_cf_var('runoff_s_t_'//csfc, '', '', datatype_flt),            &
               & grib2_var(2, 0, 5, ibits, GRID_UNSTRUCTURED, GRID_CELL),        &
               & ref_idx=jsfc,                                                   &
               & ldims=shape2d,                                                  &
!               & isteptype=TSTEP_ACCUM,                                          &
               & var_class=CLASS_TILE_LAND )
    END DO


    ! & p_diag_lnd%runoff_g_inst_t(nproma,nblks_c,ntiles_total)
    cf_desc    = t_cf_var('runoff_g_inst_t', 'kg m-2', &
         &                'soil water runoff; instantaneous value', datatype_flt)
    grib2_desc = grib2_var(2, 0, 5, ibits, GRID_UNSTRUCTURED, GRID_CELL)
    CALL add_var( diag_list, vname_prefix//'runoff_g_inst_t', p_diag_lnd%runoff_g_inst_t,    &
           & GRID_UNSTRUCTURED_CELL, ZA_DEPTH_RUNOFF_G, cf_desc, grib2_desc,       &
           & ldims=shape3d_subs, lcontainer=.TRUE., lrestart=.FALSE., loutput=.FALSE.,       &
           & lopenacc=.TRUE.)
    __acc_attach(p_diag_lnd%runoff_g_inst_t) 

    ! & p_diag_lnd%runoff_g_t(nproma,nblks_c,ntiles_total)
    cf_desc    = t_cf_var('runoff_g_t', 'kg m-2', &
         &                'soil water runoff', datatype_flt)
    grib2_desc = grib2_var(2, 0, 5, ibits, GRID_UNSTRUCTURED, GRID_CELL)
    CALL add_var( diag_list, vname_prefix//'runoff_g_t', p_diag_lnd%runoff_g_t,    &
           & GRID_UNSTRUCTURED_CELL, ZA_DEPTH_RUNOFF_G, cf_desc, grib2_desc,       &
           & ldims=shape3d_subs, lcontainer=.TRUE., lrestart=.FALSE., loutput=.FALSE., &
           & initval=0._wp, resetval=0._wp,                              &
           & action_list=actions(new_action(ACTION_RESET,runoff_interval(p_jg))), &
           & lopenacc=.TRUE.)
    __acc_attach(p_diag_lnd%runoff_g_t)

    ! fill the separate variables belonging to the container runoff_g
    ALLOCATE(p_diag_lnd%runoff_g_ptr(ntiles_total))
    DO jsfc = 1,ntiles_total
      NULLIFY(p_diag_lnd%runoff_g_ptr(jsfc)%p_2d, p_diag_lnd%runoff_g_ptr(jsfc)%p_3d)
      WRITE(csfc,'(i2)') jsfc 
      CALL add_ref( diag_list, vname_prefix//'runoff_g_t',                       &
               & vname_prefix//'runoff_g_t_'//ADJUSTL(TRIM(csfc)),               &
               & p_diag_lnd%runoff_g_ptr(jsfc)%p_2d,                             &
               & GRID_UNSTRUCTURED_CELL, ZA_DEPTH_RUNOFF_G,                      &
               & t_cf_var('runoff_g_t_'//csfc, '', '', datatype_flt),            &
               & grib2_var(2, 0, 5, ibits, GRID_UNSTRUCTURED, GRID_CELL),        &
               & ref_idx=jsfc,                                                   &
               & ldims=shape2d,                                                  &
!               & isteptype=TSTEP_ACCUM,                                          &
               & var_class=CLASS_TILE_LAND )
    END DO



    ! & p_diag_lnd%rstom(nproma,nblks_c)
    cf_desc    = t_cf_var('rstom', 's m-1','stomatal resistance', datatype_flt)
    grib2_desc = grib2_var(2, 0, 195, ibits, GRID_UNSTRUCTURED, GRID_CELL)
    CALL add_var( diag_list, vname_prefix//'rstom', p_diag_lnd%rstom,             &
           & GRID_UNSTRUCTURED_CELL, ZA_SURFACE, cf_desc, grib2_desc,             &
           & ldims=shape2d, lrestart=.FALSE.,                                     &
           & loutput=.TRUE. )


    ! & p_diag_lnd%rstom_t(nproma,nblks_c,ntiles_total)
    cf_desc    = t_cf_var('rstom_t', 's m-1','tile based stomatal resistance', &
      &          datatype_flt)
    grib2_desc = grib2_var(2, 0, 195, ibits, GRID_UNSTRUCTURED, GRID_CELL)
    CALL add_var( diag_list, vname_prefix//'rstom_t', p_diag_lnd%rstom_t,    &
           & GRID_UNSTRUCTURED_CELL, ZA_SURFACE, cf_desc, grib2_desc,        &
           & ldims=shape3d_subs, lcontainer=.TRUE., lrestart=.FALSE.,        &
           & loutput=.FALSE., lopenacc=.TRUE.)
    __acc_attach(p_diag_lnd%rstom_t) 

    IF (itype_trvg == 3) THEN ! extended plant evaporation scheme
      ! & p_diag_lnd%plantevap(nproma,nblks_c)
      cf_desc    = t_cf_var('plantevap', 'kg m-2', &
         &       'function of time-integrated plant evaporation', datatype_flt)
      grib2_desc = grib2_var(2, 0, 198, ibits, GRID_UNSTRUCTURED, GRID_CELL)
      CALL add_var( diag_list, vname_prefix//'plantevap', p_diag_lnd%plantevap,   &
           & GRID_UNSTRUCTURED_CELL, ZA_SURFACE, cf_desc, grib2_desc,             &
           & ldims=shape2d,in_group=groups("dwd_fg_sfc_vars", "mode_iau_fg_in",   &
           & "mode_dwd_fg_in","mode_iniana"), lrestart=.FALSE., loutput=.TRUE. )

      ! & p_diag_lnd%plantevap_t(nproma,nblks_c,ntiles_total)
      cf_desc    = t_cf_var('plantevap_t', 'kg m-2', &
         &       'function of time-integrated plant evaporation', datatype_flt)
      grib2_desc = grib2_var(2, 0, 198, ibits, GRID_UNSTRUCTURED, GRID_CELL)
      CALL add_var( diag_list, vname_prefix//'plantevap_t', p_diag_lnd%plantevap_t,  &
           & GRID_UNSTRUCTURED_CELL, ZA_SURFACE, cf_desc, grib2_desc,                &
           & ldims=shape3d_subs, lcontainer=.TRUE., lrestart=.FALSE., loutput=.FALSE.,&
           & lopenacc=.TRUE.)
      __acc_attach(p_diag_lnd%plantevap_t)

      ! fill the separate variables belonging to the container plantevap
      ALLOCATE(p_diag_lnd%plantevap_ptr(ntiles_total))
      DO jsfc = 1,ntiles_total
        NULLIFY(p_diag_lnd%plantevap_ptr(jsfc)%p_2d, p_diag_lnd%plantevap_ptr(jsfc)%p_3d)
        WRITE(csfc,'(i2)') jsfc 
        CALL add_ref( diag_list, vname_prefix//'plantevap_t',                    &
               & vname_prefix//'plantevap_t_'//ADJUSTL(TRIM(csfc)),              &
               & p_diag_lnd%plantevap_ptr(jsfc)%p_2d,                            &
               & GRID_UNSTRUCTURED_CELL, ZA_SURFACE,                             &
               & t_cf_var('plantevap_t_'//csfc, '', '', datatype_flt),           &
               & grib2_var(2, 0, 198, ibits, GRID_UNSTRUCTURED, GRID_CELL),      &
               & ref_idx=jsfc,                                                   &
               & ldims=shape2d,                                                  &
               & var_class=CLASS_TILE_LAND,in_group=groups("land_tile_vars",     &
               & "dwd_fg_sfc_vars_t") )
      END DO
    ENDIF

    ! & p_diag_lnd%t_snow(nproma,nblks_c)
    cf_desc    = t_cf_var('t_snow', 'K', 'weighted temperature of the snow-surface', &
         &                datatype_flt)
    grib2_desc = grib2_var(0, 0, 18, DATATYPE_PACK_VAR, GRID_UNSTRUCTURED, GRID_CELL)
    CALL add_var( diag_list, vname_prefix//'t_snow', p_diag_lnd%t_snow,        &
         & GRID_UNSTRUCTURED_CELL, ZA_SURFACE,  cf_desc, grib2_desc,           &
         & ldims=shape2d, lrestart=.FALSE., loutput=.TRUE.,                    &
         & in_group=groups("land_vars", "snow_vars","dwd_fg_sfc_vars",         &
         &                 "mode_dwd_ana_in","mode_iau_fg_in",                 &
         &                 "mode_iau_old_fg_in","mode_combined_in",            &
         &                 "mode_cosmo_in","mode_iniana") )


    ! & p_diag_lnd%w_snow(nproma,nblks_c)
    cf_desc     = t_cf_var('w_snow', 'm H2O',   'weighted water eqivalent of snow', datatype_flt)
    new_cf_desc = t_cf_var('w_snow', 'kg m-2', 'weighted water equivalent of snow', datatype_flt)
    grib2_desc  = grib2_var(0, 1, 60, DATATYPE_PACK_VAR, GRID_UNSTRUCTURED, GRID_CELL)
    CALL add_var( diag_list, vname_prefix//'w_snow', p_diag_lnd%w_snow,        &
         & GRID_UNSTRUCTURED_CELL, ZA_SURFACE,  cf_desc, grib2_desc,           &
         & ldims=shape2d, lrestart=.FALSE., loutput=.TRUE.,                    &
         & in_group=groups("land_vars","dwd_fg_sfc_vars","mode_dwd_fg_in",     &
         &                 "mode_iau_old_ana_in",                              &
         &                 "mode_combined_in","mode_cosmo_in","mode_iniana"),  &
         & post_op=post_op(POST_OP_SCALE, arg1=1000._wp, new_cf=new_cf_desc) )


    ! & p_diag_lnd%rho_snow(nproma,nblks_c)
    cf_desc    = t_cf_var('rho_snow', 'kg m-3', 'weighted snow density', datatype_flt)
    grib2_desc = grib2_var(0, 1, 61, DATATYPE_PACK_VAR, GRID_UNSTRUCTURED, GRID_CELL)
    CALL add_var( diag_list, vname_prefix//'rho_snow', p_diag_lnd%rho_snow,      &
         & GRID_UNSTRUCTURED_CELL, ZA_SURFACE,  cf_desc, grib2_desc,             &
         & ldims=shape2d, lrestart=.FALSE., loutput=.TRUE.,                      &
         & in_group=groups("land_vars", "snow_vars","dwd_fg_sfc_vars",           &
         &                 "mode_dwd_fg_in","mode_iau_fg_in",                    &
         &                 "mode_iau_old_ana_in","mode_combined_in",             &
         &                 "mode_cosmo_in","mode_iniana") )


    ! & p_diag_lnd%h_snow(nproma,nblks_c)
    cf_desc    = t_cf_var('h_snow', 'm', 'weighted snow depth', datatype_flt)
    grib2_desc = grib2_var(0, 1, 11, DATATYPE_PACK_VAR, GRID_UNSTRUCTURED, GRID_CELL)
    CALL add_var( diag_list, vname_prefix//'h_snow', p_diag_lnd%h_snow,        &
           & GRID_UNSTRUCTURED_CELL, ZA_SURFACE, cf_desc, grib2_desc,          &
           & ldims=shape2d, lrestart=.FALSE., loutput=.TRUE.,                  &
           & in_group=groups("dwd_fg_sfc_vars","mode_dwd_ana_in","mode_iau_fg_in", &
           &                 "mode_iau_ana_in","mode_iau_old_ana_in",              &
           &                 "mode_combined_in","mode_iniana"),                    &
           &                 lopenacc=.TRUE.)
    __acc_attach(p_diag_lnd%h_snow)

    ! & p_diag_lnd%h_snow_t(nproma,nblks_c,ntiles_total)
    cf_desc    = t_cf_var('h_snow_t', 'm', 'snow height', datatype_flt)
    grib2_desc = grib2_var(0, 1, 11, DATATYPE_PACK_VAR, GRID_UNSTRUCTURED, GRID_CELL)
    CALL add_var( diag_list, vname_prefix//'h_snow_t', p_diag_lnd%h_snow_t,    &
           & GRID_UNSTRUCTURED_CELL, ZA_SURFACE, cf_desc, grib2_desc,          &
           & ldims=shape3d_subs, lcontainer=.TRUE., lrestart=.FALSE., loutput=.FALSE.,&
           & lopenacc=.TRUE.)
    __acc_attach(p_diag_lnd%h_snow_t)

    ! fill the separate variables belonging to the container h_snow
    ALLOCATE(p_diag_lnd%h_snow_ptr(ntiles_total))
      DO jsfc = 1,ntiles_total
        NULLIFY(p_diag_lnd%h_snow_ptr(jsfc)%p_2d, p_diag_lnd%h_snow_ptr(jsfc)%p_3d)
        WRITE(csfc,'(i2)') jsfc 
        CALL add_ref( diag_list, vname_prefix//'h_snow_t',                     &
               & vname_prefix//'h_snow_t_'//ADJUSTL(TRIM(csfc)),               &
               & p_diag_lnd%h_snow_ptr(jsfc)%p_2d,                             &
               & GRID_UNSTRUCTURED_CELL, ZA_SURFACE,                           &
               & t_cf_var('h_snow_t_'//csfc, '', '', datatype_flt),          &
               & grib2_var(0, 1, 11, ibits, GRID_UNSTRUCTURED, GRID_CELL),     &
               & ref_idx=jsfc,                                                 &
               & ldims=shape2d,                                                &
               & var_class=CLASS_TILE_LAND,                                    &
               & in_group=groups("land_tile_vars","dwd_fg_sfc_vars_t") )
      ENDDO


    ! & p_diag_lnd%freshsnow(nproma,nblks_c)
    cf_desc    = t_cf_var('freshsnow', '1', &
           & 'weighted indicator for age of snow in top of snow layer', datatype_flt)
    grib2_desc = grib2_var(0, 1, 203, ibits, GRID_UNSTRUCTURED, GRID_CELL)
    CALL add_var( diag_list, vname_prefix//'freshsnow', p_diag_lnd%freshsnow,     &
           & GRID_UNSTRUCTURED_CELL, ZA_SURFACE, cf_desc, grib2_desc,             &
           & ldims=shape2d, lrestart=.FALSE., loutput=.TRUE.,                     &
           & in_group=groups("dwd_fg_sfc_vars","mode_dwd_ana_in","mode_iau_fg_in",&
           &                 "mode_iau_ana_in","mode_iau_old_ana_in",             &
           &                 "mode_combined_in","mode_cosmo_in","mode_iniana") )


    ! & p_diag_lnd%freshsnow_t(nproma,nblks_c,ntiles_total)
    cf_desc    = t_cf_var('freshsnow_t', '1', &
         &                'indicator for age of snow in top of snow layer', datatype_flt)
    grib2_desc = grib2_var(0, 1, 203, ibits, GRID_UNSTRUCTURED, GRID_CELL)
    CALL add_var( diag_list, vname_prefix//'freshsnow_t', p_diag_lnd%freshsnow_t, &
           & GRID_UNSTRUCTURED_CELL, ZA_SURFACE, cf_desc, grib2_desc,             &
           & ldims=shape3d_subs, lcontainer=.TRUE., lrestart=.FALSE., loutput=.FALSE.,&
           & lopenacc=.TRUE.)
    __acc_attach(p_diag_lnd%freshsnow_t)

    ! fill the separate variables belonging to the container freshsnow
    ALLOCATE(p_diag_lnd%freshsnow_ptr(ntiles_total))
    DO jsfc = 1,ntiles_total
      NULLIFY(p_diag_lnd%freshsnow_ptr(jsfc)%p_2d, p_diag_lnd%freshsnow_ptr(jsfc)%p_3d)
      WRITE(csfc,'(i2)') jsfc 
      CALL add_ref( diag_list, vname_prefix//'freshsnow_t',                   &
               & vname_prefix//'freshsnow_t_'//ADJUSTL(TRIM(csfc)),           &
               & p_diag_lnd%freshsnow_ptr(jsfc)%p_2d,                         &
               & GRID_UNSTRUCTURED_CELL, ZA_SURFACE,                          &
               & t_cf_var('freshsnow_t_'//csfc, '', '', datatype_flt),      &
               & grib2_var(0, 1, 203, ibits, GRID_UNSTRUCTURED, GRID_CELL),   &
               & ref_idx=jsfc,                                                &
               & ldims=shape2d,                                               &
               & var_class=CLASS_TILE_LAND,                                   &
               & in_group=groups("dwd_fg_sfc_vars_t") )
    END DO


    ! & p_diag_lnd%snowfrac(nproma,nblks_c)
    cf_desc    = t_cf_var('snowfrac', '1' , 'snow-cover fraction', datatype_flt)
    new_cf_desc= t_cf_var('snowfrac', '% ', 'snow-cover fraction', DATATYPE_FLT32)
    grib2_desc = grib2_var(255, 255, 255, ibits, GRID_UNSTRUCTURED, GRID_CELL)
    CALL add_var( diag_list, vname_prefix//'snowfrac', p_diag_lnd%snowfrac,       &
           & GRID_UNSTRUCTURED_CELL, ZA_SURFACE, cf_desc, grib2_desc,             &
           & ldims=shape2d, lrestart=.FALSE., loutput=.TRUE.,                     &
           & in_group=groups("land_vars"),                                        &
           & post_op=post_op(POST_OP_SCALE, arg1=100._wp, new_cf=new_cf_desc) )


    ! & p_diag_lnd%snowfrac_lc(nproma,nblks_c)
    cf_desc    = t_cf_var('snowfrac_lc', '1 ', 'snow-cover fraction', DATATYPE_FLT32)
    new_cf_desc= t_cf_var('snowfrac_lc', '% ', 'snow-cover fraction', DATATYPE_FLT32)
    grib2_desc = grib2_var(0, 1, 42, ibits, GRID_UNSTRUCTURED, GRID_CELL)
    CALL add_var( diag_list, vname_prefix//'snowfrac_lc', p_diag_lnd%snowfrac_lc, &
           & GRID_UNSTRUCTURED_CELL, ZA_SURFACE, cf_desc, grib2_desc,             &
           & ldims=shape2d, lrestart=.FALSE., loutput=.TRUE.,                     &
           & in_group=groups("land_vars","dwd_fg_sfc_vars","mode_iau_fg_in"),     &
           & post_op=post_op(POST_OP_SCALE, arg1=100._wp, new_cf=new_cf_desc) )


    ! local snow-cover referring to a tile; zero on snow-free tiles, one (except for very low snow depths) on snow-tile
    !
    ! & p_diag_lnd%snowfrac_t(nproma,nblks_c,ntiles_total)
    cf_desc    = t_cf_var('snowfrac_t', '1 ', 'local tile-based snow-cover fraction', datatype_flt)
    new_cf_desc= t_cf_var('snowfrac_t', '% ', 'local tile-based snow-cover fraction', DATATYPE_FLT32)
    grib2_desc = grib2_var(255, 255, 255, ibits, GRID_UNSTRUCTURED, GRID_CELL)
    CALL add_var( diag_list, vname_prefix//'snowfrac_t', p_diag_lnd%snowfrac_t, &
           & GRID_UNSTRUCTURED_CELL, ZA_SURFACE, cf_desc, grib2_desc,           &
           & ldims=shape3d_subs, lcontainer=.TRUE., lrestart=.FALSE., loutput=.FALSE., &
           & lopenacc=.TRUE. )
    __acc_attach(p_diag_lnd%snowfrac_t)

    ! fill the separate variables belonging to the container snowfrac
    ALLOCATE(p_diag_lnd%snowfrac_ptr(ntiles_total))
    DO jsfc = 1,ntiles_total
      NULLIFY(p_diag_lnd%snowfrac_ptr(jsfc)%p_2d, p_diag_lnd%snowfrac_ptr(jsfc)%p_3d)
      WRITE(csfc,'(i2)') jsfc 
      CALL add_ref( diag_list, vname_prefix//'snowfrac_t',                     &
               & vname_prefix//'snowfrac_t_'//ADJUSTL(TRIM(csfc)),             &
               & p_diag_lnd%snowfrac_ptr(jsfc)%p_2d,                           &
               & GRID_UNSTRUCTURED_CELL, ZA_SURFACE,                           &
               & t_cf_var('snowfrac_t_'//csfc, '', '', datatype_flt),        &
               & grib2_var(255, 255, 255, ibits, GRID_UNSTRUCTURED, GRID_CELL),&
               & ref_idx=jsfc,                                                 &
               & ldims=shape2d,                                                &
               & var_class=CLASS_TILE_LAND,                                    &
               & in_group=groups("land_tile_vars"),                            &
               & post_op=post_op(POST_OP_SCALE, arg1=100._wp, new_cf=new_cf_desc) )
    END DO


    ! snow-cover fraction referring to a landuse tile of a grid point; has the same value on a snow tile
    ! and the corresponding snow-free tile
    !
    ! & p_diag_lnd%snowfrac_lc_t(nproma,nblks_c,ntiles_total)
    cf_desc    = t_cf_var('snowfrac_lc_t', '1 ', 'tile-based snow-cover fraction', datatype_flt)
    new_cf_desc= t_cf_var('snowfrac_lc_t', '% ', 'tile-based snow-cover fraction', DATATYPE_FLT32)
    grib2_desc = grib2_var(0, 1, 42, ibits, GRID_UNSTRUCTURED, GRID_CELL)
    CALL add_var( diag_list, vname_prefix//'snowfrac_lc_t', p_diag_lnd%snowfrac_lc_t, &
           & GRID_UNSTRUCTURED_CELL, ZA_SURFACE, cf_desc, grib2_desc,            &
           & ldims=shape3d_subs, lcontainer=.TRUE., lrestart=.FALSE., loutput=.FALSE., &
           & lopenacc=.TRUE. )
    __acc_attach(p_diag_lnd%snowfrac_lc_t)

    ! fill the separate variables belonging to the container snowfrac
    ALLOCATE(p_diag_lnd%snowfrac_lc_ptr(ntiles_total))
    DO jsfc = 1,ntiles_total
      NULLIFY(p_diag_lnd%snowfrac_lc_ptr(jsfc)%p_2d, p_diag_lnd%snowfrac_lc_ptr(jsfc)%p_3d)
      WRITE(csfc,'(i2)') jsfc 
      CALL add_ref( diag_list, vname_prefix//'snowfrac_lc_t',                  &
               & vname_prefix//'snowfrac_lc_t_'//ADJUSTL(TRIM(csfc)),          &
               & p_diag_lnd%snowfrac_lc_ptr(jsfc)%p_2d,                        &
               & GRID_UNSTRUCTURED_CELL, ZA_SURFACE,                           &
               & t_cf_var('snowfrac_lc_t_'//csfc, '', '', datatype_flt),     &
               & grib2_var(0, 1, 42, ibits, GRID_UNSTRUCTURED, GRID_CELL),     &
               & ref_idx=jsfc,                                                 &
               & ldims=shape2d,                                                &
               & var_class=CLASS_TILE_LAND,                                    &
               & in_group=groups("land_tile_vars", "dwd_fg_sfc_vars_t"),       &
               & post_op=post_op(POST_OP_SCALE, arg1=100._wp, new_cf=new_cf_desc) )
    END DO


    ! same as snowfrac_lc_t if no melting occurs on a given grid point; in the case of melting snow,
    ! this quantity carries the unmodifed snow-cover fraction diagnosed from the snow depth, whereas
    ! snowfrac_lc_t carries an artificially reduced snow-cover fraction
    !
    ! & p_diag_lnd%snowfrac_lcu_t(nproma,nblks_c,ntiles_total)
    cf_desc    = t_cf_var('snowfrac_lcu_t', '1 ', 'tile-based snow-cover fraction', datatype_flt)
    grib2_desc = grib2_var(255, 255, 255, ibits, GRID_UNSTRUCTURED, GRID_CELL)
    CALL add_var( diag_list, vname_prefix//'snowfrac_lcu_t', p_diag_lnd%snowfrac_lcu_t, &
           & GRID_UNSTRUCTURED_CELL, ZA_SURFACE, cf_desc, grib2_desc,            &
           & ldims=shape3d_subs, lcontainer=.TRUE., lrestart=.FALSE., loutput=.FALSE.,  &
           & lopenacc=.TRUE.)
    __acc_attach(p_diag_lnd%snowfrac_lcu_t)

    ! fill the separate variables belonging to the container snowfrac
    ALLOCATE(p_diag_lnd%snowfrac_lcu_ptr(ntiles_total))
    DO jsfc = 1,ntiles_total
      NULLIFY(p_diag_lnd%snowfrac_lcu_ptr(jsfc)%p_2d, p_diag_lnd%snowfrac_lcu_ptr(jsfc)%p_3d)
      WRITE(csfc,'(i2)') jsfc 
      CALL add_ref( diag_list, vname_prefix//'snowfrac_lcu_t',                 &
               & vname_prefix//'snowfrac_lcu_t_'//ADJUSTL(TRIM(csfc)),         &
               & p_diag_lnd%snowfrac_lc_ptr(jsfc)%p_2d,                        &
               & GRID_UNSTRUCTURED_CELL, ZA_SURFACE,                           &
               & t_cf_var('snowfrac_lcu_t_'//csfc, '', '', datatype_flt),      &
               & grib2_var(255, 255, 255, ibits, GRID_UNSTRUCTURED, GRID_CELL),&
               & ref_idx=jsfc,                                                 &
               & ldims=shape2d, lrestart=.TRUE.,                               &
               & var_class=CLASS_TILE_LAND )
    END DO


    IF (lmulti_snow .OR. l2lay_rho_snow) THEN

      ! & p_diag_lnd%rho_snow_mult(nproma,nlev_snow,nblks_c)
      cf_desc    = t_cf_var('rho_snow_mult', 'kg m-3', 'weighted snow density', datatype_flt)
      grib2_desc = grib2_var(0, 1, 61, DATATYPE_PACK_VAR, GRID_UNSTRUCTURED, GRID_CELL)
      CALL add_var( diag_list, vname_prefix//'rho_snow_mult',                      &
           & p_diag_lnd%rho_snow_mult, GRID_UNSTRUCTURED_CELL, ZA_SNOW,            &
           & cf_desc, grib2_desc, ldims=(/nproma, nlev_snow, kblks/),              &
           & lrestart=.FALSE., loutput=.TRUE.,                                     &
           & in_group=groups("dwd_fg_sfc_vars","mode_dwd_fg_in","mode_iau_fg_in",  &
           &                 "mode_iau_old_fg_in","multisnow_vars"))

    ENDIF

    IF (lmulti_snow) THEN

      ! & p_diag_lnd%t_snow_mult(nproma,nlev_snow+1,nblks_c)
      cf_desc    = t_cf_var('t_snow_mult', 'K', 'weighted temperature of the snow', datatype_flt)
      grib2_desc = grib2_var(0, 0, 18, DATATYPE_PACK_VAR, GRID_UNSTRUCTURED, GRID_CELL)
      CALL add_var( diag_list, vname_prefix//'t_snow_mult', p_diag_lnd%t_snow_mult, &
       & GRID_UNSTRUCTURED_CELL, ZA_SNOW_HALF, cf_desc, grib2_desc,                 &
       & ldims=(/nproma,nlev_snow+1,kblks/),                                        &
       & lrestart=.FALSE., loutput=.TRUE.,                                          &
       & in_group=groups("dwd_fg_sfc_vars","mode_dwd_fg_in","mode_iau_fg_in",       &
       &                 "mode_iau_old_fg_in","multisnow_vars") )


      ! & p_diag_lnd%wliq_snow(nproma,nlev_snow,nblks_c)
      cf_desc    = t_cf_var('wliq_snow', 'm H2O', 'weighted liquid water content in snow', &
        &                   datatype_flt)
      new_cf_desc= t_cf_var('wliq_snow', 'kg m-2', 'weighted liquid water content in snow', &
        &                   datatype_flt)
      grib2_desc = grib2_var(0, 1, 210, ibits, GRID_UNSTRUCTURED, GRID_CELL)
      CALL add_var( diag_list, vname_prefix//'wliq_snow',                          &
           & p_diag_lnd%wliq_snow, GRID_UNSTRUCTURED_CELL, ZA_SNOW,                & 
           & cf_desc, grib2_desc, ldims=(/nproma, nlev_snow, kblks/),              &
           & lrestart=.FALSE., loutput=.TRUE.,                                     &
           & post_op=post_op(POST_OP_SCALE, arg1=1000._wp, new_cf=new_cf_desc),    &
           & in_group=groups("dwd_fg_sfc_vars","mode_dwd_fg_in","mode_iau_fg_in",  &
           &                 "mode_iau_old_fg_in","multisnow_vars", "snow_vars") )


      ! & p_diag_lnd%wtot_snow(nproma,nlev_snow,nblks_c)
      cf_desc    = t_cf_var('wtot_snow', 'm H2O', 'weighted total water content in snow', &
           &                datatype_flt)
      new_cf_desc= t_cf_var('wtot_snow', 'kg m-2', 'weighted total water content in snow', &
        &                   datatype_flt)
      grib2_desc = grib2_var(0, 1, 60, DATATYPE_PACK_VAR, GRID_UNSTRUCTURED, GRID_CELL)
      CALL add_var( diag_list, vname_prefix//'wtot_snow',                          &
           & p_diag_lnd%wtot_snow, GRID_UNSTRUCTURED_CELL, ZA_SNOW,                &
           & cf_desc, grib2_desc, ldims=(/nproma, nlev_snow, kblks/),              &
           & lrestart=.FALSE., loutput=.TRUE.,                                     &
           & post_op=post_op(POST_OP_SCALE, arg1=1000._wp, new_cf=new_cf_desc),    & 
           & in_group=groups("dwd_fg_sfc_vars","mode_dwd_fg_in","mode_iau_fg_in",  &
           &                 "mode_iau_old_fg_in","multisnow_vars","snow_vars") )


      ! & p_diag_lnd%dzh_snow(nproma,nlev_snow,nblks_c)
      cf_desc    = t_cf_var('dzh_snow', 'm', &
           &                'weighted layer thickness between half levels in snow', &
           &                datatype_flt)
      grib2_desc = grib2_var(0, 1, 11, DATATYPE_PACK_VAR, GRID_UNSTRUCTURED, GRID_CELL)
      CALL add_var( diag_list, vname_prefix//'dzh_snow',                           &
           & p_diag_lnd%dzh_snow, GRID_UNSTRUCTURED_CELL, ZA_SNOW,                 &
           & cf_desc, grib2_desc, ldims=(/nproma, nlev_snow, kblks/),              &
           & lrestart=.FALSE., loutput=.TRUE.,                                     &
           & in_group=groups("dwd_fg_sfc_vars","mode_dwd_fg_in","mode_iau_fg_in",  &
           &                 "mode_iau_old_fg_in","multisnow_vars","snow_vars"))

    ENDIF  ! lmulti_snow

    ENDIF  ! inwp_surface > 0

    

  END SUBROUTINE  new_nwp_lnd_diag_list


END MODULE mo_nwp_lnd_state
<|MERGE_RESOLUTION|>--- conflicted
+++ resolved
@@ -62,12 +62,7 @@
     &                                lmulti_snow, ntiles_water, lseaice, llake, &
     &                                itype_interception, l2lay_rho_snow, itype_trvg, &
     &                                itype_snowevap, groups_smi, zml_soil
-<<<<<<< HEAD
-  USE mo_extpar_config,        ONLY: itype_vegetation_cycle
   USE mo_io_config,            ONLY: lnetcdf_flt64_output, runoff_interval
-=======
-  USE mo_io_config,            ONLY: lnetcdf_flt64_output
->>>>>>> e452d356
   USE mo_gribout_config,       ONLY: gribout_config
   USE mo_linked_list,          ONLY: t_var_list
   USE mo_var_list,             ONLY: default_var_list_settings,  &
