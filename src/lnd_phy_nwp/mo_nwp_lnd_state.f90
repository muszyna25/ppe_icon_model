#if (defined (__GNUC__) || defined(__SUNPRO_F95) || defined(__SX__))
#define HAVE_F95
#endif
!>
!!  !MODULE:  mo_nwp_phy_state\\
!!
!! Description:  Contains the data structures
!!  to store the physical model state and other auxiliary variables
!!  in order to run the NWP land physics.
!!  Constructors and destructors for these data structures as well as
!!  initialization of fields are also defined here.
!!  This module should be an analogon to 'mo_hydro_state.f90'

!!  TODO/To think about:
!     - should physics be called before or after dynamics?
!     - allocate fluxes at edges instead at the centers?
!     - horizontal/vertical tracer flux (reconstruct q'v_n' into q'u' and q'v') ?
!     - provide the "virt_inc" with meaning
!     - where to provide the lat/lon info for radiation?
!     - how to implement the echam-modules - rewriting them or "capsulate"?
!     - revision of fields if there are needed or tp be replaced
!     - fill the physics tendency construction/destruction subroutine
!     - later implement already calculated icon gradients for echam physics
!     - think about variables for flexible time steps
!!
!! @author Kristina Froehlich, DWD
!! @author Marco Giorgetta, MPI-M
!!
!!
!! @par Revision History
!! Initial  by Kristina Froehlich (2010-11-09)
!! Modification by Daniel Reinert, DWD (2012-04-03)
!! - encapsulated type definitions (mo_nwp_lnd_types)
!!
!! @par Copyright and License
!!
!! This code is subject to the DWD and MPI-M-Software-License-Agreement in
!! its most recent form.
!! Please see the file LICENSE in the root of the source tree for this code.
!! Where software is supplied by third parties, it is indicated in the
!! headers of the routines.
!!
MODULE mo_nwp_lnd_state

  USE mo_kind,                 ONLY: wp
  USE mo_impl_constants,       ONLY: SUCCESS, MAX_CHAR_LENGTH, HINTP_TYPE_LONLAT_NNB
  USE mo_parallel_config,      ONLY: nproma
  USE mo_nwp_lnd_types,        ONLY: t_lnd_state, t_lnd_prog, t_lnd_diag, t_wtr_prog
  USE mo_exception,            ONLY: message, finish
  USE mo_model_domain,         ONLY: t_patch
  USE mo_grid_config,          ONLY: n_dom
  USE mo_atm_phy_nwp_config,   ONLY: atm_phy_nwp_config
  USE mo_lnd_nwp_config,       ONLY: nlev_soil, nlev_snow, ntiles_total, &
    &                                lmulti_snow, ntiles_water, lseaice, llake, &
    &                                itype_interception
  USE mo_gribout_config,       ONLY: gribout_config
  USE mo_linked_list,          ONLY: t_var_list
  USE mo_var_list,             ONLY: default_var_list_settings,  &
    &                                add_var, add_ref,           &
    &                                new_var_list,               &
    &                                delete_var_list
  USE mo_var_metadata_types,   ONLY: t_var_metadata, POST_OP_SCALE, CLASS_TILE, CLASS_TILE_LAND
  USE mo_var_metadata,         ONLY: create_hor_interp_metadata, &
    &                                groups, post_op
  USE mo_cf_convention,        ONLY: t_cf_var
  USE mo_grib2,                ONLY: t_grib2_var
  USE mo_cdi_constants,        ONLY: GRID_UNSTRUCTURED_CELL, GRID_REFERENCE,     & 
    &                                GRID_CELL, ZA_SURFACE, ZA_SNOW,             &
    &                                ZA_SNOW_HALF, ZA_DEPTH_BELOW_LAND,          &
    &                                ZA_DEPTH_BELOW_LAND_P1, DATATYPE_FLT32,     &
    &                                ZA_DEPTH_RUNOFF_S, ZA_DEPTH_RUNOFF_G,       &
    &                                ZA_SEDIMENT_BOTTOM_TW_HALF, ZA_LAKE_BOTTOM, &
    &                                ZA_LAKE_BOTTOM_HALF, ZA_MIX_LAYER,          &
    &                                DATATYPE_PACK16, DATATYPE_PACK24,           &
    &                                TSTEP_ACCUM




  IMPLICIT NONE
  PRIVATE


  !public interface
  !
  ! subroutines
  PUBLIC :: construct_nwp_lnd_state
  PUBLIC :: destruct_nwp_lnd_state

  !
  !variables
  PUBLIC :: p_lnd_state  !> state vector (variable) for land scheme


! complete state vector
!
  TYPE(t_lnd_state), TARGET, ALLOCATABLE :: p_lnd_state(:) 

  CONTAINS


!-------------------------------------------------------------------------
!!            SUBROUTINES FOR BUILDING AND DELETING VARIABLE LISTS 
!-------------------------------------------------------------------------
!
  !>
  !! Constructor for prognostic and diagnostic states.
  !!
  !! It calls constructors to
  !! single time level prognostic states, and diagnostic states.
  !! Initialization of all components with zero.
  !!
  !! @par Revision History
  !! Initial release by Kristina Froehlich (2010-11-09)
  !!
  SUBROUTINE construct_nwp_lnd_state(p_patch, p_lnd_state, n_timelevels)
!
    TYPE(t_patch), TARGET, INTENT(IN)   :: p_patch(n_dom) ! patch
    INTEGER, OPTIONAL, INTENT(IN)       :: n_timelevels   ! number of timelevels

    TYPE(t_lnd_state), TARGET, INTENT(INOUT) :: p_lnd_state(n_dom)
                                           ! nh state at different grid levels
    INTEGER :: ntl, &! local number of timelevels
      &        ist, &! status
      &        jg,  &! grid level counter
      &        jt,  &! time level counter
      &      nblks_c ! number of blocks of cells

    CHARACTER(len=MAX_CHAR_LENGTH) :: listname, varname_prefix

    CHARACTER(len=MAX_CHAR_LENGTH), PARAMETER ::  &
      &  routine = 'mo_nwp_lnd_state:construct_nwp_lnd_state'
!-----------------------------------------------------------------------

    CALL message (TRIM(routine), 'land state construction started')

    DO jg = 1, n_dom


      IF(PRESENT(n_timelevels))THEN
        ntl = n_timelevels
      ELSE
        ntl = 1
      ENDIF
   
      !
      !determine size of arrays
      nblks_c = p_patch(jg)%nblks_c


      !
      !create state arrays and lists
      !
      ALLOCATE(p_lnd_state(jg)%prog_lnd(1:ntl), &
           &   p_lnd_state(jg)%lnd_prog_nwp_list(1:ntl),STAT=ist)
      IF(ist/=SUCCESS)THEN
        CALL finish ('mo_nwp_lnd_state:construct_lnd_state', &
             'allocation of land prognostic state array failed')
      ENDIF

      ALLOCATE(p_lnd_state(jg)%prog_wtr(1:ntl), &
               p_lnd_state(jg)%wtr_prog_nwp_list(1:ntl),STAT=ist)
      IF(ist/=SUCCESS)THEN
        CALL finish ('mo_nwp_lnd_state:construct_lnd_state', &
           'allocation of water prognostic state array failed')
      ENDIF

      !
      !construct prognostic state
      !
      DO jt = 1, ntl

        WRITE(listname,'(a,i2.2,a,i2.2)') 'lnd_prog_of_domain_',jg, &
          &                               '_and_timelev_',jt

        !varname_prefix = 'lnd_prog_'
        varname_prefix = ''
        CALL  new_nwp_lnd_prog_list(jg, nblks_c, TRIM(listname),             &
          &     TRIM(varname_prefix), p_lnd_state(jg)%lnd_prog_nwp_list(jt), &
          &     p_lnd_state(jg)%prog_lnd(jt), jt)


        WRITE(listname,'(a,i2.2,a,i2.2)') 'wtr_prog_of_domain_',jg, &
          &                               '_and_timelev_',jt

        varname_prefix = ''
        CALL new_nwp_wtr_prog_list(jg, nblks_c, TRIM(listname),             &
          &     TRIM(varname_prefix), p_lnd_state(jg)%wtr_prog_nwp_list(jt), &
          &     p_lnd_state(jg)%prog_wtr(jt), jt)

      ENDDO

      !
      !construct diagnostic state
      !
      WRITE(listname,'(a,i2.2)') 'lnd_diag_of_domain_',jg

      !varname_prefix = 'lnd_diag_'
      varname_prefix = ''
      CALL new_nwp_lnd_diag_list(jg, nblks_c, TRIM(listname),        &
        &   TRIM(varname_prefix), p_lnd_state(jg)%lnd_diag_nwp_list, &
        &   p_lnd_state(jg)%diag_lnd)

    ENDDO !ndom

    CALL message (TRIM(routine), 'land state construction completed')

  END SUBROUTINE construct_nwp_lnd_state

!-------------------------------------------------------------------------
!
!
  !>
  !! Destructor for prognostic and diagnostic states.
  !!
  !! It calls destructors to
  !! single time level prognostic states, and diagnostic states.
  !!
  !! @par Revision History
  !! Initial release by Kristina Froehlich (2010-11-09)
  !!
  SUBROUTINE destruct_nwp_lnd_state(p_lnd_state)
   !
    TYPE(t_lnd_state),  INTENT(INOUT) :: & 
      &   p_lnd_state(n_dom)             ! land state at different grid levels

    INTEGER :: ntl, &! local number of timelevels
      &        ist, &! status
      &         jg, &! grid level counter
      &         jt   ! time level counter

    CHARACTER(len=MAX_CHAR_LENGTH), PARAMETER ::  &
      &  routine = 'mo_nwp_lnd_state:destruct_nwp_lnd_state'
!-----------------------------------------------------------------------

    CALL message (TRIM(routine), 'Destruction of nwp land state started')

    DO jg = 1, n_dom

      ntl = SIZE(p_lnd_state(jg)%prog_lnd(:))
      IF(ntl==0)THEN
        CALL finish(TRIM(routine), 'prognostic array has no timelevels')
      ENDIF


      DO jt = 1, ntl
        ! delete prognostic state list elements
        CALL delete_var_list(p_lnd_state(jg)%lnd_prog_nwp_list(jt) )
      ENDDO

      IF (lseaice .OR. llake) THEN
        DO jt = 1, ntl
          ! delete prognostic state list elements
          CALL delete_var_list(p_lnd_state(jg)%wtr_prog_nwp_list(jt) )
        ENDDO
      ENDIF

      ! delete diagnostic state list elements
      CALL delete_var_list( p_lnd_state(jg)%lnd_diag_nwp_list )


      ! destruct state lists and arrays
      DEALLOCATE(p_lnd_state(jg)%prog_lnd,&
           &     p_lnd_state(jg)%lnd_prog_nwp_list, STAT=ist)
      IF(ist/=SUCCESS)THEN
        CALL finish (TRIM(routine),  &
             'deallocation of land prognostic state array failed')
      ENDIF

      IF (lseaice .OR. llake) THEN
        ! destruct state lists and arrays
        DEALLOCATE(p_lnd_state(jg)%prog_wtr,&
             &     p_lnd_state(jg)%wtr_prog_nwp_list, STAT=ist)
        IF(ist/=SUCCESS)THEN
          CALL finish (TRIM(routine),  &
               'deallocation of water prognostic state array failed')
        ENDIF
      ENDIF

    ENDDO

    CALL message (TRIM(routine), 'Destruction of nwp land state completed')

  END SUBROUTINE destruct_nwp_lnd_state

!-------------------------------------------------------------------------


  !-------------------------------------------------------------------------
  !>
  !! Allocation of components of prognostic land state.
  !!
  !! Initialization of components with zero.
  !!
  !! @par Revision History
  !! Initial release by , MPI-M (2011-07-01)
  !!
  !!
  SUBROUTINE new_nwp_lnd_prog_list( p_jg, kblks, listname, vname_prefix, &
    &                               prog_list, p_prog_lnd, timelev )

    INTEGER,INTENT(IN) ::  kblks !< dimension sizes
    INTEGER,INTENT(IN) ::  p_jg  !< patch id

    CHARACTER(len=*),INTENT(IN) :: listname, vname_prefix
    CHARACTER(LEN=2)            :: csfc

    TYPE(t_var_list),INTENT(INOUT) :: prog_list
    TYPE(t_lnd_prog),INTENT(INOUT) :: p_prog_lnd

    INTEGER, INTENT(IN) :: timelev

    ! Local variables
    !
    TYPE(t_cf_var)    :: cf_desc
    TYPE(t_grib2_var) :: grib2_desc

    INTEGER :: shape2d(2), shape3d_subs(3), shape3d_subsw(3)
    INTEGER :: shape4d_snow_subs(4)
    INTEGER :: ibits
    INTEGER :: jsfc          !< tile counter

    CHARACTER(len=4) suffix

!-----------------------------------------------------------------------

    ibits = DATATYPE_PACK16 ! "entropy" of horizontal slice

    ! predefined array shapes
    shape2d              = (/nproma,            kblks            /)
    shape3d_subs         = (/nproma,            kblks, ntiles_total /)
    shape3d_subsw        = (/nproma,            kblks, ntiles_total+ntiles_water /)
    shape4d_snow_subs    = (/nproma, nlev_snow, kblks, ntiles_total /)


    ! Suffix (mandatory for time level dependent variables)

    WRITE(suffix,'(".TL",i1)') timelev

    !
    ! Register a field list and apply default settings
    !
    CALL new_var_list( prog_list, TRIM(listname), patch_id=p_jg )
    CALL default_var_list_settings( prog_list,                 &
                                  & lrestart=.TRUE.  )

    !------------------------------

    ! & p_prog_lnd%t_g(nproma,nblks_c), STAT = ist)
    cf_desc    = t_cf_var('t_g', 'K', 'weighted surface temperature', DATATYPE_FLT32)
    grib2_desc = t_grib2_var(0, 0, 0, ibits, GRID_REFERENCE, GRID_CELL)
    CALL add_var( prog_list, vname_prefix//'t_g'//suffix, p_prog_lnd%t_g,      &
         & GRID_UNSTRUCTURED_CELL, ZA_SURFACE, cf_desc, grib2_desc,            &
         & ldims=shape2d,                                                      &
         & tlev_source=1,                      &! for output take field from nnow_rcf slice
         & in_group=groups("land_vars","dwd_fg_sfc_vars","mode_dwd_fg_in",     &
         &                 "mode_iau_fg_in","mode_combined_in","mode_cosmode_in") ) 


    IF ( atm_phy_nwp_config(p_jg)%inwp_surface > 0 ) THEN


    ! & p_prog_lnd%t_g_t(nproma,nblks_c,ntiles_total+ntiles_water), STAT = ist)
    cf_desc    = t_cf_var('t_g_t', 'K', 'weighted surface temperature', DATATYPE_FLT32)
    grib2_desc = t_grib2_var(0, 0, 0, ibits, GRID_REFERENCE, GRID_CELL)
    CALL add_var( prog_list, vname_prefix//'t_g_t'//suffix, p_prog_lnd%t_g_t,  &
         & GRID_UNSTRUCTURED_CELL, ZA_SURFACE,  cf_desc, grib2_desc,           &
         & ldims=shape3d_subsw, lcontainer=.TRUE., lrestart=.FALSE., loutput=.FALSE. )  


    ! fill the separate variables belonging to the container t_gt
    ALLOCATE(p_prog_lnd%t_gt_ptr(ntiles_total+ntiles_water))
      DO jsfc = 1,ntiles_total+ntiles_water
        WRITE(csfc,'(i2)') jsfc 
        CALL add_ref( prog_list, vname_prefix//'t_g_t'//suffix,                &
               & vname_prefix//'t_g_t_'//TRIM(ADJUSTL(csfc))//suffix,          &
               & p_prog_lnd%t_gt_ptr(jsfc)%p_2d,                               &
               & GRID_UNSTRUCTURED_CELL, ZA_SURFACE,                           &
               & t_cf_var('t_g_t_'//TRIM(csfc), '', '', DATATYPE_FLT32),       &
               & t_grib2_var(0, 0, 0, ibits, GRID_REFERENCE, GRID_CELL),       &
               & ldims=shape2d,                                                &
               & var_class=CLASS_TILE,                                         &
               & tlev_source=1,                                                & ! for output take field from nnow_rcf slice
               & in_group=groups("land_tile_vars","dwd_fg_sfc_vars_t") )
      ENDDO


    ! & p_prog_lnd%t_s_t(nproma,nblks_c,ntiles_total+ntiles_water)
    cf_desc    = t_cf_var('t_s_t', 'K', 'temperature of ground surface', DATATYPE_FLT32)
    grib2_desc = t_grib2_var(2, 3, 18, ibits, GRID_REFERENCE, GRID_CELL)
    CALL add_var( prog_list, vname_prefix//'t_s_t'//suffix, p_prog_lnd%t_s_t,  &
         & GRID_UNSTRUCTURED_CELL, ZA_SURFACE, cf_desc, grib2_desc,            &
         & ldims=shape3d_subsw, lcontainer=.TRUE., lrestart=.FALSE., loutput=.FALSE. )  

    ! fill the separate variables belonging to the container t_s
    ALLOCATE(p_prog_lnd%t_s_ptr(ntiles_total+ntiles_water))
    DO jsfc = 1,ntiles_total+ntiles_water
      WRITE(csfc,'(i2)') jsfc  
      CALL add_ref( prog_list, vname_prefix//'t_s_t'//suffix,              &
           & vname_prefix//'t_s_t_'//TRIM(ADJUSTL(csfc))//suffix,          &
           & p_prog_lnd%t_s_ptr(jsfc)%p_2d,                                &
           & GRID_UNSTRUCTURED_CELL, ZA_SURFACE,                           &
           & t_cf_var('t_s_t_'//csfc, '', '', DATATYPE_FLT32),             &
           & t_grib2_var(2, 3, 18, ibits, GRID_REFERENCE, GRID_CELL),      &
           & ldims=shape2d,                                                &
           & var_class=CLASS_TILE,                                         &
           & tlev_source=1, in_group=groups("land_tile_vars") ) ! for output take field from nnow_rcf slice
    ENDDO




    ! & p_prog_lnd%w_i_t(nproma,nblks_c,ntiles_total)
    cf_desc    = t_cf_var('w_i_t', 'm H2O', 'water content of interception water', DATATYPE_FLT32)
    grib2_desc = t_grib2_var(2, 0, 13, ibits, GRID_REFERENCE, GRID_CELL)
    CALL add_var( prog_list, vname_prefix//'w_i_t'//suffix, p_prog_lnd%w_i_t,     &
         & GRID_UNSTRUCTURED_CELL, ZA_SURFACE, cf_desc, grib2_desc,               &
         & ldims=shape3d_subs, lcontainer=.TRUE., lrestart=.FALSE., loutput=.FALSE. )  

    ! fill the separate variables belonging to the container w_i
    ALLOCATE(p_prog_lnd%w_i_ptr(ntiles_total))
    DO jsfc = 1,ntiles_total
      WRITE(csfc,'(i2)') jsfc  
      CALL add_ref( prog_list, vname_prefix//'w_i_t'//suffix,                &
           & vname_prefix//'w_i_t_'//TRIM(ADJUSTL(csfc))//suffix,            &
           & p_prog_lnd%w_i_ptr(jsfc)%p_2d,                                  &
           & GRID_UNSTRUCTURED_CELL, ZA_SURFACE,                             &
           & t_cf_var('w_i_t_'//csfc, '', '', DATATYPE_FLT32),               &
           & t_grib2_var(2, 0, 13, ibits, GRID_REFERENCE, GRID_CELL),        &
           & ldims=shape2d,                                                  &
           & var_class=CLASS_TILE_LAND,                                      &
           & tlev_source=1,                                                  & ! for output take field from nnow_rcf slice
           & in_group=groups("land_tile_vars","dwd_fg_sfc_vars_t"))
    ENDDO


    IF (itype_interception == 2) THEN

      ! & p_prog_lnd%w_p_t(nproma,nblks_c,ntiles_total)
      cf_desc    = t_cf_var('w_p_t', 'm H2O', 'water content of interception water', DATATYPE_FLT32)
      grib2_desc = t_grib2_var(2, 0, 14, ibits, GRID_REFERENCE, GRID_CELL)
      CALL add_var( prog_list, vname_prefix//'w_p_t'//suffix, p_prog_lnd%w_p_t,     &
           & GRID_UNSTRUCTURED_CELL, ZA_SURFACE, cf_desc, grib2_desc,              &
           & ldims=shape3d_subs, lcontainer=.TRUE., lrestart=.FALSE., loutput=.FALSE. )  

      ! fill the separate variables belonging to the container w_p
      ALLOCATE(p_prog_lnd%w_p_ptr(ntiles_total))
      DO jsfc = 1,ntiles_total
        WRITE(csfc,'(i2)') jsfc  
        CALL add_ref( prog_list, vname_prefix//'w_p_t'//suffix,                &
             & vname_prefix//'w_p_t_'//TRIM(ADJUSTL(csfc))//suffix,            &
             & p_prog_lnd%w_p_ptr(jsfc)%p_2d,                                  &
             & GRID_UNSTRUCTURED_CELL, ZA_SURFACE,                             &
             & t_cf_var('w_p_t_'//csfc, '', '', DATATYPE_FLT32),               &
             & t_grib2_var(2, 0, 14, ibits, GRID_REFERENCE, GRID_CELL),        &
             & ldims=shape2d,                                                  &
             & var_class=CLASS_TILE_LAND,                                      &
             & tlev_source=1,                                                  &
             & in_group=groups("land_tile_vars")) ! for output take field from nnow_rcf slice
      ENDDO

      ! & p_prog_lnd%w_s_t(nproma,nblks_c,ntiles_total)
      cf_desc    = t_cf_var('w_s_t', 'm H2O', 'water content of interception water', DATATYPE_FLT32)
      grib2_desc = t_grib2_var(2, 0, 15, ibits, GRID_REFERENCE, GRID_CELL)
      CALL add_var( prog_list, vname_prefix//'w_s_t'//suffix, p_prog_lnd%w_s_t,     &
           & GRID_UNSTRUCTURED_CELL, ZA_SURFACE, cf_desc,grib2_desc,                 &
           & ldims=shape3d_subs, lcontainer=.TRUE., lrestart=.FALSE., loutput=.FALSE. )  

      ! fill the separate variables belonging to the container w_s
      ALLOCATE(p_prog_lnd%w_s_ptr(ntiles_total))
      DO jsfc = 1,ntiles_total
        WRITE(csfc,'(i2)') jsfc  
        CALL add_ref( prog_list, vname_prefix//'w_s_t'//suffix,                &
             & vname_prefix//'w_s_t_'//TRIM(ADJUSTL(csfc))//suffix,            &
             & p_prog_lnd%w_s_ptr(jsfc)%p_2d,                                  &
             & GRID_UNSTRUCTURED_CELL, ZA_SURFACE,                             &
             & t_cf_var('w_s_t_'//csfc, '', '', DATATYPE_FLT32),               &
             & t_grib2_var(2, 0, 15, ibits, GRID_REFERENCE, GRID_CELL),        &
             & ldims=shape2d,                                                  &
             & var_class=CLASS_TILE_LAND,                                      &
             & tlev_source=1,                                                  &
             & in_group=groups("land_tile_vars")) ! for output take field from nnow_rcf slice
      ENDDO
    END IF  ! itype_interception == 2


    ! & p_prog_lnd%t_so_t(nproma,nlev_soil+1,nblks_c,ntiles_total) 
    cf_desc    = t_cf_var('t_so_t', 'K', 'soil temperature (main level)', DATATYPE_FLT32)
    grib2_desc = t_grib2_var(2, 3, 18, ibits, GRID_REFERENCE, GRID_CELL)
    CALL add_var( prog_list, vname_prefix//'t_so_t'//suffix, p_prog_lnd%t_so_t,  &
         & GRID_UNSTRUCTURED_CELL, ZA_DEPTH_BELOW_LAND_P1, cf_desc, grib2_desc,  &
         & ldims=(/nproma,nlev_soil+1,kblks,ntiles_total/),                      &
         & lcontainer=.TRUE., lrestart=.FALSE., loutput=.FALSE. )  

    ! fill the separate variables belonging to the container t_so
    !
    ALLOCATE(p_prog_lnd%t_so_ptr(ntiles_total))
    DO jsfc = 1,ntiles_total
      WRITE(csfc,'(i2)') jsfc  
      CALL add_ref( prog_list, vname_prefix//'t_so_t'//suffix,               &
           & vname_prefix//'t_so_t_'//TRIM(ADJUSTL(csfc))//suffix,           &
           & p_prog_lnd%t_so_ptr(jsfc)%p_3d,                                 &
           & GRID_UNSTRUCTURED_CELL, ZA_DEPTH_BELOW_LAND_P1,                 &
           & t_cf_var('t_so_t_'//csfc, '', '', DATATYPE_FLT32),              &
           & t_grib2_var(2, 3, 18, ibits, GRID_REFERENCE, GRID_CELL),        &
           & ldims=(/nproma,nlev_soil+1,kblks/),                             &
           & var_class=CLASS_TILE_LAND,                                      &
           & tlev_source=1,                                                  & ! for output take field from nnow_rcf slice
           & in_group=groups("land_tile_vars","dwd_fg_sfc_vars_t") )
    ENDDO



   ! & p_prog_lnd%w_so_t(nproma,nlev_soil,nblks_c,ntiles_total)
    cf_desc    = t_cf_var('w_so_t', 'm H20', 'total water content (ice + liquid water)', &
         &                DATATYPE_FLT32)
    grib2_desc = t_grib2_var(2, 3, 20, ibits, GRID_REFERENCE, GRID_CELL)
    CALL add_var( prog_list, vname_prefix//'w_so_t'//suffix, p_prog_lnd%w_so_t,  &
         & GRID_UNSTRUCTURED_CELL, ZA_DEPTH_BELOW_LAND, cf_desc, grib2_desc,     &
         & ldims=(/nproma,nlev_soil,kblks,ntiles_total/),                        &
         & lcontainer=.TRUE., lrestart=.FALSE., loutput=.FALSE. )

    ! fill the separate variables belonging to the container w_so
    ALLOCATE(p_prog_lnd%w_so_ptr(ntiles_total))
    DO jsfc = 1,ntiles_total
      WRITE(csfc,'(i2)') jsfc  
      CALL add_ref( prog_list, vname_prefix//'w_so_t'//suffix,               &
           & vname_prefix//'w_so_t_'//TRIM(ADJUSTL(csfc))//suffix,           &
           & p_prog_lnd%w_so_ptr(jsfc)%p_3d,                                 &
           & GRID_UNSTRUCTURED_CELL, ZA_DEPTH_BELOW_LAND,                    &
           & t_cf_var('w_so_t_'//csfc, '', '', DATATYPE_FLT32),              &
           & t_grib2_var(2, 3, 20, ibits, GRID_REFERENCE, GRID_CELL),        &
           & ldims=(/nproma,nlev_soil,kblks/),                               &
           & var_class=CLASS_TILE_LAND,                                      &
           & tlev_source=1,                                                  & ! for output take field from nnow_rcf slice
           & hor_interp=create_hor_interp_metadata(hor_intp_type=HINTP_TYPE_LONLAT_NNB ), & 
           & in_group=groups("land_tile_vars","dwd_fg_sfc_vars_t") )
    ENDDO



    ! & p_prog_lnd%w_so_ice_t(nproma,nlev_soil,nblks_c,ntiles_total)
    cf_desc    = t_cf_var('w_so_ice_t', 'm H20', 'ice content', DATATYPE_FLT32)
    grib2_desc = t_grib2_var(2, 3, 22, ibits, GRID_REFERENCE, GRID_CELL)
    CALL add_var( prog_list, vname_prefix//'w_so_ice_t'//suffix,                 &
         & p_prog_lnd%w_so_ice_t, GRID_UNSTRUCTURED_CELL, ZA_DEPTH_BELOW_LAND,   &
         & cf_desc, grib2_desc, ldims=(/nproma,nlev_soil,kblks,ntiles_total/),   &
         & lcontainer=.TRUE., lrestart=.FALSE., loutput=.FALSE. )

    ! fill the separate variables belonging to the container w_so_ice
    ALLOCATE(p_prog_lnd%w_so_ice_ptr(ntiles_total))
    DO jsfc = 1,ntiles_total
      WRITE(csfc,'(i2)') jsfc  
      CALL add_ref( prog_list, vname_prefix//'w_so_ice_t'//suffix,           &
           & vname_prefix//'w_so_ice_t_'//TRIM(ADJUSTL(csfc))//suffix,       &
           & p_prog_lnd%w_so_ice_ptr(jsfc)%p_3d,                             &
           & GRID_UNSTRUCTURED_CELL, ZA_DEPTH_BELOW_LAND,                    &
           & t_cf_var('w_so_ice_t_'//csfc, '', '', DATATYPE_FLT32),          &
           & t_grib2_var(2, 3, 22, ibits, GRID_REFERENCE, GRID_CELL),        &
           & ldims=(/nproma,nlev_soil,kblks/),                               &
           & var_class=CLASS_TILE_LAND,                                      &
           & hor_interp=create_hor_interp_metadata(hor_intp_type=HINTP_TYPE_LONLAT_NNB ), &
           & tlev_source=1,                                                  & ! for output take field from nnow_rcf slice
           & in_group=groups("land_tile_vars","dwd_fg_sfc_vars_t") )
    ENDDO




    ! & p_prog_lnd%t_snow_t(nproma,nblks_c,ntiles_total)
    cf_desc    = t_cf_var('t_snow_t', 'K', 'temperature of the snow-surface', &
         &                DATATYPE_FLT32)
    grib2_desc = t_grib2_var(0, 0, 18, ibits, GRID_REFERENCE, GRID_CELL)
    CALL add_var( prog_list, vname_prefix//'t_snow_t'//suffix, p_prog_lnd%t_snow_t,&
         & GRID_UNSTRUCTURED_CELL, ZA_SURFACE,  cf_desc, grib2_desc,               &
         & ldims=shape3d_subs, lcontainer=.TRUE., lrestart=.FALSE., loutput=.FALSE. ) 

    ! fill the separate variables belonging to the container t_snow
    ALLOCATE(p_prog_lnd%t_snow_ptr(ntiles_total))
    DO jsfc = 1,ntiles_total
      WRITE(csfc,'(i2)') jsfc  
      CALL add_ref( prog_list, vname_prefix//'t_snow_t'//suffix,             &
             & vname_prefix//'t_snow_t_'//TRIM(ADJUSTL(csfc))//suffix,       &
             & p_prog_lnd%t_snow_ptr(jsfc)%p_2d,                             &
             & GRID_UNSTRUCTURED_CELL, ZA_SURFACE,                           &
             & t_cf_var('t_snow_t_'//csfc, '', '', DATATYPE_FLT32),          &
             & t_grib2_var(0, 0, 18, ibits, GRID_REFERENCE, GRID_CELL),      &
             & ldims=shape2d,                                                &
             & var_class=CLASS_TILE_LAND,                                    &
             & tlev_source=1,                                                & ! for output take field from nnow_rcf slice
             & in_group=groups("land_tile_vars","dwd_fg_sfc_vars_t") )
    ENDDO


    ! & p_prog_lnd%w_snow_t(nproma,nblks_c,ntiles_total)
    cf_desc    = t_cf_var('w_snow_t', 'm H2O', 'water equivalent of snow', DATATYPE_FLT32)
    grib2_desc = t_grib2_var(0, 1, 60, ibits, GRID_REFERENCE, GRID_CELL)
    CALL add_var( prog_list, vname_prefix//'w_snow_t'//suffix, p_prog_lnd%w_snow_t,&
         & GRID_UNSTRUCTURED_CELL, ZA_SURFACE,  cf_desc, grib2_desc,               &
         & ldims=shape3d_subs, lcontainer=.TRUE., lrestart=.FALSE., loutput=.FALSE. )

    ! fill the separate variables belonging to the container w_snow
    ALLOCATE(p_prog_lnd%w_snow_ptr(ntiles_total))
    DO jsfc = 1,ntiles_total
      WRITE(csfc,'(i2)') jsfc  
      CALL add_ref( prog_list, vname_prefix//'w_snow_t'//suffix,           &
           & vname_prefix//'w_snow_t_'//TRIM(ADJUSTL(csfc))//suffix,       &
           & p_prog_lnd%w_snow_ptr(jsfc)%p_2d,                             &
           & GRID_UNSTRUCTURED_CELL, ZA_SURFACE,                           &
           & t_cf_var('w_snow_t_'//csfc, '', '', DATATYPE_FLT32),          &
           & t_grib2_var(0, 1, 60, ibits, GRID_REFERENCE, GRID_CELL),      &
           & ldims=shape2d,                                                &
           & var_class=CLASS_TILE_LAND,                                    &
           & tlev_source=1,                                                & ! for output take field from nnow_rcf slice
           & in_group=groups("land_tile_vars","dwd_fg_sfc_vars_t") )
    ENDDO


    ! & p_prog_lnd%rho_snow_t(nproma,nblks_c,ntiles_total)
    cf_desc    = t_cf_var('rho_snow_t', 'kg/m**3', 'snow density', DATATYPE_FLT32)
    grib2_desc = t_grib2_var(0, 1, 61, ibits, GRID_REFERENCE, GRID_CELL)
    CALL add_var( prog_list, vname_prefix//'rho_snow_t'//suffix, p_prog_lnd%rho_snow_t, &
         & GRID_UNSTRUCTURED_CELL, ZA_SURFACE,  cf_desc, grib2_desc,                    &
         & ldims=shape3d_subs, lcontainer=.TRUE., lrestart=.FALSE., loutput=.FALSE. )
    

    ! fill the separate variables belonging to the container rho_snow
    ALLOCATE(p_prog_lnd%rho_snow_ptr(ntiles_total))
    DO jsfc = 1,ntiles_total
      WRITE(csfc,'(i2)') jsfc 
      CALL add_ref( prog_list, vname_prefix//'rho_snow_t'//suffix,           &
           & vname_prefix//'rho_snow_t_'//TRIM(ADJUSTL(csfc))//suffix,       &
           & p_prog_lnd%rho_snow_ptr(jsfc)%p_2d,                             &
           & GRID_UNSTRUCTURED_CELL, ZA_SURFACE,                             &
           & t_cf_var('rho_snow_t_'//csfc, '', '', DATATYPE_FLT32),          &
           & t_grib2_var(0, 1, 61, ibits, GRID_REFERENCE, GRID_CELL),        &
           & ldims=shape2d,                                                  &
           & var_class=CLASS_TILE_LAND,                                      &
           & tlev_source=1,                                                  & ! for output take field from nnow_rcf slice
           & in_group=groups("land_tile_vars","dwd_fg_sfc_vars_t") )
    END DO



    IF (lmulti_snow) THEN

      ! & p_prog_lnd%t_snow_mult_t(nproma,nlev_snow+1,nblks_c,ntiles_total)
      cf_desc    = t_cf_var('t_snow_mult_t', 'K', 'temperature of the snow-surface', &
           & DATATYPE_FLT32)
      grib2_desc = t_grib2_var(0, 0, 18, ibits, GRID_REFERENCE, GRID_CELL)
      CALL add_var( prog_list, vname_prefix//'t_snow_mult_t'//suffix, p_prog_lnd%t_snow_mult_t, &
       & GRID_UNSTRUCTURED_CELL, ZA_SNOW_HALF, cf_desc, grib2_desc,               &
       & ldims=(/nproma,nlev_snow+1,kblks,ntiles_total/),                         &
       & lcontainer=.TRUE., lrestart=.FALSE., loutput=.FALSE. ) 

      ! fill the separate variables belonging to the container t_snow_mult
      !
      ALLOCATE(p_prog_lnd%t_snow_mult_ptr(ntiles_total))
      DO jsfc = 1,ntiles_total
        WRITE(csfc,'(i2)') jsfc  
        CALL add_ref( prog_list, vname_prefix//'t_snow_mult_t'//suffix,      &
             & vname_prefix//'t_snow_mult_t_'//TRIM(ADJUSTL(csfc))//suffix,  &
             & p_prog_lnd%t_snow_mult_ptr(jsfc)%p_3d,                        &
             & GRID_UNSTRUCTURED_CELL, ZA_SNOW_HALF,                         &
             & t_cf_var('t_snow_mult_t_'//csfc, '', '', DATATYPE_FLT32),     &
             & t_grib2_var(0, 0, 18, ibits, GRID_REFERENCE, GRID_CELL),      &
             & ldims=(/nproma,nlev_snow+1,kblks/),                           &
             & var_class=CLASS_TILE_LAND,                                    &
             & lrestart=.TRUE.,                                              &
             & tlev_source=1,                                                &
             & in_group=groups("land_tile_vars") ) ! for output take field from nnow_rcf slice 
      ENDDO



      ! & p_prog_lnd%wtot_snow_t(nproma,nlev_snow,nblks_c,ntiles_total)
      cf_desc    = t_cf_var('wtot_snow_t', 'm H2O', 'total water content in snow', DATATYPE_FLT32)
      grib2_desc = t_grib2_var(0, 1, 60, ibits, GRID_REFERENCE, GRID_CELL)
      CALL add_var( prog_list, vname_prefix//'wtot_snow_t'//suffix,                &
           & p_prog_lnd%wtot_snow_t, GRID_UNSTRUCTURED_CELL, ZA_SNOW,              &
           & cf_desc, grib2_desc, ldims=shape4d_snow_subs,                         &
           & lcontainer=.TRUE., lrestart=.FALSE., loutput=.FALSE.)

      ! fill the separate variables belonging to the container wtot_snow
      !
      ALLOCATE(p_prog_lnd%wtot_snow_ptr(ntiles_total))
      DO jsfc = 1,ntiles_total
        WRITE(csfc,'(i2)') jsfc 
        CALL add_ref( prog_list, vname_prefix//'wtot_snow_t'//suffix,          &
             & vname_prefix//'wtot_snow_t_'//TRIM(ADJUSTL(csfc))//suffix,      &
             & p_prog_lnd%wtot_snow_ptr(jsfc)%p_3d,                            &
             & GRID_UNSTRUCTURED_CELL, ZA_SNOW,                                &
             & t_cf_var('wtot_snow_t_'//csfc, '', '', DATATYPE_FLT32),         &
             & t_grib2_var(0, 1, 60, ibits, GRID_REFERENCE, GRID_CELL),        &
             & ldims=(/nproma,nlev_snow,kblks/), lrestart=.TRUE.,              &
             & var_class=CLASS_TILE_LAND,                                      &
             & tlev_source=1, in_group=groups("land_tile_vars") ) ! for output take field from nnow_rcf slice
      ENDDO



      ! & p_prog_lnd%wliq_snow_t(nproma,nlev_snow,nblks_c,ntiles_total)
      cf_desc    = t_cf_var('wliq_snow_t', 'm H2O', 'liquid water content in snow', DATATYPE_FLT32)
      grib2_desc = t_grib2_var(0, 1, 210, ibits, GRID_REFERENCE, GRID_CELL)
      CALL add_var( prog_list, vname_prefix//'wliq_snow_t'//suffix,                &
           & p_prog_lnd%wliq_snow_t, GRID_UNSTRUCTURED_CELL, ZA_SNOW,              & 
           & cf_desc, grib2_desc, ldims=shape4d_snow_subs,                         &
           & lcontainer=.TRUE., lrestart=.FALSE., loutput=.FALSE.)

      ! fill the separate variables belonging to the container wliq_snow
      !
      ALLOCATE(p_prog_lnd%wliq_snow_ptr(ntiles_total))
      DO jsfc = 1,ntiles_total
        WRITE(csfc,'(i2)') jsfc 
        CALL add_ref( prog_list, vname_prefix//'wliq_snow_t'//suffix,          &
             & vname_prefix//'wliq_snow_t_'//TRIM(ADJUSTL(csfc))//suffix,      &
             & p_prog_lnd%wliq_snow_ptr(jsfc)%p_3d,                            &
             & GRID_UNSTRUCTURED_CELL, ZA_SNOW,                                &
             & t_cf_var('wliq_snow_t_'//csfc, '', '', DATATYPE_FLT32),         &
             & t_grib2_var(0, 1, 210, ibits, GRID_REFERENCE, GRID_CELL),       &
             & ldims=(/nproma,nlev_snow,kblks/), lrestart=.TRUE.,              &
             & var_class=CLASS_TILE_LAND,                                      &
             & tlev_source=1, in_group=groups("land_tile_vars") ) ! for output take field from nnow_rcf slice
      ENDDO



      ! & p_prog_lnd%rho_snow_mult_t(nproma,nlev_snow,nblks_c,ntiles_total)
      cf_desc    = t_cf_var('rho_snow_mult_t', 'kg/m**3', 'snow density', DATATYPE_FLT32)
      grib2_desc = t_grib2_var(0, 1, 61, ibits, GRID_REFERENCE, GRID_CELL)
      CALL add_var( prog_list, vname_prefix//'rho_snow_mult_t'//suffix,              &
           & p_prog_lnd%rho_snow_mult_t, GRID_UNSTRUCTURED_CELL, ZA_SNOW,            &
           & cf_desc, grib2_desc, ldims=shape4d_snow_subs,                           &
           & lcontainer=.TRUE., lrestart=.FALSE., loutput=.FALSE.)

      ! fill the separate variables belonging to the container rho_snow_mult
      !
      ALLOCATE(p_prog_lnd%rho_snow_mult_ptr(ntiles_total))
      DO jsfc = 1,ntiles_total
        WRITE(csfc,'(i2)') jsfc 
        CALL add_ref( prog_list, vname_prefix//'rho_snow_mult_t'//suffix,       &
             & vname_prefix//'rho_snow_mult_t_'//TRIM(ADJUSTL(csfc))//suffix,   &
             & p_prog_lnd%rho_snow_mult_ptr(jsfc)%p_3d,                         &
             & GRID_UNSTRUCTURED_CELL, ZA_SNOW,                                 &
             & t_cf_var('rho_snow_mult_t_'//csfc, '', '', DATATYPE_FLT32),      &
             & t_grib2_var(0, 1, 61, ibits, GRID_REFERENCE, GRID_CELL),         &
             & ldims=(/nproma,nlev_snow,kblks/), lrestart=.TRUE.,               &
             & var_class=CLASS_TILE_LAND,                                       &
             & tlev_source=1,                                                   &
             & in_group=groups("land_tile_vars") ) ! for output take field from nnow_rcf slice 
      ENDDO



      ! & p_prog_lnd%dzh_snow_t(nproma,nlev_snow,nblks_c,ntiles_total)
      cf_desc    = t_cf_var('dzh_snow_t', 'm', 'layer thickness between half levels in snow', &
           &                DATATYPE_FLT32)
      grib2_desc = t_grib2_var(0, 1, 11, ibits, GRID_REFERENCE, GRID_CELL)
      CALL add_var( prog_list, vname_prefix//'dzh_snow_t'//suffix,                 &
           & p_prog_lnd%dzh_snow_t, GRID_UNSTRUCTURED_CELL, ZA_SNOW,               &
           & cf_desc, grib2_desc, ldims=shape4d_snow_subs,                         &
           & lcontainer=.TRUE., lrestart=.FALSE., loutput=.FALSE.)

      ! fill the separate variables belonging to the container dzh_snow
      !
      ALLOCATE(p_prog_lnd%dzh_snow_ptr(ntiles_total))
      DO jsfc = 1,ntiles_total
        WRITE(csfc,'(i2)') jsfc  
        CALL add_ref( prog_list, vname_prefix//'dzh_snow_t'//suffix,             &
               & vname_prefix//'dzh_snow_t_'//TRIM(ADJUSTL(csfc))//suffix,       &
               & p_prog_lnd%dzh_snow_ptr(jsfc)%p_3d,                             &
               & GRID_UNSTRUCTURED_CELL, ZA_SNOW,                                &
               & t_cf_var('dzh_snow_t_'//csfc, '', '', DATATYPE_FLT32),          &
               & t_grib2_var(0, 1, 11, ibits, GRID_REFERENCE, GRID_CELL),        &
               & ldims=(/nproma,nlev_snow,kblks/), lrestart=.TRUE.,              &
               & var_class=CLASS_TILE_LAND,                                      &
               & tlev_source=1, in_group=groups("land_tile_vars") ) ! for output take field from nnow_rcf slice
      ENDDO

    ENDIF  ! lmulti_snow


    p_prog_lnd%t_so_t(:,1,:,:) = 290.4_wp !!HW: be careful about the indices!!
    p_prog_lnd%t_so_t(:,2,:,:) = 290.4_wp !!HW: be careful about the indices!!
    p_prog_lnd%t_so_t(:,3,:,:) = 290.7_wp !!HW: be careful about the indices!!
    p_prog_lnd%t_so_t(:,4,:,:) = 291.4_wp !!HW: be careful about the indices!!
    p_prog_lnd%t_so_t(:,5,:,:) = 292.7_wp !!HW: be careful about the indices!!
    p_prog_lnd%t_so_t(:,6,:,:) = 293.2_wp !!HW: be careful about the indices!!
    p_prog_lnd%t_so_t(:,7,:,:) = 291.1_wp !!HW: be careful about the indices!!
    p_prog_lnd%t_so_t(:,8,:,:) = 283.1_wp !!HW: be careful about the indices!!
    p_prog_lnd%t_so_t(:,9,:,:) = 282.1_wp !!HW: be careful about the indices!!

    p_prog_lnd%w_so_t(:,1,:,:) = 1.8E-3_wp*2._wp !! JH
    p_prog_lnd%w_so_t(:,2,:,:) = 3.7E-3_wp*2._wp !! JH
    p_prog_lnd%w_so_t(:,3,:,:) = 11.3E-3_wp*2._wp !! JH
    p_prog_lnd%w_so_t(:,4,:,:) = 35.1E-3_wp*2._wp !! JH
    p_prog_lnd%w_so_t(:,5,:,:) = 56.7E-3_wp*2._wp !! JH
    p_prog_lnd%w_so_t(:,6,:,:) = 254.6E-3_wp*2._wp !! JH
    p_prog_lnd%w_so_t(:,7,:,:) = 763.9E-3_wp*2._wp !! JH
    p_prog_lnd%w_so_t(:,8,:,:) = 2291.5E-3_wp*2._wp !! JH
 
    END IF !inwp_surface > 0

  END SUBROUTINE new_nwp_lnd_prog_list



  !-------------------------------------------------------------------------
  !>
  !! Allocation of components of prognostic lake/seaice state.
  !!
  !! Initialization of components with zero.
  !!
  !! @par Revision History
  !! Initial release by Guenther Zaengl, DWD (2012-08-08)
  !!
  !!
  SUBROUTINE new_nwp_wtr_prog_list( p_jg, kblks, listname, vname_prefix, &
    &                               prog_list, p_prog_wtr, timelev )

    INTEGER,INTENT(IN) ::  kblks !< dimension sizes
    INTEGER,INTENT(IN) ::  p_jg  !< patch id

    CHARACTER(len=*),INTENT(IN) :: listname, vname_prefix

    TYPE(t_var_list),INTENT(INOUT) :: prog_list
    TYPE(t_wtr_prog),INTENT(INOUT) :: p_prog_wtr

    INTEGER, INTENT(IN) :: timelev

    ! Local variables
    !
    TYPE(t_cf_var)    ::    cf_desc
    TYPE(t_grib2_var) :: grib2_desc

    INTEGER :: shape2d(2)
    INTEGER :: ibits

    CHARACTER(len=4) suffix

!-----------------------------------------------------------------------

    ibits = DATATYPE_PACK16 ! "entropy" of horizontal slice

    ! predefined array shapes
    shape2d              = (/nproma, kblks/)

    ! Suffix (mandatory for time level dependent variables)

    WRITE(suffix,'(".TL",i1)') timelev

    !
    ! Register a field list and apply default settings
    !
    CALL new_var_list( prog_list, TRIM(listname), patch_id=p_jg )
    CALL default_var_list_settings( prog_list,                 &
                                  & lrestart=.TRUE.  )

    !------------------------------

    ! h_ice-field is also needed by turbdiff irrespective of whether 
    ! the seaice model is used or not.

    !
    ! sea-ice and lake-model
    !
    ! since it is currently not envisaged to have mixed sea-lake gridpoints, t_ice 
    ! is used for both sea- and lake-ice temperatures. This is in accordance with 
    ! the COSMO implementation 
    ! & p_prog_wtr%t_ice(nproma,nblks_c)
    cf_desc    = t_cf_var('t_ice', 'K', 'sea/lake-ice temperature', DATATYPE_FLT32)
    grib2_desc = t_grib2_var(10, 2, 8, ibits, GRID_REFERENCE, GRID_CELL)
    CALL add_var( prog_list, vname_prefix//'t_ice'//suffix, p_prog_wtr%t_ice,  &
         & GRID_UNSTRUCTURED_CELL, ZA_SURFACE, cf_desc, grib2_desc,            &
         & ldims=shape2d,                                                      &
         & in_group=groups("dwd_fg_sfc_vars","mode_dwd_ana_in","mode_iau_fg_in", &
         &                 "mode_combined_in","mode_cosmode_in") )   


    ! since it is currently not envisaged to have mixed sea-lake gridpoints, h_ice 
    ! is used for both sea- and lake-ice thickness. This is in accordance with 
    ! the COSMO implementation 
    ! & p_prog_wtr%h_ice(nproma,nblks_c)
    cf_desc    = t_cf_var('h_ice', 'm', 'sea/lake-ice depth', DATATYPE_FLT32)
    grib2_desc = t_grib2_var(10, 2, 1, ibits, GRID_REFERENCE, GRID_CELL)
    CALL add_var( prog_list, vname_prefix//'h_ice'//suffix, p_prog_wtr%h_ice,  &
         & GRID_UNSTRUCTURED_CELL, ZA_SURFACE, cf_desc, grib2_desc,            &
         & ldims=shape2d,                                                      &
         & in_group=groups("dwd_fg_sfc_vars","mode_dwd_ana_in","mode_iau_fg_in", &
         &                 "mode_combined_in","mode_cosmode_in") )   


    !
    ! sea-ice model specific
    !

    ! & p_prog_wtr%t_snow_si(nproma,nblks_c)
    cf_desc    = t_cf_var('t_snow_si', 'K', 'temperature of snow on sea ice', DATATYPE_FLT32)
    grib2_desc = t_grib2_var(255, 255, 255, ibits, GRID_REFERENCE, GRID_CELL)
    CALL add_var( prog_list, vname_prefix//'t_snow_si'//suffix, p_prog_wtr%t_snow_si,  &
         & GRID_UNSTRUCTURED_CELL, ZA_SURFACE, cf_desc, grib2_desc, ldims=shape2d)


    ! & p_prog_wtr%h_snow_si(nproma,nblks_c)
    cf_desc    = t_cf_var('h_snow_si', 'm', 'depth of snow on sea ice', DATATYPE_FLT32)
    grib2_desc = t_grib2_var(255, 255, 255, ibits, GRID_REFERENCE, GRID_CELL)
    CALL add_var( prog_list, vname_prefix//'h_snow_si'//suffix, p_prog_wtr%h_snow_si,  &
         & GRID_UNSTRUCTURED_CELL, ZA_SURFACE, cf_desc, grib2_desc, ldims=shape2d)


    !
    !FLAKE
    !

    IF (llake) THEN   ! lake model switched on

      ! p_prog_wtr%t_snow_lk(nproma,nblks_c)
      cf_desc    = t_cf_var('t_snow_lk', 'K', 'temperature of snow on lake ice', DATATYPE_FLT32)
      grib2_desc = t_grib2_var(255, 255, 255, ibits, GRID_REFERENCE, GRID_CELL)
      CALL add_var( prog_list, vname_prefix//'t_snow_lk'//suffix, p_prog_wtr%t_snow_lk,  &
           & GRID_UNSTRUCTURED_CELL, ZA_SURFACE, cf_desc, grib2_desc, ldims=shape2d )


      ! p_prog_wtr%h_snow_lk(nproma,nblks_c)
      cf_desc    = t_cf_var('h_snow_lk', 'm', 'depth of snow on lake ice', DATATYPE_FLT32)
      grib2_desc = t_grib2_var(255, 255, 255, ibits, GRID_REFERENCE, GRID_CELL)
      CALL add_var( prog_list, vname_prefix//'h_snow_lk'//suffix, p_prog_wtr%h_snow_lk,  &
           & GRID_UNSTRUCTURED_CELL, ZA_SURFACE, cf_desc, grib2_desc, ldims=shape2d )


      ! p_prog_wtr%t_mnw_lk(nproma,nblks_c)
      cf_desc    = t_cf_var('t_mnw_lk', 'K', 'mean temperature of the water column', DATATYPE_FLT32)
      grib2_desc = t_grib2_var(1, 2, 1, ibits, GRID_REFERENCE, GRID_CELL)
      CALL add_var( prog_list, vname_prefix//'t_mnw_lk'//suffix, p_prog_wtr%t_mnw_lk,    &
           & GRID_UNSTRUCTURED_CELL, ZA_LAKE_BOTTOM, cf_desc, grib2_desc, ldims=shape2d, &
           & in_group=groups("dwd_fg_sfc_vars","mode_dwd_fg_in","mode_iau_fg_in") )


      ! p_prog_wtr%t_wml_lk(nproma,nblks_c)
      cf_desc    = t_cf_var('t_wml_lk', 'K', 'mixed-layer temperature', DATATYPE_FLT32)
      grib2_desc = t_grib2_var(1, 2, 1, ibits, GRID_REFERENCE, GRID_CELL)
      CALL add_var( prog_list, vname_prefix//'t_wml_lk'//suffix, p_prog_wtr%t_wml_lk,  &
           & GRID_UNSTRUCTURED_CELL, ZA_MIX_LAYER, cf_desc, grib2_desc, ldims=shape2d, &
           & in_group=groups("dwd_fg_sfc_vars","mode_dwd_fg_in","mode_iau_fg_in") )


      ! p_prog_wtr%h_ml_lk(nproma,nblks_c)
      cf_desc    = t_cf_var('h_ml_lk', 'm', 'mixed-layer thickness', DATATYPE_FLT32)
      grib2_desc = t_grib2_var(1, 2, 0, ibits, GRID_REFERENCE, GRID_CELL)
      CALL add_var( prog_list, vname_prefix//'h_ml_lk'//suffix, p_prog_wtr%h_ml_lk,    &
           & GRID_UNSTRUCTURED_CELL, ZA_MIX_LAYER, cf_desc, grib2_desc, ldims=shape2d, &
           & in_group=groups("dwd_fg_sfc_vars","mode_dwd_fg_in","mode_iau_fg_in") )


      ! p_prog_wtr%t_bot_lk(nproma,nblks_c)
      cf_desc    = t_cf_var('t_bot_lk', 'K', 'temperature at the water-bottom sediment interface', &
        &          DATATYPE_FLT32)
      grib2_desc = t_grib2_var(1, 2, 1, ibits, GRID_REFERENCE, GRID_CELL)
      CALL add_var( prog_list, vname_prefix//'t_bot_lk'//suffix, p_prog_wtr%t_bot_lk,         &
           & GRID_UNSTRUCTURED_CELL, ZA_LAKE_BOTTOM_HALF, cf_desc, grib2_desc, ldims=shape2d, &
           & in_group=groups("dwd_fg_sfc_vars","mode_dwd_fg_in","mode_iau_fg_in") )


      ! p_prog_wtr%c_t_lk(nproma,nblks_c)
      cf_desc    = t_cf_var('c_t_lk', '-', 'shape factor (temp. profile in lake thermocline)', &
        &          DATATYPE_FLT32)
      grib2_desc = t_grib2_var(1, 2, 10, ibits, GRID_REFERENCE, GRID_CELL)
      CALL add_var( prog_list, vname_prefix//'c_t_lk'//suffix, p_prog_wtr%c_t_lk,  &
           & GRID_UNSTRUCTURED_CELL, ZA_MIX_LAYER, cf_desc, grib2_desc, ldims=shape2d, &
           & in_group=groups("dwd_fg_sfc_vars","mode_dwd_fg_in","mode_iau_fg_in") )


      ! p_prog_wtr%t_b1_lk(nproma,nblks_c)
      cf_desc    = t_cf_var('t_b1_lk', 'K',                                         &
        &          'temperature at the bottom of the upper layer of the sediments', &
        &          DATATYPE_FLT32)
      grib2_desc = t_grib2_var(1, 2, 4, ibits, GRID_REFERENCE, GRID_CELL)
      CALL add_var( prog_list, vname_prefix//'t_b1_lk'//suffix, p_prog_wtr%t_b1_lk, &
           & GRID_UNSTRUCTURED_CELL, ZA_SEDIMENT_BOTTOM_TW_HALF, cf_desc,           &
           & grib2_desc, ldims=shape2d,                                             &
           & in_group=groups("dwd_fg_sfc_vars","mode_dwd_fg_in","mode_iau_fg_in") )


      ! p_prog_wtr%h_b1_lk(nproma,nblks_c)
      cf_desc    = t_cf_var('h_b1_lk', 'm',                                         &
        &          'thickness of the upper layer of the sediments', DATATYPE_FLT32)
      grib2_desc = t_grib2_var(1, 2, 3, ibits, GRID_REFERENCE, GRID_CELL)
      CALL add_var( prog_list, vname_prefix//'h_b1_lk'//suffix, p_prog_wtr%h_b1_lk,      &
           & GRID_UNSTRUCTURED_CELL, ZA_LAKE_BOTTOM, cf_desc, grib2_desc, ldims=shape2d, &
           & in_group=groups("dwd_fg_sfc_vars","mode_dwd_fg_in","mode_iau_fg_in") )

    ENDIF  ! llake

  END SUBROUTINE new_nwp_wtr_prog_list


  !-------------------------------------------------------------------------
  !>
  !! Allocation of components of diagnostic land state.
  !!
  !! Initialization of components with zero.
  !!
  !! @par Revision History
  !! Initial release by , MPI-M (2011-07-01)
  !!
  !!
  SUBROUTINE new_nwp_lnd_diag_list( p_jg, kblks, listname, vname_prefix, &
    &                               diag_list, p_diag_lnd)

    INTEGER,INTENT(IN) ::  kblks !< dimension sizes
    INTEGER,INTENT(IN) ::  p_jg !< patch id

    CHARACTER(len=*),INTENT(IN) :: listname, vname_prefix
    CHARACTER(LEN=2)            :: csfc

    TYPE(t_var_list),INTENT(INOUT) :: diag_list
    TYPE(t_lnd_diag),INTENT(INOUT) :: p_diag_lnd


    ! Local variables
    TYPE(t_cf_var)    :: cf_desc, new_cf_desc
    TYPE(t_grib2_var) :: grib2_desc

    INTEGER :: shape2d(2), shape3d_subs(3), shape3d_subsw(3)
    INTEGER :: jsfc          !< tile counter
    INTEGER :: ibits
    INTEGER :: DATATYPE_PACK_VAR  !< variable "entropy" for some thermodynamic fields

!--------------------------------------------------------------

    ibits = DATATYPE_PACK16 ! "entropy" of horizontal slice

    IF (gribout_config(p_jg)%lgribout_24bit) THEN  ! analysis
      ! higher accuracy for atmospheric thermodynamic fields
      DATATYPE_PACK_VAR = DATATYPE_PACK24
    ELSE
      ! standard accuracy for atmospheric thermodynamic fields
      DATATYPE_PACK_VAR = DATATYPE_PACK16
    ENDIF

    ! predefined array shapes
    shape2d       = (/nproma, kblks            /)
    shape3d_subs  = (/nproma, kblks, ntiles_total /)
    shape3d_subsw = (/nproma, kblks, ntiles_total+ntiles_water /)

    !
    ! Register a field list and apply default settings
    !
    CALL new_var_list( diag_list, TRIM(listname), patch_id=p_jg )
    CALL default_var_list_settings( diag_list,                 &
                                  & lrestart=.TRUE.  )

    !------------------------------

    ! & p_diag_lnd%qv_s(nproma,nblks_c)
    cf_desc    = t_cf_var('qv_s', 'kg/kg', 'specific humidity at the surface', DATATYPE_FLT32)
    grib2_desc = t_grib2_var(0, 1, 0, ibits, GRID_REFERENCE, GRID_CELL)
    CALL add_var( diag_list, vname_prefix//'qv_s', p_diag_lnd%qv_s,          &
           & GRID_UNSTRUCTURED_CELL, ZA_SURFACE, cf_desc, grib2_desc,        &
           & ldims=shape2d,                                                  &
           & initval_r=0.001_wp,                                             &
           & in_group=groups("land_vars","dwd_fg_sfc_vars","mode_dwd_fg_in", &
           &                 "mode_iau_fg_in","mode_combined_in","mode_cosmode_in") )      


    ! & p_diag_lnd%fr_seaice(nproma,nblks_c)
    cf_desc    = t_cf_var('fr_seaice', '-', 'fraction of sea ice', DATATYPE_FLT32)
    grib2_desc = t_grib2_var(10, 2, 0, ibits, GRID_REFERENCE, GRID_CELL)
    CALL add_var( diag_list, vname_prefix//'fr_seaice', p_diag_lnd%fr_seaice,  &
           & GRID_UNSTRUCTURED_CELL, ZA_SURFACE, cf_desc, grib2_desc,          &
           & ldims=shape2d, lrestart=.TRUE., loutput=.TRUE.,                   &
           & initval_r=0._wp,                                                  &
           & in_group=groups("dwd_fg_sfc_vars","mode_dwd_ana_in","mode_iau_ana_in",&
           &                 "mode_combined_in") )



    IF ( atm_phy_nwp_config(p_jg)%inwp_surface > 0) THEN

    ! & p_diag_lnd%qv_s_t(nproma,nblks_c,ntiles_total+ntiles_water)
    cf_desc    = t_cf_var('qv_s_t', 'kg/kg', 'specific humidity at the surface', DATATYPE_FLT32)
    grib2_desc = t_grib2_var(0, 1, 0, ibits, GRID_REFERENCE, GRID_CELL)
    CALL add_var( diag_list, vname_prefix//'qv_s_t', p_diag_lnd%qv_s_t,        &
           & GRID_UNSTRUCTURED_CELL, ZA_SURFACE, cf_desc, grib2_desc,          &
           & ldims=shape3d_subsw, lcontainer=.TRUE., lrestart=.FALSE.,         &
           & loutput=.FALSE.,                                                  &
           & initval_r=0.001_wp )

    ! fill the separate variables belonging to the container qv_s_t
    ALLOCATE(p_diag_lnd%qv_st_ptr(ntiles_total+ntiles_water))
    DO jsfc = 1,ntiles_total+ntiles_water
      WRITE(csfc,'(i2)') jsfc 
      CALL add_ref( diag_list, vname_prefix//'qv_s_t',                       &
             & vname_prefix//'qv_s_t_'//ADJUSTL(TRIM(csfc)),                 &
             & p_diag_lnd%qv_st_ptr(jsfc)%p_2d,                              &
             & GRID_UNSTRUCTURED_CELL, ZA_SURFACE,                           &
             & t_cf_var('qv_s_t_'//csfc, '', '', DATATYPE_FLT32),            &
             & t_grib2_var(0, 1, 0, ibits, GRID_REFERENCE, GRID_CELL),       &
             & var_class=CLASS_TILE,                                         &
             & ldims=shape2d, in_group=groups("land_tile_vars") )
    ENDDO



    ! & p_diag_lnd%t_s(nproma,nblks_c)
    cf_desc    = t_cf_var('t_s', 'K', 'weighted temperature of ground surface', DATATYPE_FLT32)
    grib2_desc = t_grib2_var(2, 3, 18, ibits, GRID_REFERENCE, GRID_CELL)
    CALL add_var( diag_list, vname_prefix//'t_s', p_diag_lnd%t_s,                &
         & GRID_UNSTRUCTURED_CELL, ZA_SURFACE, cf_desc, grib2_desc,              &
         & ldims=shape2d, lrestart=.FALSE., loutput=.TRUE. )


    ! & p_diag_lnd%t_seasfc(nproma,nblks_c)
    cf_desc    = t_cf_var('t_seasfc', 'K', 'sea surface temperature', DATATYPE_FLT32)
    grib2_desc = t_grib2_var(10, 3, 0, ibits, GRID_REFERENCE, GRID_CELL)
    CALL add_var( diag_list, vname_prefix//'t_seasfc', p_diag_lnd%t_seasfc,      &
         & GRID_UNSTRUCTURED_CELL, ZA_SURFACE, cf_desc, grib2_desc,              &
         & ldims=shape2d, lrestart=.TRUE., loutput=.TRUE. )


    ! & p_diag_lnd%w_i(nproma,nblks_c)
    cf_desc     = t_cf_var('w_i', 'm H2O', 'weighted water content of interception water', &
         &                DATATYPE_FLT32)
    new_cf_desc = t_cf_var('w_i', 'kg/m**2', 'weighted water content of interception water', &
         &                DATATYPE_FLT32)
    grib2_desc = t_grib2_var(2, 0, 13, ibits, GRID_REFERENCE, GRID_CELL)
    CALL add_var( diag_list, vname_prefix//'w_i', p_diag_lnd%w_i,                &
         & GRID_UNSTRUCTURED_CELL, ZA_SURFACE, cf_desc, grib2_desc,              &
         & ldims=shape2d, lrestart=.FALSE., loutput=.TRUE.,                      &
         & in_group=groups("land_vars","dwd_fg_sfc_vars","mode_dwd_fg_in",       &
         &                 "mode_iau_fg_in","mode_combined_in","mode_cosmode_in"), &
         & post_op=post_op(POST_OP_SCALE, arg1=1000._wp, new_cf=new_cf_desc) )


    IF (itype_interception == 2) THEN

      ! & p_diag_lnd%w_p(nproma,nblks_c)
      cf_desc     = t_cf_var('w_p', 'm H2O', 'water content of pond interception water', &
           &                DATATYPE_FLT32)
      new_cf_desc = t_cf_var('w_p', 'kg/m**2', 'water content of pond interception water', &
           &                DATATYPE_FLT32)
      grib2_desc = t_grib2_var(255, 255, 255, ibits, GRID_REFERENCE, GRID_CELL)
      CALL add_var( diag_list, vname_prefix//'w_p', p_diag_lnd%w_p,                &
           & GRID_UNSTRUCTURED_CELL, ZA_SURFACE, cf_desc,  grib2_desc,             &
           & ldims=shape2d, lrestart=.FALSE., loutput=.TRUE.,                      &
           & in_group=groups("land_vars"),                                         &
           & post_op=post_op(POST_OP_SCALE, arg1=1000._wp, new_cf=new_cf_desc) )

      ! & p_diag_lnd%w_s(nproma,nblks_c)
      cf_desc     = t_cf_var('w_s', 'm H2O', 'water content of interception snow', &
           &                DATATYPE_FLT32)
      new_cf_desc = t_cf_var('w_s', 'kg/m**2', 'water content of interception snow', &
           &                DATATYPE_FLT32)
      grib2_desc = t_grib2_var(255, 255, 255, ibits, GRID_REFERENCE, GRID_CELL)
      CALL add_var( diag_list, vname_prefix//'w_s', p_diag_lnd%w_s,                &
           & GRID_UNSTRUCTURED_CELL, ZA_SURFACE, cf_desc, grib2_desc,              &
           & ldims=shape2d, lrestart=.FALSE., loutput=.TRUE.,                      &
           & in_group=groups("land_vars"),                                         &
           & post_op=post_op(POST_OP_SCALE, arg1=1000._wp, new_cf=new_cf_desc) )

    END IF  ! itype_interception == 2



    ! & p_diag_lnd%t_so(nproma,nlev_soil+1,nblks_c)
    cf_desc    = t_cf_var('t_so', 'K', 'weighted soil temperature (main level)', &
         &                DATATYPE_FLT32)
    grib2_desc = t_grib2_var(2, 3, 18, ibits, GRID_REFERENCE, GRID_CELL)
    CALL add_var( diag_list, vname_prefix//'t_so', p_diag_lnd%t_so,              &
         & GRID_UNSTRUCTURED_CELL, ZA_DEPTH_BELOW_LAND_P1, cf_desc, grib2_desc,  &
         & ldims=(/nproma,nlev_soil+1,kblks/),                                   &
         & lrestart=.FALSE., loutput=.TRUE.,                                     &
         & in_group=groups("land_vars","dwd_fg_sfc_vars",                        &
         &                 "mode_dwd_fg_in","mode_iau_fg_in","mode_dwd_ana_in",  &
         &                 "mode_iau_ana_in","mode_combined_in","mode_cosmode_in") )


    ! & p_diag_lnd%w_so(nproma,nlev_soil,nblks_c)
    cf_desc     = t_cf_var('w_so', 'm H20', 'weighted total water content (ice + liquid water)', DATATYPE_FLT32)
    new_cf_desc = t_cf_var('w_so', 'kg/m**2', 'weighted total water content (ice + liquid water)', DATATYPE_FLT32)
    grib2_desc  = t_grib2_var(2, 3, 20, ibits, GRID_REFERENCE, GRID_CELL)
    CALL add_var( diag_list, vname_prefix//'w_so', p_diag_lnd%w_so,              &
         & GRID_UNSTRUCTURED_CELL, ZA_DEPTH_BELOW_LAND, cf_desc, grib2_desc,     &
         & ldims=(/nproma,nlev_soil,kblks/),                                     &
         & lrestart=.FALSE., loutput=.TRUE.,                                     &
         & in_group=groups("land_vars","dwd_fg_sfc_vars","mode_dwd_ana_in",      &
         &                 "mode_iau_fg_in","mode_iau_ana_in",                   &
         &                 "mode_combined_in","mode_cosmode_in"),                &
         & post_op=post_op(POST_OP_SCALE, arg1=1000._wp, new_cf=new_cf_desc) )

    ! & p_diag_lnd%w_so_ice(nproma,nlev_soil,nblks_c)
    cf_desc      = t_cf_var('w_so_ice', 'm H20',   'weighted ice content', DATATYPE_FLT32)
    new_cf_desc  = t_cf_var('w_so_ice', 'kg/m**2', 'weighted ice content', DATATYPE_FLT32)
    grib2_desc   = t_grib2_var(2, 3, 22, ibits, GRID_REFERENCE, GRID_CELL)      
    CALL add_var( diag_list, vname_prefix//'w_so_ice',                           &
         & p_diag_lnd%w_so_ice, GRID_UNSTRUCTURED_CELL, ZA_DEPTH_BELOW_LAND,     &
         & cf_desc, grib2_desc, ldims=(/nproma,nlev_soil,kblks/),                &
         & lrestart=.FALSE., loutput=.TRUE.,                                     &
         & in_group=groups("land_vars","dwd_fg_sfc_vars","mode_dwd_fg_in","mode_iau_fg_in"), &
         & hor_interp=create_hor_interp_metadata(hor_intp_type=HINTP_TYPE_LONLAT_NNB ),&
         & post_op=post_op(POST_OP_SCALE, arg1=1000._wp, new_cf=new_cf_desc) )


    ! & p_diag_lnd%runoff_s(nproma,nblks_c)
    cf_desc    = t_cf_var('runoff_s', 'kg/m2', &
         &                'weighted surface water runoff; sum over forecast', DATATYPE_FLT32)
    grib2_desc = t_grib2_var(2, 0, 5, ibits, GRID_REFERENCE, GRID_CELL)
    CALL add_var( diag_list, vname_prefix//'runoff_s', p_diag_lnd%runoff_s,        &
           & GRID_UNSTRUCTURED_CELL, ZA_DEPTH_RUNOFF_S, cf_desc, grib2_desc,       &
           & ldims=shape2d, lrestart=.FALSE., loutput=.TRUE.,                      &
           & isteptype=TSTEP_ACCUM )


    ! & p_diag_lnd%runoff_g(nproma,nblks_c)
    cf_desc    = t_cf_var('runoff_g', 'kg/m2', &
         &                'weighted soil water runoff; sum over forecast', DATATYPE_FLT32)
    grib2_desc = t_grib2_var(2, 0, 5, ibits, GRID_REFERENCE, GRID_CELL)
    CALL add_var( diag_list, vname_prefix//'runoff_g', p_diag_lnd%runoff_g,        &
           & GRID_UNSTRUCTURED_CELL, ZA_DEPTH_RUNOFF_G, cf_desc, grib2_desc,       &
           & ldims=shape2d, lrestart=.FALSE., loutput=.TRUE.,                      &
           & isteptype=TSTEP_ACCUM )


    ! & p_diag_lnd%runoff_s_t(nproma,nblks_c,ntiles_total)
    cf_desc    = t_cf_var('runoff_s_t', 'kg/m2', &
         &                'surface water runoff; sum over forecast', DATATYPE_FLT32)
    grib2_desc = t_grib2_var(2, 0, 5, ibits, GRID_REFERENCE, GRID_CELL)
    CALL add_var( diag_list, vname_prefix//'runoff_s_t', p_diag_lnd%runoff_s_t,    &
           & GRID_UNSTRUCTURED_CELL, ZA_DEPTH_RUNOFF_S, cf_desc, grib2_desc,       &
           & ldims=shape3d_subs, lcontainer=.TRUE., lrestart=.FALSE., loutput=.FALSE. )

    ! fill the separate variables belonging to the container runoff_s
    ALLOCATE(p_diag_lnd%runoff_s_ptr(ntiles_total))
    DO jsfc = 1,ntiles_total
      WRITE(csfc,'(i2)') jsfc 
      CALL add_ref( diag_list, vname_prefix//'runoff_s_t',                       &
               & vname_prefix//'runoff_s_t_'//ADJUSTL(TRIM(csfc)),               &
               & p_diag_lnd%runoff_s_ptr(jsfc)%p_2d,                             &
               & GRID_UNSTRUCTURED_CELL, ZA_DEPTH_RUNOFF_S,                      &
               & t_cf_var('runoff_s_t_'//csfc, '', '', DATATYPE_FLT32),          &
               & t_grib2_var(2, 0, 5, ibits, GRID_REFERENCE, GRID_CELL),         &
               & var_class=CLASS_TILE_LAND,                                      &
               & ldims=shape2d )
    END DO


    ! & p_diag_lnd%runoff_g_t(nproma,nblks_c,ntiles_total)
    cf_desc    = t_cf_var('runoff_g_t', 'kg/m2', &
         &                'soil water runoff; sum over forecast', DATATYPE_FLT32)
    grib2_desc = t_grib2_var(2, 0, 5, ibits, GRID_REFERENCE, GRID_CELL)
    CALL add_var( diag_list, vname_prefix//'runoff_g_t', p_diag_lnd%runoff_g_t,    &
           & GRID_UNSTRUCTURED_CELL, ZA_DEPTH_RUNOFF_G, cf_desc, grib2_desc,       &
           & ldims=shape3d_subs, lcontainer=.TRUE., lrestart=.FALSE., loutput=.FALSE. )

    ! fill the separate variables belonging to the container runoff_g
    ALLOCATE(p_diag_lnd%runoff_g_ptr(ntiles_total))
    DO jsfc = 1,ntiles_total
      WRITE(csfc,'(i2)') jsfc 
      CALL add_ref( diag_list, vname_prefix//'runoff_g_t',                       &
               & vname_prefix//'runoff_g_t_'//ADJUSTL(TRIM(csfc)),               &
               & p_diag_lnd%runoff_g_ptr(jsfc)%p_2d,                             &
               & GRID_UNSTRUCTURED_CELL, ZA_DEPTH_RUNOFF_G,                      &
               & t_cf_var('runoff_g_t_'//csfc, '', '', DATATYPE_FLT32),          &
               & t_grib2_var(2, 0, 5, ibits, GRID_REFERENCE, GRID_CELL),         &
               & var_class=CLASS_TILE_LAND,                                      &
               & ldims=shape2d )
    END DO



    ! & p_diag_lnd%rstom(nproma,nblks_c)
    cf_desc    = t_cf_var('rstom', 's/m','stomatal resistance', DATATYPE_FLT32)
    grib2_desc = t_grib2_var(2, 0, 195, ibits, GRID_REFERENCE, GRID_CELL)
    CALL add_var( diag_list, vname_prefix//'rstom', p_diag_lnd%rstom,             &
           & GRID_UNSTRUCTURED_CELL, ZA_SURFACE, cf_desc, grib2_desc,             &
           & ldims=shape2d, lrestart=.FALSE.,                                     &
           & loutput=.TRUE. )


    ! & p_diag_lnd%rstom_t(nproma,nblks_c,ntiles_total)
    cf_desc    = t_cf_var('rstom_t', 's/m','tile based stomatal resistance', &
      &          DATATYPE_FLT32)
    grib2_desc = t_grib2_var(2, 0, 195, ibits, GRID_REFERENCE, GRID_CELL)
    CALL add_var( diag_list, vname_prefix//'rstom_t', p_diag_lnd%rstom_t,    &
           & GRID_UNSTRUCTURED_CELL, ZA_SURFACE, cf_desc, grib2_desc,        &
           & ldims=shape3d_subs, lcontainer=.TRUE., lrestart=.FALSE.,        &
           & loutput=.FALSE. )



    ! & p_diag_lnd%t_snow(nproma,nblks_c)
    cf_desc    = t_cf_var('t_snow', 'K', 'weighted temperature of the snow-surface', &
         &                DATATYPE_FLT32)
    grib2_desc = t_grib2_var(0, 0, 18, DATATYPE_PACK_VAR, GRID_REFERENCE, GRID_CELL)
    CALL add_var( diag_list, vname_prefix//'t_snow', p_diag_lnd%t_snow,        &
         & GRID_UNSTRUCTURED_CELL, ZA_SURFACE,  cf_desc, grib2_desc,           &
         & ldims=shape2d, lrestart=.FALSE., loutput=.TRUE.,                    &
         & in_group=groups("land_vars", "snow_vars","dwd_fg_sfc_vars",         &
         &                 "mode_dwd_ana_in","mode_iau_fg_in","mode_combined_in",&
         &                 "mode_cosmode_in") )


    ! & p_diag_lnd%w_snow(nproma,nblks_c)
    cf_desc     = t_cf_var('w_snow', 'm H2O',   'weighted water eqivalent of snow', DATATYPE_FLT32)
    new_cf_desc = t_cf_var('w_snow', 'kg/m**2', 'weighted water eqivalent of snow', DATATYPE_FLT32)
    grib2_desc  = t_grib2_var(0, 1, 60, DATATYPE_PACK_VAR, GRID_REFERENCE, GRID_CELL)
    CALL add_var( diag_list, vname_prefix//'w_snow', p_diag_lnd%w_snow,        &
         & GRID_UNSTRUCTURED_CELL, ZA_SURFACE,  cf_desc, grib2_desc,           &
         & ldims=shape2d, lrestart=.FALSE., loutput=.TRUE.,                    &
         & in_group=groups("land_vars","dwd_fg_sfc_vars","mode_dwd_fg_in",     &
         &                 "mode_iau_ana_in","mode_combined_in","mode_cosmode_in"), &
         & post_op=post_op(POST_OP_SCALE, arg1=1000._wp, new_cf=new_cf_desc) )


    ! & p_diag_lnd%rho_snow(nproma,nblks_c)
    cf_desc    = t_cf_var('rho_snow', 'kg/m**3', 'weighted snow density', DATATYPE_FLT32)
    grib2_desc = t_grib2_var(0, 1, 61, DATATYPE_PACK_VAR, GRID_REFERENCE, GRID_CELL)
    CALL add_var( diag_list, vname_prefix//'rho_snow', p_diag_lnd%rho_snow,      &
         & GRID_UNSTRUCTURED_CELL, ZA_SURFACE,  cf_desc, grib2_desc,             &
         & ldims=shape2d, lrestart=.FALSE., loutput=.TRUE.,                      &
         & in_group=groups("land_vars", "snow_vars","dwd_fg_sfc_vars",           &
         &                 "mode_dwd_fg_in","mode_iau_ana_in","mode_combined_in",&
         &                 "mode_cosmode_in") )


    ! & p_diag_lnd%h_snow(nproma,nblks_c)
    cf_desc    = t_cf_var('h_snow', 'm', 'weighted snow depth', DATATYPE_FLT32)
    grib2_desc = t_grib2_var(0, 1, 11, DATATYPE_PACK_VAR, GRID_REFERENCE, GRID_CELL)
    CALL add_var( diag_list, vname_prefix//'h_snow', p_diag_lnd%h_snow,        &
           & GRID_UNSTRUCTURED_CELL, ZA_SURFACE, cf_desc, grib2_desc,          &
           & ldims=shape2d, lrestart=.FALSE., loutput=.TRUE.,                  &
           & in_group=groups("dwd_fg_sfc_vars","mode_dwd_ana_in","mode_iau_ana_in",&
           &                 "mode_combined_in","mode_cosmode_in") )    


    ! & p_diag_lnd%h_snow_t(nproma,nblks_c,ntiles_total)
    cf_desc    = t_cf_var('h_snow_t', 'm', 'snow height', DATATYPE_FLT32)
    grib2_desc = t_grib2_var(0, 1, 11, ibits, GRID_REFERENCE, GRID_CELL)
    CALL add_var( diag_list, vname_prefix//'h_snow_t', p_diag_lnd%h_snow_t,    &
           & GRID_UNSTRUCTURED_CELL, ZA_SURFACE, cf_desc, grib2_desc,          &
           & ldims=shape3d_subs, lcontainer=.TRUE., lrestart=.FALSE., loutput=.FALSE. )  

    ! fill the separate variables belonging to the container h_snow
    ALLOCATE(p_diag_lnd%h_snow_ptr(ntiles_total))
      DO jsfc = 1,ntiles_total
        WRITE(csfc,'(i2)') jsfc 
        CALL add_ref( diag_list, vname_prefix//'h_snow_t',                     &
               & vname_prefix//'h_snow_t_'//ADJUSTL(TRIM(csfc)),               &
               & p_diag_lnd%h_snow_ptr(jsfc)%p_2d,                             &
               & GRID_UNSTRUCTURED_CELL, ZA_SURFACE,                           &
               & t_cf_var('h_snow_t_'//csfc, '', '', DATATYPE_FLT32),          &
               & t_grib2_var(0, 1, 11, ibits, GRID_REFERENCE, GRID_CELL),      &
               & var_class=CLASS_TILE_LAND,                                    &
               & ldims=shape2d,                                                &
               & in_group=groups("land_tile_vars","dwd_fg_sfc_vars_t") )
      ENDDO


    ! & p_diag_lnd%freshsnow(nproma,nblks_c)
    cf_desc    = t_cf_var('freshsnow', '- ', &
           & 'weighted indicator for age of snow in top of snow layer', DATATYPE_FLT32)
    grib2_desc = t_grib2_var(0, 1, 203, ibits, GRID_REFERENCE, GRID_CELL)
    CALL add_var( diag_list, vname_prefix//'freshsnow', p_diag_lnd%freshsnow,     &
           & GRID_UNSTRUCTURED_CELL, ZA_SURFACE, cf_desc, grib2_desc,             &
           & ldims=shape2d, lrestart=.FALSE., loutput=.TRUE.,                     &
           & in_group=groups("dwd_fg_sfc_vars","mode_dwd_ana_in","mode_iau_ana_in",&
           &                 "mode_combined_in","mode_cosmode_in") )


    ! & p_diag_lnd%freshsnow_t(nproma,nblks_c,ntiles_total)
    cf_desc    = t_cf_var('freshsnow_t', '- ', &
         &                'indicator for age of snow in top of snow layer', DATATYPE_FLT32)
    grib2_desc = t_grib2_var(0, 1, 203, ibits, GRID_REFERENCE, GRID_CELL)
    CALL add_var( diag_list, vname_prefix//'freshsnow_t', p_diag_lnd%freshsnow_t, &
           & GRID_UNSTRUCTURED_CELL, ZA_SURFACE, cf_desc, grib2_desc,             &
           & ldims=shape3d_subs, lcontainer=.TRUE., lrestart=.FALSE., loutput=.FALSE. )

    ! fill the separate variables belonging to the container freshsnow
    ALLOCATE(p_diag_lnd%freshsnow_ptr(ntiles_total))
    DO jsfc = 1,ntiles_total
      WRITE(csfc,'(i2)') jsfc 
      CALL add_ref( diag_list, vname_prefix//'freshsnow_t',                   &
               & vname_prefix//'freshsnow_t_'//ADJUSTL(TRIM(csfc)),           &
               & p_diag_lnd%freshsnow_ptr(jsfc)%p_2d,                         &
               & GRID_UNSTRUCTURED_CELL, ZA_SURFACE,                          &
               & t_cf_var('freshsnow_t_'//csfc, '', '', DATATYPE_FLT32),      &
               & t_grib2_var(0, 1, 203, ibits, GRID_REFERENCE, GRID_CELL),    &
               & var_class=CLASS_TILE_LAND,                                   &
               & ldims=shape2d,                                               &
               & in_group=groups("dwd_fg_sfc_vars_t") )
    END DO


    ! & p_diag_lnd%snowfrac(nproma,nblks_c)
    cf_desc    = t_cf_var('snowfrac', '- ', 'snow-cover fraction', DATATYPE_FLT32)
    grib2_desc = t_grib2_var(0, 1, 42, ibits, GRID_REFERENCE, GRID_CELL)
    CALL add_var( diag_list, vname_prefix//'snowfrac', p_diag_lnd%snowfrac,       &
           & GRID_UNSTRUCTURED_CELL, ZA_SURFACE, cf_desc, grib2_desc,             &
           & ldims=shape2d, lrestart=.FALSE., loutput=.TRUE.,                     &
           & in_group=groups("land_vars") )


    ! & p_diag_lnd%snowfrac_t(nproma,nblks_c,ntiles_total)
    cf_desc    = t_cf_var('snowfrac_t', '- ', 'snow-cover fraction', DATATYPE_FLT32)
    grib2_desc = t_grib2_var(0, 1, 42, ibits, GRID_REFERENCE, GRID_CELL)
    CALL add_var( diag_list, vname_prefix//'snowfrac_t', p_diag_lnd%snowfrac_t, &
           & GRID_UNSTRUCTURED_CELL, ZA_SURFACE, cf_desc, grib2_desc,           &
           & ldims=shape3d_subs, lcontainer=.TRUE., lrestart=.FALSE., loutput=.FALSE. )

    ! fill the separate variables belonging to the container snowfrac
    ALLOCATE(p_diag_lnd%snowfrac_ptr(ntiles_total))
    DO jsfc = 1,ntiles_total
      WRITE(csfc,'(i2)') jsfc 
      CALL add_ref( diag_list, vname_prefix//'snowfrac_t',                     &
               & vname_prefix//'snowfrac_t_'//ADJUSTL(TRIM(csfc)),             &
               & p_diag_lnd%snowfrac_ptr(jsfc)%p_2d,                           &
               & GRID_UNSTRUCTURED_CELL, ZA_SURFACE,                           &
               & t_cf_var('snowfrac_t_'//csfc, '', '', DATATYPE_FLT32),        &
               & t_grib2_var(0, 1, 42, ibits, GRID_REFERENCE, GRID_CELL),      &
               & var_class=CLASS_TILE_LAND,                                    &
               & ldims=shape2d, in_group=groups("land_tile_vars") )
    END DO


    ! & p_diag_lnd%snowfrac_lc_t(nproma,nblks_c,ntiles_total)
    cf_desc    = t_cf_var('snowfrac_lc_t', '- ', 'snow-cover fraction per land-cover class', DATATYPE_FLT32)
    grib2_desc = t_grib2_var(255, 255, 255, ibits, GRID_REFERENCE, GRID_CELL)
    CALL add_var( diag_list, vname_prefix//'snowfrac_lc_t', p_diag_lnd%snowfrac_lc_t, &
           & GRID_UNSTRUCTURED_CELL, ZA_SURFACE, cf_desc, grib2_desc,            &
           & ldims=shape3d_subs, lcontainer=.TRUE., lrestart=.FALSE., loutput=.FALSE. )

    ! fill the separate variables belonging to the container snowfrac
    ALLOCATE(p_diag_lnd%snowfrac_lc_ptr(ntiles_total))
    DO jsfc = 1,ntiles_total
      WRITE(csfc,'(i2)') jsfc 
      CALL add_ref( diag_list, vname_prefix//'snowfrac_lc_t',                  &
               & vname_prefix//'snowfrac_lc_t_'//ADJUSTL(TRIM(csfc)),          &
               & p_diag_lnd%snowfrac_lc_ptr(jsfc)%p_2d,                        &
               & GRID_UNSTRUCTURED_CELL, ZA_SURFACE,                           &
               & t_cf_var('snowfrac_lc_t_'//csfc, '', '', DATATYPE_FLT32),     &
               & t_grib2_var(255, 255, 255, ibits, GRID_REFERENCE, GRID_CELL), &
               & var_class=CLASS_TILE_LAND,                                    &
               & ldims=shape2d, in_group=groups("land_tile_vars") )
    END DO



    IF (lmulti_snow) THEN

      ! & p_diag_lnd%t_snow_mult(nproma,nlev_snow+1,nblks_c)
      cf_desc    = t_cf_var('t_snow_mult', 'K', 'weighted temperature of the snow', DATATYPE_FLT32)
      grib2_desc = t_grib2_var(0, 0, 18, DATATYPE_PACK_VAR, GRID_REFERENCE, GRID_CELL)
      CALL add_var( diag_list, vname_prefix//'t_snow_mult', p_diag_lnd%t_snow_mult, &
       & GRID_UNSTRUCTURED_CELL, ZA_SNOW_HALF, cf_desc, grib2_desc,                 &
       & ldims=(/nproma,nlev_snow+1,kblks/),                                        &
       & lrestart=.FALSE., loutput=.TRUE.,                                          &
       & in_group=groups("dwd_fg_sfc_vars","mode_dwd_fg_in","mode_iau_fg_in","multisnow_vars") )


      ! & p_diag_lnd%rho_snow_mult(nproma,nlev_snow,nblks_c)
      cf_desc    = t_cf_var('rho_snow_mult', 'kg/m**3', 'weighted snow density', DATATYPE_FLT32)
      grib2_desc = t_grib2_var(0, 1, 61, DATATYPE_PACK_VAR, GRID_REFERENCE, GRID_CELL)
      CALL add_var( diag_list, vname_prefix//'rho_snow_mult',                      &
           & p_diag_lnd%rho_snow_mult, GRID_UNSTRUCTURED_CELL, ZA_SNOW,            &
           & cf_desc, grib2_desc, ldims=(/nproma, nlev_snow, kblks/),              &
           & lrestart=.FALSE., loutput=.TRUE.,                                     &
           & in_group=groups("dwd_fg_sfc_vars","mode_dwd_fg_in","mode_iau_fg_in","multisnow_vars"))


      ! & p_diag_lnd%wliq_snow(nproma,nlev_snow,nblks_c)
      cf_desc    = t_cf_var('wliq_snow', 'm H2O', 'weighted liquid water content in snow', &
        &                   DATATYPE_FLT32)
      new_cf_desc= t_cf_var('wliq_snow', 'kg/m**2', 'weighted liquid water content in snow', &
        &                   DATATYPE_FLT32)
      grib2_desc = t_grib2_var(0, 1, 210, ibits, GRID_REFERENCE, GRID_CELL)
      CALL add_var( diag_list, vname_prefix//'wliq_snow',                          &
           & p_diag_lnd%wliq_snow, GRID_UNSTRUCTURED_CELL, ZA_SNOW,                & 
           & cf_desc, grib2_desc, ldims=(/nproma, nlev_snow, kblks/),              &
           & lrestart=.FALSE., loutput=.TRUE.,                                     &
           & post_op=post_op(POST_OP_SCALE, arg1=1000._wp, new_cf=new_cf_desc),    &
           & in_group=groups("dwd_fg_sfc_vars","mode_dwd_fg_in","mode_iau_fg_in",  &
           &                 "multisnow_vars", "snow_vars") )


      ! & p_diag_lnd%wtot_snow(nproma,nlev_snow,nblks_c)
      cf_desc    = t_cf_var('wtot_snow', 'm H2O', 'weighted total water content in snow', &
           &                DATATYPE_FLT32)
      new_cf_desc= t_cf_var('wtot_snow', 'kg/m**2', 'weighted total water content in snow', &
        &                   DATATYPE_FLT32)
      grib2_desc = t_grib2_var(0, 1, 60, DATATYPE_PACK_VAR, GRID_REFERENCE, GRID_CELL)
      CALL add_var( diag_list, vname_prefix//'wtot_snow',                          &
           & p_diag_lnd%wtot_snow, GRID_UNSTRUCTURED_CELL, ZA_SNOW,                &
           & cf_desc, grib2_desc, ldims=(/nproma, nlev_snow, kblks/),              &
           & lrestart=.FALSE., loutput=.TRUE.,                                     &
           & post_op=post_op(POST_OP_SCALE, arg1=1000._wp, new_cf=new_cf_desc),    & 
           & in_group=groups("dwd_fg_sfc_vars","mode_dwd_fg_in","mode_iau_fg_in",  &
           &                 "multisnow_vars","snow_vars") )


      ! & p_diag_lnd%dzh_snow(nproma,nlev_snow,nblks_c)
      cf_desc    = t_cf_var('dzh_snow', 'm', &
           &                'weighted layer thickness between half levels in snow', &
           &                DATATYPE_FLT32)
      grib2_desc = t_grib2_var(0, 1, 11, DATATYPE_PACK_VAR, GRID_REFERENCE, GRID_CELL)
      CALL add_var( diag_list, vname_prefix//'dzh_snow',                           &
           & p_diag_lnd%dzh_snow, GRID_UNSTRUCTURED_CELL, ZA_SNOW,                 &
           & cf_desc, grib2_desc, ldims=(/nproma, nlev_snow, kblks/),              &
           & lrestart=.FALSE., loutput=.TRUE.,                                     &
           & in_group=groups("dwd_fg_sfc_vars","mode_dwd_fg_in","mode_iau_fg_in",  &
           &                 "multisnow_vars","snow_vars"))

    ENDIF  ! lmulti_snow

<<<<<<< HEAD


    !!! OBSOLETE ? !!!
    ! & p_diag_lnd%w_snow_eff_t(nproma,nblks_c,ntiles_total)
    cf_desc    = t_cf_var('w_snow_eff_t', '- ', 'effective snow-water equivalent', DATATYPE_FLT32)
    grib2_desc = t_grib2_var(255, 255, 255, ibits, GRID_REFERENCE, GRID_CELL)
    CALL add_var( diag_list, vname_prefix//'w_snow_eff_t', p_diag_lnd%w_snow_eff_t, &
           & GRID_UNSTRUCTURED_CELL, ZA_SURFACE, cf_desc, grib2_desc,           &
           & ldims=shape3d_subs, lcontainer=.TRUE., lrestart=.FALSE., loutput=.FALSE. )

    ! fill the separate variables belonging to the container snowfrac
    ALLOCATE(p_diag_lnd%w_snow_eff_ptr(ntiles_total))
    DO jsfc = 1,ntiles_total
      WRITE(csfc,'(i2)') jsfc 
      CALL add_ref( diag_list, vname_prefix//'w_snow_eff_t',                  &
               & vname_prefix//'w_snow_eff_t_'//ADJUSTL(TRIM(csfc)),          &
               & p_diag_lnd%w_snow_eff_ptr(jsfc)%p_2d,                        &
               & GRID_UNSTRUCTURED_CELL, ZA_SURFACE,                          &
               & t_cf_var('w_snow_eff_t_'//csfc, '', '', DATATYPE_FLT32),     &
               & t_grib2_var(255, 255, 255, ibits, GRID_REFERENCE, GRID_CELL), &
               & var_class=CLASS_TILE_LAND,                                   &
               & ldims=shape2d, lrestart=.FALSE. )
    END DO



=======
>>>>>>> 0a853b07
    ENDIF  ! inwp_surface > 0

    

  END SUBROUTINE  new_nwp_lnd_diag_list


END MODULE mo_nwp_lnd_state
<|MERGE_RESOLUTION|>--- conflicted
+++ resolved
@@ -1511,35 +1511,6 @@
 
     ENDIF  ! lmulti_snow
 
-<<<<<<< HEAD
-
-
-    !!! OBSOLETE ? !!!
-    ! & p_diag_lnd%w_snow_eff_t(nproma,nblks_c,ntiles_total)
-    cf_desc    = t_cf_var('w_snow_eff_t', '- ', 'effective snow-water equivalent', DATATYPE_FLT32)
-    grib2_desc = t_grib2_var(255, 255, 255, ibits, GRID_REFERENCE, GRID_CELL)
-    CALL add_var( diag_list, vname_prefix//'w_snow_eff_t', p_diag_lnd%w_snow_eff_t, &
-           & GRID_UNSTRUCTURED_CELL, ZA_SURFACE, cf_desc, grib2_desc,           &
-           & ldims=shape3d_subs, lcontainer=.TRUE., lrestart=.FALSE., loutput=.FALSE. )
-
-    ! fill the separate variables belonging to the container snowfrac
-    ALLOCATE(p_diag_lnd%w_snow_eff_ptr(ntiles_total))
-    DO jsfc = 1,ntiles_total
-      WRITE(csfc,'(i2)') jsfc 
-      CALL add_ref( diag_list, vname_prefix//'w_snow_eff_t',                  &
-               & vname_prefix//'w_snow_eff_t_'//ADJUSTL(TRIM(csfc)),          &
-               & p_diag_lnd%w_snow_eff_ptr(jsfc)%p_2d,                        &
-               & GRID_UNSTRUCTURED_CELL, ZA_SURFACE,                          &
-               & t_cf_var('w_snow_eff_t_'//csfc, '', '', DATATYPE_FLT32),     &
-               & t_grib2_var(255, 255, 255, ibits, GRID_REFERENCE, GRID_CELL), &
-               & var_class=CLASS_TILE_LAND,                                   &
-               & ldims=shape2d, lrestart=.FALSE. )
-    END DO
-
-
-
-=======
->>>>>>> 0a853b07
     ENDIF  ! inwp_surface > 0
 
     
