!>
!! Utility routines related to the TERRA surface model
!!
!! @par Copyright and License
!!
!! This code is subject to the DWD and MPI-M-Software-License-Agreement in
!! its most recent form.
!! Please see the file LICENSE in the root of the source tree for this code.
!! Where software is supplied by third parties, it is indicated in the
!! headers of the routines.
!!

!----------------------------
#include "omp_definitions.inc"
!----------------------------
#if defined __xlC__
@PROCESS SPILL(564)
#endif
MODULE mo_nwp_sfc_utils

  USE mo_kind,                ONLY: wp
  USE mo_exception,           ONLY: message, message_text
  USE mo_exception,           ONLY: finish
  USE mo_model_domain,        ONLY: t_patch
  USE mo_physical_constants,  ONLY: tmelt, tf_salt
  USE mo_math_constants,      ONLY: dbl_eps
  USE mo_impl_constants,      ONLY: min_rlcell_int, zml_soil, min_rlcell
  USE mo_impl_constants_grf,  ONLY: grf_bdywidth_c
  USE mo_data_flake,          ONLY: tpl_T_r, C_T_min, rflk_depth_bs_ref
  USE mo_loopindices,         ONLY: get_indices_c
  USE mo_ext_data_types,      ONLY: t_external_data
  USE mo_nwp_lnd_types,       ONLY: t_lnd_prog, t_wtr_prog, t_lnd_diag, t_lnd_state
  USE mo_parallel_config,     ONLY: nproma
  USe mo_extpar_config,       ONLY: itopo
  USE mo_lnd_nwp_config,      ONLY: nlev_soil, nlev_snow, ntiles_total, ntiles_water, &
    &                               lseaice, llake, lmulti_snow, idiag_snowfrac, ntiles_lnd, &
    &                               lsnowtile, isub_water, isub_seaice, isub_lake,    &
    &                               itype_interception
  USE mo_initicon_config,     ONLY: init_mode_soil
  USE mo_nwp_soil_init,       ONLY: terra_multlay_init
  USE mo_flake,               ONLY: flake_init
  USE mo_seaice_nwp,          ONLY: seaice_init_nwp, hice_min, frsi_min, hice_ini
  USE mo_phyparam_soil,       ONLY: cf_snow     ! soil and vegetation parameters for TILES
  USE mo_satad,               ONLY: sat_pres_water, sat_pres_ice, spec_humi
  USE mo_sync,                ONLY: global_sum_array
  USE mo_nonhydro_types,      ONLY: t_nh_diag, t_nh_state
  USE mo_grid_config,         ONLY: n_dom
  USE mo_dynamics_config,     ONLY: nnow
  USE mo_phyparam_soil,       ONLY: c_lnd, c_sea
  USE mo_ext_data_state,      ONLY: diagnose_ext_aggr

  IMPLICIT NONE

  PRIVATE



#ifdef __SX__
! parameters for loop unrolling
INTEGER, PARAMETER :: nlsoil= 8
INTEGER, PARAMETER :: nlsnow= 2
#endif


  PUBLIC :: nwp_surface_init
  PUBLIC :: diag_snowfrac_tg
  PUBLIC :: aggregate_landvars
  PUBLIC :: update_idx_lists_lnd
  PUBLIC :: update_idx_lists_sea
  PUBLIC :: update_sstice, update_ndvi
  PUBLIC :: init_snowtile_lists
  PUBLIC :: init_sea_lists
  PUBLIC :: aggregate_tg_qvs
  PUBLIC :: copy_lnd_prog_now2new

CONTAINS


  !-------------------------------------------------------------------------
  !>
  !! Init surface model TERRA, lake model Flake and seaice model
  !!
  !! Init surface model TERRA, lake model Flake and seaice model
  !!
  !! @par Revision History
  !! Initial revision by Ekaterina Machulskaya, DWD (2011-07-??)
  !! Modification by Daniel Reinert, DWD (2011-07-29)
  !! - initialize climatological layer t_so(nlev_soil+1)
  !! Modification by Daniel Reinert, DWD (2012-08-31)
  !! - initialize sea-ice model
  !!
  SUBROUTINE nwp_surface_init( p_patch, ext_data, p_prog_lnd_now, &
    &                          p_prog_lnd_new, p_prog_wtr_now,    &
    &                          p_prog_wtr_new, p_lnd_diag, p_diag )



    TYPE(t_patch), TARGET, INTENT(IN)    :: p_patch       !<grid/patch info.
    TYPE(t_external_data), INTENT(INOUT) :: ext_data
    TYPE(t_lnd_prog)     , INTENT(INOUT) :: p_prog_lnd_now, p_prog_lnd_new
    TYPE(t_wtr_prog)     , INTENT(INOUT) :: p_prog_wtr_now, p_prog_wtr_new
    TYPE(t_lnd_diag)     , INTENT(INOUT) :: p_lnd_diag
    TYPE(t_nh_diag), TARGET,INTENT(inout):: p_diag        !< diag vars

    ! Local array bounds:

    INTEGER :: rl_start, rl_end
    INTEGER :: i_startblk, i_endblk    !> blocks
    INTEGER :: i_startidx, i_endidx    !< slices
    INTEGER :: i_nchdom                !< number of child domains

    ! Local scalars:

    INTEGER :: jc,jb,isubs,jk


    REAL(wp) :: t_snow_now_t(nproma, p_patch%nblks_c, ntiles_total)
    REAL(wp) :: t_snow_mult_now_t(nproma, 1:nlev_snow+1, p_patch%nblks_c, ntiles_total)
    REAL(wp) :: t_s_now_t(nproma, p_patch%nblks_c, ntiles_total)
    REAL(wp) :: t_g_t    (nproma, p_patch%nblks_c, ntiles_total)
    REAL(wp) :: t_s_new_t(nproma, p_patch%nblks_c, ntiles_total)
    REAL(wp) :: w_snow_now_t(nproma, p_patch%nblks_c, ntiles_total)
    REAL(wp) :: h_snow_t(nproma, p_patch%nblks_c, ntiles_total)
    REAL(wp) :: rho_snow_now_t(nproma, p_patch%nblks_c, ntiles_total)
    REAL(wp) :: rho_snow_mult_now_t(nproma, 1:nlev_snow, p_patch%nblks_c, ntiles_total)
    REAL(wp) :: t_so_now_t(nproma, 1:nlev_soil+1, p_patch%nblks_c, ntiles_total)
    REAL(wp) :: t_so_new_t(nproma, 1:nlev_soil+1, p_patch%nblks_c, ntiles_total)
    REAL(wp) :: w_so_now_t(nproma, 1:nlev_soil  , p_patch%nblks_c, ntiles_total)
    REAL(wp) :: w_so_new_t(nproma, 1:nlev_soil  , p_patch%nblks_c, ntiles_total)
    REAL(wp) :: w_so_ice_now_t(nproma, 1:nlev_soil, p_patch%nblks_c, ntiles_total)
    REAL(wp) :: w_so_ice_new_t(nproma, 1:nlev_soil, p_patch%nblks_c, ntiles_total)
    REAL(wp) :: wliq_snow_now_t(nproma, 1:nlev_snow, p_patch%nblks_c, ntiles_total)
    REAL(wp) :: wtot_snow_now_t(nproma, 1:nlev_snow, p_patch%nblks_c, ntiles_total)
    REAL(wp) :: dzh_snow_now_t(nproma, 1:nlev_snow, p_patch%nblks_c, ntiles_total)

    INTEGER  :: soiltyp_t (nproma, p_patch%nblks_c, ntiles_total)
    REAL(wp) :: rootdp_t  (nproma, p_patch%nblks_c, ntiles_total)
    REAL(wp) :: tai_t     (nproma, p_patch%nblks_c, ntiles_total)

    REAL(wp) :: freshsnow_t(nproma, p_patch%nblks_c, ntiles_total)
    REAL(wp) :: snowfrac_t (nproma, p_patch%nblks_c, ntiles_total)
    REAL(wp) :: sso_sigma_t(nproma,  p_patch%nblks_c, ntiles_total)
    INTEGER  :: lc_class_t (nproma,  p_patch%nblks_c, ntiles_total)


    ! local fields for lake model
    !
    REAL(wp) :: fr_lake       (nproma) ! lake fraction
    REAL(wp) :: depth_lk      (nproma) ! lake depth
    REAL(wp) :: fetch_lk      (nproma) ! wind fetch over lake
    REAL(wp) :: dp_bs_lk      (nproma) ! depth of thermally active layer of bot. sediments.
    REAL(wp) :: t_bs_lk       (nproma) ! clim. temp. at bottom of thermally active layer
                                       ! of sediments
    REAL(wp) :: gamso_lk      (nproma) ! attenuation coefficient of lake water with respect
                                       ! to sol. rad.
    REAL(wp) :: t_snow_lk_now (nproma) ! temperature of snow on lake ice
    REAL(wp) :: h_snow_lk_now (nproma) ! depth of snow on lake ice
    REAL(wp) :: t_ice_now     (nproma) ! lake ice temperature
    REAL(wp) :: h_ice_now     (nproma) ! lake ice depth
    REAL(wp) :: t_mnw_lk_now  (nproma) ! mean temperature of the water column
    REAL(wp) :: t_wml_lk_now  (nproma) ! mixed-layer temperature
    REAL(wp) :: t_bot_lk_now  (nproma) ! temperature at the water-bottom sediment interface
    REAL(wp) :: c_t_lk_now    (nproma) ! shape factor (temp. profile in lake thermocline)
    REAL(wp) :: h_ml_lk_now   (nproma) ! mixed-layer thickness
    REAL(wp) :: t_b1_lk_now   (nproma) ! temperature at the bottom of the upper layer
                                       ! of the sediments
    REAL(wp) :: h_b1_lk_now   (nproma) ! thickness of the upper layer of the sediments
    REAL(wp) :: t_scf_lk_now  (nproma) ! lake surface temperature

    LOGICAL  :: lake_mask(nproma)      ! auxiliary field for re-initialization of non-lake points

    ! local fields for sea ice model
    !
    REAL(wp) :: frsi     (nproma)   ! sea ice fraction
    REAL(wp) :: tice_now (nproma)   ! temperature of ice upper surface at previous time
    REAL(wp) :: hice_now (nproma)   ! ice thickness at previous time level
    REAL(wp) :: tsnow_now(nproma)   ! temperature of snow upper surface at previous time
    REAL(wp) :: hsnow_now(nproma)   ! snow thickness at previous time level
    REAL(wp) :: tice_new (nproma)   ! temperature of ice upper surface at new time
    REAL(wp) :: hice_new (nproma)   ! ice thickness at new time level
    REAL(wp) :: tsnow_new(nproma)   ! temperature of snow upper surface at new time
    REAL(wp) :: hsnow_new(nproma)   ! snow thickness at new time level

    INTEGER  :: icount_flk          ! total number of lake points per block
    !
    INTEGER  :: icount_ice          ! total number of sea-ice points per block
    !
    INTEGER  :: icount_water        ! total number of sea-water points per block

    INTEGER  :: i_count, ic, i_count_snow, isubs_snow
    REAL(wp) :: temp
    REAL(wp) :: zfrice_thrhld       ! fraction threshold for creating a sea-ice grid point

  !-------------------------------------------------------------------------


    i_nchdom  = MAX(1,p_patch%n_childdom)

    ! exclude nest boundary and halo points
    rl_start = grf_bdywidth_c+1
    rl_end   = min_rlcell_int

    i_startblk = p_patch%cells%start_blk(rl_start,1)
    i_endblk   = p_patch%cells%end_blk(rl_end,i_nchdom)

!$OMP PARALLEL
!$OMP DO PRIVATE(jb,jc,jk,i_startidx,i_endidx,isubs,i_count,i_count_snow,icount_ice, &
!$OMP            icount_water,icount_flk,temp,ic,isubs_snow,frsi,tice_now,hice_now,  &
!$OMP            tsnow_now,hsnow_now,tice_new,hice_new,tsnow_new,hsnow_new,fr_lake,  &
!$OMP            depth_lk,fetch_lk,dp_bs_lk,t_bs_lk,gamso_lk,t_snow_lk_now,          &
!$OMP            h_snow_lk_now,t_ice_now,h_ice_now,t_mnw_lk_now,t_wml_lk_now,        &
!$OMP            t_bot_lk_now,c_t_lk_now,h_ml_lk_now,t_b1_lk_now,h_b1_lk_now,        &
!$OMP            t_scf_lk_now,zfrice_thrhld,lake_mask), SCHEDULE(guided)
    DO jb = i_startblk, i_endblk

      CALL get_indices_c(p_patch, jb, i_startblk, i_endblk, &
        & i_startidx, i_endidx, rl_start, rl_end)

      IF (itopo == 1) THEN
        DO isubs = 1, ntiles_total
          DO jc = i_startidx, i_endidx

            ! initialize climatological layer (deepest layer of t_so)
            p_prog_lnd_now%t_so_t(jc,nlev_soil+1,jb,isubs) = ext_data%atm%t_cl(jc,jb)
            p_prog_lnd_new%t_so_t(jc,nlev_soil+1,jb,isubs) = ext_data%atm%t_cl(jc,jb)

          END DO
        END DO

        ! t_s_t: special initialization for open water and sea-ice tiles
        ! proper values are needed to perform surface analysis
        ! open water points: set it to SST
        ! lake points      : set it to tskin (note that t_seasfc=tskin for lake points)
        ! sea-ice points   : set it to t_melt
        !
        ! Note that after aggregation, t_s is copied to t_so(1)
        DO ic = 1, ext_data%atm%spw_count(jb)

          jc = ext_data%atm%idx_lst_spw(ic,jb)
          p_prog_lnd_now%t_s_t(jc,jb,isub_water) = p_lnd_diag%t_seasfc(jc,jb)
          p_prog_lnd_new%t_s_t(jc,jb,isub_water) = p_lnd_diag%t_seasfc(jc,jb)
        ENDDO

        DO ic = 1, ext_data%atm%fp_count(jb)

          jc = ext_data%atm%idx_lst_fp(ic,jb)
          p_prog_lnd_now%t_s_t(jc,jb,isub_lake) = p_lnd_diag%t_seasfc(jc,jb)
          p_prog_lnd_new%t_s_t(jc,jb,isub_lake) = p_lnd_diag%t_seasfc(jc,jb)
        ENDDO

        DO ic = 1, ext_data%atm%spi_count(jb)

          jc = ext_data%atm%idx_lst_spi(ic,jb)
          p_prog_lnd_now%t_s_t(jc,jb,isub_seaice) = tf_salt
          p_prog_lnd_new%t_s_t(jc,jb,isub_seaice) = tf_salt
        ENDDO

      ENDIF


!---------- Copy input fields for each tile

!----------------------------------
      DO isubs = 1,ntiles_total
!----------------------------------

        i_count = ext_data%atm%lp_count_t(jb,isubs)

        IF (i_count == 0) CYCLE ! skip loop if the index list for the given tile is empty

        DO ic = 1, i_count
          jc = ext_data%atm%idx_lst_lp_t(ic,jb,isubs)
          t_snow_now_t(ic,jb,isubs)          =  p_prog_lnd_now%t_snow_t(jc,jb,isubs)
          t_s_now_t(ic,jb,isubs)             =  p_prog_lnd_now%t_s_t(jc,jb,isubs)
          t_s_new_t(ic,jb,isubs)             =  p_prog_lnd_new%t_s_t(jc,jb,isubs)
          w_snow_now_t(ic,jb,isubs)          =  p_prog_lnd_now%w_snow_t(jc,jb,isubs)
          rho_snow_now_t(ic,jb,isubs)        =  p_prog_lnd_now%rho_snow_t(jc,jb,isubs)

          sso_sigma_t(ic,jb,isubs)           = ext_data%atm%sso_stdh(jc,jb)
          lc_class_t(ic,jb,isubs)            = ext_data%atm%lc_class_t(jc,jb,isubs)
          freshsnow_t(ic,jb,isubs)           = p_lnd_diag%freshsnow_t(jc,jb,isubs)
          h_snow_t(ic,jb,isubs)              = p_lnd_diag%h_snow_t(jc,jb,isubs)

          soiltyp_t(ic,jb,isubs)             =  ext_data%atm%soiltyp_t(jc,jb,isubs)
          rootdp_t(ic,jb,isubs)              =  ext_data%atm%rootdp_t(jc,jb,isubs)
          tai_t(ic,jb,isubs)                 =  ext_data%atm%tai_t(jc,jb,isubs)
        ENDDO


        IMSNOWI: IF(lmulti_snow) THEN

!CDIR UNROLL=nlsnow+1
          DO jk=1,nlev_snow+1
            DO ic = 1, i_count
              jc = ext_data%atm%idx_lst_lp_t(ic,jb,isubs)
              t_snow_mult_now_t(ic,jk,jb,isubs)   =  p_prog_lnd_now%t_snow_mult_t(jc,jk,jb,isubs)
            ENDDO
          ENDDO

!CDIR UNROLL=nlsnow
          DO jk=1,nlev_snow
            DO ic = 1, i_count
              jc = ext_data%atm%idx_lst_lp_t(ic,jb,isubs)
              rho_snow_mult_now_t(ic,jk,jb,isubs) =  p_prog_lnd_now%rho_snow_mult_t(jc,jk,jb,isubs)
              wliq_snow_now_t(ic,jk,jb,isubs)     =  p_prog_lnd_now%wliq_snow_t    (jc,jk,jb,isubs)
              wtot_snow_now_t(ic,jk,jb,isubs)     =  p_prog_lnd_now%wtot_snow_t    (jc,jk,jb,isubs)
              dzh_snow_now_t(ic,jk,jb,isubs)      =  p_prog_lnd_now%dzh_snow_t     (jc,jk,jb,isubs)
            ENDDO
          ENDDO

        END IF  IMSNOWI

!CDIR UNROLL=nlsoil+1
        DO jk=1,nlev_soil+1
          DO ic = 1, i_count
            jc = ext_data%atm%idx_lst_lp_t(ic,jb,isubs)
            t_so_now_t(ic,jk,jb,isubs)          =  p_prog_lnd_now%t_so_t(jc,jk,jb,isubs)
            t_so_new_t(ic,jk,jb,isubs)          =  p_prog_lnd_new%t_so_t(jc,jk,jb,isubs)
          ENDDO
        ENDDO

!CDIR UNROLL=nlsoil
        DO jk=1,nlev_soil
          DO ic = 1, i_count
            jc = ext_data%atm%idx_lst_lp_t(ic,jb,isubs)
            w_so_now_t(ic,jk,jb,isubs)          =  p_prog_lnd_now%w_so_t(jc,jk,jb,isubs)
            w_so_new_t(ic,jk,jb,isubs)          =  p_prog_lnd_new%w_so_t(jc,jk,jb,isubs)
            w_so_ice_now_t(ic,jk,jb,isubs)      =  p_prog_lnd_now%w_so_ice_t(jc,jk,jb,isubs)
            w_so_ice_new_t(ic,jk,jb,isubs)      =  p_prog_lnd_new%w_so_ice_t(jc,jk,jb,isubs)
          ENDDO
        ENDDO

        ! Preliminary diagnosis of snow-cover fraction for initialization of split tile index list

! Note (GZ): when the first-guess input includes tile-based surface variables and snowtiles are used,
! the snow cover fraction must be restored from the tile fractions instead of being diagnosed here!

! Remark(GZ): this directive is needed because of a NEC compiler bug - OpenMP parallelization causes
! a segmentation fault otherwise
!CDIR NOIEXPAND
        CALL diag_snowfrac_tg(                           &
          &  istart = 1, iend = i_count                , & ! start/end indices
          &  lc_class  = lc_class_t        (:,jb,isubs), & ! land-cover class
          &  i_lc_urban = ext_data%atm%i_lc_urban      , & ! land-cover class index for urban areas
          &  t_snow    = t_snow_now_t      (:,jb,isubs), & ! snow temp
          &  t_soiltop = t_s_now_t         (:,jb,isubs), & ! soil top temp
          &  w_snow    = w_snow_now_t      (:,jb,isubs), & ! snow WE
          &  rho_snow  = rho_snow_now_t    (:,jb,isubs), & ! snow depth
          &  freshsnow = freshsnow_t       (:,jb,isubs), & ! fresh snow fraction
          &  sso_sigma = sso_sigma_t       (:,jb,isubs), & ! sso stdev
          &  tai       = tai_t             (:,jb,isubs), & ! effective leaf area index
          &  snowfrac  = snowfrac_t        (:,jb,isubs), & ! OUT: snow cover fraction
          &  t_g       = t_g_t             (:,jb,isubs)  ) ! OUT: averaged ground temp

!CDIR NODEP,VOVERTAKE,VOB
        DO ic = 1, i_count
          jc = ext_data%atm%idx_lst_lp_t(ic,jb,isubs)
          p_lnd_diag%snowfrac_lc_t(jc,jb,isubs)  = snowfrac_t(ic,jb,isubs)
          p_prog_lnd_now%t_g_t(jc,jb,isubs)      = t_g_t(ic,jb,isubs)
        ENDDO

      ENDDO

      ! create index lists for snow tiles (first call)
      IF(lsnowtile) THEN      ! snow is considered as separate tiles
        DO isubs = 1, ntiles_lnd
          isubs_snow = isubs + ntiles_lnd

          CALL update_idx_lists_lnd (idx_lst_lp       = ext_data%atm%idx_lst_lp_t(:,jb,isubs),         &
                                   lp_count           = ext_data%atm%lp_count_t(jb,isubs),             &
                                   idx_lst            = ext_data%atm%idx_lst_t(:,jb,isubs),            &
                                   gp_count           = ext_data%atm%gp_count_t(jb,isubs),             &
                                   idx_lst_snow       = ext_data%atm%idx_lst_t(:,jb,isubs_snow),       &
                                   gp_count_snow      = ext_data%atm%gp_count_t(jb,isubs_snow),        &
                                   lc_frac            = ext_data%atm%lc_frac_t(:,jb,isubs),            &
                                   partial_frac       = ext_data%atm%frac_t(:,jb,isubs),               &
                                   partial_frac_snow  = ext_data%atm%frac_t(:,jb,isubs_snow),          &
                                   snowtile_flag      = ext_data%atm%snowtile_flag_t(:,jb,isubs),      &
                                   snowtile_flag_snow = ext_data%atm%snowtile_flag_t(:,jb,isubs_snow), &
                                   snowfrac           = p_lnd_diag%snowfrac_lc_t(:,jb,isubs)           )

        END DO
      END IF


      DO isubs = 1,ntiles_total

        i_count = ext_data%atm%lp_count_t(jb,isubs)
        CALL terra_multlay_init(                                  &
        &  init_mode         = init_mode_soil                   , & ! coldstart/warmstart/warmstart with snow increments
        &  ie                = nproma                           , & ! array dimensions
        &  istartpar=1, iendpar= i_count                        , & ! optional start/end indicies
        &  ke_soil=nlev_soil-1, ke_snow=nlev_snow               , & ! without lowermost (climat.) soil layer
        &  czmls             = zml_soil                         , & ! processing soil level structure
        &  soiltyp_subs      = soiltyp_t(:,jb,isubs)            , & ! type of the soil (keys 0-9)  --
        &  rootdp            = rootdp_t(:,jb,isubs)             , & ! depth of the roots                ( m  )
        &  t_snow_now        = t_snow_now_t(:,jb,isubs)         , & ! temperature of the snow-surface   (  K  )
        &  t_snow_mult_now   = t_snow_mult_now_t(:,:,jb,isubs)  , & ! temperature of the snow-surface   (  K  )
        &  t_s_now           = t_s_now_t(:,jb,isubs)            , & ! temperature of the ground surface (  K  )
        &  t_s_new           = t_s_new_t(:,jb,isubs)            , & ! temperature of the ground surface (  K  )
        &  w_snow_now        = w_snow_now_t(:,jb,isubs)         , & ! water content of snow             (m H2O)
        &  h_snow            = h_snow_t(:,jb,isubs)             , & ! snow depth                        (m H2O)
        &  rho_snow_now      = rho_snow_now_t(:,jb,isubs)       , & ! snow density                      (kg/m**3)
        &  rho_snow_mult_now = rho_snow_mult_now_t(:,:,jb,isubs), & ! snow density                      (kg/m**3)
        &  t_so_now          = t_so_now_t(:,:,jb,isubs)         , & ! soil temperature (main level)     (  K  )
        &  t_so_new          = t_so_new_t(:,:,jb,isubs)         , & ! soil temperature (main level)     (  K  )
        &  w_so_now          = w_so_now_t(:,:,jb,isubs)         , & ! total water content (ice + liquid water)     (m H20)
        &  w_so_new          = w_so_new_t(:,:,jb,isubs)         , & ! total water content (ice + liquid water)     (m H20)
        &  w_so_ice_now      = w_so_ice_now_t(:,:,jb,isubs)     , & ! ice content                       (m H20)
        &  w_so_ice_new      = w_so_ice_new_t(:,:,jb,isubs)     , & ! ice content                       (m H20)
        &  wliq_snow_now     = wliq_snow_now_t(:,:,jb,isubs)    , & ! liquid water content in the snow  (m H2O)
        &  wtot_snow_now     = wtot_snow_now_t(:,:,jb,isubs)    , & ! total (liquid + solid) water content of snow (m H2O)
        &  dzh_snow_now      = dzh_snow_now_t(:,:,jb,isubs)       ) ! layer thickness between half levels in snow  (  m  )

! Note (GZ): when the first-guess input includes tile-based surface variables and snowtiles are used,
! w_snow_now_t must be multiplied with the snow cover fraction before entering the following computation!
! Alternatively, the diagnosis may be skipped in this case because the snow cover fraction has already
! been restored from the tile fractions

! Remark(GZ): this directive is needed because of a NEC compiler bug - OpenMP parallelization causes
! a segmentation fault otherwise
!CDIR NOIEXPAND
        CALL diag_snowfrac_tg(                           &
          &  istart = 1, iend = i_count                , & ! start/end indices
          &  lc_class  = lc_class_t        (:,jb,isubs), & ! land-cover class
          &  i_lc_urban = ext_data%atm%i_lc_urban      , & ! land-cover class index for urban areas
          &  t_snow    = t_snow_now_t      (:,jb,isubs), & ! snow temp
          &  t_soiltop = t_s_now_t         (:,jb,isubs), & ! soil top temp
          &  w_snow    = w_snow_now_t      (:,jb,isubs), & ! snow WE
          &  rho_snow  = rho_snow_now_t    (:,jb,isubs), & ! snow depth
          &  freshsnow = freshsnow_t       (:,jb,isubs), & ! fresh snow fraction
          &  sso_sigma = sso_sigma_t       (:,jb,isubs), & ! sso stdev
          &  tai       = tai_t             (:,jb,isubs), & ! effective leaf area index
          &  snowfrac  = snowfrac_t        (:,jb,isubs), & ! OUT: snow cover fraction
          &  t_g       = t_g_t             (:,jb,isubs)  ) ! OUT: averaged ground temp

!  Recover fields from index list
!
!CDIR NODEP,VOVERTAKE,VOB
        DO ic = 1, i_count
          jc = ext_data%atm%idx_lst_lp_t(ic,jb,isubs)
          p_prog_lnd_now%t_snow_t(jc,jb,isubs)   = t_snow_now_t(ic,jb,isubs)
          p_prog_lnd_now%t_s_t(jc,jb,isubs)      = t_s_now_t(ic,jb,isubs)
          p_prog_lnd_new%t_s_t(jc,jb,isubs)      = t_s_new_t(ic,jb,isubs)
          p_prog_lnd_now%w_snow_t(jc,jb,isubs)   = w_snow_now_t(ic,jb,isubs)
          p_lnd_diag%h_snow_t(jc,jb,isubs)       = h_snow_t(ic,jb,isubs)
          p_prog_lnd_now%rho_snow_t(jc,jb,isubs) = rho_snow_now_t(ic,jb,isubs)
          p_lnd_diag%snowfrac_lc_t(jc,jb,isubs)  = snowfrac_t(ic,jb,isubs)
          p_lnd_diag%snowfrac_t(jc,jb,isubs)     = snowfrac_t(ic,jb,isubs)
          p_prog_lnd_now%t_g_t(jc,jb,isubs)      = t_g_t(ic,jb,isubs)
          p_prog_lnd_new%t_g_t(jc,jb,isubs)      = t_g_t(ic,jb,isubs)
        ENDDO

        IF (lsnowtile .AND. isubs > ntiles_lnd) THEN ! copy snowfrac_t to snow-free tile
!CDIR NODEP,VOVERTAKE,VOB                            ! (needed for index list computation)
          DO ic = 1, i_count
            jc = ext_data%atm%idx_lst_lp_t(ic,jb,isubs)
            p_lnd_diag%snowfrac_lc_t(jc,jb,isubs-ntiles_lnd) = p_lnd_diag%snowfrac_lc_t(jc,jb,isubs)
          ENDDO

! Note (GZ): when the first-guess input includes tile-based surface variables and snowtiles are used,
! the following computatation must not be executed! In this case, w_snow and h_snow are already rescaled
! to the partial tile fraction

          DO ic = 1, i_count
            jc = ext_data%atm%idx_lst_lp_t(ic,jb,isubs)
            p_prog_lnd_now%w_snow_t(jc,jb,isubs) = p_prog_lnd_now%w_snow_t(jc,jb,isubs)/            &
                                                   MAX(0.01_wp,p_lnd_diag%snowfrac_lc_t(jc,jb,isubs))
            p_lnd_diag%h_snow_t(jc,jb,isubs)     = p_lnd_diag%h_snow_t(jc,jb,isubs)/                &
                                                   MAX(0.01_wp,p_lnd_diag%snowfrac_lc_t(jc,jb,isubs))
          ENDDO

        ENDIF

        IMSNOWO: IF(lmulti_snow) THEN

!CDIR UNROLL=nlsnow+1
          DO jk=1,nlev_snow+1
!CDIR NODEP,VOVERTAKE,VOB
            DO ic = 1, i_count
              jc = ext_data%atm%idx_lst_lp_t(ic,jb,isubs)
              p_prog_lnd_now%t_snow_mult_t(jc,jk,jb,isubs) =  t_snow_mult_now_t(ic,jk,jb,isubs)
            ENDDO
          ENDDO

! Note (GZ): when the first-guess input includes tile-based surface variables and snowtiles are used,
! the following computatation must not be executed! In this case, w_snow and h_snow are already rescaled
! to the partial tile fraction

!CDIR UNROLL=nlsnow
          DO jk=1,nlev_snow
            IF (lsnowtile .AND. isubs > ntiles_lnd) THEN
              DO ic = 1, i_count
                jc = ext_data%atm%idx_lst_lp_t(ic,jb,isubs)
                p_prog_lnd_now%rho_snow_mult_t(jc,jk,jb,isubs) = rho_snow_mult_now_t(ic,jk,jb,isubs)
                p_prog_lnd_now%wliq_snow_t(jc,jk,jb,isubs) = wliq_snow_now_t(ic,jk,jb,isubs)/ &
                                             MAX(0.01_wp,p_lnd_diag%snowfrac_lc_t(jc,jb,isubs))
                p_prog_lnd_now%wtot_snow_t(jc,jk,jb,isubs) = wtot_snow_now_t(ic,jk,jb,isubs)/ &
                                             MAX(0.01_wp,p_lnd_diag%snowfrac_lc_t(jc,jb,isubs))
                p_prog_lnd_now%dzh_snow_t(jc,jk,jb,isubs)  = dzh_snow_now_t(ic,jk,jb,isubs)/ &
                                            MAX(0.01_wp,p_lnd_diag%snowfrac_lc_t(jc,jb,isubs))
              ENDDO
            ELSE
              DO ic = 1, i_count
                jc = ext_data%atm%idx_lst_lp_t(ic,jb,isubs)
                p_prog_lnd_now%rho_snow_mult_t(jc,jk,jb,isubs) = rho_snow_mult_now_t(ic,jk,jb,isubs)
                p_prog_lnd_now%wliq_snow_t(jc,jk,jb,isubs) = wliq_snow_now_t(ic,jk,jb,isubs)
                p_prog_lnd_now%wtot_snow_t(jc,jk,jb,isubs) = wtot_snow_now_t(ic,jk,jb,isubs)
                p_prog_lnd_now%dzh_snow_t(jc,jk,jb,isubs)  = dzh_snow_now_t(ic,jk,jb,isubs)
              ENDDO
            ENDIF
          ENDDO

        END IF  IMSNOWO

!CDIR UNROLL=nlsoil+1
        DO jk=1,nlev_soil+1
!CDIR NODEP,VOVERTAKE,VOB
          DO ic = 1, i_count
            jc = ext_data%atm%idx_lst_lp_t(ic,jb,isubs)
            p_prog_lnd_now%t_so_t(jc,jk,jb,isubs) = t_so_now_t(ic,jk,jb,isubs)
            p_prog_lnd_new%t_so_t(jc,jk,jb,isubs) = t_so_new_t(ic,jk,jb,isubs)
          ENDDO
        ENDDO

!CDIR UNROLL=nlsoil
        DO jk=1,nlev_soil
!CDIR NODEP,VOVERTAKE,VOB
          DO ic = 1, i_count
            jc = ext_data%atm%idx_lst_lp_t(ic,jb,isubs)
            p_prog_lnd_now%w_so_t(jc,jk,jb,isubs) = w_so_now_t(ic,jk,jb,isubs)
            p_prog_lnd_new%w_so_t(jc,jk,jb,isubs) = w_so_new_t(ic,jk,jb,isubs)
            p_prog_lnd_now%w_so_ice_t(jc,jk,jb,isubs) = w_so_ice_now_t(ic,jk,jb,isubs)
            p_prog_lnd_new%w_so_ice_t(jc,jk,jb,isubs) = w_so_ice_new_t(ic,jk,jb,isubs)
          ENDDO
        ENDDO
      END DO ! isubs


      !===================================================!
      !                                                   !
      !  Warm-start initialization for sea-ice and lake   !
      !                                                   !
      !===================================================!

      !
      ! Warm-start initialization for fresh water lake parameterization
      ! This initialization is performed irrespective of a cold-start initialization.
      !
      IF (llake) THEN

        icount_flk = ext_data%atm%fp_count(jb) ! number of lake points in block jb

        ! Collect data for lake points in 1D-arrays
        DO ic = 1, icount_flk

          jc = ext_data%atm%idx_lst_fp(ic,jb)

          fr_lake      (ic) = ext_data%atm%frac_t(jc,jb,isub_lake)
          depth_lk     (ic) = ext_data%atm%depth_lk   (jc,jb)
          fetch_lk     (ic) = ext_data%atm%fetch_lk   (jc,jb)
          dp_bs_lk     (ic) = ext_data%atm%dp_bs_lk   (jc,jb)
          t_bs_lk      (ic) = ext_data%atm%t_bs_lk    (jc,jb)
          gamso_lk     (ic) = ext_data%atm%gamso_lk   (jc,jb)
          t_snow_lk_now(ic) = p_prog_wtr_now%t_snow_lk(jc,jb)
          h_snow_lk_now(ic) = p_prog_wtr_now%h_snow_lk(jc,jb)
          t_ice_now    (ic) = p_prog_wtr_now%t_ice    (jc,jb)
          h_ice_now    (ic) = p_prog_wtr_now%h_ice    (jc,jb)
          t_mnw_lk_now (ic) = p_prog_wtr_now%t_mnw_lk (jc,jb)
          t_wml_lk_now (ic) = p_prog_wtr_now%t_wml_lk (jc,jb)
          t_bot_lk_now (ic) = p_prog_wtr_now%t_bot_lk (jc,jb)
          c_t_lk_now   (ic) = p_prog_wtr_now%c_t_lk   (jc,jb)
          h_ml_lk_now  (ic) = p_prog_wtr_now%h_ml_lk  (jc,jb)
          t_b1_lk_now  (ic) = p_prog_wtr_now%t_b1_lk  (jc,jb)
          h_b1_lk_now  (ic) = p_prog_wtr_now%h_b1_lk  (jc,jb)
          t_scf_lk_now (ic) = p_prog_lnd_now%t_g_t    (jc,jb,isub_lake)

        ENDDO


        CALL flake_init (nflkgb     = icount_flk,             & !in
          &              fr_lake    = fr_lake      (:),       & !in
          &              depth_lk   = depth_lk     (:),       & !in
          &              fetch_lk   = fetch_lk     (:),       & !inout
          &              dp_bs_lk   = dp_bs_lk     (:),       & !inout
          &              t_bs_lk    = t_bs_lk      (:),       & !inout
          &              gamso_lk   = gamso_lk     (:),       & !inout
          &              t_snow_p   = t_snow_lk_now(:),       & !inout
          &              h_snow_p   = h_snow_lk_now(:),       & !inout
          &              t_ice_p    = t_ice_now    (:),       & !inout
          &              h_ice_p    = h_ice_now    (:),       & !inout
          &              t_mnw_lk_p = t_mnw_lk_now (:),       & !inout
          &              t_wml_lk_p = t_wml_lk_now (:),       & !inout
          &              t_bot_lk_p = t_bot_lk_now (:),       & !inout
          &              c_t_lk_p   = c_t_lk_now   (:),       & !inout
          &              h_ml_lk_p  = h_ml_lk_now  (:),       & !inout
          &              t_b1_lk_p  = t_b1_lk_now  (:),       & !inout
          &              h_b1_lk_p  = h_b1_lk_now  (:),       & !inout
          &              t_scf_lk_p = t_scf_lk_now (:)        )


        !  Recover fields from index list
        !
        DO ic = 1, icount_flk

          jc = ext_data%atm%idx_lst_fp(ic,jb)

          ext_data%atm%fetch_lk(jc,jb) = fetch_lk(ic)
          ext_data%atm%dp_bs_lk(jc,jb) = dp_bs_lk(ic)
          ext_data%atm%t_bs_lk (jc,jb) = t_bs_lk (ic)
          ext_data%atm%gamso_lk(jc,jb) = gamso_lk(ic)

          p_prog_wtr_now%t_snow_lk(jc,jb) = t_snow_lk_now(ic)
          p_prog_wtr_now%h_snow_lk(jc,jb) = h_snow_lk_now(ic)
          p_prog_wtr_now%t_ice    (jc,jb) = t_ice_now    (ic)
          p_prog_wtr_now%h_ice    (jc,jb) = h_ice_now    (ic)
          p_prog_wtr_now%t_mnw_lk (jc,jb) = t_mnw_lk_now (ic)
          p_prog_wtr_now%t_wml_lk (jc,jb) = t_wml_lk_now (ic)
          p_prog_wtr_now%t_bot_lk (jc,jb) = t_bot_lk_now (ic)
          p_prog_wtr_now%c_t_lk   (jc,jb) = c_t_lk_now   (ic)
          p_prog_wtr_now%h_ml_lk  (jc,jb) = h_ml_lk_now  (ic)
          p_prog_wtr_now%t_b1_lk  (jc,jb) = t_b1_lk_now  (ic)
          p_prog_wtr_now%h_b1_lk  (jc,jb) = h_b1_lk_now  (ic)

          p_prog_lnd_now%t_g_t(jc,jb,isub_lake) = t_scf_lk_now(ic)

          ! for consistency, set
          ! t_so(0) = t_g            if the lake is frozen
          ! t_so(0) = 273.15         if the lake is not frozen
          p_prog_lnd_now%t_s_t(jc,jb,isub_lake) = MERGE(tmelt, t_scf_lk_now(ic), h_ice_now(ic)>0._wp)
          p_prog_lnd_new%t_s_t(jc,jb,isub_lake) = p_prog_lnd_now%t_s_t(jc,jb,isub_lake)

          ! In addition, initialize prognostic Flake fields at time step 'new'
          p_prog_wtr_new%t_snow_lk(jc,jb) = t_snow_lk_now(ic)
          p_prog_wtr_new%h_snow_lk(jc,jb) = h_snow_lk_now(ic)
          p_prog_wtr_new%t_ice    (jc,jb) = t_ice_now    (ic)
          p_prog_wtr_new%h_ice    (jc,jb) = h_ice_now    (ic)
          p_prog_wtr_new%t_mnw_lk (jc,jb) = t_mnw_lk_now (ic)
          p_prog_wtr_new%t_wml_lk (jc,jb) = t_wml_lk_now (ic)
          p_prog_wtr_new%t_bot_lk (jc,jb) = t_bot_lk_now (ic)
          p_prog_wtr_new%c_t_lk   (jc,jb) = c_t_lk_now   (ic)
          p_prog_wtr_new%h_ml_lk  (jc,jb) = h_ml_lk_now  (ic)
          p_prog_wtr_new%t_b1_lk  (jc,jb) = t_b1_lk_now  (ic)
          p_prog_wtr_new%h_b1_lk  (jc,jb) = h_b1_lk_now  (ic)

          ! keep fr_seaice synchronized with h_ice
          ! i.e. set fr_seaice=1 for frozen lakes
          p_lnd_diag%fr_seaice(jc,jb) = MERGE(1.0_wp, 0.0_wp, &
            &                           p_prog_wtr_now%h_ice(jc,jb)>0._wp)
        ENDDO  ! ic

        ! Re-Initialize lake-specific fields
        ! t_wml_lk
        ! t_mnw_lk
        ! t_bot_lk
        ! c_t_lk
        ! h_ml_lk
        ! h_snow_lk
        ! t_snow_lk
        ! t_bl_lk
        ! h_bl_lk
        ! for non-lake points, because values might be inconsistent due to GRIB-packing
        !
        ! Create lake-mask, in order to re-initialize only non-lake points
        lake_mask(i_startidx:i_endidx) = .FALSE.
        ! set lake-mask to .TRUE. for lake points
        DO ic = 1, icount_flk
          jc = ext_data%atm%idx_lst_fp(ic,jb)
          lake_mask(jc) = .TRUE.
        ENDDO

        DO jc = i_startidx, i_endidx
          IF (.NOT. lake_mask(jc)) THEN
            ! now
            p_prog_wtr_now%t_wml_lk (jc,jb) = tpl_T_r        ! temperature of maximum density
                                                             ! of fresh water
            p_prog_wtr_now%t_mnw_lk (jc,jb) = tpl_T_r
            p_prog_wtr_now%t_bot_lk (jc,jb) = tpl_T_r
            p_prog_wtr_now%c_t_lk   (jc,jb) = C_T_min        ! minimum value
            p_prog_wtr_now%h_ml_lk  (jc,jb) = 0._wp
            p_prog_wtr_now%h_snow_lk(jc,jb) = 0._wp
            p_prog_wtr_now%t_snow_lk(jc,jb) = tmelt          ! fresh water freezing point
            p_prog_wtr_now%t_b1_lk  (jc,jb) = tpl_T_r        ! reference value, bottom-sediment
                                                             ! module is switched off
            p_prog_wtr_now%h_b1_lk  (jc,jb) = rflk_depth_bs_ref ! reference value, bottom-sediment
                                                                ! is switched off
            !
            ! new
            p_prog_wtr_new%t_wml_lk (jc,jb) = tpl_T_r        ! temperature of maximum density
                                                             ! of fresh water
            p_prog_wtr_new%t_mnw_lk (jc,jb) = tpl_T_r
            p_prog_wtr_new%t_bot_lk (jc,jb) = tpl_T_r
            p_prog_wtr_new%c_t_lk   (jc,jb) = C_T_min        ! minimum value
            p_prog_wtr_new%h_ml_lk  (jc,jb) = 0._wp
            p_prog_wtr_new%h_snow_lk(jc,jb) = 0._wp
            p_prog_wtr_new%t_snow_lk(jc,jb) = tmelt          ! fresh water freezing point
            p_prog_wtr_new%t_b1_lk  (jc,jb) = tpl_T_r        ! reference value, bottom-sediment
                                                             ! module is switched off
            p_prog_wtr_new%h_b1_lk  (jc,jb) = rflk_depth_bs_ref ! reference value, bottom-sediment
                                                                ! is switched off
          ENDIF
        ENDDO

      ENDIF  ! llake


      !
      ! Warm-start for sea-ice parameterization scheme
      ! This initialization is performed irrespectively of a coldstart initialization.
      ! At this point it is assumed that both the ice thickness and the ice surface
      ! temperature are available from the previous ICON run or any other educated guess.
      !
      IF ( lseaice ) THEN

        icount_ice = ext_data%atm%spi_count(jb) ! number of sea-ice points in block jb

        DO ic = 1, icount_ice

          jc = ext_data%atm%idx_lst_spi(ic,jb)

          frsi     (ic) = p_lnd_diag%fr_seaice(jc,jb)
          tice_now (ic) = p_prog_wtr_now%t_ice(jc,jb)
          hice_now (ic) = p_prog_wtr_now%h_ice(jc,jb)
          tsnow_now(ic) = p_prog_wtr_now%t_snow_si(jc,jb)
          hsnow_now(ic) = p_prog_wtr_now%h_snow_si(jc,jb)
        ENDDO  ! jc


        CALL seaice_init_nwp ( icount_ice, frsi,                         & ! in
          &                    tice_now, hice_now, tsnow_now, hsnow_now, & ! inout
          &                    tice_new, hice_new, tsnow_new, hsnow_new  ) ! inout


        !  Recover fields from index list
        !
        DO ic = 1, icount_ice
          jc = ext_data%atm%idx_lst_spi(ic,jb)

          ! fields at time level now may have changed, potentially!
          p_prog_wtr_now%t_ice(jc,jb)    = tice_now(ic)
          p_prog_wtr_now%h_ice(jc,jb)    = hice_now(ic)
          p_prog_wtr_now%t_snow_si(jc,jb)= tsnow_now(ic)
          p_prog_wtr_now%h_snow_si(jc,jb)= hsnow_now(ic)

          p_prog_wtr_new%t_ice(jc,jb)    = tice_new(ic)
          p_prog_wtr_new%h_ice(jc,jb)    = hice_new(ic)
          p_prog_wtr_new%t_snow_si(jc,jb)= tsnow_new(ic)
          p_prog_wtr_new%h_snow_si(jc,jb)= hsnow_new(ic)

          p_prog_lnd_now%t_g_t(jc,jb,isub_seaice) =  tice_now(ic)
          p_prog_lnd_new%t_g_t(jc,jb,isub_seaice) =  tice_now(ic)
          p_lnd_diag%qv_s_t(jc,jb,isub_seaice)    = spec_humi(sat_pres_ice(tice_now(ic)),&
          &                                   p_diag%pres_sfc(jc,jb) )
        ENDDO  ! ic


        ! Re-initialize sea-ice specific fields h_snow_si, t_snow_si for non sea-ice points,
        ! because values might be inconsistent due to GRIB-packing
        !
        IF ( ntiles_total == 1 ) THEN  ! no tile approach
          zfrice_thrhld = 0.5_wp
        ELSE
          zfrice_thrhld = frsi_min
        ENDIF
        DO jc = i_startidx, i_endidx
          IF (p_lnd_diag%fr_seaice(jc,jb) < zfrice_thrhld) THEN   ! non-seaice point
            ! now
            p_prog_wtr_now%h_snow_si(jc,jb) = 0._wp
            p_prog_wtr_now%t_snow_si(jc,jb) = tmelt   ! snow over ice is not treated explicitly
            !
            ! new
            p_prog_wtr_new%h_snow_si(jc,jb) = 0._wp
            p_prog_wtr_new%t_snow_si(jc,jb) = tmelt   ! snow over ice is not treated explicitly
          ENDIF
        ENDDO  ! jc

      ENDIF  ! lseaice


      ! Re-initialize h_ice and t_ice which are used by both the sea-ice and lake scheme.
      ! 4 cases need to be distinguished in order to make sure, that none of the prognostic
      ! points is overwritten.
      IF      (.NOT. lseaice .AND. .NOT. llake) THEN

        ! Re-initialize all points
        !
        DO jc = i_startidx, i_endidx
          ! now
          p_prog_wtr_now%h_ice  (jc,jb) = 0._wp
          p_prog_wtr_now%t_ice  (jc,jb) = tmelt   ! fresh water freezing point
          !
          ! new
          p_prog_wtr_new%h_ice    (jc,jb) = 0._wp
          p_prog_wtr_new%t_ice    (jc,jb) = tmelt   ! fresh water freezing point
        ENDDO

      ELSE IF (      lseaice .AND. .NOT. llake) THEN

        ! Re-initialize all non-sea-ice points
        !
        IF ( ntiles_total == 1 ) THEN  ! no tile approach
          zfrice_thrhld = 0.5_wp
        ELSE
          zfrice_thrhld = frsi_min
        ENDIF
        DO jc = i_startidx, i_endidx
          IF (p_lnd_diag%fr_seaice(jc,jb) < zfrice_thrhld) THEN   ! non-seaice point
            ! now
            p_prog_wtr_now%h_ice    (jc,jb) = 0._wp
            p_prog_wtr_now%t_ice    (jc,jb) = tmelt   ! fresh water freezing point
            !
            ! new
            p_prog_wtr_new%h_ice    (jc,jb) = 0._wp
            p_prog_wtr_new%t_ice    (jc,jb) = tmelt   ! fresh water freezing point
          ENDIF
        ENDDO

      ELSE IF (.NOT. lseaice .AND.       llake) THEN

        ! Re-initialize all non-lake points
        !
        DO jc = i_startidx, i_endidx
          IF (.NOT. lake_mask(jc)) THEN   ! non-lake point
            ! now
            p_prog_wtr_now%h_ice    (jc,jb) = 0._wp
            p_prog_wtr_now%t_ice    (jc,jb) = tmelt   ! fresh water freezing point
            !
            ! new
            p_prog_wtr_new%h_ice    (jc,jb) = 0._wp
            p_prog_wtr_new%t_ice    (jc,jb) = tmelt   ! fresh water freezing point
          ENDIF
        ENDDO

      ELSE IF (      lseaice .AND.       llake) THEN

        ! Re-initialize all points which are neither lake nor sea-ice points
        !
        IF ( ntiles_total == 1 ) THEN  ! no tile approach
          zfrice_thrhld = 0.5_wp
        ELSE
          zfrice_thrhld = frsi_min
        ENDIF
        DO jc = i_startidx, i_endidx
          IF ( .NOT. lake_mask(jc) .AND. (p_lnd_diag%fr_seaice(jc,jb) < zfrice_thrhld) ) THEN
            ! now
            p_prog_wtr_now%h_ice    (jc,jb) = 0._wp
            p_prog_wtr_now%t_ice    (jc,jb) = tmelt   ! fresh water freezing point
            !
            ! new
            p_prog_wtr_new%h_ice    (jc,jb) = 0._wp
            p_prog_wtr_new%t_ice    (jc,jb) = tmelt   ! fresh water freezing point
          ENDIF
        ENDDO
      ENDIF



      ! Init t_g_t for sea water points

      icount_water = ext_data%atm%spw_count(jb) ! number of sea water points in block jb
        !
      DO ic = 1, icount_water
        jc = ext_data%atm%idx_lst_spw(ic,jb)
        temp =  p_lnd_diag%t_seasfc(jc,jb)
        p_prog_lnd_now%t_g_t(jc,jb,isub_water) = temp
        p_prog_lnd_new%t_g_t(jc,jb,isub_water) = temp
        p_lnd_diag%qv_s_t(jc,jb,isub_water)    = spec_humi(sat_pres_water(temp ),&
        &                                   p_diag%pres_sfc(jc,jb) )

      END DO



      IF(lsnowtile) THEN      ! snow is considered as separate tiles
        DO isubs = 1, ntiles_lnd

          isubs_snow = isubs + ntiles_lnd

          CALL update_idx_lists_lnd (idx_lst_lp       = ext_data%atm%idx_lst_lp_t(:,jb,isubs),         &
                                   lp_count           = ext_data%atm%lp_count_t(jb,isubs),             &
                                   idx_lst            = ext_data%atm%idx_lst_t(:,jb,isubs),            &
                                   gp_count           = ext_data%atm%gp_count_t(jb,isubs),             &
                                   idx_lst_snow       = ext_data%atm%idx_lst_t(:,jb,isubs_snow),       &
                                   gp_count_snow      = ext_data%atm%gp_count_t(jb,isubs_snow),        &
                                   lc_frac            = ext_data%atm%lc_frac_t(:,jb,isubs),            &
                                   partial_frac       = ext_data%atm%frac_t(:,jb,isubs),               &
                                   partial_frac_snow  = ext_data%atm%frac_t(:,jb,isubs_snow),          &
                                   snowtile_flag      = ext_data%atm%snowtile_flag_t(:,jb,isubs),      &
                                   snowtile_flag_snow = ext_data%atm%snowtile_flag_t(:,jb,isubs_snow), &
                                   snowfrac           = p_lnd_diag%snowfrac_lc_t(:,jb,isubs)           )

          i_count = ext_data%atm%gp_count_t(jb,isubs)
          i_count_snow = ext_data%atm%gp_count_t(jb,isubs_snow)
!CDIR NODEP,VOVERTAKE,VOB
          DO ic = 1, i_count_snow
            jc = ext_data%atm%idx_lst_t(ic,jb,isubs_snow)

            ! reset field for actual snow-cover for grid points / land-cover classes for which there
            ! are seperate snow-free and snow-covered tiles
            p_lnd_diag%snowfrac_t(jc,jb,isubs)   = 0._wp
            p_prog_lnd_now%w_snow_t(jc,jb,isubs) = 0._wp
            p_lnd_diag%h_snow_t(jc,jb,isubs)     = 0._wp
            p_prog_lnd_now%t_snow_t(jc,jb,isubs) = p_prog_lnd_now%t_s_t(jc,jb,isubs)
            p_prog_lnd_now%t_g_t(jc,jb,isubs)    = p_prog_lnd_now%t_s_t(jc,jb,isubs)

            ! copy rho_snow in order to get the right tile average of snow density
            p_prog_lnd_now%rho_snow_t(jc,jb,isubs) = p_prog_lnd_now%rho_snow_t(jc,jb,isubs_snow)

            ! to prevent numerical stability problems, we require at least 1 cm of snow in order to
            ! have a snow-cover fraction of 1 on snow tiles (not critical for the single-layer
            ! snow scheme, but the multi-layer snow model becomes numerically unstable within a few
            ! time steps when associating traces of snow with a snow-cover fraction of 1)
            p_lnd_diag%snowfrac_t(jc,jb,isubs_snow) = MIN(1._wp,p_lnd_diag%h_snow_t(jc,jb,isubs_snow)/0.01_wp)

            ! Rediagnose t_g according to the modified snow-cover fraction
            p_prog_lnd_now%t_g_t(jc,jb,isubs_snow) =  &
              p_lnd_diag%snowfrac_t(jc,jb,isubs_snow) * p_prog_lnd_now%t_snow_t(jc,jb,isubs_snow) + &
              (1._wp-p_lnd_diag%snowfrac_t(jc,jb,isubs_snow))*p_prog_lnd_now%t_s_t(jc,jb,isubs_snow)
            ! Rediagnose qv_s_t because of the rediagnosed t_g_t
            p_lnd_diag%qv_s_t(jc,jb,isubs_snow)  =                                                  &
              &                    spec_humi(sat_pres_ice  (p_prog_lnd_now%t_g_t(jc,jb,isubs_snow)),&
              &                    p_diag%pres_sfc(jc,jb) )
             IF (lmulti_snow) THEN
               p_prog_lnd_now%t_snow_mult_t(jc,nlev_snow+1,jb,isubs) = p_prog_lnd_now%t_s_t(jc,jb,isubs)
             ENDIF

          END DO

          IF (lmulti_snow) THEN
!CDIR UNROLL=nlsnow
            DO jk=1,nlev_snow
!CDIR NODEP,VOVERTAKE,VOB
              DO ic = 1, i_count_snow
                jc = ext_data%atm%idx_lst_t(ic,jb,isubs_snow)
                p_prog_lnd_now%t_snow_mult_t(jc,jk,jb,isubs) = p_prog_lnd_now%t_s_t(jc,jb,isubs)
                p_prog_lnd_now%wliq_snow_t(jc,jk,jb,isubs) = 0._wp
                p_prog_lnd_now%wtot_snow_t(jc,jk,jb,isubs) = 0._wp
                p_prog_lnd_now%dzh_snow_t (jc,jk,jb,isubs) = 0._wp
              ENDDO
            ENDDO
          ENDIF

        END DO
      END IF



    ENDDO  ! jb loop
!$OMP END DO
!$OMP END PARALLEL

    ! Aggregate t_g and qv_s
    ! Loop over all points (land AND water points)
    ! Aggregation has been moved to the end of the subroutine (PR)
    !
<<<<<<< HEAD
    CALL aggregate_t_g_q_v( p_patch, ext_data, p_prog_lnd_now , &
=======

    CALL aggregate_tg_qvs( p_patch, ext_data, p_prog_lnd_now , &
>>>>>>> 039e1ca0
     &                           p_lnd_diag )
    p_prog_lnd_new%t_g(:,:)  = p_prog_lnd_now%t_g(:,:)


  END SUBROUTINE nwp_surface_init


!-------------------------------------------------------------------------
  !-------------------------------------------------------------------------
  !>
  !! Agregate t_g and qv_s_t
  !!
  !! @par Revision History
  !! Initial revision by P Ripodas, DWD (2012-12)
  !!
  !! Segregated from nwp_surface_init, to avoid recoding again
  !-------------------------------------------------------------------------

  SUBROUTINE aggregate_tg_qvs( p_patch, ext_data, p_prog_lnd_now, &
    &                           p_lnd_diag )



    TYPE(t_patch), TARGET, INTENT(IN)    :: p_patch       !<grid/patch info.
    TYPE(t_external_data), INTENT(INOUT) :: ext_data
    TYPE(t_lnd_prog)     , INTENT(INOUT) :: p_prog_lnd_now
    TYPE(t_lnd_diag)     , INTENT(INOUT) :: p_lnd_diag

    ! Local array bounds:

    INTEGER :: rl_start, rl_end
    INTEGER :: i_startblk, i_endblk    !> blocks
    INTEGER :: i_startidx, i_endidx    !< slices
    INTEGER :: i_nchdom                !< number of child domains

    ! Local :

    INTEGER :: jc,jb,isubs
    REAL(wp) :: t_g_s(nproma), qv_s_s(nproma)
!-------------------------------------------------------------------------

    i_nchdom  = MAX(1,p_patch%n_childdom)

    ! exclude nest boundary and halo points
    rl_start = grf_bdywidth_c+1
    rl_end   = min_rlcell_int

    i_startblk = p_patch%cells%start_blk(rl_start,1)
    i_endblk   = p_patch%cells%end_blk(rl_end,i_nchdom)


!$OMP PARALLEL
!$OMP DO PRIVATE(jb,jc,isubs,i_startidx,i_endidx,t_g_s,qv_s_s)
    DO jb = i_startblk, i_endblk

      CALL get_indices_c(p_patch, jb, i_startblk, i_endblk, &
        & i_startidx, i_endidx, rl_start, rl_end)


       IF (ntiles_total == 1) THEN
         DO jc = i_startidx, i_endidx
           p_prog_lnd_now%t_g(jc,jb)  = p_prog_lnd_now%t_g_t(jc,jb,1)
           p_lnd_diag%qv_s(jc,jb)     = p_lnd_diag%qv_s_t(jc,jb,1)
         ENDDO
       ELSE ! aggregate fields over tiles
         t_g_s(:)  =  0._wp
         qv_s_s(:) =  0._wp
         DO isubs = 1,ntiles_total+ntiles_water
           DO jc = i_startidx, i_endidx
             t_g_s(jc) = t_g_s(jc) + ext_data%atm%frac_t(jc,jb,isubs)  &
               &       * p_prog_lnd_now%t_g_t(jc,jb,isubs)**4
             qv_s_s(jc) = qv_s_s(jc) + ext_data%atm%frac_t(jc,jb,isubs) &
               &       * p_lnd_diag%qv_s_t(jc,jb,isubs)
           ENDDO
         ENDDO
         DO jc = i_startidx, i_endidx
           p_prog_lnd_now%t_g(jc,jb)  = SQRT(SQRT(t_g_s(jc)))
           p_lnd_diag%qv_s(jc,jb)     = qv_s_s(jc)
         ENDDO

       ENDIF    ! with or without tiles

    ENDDO  ! jb
!$OMP END DO
!$OMP END PARALLEL

  END SUBROUTINE aggregate_tg_qvs

!-------------------------------------------------------------------------

  SUBROUTINE aggregate_landvars( p_patch, ext_data, lnd_prog, lnd_diag)

    TYPE(t_patch),        TARGET,INTENT(in)   :: p_patch       !< grid/patch info
    TYPE(t_external_data),       INTENT(in)   :: ext_data      !< external data
    TYPE(t_lnd_prog),            INTENT(inout):: lnd_prog      !< prog vars for sfc
    TYPE(t_lnd_diag),            INTENT(inout):: lnd_diag      !< diag vars for sfc

    ! Local scalars:
    INTEGER :: rl_start, rl_end
    INTEGER :: i_startblk, i_endblk    !> blocks
    INTEGER :: i_startidx, i_endidx    !< slices
    INTEGER :: i_nchdom                !< number of child domains
    INTEGER :: jc, jb, jk, isubs

    REAL(wp) :: tilefrac ! fractional area covered by tile

    LOGICAL :: lmask(nproma)  ! mask array (TRUE for landpoint)
    INTEGER :: icount         ! index list length per block
    INTEGER :: ic

    i_nchdom  = MAX(1,p_patch%n_childdom)

    ! exclude nest boundary and halo points
    rl_start = grf_bdywidth_c+1
    rl_end   = min_rlcell_int

    i_startblk = p_patch%cells%start_blk(rl_start,1)
    i_endblk   = p_patch%cells%end_blk(rl_end,i_nchdom)


!$OMP PARALLEL
!$OMP DO PRIVATE(jb,jc,i_startidx,i_endidx,isubs,jk,tilefrac,lmask,icount) ICON_OMP_GUIDED_SCHEDULE
    DO jb = i_startblk, i_endblk

      CALL get_indices_c(p_patch, jb, i_startblk, i_endblk, &
        & i_startidx, i_endidx, rl_start, rl_end)


      IF (ntiles_total == 1) THEN  ! just copy prognostic variables from tile 1
                                   ! to diagnostic aggregated variable
        DO jc = i_startidx, i_endidx
          lnd_diag%t_snow   (jc,jb) = lnd_prog%t_snow_t   (jc,jb,1)
          lnd_diag%t_s      (jc,jb) = lnd_prog%t_s_t      (jc,jb,1)
          lnd_diag%w_snow   (jc,jb) = lnd_prog%w_snow_t   (jc,jb,1)
          lnd_diag%rho_snow (jc,jb) = lnd_prog%rho_snow_t (jc,jb,1)
          lnd_diag%w_i      (jc,jb) = lnd_prog%w_i_t      (jc,jb,1)
          lnd_diag%h_snow   (jc,jb) = lnd_diag%h_snow_t   (jc,jb,1)
          lnd_diag%freshsnow(jc,jb) = lnd_diag%freshsnow_t(jc,jb,1)
          lnd_diag%snowfrac (jc,jb) = lnd_diag%snowfrac_t (jc,jb,1)
          lnd_diag%runoff_s (jc,jb) = lnd_diag%runoff_s_t (jc,jb,1)
          lnd_diag%runoff_g (jc,jb) = lnd_diag%runoff_g_t (jc,jb,1)
          lnd_diag%rstom    (jc,jb) = lnd_diag%rstom_t    (jc,jb,1)

          IF(lmulti_snow) THEN
            lnd_diag%t_snow_mult(jc,nlev_snow+1,jb) = lnd_prog%t_snow_mult_t(jc,nlev_snow+1,jb,1)
          ENDIF
        ENDDO

        IF (itype_interception == 2) THEN
          DO jc = i_startidx, i_endidx
            lnd_diag%w_p    (jc,jb) = lnd_prog%w_p_t      (jc,jb,1)
            lnd_diag%w_s    (jc,jb) = lnd_prog%w_s_t      (jc,jb,1)
          ENDDO
        ENDIF


        DO jk=1,nlev_soil
          DO jc = i_startidx, i_endidx
            lnd_diag%t_so    (jc,jk+1,jb) = lnd_prog%t_so_t    (jc,jk+1,jb,1)
            lnd_diag%w_so    (jc,jk,  jb) = lnd_prog%w_so_t    (jc,jk,  jb,1)
            lnd_diag%w_so_ice(jc,jk,  jb) = lnd_prog%w_so_ice_t(jc,jk,  jb,1)
          ENDDO
        ENDDO

        IF (lmulti_snow) THEN
          DO jk=1,nlev_snow
            DO jc = i_startidx, i_endidx
              lnd_diag%t_snow_mult  (jc,jk,jb) = lnd_prog%t_snow_mult_t(jc,jk,jb,1)
              lnd_diag%rho_snow_mult(jc,jk,jb) = lnd_prog%rho_snow_mult_t(jc,jk,jb,1)
              lnd_diag%wliq_snow    (jc,jk,jb) = lnd_prog%wliq_snow_t(jc,jk,jb,1)
              lnd_diag%wtot_snow    (jc,jk,jb) = lnd_prog%wtot_snow_t(jc,jk,jb,1)
              lnd_diag%dzh_snow     (jc,jk,jb) = lnd_prog%dzh_snow_t(jc,jk,jb,1)
            ENDDO
          ENDDO
        ENDIF

      ELSE ! aggregate fields over tiles


        ! First initialize fields to zero in order to prepare
        ! subsequent summation over the tiles
        !
        lnd_diag%t_snow   (:,jb)  = 0._wp
        lnd_diag%t_s      (:,jb)  = 0._wp
        lnd_diag%w_snow   (:,jb)  = 0._wp
        lnd_diag%rho_snow (:,jb)  = 0._wp
        lnd_diag%w_i      (:,jb)  = 0._wp
        lnd_diag%h_snow   (:,jb)  = 0._wp
        lnd_diag%freshsnow(:,jb)  = 0._wp
        lnd_diag%snowfrac (:,jb)  = 0._wp
        lnd_diag%runoff_s (:,jb)  = 0._wp
        lnd_diag%runoff_g (:,jb)  = 0._wp
        lnd_diag%rstom    (:,jb)  = 0._wp

        lnd_diag%t_so    (:,:,jb) = 0._wp
        lnd_diag%w_so    (:,:,jb) = 0._wp
        lnd_diag%w_so_ice(:,:,jb) = 0._wp

        IF (itype_interception == 2) THEN
          lnd_diag%w_p    (:,jb)  = 0._wp
          lnd_diag%w_s    (:,jb)  = 0._wp
        ENDIF

        IF (lmulti_snow) THEN
          lnd_diag%t_snow_mult  (:,:,jb) = 0._wp
          lnd_diag%rho_snow_mult(:,:,jb) = 0._wp
          lnd_diag%wliq_snow    (:,:,jb) = 0._wp
          lnd_diag%wtot_snow    (:,:,jb) = 0._wp
          lnd_diag%dzh_snow     (:,:,jb) = 0._wp
        ENDIF


        ! Aggregate fields without water tiles
        !
        DO isubs = 1,ntiles_total
          DO jc = i_startidx, i_endidx
            !
            ! note that frac_t must be re-scaled such that SUM(frac_t(1:ntiles_lnd)) = 1
            ! therefore we multiply by inv_frland_from_tiles
            tilefrac = ext_data%atm%frac_t(jc,jb,isubs)        &
              &      * ext_data%atm%inv_frland_from_tiles(jc,jb)

            lnd_diag%t_snow(jc,jb)    = lnd_diag%t_snow(jc,jb) + tilefrac    &
              &                         * lnd_prog%t_snow_t(jc,jb,isubs)
            lnd_diag%w_snow(jc,jb)    = lnd_diag%w_snow(jc,jb) + tilefrac    &
              &                         * lnd_prog%w_snow_t(jc,jb,isubs)
            lnd_diag%rho_snow(jc,jb)  = lnd_diag%rho_snow(jc,jb) + tilefrac  &
              &                         * lnd_prog%rho_snow_t(jc,jb,isubs)
            lnd_diag%w_i(jc,jb)       = lnd_diag%w_i(jc,jb) + tilefrac       &
              &                         * lnd_prog%w_i_t(jc,jb,isubs)
            lnd_diag%h_snow(jc,jb)    = lnd_diag%h_snow(jc,jb) + tilefrac    &
              &                         * lnd_diag%h_snow_t(jc,jb,isubs)
            lnd_diag%freshsnow(jc,jb) = lnd_diag%freshsnow(jc,jb) + tilefrac &
              &                         * lnd_diag%freshsnow_t(jc,jb,isubs)
            lnd_diag%snowfrac(jc,jb)  = lnd_diag%snowfrac(jc,jb) + tilefrac  &
              &                         * lnd_diag%snowfrac_t(jc,jb,isubs)
            lnd_diag%runoff_s(jc,jb)  = lnd_diag%runoff_s(jc,jb) + tilefrac  &
              &                         * lnd_diag%runoff_s_t(jc,jb,isubs)
            lnd_diag%runoff_g(jc,jb)  = lnd_diag%runoff_g(jc,jb) + tilefrac  &
              &                         * lnd_diag%runoff_g_t(jc,jb,isubs)
            lnd_diag%rstom(jc,jb)     = lnd_diag%rstom(jc,jb) + tilefrac     &
              &                         * lnd_diag%rstom_t(jc,jb,isubs)

            IF(lmulti_snow) THEN
              lnd_diag%t_snow_mult(jc,nlev_snow+1,jb) = lnd_diag%t_snow_mult(jc,nlev_snow+1,jb)+ &
                                        tilefrac * lnd_prog%t_snow_mult_t(jc,nlev_snow+1,jb,isubs)
            ENDIF
          ENDDO

          IF (itype_interception == 2) THEN
            DO jc = i_startidx, i_endidx
              !
              ! note that frac_t must be re-scaled such that SUM(frac_t(1:ntiles_lnd)) = 1
              ! therefore we multiply by inv_frland_from_tiles
              tilefrac = ext_data%atm%frac_t(jc,jb,isubs)        &
                &      * ext_data%atm%inv_frland_from_tiles(jc,jb)

              lnd_diag%w_p    (jc,jb) = lnd_diag%w_p(jc,jb) + tilefrac       &
                &                       * lnd_prog%w_p_t(jc,jb,isubs)
              lnd_diag%w_s    (jc,jb) = lnd_diag%w_s(jc,jb) + tilefrac       &
                &                       * lnd_prog%w_s_t(jc,jb,isubs)
            ENDDO
          ENDIF


          DO jk=1,nlev_soil
            DO jc = i_startidx, i_endidx
              !
              ! note that frac_t must be re-scaled such that SUM(frac_t(1:ntiles_lnd)) = 1
              ! therefore we multiply by inv_frland_from_tiles
              tilefrac = ext_data%atm%frac_t(jc,jb,isubs)         &
                &      * ext_data%atm%inv_frland_from_tiles(jc,jb)

              lnd_diag%t_so(jc,jk+1,jb)    = lnd_diag%t_so(jc,jk+1,jb) + tilefrac &
                                             * lnd_prog%t_so_t(jc,jk+1,jb,isubs)
              lnd_diag%w_so(jc,jk,jb)      = lnd_diag%w_so(jc,jk,jb) + tilefrac  &
                                             * lnd_prog%w_so_t(jc,jk,jb,isubs)
              lnd_diag%w_so_ice(jc,jk,jb)  = lnd_diag%w_so_ice(jc,jk,jb) + tilefrac  &
                                             * lnd_prog%w_so_ice_t(jc,jk,jb,isubs)
            ENDDO
          ENDDO

          IF (lmulti_snow) THEN
            DO jk=1,nlev_snow
              DO jc = i_startidx, i_endidx
                !
                ! note that frac_t must be re-scaled such that SUM(frac_t(1:ntiles_lnd)) = 1
                ! therefore we multiply by inv_frland_from_tiles
                tilefrac = ext_data%atm%frac_t(jc,jb,isubs)        &
                  &      * ext_data%atm%inv_frland_from_tiles(jc,jb)

                lnd_diag%t_snow_mult(jc,jk,jb)   = lnd_diag%t_snow_mult(jc,jk,jb) + tilefrac  &
                                                   * lnd_prog%t_snow_mult_t(jc,jk,jb,isubs)
                lnd_diag%rho_snow_mult(jc,jk,jb) = lnd_diag%rho_snow_mult(jc,jk,jb) + tilefrac  &
                                                   * lnd_prog%rho_snow_mult_t(jc,jk,jb,isubs)
                lnd_diag%wliq_snow(jc,jk,jb)     = lnd_diag%wliq_snow(jc,jk,jb) + tilefrac  &
                                                   * lnd_prog%wliq_snow_t(jc,jk,jb,isubs)
                lnd_diag%wtot_snow(jc,jk,jb)     = lnd_diag%wtot_snow(jc,jk,jb) + tilefrac  &
                                                   * lnd_prog%wtot_snow_t(jc,jk,jb,isubs)
                lnd_diag%dzh_snow(jc,jk,jb)      = lnd_diag%dzh_snow(jc,jk,jb) + tilefrac   &
                                                   * lnd_prog%dzh_snow_t(jc,jk,jb,isubs)
              ENDDO
            ENDDO
          ENDIF

        ENDDO  ! isubs


        ! Aggregate fields with water tiles
        DO isubs = 1,ntiles_total + ntiles_water
          DO jc = i_startidx, i_endidx
            tilefrac = ext_data%atm%frac_t(jc,jb,isubs)

            lnd_diag%t_s(jc,jb)       = lnd_diag%t_s(jc,jb) + tilefrac       &
              &                         * lnd_prog%t_s_t(jc,jb,isubs)
          ENDDO
        ENDDO


      ENDIF  ! ntiles_total == 1

      ! fill t_so(1) with t_s
      lnd_diag%t_so(i_startidx:i_endidx,1,jb) = lnd_diag%t_s(i_startidx:i_endidx,jb)

      ! Fill t_so(2:nlev_soil+1) with SST for non-land points (fr_land <= frlnd_thrhld) 
      ! Note that all points with fr_land > frlnd_thrhld are stored in the 
      ! land point index list idx_lst_lp
      !
      ! create mask array
      lmask(i_startidx:i_endidx) = .FALSE.
      !
      icount = ext_data%atm%lp_count(jb)
      DO ic = 1, icount
        jc = ext_data%atm%idx_lst_lp(ic,jb)
        lmask(jc) = .TRUE.
      ENDDO  ! ic
      !
      ! fill non-land points with SST
      ! It is assured that all mixed land/water points only contain pure land temperatures
      ! Note that the climatological layer is explicitly omitted.
      DO jk = 2, nlev_soil
        DO jc = i_startidx, i_endidx
          lnd_diag%t_so(jc,jk,jb) = MERGE(lnd_diag%t_so(jc,jk,jb),lnd_diag%t_s(jc,jb),lmask(jc))
        ENDDO  ! jc
      ENDDO  ! jk
      !
      ! climatological layer: Fill with T_CL over non-land points. 
      ! Land points are already filled with T_CL
      DO jc = i_startidx, i_endidx
        lnd_diag%t_so(jc,nlev_soil+1,jb) = MERGE(lnd_diag%t_so(jc,nlev_soil+1,jb), &
          &                                      ext_data%atm%t_cl(jc,jb),         &
          &                                      lmask(jc))
      ENDDO  ! jc

    ENDDO  ! jb
!$OMP END DO
!$OMP END PARALLEL

  END SUBROUTINE aggregate_landvars



  !! Driver routine to (re-)initialize the snowtile index lists in the case of a restart
  !!
  !! @par Revision History
  !! Initial version by Guenther Zaengl, DWD (2012-08-03)
  !!
  SUBROUTINE init_snowtile_lists(p_patch, ext_data, p_lnd_diag)

    TYPE(t_patch), TARGET, INTENT(IN)    :: p_patch       !<grid/patch info.
    TYPE(t_external_data), INTENT(INOUT) :: ext_data
    TYPE(t_lnd_diag)     , INTENT(INOUT) :: p_lnd_diag

    ! Local array bounds:

    INTEGER :: rl_start, rl_end
    INTEGER :: i_startblk, i_endblk    !> blocks
    INTEGER :: i_startidx, i_endidx    !< slices
    INTEGER :: i_nchdom                !< number of child domains

    ! Local scalars:

    INTEGER :: jb,isubs,i_count,isubs_snow


    i_nchdom  = MAX(1,p_patch%n_childdom)

    ! exclude nest boundary and halo points
    rl_start = grf_bdywidth_c+1
    rl_end   = min_rlcell_int

    i_startblk = p_patch%cells%start_blk(rl_start,1)
    i_endblk   = p_patch%cells%end_blk(rl_end,i_nchdom)

!$OMP PARALLEL
!$OMP DO PRIVATE(jb,i_startidx,i_endidx,isubs,i_count,isubs_snow), SCHEDULE(guided)
    DO jb = i_startblk, i_endblk

      CALL get_indices_c(p_patch, jb, i_startblk, i_endblk, &
        & i_startidx, i_endidx, rl_start, rl_end)

      DO isubs = 1, ntiles_lnd
        isubs_snow = isubs + ntiles_lnd

        i_count = ext_data%atm%lp_count_t(jb,isubs)

        IF (i_count == 0) CYCLE ! skip loop if the index list for the given tile is empty

        CALL update_idx_lists_lnd (idx_lst_lp       = ext_data%atm%idx_lst_lp_t(:,jb,isubs),         &
                                 lp_count           = ext_data%atm%lp_count_t(jb,isubs),             &
                                 idx_lst            = ext_data%atm%idx_lst_t(:,jb,isubs),            &
                                 gp_count           = ext_data%atm%gp_count_t(jb,isubs),             &
                                 idx_lst_snow       = ext_data%atm%idx_lst_t(:,jb,isubs_snow),       &
                                 gp_count_snow      = ext_data%atm%gp_count_t(jb,isubs_snow),        &
                                 lc_frac            = ext_data%atm%lc_frac_t(:,jb,isubs),            &
                                 partial_frac       = ext_data%atm%frac_t(:,jb,isubs),               &
                                 partial_frac_snow  = ext_data%atm%frac_t(:,jb,isubs_snow),          &
                                 snowtile_flag      = ext_data%atm%snowtile_flag_t(:,jb,isubs),      &
                                 snowtile_flag_snow = ext_data%atm%snowtile_flag_t(:,jb,isubs_snow), &
                                 snowfrac           = p_lnd_diag%snowfrac_lc_t(:,jb,isubs)           )

      ENDDO

    ENDDO
!$OMP END DO
!$OMP END PARALLEL

  END SUBROUTINE init_snowtile_lists



  !-------------------------------------------------------------------------
  !>
  !! Initialize sea-ice and open water index lists for restart and
  !! non-restart runs. Sea-ice and open water points are distinguished
  !! based on fr_seaice which is provided by analysis.
  !!
  !! @par Revision History
  !! Initial version by Daniel Reinert, DWD (2012-08-03)
  !!
  SUBROUTINE init_sea_lists(p_patch, ext_data, p_lnd_diag, lseaice)

    TYPE(t_patch), TARGET, INTENT(IN)    :: p_patch        !< grid/patch info.
    TYPE(t_external_data), INTENT(INOUT) :: ext_data
    TYPE(t_lnd_diag)     , INTENT(IN)    :: p_lnd_diag     !< diag vars for sfc
    LOGICAL              , INTENT(IN)    :: lseaice        !< seaice model on/off

    ! Local array bounds:

    INTEGER :: rl_start, rl_end
    INTEGER :: i_startblk, i_endblk    !> blocks
    INTEGER :: i_nchdom                !< number of child domains

    ! Local scalars:
    !
    INTEGER :: jb, ic, jc
    INTEGER :: jg
    INTEGER :: i_count_sea, i_count_ice, i_count_water
    INTEGER :: npoints_ice, npoints_wtr

    CHARACTER(len=*), PARAMETER :: routine = 'mo_nwp_sfc_interface:nwp_seaice'
!-------------------------------------------------------------------------


    ! patch ID
    jg = p_patch%id

    i_nchdom = MAX(1,p_patch%n_childdom)

    ! exclude nest boundary and halo points
    rl_start = grf_bdywidth_c+1
    rl_end   = min_rlcell_int

    i_startblk = p_patch%cells%start_blk(rl_start,1)
    i_endblk   = p_patch%cells%end_blk(rl_end,i_nchdom)


    IF (lseaice) THEN

    ! generate sea-ice and open-water index list
    !
!$OMP PARALLEL
!$OMP DO PRIVATE(jb,ic,jc,i_count_sea,i_count_ice,i_count_water), SCHEDULE(guided)
    DO jb = i_startblk, i_endblk



      ! Init sub-index lists for sea points. We distinguish between open-water
      ! (i.e. ice free) points and sea-ice points. diag_lnd%fr_seaice is used
      ! to distinguish between open-water and sea-ice.
      ! These index lists are needed by the sea-ice model
      !
      i_count_sea   = ext_data%atm%sp_count(jb)
      i_count_ice   = 0
      i_count_water = 0

      IF (i_count_sea == 0) CYCLE ! skip loop if the index list for the given block is empty



      IF ( ntiles_total == 1 ) THEN  ! no tile approach

        !
        ! mixed water/ice points are not allowed. A sea point can be either
        ! ice-free or completely ice-covered
        !

!CDIR NODEP,VOVERTAKE,VOB
        DO ic = 1, i_count_sea

          jc = ext_data%atm%idx_lst_sp(ic,jb)


          ! ext_data%atm%lc_frac_t(jc,jb,1) already set to 1 in
          ! init_index_lists for sea points


          IF ( p_lnd_diag%fr_seaice(jc,jb) >= 0.5_wp ) THEN
            !
            ! sea-ice point
            !
            i_count_ice = i_count_ice + 1
            ext_data%atm%idx_lst_spi(i_count_ice,jb) = jc
            ext_data%atm%spi_count(jb)               = i_count_ice
            ! set land-cover class
            ext_data%atm%lc_class_t(jc,jb,isub_seaice)= ext_data%atm%i_lc_water
            ! set surface area index (needed by turbtran)
            ext_data%atm%sai_t    (jc,jb,isub_seaice) = c_sea
          ELSE
            !
            ! water point: all sea points with fr_seaice < 0.5
            !
            i_count_water = i_count_water + 1
            ext_data%atm%idx_lst_spw(i_count_water,jb) = jc
            ext_data%atm%spw_count(jb)                 = i_count_water
          ENDIF


          ! Initialize frac_t for sea-ice and water points
          ext_data%atm%frac_t(jc,jb,1) = ext_data%atm%lc_frac_t(jc,jb,1)

        ENDDO  ! ic

      ELSE   ! tile approach


!CDIR NODEP,VOVERTAKE,VOB
        DO ic = 1, i_count_sea

          jc = ext_data%atm%idx_lst_sp(ic,jb)


          ! set sea-ice area fraction (static)
          ! simply copy from water tile. time-dependent fraction will be set lateron
          ext_data%atm%lc_frac_t(jc,jb,isub_seaice)= ext_data%atm%lc_frac_t(jc,jb,isub_water)

          ! NOTE:
          ! Note that in copy_initicon2prog
          ! - for fr_seaice in ]0,frsi_min[, we have set fr_seaice to 0
          ! - for fr_seaice in ]1-frsi_min,1[, we have set fr_seaice to 1
          ! This ensures that frac_t for sea-ice and open water at a given point
          ! sums up to lc_frac_t(isub_water) exactly.

          !
          ! seaice point
          !
          IF ( p_lnd_diag%fr_seaice(jc,jb) >= frsi_min ) THEN
            i_count_ice = i_count_ice + 1
            ext_data%atm%idx_lst_spi(i_count_ice,jb) = jc
            ext_data%atm%spi_count(jb)               = i_count_ice
            ! set land-cover class
            ext_data%atm%lc_class_t(jc,jb,isub_seaice)= ext_data%atm%i_lc_water

            ! Initialize frac_t for seaice
            ext_data%atm%frac_t(jc,jb,isub_seaice) = ext_data%atm%lc_frac_t(jc,jb,isub_seaice) &
              &                                    * p_lnd_diag%fr_seaice(jc,jb)

!DR Note that sai at seaice points is initialized with c/=c_sea, a corresponding update
!DR of sai_t needs to be added to the procedure which updates the seaice index list.
            ! set surface area index (needed by turbtran)
            ext_data%atm%sai_t    (jc,jb,isub_seaice)  = c_sea
          ELSE
            ext_data%atm%frac_t(jc,jb,isub_seaice) = 0._wp
          ENDIF

          !
          ! water point: all sea points with fr_seaice < (1-frsi_min)
          !
          IF ( p_lnd_diag%fr_seaice(jc,jb) <= (1._wp-frsi_min) ) THEN
            i_count_water = i_count_water + 1
            ext_data%atm%idx_lst_spw(i_count_water,jb) = jc
            ext_data%atm%spw_count(jb)                 = i_count_water

            ! Update frac_t for water tile
            ext_data%atm%frac_t(jc,jb,isub_water)  = ext_data%atm%lc_frac_t(jc,jb,isub_water)  &
              &                                    * (1._wp - p_lnd_diag%fr_seaice(jc,jb))
          ELSE
            ! necessary, since frac_t(jc,jb,isub_water) has already been initialized
            ! with nonzero values in init_index_lists
            ext_data%atm%frac_t(jc,jb,isub_water)  = 0._wp
          ENDIF

!DR DEBUG
!!$         IF (ext_data%atm%frac_t(jc,jb,isub_water) &
!!$           & + ext_data%atm%frac_t(jc,jb,isub_seaice) /= ext_data%atm%lc_frac_t(jc,jb,isub_water)) THEN
!!$           write(0,*) "WARNING: fractions differ: frac_t_i+frac_t_w, lc_frac_t: ", &
!!$             & ext_data%atm%frac_t(jc,jb,isub_water) + ext_data%atm%frac_t(jc,jb,isub_seaice), &
!!$             & ext_data%atm%lc_frac_t(jc,jb,isub_water), jc, jb
!!$         ENDIF
!DR END DEBUG

        ENDDO  ! ic

      ENDIF   ! IF (ntiles_total == 1)

    ENDDO  ! jb
!$OMP END DO
!$OMP END PARALLEL


      ! Some diagnostics: compute total number of sea-ice and open water points
      npoints_ice = SUM(ext_data%atm%spi_count(i_startblk:i_endblk))
      npoints_ice = global_sum_array(npoints_ice)
      npoints_wtr = SUM(ext_data%atm%spw_count(i_startblk:i_endblk))
      npoints_wtr = global_sum_array(npoints_wtr)
      WRITE(message_text,'(a,i3,a,i10)') 'Number of sea-ice points in domain',jg, &
        &  ':',npoints_ice
      CALL message('', TRIM(message_text))
      WRITE(message_text,'(a,i3,a,i10)') 'Number of water points in domain',jg, &
        &  ':',npoints_wtr
      CALL message('', TRIM(message_text))


    ELSE   ! seaice model switched off

      ! copy sea points index list to open-water index list
      !
      ext_data%atm%spw_count(i_startblk:i_endblk)     =     &
        &                     ext_data%atm%sp_count(i_startblk:i_endblk)
      ext_data%atm%idx_lst_spw(:,i_startblk:i_endblk) =     &
        &                     ext_data%atm%idx_lst_sp(:,i_startblk:i_endblk)

      ext_data%atm%spi_count(i_startblk:i_endblk) = 0

    ENDIF  ! lseaice


  END SUBROUTINE init_sea_lists

  !-------------------------------------------------------------------------

  SUBROUTINE diag_snowfrac_tg(istart, iend, lc_class, i_lc_urban, t_snow, t_soiltop, w_snow, &
    & rho_snow, freshsnow, sso_sigma, tai, snowfrac, t_g, meltrate)

    INTEGER, INTENT (IN) :: istart, iend ! start and end-indices of the computation

    INTEGER, INTENT (IN) :: lc_class(:)  ! list of land-cover classes
    INTEGER, INTENT (IN) :: i_lc_urban   ! land-cover class index for urban / artificial surface
    REAL(wp), DIMENSION(:), INTENT(IN) :: t_snow, t_soiltop, w_snow, rho_snow, &
      freshsnow, sso_sigma, tai
    REAL(wp), DIMENSION(:), INTENT(IN), OPTIONAL :: meltrate ! snow melting rate in kg/(m**2*s)

    REAL(wp), DIMENSION(:), INTENT(INOUT) :: snowfrac, t_g

    INTEGER  :: ic
    REAL(wp) :: h_snow, snowdepth_fac, sso_fac, lc_fac, lc_limit, tai_mod(iend)

    ! Modified tai that is increased in urban areas
    DO ic = istart, iend
      IF (lc_class(ic) == i_lc_urban) THEN
        tai_mod(ic) = MAX(3._wp,tai(ic))
      ELSE
        tai_mod(ic) = tai(ic)
      ENDIF
    ENDDO

    SELECT CASE (idiag_snowfrac)
    CASE (1) ! old parameterization depending on SWE only
      DO ic = istart, iend
        snowfrac(ic) = MIN(1.0_wp, w_snow(ic)/cf_snow)
        t_g(ic) = t_snow(ic) + (1.0_wp - snowfrac(ic))*(t_soiltop(ic) - t_snow(ic))
      ENDDO
    CASE (2, 20) ! more advanced parameterization depending on snow depth, accounts also for vegetation and SSO
      DO ic = istart, iend
        IF (w_snow(ic) <= 1.e-6_wp) THEN
          snowfrac(ic) = 0._wp
        ELSE
          h_snow = 1000._wp*w_snow(ic)/rho_snow(ic)  ! snow depth in m
          sso_fac = SQRT(0.025_wp*MAX(25._wp,sso_sigma(ic)*(1._wp-freshsnow(ic))))
          snowdepth_fac = h_snow*(17.5_wp*freshsnow(ic)+5._wp+5._wp/sso_fac*(1._wp-freshsnow(ic)))
          lc_fac   = MAX(1._wp,SQRT(2.5_wp*tai_mod(ic)))
          IF (lc_class(ic) == i_lc_urban) THEN
            lc_limit = 0.875_wp ! this accounts for the effect of human activities on snow cover
          ELSE
            lc_limit = 1._wp
          ENDIF
          snowfrac(ic) = MIN(lc_limit,snowdepth_fac/lc_fac)
        ENDIF
        t_g(ic) = t_snow(ic) + (1.0_wp - snowfrac(ic))*(t_soiltop(ic) - t_snow(ic))
      ENDDO
    CASE (3, 30)  ! similar to option 2, but somewhat less snow cover and limit over high vegetation
      DO ic = istart, iend
        IF (w_snow(ic) <= 1.e-6_wp) THEN
          snowfrac(ic) = 0._wp
        ELSE
          h_snow = 1000._wp*w_snow(ic)/rho_snow(ic)  ! snow depth in m
          sso_fac = SQRT(0.025_wp*MAX(25._wp,sso_sigma(ic)*(1._wp-freshsnow(ic))))
          snowdepth_fac = h_snow*(17.5_wp*freshsnow(ic)+5._wp+5._wp/sso_fac*(1._wp-freshsnow(ic)))
          lc_fac   = MAX(1._wp,SQRT(5.0_wp*tai_mod(ic)))
          IF (lc_class(ic) == i_lc_urban) THEN
            lc_limit = 0.8_wp ! this accounts for the effect of human activities on snow cover
          ELSE
            lc_limit = MAX(0.925_wp,MIN(1._wp,1._wp/MAX(0.1_wp,2.5_wp*tai_mod(ic))**0.125_wp))
          ENDIF
          snowfrac(ic) = MIN(lc_limit,snowdepth_fac/lc_fac)
        ENDIF
        t_g(ic) = t_snow(ic) + (1.0_wp - snowfrac(ic))*(t_soiltop(ic) - t_snow(ic))
      ENDDO
    CASE (4, 40)  ! same as option 3, but even more restrictive snow cover limit over high vegetation
      DO ic = istart, iend
        IF (w_snow(ic) <= 1.e-6_wp) THEN
          snowfrac(ic) = 0._wp
        ELSE
          h_snow = 1000._wp*w_snow(ic)/rho_snow(ic)  ! snow depth in m
          sso_fac = SQRT(0.025_wp*MAX(25._wp,sso_sigma(ic)*(1._wp-freshsnow(ic))))
          snowdepth_fac = h_snow*(17.5_wp*freshsnow(ic)+5._wp+5._wp/sso_fac*(1._wp-freshsnow(ic)))
          lc_fac   = MAX(1._wp,SQRT(5.0_wp*tai_mod(ic)))
          IF (lc_class(ic) == i_lc_urban) THEN
            lc_limit = 0.8_wp ! this accounts for the effect of human activities on snow cover
          ELSE
            lc_limit = MAX(0.85_wp,MIN(1._wp,1._wp/MAX(0.1_wp,2.5_wp*tai_mod(ic))**0.125_wp))
          ENDIF
          snowfrac(ic) = MIN(lc_limit,snowdepth_fac/lc_fac)
        ENDIF
        t_g(ic) = t_snow(ic) + (1.0_wp - snowfrac(ic))*(t_soiltop(ic) - t_snow(ic))
      ENDDO
    END SELECT

    ! For the single-layer scheme, t_soiltop represents the weighted average between the snow-covered
    ! part and the snow-free part in the case of melting snow concurrent with above-freezing soil temperatures
    IF (.NOT. lmulti_snow) THEN
      DO ic = istart, iend
        IF (t_soiltop(ic) > tmelt .AND. t_snow(ic) >= tmelt - dbl_eps) t_g(ic) = t_soiltop(ic)
      ENDDO
    ENDIF

    SELECT CASE (idiag_snowfrac)
    CASE (20, 30, 40)
      ! Artificially reduce snow-cover fraction in case of melting snow in order to reduce the ubiquitous
      ! cold bias in such situations
      IF (PRESENT(meltrate)) THEN
        DO ic = istart, iend
          snowfrac(ic) = MIN(snowfrac(ic),MAX(0.125_wp,1._wp-9000._wp*tai_mod(ic)*meltrate(ic)))
        ENDDO
      ENDIF
    END SELECT

  END SUBROUTINE diag_snowfrac_tg




  !-------------------------------------------------------------------------
  !
  !
  !>
  !! Updating of dynamic index lists
  !!
  !! Routine updates the following dynamic index lists (if required):
  !!
  !! - dynamic
  !!
  !! @par Revision History
  !! Initial release by Guenther Zaengl, DWD (2012-07-01)
  !!
  SUBROUTINE update_idx_lists_lnd (idx_lst_lp, lp_count, idx_lst, gp_count, idx_lst_snow, &
    &             gp_count_snow, lc_frac, partial_frac, partial_frac_snow, snowtile_flag, &
    &             snowtile_flag_snow, snowfrac)


    INTEGER ,    INTENT(   IN) ::  &   !< static list of all land points of a tile index
      &  idx_lst_lp(:), lp_count       !< and corresponding grid point counts


    INTEGER ,    INTENT(INOUT) ::  &   !< dynamic list of all snow-free or mixed land points
      &  idx_lst(:), gp_count          !< of a tile index
                                       !< and corresponding grid point counts


    INTEGER ,    INTENT(INOUT) ::  &   !< dynamic list of all snow-covered points for land-cover
      &  idx_lst_snow(:), gp_count_snow !< classes eligible for separate treatment
                                       !< and corresponding grid point counts

    INTEGER ,    INTENT(INOUT) ::  &   !< snowtile flag field for snow-free or mixed points
      &  snowtile_flag(:)              !< -1: no separation between snow tile and snow-free tile
                                       !< 0: inactive
                                       !< 1: active
                                       !< 2: newly activated; initialization from corresponding tile required

    INTEGER ,    INTENT(INOUT) ::  &   !< snowtile flag field for snow-covered points
      &  snowtile_flag_snow(:)         !< -1: no separation between snow tile and snow-free tile
                                       !< 0: inactive
                                       !< 1: active
                                       !< 2: newly activated; initialization from corresponding tile required

    REAL(wp),    INTENT(   IN) ::  &   !< area fraction of land-cover class
      &  lc_frac(:)

    REAL(wp),    INTENT(INOUT) ::  &   !< snow-cover fraction
      &  snowfrac(:)

    REAL(wp),    INTENT(INOUT) ::  &   !< snow-free and snow-covered sub-tile area fraction
      &  partial_frac(:), partial_frac_snow(:)


    ! Local variables
    INTEGER  :: ic, jc, icount, icount_snow
    REAL(wp) :: eps = 1.e-6_wp

    !-------------------------------------------------------------------------

    icount = 0
    icount_snow = 0

!CDIR NODEP,VOVERTAKE,VOB
    DO ic = 1, lp_count
      jc = idx_lst_lp(ic)

      IF (snowtile_flag(jc) == -1) THEN
        icount = icount + 1
        idx_lst(icount) = jc
        partial_frac(jc) = lc_frac(jc)
      ELSE
        ! Reset snowfrac to 0/1 in case of very small deviations (just to be safe)
        IF (snowfrac(jc) < eps) snowfrac(jc) = 0._wp
        IF (1._wp - snowfrac(jc) < eps) snowfrac(jc) = 1._wp
      ENDIF
    ENDDO

!CDIR NODEP,VOVERTAKE,VOB
    DO ic = 1, lp_count
      jc = idx_lst_lp(ic)

      IF (snowtile_flag(jc) /= -1) THEN
        IF (snowfrac(jc) > 0._wp) THEN ! snow tile is active
          icount_snow = icount_snow + 1
          idx_lst_snow(icount_snow) = jc
          partial_frac_snow(jc) = lc_frac(jc)*snowfrac(jc)
          IF (snowtile_flag_snow(jc) == 0) THEN
            snowtile_flag_snow(jc) = 2 ! newly activated, initialization needed
          ELSE
            snowtile_flag_snow(jc) = 1
          ENDIF
        ELSE
          snowtile_flag_snow(jc) = 0
          partial_frac_snow(jc) = 0._wp
        ENDIF
        IF (snowfrac(jc) < 1._wp) THEN ! snow-free tile is active
          icount = icount + 1
          idx_lst(icount) = jc
          partial_frac(jc) = lc_frac(jc)*(1._wp-snowfrac(jc))
          IF (snowtile_flag(jc) == 0) THEN
            snowtile_flag(jc) = 2 ! newly activated, initialization needed
          ELSE
            snowtile_flag(jc) = 1
          ENDIF
        ELSE
          snowtile_flag(jc) = 0
          partial_frac(jc) = 0._wp
        ENDIF
      ENDIF
    ENDDO

    gp_count = icount
    gp_count_snow = icount_snow

  END SUBROUTINE update_idx_lists_lnd




  !-------------------------------------------------------------------------
  !
  !
  !>
  !! Updating of dynamic index lists for sea points
  !!
  !! Routine updates the following dynamic index lists (if required):
  !!
  !! - dynamic open-water and sea-ice point index list, which are sub-index lists
  !!   of the static sea point index list idx_lst_sp
  !!
  !!
  !! @par Revision History
  !! Initial release by Daniel Reinert (2012-08-31)
  !!
  SUBROUTINE update_idx_lists_sea (hice_n, pres_sfc, idx_lst_spw, spw_count,    &
    &                              idx_lst_spi, spi_count, frac_t_ice,          &
    &                              frac_t_water, fr_seaice, hice_old, tice_old, &
    &                              t_g_t_new, qv_s_t )


    REAL(wp),    INTENT(IN)    ::  &   !< sea-ice depth at new time level  [m]
      &  hice_n(:)                     !< dim: (nproma)

    REAL(wp),    INTENT(IN)    ::  &   !< surface pressure                 [Pa]
      &  pres_sfc(:)

    INTEGER ,    INTENT(INOUT) ::  &   !< dynamic open water point index list
      &  idx_lst_spw(:), spw_count     !< and corresponding grid point counts


    INTEGER ,    INTENT(INOUT) ::  &   !< dynamic sea-ice point index list
      &  idx_lst_spi(:), spi_count     !< and corresponding grid point counts

    REAL(wp),    INTENT(INOUT) ::  &   !< ice-covered and ice-free ocean area fraction
      &  frac_t_ice(:), frac_t_water(:)

    REAL(wp),    INTENT(INOUT) ::  &   !< sea-ice fraction
      &  fr_seaice(:)

    REAL(wp),    INTENT(INOUT) ::  &   !< sea-ice depth at old time level  [m]
      &  hice_old(:)                   !< dim: (nproma)

    REAL(wp),    INTENT(INOUT) ::  &   !< sea-ice temperature at old time level  [K]
      &  tice_old(:)                   !< dim: (nproma)

    REAL(wp),    INTENT(INOUT) ::  &   !< temperature of water tile (new)  [K]
      &  t_g_t_new(:)

    REAL(wp),    INTENT(INOUT) ::  &   !< surface specific humidity        [kg/kg]
      &  qv_s_t(:)

    ! Local variables
    INTEGER, DIMENSION(SIZE(idx_lst_spi,1)) :: &
      &   idx_lst_spi_old       !< sea-ice index list local copy
    INTEGER  :: ic, jc          !< loop indices
    INTEGER  :: spi_count_old   !< current seaice grid point count

    !-------------------------------------------------------------------------


    ! save old sea-ice index list and grid point count
    idx_lst_spi_old(:) = idx_lst_spi(:)
    spi_count_old      = spi_count

    ! re-initialize sea-ice index list and grid point count
    idx_lst_spi(:) = 0
    spi_count      = 0



    !
    ! update index list for sea-ice and open water
    !
    ! Since the current sea-ice model does not allow for new sea-ice points to be
    ! created during model integration, the number of sea-ice points can only
    ! decrease with time. I.e. sea-ice points may be converted into water points,
    ! but not vice versa.
    !
    ! Loop over old sea-ice points, only

    IF ( ntiles_total == 1 ) THEN  ! no tile approach

!CDIR NODEP,VOVERTAKE,VOB
      DO ic = 1, spi_count_old
        jc = idx_lst_spi_old(ic)

        IF ( hice_n(jc) >= hice_min )  THEN ! still sea-ice point
          spi_count = spi_count + 1
          idx_lst_spi(spi_count) = jc
          ! sea-ice fraction remains unchanged
        ELSE                        ! sea-ice point has turned into water point
          ! initialize new water tile
          spw_count = spw_count + 1
          idx_lst_spw(spw_count) = jc
          ! Initialize temperature of water tile with salt water freezing point
          t_g_t_new(jc) = tf_salt ! if the SST analysis contains a meaningful water
                                  ! temperature for this point, one may also take
                                  ! the latter
          ! Initialize surface saturation specific humidity for new water tile
          qv_s_t(jc) = spec_humi(sat_pres_water(t_g_t_new(jc)),pres_sfc(jc))

          ! since sea-ice melted away, the sea-ice fraction is re-set to 0
          fr_seaice(jc)  = 0._wp
          !
          ! resetting of frac_t_water and frac_t_ice is not possible without 
          ! tile approach, since both point to the same array location (frac_t:,:,1). 
          ! frac_t=1 is required without tile approach

          ! reset sea-ice temperature and depth at old time level in order to prevent
          ! other schemes from using them incorrectly
          tice_old     = tmelt
          hice_old(jc) = 0._wp

        ENDIF

      ENDDO  ! ic

    ELSE
!CDIR NODEP,VOVERTAKE,VOB
      DO ic = 1, spi_count_old
        jc = idx_lst_spi_old(ic)

        IF ( hice_n(jc) >= hice_min )  THEN ! still sea-ice point
          spi_count = spi_count + 1
          idx_lst_spi(spi_count) = jc
          ! sea-ice fraction remains unchanged
        ELSE                        ! sea-ice point has turned into water point
          ! Check whether we need to initialize a new water tile, or whether a water tile
          ! already exists for the given point:
          IF ( fr_seaice(jc) > (1._wp-frsi_min) ) THEN
            ! water tile does not exist for given point
            ! add new water tile to water-points index list and initialize
            spw_count = spw_count + 1
            idx_lst_spw(spw_count) = jc
            ! Initialize temperature of water tile with salt water freezing point
            t_g_t_new(jc) = tf_salt ! if the SST analysis contains a meaningful water
                                    ! temperature for this point, one may also take
                                    ! the latter
            ! Initialize surface saturation specific humidity for new water tile
            qv_s_t(jc) = spec_humi(sat_pres_water(t_g_t_new(jc)),pres_sfc(jc))
          ENDIF

          ! re-set dynamic fractions of water and sea-ice
          !
          ! new sea area fraction is the sum of the current water and sea-ice area fractions
          frac_t_water(jc)= frac_t_water(jc) + frac_t_ice(jc)
          ! since sea-ice melted away, the sea-ice fraction is re-set to 0
          fr_seaice(jc)  = 0._wp
          frac_t_ice(jc) = 0._wp

        ENDIF

      ENDDO  ! ic

    ENDIF  ! IF ( ntiles_total == 1 )

  END SUBROUTINE update_idx_lists_sea
  !-------------------------------------------------------------------------
  !
  !
  !>
  !! After updating the SST and sea ice fraction (from external parameter files) ,
  !! the dynamic index lists for sea points and some prognostic variables related
  !! to them have to be updated
  !!
  !!
  !!
  !! @par Revision History
  !! Initial release by Pilar Ripodas (2012-12)
  !!
  SUBROUTINE update_sstice (p_patch,           &
                        & ext_data, p_lnd_state, p_nh_state )


    TYPE(t_patch), INTENT(IN)            :: p_patch(:)
    TYPE(t_external_data), INTENT(INOUT) :: ext_data(:)
    TYPE(t_lnd_state), INTENT(INOUT)     :: p_lnd_state(:)
    TYPE(t_nh_state),      INTENT(INOUT) :: p_nh_state(:)

    ! Local array bounds:

    INTEGER :: rl_start, rl_end
    INTEGER :: i_startblk, i_endblk    !> blocks
    INTEGER :: i_nchdom                !< number of child domains

    ! Local scalars:
    !
    INTEGER :: jb, ic, jc
    INTEGER :: jg
    INTEGER :: count_sea, count_ice, count_water
    INTEGER :: npoints_ice, npoints_wtr, npoints_sea
    INTEGER :: n_now
    INTEGER :: lc_water, lc_snow_ice
    REAL(wp):: t_water
    REAL(wp):: fracwater_old, fracice_old



    CHARACTER(len=*), PARAMETER :: routine = 'mo_nwp_sfc_interface:update_sstice'

!_______________




    DO jg = 1, n_dom



    lc_snow_ice = ext_data(jg)%atm%i_lc_snow_ice
    lc_water = ext_data(jg)%atm%i_lc_water
    n_now = nnow(jg)

    i_nchdom = MAX(1,p_patch(jg)%n_childdom)

    ! exclude nest boundary and halo points
    rl_start = grf_bdywidth_c+1
    rl_end   = min_rlcell_int

    i_startblk = p_patch(jg)%cells%start_blk(rl_start,1)
    i_endblk   = p_patch(jg)%cells%end_blk(rl_end,i_nchdom)

       WRITE(message_text,'(a,3i10)') 'start end  blocks, number of cells', &
        &  i_startblk, i_endblk,  p_patch(jg)%n_patch_cells_g
      CALL message('', TRIM(message_text))


    !renitialized to cero
    ext_data(jg)%atm%spi_count(i_startblk:i_endblk)=0
    ext_data(jg)%atm%spw_count(i_startblk:i_endblk)=0


    IF (lseaice) THEN

    ! generate sea-ice and open-water index list
    !
!$OMP PARALLEL
!$OMP DO PRIVATE(jb,ic,jc,count_sea,count_ice,count_water, &
!$OMP            fracwater_old,fracice_old, t_water), SCHEDULE(guided)
    DO jb = i_startblk, i_endblk



      ! Init sub-index lists for sea points. We distinguish between open-water
      ! (i.e. ice free) points and sea-ice points. diag_lnd%fr_seaice is used
      ! to distinguish between open-water and sea-ice.
      ! These index lists are needed by the sea-ice model
      !
      count_sea   = ext_data(jg)%atm%sp_count(jb)
      count_ice   = 0
      count_water = 0


      IF (count_sea == 0) CYCLE ! skip loop if the index list for the given block is empty



      IF ( ntiles_total == 1 ) THEN  ! no tile approach

        !
        ! mixed water/ice points are not allowed. A sea point can be either
        ! ice-free or completely ice-covered
        !

!CDIR NODEP,VOVERTAKE,VOB
        DO ic = 1, count_sea

          jc = ext_data(jg)%atm%idx_lst_sp(ic,jb)



          IF ( p_lnd_state(jg)%diag_lnd%fr_seaice(jc,jb) >= 0.5_wp ) THEN
            !
            ! sea-ice point
            !
            count_ice = count_ice + 1
            ext_data(jg)%atm%idx_lst_spi(count_ice,jb) = jc
            ext_data(jg)%atm%spi_count(jb)               = count_ice
            !
            fracwater_old = ext_data(jg)%atm%frac_t(jc,jb,isub_water)
            IF (fracwater_old  > 0._wp  ) THEN
             ! seaice and water have same landuse class
             ext_data(jg)%atm%lc_class_t(jc,jb,isub_seaice)= lc_water
             p_lnd_state(jg)%prog_lnd(n_now)%t_g_t(jc,jb,isub_seaice)= tf_salt
             p_lnd_state(jg)%prog_lnd(n_now)%t_s_t(jc,jb,isub_seaice)= tf_salt
             p_lnd_state(jg)%prog_wtr(n_now)%t_ice(jc,jb) = tf_salt
             p_lnd_state(jg)%prog_wtr(n_now)%h_ice(jc,jb) = hice_ini

            ELSE
             ! before was also ice.
            END IF

             ! set sai_t
             ext_data(jg)%atm%sai_t    (jc,jb,isub_seaice)  = c_sea
             ext_data(jg)%atm%frac_t(jc,jb,isub_seaice) = 1._wp
             ext_data(jg)%atm%frac_t(jc,jb,isub_water)  = 0._wp
          ELSE
            !
            ! water point: all sea points with fr_seaice < 0.5
            !
            count_water = count_water + 1
            ext_data(jg)%atm%idx_lst_spw(count_water,jb) = jc
            ext_data(jg)%atm%spw_count(jb)                 = count_water

            ext_data(jg)%atm%lc_class_t(jc,jb,isub_water)= lc_water
            p_lnd_state(jg)%prog_lnd(n_now)%t_g_t(jc,jb,isub_water)= p_lnd_state(jg)%diag_lnd%t_seasfc(jc,jb)
            p_lnd_state(jg)%prog_lnd(n_now)%t_s_t(jc,jb,isub_water)= p_lnd_state(jg)%diag_lnd%t_seasfc(jc,jb)
            t_water = p_lnd_state(jg)%diag_lnd%t_seasfc(jc,jb)
            p_lnd_state(jg)%diag_lnd%qv_s_t(jc,jb,isub_water)    =                &
             &                             spec_humi( sat_pres_water(t_water ),   &
             &                             p_nh_state(jg)%diag%pres_sfc(jc,jb) )

            ! set sai_t
            ext_data(jg)%atm%sai_t    (jc,jb,isub_water)  = c_sea
            ext_data(jg)%atm%frac_t(jc,jb,isub_water) = 1._wp
            ext_data(jg)%atm%frac_t(jc,jb,isub_seaice) = 0._wp


          ENDIF

        ENDDO  ! ic

      ELSE   ! tile approach


!CDIR NODEP,VOVERTAKE,VOB
        DO ic = 1, count_sea

          jc = ext_data(jg)%atm%idx_lst_sp(ic,jb)



          ! NOTE:
          ! Note that in copy_initicon2prog
          ! - for fr_seaice in ]0,frsi_min[, we have set fr_seaice to 0
          ! - for fr_seaice in ]1-frsi_min,1[, we have set fr_seaice to 1
          ! This ensures that frac_t for sea-ice and open water at a given point
          ! sums up to lc_frac_t(isub_water) exactly.

          !
          ! seaice point
          !
          IF ( p_lnd_state(jg)%diag_lnd%fr_seaice(jc,jb) >= frsi_min ) THEN
            count_ice = count_ice + 1
            ext_data(jg)%atm%idx_lst_spi(count_ice,jb) = jc
            ext_data(jg)%atm%spi_count(jb)               = count_ice
            ! seaice and water have same landuse class
            ext_data(jg)%atm%lc_class_t(jc,jb,isub_seaice)= lc_water

            fracice_old = ext_data(jg)%atm%frac_t(jc,jb,isub_seaice)              &
                        & / ext_data(jg)%atm%lc_frac_t(jc,jb,isub_seaice)
            IF (fracice_old <frsi_min  ) THEN
            ! before was not ice
      !WRITE(0,'(a,5g12.5)') 'before was no ice',ext_data(jg)%atm%frac_t(jc,jb,isub_seaice) , &
      !  &   ext_data(jg)%atm%lc_frac_t(jc,jb,isub_seaice), fracice_old, &
      !  & p_lnd_state(jg)%prog_lnd(n_now)%t_g_t(jc,jb,isub_seaice), p_lnd_state(jg)%diag_lnd%qv_s_t(jc,jb,isub_seaice)

      !CALL message('', TRIM(message_text))
             ext_data(jg)%atm%lc_class_t(jc,jb,isub_seaice)= lc_water
             p_lnd_state(jg)%prog_lnd(n_now)%t_g_t(jc,jb,isub_seaice)= tf_salt
             p_lnd_state(jg)%prog_lnd(n_now)%t_s_t(jc,jb,isub_seaice)= tf_salt

             p_lnd_state(jg)%diag_lnd%qv_s_t(jc,jb,isub_seaice)    =                    &
              &                                     spec_humi( sat_pres_ice(tf_salt ),  &
              &                                  p_nh_state(jg)%diag%pres_sfc(jc,jb) )
             p_lnd_state(jg)%prog_wtr(n_now)%t_ice(jc,jb) = tf_salt
             p_lnd_state(jg)%prog_wtr(n_now)%h_ice(jc,jb) = hice_ini

            ELSE

      !WRITE(0,'(a,2i, 5g12.5)') 'before was also ice',jc, jb, &
      !  &   ext_data(jg)%atm%frac_t(jc,jb,isub_seaice) , &
      !  &   ext_data(jg)%atm%lc_frac_t(jc,jb,isub_seaice), fracice_old, &
      !  &   p_lnd_state(jg)%prog_wtr(n_now)%t_ice(jc,jb), p_lnd_state(jg)%prog_wtr(n_now)%h_ice(jc,jb)

      !CALL message('', TRIM(message_text))

            END IF
            ! set sai_t
            ext_data(jg)%atm%sai_t    (jc,jb,isub_seaice)  = c_sea
            ! set new frac_t for isub_seaice
            ext_data(jg)%atm%frac_t(jc,jb,isub_seaice) = ext_data(jg)%atm%lc_frac_t(jc,jb,isub_seaice) &
              &                                    * p_lnd_state(jg)%diag_lnd%fr_seaice(jc,jb)



          ELSE
            ext_data(jg)%atm%frac_t(jc,jb,isub_seaice) = 0._wp
          ENDIF

          !
          ! water point: all sea points with fr_seaice < (1-frsi_min)
          !
          IF ( p_lnd_state(jg)%diag_lnd%fr_seaice(jc,jb) <= (1._wp-frsi_min) ) THEN
            count_water = count_water + 1
            ext_data(jg)%atm%idx_lst_spw(count_water,jb) = jc
            ext_data(jg)%atm%spw_count(jb)                 = count_water

            ext_data(jg)%atm%lc_class_t(jc,jb,isub_water)= lc_water
            p_lnd_state(jg)%prog_lnd(n_now)%t_g_t(jc,jb,isub_water)= p_lnd_state(jg)%diag_lnd%t_seasfc(jc,jb)
            p_lnd_state(jg)%prog_lnd(n_now)%t_s_t(jc,jb,isub_water)= p_lnd_state(jg)%diag_lnd%t_seasfc(jc,jb)
            t_water = p_lnd_state(jg)%diag_lnd%t_seasfc(jc,jb)
            p_lnd_state(jg)%diag_lnd%qv_s_t(jc,jb,isub_water)    =                 &
             &                             spec_humi( sat_pres_water(t_water ),    &
             &                             p_nh_state(jg)%diag%pres_sfc(jc,jb) )

            fracwater_old = ext_data(jg)%atm%frac_t(jc,jb,isub_water)              &
                        & / ext_data(jg)%atm%lc_frac_t(jc,jb,isub_water)
            IF (fracwater_old < frsi_min  ) THEN  !before was ice, no water tile
!!$      WRITE(0,'(a,2i,6g12.5)') 'before was only ice ',jc, jb, &
!!$        & ext_data(jg)%atm%frac_t(jc,jb,isub_water) , &
!!$        &   ext_data(jg)%atm%lc_frac_t(jc,jb,isub_water), fracwater_old, &
!!$        & p_lnd_state(jg)%prog_lnd(n_now)%t_g_t(jc,jb,isub_water), &
!!$        & p_lnd_state(jg)%diag_lnd%qv_s_t(jc,jb,isub_water), &
!!$        &   sat_pres_water(p_lnd_state(jg)%diag_lnd%t_seasfc(jc,jb) ) !,&
!!$        !& p_nh_state(jg)%diag%pres_sfc(jc,jb)
      !CALL message('', TRIM(message_text))
            ELSE
!!$      WRITE(0,'(a,2i,6g12.5)') 'before was also water tile',jc, jb, &
!!$        & ext_data(jg)%atm%frac_t(jc,jb,isub_water) , &
!!$        &   ext_data(jg)%atm%lc_frac_t(jc,jb,isub_seaice), fracwater_old, &
!!$        & p_lnd_state(jg)%prog_lnd(n_now)%t_g_t(jc,jb,isub_water), &
!!$        & p_lnd_state(jg)%diag_lnd%qv_s_t(jc,jb,isub_water), &
!!$        &   sat_pres_water(p_lnd_state(jg)%diag_lnd%t_seasfc(jc,jb) ) !,&
!!$        !& p_nh_state(jg)%diag%pres_sfc(jc,jb)

            END IF
           ! set sai_t
            ext_data(jg)%atm%sai_t    (jc,jb,isub_water)  = c_sea
           ! Update frac_t for water tile
            ext_data(jg)%atm%frac_t(jc,jb,isub_water)  = ext_data(jg)%atm%lc_frac_t(jc,jb,isub_water)  &
              &                                    * (1._wp - p_lnd_state(jg)%diag_lnd%fr_seaice(jc,jb))

          ELSE
            ext_data(jg)%atm%frac_t(jc,jb,isub_water)  = 0._wp
          ENDIF

!!$!DR DEBUG
!!$         IF (ext_data(jg)%atm%frac_t(jc,jb,isub_water) &
!!$           & + ext_data(jg)%atm%frac_t(jc,jb,isub_seaice) /= ext_data(jg)%atm%lc_frac_t(jc,jb,isub_water)) THEN
!!$           write(0,*) "WARNING: fractions differ: frac_t_i+frac_t_w, lc_frac_t: ", &
!!$             & ext_data(jg)%atm%frac_t(jc,jb,isub_water) + ext_data(jg)%atm%frac_t(jc,jb,isub_seaice), &
!!$             & ext_data(jg)%atm%lc_frac_t(jc,jb,isub_water), jc, jb
!!$         ENDIF
!!$!DR END DEBUG

        ENDDO  ! ic

      ENDIF   ! IF (ntiles_total == 1)

!!$      WRITE(message_text,'(a,i3,a,i10)') 'Number of sea-ice points in block',jb, &
!!$        &  ':', ext_data(jg)%atm%spi_count(jb)
!!$      CALL message('', TRIM(message_text))
!!$      WRITE(message_text,'(a,i3,a,i10)') 'Number of water points in block',jb, &
!!$        &  ':', ext_data(jg)%atm%spw_count(jb)
!!$      CALL message('', TRIM(message_text))
!!$      WRITE(message_text,'(a,i3,a,i10)') 'Number of sea  points in block',jb, &
!!$        &  ':', ext_data(jg)%atm%sp_count(jb)
!!$      CALL message('', TRIM(message_text))
    ENDDO  ! jb

!$OMP END DO
!$OMP END PARALLEL


      ! Some diagnostics: compute total number of sea-ice and open water points
      npoints_ice = SUM(ext_data(jg)%atm%spi_count(i_startblk:i_endblk))
      npoints_ice = global_sum_array(npoints_ice)
      npoints_wtr = SUM(ext_data(jg)%atm%spw_count(i_startblk:i_endblk))
      npoints_wtr = global_sum_array(npoints_wtr)
      npoints_sea = SUM(ext_data(jg)%atm%sp_count(i_startblk:i_endblk))
      npoints_sea = global_sum_array(npoints_sea)
      WRITE(message_text,'(a,i3,a,i10)') 'Number of sea-ice points in domain',jg, &
        &  ':',npoints_ice
      CALL message('', TRIM(message_text))
      WRITE(message_text,'(a,i3,a,i10)') 'Number of water points in domain',jg, &
        &  ':',npoints_wtr
      CALL message('', TRIM(message_text))
      WRITE(message_text,'(a,i3,a,i10)') 'Number of sea points in domain',jg, &
        &  ':',npoints_sea
      CALL message('', TRIM(message_text))


    ELSE   ! seaice model switched off

      ! copy sea points index list to open-water index list
      !
      ext_data(jg)%atm%spw_count(i_startblk:i_endblk)     =     &
        &                     ext_data(jg)%atm%sp_count(i_startblk:i_endblk)
      ext_data(jg)%atm%idx_lst_spw(:,i_startblk:i_endblk) =     &
        &                     ext_data(jg)%atm%idx_lst_sp(:,i_startblk:i_endblk)

      ext_data(jg)%atm%spi_count(i_startblk:i_endblk) = 0

      DO jb = i_startblk, i_endblk
       count_sea   = ext_data(jg)%atm%sp_count(jb)

!CDIR NODEP,VOVERTAKE,VOB
        DO ic = 1, count_sea

          jc = ext_data(jg)%atm%idx_lst_sp(ic,jb)
          ! only if the dominant tile is water t_g_t is set to t_seasfc
          IF (p_lnd_state(jg)%diag_lnd%fr_seaice(jc,jb) < 0.5_wp ) THEN
           p_lnd_state(jg)%prog_lnd(n_now)%t_g_t(jc,jb,isub_water)=   &
                                p_lnd_state(jg)%diag_lnd%t_seasfc(jc,jb)
           p_lnd_state(jg)%prog_lnd(n_now)%t_s_t(jc,jb,isub_water)=   &
                                p_lnd_state(jg)%diag_lnd%t_seasfc(jc,jb)

           p_lnd_state(jg)%diag_lnd%qv_s_t(jc,jb,isub_water)    =                    &
            &   spec_humi( sat_pres_water(p_lnd_state(jg)%diag_lnd%t_seasfc(jc,jb) ),&
            &                                  p_nh_state(jg)%diag%pres_sfc(jc,jb) )
          END IF
        ENDDO  ! ic

      ENDDO  ! jb

    ENDIF  ! lseaice


    !Still have to aggregate t_g_t and qv_s_t
    CALL aggregate_tg_qvs( p_patch(jg), ext_data(jg), p_lnd_state(jg)%prog_lnd(n_now) , &
     &                           p_lnd_state(jg)%diag_lnd )
   END DO !jg
  END SUBROUTINE update_sstice

  !-------------------------------------------------------------------------
  !! @par Revision History
  !! Initial release by Pilar Ripodas (2013-02)
  !!

  SUBROUTINE update_ndvi(p_patch, ext_data  )


    TYPE(t_patch), INTENT(IN)            :: p_patch(:)
    TYPE(t_external_data), INTENT(INOUT) :: ext_data(:)

    INTEGER  :: jg,jb,jt,ic,jc, jt_in
    INTEGER  :: rl_start, rl_end
    INTEGER  :: i_startblk, i_endblk    !> blocks
    INTEGER  :: i_nchdom                !< domain index
    INTEGER  :: i_count
    INTEGER  :: lu_subs


    !-------------------------------------------------------------------------

    DO jg = 1, n_dom

      i_nchdom  = MAX(1,p_patch(jg)%n_childdom)

       ! exclude the boundary interpolation zone of nested domains
       rl_start = grf_bdywidth_c+1
       rl_end   = min_rlcell_int

       i_startblk = p_patch(jg)%cells%start_blk(rl_start,1)
       i_endblk   = p_patch(jg)%cells%end_blk(rl_end,i_nchdom)
!$OMP PARALLEL
!$OMP DO PRIVATE(jb,jt,ic,i_count,jc,lu_subs,jt_in)
       DO jb = i_startblk, i_endblk
         IF (ext_data(jg)%atm%lp_count(jb) == 0) CYCLE ! skip loop if there is no land point
         IF (ntiles_lnd == 1) THEN
          i_count = ext_data(jg)%atm%lp_count_t(jb,1)
!CDIR NODEP,VOVERTAKE,VOB
          DO ic = 1, i_count
            jc = ext_data(jg)%atm%idx_lst_lp_t(ic,jb,1)
            ! plant cover
            ext_data(jg)%atm%plcov_t  (jc,jb,1)  = ext_data(jg)%atm%ndviratio(jc,jb)  &
              &     * MIN(ext_data(jg)%atm%ndvi_max(jc,jb),ext_data(jg)%atm%plcov_mx(jc,jb))
            ! total area index
            ext_data(jg)%atm%tai_t    (jc,jb,1)  = ext_data(jg)%atm%plcov_t  (jc,jb,1)  &
              &                                  * ext_data(jg)%atm%lai_mx(jc,jb)
            ! surface area index
            ext_data(jg)%atm%sai_t    (jc,jb,1)  = c_lnd+ext_data(jg)%atm%tai_t(jc,jb,1)

          END DO
         ELSE ! ntiles_lnd > 1
          DO jt=1,ntiles_lnd
           i_count = ext_data(jg)%atm%lp_count_t(jb,jt)
!CDIR NODEP,VOVERTAKE,VOB
           DO ic = 1, i_count
             jc = ext_data(jg)%atm%idx_lst_lp_t(ic,jb,jt)

             ! fix for non-dominant land points
             !!! only active for 'old' extpar datasets (20131009 and earlier) !!!
             IF (ext_data(jg)%atm%fr_land(jc,jb) < 0.5_wp) THEN
               IF (ext_data(jg)%atm%ndviratio(jc,jb) <= 0.0_wp) THEN  ! here: 0=extpar_missval
                 ! ... reset ndviratio to 0.5
                 ext_data(jg)%atm%ndviratio(jc,jb) = 0.5_wp
               ENDIF
             ENDIF

             lu_subs = ext_data(jg)%atm%lc_class_t(jc,jb,jt)
             IF (lu_subs < 0) CYCLE

             ! plant cover
             ext_data(jg)%atm%plcov_t  (jc,jb,jt)  = ext_data(jg)%atm%ndviratio(jc,jb)   &
               & * MIN(ext_data(jg)%atm%ndvi_max(jc,jb),ext_data(jg)%atm%plcovmax_lcc(lu_subs))
             ! total area index
             ext_data(jg)%atm%tai_t    (jc,jb,jt)  = ext_data(jg)%atm%plcov_t(jc,jb,jt)  &
               & * ext_data(jg)%atm%laimax_lcc(lu_subs)
             ! surface area index
             ext_data(jg)%atm%sai_t    (jc,jb,jt)  = c_lnd+ ext_data(jg)%atm%tai_t (jc,jb,jt)

           END DO !ic
          END DO !jt

         END IF !ntiles
!

       IF (lsnowtile) THEN ! copy static external data fields to snow tile grid points
           DO jt = ntiles_lnd+1, ntiles_total

             jt_in = jt - ntiles_lnd
!CDIR NODEP,VOVERTAKE,VOB
             DO ic = 1, ext_data(jg)%atm%lp_count_t(jb,jt)
               jc = ext_data(jg)%atm%idx_lst_lp_t(ic,jb,jt)
               ext_data(jg)%atm%plcov_t(jc,jb,jt)    = ext_data(jg)%atm%plcov_t(jc,jb,jt_in)
               ext_data(jg)%atm%tai_t(jc,jb,jt)      = ext_data(jg)%atm%tai_t(jc,jb,jt_in)
               ext_data(jg)%atm%sai_t(jc,jb,jt)      = ext_data(jg)%atm%sai_t(jc,jb,jt_in)
             ENDDO !ic

           ENDDO !jt
       ENDIF !lsnowtile

     ENDDO  !jb
!$OMP END DO
!$OMP END PARALLEL
    END DO !jg

  CALL diagnose_ext_aggr (p_patch, ext_data)

  END SUBROUTINE update_ndvi

!-------------------------------------------------------------------------
  !-------------------------------------------------------------------------
  !>
  !! Copies the tile-based prognostic land-state variables from time level now to 
  !! time level new. This has no relevance for the forecast results but
  !! avoids missing values when writing output at an odd integer multiple of the global
  !! physics time step
  !!
  !! @par Revision History
  !! Initial revision by Guenther Zaengl, DWD (2014-06-02)
  !!
  !-------------------------------------------------------------------------
 
  SUBROUTINE copy_lnd_prog_now2new(p_patch, p_prog_lnd_now, p_prog_lnd_new)


    TYPE(t_patch),         INTENT(IN)    :: p_patch       !<grid/patch info.
    TYPE(t_lnd_prog)     , INTENT(INOUT) :: p_prog_lnd_now
    TYPE(t_lnd_prog)     , INTENT(INOUT) :: p_prog_lnd_new
    
    ! Local array bounds:
    
    INTEGER :: rl_start, rl_end
    INTEGER :: i_startblk, i_endblk    !> blocks
    INTEGER :: is, ie    !< slices

    ! Local :

    INTEGER :: jb,jt
!-------------------------------------------------------------------------


    ! include nest boundary and halo points
    rl_start = 1
    rl_end   = min_rlcell

    i_startblk = p_patch%cells%start_block(rl_start)
    i_endblk   = p_patch%cells%end_block(rl_end)


!$OMP PARALLEL
!$OMP DO PRIVATE(jb,jt,is,ie)
    DO jb = i_startblk, i_endblk

      CALL get_indices_c(p_patch, jb, i_startblk, i_endblk, &
        & is, ie, rl_start, rl_end)

      DO jt = 1, ntiles_total+ntiles_water
        p_prog_lnd_new%t_s_t(is:ie,jb,jt) = p_prog_lnd_now%t_s_t(is:ie,jb,jt)
      ENDDO

      DO jt = 1, ntiles_total
        p_prog_lnd_new%w_i_t(is:ie,jb,jt)        = p_prog_lnd_now%w_i_t(is:ie,jb,jt)
        p_prog_lnd_new%t_so_t(is:ie,:,jb,jt)     = p_prog_lnd_now%t_so_t(is:ie,:,jb,jt)
        p_prog_lnd_new%w_so_t(is:ie,:,jb,jt)     = p_prog_lnd_now%w_so_t(is:ie,:,jb,jt)
        p_prog_lnd_new%w_so_ice_t(is:ie,:,jb,jt) = p_prog_lnd_now%w_so_ice_t(is:ie,:,jb,jt)
        p_prog_lnd_new%t_snow_t(is:ie,jb,jt)     = p_prog_lnd_now%t_snow_t(is:ie,jb,jt)
        p_prog_lnd_new%w_snow_t(is:ie,jb,jt)     = p_prog_lnd_now%w_snow_t(is:ie,jb,jt)
        p_prog_lnd_new%rho_snow_t(is:ie,jb,jt)   = p_prog_lnd_now%rho_snow_t(is:ie,jb,jt)
      ENDDO

      IF (lmulti_snow) THEN
        DO jt = 1, ntiles_total
          p_prog_lnd_new%t_snow_mult_t(is:ie,:,jb,jt)   = p_prog_lnd_now%t_snow_mult_t(is:ie,:,jb,jt)
          p_prog_lnd_new%rho_snow_mult_t(is:ie,:,jb,jt) = p_prog_lnd_now%rho_snow_mult_t(is:ie,:,jb,jt)
          p_prog_lnd_new%wliq_snow_t(is:ie,:,jb,jt)     = p_prog_lnd_now%wliq_snow_t(is:ie,:,jb,jt)
          p_prog_lnd_new%wtot_snow_t(is:ie,:,jb,jt)     = p_prog_lnd_now%wtot_snow_t(is:ie,:,jb,jt)
          p_prog_lnd_new%dzh_snow_t(is:ie,:,jb,jt)      = p_prog_lnd_now%dzh_snow_t(is:ie,:,jb,jt)
        ENDDO
      ENDIF

    ENDDO
!$OMP END DO
!$OMP END PARALLEL

  END SUBROUTINE copy_lnd_prog_now2new


END MODULE mo_nwp_sfc_utils
<|MERGE_RESOLUTION|>--- conflicted
+++ resolved
@@ -953,12 +953,7 @@
     ! Loop over all points (land AND water points)
     ! Aggregation has been moved to the end of the subroutine (PR)
     !
-<<<<<<< HEAD
-    CALL aggregate_t_g_q_v( p_patch, ext_data, p_prog_lnd_now , &
-=======
-
     CALL aggregate_tg_qvs( p_patch, ext_data, p_prog_lnd_now , &
->>>>>>> 039e1ca0
      &                           p_lnd_diag )
     p_prog_lnd_new%t_g(:,:)  = p_prog_lnd_now%t_g(:,:)
 
