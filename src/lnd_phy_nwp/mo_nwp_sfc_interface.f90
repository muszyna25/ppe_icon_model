--- conflicted
+++ resolved
@@ -24,11 +24,7 @@
 MODULE mo_nwp_sfc_interface
 
   USE mo_kind,                ONLY: wp
-<<<<<<< HEAD
   USE mo_exception,           ONLY: message
-=======
-  USE mo_exception,           ONLY: message !finish, message_text
->>>>>>> e8c9488b
   USE mo_model_domain,        ONLY: t_patch
   USE mo_impl_constants,      ONLY: min_rlcell_int, zml_soil, iedmf, icosmo
   USE mo_impl_constants_grf,  ONLY: grf_bdywidth_c
