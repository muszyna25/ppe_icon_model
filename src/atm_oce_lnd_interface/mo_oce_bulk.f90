!>
!! Provide an implementation of the ocean forcing.
!!
!! Provide an implementation of the parameters used for surface forcing
!! of the hydrostatic ocean model.
!!
!! @author Peter Korn, MPI
!! @author Stephan Lorenz, MPI
!!
!! @par Revision History
!!  Original version by Peter Korn, MPI-M (2009)
!!  Modification by Stephan Lorenz, MPI-M:
!!   - renaming and adjustment to ocean domain and patch_oce (2010-06)
!!   - for parallel ocean: 3-dim ocean grid in v_base        (2011-07)
!!   - adding OMIP fluxes for sea ice                        (2011-09)
!!
!! @par Copyright
!! 2002-2007 by DWD and MPI-M
!! This software is provided for non-commercial use only.
!! See the LICENSE and the WARRANTY conditions.
!!
!! @par License
!! The use of ICON is hereby granted free of charge for an unlimited time,
!! provided the following rules are accepted and applied:
!! <ol>
!! <li> You may use or modify this code for your own non commercial and non
!!    violent purposes.
!! <li> The code may not be re-distributed without the consent of the authors.
!! <li> The copyright notice and statement of authorship must appear in all
!!    copies.
!! <li> You accept the warranty conditions (see WARRANTY).
!! <li> In case you intend to use the code commercially, we oblige you to sign
!!    an according license agreement with DWD and MPI-M.
!! </ol>
!!
!! @par Warranty
!! This code has been tested up to a certain level. Defects and weaknesses,
!! which may be included in the code, do not establish any warranties by the
!! authors.
!! The authors do not make any warranty, express or implied, or assume any
!! liability or responsibility for the use, acquisition or application of this
!! software.
!!
MODULE mo_oce_bulk
!-------------------------------------------------------------------------
!
!    ProTeX FORTRAN source: Style 2
!    modified for ICON project, DWD/MPI-M 2007
!
!-------------------------------------------------------------------------
!
USE mo_kind,                ONLY: wp
USE mo_parallel_config,     ONLY: nproma
USE mo_run_config,          ONLY: dtime, ltimer
USE mo_sync,                ONLY: sync_c, sync_patch_array, global_sum_array
USE mo_timer,               ONLY: timer_start, timer_stop, timer_coupling
USE mo_io_units,            ONLY: filename_max
USE mo_mpi,                 ONLY: my_process_is_stdio, p_io, p_bcast,                   &
  &                               p_comm_work_test, p_comm_work
USE mo_parallel_config,     ONLY: p_test_run
!USE mo_util_string,         ONLY: t_keyword_list
USE mo_netcdf_read,         ONLY: read_netcdf_data
USE mo_datetime,            ONLY: t_datetime
USE mo_time_config,         ONLY: time_config
USE mo_ext_data_types,      ONLY: t_external_data
USE mo_ocean_ext_data,      ONLY: ext_data
USE mo_grid_config,         ONLY: nroot
USE mo_ocean_nml,           ONLY: iforc_oce, iforc_type, iforc_len, itestcase_oce,         &
  &                               no_tracer, n_zlev, basin_center_lat,                     &
  &                               basin_center_lon, basin_width_deg, basin_height_deg,     &
  &                               relaxation_param, wstress_coeff, i_apply_bulk,           &
  &                               relax_2d_mon_s, temperature_relaxation, irelax_2d_S,     &
  &                               NO_FORCING, ANALYT_FORC, FORCING_FROM_FILE_FLUX,         &
  &                               FORCING_FROM_FILE_FIELD, FORCING_FROM_COUPLED_FLUX,      &
  &                               FORCING_FROM_COUPLED_FIELD, i_sea_ice, l_forc_freshw,    &
  &                               limit_elevation, seaice_limit, l_relaxsal_ice
USE mo_dynamics_config,     ONLY: nold
USE mo_model_domain,        ONLY: t_patch, t_patch_3D
USE mo_util_dbg_prnt,       ONLY: dbg_print
USE mo_dbg_nml,             ONLY: idbg_mxmn
USE mo_oce_state,           ONLY: t_hydro_ocean_state
USE mo_exception,           ONLY: finish, message, message_text
USE mo_math_constants,      ONLY: pi, deg2rad, rad2deg
USE mo_physical_constants,  ONLY: rho_ref, als, alv, zemiss_def, stbo, tmelt, tf,          &
  &                               mu, clw, rho_ref, albedoW
USE mo_impl_constants,      ONLY: max_char_length, sea_boundary, MIN_DOLIC
USE mo_math_utilities,      ONLY: gvec2cvec, cvec2gvec
USE mo_grid_subset,         ONLY: t_subset_range, get_index_range
USE mo_sea_ice_types,       ONLY: t_sea_ice, t_sfc_flx, t_atmos_fluxes, t_atmos_for_ocean
USE mo_sea_ice,             ONLY: calc_bulk_flux_ice, calc_bulk_flux_oce,                  &
  &                               ice_slow, ice_fast

#ifndef __ICON_OCEAN_ONLY__
USE mo_coupling_config,     ONLY: is_coupled_run
USE mo_icon_cpl_restart,    ONLY: icon_cpl_write_restart
USE mo_icon_cpl_exchg,      ONLY: ICON_cpl_put, ICON_cpl_get
USE mo_icon_cpl_def_field,  ONLY: ICON_cpl_get_nbr_fields, ICON_cpl_get_field_ids
#endif

IMPLICIT NONE

! required for reading netcdf files
INCLUDE 'netcdf.inc'

PRIVATE

CHARACTER(len=*), PARAMETER :: version = '$Id$'
CHARACTER(len=12)           :: str_module    = 'oceBulk     '  ! Output of module for 1 line debug
INTEGER                     :: idt_src       = 1               ! Level of detail for 1 line debug

! Public interface
PUBLIC  :: update_sfcflx

! private implementation
PRIVATE :: update_sfcflx_analytical
PRIVATE :: balance_elevation


CONTAINS

  !-------------------------------------------------------------------------
  !
  !>
  !! Update surface flux forcing for hydrostatic ocean
  !!
  !!
  !! @par Revision History
  !! Initial release by Stephan Lorenz, MPI-M (2010-07)
  !
  SUBROUTINE update_sfcflx(p_patch_3D, p_os, p_as, p_ice, Qatm, p_sfc_flx, jstep, datetime)

    TYPE(t_patch_3D ),TARGET, INTENT(IN)    :: p_patch_3D
    TYPE(t_hydro_ocean_state)                   :: p_os
    TYPE(t_atmos_for_ocean)                     :: p_as
    TYPE(t_atmos_fluxes)                        :: Qatm
    TYPE(t_sea_ice)                             :: p_ice
    TYPE(t_sfc_flx)                             :: p_sfc_flx
    INTEGER, INTENT(IN)                         :: jstep
    TYPE(t_datetime), INTENT(INOUT)             :: datetime
    !
    ! local variables
    CHARACTER(LEN=max_char_length), PARAMETER :: routine = 'mo_oce_bulk:update_sfcflx'
    INTEGER  :: jmon, jdmon, jmon1, jmon2, ylen, yday
    INTEGER  :: iniyear, curyear, offset
    INTEGER  :: jc, jb, i, no_set
    INTEGER  :: i_startidx_c, i_endidx_c
    REAL(wp) :: z_tmin, z_relax, rday1, rday2, dtm1, dsec, z_smax, z_forc_tracer_old
    !REAL(wp) :: z_c(nproma,n_zlev,p_patch%nblks_c)
    REAL(wp) ::  z_c2(nproma,p_patch_3D%p_patch_2D(1)%nblks_c)
    REAL(wp) ::   Tfw(nproma,p_patch_3D%p_patch_2D(1)%nblks_c)
    REAL(wp), POINTER     :: t_top(:,:), s_top(:,:)

    ! Local declarations for coupling:
    LOGICAL               :: write_coupler_restart
    INTEGER               :: info, ierror   !< return values form cpl_put/get calls
    INTEGER               :: nbr_hor_points ! = inner and halo points
    INTEGER               :: nbr_points     ! = nproma * nblks
    INTEGER               :: nbr_fields
    INTEGER, ALLOCATABLE  :: field_id(:)
    INTEGER               :: field_shape(3)
    REAL(wp), ALLOCATABLE :: buffer(:,:)
    REAL(wp), PARAMETER   :: seconds_per_month = 2.592e6_wp !TODO: use real month lenght
    TYPE(t_patch), POINTER:: p_patch 
    TYPE(t_subset_range), POINTER :: all_cells, cells_in_domain
    !-----------------------------------------------------------------------
    p_patch   => p_patch_3D%p_patch_2D(1)
    !-------------------------------------------------------------------------
    all_cells => p_patch%cells%all
    cells_in_domain => p_patch%cells%in_domain

<<<<<<< HEAD
    t_top =>p_os%p_prog(nold(1))%tracer(:,1,:,1)
    s_top =>p_os%p_prog(nold(1))%tracer(:,1,:,2)
=======
    !  calculate day and month
    jmon  = datetime%month         ! integer current month
    jdmon = datetime%day           ! integer day in month
    yday  = datetime%yeaday        ! integer current day in year
    ylen  = datetime%yealen        ! integer days in year (365 or 366)
    dsec  = datetime%daysec        ! real seconds since begin of day
    !ytim  = datetime%yeatim        ! real time since begin of year
>>>>>>> fb8608e8

    SELECT CASE (iforc_oce)

    CASE (NO_FORCING)                !  10

    ! CALL message(TRIM(routine), 'No  forcing applied' )
      CONTINUE

    CASE (ANALYT_FORC)               !  11

      CALL update_sfcflx_analytical(p_patch_3D, p_os, p_sfc_flx)

    CASE (FORCING_FROM_FILE_FLUX)    !  12

      !-------------------------------------------------------------------------
      ! Applying annual forcing read from file in mo_ext_data:
      !  - stepping daily in monthly data (preliminary solution)

      !jdmon = mod(jdays+1,30)-1     ! no of days in month

      ! To Do: use fraction of month for interpolation
      !frcmon= datetime%monfrc       ! fraction of month
      !rday1 = frcmon+0.5_wp
      !rday2 = 1.0_wp-rday1
      !IF (rday1 > 1.0_wp)  THEN
      !  rday2=rday1
      !  rday1=1.0_wp-rday1
      !END IF

      !njday = int(86400._wp/dtime)  ! no of timesteps per day

      ! Read forcing file in chunks of one year length fixed
      !  - #slo# 2012-02-17: first quick solution for reading NCEP data
      !  - ext_data has rank n_dom due to grid refinement in the atmosphere but not in the ocean

      ! Check if file should be read:
      !   - for iforc_type=5 only - NCEP type forcing
      !   - read annual data at Jan, 1st: seconds of year are less than a timestep
      !   - or at begin of each run (must not be first of january)
      IF (iforc_type == 5) THEN
        dtm1 = dtime - 1.0_wp

        IF ( (jmon == 1 .AND. jdmon == 1 .AND. dsec < dtm1) .OR. (jstep == 1) ) THEN

          ! use initial date to define correct set (year) of reading NCEP data
          !  - with offset=0 always the first year of NCEP data is used
          iniyear = time_config%ini_datetime%year
          !curyear = time_config%cur_datetime%year  ! not updated each timestep
          curyear = datetime%year
          offset = 0
          no_set = offset + curyear-iniyear + 1 

          idt_src=2  ! output print level (1-5, fix)
       !  IF (idbg_mxmn >= idt_src) THEN
       !    WRITE(message_text,'(a,i2,a,i2,a,e15.5))') 'Read NCEP data: month=', &
       !      &  jmon,' day=',jdmon,' seconds=',dsec
       !    CALL message(TRIM(routine), message_text) 
          WRITE(message_text,'(a,3i5)') 'Read NCEP data: init. year, current year, no. of set:', &
            &                            iniyear, curyear, no_set
          CALL message(TRIM(routine), message_text) 
       !  END IF

          CALL read_forc_data_oce(p_patch, ext_data, no_set)

        END IF

      END IF

      !
      ! use annual forcing-data:
      !
      IF (iforc_len == 1)  THEN

        jmon1=1
        jmon2=1
        rday1=0.5_wp
        rday2=0.5_wp

      !
      ! interpolate monthly forcing-data daily:
      !
      ELSE IF (iforc_len == 12)  THEN

        jmon1=jmon-1
        jmon2=jmon
        rday1=REAL(15-jdmon,wp)/30.0_wp
        rday2=REAL(15+jdmon,wp)/30.0_wp
        IF (jdmon > 15)  THEN
          jmon1=jmon
          jmon2=jmon+1
          rday1=REAL(45-jdmon,wp)/30.0_wp
          rday2=REAL(jdmon-15,wp)/30.0_wp
        END IF

        IF (jmon1 ==  0) jmon1=12
        IF (jmon1 == 13) jmon1=1
        IF (jmon2 ==  0) jmon2=12
        IF (jmon2 == 13) jmon2=1

      !
      ! apply daily forcing-data directly:
      !
      ELSE

        ! - now daily data sets are read in mo_ext_data
        ! - use rday1, rday2, jmon1 = jmon2 = yday for controling correct day in year
        ! - no interpolation applied, 
        jmon1 = yday
        jmon2 = jmon1
        rday1 = 1.0_wp
        rday2 = 0.0_wp

        ! Leap year: read Feb, 28 twice since only 365 data-sets are available
        IF (ylen == 366) then
          IF (yday>59) jmon1=yday-1
          jmon2=jmon1
        ENDIF

      END IF

      !
      ! OMIP data read in mo_ext_data into variable ext_data
      !
      IF (iforc_type >= 1)  THEN

        ! provide OMIP fluxes for wind stress forcing
        ! 1:  wind_u(:,:)   !  'stress_x': zonal wind stress       [m/s]
        ! 2:  wind_v(:,:)   !  'stress_y': meridional wind stress  [m/s]

        ! ext_data has rank n_dom due to grid refinement in the atmosphere but not in the ocean
        p_sfc_flx%forc_wind_u(:,:) = rday1*ext_data(1)%oce%flux_forc_mon_c(:,jmon1,:,1) + &
          &                          rday2*ext_data(1)%oce%flux_forc_mon_c(:,jmon2,:,1)
        p_sfc_flx%forc_wind_v(:,:) = rday1*ext_data(1)%oce%flux_forc_mon_c(:,jmon1,:,2) + &
          &                          rday2*ext_data(1)%oce%flux_forc_mon_c(:,jmon2,:,2)

       ! Wind stress boundary condition for vertical diffusion D:
       !   D = d/dz(K_v*du/dz)  where
       ! Boundary condition at surface (upper bound of D at center of first layer)
       !   derived from wind-stress boundary condition Tau read from OMIP data (or elsewhere)
       !   K_v*du/dz(surf) = F_D = Tau/Rho [ m2/s2 ]
       ! discretized:
       !   top_bc_u_c = forc_wind_u / rho_ref
       !
       ! This is equivalent to an additonal forcing term F_u in the velocity equation, i.e. outside
       ! the vertical diffusion, following MITGCM:
       !   F_u = F_D/dz = Tau / (Rho*dz)  [ m/s2 ]

       ! The devision by rho_ref is done in top_bound_cond_horz_veloc (z_scale)

      END IF

      IF (iforc_type == 2 .OR. iforc_type == 5) THEN

        !-------------------------------------------------------------------------
        ! provide OMIP fluxes for sea ice (interface to ocean)
        ! 4:  tafo(:,:),   &  ! 2 m air temperature                              [C]
        ! 5:  ftdew(:,:),  &  ! 2 m dew-point temperature                        [K]
        ! 6:  fu10(:,:) ,  &  ! 10 m wind speed                                  [m/s]
        ! 7:  fclou(:,:),  &  ! Fractional cloud cover
        ! 8:  pao(:,:),    &  ! Surface atmospheric pressure                     [hPa]
        ! 9:  fswr(:,:),   &  ! Incoming surface solar radiation                 [W/m]
        ! 10:  precip(:,:), &  ! precipitation rate                              [m/s]
        ! 11:  evap  (:,:), &  ! evaporation   rate                              [m/s]
        ! 12:  runoff(:,:)     ! river runoff  rate                              [m/s]

        p_as%tafo(:,:)  = rday1*ext_data(1)%oce%flux_forc_mon_c(:,jmon1,:,4) + &
          &               rday2*ext_data(1)%oce%flux_forc_mon_c(:,jmon2,:,4)
        !  - change units to deg C, subtract tmelt (0 deg C, 273.15)
        p_as%tafo(:,:)  = p_as%tafo(:,:) - tmelt
        p_as%ftdew(:,:) = rday1*ext_data(1)%oce%flux_forc_mon_c(:,jmon1,:,5) + &
          &               rday2*ext_data(1)%oce%flux_forc_mon_c(:,jmon2,:,5)
        p_as%fu10(:,:)  = rday1*ext_data(1)%oce%flux_forc_mon_c(:,jmon1,:,6) + &
          &               rday2*ext_data(1)%oce%flux_forc_mon_c(:,jmon2,:,6)
        p_as%fclou(:,:) = rday1*ext_data(1)%oce%flux_forc_mon_c(:,jmon1,:,7) + &
          &               rday2*ext_data(1)%oce%flux_forc_mon_c(:,jmon2,:,7)
        p_as%pao(:,:)   = rday1*ext_data(1)%oce%flux_forc_mon_c(:,jmon1,:,8) + &
          &               rday2*ext_data(1)%oce%flux_forc_mon_c(:,jmon2,:,8)
        !  don't - change units to mb/hPa
        !p_as%pao(:,:)   = p_as%pao(:,:) !* 0.01
        p_as%fswr(:,:)  = rday1*ext_data(1)%oce%flux_forc_mon_c(:,jmon1,:,9) + &
          &               rday2*ext_data(1)%oce%flux_forc_mon_c(:,jmon2,:,9)

        ! provide precipitation, evaporation, runoff flux data for freshwater forcing of ocean 
        !  - not changed via bulk formula, stored in surface flux data
        !  - Attention: as in MPIOM evaporation is calculated from latent heat flux (which is depentent on current SST)
        !               therefore not applied here
        p_sfc_flx%forc_precip(:,:) = rday1*ext_data(1)%oce%flux_forc_mon_c(:,jmon1,:,10) + &
          &                          rday2*ext_data(1)%oce%flux_forc_mon_c(:,jmon2,:,10)
        !p_sfc_flx%forc_evap  (:,:) = rday1*ext_data(1)%oce%flux_forc_mon_c(:,jmon1,:,11) + &
        !  &                          rday2*ext_data(1)%oce%flux_forc_mon_c(:,jmon2,:,11)
        p_sfc_flx%forc_runoff(:,:) = rday1*ext_data(1)%oce%flux_forc_mon_c(:,jmon1,:,12) + &
          &                          rday2*ext_data(1)%oce%flux_forc_mon_c(:,jmon2,:,12)

        !---------DEBUG DIAGNOSTICS-------------------------------------------
        idt_src=3  ! output print level (1-5, fix)
        z_c2(:,:)=ext_data(1)%oce%flux_forc_mon_c(:,jmon1,:,4)
        CALL dbg_print('UpdSfc: Ext data4-ta/mon1' ,z_c2                     ,str_module,idt_src, in_subset=p_patch%cells%owned)
        z_c2(:,:)=ext_data(1)%oce%flux_forc_mon_c(:,jmon2,:,4)
        CALL dbg_print('UpdSfc: Ext data4-ta/mon2' ,z_c2                     ,str_module,idt_src, in_subset=p_patch%cells%owned)
        CALL dbg_print('UpdSfc: p_as%tafo'         ,p_as%tafo                ,str_module,idt_src, in_subset=p_patch%cells%owned)

        IF (l_forc_freshw) THEN
          idt_src=3  ! output print level (1-5, fix)
          CALL dbg_print('UpdSfc: p_sfc_flx%forc_precip'   ,p_sfc_flx%forc_precip   ,str_module,idt_src, &
            & in_subset=p_patch%cells%owned)
          CALL dbg_print('UpdSfc: p_sfc_flx%forc_runoff'   ,p_sfc_flx%forc_runoff   ,str_module,idt_src, &
            & in_subset=p_patch%cells%owned)
        ENDIF
        !---------------------------------------------------------------------

      END IF  !  iforc_type=2 or 5

      IF (iforc_type == 3) THEN

        !-------------------------------------------------------------------------
        ! Apply surface heat and freshwater fluxes (records 4 and 5)
        ! 4:  hflx(:,:)   !  net surface heat flux               [W/m2]
        ! 5:  fwbc(:,:)   !  net freshwater flux                 [m/s]

        p_sfc_flx%forc_hflx(:,:) = rday1*ext_data(1)%oce%flux_forc_mon_c(:,jmon1,:,4) + &
          &                        rday2*ext_data(1)%oce%flux_forc_mon_c(:,jmon2,:,4)
        p_sfc_flx%forc_fwbc(:,:) = rday1*ext_data(1)%oce%flux_forc_mon_c(:,jmon1,:,5) + &
          &                        rday2*ext_data(1)%oce%flux_forc_mon_c(:,jmon2,:,5)

        !---------DEBUG DIAGNOSTICS-------------------------------------------
        idt_src=2  ! output print level (1-5, fix)
        CALL dbg_print('UpdSfc: frc3 Total  HF'    ,p_sfc_flx%forc_hflx      ,str_module,idt_src, in_subset=p_patch%cells%owned)
        CALL dbg_print('UpdSfc: frc3 Freshw. Flux' ,p_sfc_flx%forc_fwbc      ,str_module,idt_src, in_subset=p_patch%cells%owned)
        !---------------------------------------------------------------------

        ! #slo# This is a first try for "simple flux coupling"
        IF (i_sea_ice >= 1) THEN
          Qatm%SWnet  (:,i,:)   = 0.0_wp  ! not available - very hot shot
          DO i = 1, p_ice%kice
            Qatm%LWnet  (:,i,:)   = p_sfc_flx%forc_hflx(:,:)
          ENDDO
          Qatm%sens   (:,:,:) = 0.0_wp
          Qatm%lat    (:,:,:) = 0.0_wp
          Qatm%dsensdT(:,:,:) = 0.0_wp
          Qatm%dlatdT (:,:,:) = 0.0_wp
          Qatm%dLWdT  (:,:,:) = -4.0_wp * zemiss_def*StBo * (p_ice%Tsurf(:,:,:) + tmelt)**3

          ! Fluxes into the water are the same as into the ice
          Qatm%SWnetw (:,:)   = 0.0_wp  ! not available - very hot shot
          Qatm%LWnetw (:,:)   = p_sfc_flx%forc_hflx(:,:)
          Qatm%sensw  (:,:)   = 0.0_wp
          Qatm%latw   (:,:)   = 0.0_wp

          ! p_sfc_flx%forc_hflx is recalculated in upper_ocean_TS in mo_sea_ice.f90, called by
          ! ice_slow

        ENDIF

      END IF
      
      ! this is used for "intermediate complexity flux forcing"
      IF (iforc_type == 4) THEN

        !-------------------------------------------------------------------------
        ! Apply 4 parts of surface heat and 2 parts of freshwater fluxes (records 4 to 9)
        ! 4:  swflx(:,:)   !  surface short wave heat flux        [W/m2]
        ! 5:  lwflx(:,:)   !  surface long  wave heat flux        [W/m2]
        ! 6:  ssflx(:,:)   !  surface sensible   heat flux        [W/m2]
        ! 7:  slflx(:,:)   !  surface latent     heat flux        [W/m2]
        ! 8:  precip(:,:)  !  total precipitation flux            [m/s]
        ! 9:  evap(:,:)    !  evaporation flux                    [m/s]

        p_sfc_flx%forc_swflx(:,:) = rday1*ext_data(1)%oce%flux_forc_mon_c(:,jmon1,:,4) + &
          &                         rday2*ext_data(1)%oce%flux_forc_mon_c(:,jmon2,:,4)
        p_sfc_flx%forc_lwflx(:,:) = rday1*ext_data(1)%oce%flux_forc_mon_c(:,jmon1,:,5) + &
          &                         rday2*ext_data(1)%oce%flux_forc_mon_c(:,jmon2,:,5)
        p_sfc_flx%forc_ssflx(:,:) = rday1*ext_data(1)%oce%flux_forc_mon_c(:,jmon1,:,6) + &
          &                         rday2*ext_data(1)%oce%flux_forc_mon_c(:,jmon2,:,6)
        p_sfc_flx%forc_slflx(:,:) = rday1*ext_data(1)%oce%flux_forc_mon_c(:,jmon1,:,7) + &
          &                         rday2*ext_data(1)%oce%flux_forc_mon_c(:,jmon2,:,7)
        p_sfc_flx%forc_precip(:,:) = rday1*ext_data(1)%oce%flux_forc_mon_c(:,jmon1,:,8) + &
          &                         rday2*ext_data(1)%oce%flux_forc_mon_c(:,jmon2,:,8)
        p_sfc_flx%forc_evap(:,:) = rday1*ext_data(1)%oce%flux_forc_mon_c(:,jmon1,:,9) + &
          &                         rday2*ext_data(1)%oce%flux_forc_mon_c(:,jmon2,:,9)

        ! sum of fluxes for ocean boundary condition
        p_sfc_flx%forc_hflx(:,:) = p_sfc_flx%forc_swflx(:,:) + p_sfc_flx%forc_lwflx(:,:) &
          &                      + p_sfc_flx%forc_ssflx(:,:) + p_sfc_flx%forc_slflx(:,:)
        p_sfc_flx%forc_fwbc(:,:) = p_sfc_flx%forc_precip(:,:) + p_sfc_flx%forc_evap(:,:)

        !---------DEBUG DIAGNOSTICS-------------------------------------------
        idt_src=2  ! output print level (1-5, fix)
        CALL dbg_print('UpdSfc: frc4 SW-flux'      ,p_sfc_flx%forc_swflx     ,str_module,idt_src, in_subset=p_patch%cells%owned)
        CALL dbg_print('UpdSfc: frc4 LW-flux'      ,p_sfc_flx%forc_lwflx     ,str_module,idt_src, in_subset=p_patch%cells%owned)
        CALL dbg_print('UpdSfc: frc4 Sens.  HF'    ,p_sfc_flx%forc_ssflx     ,str_module,idt_src, in_subset=p_patch%cells%owned)
        CALL dbg_print('UpdSfc: frc4 Latent HF'    ,p_sfc_flx%forc_slflx     ,str_module,idt_src, in_subset=p_patch%cells%owned)
        CALL dbg_print('UpdSfc: frc4 Total  HF'    ,p_sfc_flx%forc_hflx      ,str_module,idt_src, in_subset=p_patch%cells%owned)
        CALL dbg_print('UpdSfc: frc4 Precip.'      ,p_sfc_flx%forc_precip    ,str_module,idt_src, in_subset=p_patch%cells%owned)
        CALL dbg_print('UpdSfc: frc4 Evaporation'  ,p_sfc_flx%forc_evap      ,str_module,idt_src, in_subset=p_patch%cells%owned)
        CALL dbg_print('UpdSfc: frc4 Freshw. Flux' ,p_sfc_flx%forc_fwbc      ,str_module,idt_src, in_subset=p_patch%cells%owned)
        !---------------------------------------------------------------------

        ! call of sea ice model
        IF (i_sea_ice >= 1) THEN

          Qatm%SWnet  (:,1,:) = p_sfc_flx%forc_swflx(:,:)
          Qatm%LWnet  (:,1,:) = p_sfc_flx%forc_lwflx(:,:)
          Qatm%sens   (:,1,:) = p_sfc_flx%forc_ssflx(:,:)
          Qatm%lat    (:,1,:) = p_sfc_flx%forc_slflx(:,:)
          Qatm%SWnetw (:,:)   = p_sfc_flx%forc_swflx(:,:)
          Qatm%LWnetw (:,:)   = p_sfc_flx%forc_lwflx(:,:)
          Qatm%sensw  (:,:)   = p_sfc_flx%forc_ssflx(:,:)
          Qatm%latw   (:,:)   = p_sfc_flx%forc_slflx(:,:)
          Qatm%dsensdT(:,:,:) = 0.0_wp
          Qatm%dlatdT (:,:,:) = 0.0_wp
          Qatm%dLWdT  (:,:,:) = -4.0_wp * zemiss_def*StBo * (p_ice%Tsurf(:,:,:) + tmelt)**3

          ! sum of flux from sea ice to the ocean is stored in p_sfc_flx%forc_hflx
          !  done in mo_sea_ice:upper_ocean_TS

        ENDIF  ! i_sea_ice

      ENDIF  ! i_forc_type == 4

      IF (temperature_relaxation == 2)  THEN

        !-------------------------------------------------------------------------
        ! Apply temperature relaxation data (record 3) from stationary forcing
        !  - change units to deg C, subtract tmelt (0 deg C, 273.15)
        !  - this is not done for temperature_relaxation=3, since init-data is in Celsius

         p_sfc_flx%forc_tracer_relax(:,:,1) = &
           &  rday1*(ext_data(1)%oce%flux_forc_mon_c(:,jmon1,:,3)-tmelt) + &
           &  rday2*(ext_data(1)%oce%flux_forc_mon_c(:,jmon2,:,3)-tmelt)

      END IF

      IF (irelax_2d_S == 2 .AND. no_tracer >1) THEN

        !-------------------------------------------------------------------------
        ! Apply salinity relaxation data (record ??) from stationary forcing

      !  p_sfc_flx%forc_tracer_relax(:,:,2) = &
      !    &  rday1*(ext_data(1)%oce%flux_forc_mon_c(:,jmon1,:,x)-tmelt) + &
      !    &  rday2*(ext_data(1)%oce%flux_forc_mon_c(:,jmon2,:,x)-tmelt)
        CALL finish(TRIM(ROUTINE),' irelax_2d_S=2 (reading from flux file) not yet implemented')

      END IF

      !---------DEBUG DIAGNOSTICS-------------------------------------------
      idt_src=3  ! output print level (1-5, fix)
      IF (idbg_mxmn >= idt_src) THEN
        WRITE(message_text,'(a,i6,2(a,i4),2(a,f12.8))') 'FLUX time interpolation: jt=',jstep, &
          &  ' mon1=',jmon1,' mon2=',jmon2,' day1=',rday1,' day2=',rday2
        CALL message (' ', message_text)
      END IF
      z_c2(:,:)=ext_data(1)%oce%flux_forc_mon_c(:,jmon1,:,1)
      CALL dbg_print('UpdSfc: Ext data1-u/mon1'  ,z_c2                     ,str_module,idt_src, in_subset=p_patch%cells%owned)
      z_c2(:,:)=ext_data(1)%oce%flux_forc_mon_c(:,jmon2,:,1)
      CALL dbg_print('UpdSfc: Ext data1-u/mon2'  ,z_c2                     ,str_module,idt_src, in_subset=p_patch%cells%owned)
      z_c2(:,:)=ext_data(1)%oce%flux_forc_mon_c(:,jmon1,:,2)
      CALL dbg_print('UpdSfc: Ext data2-v/mon1'  ,z_c2                     ,str_module,idt_src, in_subset=p_patch%cells%owned)
      z_c2(:,:)=ext_data(1)%oce%flux_forc_mon_c(:,jmon2,:,2)
      CALL dbg_print('UpdSfc: Ext data2-v/mon2'  ,z_c2                     ,str_module,idt_src, in_subset=p_patch%cells%owned)
      z_c2(:,:)=ext_data(1)%oce%flux_forc_mon_c(:,jmon1,:,3)
      CALL dbg_print('UpdSfc: Ext data3-t/mon1'  ,z_c2                     ,str_module,idt_src, in_subset=p_patch%cells%owned)
      z_c2(:,:)=ext_data(1)%oce%flux_forc_mon_c(:,jmon2,:,3)
      CALL dbg_print('UpdSfc: Ext data3-t/mon2'  ,z_c2                     ,str_module,idt_src, in_subset=p_patch%cells%owned)
      !---------------------------------------------------------------------

      IF (i_sea_ice >= 1) THEN

        IF (iforc_type == 2 .OR. iforc_type == 5) THEN

          ! bulk formula are calculated globally using specific OMIP or NCEP fluxes
          CALL calc_bulk_flux_oce(p_patch, p_as, p_os , Qatm)
          CALL calc_bulk_flux_ice(p_patch, p_as, p_ice, Qatm)

          ! evaporation results from latent heat flux, as provided by bulk formula using OMIP/NCEP fluxes
          IF (l_forc_freshw) THEN
            ! under sea ice evaporation is neglected, Qatm%latw is flux in the absence of sea ice
            ! TODO: evaporation of ice and snow must be implemented
            ! check: sea ice class =1  p_ice%conc(:,1,:) or sum of ice classes p_ice%concSum(:,:)
            p_sfc_flx%forc_evap(:,:) = Qatm%latw(:,:) / (alv*rho_ref) * (1.0_wp-p_ice%conc(:,1,:))
            p_sfc_flx%forc_fwbc(:,:) = (p_sfc_flx%forc_precip(:,:) + p_sfc_flx%forc_evap(:,:) + &
              &                         p_sfc_flx%forc_runoff(:,:))*p_patch_3d%wet_c(:,1,:)
            idt_src=2  ! output print level (1-5, fix)
            CALL dbg_print('UpdSfc: OMIP/NCEP:forc_evap',p_sfc_flx%forc_evap  &
              &   ,str_module,idt_src, in_subset=p_patch%cells%owned)
            CALL dbg_print('UpdSfc: OMIP/NCEP:forc_fwbc',p_sfc_flx%forc_fwbc  &
              &   ,str_module,idt_src, in_subset=p_patch%cells%owned)
          ENDIF

          ! TODO:
          !  - specify evaporation over snow/ice/water differently - currently only over open water is considered

        ENDIF
        
        IF ( no_tracer >= 2 ) THEN
          Tfw(:,:) = -mu*s_top(:,:)
        ELSE
          Tfw = Tf
        ENDIF

        DO jb = all_cells%start_block, all_cells%end_block
          CALL get_index_range(all_cells, jb, i_startidx_c, i_endidx_c)
          CALL ice_fast(i_startidx_c, i_endidx_c, nproma, p_ice%kice, dtime, &
            &   p_ice% Tsurf(:,:,jb),   &
            &   p_ice% T1   (:,:,jb),   &
            &   p_ice% T2   (:,:,jb),   &
            &   p_ice% hi   (:,:,jb),   &
            &   p_ice% hs   (:,:,jb),   &
            &   p_ice% Qtop (:,:,jb),   &
            &   p_ice% Qbot (:,:,jb),   & 
            &   Qatm%SWnet  (:,:,jb),   &
            &   Qatm%lat(:,:,jb) + Qatm%sens(:,:,jb) + Qatm%LWnet(:,:,jb),   & 
            &   Qatm%dlatdT(:,:,jb) + Qatm%dsensdT(:,:,jb) + Qatm%dLWdT(:,:,jb),   & 
            &   Tfw         (:,  jb),   &
            &   Qatm%albvisdir(:,:,jb), &
            &   Qatm%albvisdif(:,:,jb), &
            &   Qatm%albnirdir(:,:,jb), &
            &   Qatm%albnirdif(:,:,jb), &
            &   doy=datetime%yeaday)
        ENDDO

        ! Ocean albedo model
        Qatm%albvisdirw = albedoW
        Qatm%albvisdifw = albedoW
        Qatm%albnirdirw = albedoW
        Qatm%albnirdifw = albedoW

        ! #slo# 2012-12:
        ! sum of flux from sea ice to the ocean is stored in p_sfc_flx%forc_hflx
        ! diagnosis of 4 parts is stored in p_sfc_flx%forc_swflx/lwflx/ssflx/slflx
        ! this diagnosis is done in mo_sea_ice:upper_ocean_TS
        ! 
        ! under ice the conductive heat flux is not yet stored specifically
        ! the sum forc_hflx is aggregated and stored accordingly which cannot be done here

        ! ATTENTION
        !   ice_slow sets the fluxes in Qatm to zero for a new accumulation in ice_fast
        !   this should be done by the coupler if ice_fast is moved to the atmosphere

        CALL ice_slow(p_patch, p_os, p_ice, Qatm, p_sfc_flx)

        ! limit sea ice thickness to seaice_limit of surface layer depth, without elevation
        !   - no energy balance correction
        !   - number of ice classes currently kice=1 - sum of classes must be limited
        !   - only sea ice, no snow is considered

        IF (seaice_limit < 0.999999_wp) THEN
          z_smax = seaice_limit*p_patch_3D%p_patch_1D(1)%del_zlev_m(1)
          DO jb = all_cells%start_block, all_cells%end_block
            CALL get_index_range(all_cells, jb, i_startidx_c, i_endidx_c)
            DO jc = i_startidx_c, i_endidx_c
              p_ice%hi(jc,:,jb) = MIN(p_ice%hi(jc,:,jb), z_smax)
            END DO
          END DO
        END IF

        !---------DEBUG DIAGNOSTICS-------------------------------------------
        idt_src=1  ! output print level (1-5, fix)
        CALL dbg_print('UpdSfc: hi after slow'     ,p_ice%hi       ,str_module,idt_src, in_subset=p_patch%cells%owned)
        idt_src=2  ! output print level (1-5, fix)
        CALL dbg_print('UpdSfc: Conc. after slow'  ,p_ice%conc     ,str_module,idt_src, in_subset=p_patch%cells%owned)
        idt_src=3  ! output print level (1-5, fix)
        CALL dbg_print('UpdSfc: T1 after slow'     ,p_ice%t1       ,str_module,idt_src, in_subset=p_patch%cells%owned)
        CALL dbg_print('UpdSfc: T2 after slow'     ,p_ice%t2       ,str_module,idt_src, in_subset=p_patch%cells%owned)
        !---------------------------------------------------------------------

      ELSE   !  no sea ice

        ! bulk formula applied to boundary forcing for ocean model:
        !  - no sea ice and no temperature relaxation
        !  - apply net surface heat flux in W/m2

        IF (i_apply_bulk == 1) THEN

          IF (iforc_type == 2 .OR. iforc_type == 5) &
            & CALL calc_bulk_flux_oce(p_patch, p_as, p_os, Qatm)

          temperature_relaxation = 0   !  hack

          DO jb = all_cells%start_block, all_cells%end_block
            CALL get_index_range(all_cells, jb, i_startidx_c, i_endidx_c)
            DO jc = i_startidx_c, i_endidx_c

              IF (p_patch_3D%lsm_c(jc,1,jb) <= sea_boundary) THEN
                p_sfc_flx%forc_swflx(jc,jb) = Qatm%SWnetw(jc,jb) ! net SW radiation flux over water
                p_sfc_flx%forc_lwflx(jc,jb) = Qatm%LWnetw(jc,jb) ! net LW radiation flux over water
                p_sfc_flx%forc_ssflx(jc,jb) = Qatm%sensw (jc,jb) ! Sensible heat flux over water
                p_sfc_flx%forc_slflx(jc,jb) = Qatm%latw  (jc,jb) ! Latent heat flux over water
              ELSE
                p_sfc_flx%forc_swflx(jc,jb) = 0.0_wp
                p_sfc_flx%forc_lwflx(jc,jb) = 0.0_wp
                p_sfc_flx%forc_ssflx(jc,jb) = 0.0_wp
                p_sfc_flx%forc_slflx(jc,jb) = 0.0_wp
              END IF
         
       !      p_sfc_flx%forc_hflx(jc,jb)                 &
       !      & =  Qatm%sensw(jc,jb) + Qatm%latw(jc,jb)  & ! Sensible + latent heat flux over water
       !      & +  Qatm%LWnetw(jc,jb)                    & ! net LW radiation flux over water
       !      & +  Qatm%SWin(jc,jb) * (1.0_wp-albedoW)     ! incoming SW radiation flux

            ENDDO
          ENDDO

          ! for the setup with bulk and without sea ice the threshold for temperature is set to tf
          WHERE (t_top(:,:) .LT. Tf)
            t_top(:,:) = Tf
          ENDWHERE

          ! sum of fluxes for ocean boundary condition
          p_sfc_flx%forc_hflx(:,:) = p_sfc_flx%forc_swflx(:,:) + p_sfc_flx%forc_lwflx(:,:) &
            &                      + p_sfc_flx%forc_ssflx(:,:) + p_sfc_flx%forc_slflx(:,:)

        ENDIF

      ENDIF  !  sea ice

      !---------DEBUG DIAGNOSTICS-------------------------------------------
      idt_src=2  ! output print level (1-5, fix)
      CALL dbg_print('UpdSfc: Bulk SW-flux'      ,p_sfc_flx%forc_swflx     ,str_module,idt_src, in_subset=p_patch%cells%owned)
      CALL dbg_print('UpdSfc: Bulk LW-flux'      ,p_sfc_flx%forc_lwflx     ,str_module,idt_src, in_subset=p_patch%cells%owned)
      CALL dbg_print('UpdSfc: Bulk Sens.  HF'    ,p_sfc_flx%forc_ssflx     ,str_module,idt_src, in_subset=p_patch%cells%owned)
      CALL dbg_print('UpdSfc: Bulk Latent HF'    ,p_sfc_flx%forc_slflx     ,str_module,idt_src, in_subset=p_patch%cells%owned)
      idt_src=1  ! output print level (1-5, fix)
      CALL dbg_print('UpdSfc: Bulk Total  HF'    ,p_sfc_flx%forc_hflx      ,str_module,idt_src, in_subset=p_patch%cells%owned)
      !---------------------------------------------------------------------

    CASE (FORCING_FROM_FILE_FIELD)                                    !  13
      ! 1) Read field data from file
      ! 2) CALL calc_atm_fluxes_from_bulk (p_patch, p_as, p_os, p_ice, Qatm)
      ! 3) CALL update_sfcflx_from_atm_flx(p_patch, p_as, p_os, p_ice, Qatm, p_sfc_flx)

    CASE (FORCING_FROM_COUPLED_FLUX)                                  !  14
      !  Driving the ocean in a coupled mode:
      !  atmospheric fluxes drive the ocean; fluxes are calculated by atmospheric model
      !  use atmospheric fluxes directly, i.e. avoid call to "calc_atm_fluxes_from_bulk"
      !  and do a direct assignment of atmospheric state to surface fluxes.
      !
#ifndef __ICON_OCEAN_ONLY__
      IF ( is_coupled_run() ) THEN
        IF (ltimer) CALL timer_start(timer_coupling)

        time_config%cur_datetime = datetime

        nbr_hor_points = p_patch%n_patch_cells
        nbr_points     = nproma * p_patch%nblks_c
        ALLOCATE(buffer(nbr_points,4))
        buffer(:,:) = 0.0_wp

      !
      !  see drivers/mo_ocean_model.f90:
      !
      !   field_id(1) represents "TAUX"   wind stress component
      !   field_id(2) represents "TAUY"   wind stress component
      !   field_id(3) represents "SFWFLX" surface fresh water flux
      !   field_id(4) represents "SFTEMP" surface temperature
      !   field_id(5) represents "THFLX"  total heat flux
      !   field_id(6) represents "ICEATM" ice temperatures and melt potential
      !
      !   field_id(7) represents "SST"    sea surface temperature
      !   field_id(8) represents "OCEANU" u component of ocean surface current
      !   field_id(9) represents "OCEANV" v component of ocean surface current
      !   field_id(10)represents "ICEOCE" ice thickness, concentration and temperatures
      !
      !
        CALL ICON_cpl_get_nbr_fields ( nbr_fields )
        ALLOCATE(field_id(nbr_fields))
        CALL ICON_cpl_get_field_ids ( nbr_fields, field_id )
      !
        field_shape(1) = 1
        field_shape(2) = p_patch%n_patch_cells 
        field_shape(3) = 1

      !
      ! buffer is allocated over nproma only

      !
      ! Send fields from ocean to atmosphere
      ! ------------------------------------
      !
        write_coupler_restart = .FALSE.
      !
      ! SST
        buffer(:,1) = RESHAPE(p_os%p_prog(nold(1))%tracer(:,1,:,1), (/nbr_points /) ) + tmelt
        CALL ICON_cpl_put ( field_id(7), field_shape, buffer(1:nbr_hor_points,1:1), info, ierror )
        IF ( info == 2 ) write_coupler_restart = .TRUE.
      !
      ! zonal velocity
        buffer(:,1) = RESHAPE(p_os%p_diag%u(:,1,:), (/nbr_points /) )
        CALL ICON_cpl_put ( field_id(8), field_shape, buffer(1:nbr_hor_points,1:1), info, ierror )
        IF ( info == 2 ) write_coupler_restart = .TRUE.
      !
      ! meridional velocity
        buffer(:,1) = RESHAPE(p_os%p_diag%v(:,1,:), (/nbr_points /) )
        CALL ICON_cpl_put ( field_id(9), field_shape, buffer(1:nbr_hor_points,1:1), info, ierror )
        IF ( info == 2 ) write_coupler_restart = .TRUE.
      !
      ! Ice thickness, concentration, T1 and T2
        buffer(:,1) = RESHAPE(p_ice%hi  (:,1,:), (/nbr_points /) )
        buffer(:,2) = RESHAPE(p_ice%conc(:,1,:), (/nbr_points /) )
        buffer(:,3) = RESHAPE(p_ice%T1  (:,1,:), (/nbr_points /) )
        buffer(:,4) = RESHAPE(p_ice%T2  (:,1,:), (/nbr_points /) )
        field_shape(3) = 4
        CALL ICON_cpl_put ( field_id(10), field_shape, buffer(1:nbr_hor_points,1:4), info, ierror )
        IF ( info == 2 ) write_coupler_restart = .TRUE.

        IF ( write_coupler_restart ) CALL icon_cpl_write_restart ( 4, field_id(7:10), ierror )
      !
      ! Receive fields from atmosphere
      ! ------------------------------

      !
      ! Apply wind stress - records 0 and 1 of field_id

      ! zonal wind stress
        field_shape(3) = 1
        CALL ICON_cpl_get ( field_id(1), field_shape, buffer(1:nbr_hor_points,1:1), info, ierror )
        IF (info > 0 ) THEN
            buffer(nbr_hor_points+1:nbr_points,1) = 0.0_wp
            p_sfc_flx%forc_wind_u(:,:) = RESHAPE(buffer(:,1),(/ nproma, p_patch%nblks_c /) )
            CALL sync_patch_array(sync_c, p_patch, p_sfc_flx%forc_wind_u(:,:))
        ENDIF
      !
      ! meridional wind stress
        CALL ICON_cpl_get ( field_id(2), field_shape, buffer(1:nbr_hor_points,1:1), info, ierror )
        IF (info > 0 ) THEN
            buffer(nbr_hor_points+1:nbr_points,1) = 0.0_wp
            p_sfc_flx%forc_wind_v(:,:) = RESHAPE(buffer(:,1),(/ nproma, p_patch%nblks_c /) )
            CALL sync_patch_array(sync_c, p_patch, p_sfc_flx%forc_wind_v(:,:))
        ENDIF
      !
      ! Apply freshwater flux - 2 parts, precipitation and evaporation - record 3
      !  - here freshwater can be bracketed by l_forc_freshw, i.e. it must not be passed through coupler if not used
      ! IF (l_forc_freshw) THEN
        field_shape(3) = 2
        CALL ICON_cpl_get ( field_id(3), field_shape, buffer(1:nbr_hor_points,1:2), info, ierror )
        IF (info > 0 ) THEN
            buffer(nbr_hor_points+1:nbr_points,1:2) = 0.0_wp
            p_sfc_flx%forc_precip(:,:) = RESHAPE(buffer(:,1),(/ nproma, p_patch%nblks_c /) )
            p_sfc_flx%forc_evap  (:,:) = RESHAPE(buffer(:,2),(/ nproma, p_patch%nblks_c /) )
            CALL sync_patch_array(sync_c, p_patch, p_sfc_flx%forc_precip(:,:))
            CALL sync_patch_array(sync_c, p_patch, p_sfc_flx%forc_evap(:,:))
            ! sum of fluxes for ocean boundary condition
            p_sfc_flx%forc_fwbc(:,:) = p_sfc_flx%forc_precip(:,:) + p_sfc_flx%forc_evap(:,:)
        END IF
      ! ENDIF ! l_forc_freshw
      !
      ! Apply surface air temperature
      !  - it can be used for relaxing SST to T_a with temperature_relaxation=1
      !  - set to 0 to omit relaxation to T_a=forc_tracer_relax(:,:,1)
      ! IF (temperature_relaxation >=1) THEN
        field_shape(3) = 1
        CALL ICON_cpl_get ( field_id(4), field_shape, buffer(1:nbr_hor_points,1:1), info, ierror )
        IF (info > 0 ) THEN
          buffer(nbr_hor_points+1:nbr_points,1:1) = 0.0_wp
          p_sfc_flx%forc_tracer_relax(:,:,1) = RESHAPE(buffer(:,1),(/ nproma, p_patch%nblks_c /) )
        !  - change units to deg C, subtract tmelt (0 deg C, 273.15)
          p_sfc_flx%forc_tracer_relax(:,:,1) = p_sfc_flx%forc_tracer_relax(:,:,1) - tmelt
        END IF
      ! ENDIF  ! temperature_relaxation >=1
      !
      ! Apply total heat flux - 4 parts - record 5
      ! p_sfc_flx%swflx(:,:)  ocean short wave heat flux                              [W/m2]
      ! p_sfc_flx%lwflx(:,:)  ocean long  wave, latent and sensible heat fluxes (sum) [W/m2]
        field_shape(3) = 2
        CALL ICON_cpl_get ( field_id(5), field_shape, buffer(1:nbr_hor_points,1:2), info, ierror )
        IF (info > 0 ) THEN
          buffer(nbr_hor_points+1:nbr_points,1:2) = 0.0_wp
          p_sfc_flx%forc_swflx(:,:) = RESHAPE(buffer(:,1),(/ nproma, p_patch%nblks_c /) )
          p_sfc_flx%forc_lwflx(:,:) = RESHAPE(buffer(:,2),(/ nproma, p_patch%nblks_c /) )
          CALL sync_patch_array(sync_c, p_patch, p_sfc_flx%forc_swflx(:,:))
          CALL sync_patch_array(sync_c, p_patch, p_sfc_flx%forc_lwflx(:,:))
          ! sum of fluxes for ocean boundary condition
          p_sfc_flx%forc_hflx(:,:) = p_sfc_flx%forc_swflx(:,:) + p_sfc_flx%forc_lwflx(:,:)
        ENDIF
      ! p_ice%Qtop(:,:)         Surface melt potential of ice                           [W/m2]
      ! p_ice%Qbot(:,:)         Bottom melt potential of ice                            [W/m2]
      ! p_ice%T1  (:,:)         Temperature of the upper ice layer                      [degC]
      ! p_ice%T2  (:,:)         Temperature of the lower ice layer                      [degC]
        field_shape(3) = 4
        CALL ICON_cpl_get ( field_id(6), field_shape, buffer(1:nbr_hor_points,1:4), info, ierror )
        IF (info > 0 ) THEN
          buffer(nbr_hor_points+1:nbr_points,1:4) = 0.0_wp
          p_ice%Qtop(:,1,:) = RESHAPE(buffer(:,1),(/ nproma, p_patch%nblks_c /) )
          p_ice%Qbot(:,1,:) = RESHAPE(buffer(:,2),(/ nproma, p_patch%nblks_c /) )
          p_ice%T1  (:,1,:) = RESHAPE(buffer(:,3),(/ nproma, p_patch%nblks_c /) )
          p_ice%T2  (:,1,:) = RESHAPE(buffer(:,4),(/ nproma, p_patch%nblks_c /) )
          CALL sync_patch_array(sync_c, p_patch, p_ice%Qtop(:,1,:))
          CALL sync_patch_array(sync_c, p_patch, p_ice%Qbot(:,1,:))
          CALL sync_patch_array(sync_c, p_patch, p_ice%T1  (:,1,:))
          CALL sync_patch_array(sync_c, p_patch, p_ice%T2  (:,1,:))
        END IF

        !---------DEBUG DIAGNOSTICS-------------------------------------------
        idt_src=1  ! output print level (1-5, fix)
        CALL dbg_print('UpdSfc: CPL: SW-flux'       ,p_sfc_flx%forc_swflx     ,str_module,idt_src, in_subset=p_patch%cells%owned)
        CALL dbg_print('UpdSfc: CPL: non-solar flux',p_sfc_flx%forc_lwflx     ,str_module,idt_src, in_subset=p_patch%cells%owned)
        CALL dbg_print('UpdSfc: CPL: Total  HF'     ,p_sfc_flx%forc_hflx      ,str_module,idt_src, in_subset=p_patch%cells%owned)
        CALL dbg_print('UpdSfc: CPL: Melt-pot. top' ,p_ice%Qtop               ,str_module,idt_src, in_subset=p_patch%cells%owned)
        CALL dbg_print('UpdSfc: CPL: Melt-pot. bot' ,p_ice%Qbot               ,str_module,idt_src, in_subset=p_patch%cells%owned)
        CALL dbg_print('UpdSfc: CPL: Precip.'       ,p_sfc_flx%forc_precip    ,str_module,idt_src, in_subset=p_patch%cells%owned)
        CALL dbg_print('UpdSfc: CPL: Evaporation'   ,p_sfc_flx%forc_evap      ,str_module,idt_src, in_subset=p_patch%cells%owned)
        CALL dbg_print('UpdSfc: CPL: Freshw. Flux'  ,p_sfc_flx%forc_fwbc      ,str_module,idt_src, in_subset=p_patch%cells%owned)
        !---------------------------------------------------------------------

        DEALLOCATE(buffer)
        DEALLOCATE(field_id)      

        IF (ltimer) CALL timer_stop(timer_coupling)

        ! call of sea ice model
        IF (i_sea_ice >= 1) THEN

          Qatm%SWnetw (:,:)   = p_sfc_flx%forc_swflx(:,:)
          Qatm%LWnetw (:,:)   = p_sfc_flx%forc_lwflx(:,:)

          CALL ice_slow(p_patch, p_os, p_ice, Qatm, p_sfc_flx)

          ! sum of flux from sea ice to the ocean is stored in p_sfc_flx%forc_hflx
          !  done in mo_sea_ice:upper_ocean_TS

          !---------DEBUG DIAGNOSTICS-------------------------------------------
          idt_src=1  ! output print level (1-5, fix)
          CALL dbg_print('UpdSfc: hi after slow'     ,p_ice%hi       ,str_module,idt_src, in_subset=p_patch%cells%owned)
          idt_src=3  ! output print level (1-5, fix)
          CALL dbg_print('UpdSfc: T1 after slow'     ,p_ice%t1       ,str_module,idt_src, in_subset=p_patch%cells%owned)
          CALL dbg_print('UpdSfc: T2 after slow'     ,p_ice%t2       ,str_module,idt_src, in_subset=p_patch%cells%owned)
          CALL dbg_print('UpdSfc: Conc. after slow'  ,p_ice%conc     ,str_module,idt_src, in_subset=p_patch%cells%owned)
          !---------------------------------------------------------------------

        ENDIF

      ENDIF ! is_coupled
#endif

    CASE (FORCING_FROM_COUPLED_FIELD)                                 !  15
      !1) bulk formula to atmospheric state and proceed as above, the only distinction
      !   to OMIP is that atmospheric info is coming from model rather than file

      CALL message(TRIM(routine), 'STOP: Forcing option 15 not implemented yet' )
      CALL finish(TRIM(routine), 'CHOSEN FORCING OPTION NOT SUPPORTED - TERMINATE')

    CASE DEFAULT

      CALL message(TRIM(routine), 'STOP: Forcing option not implemented' )
      CALL finish(TRIM(routine), 'CHOSEN FORCING OPTION DOES NOT EXIST - TERMINATE')

    END SELECT

    !
    ! After final updating of zonal and merdional components (from file, bulk formula, or coupling)
    ! cartesian coordinates are calculated
    !
    IF (iforc_oce > NO_FORCING) THEN
      DO jb = all_cells%start_block, all_cells%end_block
        CALL get_index_range(all_cells, jb, i_startidx_c, i_endidx_c)
        DO jc = i_startidx_c, i_endidx_c
          IF(p_patch_3D%lsm_c(jc,1,jb) <= sea_boundary)THEN
            CALL gvec2cvec(  p_sfc_flx%forc_wind_u(jc,jb),&
                           & p_sfc_flx%forc_wind_v(jc,jb),&
                           & p_patch%cells%center(jc,jb)%lon,&
                           & p_patch%cells%center(jc,jb)%lat,&
                           & p_sfc_flx%forc_wind_cc(jc,jb)%x(1),&
                           & p_sfc_flx%forc_wind_cc(jc,jb)%x(2),&
                           & p_sfc_flx%forc_wind_cc(jc,jb)%x(3))
          ELSE
            p_sfc_flx%forc_wind_u(jc,jb)         = 0.0_wp
            p_sfc_flx%forc_wind_v(jc,jb)         = 0.0_wp
            p_sfc_flx%forc_wind_cc(jc,jb)%x      = 0.0_wp
          ENDIF
        END DO
      END DO

      !---------DEBUG DIAGNOSTICS-------------------------------------------
      idt_src=1  ! output print level (1-5, fix)
      CALL dbg_print('UpdSfc: forcing u'       ,p_sfc_flx%forc_wind_u      ,str_module,idt_src, in_subset=p_patch%cells%owned)
      CALL dbg_print('UpdSfc: forcing v'       ,p_sfc_flx%forc_wind_v      ,str_module,idt_src, in_subset=p_patch%cells%owned)
      idt_src=2  ! output print level (1-5, fix)
      CALL dbg_print('UpdSfc: forcing cc%x(1)' ,p_sfc_flx%forc_wind_cc%x(1),str_module,idt_src, in_subset=p_patch%cells%owned)
      CALL dbg_print('UpdSfc: forcing cc%x(2)' ,p_sfc_flx%forc_wind_cc%x(2),str_module,idt_src, in_subset=p_patch%cells%owned)
      !---------------------------------------------------------------------

    END IF

    !-------------------------------------------------------------------------
    ! Set surface coundary conditions to zero
    !  - sum of forcings applied to forc_tracer within tracer equation
    If (no_tracer>1) then
    !p_sfc_flx%forc_tracer(:,:,1) = 0.0_wp  ! heat flux BC not yet checked
    p_sfc_flx%forc_tracer(:,:,2) = 0.0_wp
    END IF

    !-------------------------------------------------------------------------
    ! Apply temperature relaxation to surface boundary condition
    !  - 2011-12: this is alternative to forcing by fluxes, not in addition

    IF (temperature_relaxation >= 1) THEN

      !  - set minimum temperature to tf (-1.9 deg C) for simple temp-relax
      !  - set to zero on land points

      !z_tmin = -1.0_wp
      z_tmin =tf  !  -1.9 deg C

      DO jb = all_cells%start_block, all_cells%end_block
        CALL get_index_range(all_cells, jb, i_startidx_c, i_endidx_c)
        DO jc = i_startidx_c, i_endidx_c
          IF (p_patch_3D%lsm_c(jc,1,jb) <= sea_boundary) THEN
            p_sfc_flx%forc_tracer_relax(jc,jb,1) &
              & = max(p_sfc_flx%forc_tracer_relax(jc,jb,1), z_tmin)
          ELSE
            p_sfc_flx%forc_tracer_relax(jc,jb,1) = 0.0_wp
          END IF
        END DO
      END DO

      ! Temperature relaxation activated as boundary condition in vertical Diffusion D:
      !   D = d/dz(K_v*dT/dz)  where
      ! Boundary condition at surface (upper bound of D at center of first layer)
      !   is relaxation to temperature (tau = relaxation constant [1/s] ):
      !   K_v*dT/dz(surf) = Q_T = -dz/tau*(T-T*) [ K*m/s ]
      ! discretized (T* = T_data = relaxation-temperature, forc_tracer_relax):
      !   top_bc_tracer = forc_tracer = -(del_zlev_m+h) / relax_param[s] * (tracer - forc_tracer_relax)
      !
      ! This is equivalent to an additonal forcing term in the tracer equation, i.e. outside
      ! the vertical diffusion, following MITGCM:
      !    F_T  = Q_T/dz = -1/tau * (T-T*) [ K/s ]
      ! when using the sign convention
      !   dT/dt = Operators + F_T
      ! i.e. F_T <0 for  T-T* >0 (i.e. decreasing temperature if it is warmer than relaxation data) 
      ! 
      ! Extended boundary condition (relaxation term plus heat flux) is not yet implemented

      ! EFFECTIVE RESTORING PARAMETER: 1.0_wp/(relaxation_param*seconds_per_month)

      DO jb = all_cells%start_block, all_cells%end_block
        CALL get_index_range(all_cells, jb, i_startidx_c, i_endidx_c)
        DO jc = i_startidx_c, i_endidx_c

          IF ( p_patch_3D%lsm_c(jc,1,jb) <= sea_boundary ) THEN
            z_relax = (p_patch_3D%p_patch_1D(1)%prism_thick_flat_sfc_c(jc,1,jb) + p_os%p_prog(nold(1))%h(jc,jb)) / &
              &       (relaxation_param*seconds_per_month)
            p_sfc_flx%forc_tracer(jc,jb, 1) = -z_relax*(t_top(jc,jb)-p_sfc_flx%forc_tracer_relax(jc,jb,1))
          ELSE
            p_sfc_flx%forc_tracer(jc,jb,1) = 0.0_wp
          ENDIF

        END DO
      END DO

      !---------DEBUG DIAGNOSTICS-------------------------------------------
      idt_src=1  ! output print level (1-5, fix)
      z_c2(:,:) = p_sfc_flx%forc_tracer_relax(:,:,1)
      CALL dbg_print('UpdSfc: Temp-relax'        ,z_c2                    ,str_module,idt_src)
      idt_src=2  ! output print level (1-5, fix)
      z_c2(:,:) = p_sfc_flx%forc_tracer_relax(:,:,1)-t_top(:,:)
      CALL dbg_print('UpdSfc: Temp-difference'   ,z_c2                    ,str_module,idt_src)
      z_c2(:,:) = p_sfc_flx%forc_tracer(:,:,1)
      CALL dbg_print('UpdSfc: T-forc-trac [Km/s]',z_c2                    ,str_module,idt_src)
      !---------------------------------------------------------------------

    ENDIF  ! temperature_relaxation >=1

    ! Heat flux diagnosed for all ocean only relaxation cases
    ! TODO: discriminate hflx and hfrelax
    IF (temperature_relaxation >= 1) THEN

      ! Heat flux diagnosed for relaxation cases, see above
      !   Q_s = Rho*Cp*Q_T  [W/m2]  with density Rho and Cp specific heat capacity
      ! where
      !   Q_T = K_v*dT/dz(surf) = Q_s/Rho/Cp  [K*m/s]

      p_sfc_flx%forc_hflx(:,:) = p_sfc_flx%forc_tracer(:,:,1) * rho_ref * clw

      !---------DEBUG DIAGNOSTICS-------------------------------------------
      idt_src=1  ! output print level (1-5, fix)
      CALL dbg_print('UpdSfc:T-relax-hflx [W/m2]',p_sfc_flx%forc_hflx     ,str_module,idt_src)
      !---------------------------------------------------------------------

    END IF

    !-------------------------------------------------------------------------
    ! Apply net surface heat flux to boundary condition
    !  - heat flux is applied alternatively to temperature relaxation for coupling
    !  - also done if sea ice model is used since forc_hflx is set in mo_sea_ice
    !  - with OMIP-forcing and sea_ice=0 we need temperature_relaxation=1
    !    since there is no forc_hflx over open water when using OMIP-forcing
    !  - i_apply_bulk=1 provides net surface heat flux globally
    !

    IF (temperature_relaxation == -1 .OR. i_sea_ice >= 1 .OR. i_apply_bulk == 1) THEN

      ! Heat flux boundary condition for diffusion
      !   D = d/dz(K_v*dT/dz)  where
      ! Boundary condition at surface (upper bound of D at center of first layer)
      !   is calculated from net surface heat flux Q_s [W/m2]
      !   which is calculated by the atmosphere (coupled) or read from flux file (see above)
      !   Q_s = Rho*Cp*Q_T  with density Rho and Cp specific heat capacity
      !   K_v*dT/dz(surf) = Q_T = Q_s/Rho/Cp  [K*m/s]
      ! discretized:
      !   top_bc_tracer = forc_tracer = forc_hflx / (rho_ref*clw)

      p_sfc_flx%forc_tracer(:,:,1) = p_sfc_flx%forc_hflx(:,:) / (rho_ref*clw)

      !---------DEBUG DIAGNOSTICS-------------------------------------------
      idt_src=1  ! output print level (1-5, fix)
      CALL dbg_print('UpdSfc: T-forc-hflx[W/m2]' ,p_sfc_flx%forc_hflx     ,str_module,idt_src)
      idt_src=3  ! output print level (1-5, fix)
      z_c2(:,:) = p_sfc_flx%forc_tracer(:,:,1)
      CALL dbg_print('UpdSfc:T-forc-trac[K*m/s]' ,z_c2                    ,str_module,idt_src)
      !---------------------------------------------------------------------

    END IF

    !-------------------------------------------------------------------------
    ! Apply salinity relaxation to surface boundary condition

    IF (irelax_2d_S >= 1 .AND. no_tracer >1) THEN

      ! Salinity relaxation activated as boundary condition in vertical Diffusion D:
      !   D = d/dz(K_v*dS/dz)  where
      ! Boundary condition at surface (upper bound of D at center of first layer)
      !   is relaxation to salinity (tau = relaxation constant [1/s] ):
      !   K_v*dS/dz(surf) = Q_S = -dz/tau*(S-S*) [ psu*m/s ]
      ! discretized (S* = S_data = relaxation-salinity, forc_tracer_relax):
      !   top_bc_tracer = forc_tracer = -(del_zlev_m+h) / relax_param[s] * (tracer - forc_tracer_relax)
      !
      ! This is equivalent to an additonal forcing term in the tracer equation, i.e. outside
      ! the vertical diffusion, following MITGCM:
      !    F_S  = Q_S/dz = -1/tau * (S-S*) [ psu/s ]
      ! when using the sign convention
      !   dS/dt = Operators + F_S
      ! i.e. F_S <0 for  S-S* >0 (i.e. decreasing salinity if it is saltier than relaxation data) 
      ! note that the freshwater flux is opposite in sign to F_S, see below,
      ! i.e. fwf >0 for  S-S* >0 (i.e. increasing freshwater flux to decrease the salinity)

      DO jb = all_cells%start_block, all_cells%end_block
        CALL get_index_range(all_cells, jb, i_startidx_c, i_endidx_c)
        DO jc = i_startidx_c, i_endidx_c
          IF ( p_patch_3D%lsm_c(jc,1,jb) <= sea_boundary ) THEN

            !z_relax = p_patch_3D%p_patch_1D(1)%prism_thick_flat_sfc_c(jc,1,jb)&
            !          &/(relaxation_param*seconds_per_month)
            z_relax = (p_patch_3D%p_patch_1D(1)%prism_thick_flat_sfc_c(jc,1,jb)+p_os%p_prog(nold(1))%h(jc,jb)) / &
              &       (relax_2d_mon_S*seconds_per_month)
            ! 
            ! If sea ice is present (and l_relaxsal_ice), salinity relaxation is proportional to open water,
            !   under sea ice, no relaxation is applied, according to the procedure in MPIOM
            !   TODO: p_ice%conc: class 1 of sea ice is used - must be generalized
            IF (l_relaxsal_ice .AND. i_sea_ice >=1) z_relax = (1.0_wp-p_ice%conc(jc,1,jb))*z_relax
            !IF (i_sea_ice >= 1) z_relax = (1.0_wp-p_ice%conc(jc,1,jb))*z_relax

            z_forc_tracer_old              = p_sfc_flx%forc_tracer(jc,jb,2)
            p_sfc_flx%forc_tracer(jc,jb,2) = p_sfc_flx%forc_tracer(jc,jb,2) &
              &                              -z_relax*(s_top(jc,jb)-p_sfc_flx%forc_tracer_relax(jc,jb,2))

            ! Diagnosed freshwater flux due to relaxation [m/s]
            ! this flux is applied as volume condition in surface equation in fill_rhs4surface_eq_ab
            p_sfc_flx%forc_fwrelax(jc,jb) = (z_forc_tracer_old-p_sfc_flx%forc_tracer(jc,jb,2)) / s_top(jc,jb)

          ELSE
            p_sfc_flx%forc_tracer(jc,jb,2) = 0.0_wp
            p_sfc_flx%forc_fwrelax(jc,jb)  = 0.0_wp
          ENDIF
        END DO
      END DO

      !---------DEBUG DIAGNOSTICS-------------------------------------------
      idt_src=2  ! output print level (1-5, fix)
      CALL dbg_print('UpdSfc:forc-fwrelax[m/s]'  ,p_sfc_flx%forc_fwrelax  ,str_module,idt_src)
      idt_src=2  ! output print level (1-5, fix)
      z_c2(:,:) = p_sfc_flx%forc_tracer_relax(:,:,2)
      CALL dbg_print('UpdSfc:S-relax: S*'        ,z_c2                    ,str_module,idt_src)
      z_c2(:,:) = p_sfc_flx%forc_tracer_relax(:,:,2)-s_top(:,:)
      CALL dbg_print('UpdSfc:S-relax: S*-S'      ,z_c2                    ,str_module,idt_src)
      z_c2(:,:) = p_sfc_flx%forc_tracer(:,:,2)
      CALL dbg_print('UpdSfc:S-relax: trc [Km/s]',z_c2                    ,str_module,idt_src)
      !---------------------------------------------------------------------

    ENDIF  !  irelax_2d_S >=1  salinity relaxation

    !-------------------------------------------------------------------------
    ! Apply freshwater forcing to surface boundary condition, independent of salinity relaxation

    ! Freshwater forcing activated as boundary condition in vertical Diffusion D, see above
    ! Vertical diffusion term for salinity Q_S in tracer equation is
    !   Q_S = K_v*dS/dz(surf) = -W_s*S(nold)  [psu*m/s]

    IF (l_forc_freshw) THEN

      p_sfc_flx%forc_tracer(:,:,2) = p_sfc_flx%forc_tracer(:,:,2) &
        &                            - p_sfc_flx%forc_fwbc(:,:)*s_top(:,:)*p_patch_3d%wet_c(:,1,:)

      !---------DEBUG DIAGNOSTICS-------------------------------------------
      idt_src=2  ! output print level (1-5, fix)
      z_c2(:,:) = p_sfc_flx%forc_tracer(:,:,2)
      CALL dbg_print('UpdSfc:fwbc:forc_trac[Km/s]',z_c2                    ,str_module,idt_src)
      !---------------------------------------------------------------------

    ENDIF

    !-------------------------------------------------------------------------
    ! Add freshwater forcing due to sea ice (and snow changes)
    !  - added as forcing to vertical Diffusion as above

    IF (i_sea_ice >= 1) THEN

      p_sfc_flx%forc_tracer(:,:,2) = p_sfc_flx%forc_tracer(:,:,2) &
        &                            - p_sfc_flx%forc_fwsice(:,:)*s_top(:,:)*p_patch_3d%wet_c(:,1,:)

      !---------DEBUG DIAGNOSTICS-------------------------------------------
      idt_src=1  ! output print level (1-5, fix)
      CALL dbg_print('UpdSfc: fwsice[m/s]'        ,p_sfc_flx%forc_fwsice   ,str_module,idt_src)
      idt_src=2  ! output print level (1-5, fix)
      z_c2(:,:) = p_sfc_flx%forc_tracer(:,:,2)
      CALL dbg_print('UpdSfc:sice:forc_trac[Km/s]',z_c2                    ,str_module,idt_src)
      !---------------------------------------------------------------------

    ENDIF

    ! Sum of freshwater flux F = P - E + R + F_relax in [m/s] (independent of l_forc_frehsw)
    IF (no_tracer >1) THEN
      p_sfc_flx%forc_fwfx(:,:) = (p_sfc_flx%forc_fwbc(:,:) + p_sfc_flx%forc_fwrelax(:,:))

      !---------DEBUG DIAGNOSTICS-------------------------------------------
      idt_src=1  ! output print level (1-5, fix)
      CALL dbg_print('UpdSfc: sum-fwfx[m/s]',p_sfc_flx%forc_fwfx     ,str_module,idt_src)
      !---------------------------------------------------------------------
    END IF
    
    ! apply additional volume flux to surface elevation
    !  - add to h_old before explicit term
    !  - no change in salt concentration
    !  - volume flux is considered for l_forc_freshw=true only
    !    i.e. for salinity relaxation only, no volume flux is applied
    IF (l_forc_freshw) THEN
      DO jb = cells_in_domain%start_block, cells_in_domain%end_block
        CALL get_index_range(cells_in_domain, jb, i_startidx_c, i_endidx_c)
        DO jc = i_startidx_c, i_endidx_c
          p_os%p_prog(nold(1))%h(jc,jb) = p_os%p_prog(nold(1))%h(jc,jb) + p_sfc_flx%forc_fwfx(jc,jb)*dtime
        END DO
      END DO
      idt_src=1  ! output print level (1-5, fix)
      CALL dbg_print('UpdSfc: h-old+fwf    ',p_os%p_prog(nold(1))%h  ,str_module,idt_src)
    END IF
    
    ! apply volume flux correction: 
    !  - sea level is balanced to zero over ocean surface
    !  - correction applied daily
    IF (limit_elevation .AND. dsec < dtime) THEN
      CALL balance_elevation(p_patch_3D, p_os%p_prog(nold(1))%h)
      idt_src=2  ! output print level (1-5, fix)
      CALL dbg_print('UpdSfc: h-old+corr   ',p_os%p_prog(nold(1))%h  ,str_module,idt_src)
    END IF

  END SUBROUTINE update_sfcflx

  !-------------------------------------------------------------------------
  !
  !> Takes thermal calc_atm_fluxes_from_bulk to calculate surface fluxes for ocean forcing:
  !!  heat, freshwater and momentum.
  !!  not active or tested yet (2012/08)
  !!
  !! @par Revision History
  !! Initial release by Peter Korn, MPI-M (2011). Originally written by D. Notz.
  !
  SUBROUTINE update_sfcflx_from_atm_flx(p_patch_3D, p_as, p_os, p_ice, Qatm, p_sfc_flx)

    TYPE(t_patch_3D ),TARGET, INTENT(IN)    :: p_patch_3D
    TYPE(t_atmos_for_ocean),      INTENT(IN)    :: p_as
    TYPE(t_hydro_ocean_state),    INTENT(IN)    :: p_os
    TYPE (t_sea_ice),             INTENT (IN)   :: p_ice
    TYPE (t_atmos_fluxes),        INTENT (INOUT):: Qatm
    TYPE(t_sfc_flx)                             :: p_sfc_flx

    !Local variables 
    REAL(wp) :: z_rho_w = 1.22_wp  !near surface air density [kg/m^3] cf. Large/Yeager, sect 4.1, p.17
    REAL(wp) :: z_C_d0, z_C_d1, z_C_d
    REAL(wp) :: z_norm, z_v, z_relax

    INTEGER :: jc, jb, i
    INTEGER :: i_startidx_c, i_endidx_c
    REAL(wp):: z_evap        (nproma,p_patch_3D%p_patch_2D(1)%nblks_c)
    REAL(wp):: z_Q_freshwater(nproma,p_patch_3D%p_patch_2D(1)%nblks_c)
    CHARACTER(LEN=max_char_length), PARAMETER :: routine = 'mo_oce_bulk:update_sfcflx_from_atm_flx'
    TYPE(t_patch), POINTER :: p_patch
    TYPE(t_subset_range), POINTER :: all_cells
    !-----------------------------------------------------------------------  
    p_patch         => p_patch_3D%p_patch_2D(1)
    !-------------------------------------------------------------------------
    CALL message(TRIM(routine), 'start' )

    all_cells => p_patch%cells%all

    !Relaxation parameter from namelist for salinity.
    z_relax = relaxation_param/(30.0_wp*24.0_wp*3600.0_wp)

    DO jb = all_cells%start_block, all_cells%end_block
      CALL get_index_range(all_cells, jb, i_startidx_c, i_endidx_c)
      DO jc = i_startidx_c, i_endidx_c
        DO i = 1, p_ice%kice
          !surface heat forcing as sum of sensible, latent, longwave and shortwave heat fluxes
          IF (p_ice% hi(jc,jb,i) > 0._wp)THEN

    !  ATTENTION - forc_tracer is INCORRECT here
    !   - forc_tracer is boundary condition in vertical diffusion equation [K*m/s]
    !   - forc_hflx is net surface heat flux [W/m2]
    !       p_sfc_flx%forc_tracer(jc,jb,1)               &
            p_sfc_flx%forc_hflx(jc,jb)                   &
              & =  Qatm%sens(jc,jb,i) + Qatm%lat(jc,jb,i)& ! Sensible + latent heat
              !                                              flux at ice surface
              & +  Qatm%LWnet(jc,jb,i)                   & ! net LW radiation flux over ice surface
              & +  Qatm%bot(jc,jb,i)                       ! Ocean heat flux at ice bottom 
                                                           ! liquid/solid  precipitation rate
            !                                                are zero

            !This prepares freshwater flux calculation below; eq. (64) in Marsland et al.
            z_evap(jc,jb) = Qatm%lat(jc,jb,i)/(als*z_rho_w)

          ELSE

    !       p_sfc_flx%forc_tracer(jc,jb,1)             &
            p_sfc_flx%forc_hflx(jc,jb)                 &
            & =  Qatm%sensw(jc,jb) + Qatm%latw(jc,jb)  & ! Sensible + latent heat flux over water
            & +  Qatm%LWnetw(jc,jb)                    & ! net LW radiation flux over water
            & +  Qatm%SWnetw(jc,jb)                      ! net SW radiation flux ove water
                                                         ! liquid/solid  precipitation rate are zero

           !This prepares freshwater flux calculation below; eq. (64) in Marsland et al.
            z_evap(jc,jb) = Qatm%latw(jc,jb)/(alv*z_rho_w)
          ENDIF
        END DO

        !calculate surface freshwater flux       
        !following MPI-OM as described in Marsland et al, formula (63)-(65)

        !calculate evaporation from latent heat flux and latent heat of vaporisation
        !This is (63) in Marsland et al.
        !+River runoff +glacial meltwater
        z_Q_freshwater(jc,jb) = (Qatm%rpreci(jc,jb) + Qatm%rprecw(jc,jb)) -  z_evap(jc,jb)  

        !Now the freshwater flux calculation is finished; this is (65) in Marsland et al.
        !Relaxation of top layer salinity to observed salinity
        !
        !  Attention, check consistency in the model:
        !   - salinity relaxation is here in addition to the formulation at the end of update_sfcflx
        !   - also, according to (65) of Marsland, there is a bug below:
        !     multiplication with S1 (tracer(2)) is missing
        !   - has to be checked and merged with salinity boundary condition in update_sfcflx
        !
        p_sfc_flx%forc_tracer(jc,jb,2) =                 &
          & (p_patch_3D%p_patch_1D(1)%del_zlev_m(1)+z_Q_freshwater(jc,jb)) &
          & /p_patch_3D%p_patch_1D(1)%del_zlev_m(1)                        &  !  * tracer(jc,1,jb,2)
          & +z_relax*(p_os%p_prog(nold(1))%tracer(jc,1,jb,2)-p_sfc_flx%forc_tracer_relax(jc,jb,2))


        !calculate wind stress    
        z_norm = sqrt(p_as%u(jc,jb)*p_as%u(jc,jb)+p_as%v(jc,jb)*p_as%v(jc,jb))

        !calculate drag coefficient for wind following 
        ! Kara, Rochford, Hurlburt, Air-Sea Flux Estimates And the 1997-1998 Enso Event
        ! Boundary-Layer Meteorology, 103, 439-458 (2002)
        !
        z_v = MAX(2.5_wp, MIN(p_as%fu10(jc,jb),32.5_wp))

        z_C_d0 = 1.0E-3_wp*(0.692_wp+0.071_wp*z_v-0.00070_wp*z_norm)
        z_C_d1 = 1.0E-3_wp*(0.083_wp-0.0054_wp*z_v-0.000093_wp*z_norm)
        z_C_d  = z_C_d0 + z_C_d1*(p_as%tafo(jc,jb)-p_os%p_prog(nold(1))%tracer(jc,1,jb,1))

        !write(*,*)'final wind stress coeff',z_C_d
        p_sfc_flx%forc_wind_u(jc,jb) = z_rho_w*z_C_d*z_norm &
          &                            *(p_as%u(jc,jb)- p_os%p_diag%u(jc,1,jb))

        p_sfc_flx%forc_wind_v(jc,jb) = z_rho_w*z_C_d*z_norm &
          &                            *(p_as%v(jc,jb) - p_os%p_diag%v(jc,1,jb))
   
      END DO
    END DO

    IF(temperature_relaxation==1)THEN

       p_sfc_flx%forc_tracer(:,:, 1)=  z_relax                                    &
       & *( p_sfc_flx%forc_tracer_relax(:,:,1)-p_os%p_prog(nold(1))%tracer(:,1,:,1) )

    ENDIF

  END SUBROUTINE update_sfcflx_from_atm_flx
  !-------------------------------------------------------------------------
  !
  !>
  !! Update surface flux forcing for hydrostatic ocean
  !!
  !!
  !! @par Revision History
  !! Initial release by Stephan Lorenz, MPI-M (2010-07)
  !
  SUBROUTINE update_sfcflx_analytical(p_patch_3D, p_os, p_sfc_flx)

  TYPE(t_patch_3D ),TARGET, INTENT(IN)    :: p_patch_3D
  TYPE(t_hydro_ocean_state)                   :: p_os
  TYPE(t_sfc_flx)                             :: p_sfc_flx
  !
  ! local variables
  INTEGER :: jc, jb
  INTEGER :: i_startidx_c, i_endidx_c
  !INTEGER :: i_startblk_c, i_endblk_c, i_startidx_c, i_endidx_c
  !INTEGER :: rl_start_c, rl_end_c

  REAL(wp) :: zonal_str
  REAL(wp) :: z_lat, z_lon, z_lat_deg
  REAL(wp) :: z_forc_period = 1.0_wp !=1.0: single gyre
                                     !=2.0: double gyre
                                     !=n.0: n-gyre
  REAL(wp) :: y_length               !basin extension in y direction in degrees
  REAL(wp) :: z_T_init(nproma,p_patch_3D%p_patch_2D(1)%nblks_c)
  REAL(wp) :: z_perlat, z_perlon, z_permax, z_perwid, z_relax, z_dst
  INTEGER  :: z_dolic
  REAL(wp) :: z_temp_max, z_temp_min, z_temp_incr
  CHARACTER(LEN=max_char_length), PARAMETER :: routine = 'mo_oce_bulk:update_ho_sfcflx'
  !-------------------------------------------------------------------------
  TYPE(t_subset_range), POINTER :: all_cells
  TYPE(t_patch), POINTER :: p_patch
  !-----------------------------------------------------------------------  
  p_patch         => p_patch_3D%p_patch_2D(1)
  !-------------------------------------------------------------------------
  all_cells => p_patch%cells%all


 ! #slo#  Stationary forcing is moved to mo_oce_forcing:init_ho_forcing

    SELECT CASE (itestcase_oce)

    CASE(30,32,27)

      CALL message(TRIM(routine), &
      &  'Testcase (30,32,27) - stationary lat/lon wind forcing &
      &and eventually relax. to T perturbation')
      y_length = basin_height_deg * deg2rad
      DO jb = all_cells%start_block, all_cells%end_block
        CALL get_index_range(all_cells, jb, i_startidx_c, i_endidx_c)
        DO jc = i_startidx_c, i_endidx_c

          IF(p_patch_3D%lsm_c(jc,1,jb)<=sea_boundary)THEN

             ! #slo# Warning: s.th. more missing?
             z_lat = p_patch%cells%center(jc,jb)%lat
             z_lon = p_patch%cells%center(jc,jb)%lon

             zonal_str = wstress_coeff*cos(z_forc_period*pi*z_lat-y_length/y_length)
             p_sfc_flx%forc_wind_cc(jc,jb)%x(1) = wstress_coeff*zonal_str*sin(z_lon)
             p_sfc_flx%forc_wind_cc(jc,jb)%x(2) = wstress_coeff*zonal_str*cos(z_lon)
             p_sfc_flx%forc_wind_cc(jc,jb)%x(3) = 0.0_wp
 
             CALL cvec2gvec(p_sfc_flx%forc_wind_cc(jc,jb)%x(1),&
                          & p_sfc_flx%forc_wind_cc(jc,jb)%x(2),&
                          & p_sfc_flx%forc_wind_cc(jc,jb)%x(3),&
                          & z_lon, z_lat,                      &
                          & p_sfc_flx%forc_wind_u(jc,jb),      &
                          & p_sfc_flx%forc_wind_v(jc,jb))
           ELSE
             p_sfc_flx%forc_wind_cc(jc,jb)%x(:) = 0.0_wp
             p_sfc_flx%forc_wind_u(jc,jb)       = 0.0_wp
             p_sfc_flx%forc_wind_v(jc,jb)       = 0.0_wp
           ENDIF 
        END DO
      END DO
   !  write(*,*)'max/min-Wind-Forcing',maxval(p_sfc_flx%forc_wind_u), minval(p_sfc_flx%forc_wind_u)

     IF(no_tracer>=1.AND.temperature_relaxation/=0)THEN

        y_length = basin_height_deg * deg2rad
        DO jb = all_cells%start_block, all_cells%end_block
          CALL get_index_range(all_cells, jb, i_startidx_c, i_endidx_c)
          DO jc = i_startidx_c, i_endidx_c

            IF(p_patch_3D%lsm_c(jc,1,jb)<=sea_boundary)THEN

              z_T_init(jc,jb) = 20.0_wp- p_patch_3D%p_patch_1D(1)%zlev_m(1)*15.0_wp/4000.0_wp

              z_lat = p_patch%cells%center(jc,jb)%lat
              z_lon = p_patch%cells%center(jc,jb)%lon
 
              ! Add temperature perturbation at new values
              z_perlat = basin_center_lat + 0.1_wp*basin_height_deg
              z_perlon = basin_center_lon + 0.1_wp*basin_width_deg 
              z_permax  = 0.1_wp
              z_perwid  =  10.0_wp

              z_relax = relaxation_param/(30.0_wp*24.0_wp*3600.0_wp)

             z_dolic = p_patch_3D%p_patch_1D(1)%dolic_c(jc,jb)
             IF (z_dolic > MIN_DOLIC) THEN

               z_dst=sqrt((z_lat-z_perlat*deg2rad)**2+(z_lon-z_perlon*deg2rad)**2)

               IF(z_dst<=5.0_wp*deg2rad)THEN
                 z_T_init = z_T_init &
                 &        + z_permax*exp(-(z_dst/(z_perwid*deg2rad))**2) &
                 &        * sin(pi*p_patch_3D%p_patch_1D(1)%zlev_m(1)/4000.0_wp)
                 !   write(*,*)'z init',jc,jb,p_os%p_prog(nold(1))%tracer(jc,1,jb,1),&
                 !   &z_permax*exp(-(z_dst/(z_perwid*deg2rad))**2) &
                 !   & * sin(pi*v_base%zlev_m(1)/4000.0_wp)
               ENDIF
               ! up to here z_init is identically initialized than temperature

               !add local cold perturbation 
               IF(z_dst<=10.5_wp*deg2rad)THEN
                 z_T_init(jc,jb)= z_T_init(jc,jb) - exp(-(z_dst/(z_perwid*deg2rad))**2)
               ENDIF

               p_sfc_flx%forc_tracer_relax(jc,jb,1)=z_T_init(jc,jb)

               p_sfc_flx%forc_tracer(jc,jb, 1)=  z_relax   &          
               & *( p_sfc_flx%forc_tracer_relax(jc,jb,1)-p_os%p_prog(nold(1))%tracer(jc,1,jb,1) )

               ! write(123,*)'forcing',jc,jb,&
               ! &( p_sfc_flx%forc_tracer_relax(jc,jb,1)    &
               ! & -p_os%p_prog(nold(1))%tracer(jc,1,jb,1)),&
               ! &p_sfc_flx%forc_tracer_relax(jc,jb,1),&
               ! &p_sfc_flx%forc_tracer(jc,jb, 1)
             END IF
           ELSE
             p_sfc_flx%forc_wind_cc(jc,jb)%x(:) = 0.0_wp
             p_sfc_flx%forc_wind_u(jc,jb)       = 0.0_wp
             p_sfc_flx%forc_wind_v(jc,jb)       = 0.0_wp
           ENDIF 
        END DO
      END DO

 !  write(*,*)'max/min-tracer-relaxation',maxval(p_sfc_flx%forc_tracer_relax),&
 !  & minval(p_sfc_flx%forc_tracer_relax)
 !  write(*,*)'max/min-tracer-flux',maxval(p_sfc_flx%forc_tracer),&
 !  & minval(p_sfc_flx%forc_tracer)
 !  write(*,*)'max/min-Temp-Flux',maxval(p_sfc_flx%forc_tracer(:,:,1)),&
 !                                & minval(p_sfc_flx%forc_tracer(:,:,1))
    ENDIF
! ! ! !-----------Old version of Forcing--------------------------------------------------
! ! !!------------Please retain, its also interesting------------------------------------
!!----------------An old version of init corresponds to this forcing--------------------
! !    CASE(32)
! !       CALL message(TRIM(routine), 'Testcase (32): Apply stationary wind forcing' )
! !       y_length = basin_height_deg * deg2rad
! !       DO jb = i_startblk_c, i_endblk_c    
! !         CALL get_indices_c(p_patch, jb, i_startblk_c, i_endblk_c, &
! !          &                i_startidx_c, i_endidx_c, rl_start_c, rl_end_c)
! !         DO jc = i_startidx_c, i_endidx_c
! !           z_lat = p_patch%cells%center(jc,jb)%lat
! !           z_lon = p_patch%cells%center(jc,jb)%lon
! !           IF(v_base%lsm_c(jc,1,jb)<=sea_boundary)THEN
! !             zonal_str = wstress_coeff*cos(z_forc_period*pi*z_lat-y_length/y_length)
! !             p_sfc_flx%forc_wind_cc(jc,jb)%x(1) = wstress_coeff*zonal_str*sin(z_lon)
! !             p_sfc_flx%forc_wind_cc(jc,jb)%x(2) = wstress_coeff*zonal_str*cos(z_lon)
! !             p_sfc_flx%forc_wind_cc(jc,jb)%x(3) = 0.0_wp
! !             CALL cvec2gvec(p_sfc_flx%forc_wind_cc(jc,jb)%x(1),&
! !                          & p_sfc_flx%forc_wind_cc(jc,jb)%x(2),&
! !                          & p_sfc_flx%forc_wind_cc(jc,jb)%x(3),&
! !                          & z_lon, z_lat,                      &
! !                          & p_sfc_flx%forc_wind_u(jc,jb),      &
! !                          & p_sfc_flx%forc_wind_v(jc,jb))
! !             ! Add temperature perturbation at new values
! !            z_perlat = basin_center_lat + 0.1_wp*basin_height_deg!             !45.5_wp
! !            z_perlon =  0.1_wp*basin_width_deg                                 !4.5_wp
! !            z_permax  = 10.0_wp!20.1_wp
! !            z_perwid  =  5.0_wp!1.5_wp
! !            z_relax = relaxation_param/(30.0_wp*24.0_wp*3600.0_wp)
! ! 
! !             z_dolic = v_base%dolic_c(jc,jb)
! !             IF (z_dolic > 0) THEN
! !               z_dst=sqrt((z_lat-z_perlat*deg2rad)**2+(z_lon-z_perlon*deg2rad)**2)
! ! 
! !               !init temperature
! !               z_T_init(jc,jb) = 20.0_wp&
! !               & - v_base%zlev_i(1)*15.0_wp/v_base%zlev_i(z_dolic+1)
! ! 
! !                !add local hot perturbation 
! ! !              IF(z_dst<=3.5_wp*deg2rad)THEN
! !                 z_T_init(jc,jb)= z_T_init(jc,jb)  &
! !                 &   + z_permax*exp(-(z_dst/(z_perwid*deg2rad))**2) &
! !                 &   * sin(pi*v_base%zlev_m(1)/v_base%zlev_i(z_dolic+1))
! ! !              ENDIF
! !               !Add local cold perturbation
! !               !IF(z_dst<=5.0_wp*deg2rad)THEN
! !               z_T_init(jc,jb) = z_T_init(jc,jb)     &
! !               &   - z_permax*exp(-(z_dst/(z_perwid*deg2rad))**2)
! !               p_sfc_flx%forc_tracer_relax(jc,jb,1)=z_T_init(jc,jb)
! !               p_sfc_flx%forc_tracer(jc,jb, 1)=z_relax*v_base%del_zlev_i(1)*&
! !               &          (p_sfc_flx%forc_tracer_relax(jc,jb,1)&
! !               &         -p_os%p_prog(nold(1))%tracer(jc,1,jb,1))
! !               !ENDIF 
! !             END IF
! !   ! write(*,*)'Danilovs Wind', jc,jb,p_sfc_flx%forc_wind_cc(jc,jb)%x(1:2), &
! !   ! &p_sfc_flx%forc_wind_u(jc,jb), p_sfc_flx%forc_wind_v(jc,jb)
! !            ELSE
! !              p_sfc_flx%forc_wind_cc(jc,jb)%x(:) = 0.0_wp
! !              p_sfc_flx%forc_wind_u(jc,jb)       = 0.0_wp
! !              p_sfc_flx%forc_wind_v(jc,jb)       = 0.0_wp
! !            ENDIF 
! !         END DO
! !       END DO
! !       write(*,*)'max/min-Wind-Forcing',maxval(p_sfc_flx%forc_wind_u), minval(p_sfc_flx%forc_wind_u)
! !       write(*,*)'max/min-Temp-Flux',maxval(p_sfc_flx%forc_tracer(:,:,1)),&
! !                                   & minval(p_sfc_flx%forc_tracer(:,:,1))
! ! ! !-----------End of Old version of Forcing-------------------------------------------

    CASE (33)
      IF(iforc_oce/=10)THEN 
      y_length = basin_height_deg * deg2rad
      DO jb = all_cells%start_block, all_cells%end_block
        CALL get_index_range(all_cells, jb, i_startidx_c, i_endidx_c)
        DO jc = i_startidx_c, i_endidx_c

          IF(p_patch_3D%lsm_c(jc,1,jb)<=sea_boundary)THEN

             ! #slo# Warning: s.th. more missing?
             z_lat = p_patch%cells%center(jc,jb)%lat
             z_lon = p_patch%cells%center(jc,jb)%lon

             zonal_str = wstress_coeff*cos(z_forc_period*pi*z_lat-y_length/y_length)
             p_sfc_flx%forc_wind_cc(jc,jb)%x(1) = wstress_coeff*zonal_str*sin(z_lon)
             p_sfc_flx%forc_wind_cc(jc,jb)%x(2) = wstress_coeff*zonal_str*cos(z_lon)
             p_sfc_flx%forc_wind_cc(jc,jb)%x(3) = 0.0_wp
 
             CALL cvec2gvec(p_sfc_flx%forc_wind_cc(jc,jb)%x(1),&
                          & p_sfc_flx%forc_wind_cc(jc,jb)%x(2),&
                          & p_sfc_flx%forc_wind_cc(jc,jb)%x(3),&
                          & z_lon, z_lat,                      &
                          & p_sfc_flx%forc_wind_u(jc,jb),      &
                          & p_sfc_flx%forc_wind_v(jc,jb))
           ELSE
             p_sfc_flx%forc_wind_cc(jc,jb)%x(:) = 0.0_wp
             p_sfc_flx%forc_wind_u(jc,jb)       = 0.0_wp
             p_sfc_flx%forc_wind_v(jc,jb)       = 0.0_wp
           ENDIF 
        END DO
      END DO
  !   write(*,*)'max/min-Wind-Forcing',maxval(p_sfc_flx%forc_wind_u), minval(p_sfc_flx%forc_wind_u)
      ENDIF
      IF(temperature_relaxation>=1)THEN
      ! CALL message(TRIM(routine), &
      !   &  'Testcase (33): stationary temperature relaxation - latitude dependent')
        z_relax = relaxation_param/(30.0_wp*24.0_wp*3600.0_wp)

        p_sfc_flx%forc_tracer(:,:, 1) = z_relax*( p_sfc_flx%forc_tracer_relax(:,:,1) &
          &                                      -p_os%p_prog(nold(1))%tracer(:,1,:,1) )

      END IF

 !  write(*,*)'max/min-tracer-diff',&
 !  &maxval(p_sfc_flx%forc_tracer_relax(:,:,1)-p_os%p_prog(nold(1))%tracer(:,1,:,1)),&
 !  & minval(p_sfc_flx%forc_tracer_relax(:,:,1)-p_os%p_prog(nold(1))%tracer(:,1,:,1))

 !  write(*,*)'max/min-tracer-relaxation',maxval(p_sfc_flx%forc_tracer_relax),&
 !  & minval(p_sfc_flx%forc_tracer_relax)
 !  write(*,*)'max/min-Temp-Flux',maxval(p_sfc_flx%forc_tracer(:,:,1)),&
 !                                & minval(p_sfc_flx%forc_tracer(:,:,1))
    CASE(51)

      CALL message(TRIM(routine), &
      &  'Testcase (51) - stationary lat/lon wind forcing &
      &and eventually relax. to T perturbation')
      y_length = basin_height_deg * deg2rad
      DO jb = all_cells%start_block, all_cells%end_block
        CALL get_index_range(all_cells, jb, i_startidx_c, i_endidx_c)
        DO jc = i_startidx_c, i_endidx_c

          IF(p_patch_3D%lsm_c(jc,1,jb)<=sea_boundary)THEN

             ! #slo# Warning: s.th. more missing?
             z_lat = p_patch%cells%center(jc,jb)%lat
             z_lon = p_patch%cells%center(jc,jb)%lon

             p_sfc_flx%forc_wind_u(jc,jb) = wstress_coeff * &
             & cos(z_forc_period*pi*(z_lat-y_length)/y_length) 

             p_sfc_flx%forc_wind_v(jc,jb)= 0.0_wp

             CALL gvec2cvec(  p_sfc_flx%forc_wind_u(jc,jb),&
                           & p_sfc_flx%forc_wind_v(jc,jb),&
                           & p_patch%cells%center(jc,jb)%lon,&
                           & p_patch%cells%center(jc,jb)%lat,&
                           & p_sfc_flx%forc_wind_cc(jc,jb)%x(1),&
                           & p_sfc_flx%forc_wind_cc(jc,jb)%x(2),&
                           & p_sfc_flx%forc_wind_cc(jc,jb)%x(3))
           ELSE
             p_sfc_flx%forc_wind_u(jc,jb)       = 0.0_wp
             p_sfc_flx%forc_wind_v(jc,jb)       = 0.0_wp
             p_sfc_flx%forc_wind_cc(jc,jb)%x(:) = 0.0_wp
             p_sfc_flx%forc_wind_u(jc,jb)       = 0.0_wp
             p_sfc_flx%forc_wind_v(jc,jb)       = 0.0_wp
           ENDIF 
        END DO
      END DO
  !   write(*,*)'max/min-Wind-Forcing',maxval(p_sfc_flx%forc_wind_u), minval(p_sfc_flx%forc_wind_u)

      IF(temperature_relaxation>=1)THEN

        z_relax = relaxation_param/(30.0_wp*24.0_wp*3600.0_wp)

        z_temp_max  = 30.5_wp
        z_temp_min  = 0.5_wp
        z_temp_incr = (z_temp_max-z_temp_min)/(n_zlev-1.0_wp)

      !Add horizontal variation
      DO jb = all_cells%start_block, all_cells%end_block
        CALL get_index_range(all_cells, jb, i_startidx_c, i_endidx_c)
        DO jc = i_startidx_c, i_endidx_c
          z_lat = p_patch%cells%center(jc,jb)%lat
          z_lat_deg = z_lat*rad2deg

            IF ( p_patch_3D%lsm_c(jc,1,jb) <= sea_boundary ) THEN

              z_temp_max     =0.01_wp*(z_lat_deg-basin_center_lat)*(z_lat_deg-basin_center_lat)
              z_T_init(jc,jb)=30.5_wp

              z_T_init(jc,jb)&
              &=z_T_init(jc,jb)*exp(-z_temp_max/basin_height_deg)
            ELSE
              z_T_init(jc,jb)=0.0_wp
            ENDIF
        END DO
      END DO
      p_sfc_flx%forc_tracer_relax(:,:,1)=z_T_init(:,:)

      p_sfc_flx%forc_tracer(:,:, 1) = z_relax*( p_sfc_flx%forc_tracer_relax(:,:,1) &
          &                                      -p_os%p_prog(nold(1))%tracer(:,1,:,1) )

      END IF

  ! CASE (43)
  !   ! no forcing applied
  !   CONTINUE

  ! CASE DEFAULT
  !   CALL message(TRIM(routine), 'STOP: Analytical Forcing for this testcase not implemented' )
  !   CALL finish(TRIM(routine), 'CHOSEN FORCING OPTION NOT SUPPORTED - TERMINATE')
    END SELECT

  END SUBROUTINE update_sfcflx_analytical

  !-------------------------------------------------------------------------
  !>
  !! Balance sea level to zero over global ocean
  !!
  !! Balance sea level to zero over global ocean
  !! This routine uses parts of mo_oce_diagnostics
  !!
  !! @par Revision History
  !! Initial revision by Stephan Lorenz, MPI (2013-04)
  !!
  !!
  SUBROUTINE balance_elevation (p_patch_3D, h_old)

    TYPE(t_patch_3D ),TARGET, INTENT(IN)    :: p_patch_3D
    REAL(wp), INTENT(INOUT)                 :: h_old(1:nproma,1:p_patch_3D%p_patch_2D(1)%nblks_c)

    TYPE(t_patch), POINTER                  :: p_patch
    TYPE(t_subset_range), POINTER           :: all_cells, cells_in_domain

    INTEGER  :: i_startidx_c, i_endidx_c
    INTEGER  :: jc, jb
    REAL(wp) :: glb_sum, ocean_are, glob_slev, corr_slev

    p_patch         => p_patch_3D%p_patch_2D(1)
    all_cells       => p_patch%cells%all
    cells_in_domain => p_patch%cells%in_domain
 
    ocean_are = 0.0_wp
    glob_slev = 0.0_wp

    DO jb = cells_in_domain%start_block, cells_in_domain%end_block
      CALL get_index_range(cells_in_domain, jb, i_startidx_c, i_endidx_c)
      DO jc =  i_startidx_c, i_endidx_c
        IF ( p_patch_3D%lsm_c(jc,1,jb) <= sea_boundary ) THEN
          ocean_are = ocean_are + p_patch%cells%area(jc,jb)
          glob_slev = glob_slev + p_patch%cells%area(jc,jb)*h_old(jc,jb)
        END IF
      END DO
    END DO

    ! parallelize
    glb_sum   = global_sum_array(ocean_are)
    ocean_are = glb_sum
    glb_sum   = global_sum_array(glob_slev)
    glob_slev = glb_sum
    corr_slev = glob_slev/ocean_are
    IF(my_process_is_stdio()) &
    & write(0,*)' BALANCE_ELEVATION(Old): ocean_are, glob_slev, corr_slev =',ocean_are, glob_slev, corr_slev

    ! parallelize - correct method but error in area
    ocean_are = global_sum_array(p_patch%cells%area(:,:)           *p_patch_3D%wet_c(:,1,:))
    glob_slev = global_sum_array(p_patch%cells%area(:,:)*h_old(:,:)*p_patch_3D%wet_c(:,1,:))
    !corr_slev = glob_slev/ocean_are
    IF(my_process_is_stdio()) &
    & write(0,*)' BALANCE_ELEVATION(New): ocean_are, glob_slev, corr_slev =',ocean_are, glob_slev, glob_slev/ocean_are

    DO jb = all_cells%start_block, all_cells%end_block
      CALL get_index_range(all_cells, jb, i_startidx_c, i_endidx_c)
      DO jc =  i_startidx_c, i_endidx_c
        IF ( p_patch_3D%lsm_c(jc,1,jb) <= sea_boundary ) THEN
          ! subtract or scale?
          h_old(jc,jb) = h_old(jc,jb) - corr_slev
          !h_old(jc,jb) = h_old(jc,jb) * (1.0_wp - corr_slev)
          !h_old(jc,jb) = h_old(jc,jb) - h_old(jc,jb)*corr_slev
        END IF
      END DO
    END DO

  END SUBROUTINE balance_elevation

  !-------------------------------------------------------------------------
  !>
  !! Read ocean forcing data from netcdf
  !!
  !! Read ocean forcing data for NCEP or other forcing
  !! This routine reads annual data sets of length iforc_len
  !!
  !! @par Revision History
  !! Initial revision by Stephan Lorenz, MPI (2012-02-17)
  !!
  !!
  SUBROUTINE read_forc_data_oce (p_patch, ext_data, no_set)

    TYPE(t_patch), INTENT(IN)            :: p_patch
    TYPE(t_external_data), INTENT(INOUT) :: ext_data(:)
    INTEGER,       INTENT(IN)            :: no_set          !  no of set in file to be read

    CHARACTER(len=max_char_length), PARAMETER :: &
      routine = 'mo_oce_bulk:read_forc_data_oce'

    CHARACTER(filename_max) :: ncep_file   !< file name for reading in

    LOGICAL :: l_exist
    INTEGER :: jg, i_lev, i_cell_type, no_cells, no_tst, jtime, jt !, jc, jb
    INTEGER :: ncid, dimid,mpi_comm
    INTEGER :: i_start(2),i_count(2), jcells

    REAL(wp):: z_flux(nproma,p_patch%nblks_c,iforc_len)  ! set length is iforc_len, 3rd dimension
    REAL(wp):: z_c   (nproma,iforc_len,p_patch%nblks_c)  ! 2nd dimension is iforc_len
    !TYPE (t_keyword_list), POINTER :: keywords => NULL()

    !-------------------------------------------------------------------------

    !  READ NCEP FORCING

    !-------------------------------------------------------------------------

    !CALL message (TRIM(routine), 'start')

    IF (iforc_oce == 12) THEN

    !DO jg = 1,n_dom
      jg = 1

      i_lev       = p_patch%level
      i_cell_type = p_patch%cell_type

      IF(my_process_is_stdio()) THEN
        !
        WRITE (ncep_file,'(a,i0,a,i2.2,a)') 'iconR',nroot,'B',i_lev, '-flux.nc'

        !ncep_file=TRIM('/pool/data/ICON/external/iconR2B04-flux.nc')
        CALL message( TRIM(routine),'Ocean NCEP forcing flux file is: '//TRIM(ncep_file) )
        INQUIRE (FILE=ncep_file, EXIST=l_exist)
        IF (.NOT.l_exist) THEN
          CALL finish(TRIM(routine),'NCEP forcing flux file is not found.')
        ENDIF

        !
        ! open file
        !
        CALL nf(nf_open(TRIM(ncep_file), NF_NOWRITE, ncid))
        !CALL message( TRIM(routine),'Ocean NCEP flux file opened for read' )

        !
        ! get and check number of cells in ncep data
        !
        CALL nf(nf_inq_dimid(ncid, 'ncells', dimid))
        CALL nf(nf_inq_dimlen(ncid, dimid, no_cells))

        IF(p_patch%n_patch_cells_g /= no_cells) THEN
          CALL finish(TRIM(ROUTINE),&
          & 'Number of patch cells and cells in NCEP flux file do not match.')
        ENDIF

        !
        ! get number of timesteps
        !
        CALL nf(nf_inq_dimid(ncid, 'time', dimid))
        CALL nf(nf_inq_dimlen(ncid, dimid, no_tst))
        !
        ! check - s.b.

      ENDIF
      IF(p_test_run) THEN
        mpi_comm = p_comm_work_test
      ELSE
        mpi_comm = p_comm_work
      ENDIF
      CALL p_bcast(no_tst, p_io, mpi_comm)

      !-------------------------------------------------------
      !
      ! Read 12 monthly NCEP data sets for triangle centers using 4-dim routine
      !
      !-------------------------------------------------------

      jcells = p_patch%n_patch_cells  !  global dimension
      jtime  = iforc_len              !  time period to read (not yet)


      ! provide NCEP fluxes for sea ice (interface to ocean)
      ! 1:  'stress_x': zonal wind stress       [m/s]
      ! 2:  'stress_y': meridional wind stress  [m/s]
      ! 3:  'SST"     : sea surface temperature [K]

      ! zonal wind stress
      !write(0,*) ' ncep set 1: dimensions:',p_patch%n_patch_cells_g, p_patch%n_patch_cells, &
      ! &  iforc_len, nproma, p_patch%nblks_c
      !CALL read_netcdf_data (ncid, 'stress_x', p_patch%n_patch_cells_g,      &
      !  &                    p_patch%n_patch_cells, p_patch%cells%glb_index, &
      !  &                    iforc_len, z_flx2(:,:,:))
      !write(0,*) ' READ_FORC, READ 1: first data sets: stress-x, block=5, index=1,5:'
      !do jt=1,jtime
      !  write(0,*) 'jt=',jt,' val:',(z_flx2(jc,jt,5),jc=1,5)
      !enddo

      ! start-pointer and length of pointer for reading data:
      ! start: first set (1,1); second year (1,jtime+1)
      i_start(1) = 1
      i_start(2) = jtime*(no_set-1) + 1  ! position pointer to set no_set
      i_count(1) = jcells                ! length of pointer, dim 1 of z_dummy_array
      i_count(2) = jtime                 ! length of pointer, dim 2 of z_dummy_array

      idt_src=2  ! output print level (1-5, fix)
      IF (idbg_mxmn >= idt_src) THEN
        !
        WRITE(message_text,'(A,I6,A)')  'Ocean NCEP flux file contains',no_tst,' data sets'
        CALL message( TRIM(routine), TRIM(message_text) )

        WRITE(message_text,'(4(A,I4))')  'NCEP data set: length = ',jtime, &
          &   '; no. of set =',no_set,                                     &
          &   '; pos. of ptr =', i_start(2)
        CALL message( TRIM(routine), TRIM(message_text) )
      END IF

      CALL read_netcdf_data (ncid, 'stress_x', p_patch%n_patch_cells_g,      &
        &                    p_patch%n_patch_cells, p_patch%cells%glb_index, &
        &                    jtime, i_start, i_count, z_flux(:,:,:))


      DO jt = 1, jtime
        ext_data(jg)%oce%flux_forc_mon_c(:,jt,:,1) = z_flux(:,:,jt)
      END DO

      ! meridional wind stress
      CALL read_netcdf_data (ncid, 'stress_y', p_patch%n_patch_cells_g,      &
        &                    p_patch%n_patch_cells, p_patch%cells%glb_index, &
        &                    jtime, i_start, i_count, z_flux(:,:,:))
      DO jt = 1, jtime
        ext_data(jg)%oce%flux_forc_mon_c(:,jt,:,2) = z_flux(:,:,jt)
      END DO

      ! SST
      CALL read_netcdf_data (ncid, 'SST', p_patch%n_patch_cells_g,           &
        &                    p_patch%n_patch_cells, p_patch%cells%glb_index, &
        &                    jtime, i_start, i_count, z_flux(:,:,:))
      DO jt = 1, jtime
        ext_data(jg)%oce%flux_forc_mon_c(:,jt,:,3) = z_flux(:,:,jt)
      END DO

 !    ! Read complete NCEP data sets for focing ocean model (iforc_type=5)
 !    ! 4:  tafo(:,:),   &  ! 2 m air temperature                              [C]
 !    ! 5:  ftdew(:,:),  &  ! 2 m dew-point temperature                        [K]
 !    ! 6:  fu10(:,:) ,  &  ! 10 m wind speed                                  [m/s]
 !    ! 7:  fclou(:,:),  &  ! Fractional cloud cover
 !    ! 8:  pao(:,:),    &  ! Surface atmospheric pressure                     [hPa]
 !    ! 9:  fswr(:,:),   &  ! Incoming surface solar radiation                 [W/m]

      ! 2m-temperature
      CALL read_netcdf_data (ncid, 'temp_2m', p_patch%n_patch_cells_g,       &
        &                    p_patch%n_patch_cells, p_patch%cells%glb_index, &
        &                    jtime, i_start, i_count, z_flux(:,:,:))
      DO jt = 1, jtime
        ext_data(jg)%oce%flux_forc_mon_c(:,jt,:,4) = z_flux(:,:,jt)
      END DO

      ! 2m dewpoint temperature
      CALL read_netcdf_data (ncid, 'dpt_temp_2m', p_patch%n_patch_cells_g,   &
        &                    p_patch%n_patch_cells, p_patch%cells%glb_index, &
        &                    jtime, i_start, i_count, z_flux(:,:,:))
      DO jt = 1, jtime
        ext_data(jg)%oce%flux_forc_mon_c(:,jt,:,5) = z_flux(:,:,jt)
      END DO

      ! Scalar wind
      CALL read_netcdf_data (ncid, 'scalar_wind', p_patch%n_patch_cells_g,   &
        &                    p_patch%n_patch_cells, p_patch%cells%glb_index, &
        &                    jtime, i_start, i_count, z_flux(:,:,:))
      DO jt = 1, jtime
        ext_data(jg)%oce%flux_forc_mon_c(:,jt,:,6) = z_flux(:,:,jt)
      END DO

      ! cloud cover
      CALL read_netcdf_data (ncid, 'cloud', p_patch%n_patch_cells_g,         &
        &                    p_patch%n_patch_cells, p_patch%cells%glb_index, &
        &                    jtime, i_start, i_count, z_flux(:,:,:))
      DO jt = 1, jtime
        ext_data(jg)%oce%flux_forc_mon_c(:,jt,:,7) = z_flux(:,:,jt)
      END DO

      ! sea level pressure
      CALL read_netcdf_data (ncid, 'pressure', p_patch%n_patch_cells_g,      &
        &                    p_patch%n_patch_cells, p_patch%cells%glb_index, &
        &                    jtime, i_start, i_count, z_flux(:,:,:))
      DO jt = 1, jtime
        ext_data(jg)%oce%flux_forc_mon_c(:,jt,:,8) = z_flux(:,:,jt)
      END DO

      ! total solar radiation
      CALL read_netcdf_data (ncid, 'tot_solar', p_patch%n_patch_cells_g,     &
        &                    p_patch%n_patch_cells, p_patch%cells%glb_index, &
        &                    jtime, i_start, i_count, z_flux(:,:,:))
      DO jt = 1, jtime
        ext_data(jg)%oce%flux_forc_mon_c(:,jt,:,9) = z_flux(:,:,jt)
      END DO

      ! precipitation
  !   CALL read_netcdf_data (ncid, 'precip', p_patch%n_patch_cells_g,        &
  !     &                    p_patch%n_patch_cells, p_patch%cells%glb_index, &
  !     &                    jtime, i_start, i_count, z_flux(:,:,:))
  !   DO jt = 1, jtime
  !     ext_data(jg)%oce%flux_forc_mon_c(:,jt,:,10) = z_flux(:,:,jt)
  !   END DO

      ! evaporation or downward surface LW flux
  !   CALL read_netcdf_data (ncid, 'evap', p_patch%n_patch_cells_g,          &
  !     &                    p_patch%n_patch_cells, p_patch%cells%glb_index, &
  !     &                    jtime, i_start, i_count, z_flux(:,:,:))
  !   DO jt = 1, jtime
  !     ext_data(jg)%oce%flux_forc_mon_c(:,jt,:,11) = z_flux(:,:,jt)
  !   END DO
  !   CALL read_netcdf_data (ncid, 'dlwrf', p_patch%n_patch_cells_g,         &
  !     &                    p_patch%n_patch_cells, p_patch%cells%glb_index, &
  !     &                    jtime, i_start, i_count, z_flux(:,:,:))
  !   DO jt = 1, jtime
  !     ext_data(jg)%oce%flux_forc_mon_c(:,jt,:,11) = z_flux(:,:,jt)
  !   END DO

      ! runoff
  !   CALL read_netcdf_data (ncid, 'runoff', p_patch%n_patch_cells_g,        &
  !     &                    p_patch%n_patch_cells, p_patch%cells%glb_index, &
  !     &                    jtime, i_start, i_count, z_flux(:,:,:))
  !   DO jt = 1, jtime
  !     ext_data(jg)%oce%flux_forc_mon_c(:,jt,:,12) = z_flux(:,:,jt)
  !   END DO


      !
      ! close file
      !
      IF(my_process_is_stdio()) CALL nf(nf_close(ncid))

    !ENDDO

      !---------DEBUG DIAGNOSTICS-------------------------------------------
      idt_src=3  ! output print level (1-5, fix)
      z_c(:,:,:) = ext_data(jg)%oce%flux_forc_mon_c(:,:,:,1)
      CALL dbg_print('ReadFc: NCEP: stress-x'    ,z_c                     ,str_module,idt_src)
      z_c(:,:,:) = ext_data(jg)%oce%flux_forc_mon_c(:,:,:,2)
      CALL dbg_print('ReadFc: NCEP: stress-y'    ,z_c                     ,str_module,idt_src)
      z_c(:,:,:) = ext_data(jg)%oce%flux_forc_mon_c(:,:,:,3)
      CALL dbg_print('ReadFc: NCEP: SST'         ,z_c                     ,str_module,idt_src)
      idt_src=4  ! output print level (1-5, fix)
      z_c(:,:,:) = ext_data(jg)%oce%flux_forc_mon_c(:,:,:,4)
      CALL dbg_print('ReadFc: NCEP: temp_2m'     ,z_c                     ,str_module,idt_src)
      z_c(:,:,:) = ext_data(jg)%oce%flux_forc_mon_c(:,:,:,5)
      CALL dbg_print('ReadFc: NCEP: dpt_temp_2m' ,z_c                     ,str_module,idt_src)
      z_c(:,:,:) = ext_data(jg)%oce%flux_forc_mon_c(:,:,:,6)
      CALL dbg_print('ReadFc: NCEP: scalar_wind' ,z_c                     ,str_module,idt_src)
      z_c(:,:,:) = ext_data(jg)%oce%flux_forc_mon_c(:,:,:,7)
      CALL dbg_print('ReadFc: NCEP: cloudiness'  ,z_c                     ,str_module,idt_src)
      z_c(:,:,:) = ext_data(jg)%oce%flux_forc_mon_c(:,:,:,8)
      CALL dbg_print('ReadFc: NCEP: pressure'    ,z_c                     ,str_module,idt_src)
      z_c(:,:,:) = ext_data(jg)%oce%flux_forc_mon_c(:,:,:,9)
      CALL dbg_print('ReadFc: NCEP: total solar' ,z_c                     ,str_module,idt_src)
    ! z_c(:,:,:) = ext_data(jg)%oce%flux_forc_mon_c(:,:,:,10)
    ! CALL dbg_print('ReadFc: NCEP: precip.'     ,z_c                     ,str_module,idt_src)
    ! z_c(:,:,:) = ext_data(jg)%oce%flux_forc_mon_c(:,:,:,11)
    ! CALL dbg_print('ReadFc: NCEP: evaporation' ,z_c                     ,str_module,idt_src)
    ! z_c(:,:,:) = ext_data(jg)%oce%flux_forc_mon_c(:,:,:,12)
    ! CALL dbg_print('ReadFc: NCEP: runoff'      ,z_c                     ,str_module,idt_src)
      !---------------------------------------------------------------------

      idt_src=2  ! output print level (1-5, fix)
      IF (idbg_mxmn >= idt_src) &
        & CALL message( TRIM(routine),'Ocean NCEP fluxes for external data read' )

    END IF ! iforc_oce=12

  END SUBROUTINE read_forc_data_oce

  !-------------------------------------------------------------------------

  SUBROUTINE nf(status)

    INTEGER, INTENT(in) :: status

    IF (status /= nf_noerr) THEN
      CALL finish('mo_oce_bulk netCDF error', nf_strerror(status))
    ENDIF

  END SUBROUTINE nf


END MODULE mo_oce_bulk<|MERGE_RESOLUTION|>--- conflicted
+++ resolved
@@ -168,10 +168,9 @@
     all_cells => p_patch%cells%all
     cells_in_domain => p_patch%cells%in_domain
 
-<<<<<<< HEAD
     t_top =>p_os%p_prog(nold(1))%tracer(:,1,:,1)
     s_top =>p_os%p_prog(nold(1))%tracer(:,1,:,2)
-=======
+
     !  calculate day and month
     jmon  = datetime%month         ! integer current month
     jdmon = datetime%day           ! integer day in month
@@ -179,7 +178,6 @@
     ylen  = datetime%yealen        ! integer days in year (365 or 366)
     dsec  = datetime%daysec        ! real seconds since begin of day
     !ytim  = datetime%yeatim        ! real time since begin of year
->>>>>>> fb8608e8
 
     SELECT CASE (iforc_oce)
 
