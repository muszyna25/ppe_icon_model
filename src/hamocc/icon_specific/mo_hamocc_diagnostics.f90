--- conflicted
+++ resolved
@@ -613,19 +613,12 @@
 watersum = rnit * (glob_det + glob_doc + glob_phy + glob_zoo  &
      &     + rcyano*glob_cya ) + glob_nit     &
      &     + rn2 * (glob_gnit + glob_n2o + flux_flag * (glob_n2fl + glob_n2ofl))&
-<<<<<<< HEAD
-     &     + glob_pwn2 + glob_pwno3
+     &     + rn2*glob_pwn2 + glob_pwno3
 
 sedsum =  rnit* (glob_sedo12 + glob_bo12)   &
      &     - weathering_flag * rnit * glob_orginp
-=======
-     &     + rn2*glob_pwn2 + glob_pwno3
-
-sedsum =  rnit* (glob_sedo12 + glob_bo12)   &
-     &     - weathering_flag * rnit * glob_orginp
 
 ! Still the nitrogen depostion is missing, should be subtracted from watersum
->>>>>>> 382a01f8
 
 total_ocean = watersum + sedsum
 
@@ -648,15 +641,9 @@
 
 ! Alkalinity
 
-<<<<<<< HEAD
-watersum = glob_alk - rnit* (glob_det + glob_doc + glob_phy + glob_zoo &
-  &        + rcyano* glob_cya) - glob_n2b          &
-  &        + 2._wp * glob_calc + weathering_flag * (rnit * glob_orginp - 2._wp * glob_calinp)
-=======
 watersum = glob_alk - ralk* (glob_det + glob_doc + glob_phy + glob_zoo &
   &        + rcyano* glob_cya) - (glob_n2b+glob_pwn2b)          &
   &        + 2._wp * glob_calc + weathering_flag * (ralk * glob_orginp - 2._wp * glob_calinp)
->>>>>>> 382a01f8
 
 sedsum =  2._wp * (glob_sedc12 + glob_bc12) + glob_pwal - ralk * (glob_sedo12 + glob_bo12)
 
