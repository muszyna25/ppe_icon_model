! calculates HAMOCC diagnostics:
! monitoring variables, global inventories
!--------------------------------------
 
!--------------------------------------
MODULE mo_hamocc_diagnostics
!

   USE mo_kind,     ONLY: wp
   USE mo_sync,     ONLY: global_sum_array
   USE mo_sedmnt,   ONLY: ks, porsol, porwat, seddw
   USE mo_exception, ONLY: message
   USE mo_impl_constants, ONLY: max_char_length
   USE mo_hamocc_types, ONLY: t_hamocc_state
   USE mo_ocean_types, ONLY: t_hydro_ocean_state
   USE mo_model_domain, ONLY: t_patch_3d, t_patch
   USE mo_grid_subset, ONLY: t_subset_range, get_index_range
   USE mo_hamocc_nml, ONLY: io_stdo_bgc, l_cyadyn, l_N_cycle
   USE mo_dynamics_config,     ONLY: nold
   USE mo_ocean_nml,   ONLY: n_zlev,no_tracer
   USE mo_bgc_constants, ONLY:  n2tgn, c2gtc, kilo
   USE mo_memory_bgc, ONLY: p2gtc, totalarea
   USE mo_control_bgc, ONLY: dtbgc, bgc_nproma, bgc_zlevs
   USE mo_bgc_icon_comm, ONLY: to_bgcout
   USE mo_param1_bgc, ONLY: isco212, ialkali, iphosph,iano3, igasnit, &
&                           iphy, izoo, icya, ioxygen, isilica, idoc, &
&                           ian2o, idet, iiron, icalc, iopal,         &
&                           iammo, iano2

   USE mo_name_list_output_init, ONLY: isRegistered
   USE mo_statistics, ONLY: levels_horizontal_mean


IMPLICIT NONE

PRIVATE

PUBLIC:: get_inventories, get_monitoring,get_omz


CONTAINS

SUBROUTINE get_omz(hamocc_state, p_patch_3d, pddpo, ssh)

TYPE(t_hamocc_state) :: hamocc_state
TYPE(t_patch_3d ),TARGET, INTENT(in)   :: p_patch_3d
REAL(wp), INTENT(IN) :: pddpo(:,:,:)
REAL(wp), INTENT(IN) :: ssh(:,:)

! Local variables
INTEGER :: jc,  jb
INTEGER :: start_index, end_index
TYPE(t_subset_range), POINTER :: all_cells
INTEGER:: i_time_stat
INTEGER:: max_lev, komz

all_cells => p_patch_3d%p_patch_2d(1)%cells%ALL
i_time_stat=nold(1)


DO jb = all_cells%start_block, all_cells%end_block

    CALL get_index_range(all_cells, jb, start_index, end_index)
    
    DO jc=start_index, end_index
     
       max_lev = p_patch_3D%p_patch_1d(1)%dolic_c(jc,jb) 

      if (max_lev > 0)then

       komz=calc_omz_depth_index(max_lev,hamocc_state%p_prog(i_time_stat)%tracer(jc,:,jb,ioxygen))

      !o2min = o2(jc,calc_omz_depth_index(max_levels,o2),jb) in mol m-3
       hamocc_state%p_tend%o2min(jc,jb)=kilo*hamocc_state%p_prog(i_time_stat)%tracer(jc,komz,jb,ioxygen)
    
      !zo2min = sum(thickness(1:calc_omz_depth_index(max_levels,o2))) + zeta
       hamocc_state%p_tend%zo2min(jc,jb)=SUM(pddpo(jc,1:komz,jb))+ ssh(jc,jb)

       endif

    ENDDO

ENDDO

END SUBROUTINE get_omz

!<Optimize:inUse>
  FUNCTION calc_omz_depth_index(max_lev, oxygen) &
    & result(omz_depth_index)
  ! get the level index of the shallowest O2 minimum
  INTEGER,  INTENT(in)  :: max_lev
  REAL(wp), INTENT(in)  :: oxygen(n_zlev)
  INTEGER :: omz_depth_index
  INTEGER :: jk
  REAL(wp) :: ref_o2

   omz_depth_index=max_lev
   ref_o2=100._wp
  
   DO jk = 1, max_lev
    if (oxygen(jk) < ref_o2)then
      omz_depth_index=jk
      ref_o2 = oxygen(jk)
    endif
   ENDDO

  END FUNCTION calc_omz_depth_index

  SUBROUTINE get_monitoring(hamocc_state, tracer, ssh, pddpo, p_patch_3d)

    USE mo_memory_bgc, ONLY: n2prod, doccya_fac, rcar
    TYPE(t_hamocc_state) :: hamocc_state
    REAL(wp), INTENT(IN) :: ssh(:,:)
    REAL(wp), INTENT(IN) :: pddpo(:,:,:)
    REAL(wp), INTENT(IN) :: tracer(:,:,:,:)
    TYPE(t_patch_3d ),TARGET, INTENT(in)   :: p_patch_3d

<<<<<<< HEAD
    REAL(wp) :: glob_n2b, glob_pwn2b, glob_srf_thick

    TYPE(t_patch), POINTER :: patch_2d
    TYPE(t_subset_range), POINTER :: owned_cells

    patch_2d => p_patch_3d%p_patch_2d(1)
    owned_cells    => patch_2d%cells%owned
=======
    REAL(wp) :: glob_n2b, glob_pwn2b
    REAL(wp) :: glob_det, glob_doc, glob_phy, glob_zoo, glob_cya
    REAL(wp) :: glob_dic, glob_calc, glob_pwic, glob_sedo12
    REAL(wp) :: glob_bo12, glob_sedc12, glob_bc12 
>>>>>>> 0793ed9e

    glob_n2b = 0.0_wp
    glob_pwn2b = 0.0_wp
    glob_det = 0.0_wp
    glob_doc = 0.0_wp
    glob_phy = 0.0_wp
    glob_zoo = 0.0_wp
    glob_cya = 0.0_wp
    glob_dic = 0.0_wp
    glob_calc = 0.0_wp
    glob_pwic = 0.0_wp
    glob_sedo12 = 0.0_wp
    glob_bo12 = 0.0_wp
    glob_sedc12 = 0.0_wp
    glob_bc12 = 0.0_wp

    IF (isRegistered('global_carbon_inventory')) THEN
      CALL calc_inventory3d(p_patch_3d, &
         &                  ssh, &
         &                  tracer(:,:,:,idoc), &
         &                  glob_doc)
      CALL calc_inventory3d(p_patch_3d, &
         &                  ssh, &
         &                  tracer(:,:,:,idet), &
         &                  glob_det)
      CALL calc_inventory3d(p_patch_3d, &
         &                  ssh, &
         &                  tracer(:,:,:,iphy), &
         &                  glob_phy)
      CALL calc_inventory3d(p_patch_3d, &
         &                  ssh, &
         &                  tracer(:,:,:,izoo), &
         &                  glob_zoo)
      CALL calc_inventory3d(p_patch_3d, &
         &                  ssh, &
         &                  tracer(:,:,:,icya), &
         &                  glob_cya)
      CALL calc_inventory3d(p_patch_3d, &
         &                  ssh, &
         &                  tracer(:,:,:,isco212), &
         &                  glob_dic)
      CALL calc_inventory3d(p_patch_3d, &
         &                  ssh, &
         &                  tracer(:,:,:,icalc), &
         &                  glob_calc)
      CALL calc_inventory_sed(p_patch_3d, &
         &                        hamocc_state%p_sed%pwic(:,:,:), &
         &                        porwat, &
         &                        glob_pwic)
      CALL calc_inventory_sed(p_patch_3d, &
         &                    hamocc_state%p_sed%so12(:,:,:), &
         &                    porsol, &
         &                    glob_sedo12)
      CALL calc_inventory_sed(p_patch_3d, &
         &                    hamocc_state%p_sed%sc12(:,:,:), &
         &                    porsol, &
         &                    glob_sedc12)
      CALL calc_inventory2d(p_patch_3d, &
         &                  hamocc_state%p_sed%bo12(:,:), &
         &                  glob_bo12,-2)
      CALL calc_inventory2d(p_patch_3d, &
         &                  hamocc_state%p_sed%bc12(:,:), &
         &                  glob_bc12,-2)
    ENDIF

    IF (isRegistered('global_primary_production')) THEN
      CALL calc_inventory3d(p_patch_3d, &
        &                   ssh, &
        &                   pddpo, &
        &                   hamocc_state%p_tend%npp(:,:,:), &
        &                   hamocc_state%p_tend%monitor%phosy(1))
    ENDIF
    IF (isRegistered('global_npp_cya')) THEN
      CALL calc_inventory3d(p_patch_3d, &
        &                   ssh, &
        &                   pddpo, &
       &                    hamocc_state%p_tend%phoc(:,:,:), &
       &                    hamocc_state%p_tend%monitor%phosy_cya(1))
    ENDIF
    IF (isRegistered('global_zooplankton_grazing')) THEN
      CALL calc_inventory3d(p_patch_3d, &
        &                   ssh, &
        &                   pddpo, &
        &                   hamocc_state%p_tend%graz(:,:,:), &
        &                   hamocc_state%p_tend%monitor%grazing(1))
    ENDIF
    IF (isRegistered('global_remin_via_grazer')) THEN
      CALL calc_inventory3d(p_patch_3d, &
        &                   ssh, &
        &                   pddpo, &
        &                   hamocc_state%p_tend%graton(:,:,:), &
        &                   hamocc_state%p_tend%monitor%graton(1))
    ENDIF
    IF (isRegistered('global_exudation_phytoplankton')) THEN
      CALL calc_inventory3d(p_patch_3d, &
        &                   ssh, &
        &                   pddpo, &
        &                   hamocc_state%p_tend%exud(:,:,:), &
        &                   hamocc_state%p_tend%monitor%exud(1))
    ENDIF
    IF (isRegistered('global_exudation_zooplankton')) THEN
      CALL calc_inventory3d(p_patch_3d, &
        &                   ssh, &
        &                   pddpo, &
        &                   hamocc_state%p_tend%exudz(:,:,:), &
        &                   hamocc_state%p_tend%monitor%exudz(1))
    ENDIF
    IF (isRegistered('global_zooplankton_dying')) THEN
      CALL calc_inventory3d(p_patch_3d, &
        &                   ssh, &
        &                   pddpo, &
        &                   hamocc_state%p_tend%zoomor(:,:,:), &
        &                   hamocc_state%p_tend%monitor%zoomor(1))
    ENDIF
    IF (isRegistered('global_phytoplankton_dying')) THEN
      CALL calc_inventory3d(p_patch_3d, &
        &                   ssh, &
        &                   pddpo, &
        &                   hamocc_state%p_tend%phymor(:,:,:), &
        &                   hamocc_state%p_tend%monitor%phymor(1))
    ENDIF
    IF (isRegistered('global_opal_production')) THEN
      CALL calc_inventory3d(p_patch_3d, &
        &                   ssh, &
        &                   pddpo, &
        &                   hamocc_state%p_tend%delsil(:,:,:), &
        &                   hamocc_state%p_tend%monitor%delsil(1))
    ENDIF
    IF (isRegistered('global_caco3_production')) THEN
      CALL calc_inventory3d(p_patch_3d, &
        &                   ssh, &
        &                   pddpo, &
        &                   hamocc_state%p_tend%delcar(:,:,:), &
        &                   hamocc_state%p_tend%monitor%delcar(1))
    ENDIF
    IF (isRegistered('bacterial_activity')) THEN
      CALL calc_inventory3d(p_patch_3d, &
        &                   ssh, &
        &                   pddpo, &
        &                   hamocc_state%p_tend%bacfra(:,:,:), &
        &                   hamocc_state%p_tend%monitor%bacfra(1))
    ENDIF
    IF (isRegistered('Aerob_remin_of_detritus')) THEN
      CALL calc_inventory3d(p_patch_3d, &
        &                   ssh, &
        &                   pddpo, &
        &                   hamocc_state%p_tend%remina(:,:,:), &
        &                   hamocc_state%p_tend%monitor%remina(1))
    ENDIF
    IF (isRegistered('remin_of_det_by_S')) THEN
      CALL calc_inventory3d(p_patch_3d, &
        &                   ssh, &
        &                   pddpo, &
        &                   hamocc_state%p_tend%remins(:,:,:), &
        &                   hamocc_state%p_tend%monitor%remins(1))
    ENDIF
    IF (l_cyadyn) THEN
      IF (isRegistered('N2_fixation')) THEN
      CALL calc_inventory3d(p_patch_3d, &
        &                   ssh, &
        &                   pddpo, &
        &                   hamocc_state%p_tend%nfix(:,:,:), &
        &                   hamocc_state%p_tend%monitor%n2fix(1))
      ENDIF
      IF (isRegistered('global_cya_loss_det')) THEN
        CALL calc_inventory3d(p_patch_3d, &
        &                     ssh, &
        &                     pddpo, &
        &                     hamocc_state%p_tend%cyloss(:,:,:), &
        &                     hamocc_state%p_tend%monitor%cyaldet(1))
      ENDIF
    ELSE
      IF (isRegistered('N2_fixation')) THEN
        CALL calc_inventory2d(p_patch_3d, &
          &                   hamocc_state%p_tend%nfixd(:,:), &
          &                   hamocc_state%p_tend%monitor%n2fix(1), &
          &                   1, &
          &                   ssh, &
          &                   pddpo)
      ENDIF
    ENDIF
    IF (isRegistered('WC_denit')) THEN
      CALL calc_inventory3d(p_patch_3d, &
        &                   ssh, &
        &                   pddpo, &
        &                   hamocc_state%p_tend%reminn(:,:,:), &
        &                   hamocc_state%p_tend%monitor%wcdenit(1))
    ENDIF
    IF (isRegistered('global_net_co2_flux')) THEN
      CALL calc_inventory2d(p_patch_3d, &
        &                   hamocc_state%p_tend%cflux(:,:), &
        &                   hamocc_state%p_tend%monitor%net_co2_flux(1), &
        &                   -2)
    ENDIF
    IF (isRegistered('global_OM_export_at_90m')) THEN
      CALL calc_inventory2d(p_patch_3d, &
        &                   hamocc_state%p_tend%coex90(:,:), &
        &                   hamocc_state%p_tend%monitor%omex90(1), &
        &                   -2)
    ENDIF
    IF (isRegistered('global_calc_export_at_90m')) THEN
      CALL calc_inventory2d(p_patch_3d, &
        &                   hamocc_state%p_tend%calex90(:,:), &
        &                   hamocc_state%p_tend%monitor%calex90(1), &
        &                   -2)
    ENDIF
    IF (isRegistered('global_opal_export_at_90m')) THEN
      CALL calc_inventory2d(p_patch_3d, &
        &                   hamocc_state%p_tend%opex90(:,:), &
        &                   hamocc_state%p_tend%monitor%opex90(1), &
        &                   -2)
    ENDIF
    IF (isRegistered('global_OM_export_at_1000m')) THEN
      CALL calc_inventory2d(p_patch_3d, &
        &                   hamocc_state%p_tend%coex1000(:,:), &
        &                   hamocc_state%p_tend%monitor%omex1000(1), &
        &                   -2)
    ENDIF
    IF (isRegistered('global_calc_export_at_1000m')) THEN
      CALL calc_inventory2d(p_patch_3d, &
        &                   hamocc_state%p_tend%calex1000(:,:), &
        &                   hamocc_state%p_tend%monitor%calex1000(1), &
        &                   -2)
    ENDIF
    IF (isRegistered('global_opal_export_at_1000m')) THEN
      CALL calc_inventory2d(p_patch_3d, &
        &                   hamocc_state%p_tend%opex1000(:,:), &
        &                   hamocc_state%p_tend%monitor%opex1000(1), &
        &                   -2)
    ENDIF
    IF (isRegistered('global_OM_export_at_2000m')) THEN
      CALL calc_inventory2d(p_patch_3d, &
        &                   hamocc_state%p_tend%coex2000(:,:), &
        &                   hamocc_state%p_tend%monitor%omex2000(1), &
        &                   -2)
    ENDIF
    IF (isRegistered('global_calc_export_at_2000m')) THEN
      CALL calc_inventory2d(p_patch_3d, &
        &                   hamocc_state%p_tend%calex2000(:,:), &
        &                   hamocc_state%p_tend%monitor%calex2000(1), &
        &                   -2)
    ENDIF
    IF (isRegistered('global_opal_export_at_2000m')) THEN
      CALL calc_inventory2d(p_patch_3d, &
        &                   hamocc_state%p_tend%opex2000(:,:), &
        &                   hamocc_state%p_tend%monitor%opex2000(1), &
        &                   -2)
    ENDIF
    IF (isRegistered('global_surface_alk')) THEN
      CALL calc_inventory2d(p_patch_3d, &
        &                   tracer(:,1,:,ialkali), &
        &                   hamocc_state%p_tend%monitor%sfalk(1), &
        &                   1, &
        &                   ssh, &
        &                   pddpo)
    ENDIF
    IF (isRegistered('global_surface_dic')) THEN
      CALL calc_inventory2d(p_patch_3d, &
        &                   tracer(:,1,:,isco212), &
        &                   hamocc_state%p_tend%monitor%sfdic(1), &
        &                   1, &
        &                   ssh, &
        &                   pddpo)
    ENDIF
    IF (isRegistered('global_surface_phosphate')) THEN
      CALL calc_inventory2d(p_patch_3d, &
        &                   tracer(:,1,:,iphosph), &
        &                   hamocc_state%p_tend%monitor%sfphos(1), &
        &                   1, &
        &                   ssh, &
        &                   pddpo)
    ENDIF
    IF (isRegistered('global_surface_silicate')) THEN
      CALL calc_inventory2d(p_patch_3d, &
        &                   tracer(:,1,:,isilica), &
        &                   hamocc_state%p_tend%monitor%sfsil(1), &
        &                   1, &
        &                   ssh, &
        &                   pddpo)
    ENDIF
    IF (isRegistered('global_surface_nitrate')) THEN
      CALL calc_inventory2d(p_patch_3d, &
        &                   tracer(:,1,:,iano3), &
        &                   hamocc_state%p_tend%monitor%sfnit(1), &
        &                   -2)
    ENDIF

    IF (isRegistered('global_zalkn2')) THEN
      CALL calc_inventory_sed(p_patch_3d, &
        &                     hamocc_state%p_sed%pwn2b(:,:,:), &
        &                     porwat, &
        &                     glob_pwn2b)
      CALL calc_inventory3d(p_patch_3d, &
        &                   ssh, &
        &                   pddpo, &
        &                   hamocc_state%p_tend%n2budget(:,:,:), &
        &                   glob_n2b, &
        &                   .TRUE.)
    ENDIF

    IF (isRegistered('SED_denit')) THEN
      CALL calc_inventory_sed(p_patch_3d, &
        &                     hamocc_state%p_tend%sedrn(:,:,:), &
        &                     porwat, &
        &                     hamocc_state%p_tend%monitor%seddenit(1))
    ENDIF


    IF (l_N_cycle) THEN
      IF (isRegistered('global_primary_production_nh4')) THEN
        CALL calc_inventory3d(p_patch_3d, &
          &                   ssh, &
          &                   pddpo, &
          &                   hamocc_state%p_tend%gppnh4(:,:,:), &
          &                   hamocc_state%p_tend%monitor%phosy_nh4(1))
      ENDIF

      IF (isRegistered('global_npp_cya_nh4')) THEN
        CALL calc_inventory3d(p_patch_3d, &
          &                   ssh, &
          &                   pddpo, &
          &                   hamocc_state%p_tend%cyapro(:,:,:), &
          &                   hamocc_state%p_tend%monitor%phosy_cya_nh4(1))
      ENDIF

      IF (isRegistered('global_net_nh3_flux')) THEN
        CALL calc_inventory2d(p_patch_3d, &
          &                   hamocc_state%p_tend%nh3flux(:,:), &
          &                   hamocc_state%p_tend%monitor%net_nh3_flux(1), &
          &                   -2)
      ENDIF

      IF (isRegistered('global_surface_nh4')) THEN
        CALL calc_inventory2d(p_patch_3d, &
          &                   tracer(:,1,:,iammo), &
          &                    hamocc_state%p_tend%monitor%sfnh4(1), &
          &                   1, &
          &                   ssh, &
          &                   pddpo)
      ENDIF

      IF (isRegistered('WC_nitri_no2')) THEN
        CALL calc_inventory3d(p_patch_3d, &
          &                   ssh, &
          &                   pddpo, &
          &                   hamocc_state%p_tend%nitox(:,:,:), &
          &                   hamocc_state%p_tend%monitor%wc_nitri_no2(1))
      ENDIF

      IF (isRegistered('WC_nitri_nh4')) THEN
        CALL calc_inventory3d(p_patch_3d, &
          &                   ssh, &
          &                   pddpo, &
          &                   hamocc_state%p_tend%ammox(:,:,:), &
          &                   hamocc_state%p_tend%monitor%wc_nitri_nh4(1))
      ENDIF

      IF (isRegistered('WC_dnrn')) THEN
        CALL calc_inventory3d(p_patch_3d, &
          &                   ssh, &
          &                   pddpo, &
          &                   hamocc_state%p_tend%dnrn(:,:,:), &
          &                   hamocc_state%p_tend%monitor%wc_dnrn(1))
      ENDIF

      IF (isRegistered('WC_dnra')) THEN
        CALL calc_inventory3d(p_patch_3d, &
          &                   ssh, &
          &                   pddpo, &
          &                   hamocc_state%p_tend%dnra(:,:,:), &
          &                   hamocc_state%p_tend%monitor%wc_dnra(1))
      ENDIF

      IF (isRegistered('WC_anammox')) THEN
        CALL calc_inventory3d(p_patch_3d, &
          &                   ssh, &
          &                   pddpo, &
          &                   hamocc_state%p_tend%anam(:,:,:), &
          &                   hamocc_state%p_tend%monitor%wc_anammox(1))
      ENDIF
    ENDIF

    ! Unit conversion
    hamocc_state%p_tend%monitor%phosy(1)        = hamocc_state%p_tend%monitor%phosy(1) * p2gtc
    hamocc_state%p_tend%monitor%phosy_cya(1)    = hamocc_state%p_tend%monitor%phosy_cya(1) * p2gtc
    hamocc_state%p_tend%monitor%grazing(1)      = hamocc_state%p_tend%monitor%grazing(1) * p2gtc
    hamocc_state%p_tend%monitor%remina(1)       = hamocc_state%p_tend%monitor%remina(1) * p2gtc
    hamocc_state%p_tend%monitor%remins(1)       = hamocc_state%p_tend%monitor%remins(1) * p2gtc
    hamocc_state%p_tend%monitor%exud(1)         = hamocc_state%p_tend%monitor%exud(1) * p2gtc
    hamocc_state%p_tend%monitor%exudz(1)        = hamocc_state%p_tend%monitor%exudz(1) * p2gtc
    hamocc_state%p_tend%monitor%zoomor(1)       = hamocc_state%p_tend%monitor%zoomor(1) * p2gtc
    hamocc_state%p_tend%monitor%phymor(1)       = hamocc_state%p_tend%monitor%phymor(1) * p2gtc
    hamocc_state%p_tend%monitor%graton(1)       = hamocc_state%p_tend%monitor%graton(1) * p2gtc
    hamocc_state%p_tend%monitor%bacfra(1)       = hamocc_state%p_tend%monitor%bacfra(1) * p2gtc
    hamocc_state%p_tend%monitor%net_co2_flux(1) = hamocc_state%p_tend%monitor%net_co2_flux(1) * c2gtc
    hamocc_state%p_tend%monitor%delcar(1)       = hamocc_state%p_tend%monitor%delcar(1) * c2gtc
    
    hamocc_state%p_tend%monitor%n2fix(1)        = hamocc_state%p_tend%monitor%n2fix(1) * n2tgn
    hamocc_state%p_tend%monitor%omex90(1)       = hamocc_state%p_tend%monitor%omex90(1) * p2gtc
    hamocc_state%p_tend%monitor%calex90(1)      = hamocc_state%p_tend%monitor%calex90(1) * c2gtc
    hamocc_state%p_tend%monitor%omex1000(1)     = hamocc_state%p_tend%monitor%omex1000(1) * p2gtc
    hamocc_state%p_tend%monitor%calex1000(1)    = hamocc_state%p_tend%monitor%calex1000(1) * c2gtc
    hamocc_state%p_tend%monitor%omex2000(1)     = hamocc_state%p_tend%monitor%omex2000(1) * p2gtc
    hamocc_state%p_tend%monitor%calex2000(1)    = hamocc_state%p_tend%monitor%calex2000(1) * c2gtc
    
    hamocc_state%p_tend%monitor%cyaldoc(1)      = hamocc_state%p_tend%monitor%cyaldet(1) * p2gtc * doccya_fac
    hamocc_state%p_tend%monitor%cyaldet(1)      = hamocc_state%p_tend%monitor%cyaldet(1) * p2gtc *(1._wp - doccya_fac)

    CALL levels_horizontal_mean(pddpo(:,1,:), patch_2d%cells%area(:,:), owned_cells, glob_srf_thick)

    ! mean values of surface concentrations
<<<<<<< HEAD
    hamocc_state%p_tend%monitor%sfalk(1)        = hamocc_state%p_tend%monitor%sfalk(1)/totalarea/glob_srf_thick
    hamocc_state%p_tend%monitor%sfdic(1)        = hamocc_state%p_tend%monitor%sfdic(1)/totalarea/glob_srf_thick
    hamocc_state%p_tend%monitor%sfsil(1)        = hamocc_state%p_tend%monitor%sfsil(1)/totalarea/glob_srf_thick
    hamocc_state%p_tend%monitor%sfphos(1)       = hamocc_state%p_tend%monitor%sfphos(1)/totalarea/glob_srf_thick
=======
    hamocc_state%p_tend%monitor%sfalk(1)        = hamocc_state%p_tend%monitor%sfalk(1)/totalarea
    hamocc_state%p_tend%monitor%sfdic(1)        = hamocc_state%p_tend%monitor%sfdic(1)/totalarea
    hamocc_state%p_tend%monitor%sfsil(1)        = hamocc_state%p_tend%monitor%sfsil(1)/totalarea
    hamocc_state%p_tend%monitor%sfphos(1)       = hamocc_state%p_tend%monitor%sfphos(1)/totalarea
    hamocc_state%p_tend%monitor%sfnit(1)        = hamocc_state%p_tend%monitor%sfnit(1)/totalarea
>>>>>>> 0793ed9e
    hamocc_state%p_tend%monitor%zalkn2(1)       = glob_n2b + glob_pwn2b

    ! total carbon
    hamocc_state%p_tend%monitor%carbinv(1)   = ((glob_det + glob_doc + glob_phy + glob_zoo + glob_cya) * rcar &
           &                                     + glob_dic + glob_calc + glob_pwic &
           &                                     + (glob_sedo12 + glob_bo12) * rcar + glob_sedc12 + glob_bc12 ) &
           &                                     * c2gtc

    IF (.not. l_N_cycle) THEN
      hamocc_state%p_tend%monitor%wcdenit(1)      = hamocc_state%p_tend%monitor%wcdenit(1) * 2._wp * n2prod* n2tgn
      hamocc_state%p_tend%monitor%seddenit(1)     = hamocc_state%p_tend%monitor%seddenit(1) * 2._wp* n2prod* n2tgn
    ELSE
      hamocc_state%p_tend%monitor%wcdenit(1)      = hamocc_state%p_tend%monitor%wcdenit(1) * n2tgn
      hamocc_state%p_tend%monitor%seddenit(1)     = hamocc_state%p_tend%monitor%seddenit(1) * n2tgn

      hamocc_state%p_tend%monitor%phosy_nh4(1)        = hamocc_state%p_tend%monitor%phosy_nh4(1) * p2gtc
      hamocc_state%p_tend%monitor%phosy_cya_nh4(1)    = hamocc_state%p_tend%monitor%phosy_cya_nh4(1) * p2gtc
      hamocc_state%p_tend%monitor%sfnh4(1)            = hamocc_state%p_tend%monitor%sfnh4(1)/totalarea/glob_srf_thick
      hamocc_state%p_tend%monitor%net_nh3_flux(1)     = hamocc_state%p_tend%monitor%net_nh3_flux(1) * n2tgn

      ! LR: should be in N units, but check
      hamocc_state%p_tend%monitor%wc_nitri_no2(1)      = hamocc_state%p_tend%monitor%wc_nitri_no2(1) * n2tgn
      hamocc_state%p_tend%monitor%wc_nitri_nh4(1)      = hamocc_state%p_tend%monitor%wc_nitri_nh4(1) * n2tgn
      hamocc_state%p_tend%monitor%wc_dnrn(1)           = hamocc_state%p_tend%monitor%wc_dnrn(1) * n2tgn
      hamocc_state%p_tend%monitor%wc_dnra(1)           = hamocc_state%p_tend%monitor%wc_dnra(1) * n2tgn
      hamocc_state%p_tend%monitor%wc_anammox(1)        = hamocc_state%p_tend%monitor%wc_anammox(1) * n2tgn
    ENDIF


  END SUBROUTINE get_monitoring

SUBROUTINE get_inventories(hamocc_state,ssh,pddpo, tracer, p_patch_3d, weathering_flag, flux_flag)

USE mo_memory_bgc,      ONLY: rnit,rn2, ro2bal,rcar,ralk

REAL(wp),INTENT(IN) :: ssh(:,:)
REAL(wp),INTENT(IN) :: pddpo(:,:,:)
REAL(wp),INTENT(IN) :: tracer(:,:,:,:)
REAL(wp),INTENT(IN) :: weathering_flag, flux_flag
TYPE(t_hamocc_state) :: hamocc_state
TYPE(t_patch_3d ),TARGET, INTENT(in)   :: p_patch_3d

! Local variables
REAL(wp) :: glob_det, glob_doc, glob_phy, glob_zoo
REAL(wp) :: glob_phos, glob_sedo12, glob_bo12
REAL(wp) :: glob_sedc12, glob_nit, glob_gnit, glob_pwn2b, glob_pwh2ob
REAL(wp) :: glob_n2o,glob_n2fl,glob_n2ofl, glob_orginp,glob_nitinp
REAL(wp) :: glob_calinp, glob_silinp, glob_alk, glob_calc
REAL(wp) :: glob_sil, glob_opal, glob_sedsi, glob_pwsi
REAL(wp) :: glob_bsil, glob_silpro, glob_n2b, glob_h2ob
REAL(wp) :: glob_prorca,  glob_cya, glob_produs
REAL(wp) :: glob_pwn2, glob_pwno3, glob_prcaca, glob_ofl
REAL(wp) :: glob_pwic, glob_pwal, glob_pwph, glob_cfl
REAL(wp) :: glob_dic, glob_o2, glob_fe, glob_co3, glob_hi
REAL(wp) :: glob_pwox, glob_pwfe, glob_bclay, glob_sedclay
REAL(wp) :: total_ocean, watersum, sedsum
REAL(wp) :: rcyano, glob_bc12
! extended N-cycle
REAL(wp) :: glob_nh4, glob_no2, glob_pwnh4, glob_pwno2
REAL(wp) :: glob_nh3fl

CHARACTER(LEN=max_char_length) :: cpara_name, cpara_val

cpara_name='======================='
cpara_val="==========="
CALL message(TRIM(cpara_name), TRIM(cpara_val), io_stdo_bgc )

!Check if cyanobacteria are calculcated
rcyano = MERGE(1._wp,0._wp, l_cyadyn)

! Calculate global inventories of individual tracers
! Water column

CALL calc_inventory3d(p_patch_3d, ssh, pddpo, tracer(:,:,:,idoc), &
&                      glob_doc)
CALL calc_inventory3d(p_patch_3d, ssh, pddpo, tracer(:,:,:,idet), &
&                      glob_det)
CALL calc_inventory3d(p_patch_3d, ssh, pddpo, tracer(:,:,:,iphy), &
&                      glob_phy)
CALL calc_inventory3d(p_patch_3d, ssh, pddpo, tracer(:,:,:,izoo), &
&                      glob_zoo)
CALL calc_inventory3d(p_patch_3d, ssh, pddpo, tracer(:,:,:,iphosph),&
&                      glob_phos)
CALL calc_inventory3d(p_patch_3d, ssh, pddpo, tracer(:,:,:,iano3),&
&                      glob_nit)
CALL calc_inventory3d(p_patch_3d, ssh, pddpo, tracer(:,:,:,igasnit),&
&                      glob_gnit)
CALL calc_inventory3d(p_patch_3d, ssh, pddpo, tracer(:,:,:,ian2o), &
&                      glob_n2o)
CALL calc_inventory3d(p_patch_3d, ssh, pddpo, tracer(:,:,:,isilica), &
&                      glob_sil)
CALL calc_inventory3d(p_patch_3d, ssh, pddpo, tracer(:,:,:,icalc), &
&                      glob_calc)
CALL calc_inventory3d(p_patch_3d, ssh, pddpo, tracer(:,:,:,iopal), &
&                      glob_opal)
CALL calc_inventory3d(p_patch_3d, ssh, pddpo, tracer(:,:,:,ialkali),&
&                      glob_alk)
CALL calc_inventory3d(p_patch_3d, ssh, pddpo, tracer(:,:,:,isco212),&
&                      glob_dic)
CALL calc_inventory3d(p_patch_3d, ssh, pddpo, tracer(:,:,:,ioxygen),&
&                      glob_o2)
CALL calc_inventory3d(p_patch_3d, ssh, pddpo, tracer(:,:,:,iiron),&
&                      glob_fe)
IF(l_cyadyn)THEN
 CALL calc_inventory3d(p_patch_3d, ssh, pddpo, tracer(:,:,:,icya),&
&                       glob_cya)
else
 glob_cya=0._wp
ENDIF
CALL calc_inventory3d(p_patch_3d, ssh, pddpo, hamocc_state%p_diag%co3(:,:,:), glob_co3)
CALL calc_inventory3d(p_patch_3d, ssh, pddpo, hamocc_state%p_diag%hi(:,:,:), glob_hi)

! Sediment
CALL calc_inventory_sed(p_patch_3d, hamocc_state%p_sed%so12(:,:,:), porsol,  glob_sedo12)
CALL calc_inventory_sed(p_patch_3d, hamocc_state%p_sed%sc12(:,:,:), porsol,  glob_sedc12)
CALL calc_inventory_sed(p_patch_3d, hamocc_state%p_sed%ster(:,:,:), porsol,  glob_sedclay)
CALL calc_inventory_sed(p_patch_3d, hamocc_state%p_sed%ssil(:,:,:), porsol,  glob_sedsi)
CALL calc_inventory_sed(p_patch_3d, hamocc_state%p_sed%pwsi(:,:,:), porwat,  glob_pwsi)
!CALL calc_inventory_sed(p_patch_3d, hamocc_state%p_sed%pwsi(:,:,:), porsol, glob_pwsi)
CALL calc_inventory_sed(p_patch_3d, hamocc_state%p_sed%pwal(:,:,:), porwat,  glob_pwal)
CALL calc_inventory_sed(p_patch_3d, hamocc_state%p_sed%pwic(:,:,:), porwat,  glob_pwic)
CALL calc_inventory_sed(p_patch_3d, hamocc_state%p_sed%pwph(:,:,:), porwat,  glob_pwph)
CALL calc_inventory_sed(p_patch_3d, hamocc_state%p_sed%pwox(:,:,:), porwat,  glob_pwox)
CALL calc_inventory_sed(p_patch_3d, hamocc_state%p_sed%pwfe(:,:,:), porwat,  glob_pwfe)
CALL calc_inventory_sed(p_patch_3d, hamocc_state%p_sed%pwn2b(:,:,:), porwat, glob_pwn2b)
CALL calc_inventory_sed(p_patch_3d, hamocc_state%p_sed%pwn2(:,:,:), porwat,  glob_pwn2)
CALL calc_inventory_sed(p_patch_3d, hamocc_state%p_sed%pwno3(:,:,:), porwat,  glob_pwno3)
CALL calc_inventory_sed(p_patch_3d, hamocc_state%p_sed%pwh2ob(:,:,:), porwat, glob_pwh2ob)

CALL calc_inventory2d(p_patch_3d, hamocc_state%p_sed%bo12(:,:), glob_bo12,-2)
CALL calc_inventory2d(p_patch_3d, hamocc_state%p_sed%bsil(:,:), glob_bsil,-2)
CALL calc_inventory2d(p_patch_3d, hamocc_state%p_sed%bc12(:,:), glob_bc12,-2)
CALL calc_inventory2d(p_patch_3d, hamocc_state%p_sed%bter(:,:), glob_bclay,-2)

! Tendencies
CALL calc_inventory2d(p_patch_3d, hamocc_state%p_tend%prorca(:,:), glob_prorca,-2)
CALL calc_inventory2d(p_patch_3d, hamocc_state%p_tend%prcaca(:,:), glob_prcaca,-2)
CALL calc_inventory2d(p_patch_3d, hamocc_state%p_tend%silpro(:,:), glob_silpro,-2)
CALL calc_inventory2d(p_patch_3d, hamocc_state%p_tend%produs(:,:), glob_produs,-2)
CALL calc_inventory2d(p_patch_3d, hamocc_state%p_tend%cflux(:,:), glob_cfl, -2)
CALL calc_inventory2d(p_patch_3d, hamocc_state%p_tend%oflux(:,:), glob_ofl, -2)
CALL calc_inventory2d(p_patch_3d, hamocc_state%p_tend%nflux(:,:), glob_n2fl, -2)
CALL calc_inventory2d(p_patch_3d, hamocc_state%p_tend%n2oflux(:,:), glob_n2ofl, -2)
CALL calc_inventory2d(p_patch_3d, hamocc_state%p_tend%orginp(:,:), glob_orginp, 1, ssh, pddpo)
CALL calc_inventory2d(p_patch_3d, hamocc_state%p_tend%silinp(:,:), glob_silinp, 1, ssh, pddpo)
CALL calc_inventory2d(p_patch_3d, hamocc_state%p_tend%calinp(:,:), glob_calinp, 1, ssh, pddpo)
CALL calc_inventory2d(p_patch_3d, hamocc_state%p_tend%nitrogeninp(:,:), glob_nitinp, 1, ssh, pddpo)
CALL calc_inventory3d(p_patch_3d, ssh, pddpo, hamocc_state%p_tend%h2obudget(:,:,:), glob_h2ob,.TRUE.)
CALL calc_inventory3d(p_patch_3d, ssh, pddpo, hamocc_state%p_tend%n2budget(:,:,:), glob_n2b,.TRUE.)

! Convert unit for fluxes
![kmol/s] to [kmol]

glob_cfl=glob_cfl*dtbgc
glob_ofl=glob_ofl*dtbgc
glob_n2fl=glob_n2fl*dtbgc
glob_n2ofl=glob_n2ofl*dtbgc

IF (l_N_cycle) THEN
   CALL calc_inventory3d(p_patch_3d, ssh, pddpo, tracer(:,:,:,iammo),glob_nh4)
   CALL calc_inventory3d(p_patch_3d, ssh, pddpo, tracer(:,:,:,iano2),glob_no2)
   CALL calc_inventory_sed(p_patch_3d, hamocc_state%p_sed%pwnh4(:,:,:), porwat,  glob_pwnh4)
   CALL calc_inventory_sed(p_patch_3d, hamocc_state%p_sed%pwno2(:,:,:), porwat,  glob_pwno2)
   CALL calc_inventory2d(p_patch_3d, hamocc_state%p_tend%nh3flux(:,:), glob_nh3fl, -2)
   glob_nh3fl = glob_nh3fl*dtbgc
ENDIF



! Print tracer output
CALL message(' ', ' ', io_stdo_bgc)
CALL message('Global inventory of', 'ocean tracers', io_stdo_bgc)
cpara_name='-----------------------'
cpara_val="-----------"
CALL message(TRIM(cpara_name), TRIM(cpara_val), io_stdo_bgc )

CALL to_bgcout('DIC',glob_dic)
CALL to_bgcout('Alkalinity',glob_alk)
CALL to_bgcout('Phosphate',glob_phos)
CALL to_bgcout('Oxygen',glob_o2)
CALL to_bgcout('N2',glob_gnit)
CALL to_bgcout('Nitrate',glob_nit)
CALL to_bgcout('Silicate',glob_sil)
CALL to_bgcout('DOC',glob_doc)
CALL to_bgcout('Phytoplankton',glob_phy)
CALL to_bgcout('Zooplankton',glob_zoo)
CALL to_bgcout('N2O',glob_n2o)
CALL to_bgcout('Iron',glob_fe)
CALL to_bgcout('Detritus',glob_det)
IF(l_cyadyn)THEN
 CALL to_bgcout('Cyanobacteria',glob_cya)
ENDIF
CALL to_bgcout('Calc',glob_calc)
CALL to_bgcout('Opal',glob_opal)
IF (l_N_cycle) THEN
   CALL to_bgcout('Ammonium',glob_nh4)
   CALL to_bgcout('Nitrite',glob_no2)
ENDIF

CALL message('Global inventory of', 'additional tracers', io_stdo_bgc)
cpara_name='-----------------------'
cpara_val="-----------"
CALL message(TRIM(cpara_name), TRIM(cpara_val), io_stdo_bgc )
CALL to_bgcout('hi',glob_hi)
CALL to_bgcout('co3',glob_co3)

CALL message(' ', ' ', io_stdo_bgc)
CALL message('Global inventory of', 'aqueous sediment tracers', io_stdo_bgc)
cpara_name='-----------------------'
cpara_val="-----------"
CALL message(TRIM(cpara_name), TRIM(cpara_val), io_stdo_bgc )
CALL to_bgcout('DIC',glob_pwic)
CALL to_bgcout('Alkalinity',glob_pwal)
CALL to_bgcout('Phosphate',glob_pwph)
CALL to_bgcout('Oxygen',glob_pwox)
CALL to_bgcout('N2',glob_pwn2)
CALL to_bgcout('Nitrate',glob_pwno3)
CALL to_bgcout('Silicate',glob_pwsi)
CALL to_bgcout('Iron',glob_pwfe)
IF (l_N_cycle) THEN
   CALL to_bgcout('Ammonium',glob_pwnh4)
   CALL to_bgcout('Nitrite',glob_pwno2)
ENDIF

CALL message(' ', ' ', io_stdo_bgc)
CALL message('Global inventory of', 'solid sediment constituents', io_stdo_bgc)
cpara_name='-----------------------'
cpara_val="-----------"
CALL message(TRIM(cpara_name), TRIM(cpara_val), io_stdo_bgc )
CALL to_bgcout('Solid C org',glob_sedo12)
CALL to_bgcout('Burial C org',glob_bo12)
CALL to_bgcout('Solid CaCO3',glob_sedc12)
CALL to_bgcout('Burial CaCO3',glob_bc12)
CALL to_bgcout('Solid opal',glob_sedsi)
CALL to_bgcout('Burial opal',glob_bsil)
CALL to_bgcout('Solid clay',glob_sedclay)
CALL to_bgcout('Burial clay',glob_bclay)

CALL message(' ', ' ', io_stdo_bgc)
cpara_name='======================='
cpara_val="==========="
CALL message(TRIM(cpara_name), TRIM(cpara_val), io_stdo_bgc )

CALL to_bgcout('Redfield (global)',glob_nit/glob_phos)

CALL message(' ', ' ', io_stdo_bgc)
CALL message('Global fluxes into', 'atmosphere [kmol]', io_stdo_bgc)
cpara_name='-----------------------'
cpara_val="-----------"
CALL message(TRIM(cpara_name), TRIM(cpara_val), io_stdo_bgc )
CALL to_bgcout('CO2 flux',glob_cfl)
CALL to_bgcout('O2 flux',glob_ofl)
CALL to_bgcout('N2 flux',glob_n2fl)
CALL to_bgcout('N2O flux',glob_n2ofl)
IF (l_N_cycle) THEN
   CALL to_bgcout('NH3 flux',glob_nh3fl)
ENDIF

CALL message(' ', ' ', io_stdo_bgc)
CALL message('Global fluxes into', 'sediment [kmol]', io_stdo_bgc)
cpara_name='-----------------------'
cpara_val="-----------"
CALL message(TRIM(cpara_name), TRIM(cpara_val), io_stdo_bgc )

CALL to_bgcout('prcaca',glob_prcaca)
CALL to_bgcout('prorca',glob_prorca)
CALL to_bgcout('silpro',glob_silpro)
CALL to_bgcout('produs',glob_produs)

CALL to_bgcout('zalkn2',glob_n2b+glob_pwn2b)

CALL message(' ', ' ', io_stdo_bgc)
CALL message('Global weathering fluxes', ' [kmol]', io_stdo_bgc)
cpara_name='-----------------------'
cpara_val="-----------"
CALL message(TRIM(cpara_name), TRIM(cpara_val), io_stdo_bgc )

CALL to_bgcout('orginp',glob_orginp)
CALL to_bgcout('silinp',glob_silinp)
CALL to_bgcout('calcinp',glob_calinp)

cpara_name='======================='
cpara_val="==========="
CALL message(TRIM(cpara_name), TRIM(cpara_val), io_stdo_bgc )
CALL message(' ', ' ', io_stdo_bgc)


! Calculate total inventory diagnostics
! DO not consider prcaca, prorca, silpro and produs, as the call is after the loop
! and the fluxes are zeros after powach, the output in bgcflux however is not equal zero
!-------- Phosphate
watersum = glob_det + glob_doc + glob_phy + glob_zoo + glob_phos  &
     &     + rcyano*glob_cya

sedsum =  glob_sedo12 + glob_bo12 - weathering_flag *  glob_orginp + glob_pwph

total_ocean = watersum + sedsum


CALL to_bgcout('Global water phosphate [kmol]',watersum)
CALL to_bgcout('Global sediment phosphate [kmol]',sedsum)
CALL to_bgcout('Global total phosphate [kmol]',total_ocean)
CALL message(' ', ' ', io_stdo_bgc)


!-------- Nitrate
watersum = rnit * (glob_det + glob_doc + glob_phy + glob_zoo  &
     &     + rcyano*glob_cya ) + glob_nit     &
     &     + rn2 * (glob_gnit + glob_n2o + flux_flag * (glob_n2fl + glob_n2ofl)) &
     &     + rn2*glob_pwn2 + glob_pwno3 - weathering_flag * glob_nitinp

sedsum =  rnit* (glob_sedo12 + glob_bo12)   &
     &     - weathering_flag * rnit * glob_orginp

IF (l_N_cycle) THEN
   watersum = watersum + glob_nh4 + glob_no2 + flux_flag * glob_nh3fl
   sedsum = sedsum + glob_pwnh4 + glob_pwno2
ENDIF

total_ocean = watersum + sedsum

CALL to_bgcout('Global water nitrate [kmol]',watersum)
CALL to_bgcout('Global sediment nitrate [kmol]',sedsum)
CALL to_bgcout('Global total nitrate [kmol]',total_ocean)
CALL message(' ', ' ', io_stdo_bgc)

!-------- Silicate
watersum =  glob_sil + glob_opal + glob_pwsi
    
sedsum = glob_sedsi + glob_bsil  - weathering_flag * glob_silinp

total_ocean = watersum + sedsum

CALL to_bgcout('Global water silicate [kmol]',watersum)
CALL to_bgcout('Global sediment silicate [kmol]',sedsum)
CALL to_bgcout('Global total silicate [kmol]',total_ocean)
CALL message(' ', ' ', io_stdo_bgc)

! Alkalinity

watersum = glob_alk - ralk* (glob_det + glob_doc + glob_phy + glob_zoo &
  &        + rcyano* glob_cya) - (glob_n2b+glob_pwn2b)          &
  &        + 2._wp * glob_calc + weathering_flag * (ralk * glob_orginp - 2._wp * glob_calinp)

sedsum =  2._wp * (glob_sedc12 + glob_bc12) + glob_pwal - ralk * (glob_sedo12 + glob_bo12)

IF (l_N_cycle) THEN
   watersum = watersum - 2._wp * (glob_nh4 + flux_flag * glob_nh3fl)
   sedsum = sedsum - 2._wp * glob_pwnh4
ENDIF

total_ocean = watersum + sedsum

CALL to_bgcout('Global water alkalinity [kmol]',watersum)
CALL to_bgcout('Global sediment alkalinity [kmol]',sedsum)
CALL to_bgcout('Global total alkalinity [kmol]',total_ocean)
CALL message(' ', ' ', io_stdo_bgc)

! Oxygen

watersum = (glob_det + glob_doc + glob_phy + glob_zoo +         &
  &         rcyano*glob_cya )*(-ro2bal) + &
  &         glob_o2 + glob_phos*2._wp + glob_dic + glob_calc +  &
  &         glob_nit * 1.5_wp + glob_n2o* 0.5_wp + glob_pwno3* 1.5 + &
  &         glob_pwic + glob_pwox + glob_pwph*2._wp + flux_flag * (glob_ofl + &
  &         glob_n2ofl * 0.5_wp + glob_cfl) + glob_h2ob + glob_pwh2ob +    &
  &         weathering_flag * (glob_orginp*ro2bal - glob_calinp  &
  &         - glob_nitinp*1.5_wp)

sedsum =   (glob_sedo12 + glob_bo12)*(-ro2bal) + glob_sedc12 + glob_bc12

IF (l_N_cycle) THEN
   watersum = watersum - 0.5_wp * (glob_nh4 + flux_flag * glob_nh3fl) + glob_no2
   sedsum = sedsum - 0.5_wp * glob_pwnh4 + glob_pwno2
ENDIF

total_ocean = watersum + sedsum

CALL to_bgcout('Global water oxygen [kmol]',watersum)
CALL to_bgcout('Global sediment oxygen [kmol]',sedsum)
CALL to_bgcout('Global total oxygen [kmol]',total_ocean)
CALL message(' ', ' ', io_stdo_bgc)


! Carbon

watersum = (glob_det + glob_doc + glob_phy + glob_zoo   &
     &     + rcyano*glob_cya ) *rcar + &
     &     glob_dic + glob_calc + flux_flag * glob_cfl - weathering_flag * (glob_calinp + &
     &     rcar * glob_orginp) + glob_pwic
    
sedsum =  (glob_sedo12 + glob_bo12 ) * rcar + glob_sedc12 + glob_bc12


total_ocean = watersum + sedsum


CALL to_bgcout('Global water carbon [kmol]',watersum)
CALL to_bgcout('Global sediment carbon [kmol]',sedsum)
CALL to_bgcout('Global total carbon [kmol]',total_ocean)
CALL message(' ', ' ', io_stdo_bgc)


cpara_name='======================='
cpara_val="==========="
CALL message(TRIM(cpara_name), TRIM(cpara_val), io_stdo_bgc )

END SUBROUTINE
!--------------------------------------------------------------------------------------------
SUBROUTINE calc_inventory3d(patch3D, ssh, pddpo, pfield3d, field_globsum, no_thick)
! Calculate inventory of the whole water column
! inv = sum (tracer * volume)
! if no_thick is given:
! inv = sum(tracer * area) --> thickness needs to be cons. elsewhere
REAL(wp), TARGET:: pfield3d(:,:,:)
TYPE(t_patch_3d), TARGET, INTENT(in) :: patch3D
REAL(wp), INTENT(IN), TARGET:: ssh(:,:)
REAL(wp), INTENT(IN), TARGET:: pddpo(:,:,:)
REAL(wp), INTENT(OUT):: field_globsum
LOGICAL, OPTIONAL:: no_thick

! Local
INTEGER:: jk
REAL(wp) :: ptmp
TYPE(t_patch), POINTER :: patch_2d

patch_2d => patch3D%p_patch_2d(1)

field_globsum=0._wp

IF(PRESENT(no_thick))then
! if multiplied elsewhere, do not consider cell thickness and surface area here
 DO jk=1,n_zlev
  ptmp = global_sum_array(&
&   patch_2d%cells%area(:,:) * &
&   patch3d%wet_halo_zero_c(:,jk,:) * &
&   pfield3d(:,jk,:) &
)
 field_globsum = field_globsum + ptmp
 ENDDO
ELSE
 DO jk=1,n_zlev
  ptmp = global_sum_array(&
&   patch_2d%cells%area(:,:) * &
&   patch3d%wet_halo_zero_c(:,jk,:) * &
&   MERGE(pddpo(:,jk,:)+ssh , pddpo(:,jk,:),jk==1) * &
&   pfield3d(:,jk,:) &
)
 field_globsum = field_globsum + ptmp
 ENDDO

ENDIF

END SUBROUTINE


SUBROUTINE calc_inventory_sed(patch3D, pfield3d, sed_state, field_globsum)
! calculated sediment inventory
! sed_state: porsol or porwat (for solid or pore water tracer)
! inv = sum (tracer * {porsol or porwat} * area * seddw)
REAL(wp), TARGET:: pfield3d(:,:,:)
REAL(wp) :: sed_state(ks)
TYPE(t_patch_3d), TARGET, INTENT(in) :: patch3D
REAL(wp), INTENT(OUT) :: field_globsum

! Local
INTEGER:: jk
TYPE(t_patch), POINTER :: patch_2d
REAL(wp) :: ptmp

patch_2d => patch3D%p_patch_2d(1)

field_globsum=0._wp
DO jk =1,ks
  ptmp = global_sum_array( &
&   patch_2d%cells%area(:,:) * &
&   patch3d%wet_halo_zero_c(:,1,:) * &
&   seddw(jk) * sed_state(jk) * &
&   pfield3d(:,jk,:) &
 )
 field_globsum = field_globsum + ptmp
ENDDO

END SUBROUTINE


SUBROUTINE calc_inventory2d(patch3D, pfield2d, field_globsum, jk, ssh, pddpo)
! calculate inventory of 2d fields (optionally at given level)
! inv = (tracer * volume)
! volume = area* (cell thickness  + surface_height) : if ocean_state given
! volume = area* (cell thickness(level) ) : if ocean_state not given
REAL(wp), TARGET:: pfield2d(:,:)
TYPE(t_patch_3d), TARGET, INTENT(in) :: patch3D
REAL(wp), TARGET, OPTIONAL:: ssh(:,:)
REAL(wp), TARGET, OPTIONAL:: pddpo(:,:,:)
REAL(wp), INTENT(OUT) :: field_globsum
INTEGER,  OPTIONAL :: jk
! Local
TYPE(t_patch), POINTER :: patch_2d
INTEGER :: ik

patch_2d => patch3D%p_patch_2d(1)

ik = 1
IF(PRESENT(jk)) ik=jk

IF(PRESENT(ssh))THEN ! if needed add surface_height to cell thickness
field_globsum=global_sum_array(&
&   patch_2d%cells%area(:,:) * &
&   patch3d%wet_halo_zero_c(:,1,:) * &
&   (pddpo(:,1,:)+ssh)*&
&   pfield2d(:,:))
ELSEIF(ik < 0) THEN ! do not consider thickness
field_globsum=global_sum_array(&
&   patch_2d%cells%area(:,:) * &
&   patch3d%wet_halo_zero_c(:,1,:) * &
&   pfield2d(:,:))
ELSE
field_globsum=global_sum_array(&
&   patch_2d%cells%area(:,:) * &
&   patch3d%wet_halo_zero_c(:,ik,:) * &
&   pddpo(:,ik,:)*&
&   pfield2d(:,:))
ENDIF


END SUBROUTINE

END MODULE mo_hamocc_diagnostics
<|MERGE_RESOLUTION|>--- conflicted
+++ resolved
@@ -115,20 +115,16 @@
     REAL(wp), INTENT(IN) :: tracer(:,:,:,:)
     TYPE(t_patch_3d ),TARGET, INTENT(in)   :: p_patch_3d
 
-<<<<<<< HEAD
     REAL(wp) :: glob_n2b, glob_pwn2b, glob_srf_thick
-
-    TYPE(t_patch), POINTER :: patch_2d
-    TYPE(t_subset_range), POINTER :: owned_cells
-
-    patch_2d => p_patch_3d%p_patch_2d(1)
-    owned_cells    => patch_2d%cells%owned
-=======
-    REAL(wp) :: glob_n2b, glob_pwn2b
     REAL(wp) :: glob_det, glob_doc, glob_phy, glob_zoo, glob_cya
     REAL(wp) :: glob_dic, glob_calc, glob_pwic, glob_sedo12
     REAL(wp) :: glob_bo12, glob_sedc12, glob_bc12 
->>>>>>> 0793ed9e
+
+    TYPE(t_patch), POINTER :: patch_2d
+    TYPE(t_subset_range), POINTER :: owned_cells
+
+    patch_2d => p_patch_3d%p_patch_2d(1)
+    owned_cells    => patch_2d%cells%owned
 
     glob_n2b = 0.0_wp
     glob_pwn2b = 0.0_wp
@@ -148,36 +144,43 @@
     IF (isRegistered('global_carbon_inventory')) THEN
       CALL calc_inventory3d(p_patch_3d, &
          &                  ssh, &
+         &                  pddpo, &
          &                  tracer(:,:,:,idoc), &
          &                  glob_doc)
       CALL calc_inventory3d(p_patch_3d, &
          &                  ssh, &
+         &                  pddpo, &
          &                  tracer(:,:,:,idet), &
          &                  glob_det)
       CALL calc_inventory3d(p_patch_3d, &
          &                  ssh, &
+         &                  pddpo, &
          &                  tracer(:,:,:,iphy), &
          &                  glob_phy)
       CALL calc_inventory3d(p_patch_3d, &
          &                  ssh, &
+         &                  pddpo, &
          &                  tracer(:,:,:,izoo), &
          &                  glob_zoo)
       CALL calc_inventory3d(p_patch_3d, &
          &                  ssh, &
+         &                  pddpo, &
          &                  tracer(:,:,:,icya), &
          &                  glob_cya)
       CALL calc_inventory3d(p_patch_3d, &
          &                  ssh, &
+         &                  pddpo, &
          &                  tracer(:,:,:,isco212), &
          &                  glob_dic)
       CALL calc_inventory3d(p_patch_3d, &
          &                  ssh, &
+         &                  pddpo, &
          &                  tracer(:,:,:,icalc), &
          &                  glob_calc)
       CALL calc_inventory_sed(p_patch_3d, &
-         &                        hamocc_state%p_sed%pwic(:,:,:), &
-         &                        porwat, &
-         &                        glob_pwic)
+         &                    hamocc_state%p_sed%pwic(:,:,:), &
+         &                    porwat, &
+         &                    glob_pwic)
       CALL calc_inventory_sed(p_patch_3d, &
          &                    hamocc_state%p_sed%so12(:,:,:), &
          &                    porsol, &
@@ -413,7 +416,9 @@
       CALL calc_inventory2d(p_patch_3d, &
         &                   tracer(:,1,:,iano3), &
         &                   hamocc_state%p_tend%monitor%sfnit(1), &
-        &                   -2)
+         &                   1, &
+        &                   ssh, &
+        &                   pddpo)
     ENDIF
 
     IF (isRegistered('global_zalkn2')) THEN
@@ -540,18 +545,11 @@
     CALL levels_horizontal_mean(pddpo(:,1,:), patch_2d%cells%area(:,:), owned_cells, glob_srf_thick)
 
     ! mean values of surface concentrations
-<<<<<<< HEAD
     hamocc_state%p_tend%monitor%sfalk(1)        = hamocc_state%p_tend%monitor%sfalk(1)/totalarea/glob_srf_thick
     hamocc_state%p_tend%monitor%sfdic(1)        = hamocc_state%p_tend%monitor%sfdic(1)/totalarea/glob_srf_thick
     hamocc_state%p_tend%monitor%sfsil(1)        = hamocc_state%p_tend%monitor%sfsil(1)/totalarea/glob_srf_thick
     hamocc_state%p_tend%monitor%sfphos(1)       = hamocc_state%p_tend%monitor%sfphos(1)/totalarea/glob_srf_thick
-=======
-    hamocc_state%p_tend%monitor%sfalk(1)        = hamocc_state%p_tend%monitor%sfalk(1)/totalarea
-    hamocc_state%p_tend%monitor%sfdic(1)        = hamocc_state%p_tend%monitor%sfdic(1)/totalarea
-    hamocc_state%p_tend%monitor%sfsil(1)        = hamocc_state%p_tend%monitor%sfsil(1)/totalarea
-    hamocc_state%p_tend%monitor%sfphos(1)       = hamocc_state%p_tend%monitor%sfphos(1)/totalarea
-    hamocc_state%p_tend%monitor%sfnit(1)        = hamocc_state%p_tend%monitor%sfnit(1)/totalarea
->>>>>>> 0793ed9e
+    hamocc_state%p_tend%monitor%sfnit(1)        = hamocc_state%p_tend%monitor%sfnit(1)/totalarea/glob_srf_thick
     hamocc_state%p_tend%monitor%zalkn2(1)       = glob_n2b + glob_pwn2b
 
     ! total carbon
