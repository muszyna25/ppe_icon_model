--- conflicted
+++ resolved
@@ -102,19 +102,7 @@
           &  ocean_state(1), transport_state, v_params, operators_coefficients)
       ENDIF
     ENDIF
-<<<<<<< HEAD
-!    ELSE
-!      CALL finish("tracer_biochemistry_transport", "GMRedi_configuration is not activated")
-!    ENDIF
-!        ! the GMRedi will be treated in the sequential case; for the moment we will skip it
-!       ELSE
-!         CALL  advect_ocean_tracers_GMRedi(old_tracer_collection, new_tracer_collection, &
-!           &  ocean_state, transport_state, p_phys_param, operators_coefficients)
-!       ENDIF
-
-=======
     
->>>>>>> f9450a85
      stop_timer(timer_tracer_ab,1)
      !------------------------------------------------------------------------
     
