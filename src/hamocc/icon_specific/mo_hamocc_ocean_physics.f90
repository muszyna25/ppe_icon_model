#ifndef __NO_ICON_OCEAN__
#include "hamocc_omp_definitions.inc"     
#include "icon_definitions.inc" 
   MODULE mo_hamocc_ocean_physics

    USE mo_kind,                         ONLY: wp
    USE mo_exception,                    ONLY: finish
    USE mo_param1_bgc,                   ONLY: n_bgctra, isco212
    USE mo_parallel_config,              ONLY: nproma
    USE mo_model_domain,                 ONLY: t_patch_3D, t_patch
    USE mo_grid_subset,                  ONLY: get_index_range, t_subset_range
    USE mo_timer,                        ONLY: timer_start, timer_stop, &
    &                                          timer_tracer_ab, timer_bgc_tot,&
    &                                          timers_level
    USE mo_ocean_tracer,                 ONLY: advect_ocean_tracers
    USE mo_ocean_tracer_GMRedi,          ONLY: advect_ocean_tracers_GMRedi
    USE mo_ocean_types,                  ONLY: t_hydro_ocean_state, &
    &                                          t_operator_coeff
    USE mo_ocean_tracer_transport_types, ONLY: t_tracer_collection, t_ocean_transport_state
    USE mo_ocean_surface_types,          ONLY: t_ocean_surface, t_atmos_for_ocean
    USE mo_sea_ice_types,                ONLY: t_sea_ice
    USE mo_run_config,                   ONLY: ltimer
    USE mo_ocean_nml,                    ONLY: Cartesian_Mixing, GMRedi_configuration, &
      & vert_mix_type,vmix_kpp
    USE mo_ocean_physics,                ONLY: update_ho_params
    USE mo_hamocc_types,                 ONLY: t_hamocc_prog, t_hamocc_state
    USE mo_bgc_icon_comm,                ONLY: hamocc_state
    USE mo_dynamics_config,              ONLY: nold, nnew 
    USE mo_ocean_hamocc_couple_state, ONLY: t_ocean_to_hamocc_state, t_hamocc_to_ocean_state, &
      & t_hamocc_ocean_state
    USE mo_hamocc_diagnostics,     ONLY: get_monitoring 
    USE mo_bgc_bcond,              ONLY: ext_data_bgc, update_bgc_bcond
    USE mtime,                     ONLY: datetime
    USE mo_util_dbg_prnt,          ONLY: dbg_print
 
    IMPLICIT NONE
    PRIVATE

    PUBLIC:: tracer_biochemistry_transport

    CONTAINS

  SUBROUTINE tracer_biochemistry_transport(hamocc_ocean_state, operators_coefficients, current_time)

    TYPE(t_hamocc_ocean_state), TARGET               :: hamocc_ocean_state
    TYPE(t_operator_coeff),   INTENT(inout)          :: operators_coefficients
    TYPE(datetime), POINTER, INTENT(in)              :: current_time
    
    TYPE(t_tracer_collection) , POINTER              :: old_tracer_collection, new_tracer_collection
    TYPE(t_ocean_to_hamocc_state), POINTER           :: ocean_to_hamocc_state
    TYPE(t_hamocc_to_ocean_state), POINTER           :: hamocc_to_ocean_state
    TYPE(t_patch_3d ),POINTER                        :: patch_3d
    TYPE(t_ocean_transport_state), POINTER           :: transport_state
    TYPE(t_hamocc_prog), POINTER                     :: hamocc_state_prog

    INTEGER :: i
    
    transport_state => hamocc_ocean_state%ocean_transport_state
    patch_3d => transport_state%patch_3d
    ocean_to_hamocc_state => hamocc_ocean_state%ocean_to_hamocc_state
    hamocc_to_ocean_state => hamocc_ocean_state%hamocc_to_ocean_state
    hamocc_state_prog => hamocc_state%p_prog(nold(1))
    
    CALL dilute_hamocc_tracers(patch_3d, ocean_to_hamocc_state%top_dilution_coeff, hamocc_state%p_prog(nold(1)))
    !------------------------------------------------------------------------
    
    CALL update_bgc_bcond( patch_3d, ext_data_bgc,  current_time)   
      
    !------------------------------------------------------------------------
    ! call HAMOCC
    if(ltimer) call timer_start(timer_bgc_tot)
    CALL bgc_icon(patch_3d, hamocc_ocean_state)
    if(ltimer) call timer_stop(timer_bgc_tot)

    !------------------------------------------------------------------------
    ! transport tracers and diffuse them
    ! fill diffusion coefficients
    old_tracer_collection => hamocc_state%p_prog(nold(1))%tracer_collection
    new_tracer_collection => hamocc_state%p_prog(nnew(1))%tracer_collection


    DO i = 1, old_tracer_collection%no_of_tracers
        old_tracer_collection%tracer(i)%hor_diffusion_coeff => ocean_to_hamocc_state%hor_diffusion_coeff
        old_tracer_collection%tracer(i)%ver_diffusion_coeff => ocean_to_hamocc_state%ver_diffusion_coeff
    ENDDO

    start_timer(timer_tracer_ab,1)
    hamocc_state_prog => hamocc_state%p_prog(nnew(1))

<<<<<<< HEAD
    IF (GMRedi_configuration==Cartesian_Mixing) THEN
        CALL advect_ocean_tracers(old_tracer_collection, new_tracer_collection, transport_state, operators_coefficients,v_params)
    ELSE 
       ! GMRedi cannot be used by hamocc, for the moment just use regular advection
       CALL advect_ocean_tracers(old_tracer_collection, new_tracer_collection, transport_state, operators_coefficients,v_params)
=======
    IF (GMRedi_configuration == Cartesian_Mixing .AND. vert_mix_type .NE. vmix_kpp) THEN
      CALL advect_ocean_tracers(old_tracer_collection, new_tracer_collection, transport_state, operators_coefficients)
    ELSE
      CALL finish("tracer_biochemistry_transport", "GMRedi_configuration is not activated")
>>>>>>> 34ffb33c
    ENDIF
!    ELSE
!      CALL finish("tracer_biochemistry_transport", "GMRedi_configuration is not activated")
!    ENDIF
!        ! the GMRedi will be treated in the sequential case; for the moment we will skip it
!       ELSE
!         CALL  advect_ocean_tracers_GMRedi(old_tracer_collection, new_tracer_collection, &
!           &  ocean_state, transport_state, p_phys_param, operators_coefficients)
!       ENDIF

     stop_timer(timer_tracer_ab,1)
     !------------------------------------------------------------------------
    
     CALL get_monitoring( hamocc_state, hamocc_state%p_prog(nnew(1))%tracer, ocean_to_hamocc_state%h_new, patch_3d)
    !------------------------------------------------------------------------

    END SUBROUTINE tracer_biochemistry_transport



    SUBROUTINE DILUTE_HAMOCC_TRACERS(p_patch_3D, top_dilution_coeff, hamocc_state_prog)
    ! HAMOCC tracer dilution using old and new h

    TYPE(t_patch_3D ),TARGET, INTENT(IN)     :: p_patch_3D
    TYPE(t_hamocc_prog), INTENT(inout)       :: hamocc_state_prog
    REAL(wp), INTENT(in)                     :: top_dilution_coeff(nproma,p_patch_3D%p_patch_2D(1)%alloc_cell_blocks)

    ! Local variables
    INTEGER:: jb, jc, i_bgc_tra, i_startidx_c, i_endidx_c
    TYPE(t_subset_range), POINTER :: all_cells
    TYPE(t_patch), POINTER :: p_patch

    p_patch => p_patch_3D%p_patch_2D(1)
    all_cells => p_patch%cells%all

    DO jb = all_cells%start_block, all_cells%end_block
        CALL get_index_range(all_cells, jb, i_startidx_c, i_endidx_c)
        DO jc = i_startidx_c, i_endidx_c
            IF (p_patch_3D%p_patch_1D(1)%dolic_c(jc,jb) > 0) THEN
                DO i_bgc_tra = 1, n_bgctra
                     hamocc_state_prog%tracer(jc,1,jb,i_bgc_tra)  = hamocc_state_prog%tracer(jc,1,jb,i_bgc_tra) &
    &                                                               * top_dilution_coeff(jc,jb)
                ENDDO
            endif
        ENDDO
    ENDDO

   END SUBROUTINE DILUTE_HAMOCC_TRACERS
   END MODULE
#endif   <|MERGE_RESOLUTION|>--- conflicted
+++ resolved
@@ -87,18 +87,10 @@
     start_timer(timer_tracer_ab,1)
     hamocc_state_prog => hamocc_state%p_prog(nnew(1))
 
-<<<<<<< HEAD
-    IF (GMRedi_configuration==Cartesian_Mixing) THEN
-        CALL advect_ocean_tracers(old_tracer_collection, new_tracer_collection, transport_state, operators_coefficients,v_params)
-    ELSE 
-       ! GMRedi cannot be used by hamocc, for the moment just use regular advection
-       CALL advect_ocean_tracers(old_tracer_collection, new_tracer_collection, transport_state, operators_coefficients,v_params)
-=======
     IF (GMRedi_configuration == Cartesian_Mixing .AND. vert_mix_type .NE. vmix_kpp) THEN
       CALL advect_ocean_tracers(old_tracer_collection, new_tracer_collection, transport_state, operators_coefficients)
     ELSE
       CALL finish("tracer_biochemistry_transport", "GMRedi_configuration is not activated")
->>>>>>> 34ffb33c
     ENDIF
 !    ELSE
 !      CALL finish("tracer_biochemistry_transport", "GMRedi_configuration is not activated")
