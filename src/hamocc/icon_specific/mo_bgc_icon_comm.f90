--- conflicted
+++ resolved
@@ -106,11 +106,7 @@
       DO jc=start_idx,end_idx 
         kpke=klevs(jc)
         IF (pddpo(jc, 1) .GT. 0.5_wp) THEN
-<<<<<<< HEAD
-          pco2flx(jc)=bgcflux(jc,kcflux) * 44.011_wp
-=======
           pco2flx(jc)=bgcflux(jc,kcflux) * molw_co2
->>>>>>> 12462837
         DO jk =1,kpke
           DO itrac=no_tracer+1,no_tracer+n_bgctra
              ptracer(jc,jk,itrac) = bgctra(jc,jk,itrac-no_tracer)
@@ -454,11 +450,7 @@
       DO jc=start_index,end_index 
         kpke=klevs(jc)
         IF (pddpo(jc, 1) .GT. 0.5_wp) THEN
-<<<<<<< HEAD
-         if(l_cpl_co2)pco2flux(jc)=bgcflux(jc,kcflux) * 44.011_wp
-=======
          if(l_cpl_co2)pco2flux(jc)=bgcflux(jc,kcflux) * molw_co2
->>>>>>> 12462837
         DO jk =1,kpke
           DO itrac=no_tracer+1,no_tracer+n_bgctra
              ptracer(jc,jk,itrac) = bgctra(jc,jk,itrac-no_tracer)
