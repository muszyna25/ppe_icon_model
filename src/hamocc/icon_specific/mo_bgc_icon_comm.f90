--- conflicted
+++ resolved
@@ -537,10 +537,6 @@
    CALL to_bgcout("bkcya_p",bkcya_p)
    CALL to_bgcout("bkcya_n",bkcya_n)
    CALL to_bgcout("bkcya_fe",bkcya_fe)
-<<<<<<< HEAD
-!    CALL to_bgcout("remido_cya",remido_cya)
-=======
->>>>>>> 7aa198cc
    CALL to_bgcout("doccya_fac",doccya_fac)
   
    ! Detritus
