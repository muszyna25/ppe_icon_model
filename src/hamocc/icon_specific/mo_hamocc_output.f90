#ifndef __NO_ICON_OCEAN__

      MODULE mo_hamocc_output

! icon specific routines for output and restart

      USE mo_control_bgc,          ONLY: dtb


      USE mo_exception, ONLY      : message, finish

      USE mo_model_domain,   ONLY: t_patch_3D, t_patch

      USE mo_ocean_nml,  ONLY:  n_zlev, no_tracer

      USE mo_kind,     ONLY: wp

      USE mo_impl_constants,      ONLY: max_char_length, TLEV_NNEW

      USE mo_cdi_constants,      ONLY: grid_unstructured_cell, grid_cell

      USE mo_var_list,            ONLY: add_var,                  &
    &                               new_var_list,             &
    &                               delete_var_list,          &
    &                               default_var_list_settings,&
    &                               get_timelevel_string,     &
    &                               add_ref

      USE mo_grid_config,         ONLY: n_dom


      USE mo_hamocc_types,       ONLY: t_hamocc_diag, t_hamocc_state, &
    &                                  t_hamocc_sed, t_hamocc_tend,   &
    &                                  t_hamocc_monitor                    
   
      USE mo_zaxis_type

      USE mo_cdi,                 ONLY: DATATYPE_FLT32, DATATYPE_FLT64, &
   &                                    DATATYPE_PACK16, DATATYPE_INT8, &
   &                                    GRID_LONLAT, GRID_UNSTRUCTURED

      USE mo_cf_convention

      USE mo_linked_list,            ONLY: t_var_list

      USE mo_io_config,           ONLY: lnetcdf_flt64_output

      USE mo_grib2,               ONLY:  grib2_var
       
      USE mo_parallel_config,     ONLY: nproma

      USE mo_hamocc_nml,         ONLY: io_stdo_bgc

      USE mo_var_metadata,       ONLY: groups, post_op

      USE mo_var_metadata_types, ONLY: POST_OP_SCALE

      USE mo_sedmnt,          ONLY: ks
  
      USE mo_bgc_constants,    ONLY: kilo, s2year, n2tgn, c2gtc

      USE mo_ocean_types,      ONLY: t_hydro_ocean_state,t_hydro_ocean_prog
     

      IMPLICIT NONE

      PUBLIC

      TYPE(t_var_list)                              :: hamocc_default_list ! for output
      TYPE(t_var_list)                              :: hamocc_restart_list ! for hi, co3
      TYPE(t_var_list)                              :: hamocc_tendency_list ! for NPP etc
      TYPE(t_var_list)                              :: hamocc_sediment_list ! for sediment outout

      CONTAINS

!================================================================================== 
    SUBROUTINE construct_hamocc_state( patch_2d, hamocc_state )
    
    TYPE(t_patch), TARGET, INTENT(in) :: patch_2d(n_dom)
<<<<<<< HEAD
    TYPE(t_hamocc_state), TARGET :: hamocc_state
=======
    TYPE(t_hamocc_state), TARGET :: hamocc_state!(n_dom)
    
    ! local variables
    INTEGER :: jg
    
    INTEGER :: i_status, jp, prlength ! local prognostic array length
    CHARACTER(LEN=max_char_length), PARAMETER :: &
      & routine = 'mo_bgc_icon_comm:construct_hamocc_state'
    
    CALL message(TRIM(routine), 'start to construct hamocc state' )
    
    !create state array for each domain
    DO jg = 1, n_dom
      
      !CALL construct_hamocc_diag(patch_2d(jg), hamocc_state(jg)%p_diag)
      !CALL construct_hamocc_tend(patch_2d(jg), hamocc_state(jg)%p_tend)
      !CALL construct_hamocc_acc(patch_2d(jg), hamocc_state(jg)%p_acc)
      !CALL construct_hamocc_sed(patch_2d(jg), hamocc_state(jg)%p_sed)
      CALL construct_hamocc_diag(patch_2d(jg), hamocc_state%p_diag)
    CALL message(TRIM(routine), 'start to construct hamocc state: tend' )
      CALL construct_hamocc_tend(patch_2d(jg), hamocc_state%p_tend)
      CALL construct_hamocc_moni(patch_2d(jg), hamocc_state%p_tend%monitor)
   
    CALL message(TRIM(routine), 'start to construct hamocc state: acc' )
      CALL construct_hamocc_acc(patch_2d(jg), hamocc_state%p_acc)
    CALL message(TRIM(routine), 'start to construct hamocc state: sed' )
      CALL construct_hamocc_sed(patch_2d(jg), hamocc_state%p_sed)
      
      CALL message(TRIM(routine),'construction of hamocc state finished')
      
    END DO
    
  END SUBROUTINE 

!================================================================================== 
  SUBROUTINE construct_hamocc_diag(patch_2d, hamocc_state_diag)
    
    TYPE(t_patch), TARGET, INTENT(in)          :: patch_2d
    TYPE(t_hamocc_diag), INTENT(inout)         :: hamocc_state_diag
    
    ! local variables
    
    INTEGER :: alloc_cell_blocks, nblks_e, nblks_v
    CHARACTER(LEN=max_char_length), PARAMETER :: &
      & routine = 'mo_bgc_icon_comm:construct_hamocc_diag'

     ! determine size of arrays
    alloc_cell_blocks = patch_2d%alloc_cell_blocks
    nblks_e = patch_2d%nblks_e
    nblks_v = patch_2d%nblks_v



    !-----DIAG W/O restart-----------------------------------------------------------------
    ! for tracers restart is handled by ICON
    CALL message(TRIM(routine), 'start to construct diagnostic hamocc state')
      CALL add_var(hamocc_default_list, 'phy',hamocc_state_diag%phy,    &
      & grid_unstructured_cell, za_depth_below_sea,&
      & t_cf_var('phy','kmolP m-3','phytoplankton concentration', DATATYPE_FLT32), &
      & grib2_var(255, 255, 255, DATATYPE_PACK16, GRID_UNSTRUCTURED, grid_cell),&
      & ldims=(/nproma,n_zlev,alloc_cell_blocks/),in_group=groups("HAMOCC_BASE"),&
      & loutput=.TRUE., lrestart=.FALSE.)

      CALL add_var(hamocc_default_list, 'zoo',hamocc_state_diag%zoo,    &
      & grid_unstructured_cell, za_depth_below_sea,&
      & t_cf_var('zoo','kmolP m-3','zooplankton concentration', DATATYPE_FLT32), &
      & grib2_var(255, 255, 255, DATATYPE_PACK16, GRID_UNSTRUCTURED, grid_cell),&
      & ldims=(/nproma,n_zlev,alloc_cell_blocks/),in_group=groups("HAMOCC_BASE"),&
      & loutput=.TRUE., lrestart=.FALSE.)
    
     CALL add_var(hamocc_default_list, 'doc',hamocc_state_diag%doc,    &
      & grid_unstructured_cell, za_depth_below_sea,&
      & t_cf_var('doc','kmolP m-3','DOC concentration', DATATYPE_FLT32), &
      & grib2_var(255, 255, 255, DATATYPE_PACK16, GRID_UNSTRUCTURED, grid_cell),&
      & ldims=(/nproma,n_zlev,alloc_cell_blocks/),in_group=groups("HAMOCC_BASE"),&
      & loutput=.TRUE., lrestart=.FALSE.)
    
     CALL add_var(hamocc_default_list, 'det',hamocc_state_diag%det,    &
      & grid_unstructured_cell, za_depth_below_sea,&
      & t_cf_var('det','kmolP m-3','POC concentration', DATATYPE_FLT32), &
      & grib2_var(255, 255, 255, DATATYPE_PACK16, GRID_UNSTRUCTURED, grid_cell),&
      & ldims=(/nproma,n_zlev,alloc_cell_blocks/),in_group=groups("HAMOCC_BASE"),&
      & loutput=.TRUE., lrestart=.FALSE.)

    CALL add_var(hamocc_default_list, 'fdust',hamocc_state_diag%dust,    &
      & grid_unstructured_cell, za_depth_below_sea,&
      & t_cf_var('fdust','kmol m-3','Dust concentration', DATATYPE_FLT32), &
      & grib2_var(255, 255, 255, DATATYPE_PACK16, GRID_UNSTRUCTURED, grid_cell),&
      & ldims=(/nproma,n_zlev,alloc_cell_blocks/),in_group=groups("HAMOCC_BASE"),&
      & loutput=.TRUE., lrestart=.FALSE.)


      CALL add_var(hamocc_default_list, 'dic',hamocc_state_diag%dic,    &
       & grid_unstructured_cell, za_depth_below_sea,&
       & t_cf_var('dic','kmolP m-3','DIC concentration', DATATYPE_FLT32), &
       & grib2_var(255, 255, 255, DATATYPE_PACK16, GRID_UNSTRUCTURED, grid_cell),&
       & ldims=(/nproma,n_zlev,alloc_cell_blocks/),in_group=groups("HAMOCC_BASE"),&
       & loutput=.TRUE., lrestart=.FALSE.)

     CALL add_var(hamocc_default_list, 'cya',hamocc_state_diag%cya,    &
      & grid_unstructured_cell, za_depth_below_sea,&
      & t_cf_var('cya','kmolP m-3','cyanobacteria concentration', DATATYPE_FLT32), &
      & grib2_var(255, 255, 255, DATATYPE_PACK16, GRID_UNSTRUCTURED, grid_cell),&
      & ldims=(/nproma,n_zlev,alloc_cell_blocks/),in_group=groups("HAMOCC_BASE"),&
      & loutput=.TRUE., lrestart=.FALSE.)


     CALL add_var(hamocc_default_list, 'alk',hamocc_state_diag%alk,    &
      & grid_unstructured_cell, za_depth_below_sea,&
      & t_cf_var('alk','kmol m-3','alkalinity', DATATYPE_FLT32), &
      & grib2_var(255, 255, 255, DATATYPE_PACK16, GRID_UNSTRUCTURED, grid_cell),&
      & ldims=(/nproma,n_zlev,alloc_cell_blocks/),in_group=groups("HAMOCC_BASE"),&
      & loutput=.TRUE., lrestart=.FALSE.)
     
     CALL add_var(hamocc_default_list, 'no3',hamocc_state_diag%no3,    &
      & grid_unstructured_cell, za_depth_below_sea,&
      & t_cf_var('no3','kmol N m-3','Nitrate concentration', DATATYPE_FLT32), &
      & grib2_var(255, 255, 255, DATATYPE_PACK16, GRID_UNSTRUCTURED, grid_cell),&
      & ldims=(/nproma,n_zlev,alloc_cell_blocks/),in_group=groups("HAMOCC_BASE"),&
      & loutput=.TRUE., lrestart=.FALSE.)

     CALL add_var(hamocc_default_list, 'po4',hamocc_state_diag%po4,    &
      & grid_unstructured_cell, za_depth_below_sea,&
      & t_cf_var('po4','kmolP m-3','phosphate concentration', DATATYPE_FLT32), &
      & grib2_var(255, 255, 255, DATATYPE_PACK16, GRID_UNSTRUCTURED, grid_cell),&
      & ldims=(/nproma,n_zlev,alloc_cell_blocks/),in_group=groups("HAMOCC_BASE"),&
      & loutput=.TRUE., lrestart=.FALSE.)

     CALL add_var(hamocc_default_list, 'n2',hamocc_state_diag%n2,    &
      & grid_unstructured_cell, za_depth_below_sea,&
      & t_cf_var('n2','kmol N2 m-3','gaseous nitrogen concentration', DATATYPE_FLT32), &
      & grib2_var(255, 255, 255, DATATYPE_PACK16, GRID_UNSTRUCTURED, grid_cell),&
      & ldims=(/nproma,n_zlev,alloc_cell_blocks/),in_group=groups("HAMOCC_BASE"),&
      & loutput=.TRUE., lrestart=.FALSE.)

     CALL add_var(hamocc_default_list, 'o2',hamocc_state_diag%o2,    &
      & grid_unstructured_cell, za_depth_below_sea,&
      & t_cf_var('o2','kmolP O2 m-3','oxygen concentration', DATATYPE_FLT32), &
      & grib2_var(255, 255, 255, DATATYPE_PACK16, GRID_UNSTRUCTURED, grid_cell),&
      & ldims=(/nproma,n_zlev,alloc_cell_blocks/),in_group=groups("HAMOCC_BASE"),&
      & loutput=.TRUE., lrestart=.FALSE.)

     CALL add_var(hamocc_default_list, 'si',hamocc_state_diag%si,    &
      & grid_unstructured_cell, za_depth_below_sea,&
      & t_cf_var('si','kmolP m-3','silicate concentration', DATATYPE_FLT32), &
      & grib2_var(255, 255, 255, DATATYPE_PACK16, GRID_UNSTRUCTURED, grid_cell),&
      & ldims=(/nproma,n_zlev,alloc_cell_blocks/),in_group=groups("HAMOCC_BASE"),&
      & loutput=.TRUE., lrestart=.FALSE.)

      CALL add_var(hamocc_default_list, 'iron',hamocc_state_diag%iron,    &
      & grid_unstructured_cell, za_depth_below_sea,&
      & t_cf_var('iron','kmolFe m-3','dissolved iron concentration', DATATYPE_FLT32), &
      & grib2_var(255, 255, 255, DATATYPE_PACK16, GRID_UNSTRUCTURED, grid_cell),&
      & ldims=(/nproma,n_zlev,alloc_cell_blocks/),in_group=groups("HAMOCC_BASE"),&
      & loutput=.TRUE., lrestart=.FALSE.)

      CALL add_var(hamocc_default_list, 'dms',hamocc_state_diag%dms,    &
      & grid_unstructured_cell, za_depth_below_sea,&
      & t_cf_var('dms','kmol S m-3','dimethylsulfide concentration', DATATYPE_FLT32), &
      & grib2_var(255, 255, 218, DATATYPE_PACK16, GRID_UNSTRUCTURED, grid_cell),&
      & ldims=(/nproma,n_zlev,alloc_cell_blocks/),in_group=groups("HAMOCC_BASE"),&
      & loutput=.TRUE., lrestart=.FALSE.)

      CALL add_var(hamocc_default_list, 'h2s',hamocc_state_diag%h2s,    &
      & grid_unstructured_cell, za_depth_below_sea,&
      & t_cf_var('h2s','kmol m-3','H2S alkalinity concentration', DATATYPE_FLT32), &
      & grib2_var(255, 255, 255, DATATYPE_PACK16, GRID_UNSTRUCTURED, grid_cell),&
      & ldims=(/nproma,n_zlev,alloc_cell_blocks/),in_group=groups("HAMOCC_BASE"),&
      & loutput=.TRUE., lrestart=.FALSE.)

     CALL add_var(hamocc_default_list, 'n2o',hamocc_state_diag%n2o,    &
      & grid_unstructured_cell, za_depth_below_sea,&
      & t_cf_var('n2o','kmol  m-3','N2O concentration', DATATYPE_FLT32), &
      & grib2_var(255, 255, 255, DATATYPE_PACK16, GRID_UNSTRUCTURED, grid_cell),&
      & ldims=(/nproma,n_zlev,alloc_cell_blocks/),in_group=groups("HAMOCC_BASE"),&
      & loutput=.TRUE., lrestart=.FALSE.)

     CALL add_var(hamocc_default_list, 'calc',hamocc_state_diag%calc,    &
      & grid_unstructured_cell, za_depth_below_sea,&
      & t_cf_var('calc','kmol C m-3','calcium carbonate shells', DATATYPE_FLT32), &
      & grib2_var(255, 255, 255, DATATYPE_PACK16, GRID_UNSTRUCTURED, grid_cell),&
      & ldims=(/nproma,n_zlev,alloc_cell_blocks/),in_group=groups("HAMOCC_BASE"),&
      & loutput=.TRUE., lrestart=.FALSE.)

     CALL add_var(hamocc_default_list, 'opal',hamocc_state_diag%opal,    &
      & grid_unstructured_cell, za_depth_below_sea,&
      & t_cf_var('opal','kmol Si m-3','opal shells', DATATYPE_FLT32), &
      & grib2_var(255, 255, 255, DATATYPE_PACK16, GRID_UNSTRUCTURED, grid_cell),&
      & ldims=(/nproma,n_zlev,alloc_cell_blocks/),in_group=groups("HAMOCC_BASE"),&
      & loutput=.TRUE., lrestart=.FALSE.)

    CALL message(TRIM(routine), 'construct diagnostic hamocc end base')

! !-----------------DIAG WITH RESTART---------------------------------------------------------------
     CALL add_var(hamocc_restart_list, 'hion',hamocc_state_diag%hi,    &
      & grid_unstructured_cell, za_depth_below_sea,&
      & t_cf_var('hion','kmol m-3','hydrogen ion concentration', DATATYPE_FLT32), &
      & grib2_var(255, 255, 255, DATATYPE_PACK16, GRID_UNSTRUCTURED, grid_cell),&
      & ldims=(/nproma,n_zlev,alloc_cell_blocks/),in_group=groups("HAMOCC_BASE"),&
      & loutput=.TRUE., lrestart=.TRUE.,lrestart_cont=.TRUE.)

     CALL add_var(hamocc_restart_list, 'co3',hamocc_state_diag%co3,    &
      & grid_unstructured_cell, za_depth_below_sea,&
      & t_cf_var('co3','kmol m-3','carbonate ion concentration', DATATYPE_FLT32), &
      & grib2_var(255, 255, 255, DATATYPE_PACK16, GRID_UNSTRUCTURED, grid_cell),&
      & ldims=(/nproma,n_zlev,alloc_cell_blocks/),in_group=groups("HAMOCC_BASE"),&
      & loutput=.TRUE., lrestart=.TRUE.,lrestart_cont=.TRUE.)

    CALL message(TRIM(routine), 'construct diagnostic hamocc end')
  END SUBROUTINE 
!================================================================================== 
  SUBROUTINE construct_hamocc_acc(patch_2d, hamocc_state_acc)
    
    TYPE(t_patch), TARGET, INTENT(in)          :: patch_2d
    TYPE(t_hamocc_acc), INTENT(inout)         :: hamocc_state_acc
    
    ! local variables
    
    INTEGER :: alloc_cell_blocks, nblks_e, nblks_v
    CHARACTER(LEN=max_char_length), PARAMETER :: &
      & routine = 'mo_bgc_icon_comm:construct_hamocc_acc'

     ! determine size of arrays
    alloc_cell_blocks = patch_2d%alloc_cell_blocks
    nblks_e = patch_2d%nblks_e
    nblks_v = patch_2d%nblks_v



    !-----DIAG W/O restart-----------------------------------------------------------------
    ! for tracers restart is handled by ICON
    CALL message(TRIM(routine), 'start to construct hamocc acc state')
   
    CALL add_var(hamocc_acc_list, 'NPP',hamocc_state_acc%npp,    &
      & grid_unstructured_cell, za_depth_below_sea,&
      & t_cf_var('NPP','kmolP m-3 s-1','net primary production', DATATYPE_FLT32), &
      & grib2_var(255, 255, 200, DATATYPE_PACK16, GRID_UNSTRUCTURED, grid_cell),&
      & ldims=(/nproma,n_zlev,alloc_cell_blocks/),in_group=groups("HAMOCC_TEND"),&
      & loutput=.TRUE., lrestart=.FALSE.)
  
   CALL add_var(hamocc_acc_list, 'BACFRA',hamocc_state_acc%bacfra,    &
      & grid_unstructured_cell, za_depth_below_sea,&
      & t_cf_var('BACFRA','kmolP m-3 s-1','bacterial decomposition of DOC', DATATYPE_FLT32), &
      & grib2_var(255, 255, 293, DATATYPE_PACK16, GRID_UNSTRUCTURED, grid_cell),&
      & ldims=(/nproma,n_zlev,alloc_cell_blocks/),in_group=groups("HAMOCC_TEND"),&
      & loutput=.TRUE., lrestart=.FALSE.)


    CALL add_var(hamocc_acc_list, 'SRED',hamocc_state_acc%remins,    &
      & grid_unstructured_cell, za_depth_below_sea,&
      & t_cf_var('SRED','kmolP m-3 s-1','sulfate reduction', DATATYPE_FLT32), &
      & grib2_var(255, 255, 296, DATATYPE_PACK16, GRID_UNSTRUCTURED, grid_cell),&
      & ldims=(/nproma,n_zlev,alloc_cell_blocks/),in_group=groups("HAMOCC_TEND"),&
      & loutput=.TRUE., lrestart=.FALSE.)
      
    CALL add_var(hamocc_acc_list, 'REMIN',hamocc_state_acc%remina,    &
      & grid_unstructured_cell, za_depth_below_sea,&
      & t_cf_var('REMIN','kmolP m-3 s-1','aerob detritus remineralization', DATATYPE_FLT32), &
      & grib2_var(255, 255, 294, DATATYPE_PACK16, GRID_UNSTRUCTURED, grid_cell),&
      & ldims=(/nproma,n_zlev,alloc_cell_blocks/),in_group=groups("HAMOCC_TEND"),&
      & loutput=.TRUE., lrestart=.FALSE.)

    CALL add_var(hamocc_acc_list, 'DENIT',hamocc_state_acc%reminn,    &
      & grid_unstructured_cell, za_depth_below_sea,&
      & t_cf_var('DENIT','kmolP m-3 s-1','denitrification', DATATYPE_FLT32), &
      & grib2_var(255, 255, 159, DATATYPE_PACK16, GRID_UNSTRUCTURED, grid_cell),&
      & ldims=(/nproma,n_zlev,alloc_cell_blocks/),in_group=groups("HAMOCC_TEND"),&
      & loutput=.TRUE., lrestart=.FALSE.)

    CALL add_var(hamocc_acc_list, 'nfix',hamocc_state_acc%nfix,    &
      & grid_unstructured_cell, za_depth_below_sea,&
      & t_cf_var('nfix','kmol N2 m-3 s-1','n fixation', DATATYPE_FLT32), &
      & grib2_var(255, 255, 166, DATATYPE_PACK16, GRID_UNSTRUCTURED, grid_cell),&
      & ldims=(/nproma,n_zlev,alloc_cell_blocks/),in_group=groups("HAMOCC_TEND"),&
      & loutput=.TRUE., lrestart=.FALSE.)

    CALL add_var(hamocc_acc_list, 'dms_prod',hamocc_state_acc%dmsprod,    &
      & grid_unstructured_cell, za_depth_below_sea,&
      & t_cf_var('dms_prod','kmol S m-3 s-1','DMS production', DATATYPE_FLT32), &
      & grib2_var(255, 255, 69, DATATYPE_PACK16, GRID_UNSTRUCTURED, grid_cell),&
      & ldims=(/nproma,n_zlev,alloc_cell_blocks/),in_group=groups("HAMOCC_TEND"),&
      & loutput=.TRUE., lrestart=.FALSE.)

    CALL add_var(hamocc_acc_list, 'h2s_prod',hamocc_state_acc%h2sprod,    &
      & grid_unstructured_cell, za_depth_below_sea,&
      & t_cf_var('h2s_prod','kmol m-3 s-1','H2S production', DATATYPE_FLT32), &
      & grib2_var(255, 255, 255, DATATYPE_PACK16, GRID_UNSTRUCTURED, grid_cell),&
      & ldims=(/nproma,n_zlev,alloc_cell_blocks/),in_group=groups("HAMOCC_TEND"),&
      & loutput=.TRUE., lrestart=.FALSE.)

    CALL add_var(hamocc_acc_list, 'h2s_loss',hamocc_state_acc%h2sloss,    &
      & grid_unstructured_cell, za_depth_below_sea,&
      & t_cf_var('h2s_loss','kmol m-3 s-1','H2S oxidation', DATATYPE_FLT32), &
      & grib2_var(255, 255, 255, DATATYPE_PACK16, GRID_UNSTRUCTURED, grid_cell),&
      & ldims=(/nproma,n_zlev,alloc_cell_blocks/),in_group=groups("HAMOCC_TEND"),&
      & loutput=.TRUE., lrestart=.FALSE.)

    CALL add_var(hamocc_acc_list, 'dms_bac',hamocc_state_acc%dmsbac,    &
      & grid_unstructured_cell, za_depth_below_sea,&
      & t_cf_var('dms_bac','kmol S m-3 s-1','DMS microbial consumption', DATATYPE_FLT32), &
      & grib2_var(255, 255, 70, DATATYPE_PACK16, GRID_UNSTRUCTURED, grid_cell),&
      & ldims=(/nproma,n_zlev,alloc_cell_blocks/),in_group=groups("HAMOCC_TEND"),&
      & loutput=.TRUE., lrestart=.FALSE.)

    CALL add_var(hamocc_acc_list, 'dms_uv',hamocc_state_acc%dmsuv,    &
      & grid_unstructured_cell, za_depth_below_sea,&
      & t_cf_var('dms_uv','kmol S m-3 s-1','DMS photolysis', DATATYPE_FLT32), &
      & grib2_var(255, 255, 71, DATATYPE_PACK16, GRID_UNSTRUCTURED, grid_cell),&
      & ldims=(/nproma,n_zlev,alloc_cell_blocks/),in_group=groups("HAMOCC_TEND"),&
      & loutput=.TRUE., lrestart=.FALSE.)

    CALL add_var(hamocc_acc_list, 'eu_export',hamocc_state_acc%euexp,    &
      & grid_unstructured_cell, za_depth_below_sea,&
      & t_cf_var('eu_export','kmol P m-3 s-1','_export_ variable (ecan*zoomor etc)', DATATYPE_FLT32), &
      & grib2_var(255, 255, 71, DATATYPE_PACK16, GRID_UNSTRUCTURED, grid_cell),&
      & ldims=(/nproma,n_zlev,alloc_cell_blocks/),in_group=groups("HAMOCC_TEND"),&
      & loutput=.TRUE., lrestart=.FALSE.)

    CALL add_var(hamocc_acc_list, 'pho_cya',hamocc_state_acc%phoc,    &
      & grid_unstructured_cell, za_depth_below_sea,&
      & t_cf_var('pho_cya','kmol P m-3 s-1','total cyanobacteria growth', DATATYPE_FLT32), &
      & grib2_var(255, 255, 141, DATATYPE_PACK16, GRID_UNSTRUCTURED, grid_cell),&
      & ldims=(/nproma,n_zlev,alloc_cell_blocks/),in_group=groups("HAMOCC_TEND"),&
      & loutput=.TRUE., lrestart=.FALSE.)

    CALL add_var(hamocc_acc_list, 'cya_loss',hamocc_state_acc%cyloss,    &
      & grid_unstructured_cell, za_depth_below_sea,&
      & t_cf_var('cya_loss','kmol P m-3 s-1','cyanobacteria dying', DATATYPE_FLT32), &
      & grib2_var(255, 255, 142, DATATYPE_PACK16, GRID_UNSTRUCTURED, grid_cell),&
      & ldims=(/nproma,n_zlev,alloc_cell_blocks/),in_group=groups("HAMOCC_TEND"),&
      & loutput=.TRUE., lrestart=.FALSE.)

    CALL add_var(hamocc_acc_list, 'grazing',hamocc_state_acc%graz,    &
      & grid_unstructured_cell, za_depth_below_sea,&
      & t_cf_var('graz','kmol P m-3 s-1','zooplankton grazing', DATATYPE_FLT32), &
      & grib2_var(255, 255, 101, DATATYPE_PACK16, GRID_UNSTRUCTURED, grid_cell),&
      & ldims=(/nproma,n_zlev,alloc_cell_blocks/),in_group=groups("HAMOCC_TEND"),&
      & loutput=.TRUE., lrestart=.FALSE.)

    CALL add_var(hamocc_acc_list, 'remin_via_grazer',hamocc_state_acc%graton,    &
      & grid_unstructured_cell, za_depth_below_sea,&
      & t_cf_var('graz','kmol P m-3 s-1','remineralization_via_grazer', DATATYPE_FLT32), &
      & grib2_var(255, 255, 292, DATATYPE_PACK16, GRID_UNSTRUCTURED, grid_cell),&
      & ldims=(/nproma,n_zlev,alloc_cell_blocks/),in_group=groups("HAMOCC_TEND"),&
      & loutput=.TRUE., lrestart=.FALSE.)

    CALL add_var(hamocc_acc_list, 'exudation_phy',hamocc_state_acc%exud,    &
      & grid_unstructured_cell, za_depth_below_sea,&
      & t_cf_var('exudation_phy','kmol P m-3 s-1','phytoplankton exudation', DATATYPE_FLT32), &
      & grib2_var(255, 255, 255, DATATYPE_PACK16, GRID_UNSTRUCTURED, grid_cell),&
      & ldims=(/nproma,n_zlev,alloc_cell_blocks/),in_group=groups("HAMOCC_TEND"),&
      & loutput=.TRUE., lrestart=.FALSE.)

    CALL add_var(hamocc_acc_list, 'exudation_zoo',hamocc_state_acc%exudz,    &
      & grid_unstructured_cell, za_depth_below_sea,&
      & t_cf_var('exudation_zoo','kmol P m-3 s-1','zooplankton exudation', DATATYPE_FLT32), &
      & grib2_var(255, 255, 255, DATATYPE_PACK16, GRID_UNSTRUCTURED, grid_cell),&
      & ldims=(/nproma,n_zlev,alloc_cell_blocks/),in_group=groups("HAMOCC_TEND"),&
      & loutput=.TRUE., lrestart=.FALSE.)

    CALL add_var(hamocc_acc_list, 'zoomor',hamocc_state_acc%zoomor,    &
      & grid_unstructured_cell, za_depth_below_sea,&
      & t_cf_var('zoomor','kmol P m-3 s-1','zooplankton mortality', DATATYPE_FLT32), &
      & grib2_var(255, 255, 255, DATATYPE_PACK16, GRID_UNSTRUCTURED, grid_cell),&
      & ldims=(/nproma,n_zlev,alloc_cell_blocks/),in_group=groups("HAMOCC_TEND"),&
      & loutput=.TRUE., lrestart=.FALSE.)

    CALL add_var(hamocc_acc_list, 'phymor',hamocc_state_acc%phymor,    &
      & grid_unstructured_cell, za_depth_below_sea,&
      & t_cf_var('phymor','kmol P m-3 s-1','phytoplankton mortality', DATATYPE_FLT32), &
      & grib2_var(255, 255, 255, DATATYPE_PACK16, GRID_UNSTRUCTURED, grid_cell),&
      & ldims=(/nproma,n_zlev,alloc_cell_blocks/),in_group=groups("HAMOCC_TEND"),&
      & loutput=.TRUE., lrestart=.FALSE.)

    CALL add_var(hamocc_acc_list, 'co2mr',hamocc_state_acc%co2mr,    &
      & grid_unstructured_cell, za_surface,&
      & t_cf_var('co2mr','ppm','co2 mixing ratio in the atmosphere', DATATYPE_FLT32), &
      & grib2_var(255, 255, 92, DATATYPE_PACK16, GRID_UNSTRUCTURED, grid_cell),&
      & ldims=(/nproma,alloc_cell_blocks/),in_group=groups("HAMOCC_TEND"),&
      & loutput=.TRUE., lrestart=.FALSE.)

    CALL add_var(hamocc_acc_list, 'co2flux',hamocc_state_acc%cflux,    &
      & grid_unstructured_cell, za_surface,&
      & t_cf_var('co2flux','kmol C m-2 s-1','co2 flux', DATATYPE_FLT32), &
      & grib2_var(255, 255, 92, DATATYPE_PACK16, GRID_UNSTRUCTURED, grid_cell),&
      & ldims=(/nproma,alloc_cell_blocks/),in_group=groups("HAMOCC_TEND"),&
      & loutput=.TRUE., lrestart=.FALSE.)

    CALL add_var(hamocc_acc_list, 'orginp',hamocc_state_acc%orginp,    &
      & grid_unstructured_cell, za_surface,&
      & t_cf_var('orginp','check','accumulated organic input', DATATYPE_FLT32), &
      & grib2_var(255, 255, 204, DATATYPE_PACK16, GRID_UNSTRUCTURED, grid_cell),&
      & ldims=(/nproma,alloc_cell_blocks/),in_group=groups("HAMOCC_TEND"),&
      & loutput=.TRUE., lrestart=.TRUE.,lrestart_cont=.TRUE.)

    CALL add_var(hamocc_acc_list, 'dmsflux',hamocc_state_acc%dmsflux,    &
      & grid_unstructured_cell, za_surface,&
      & t_cf_var('dmsflux','kmol S m-2 s-1','co2 flux', DATATYPE_FLT32), &
      & grib2_var(255, 255, 68, DATATYPE_PACK16, GRID_UNSTRUCTURED, grid_cell),&
      & ldims=(/nproma,alloc_cell_blocks/),in_group=groups("HAMOCC_TEND"),&
      & loutput=.TRUE., lrestart=.FALSE.)

    CALL add_var(hamocc_acc_list, 'silinp',hamocc_state_acc%silinp,    &
      & grid_unstructured_cell, za_surface,&
      & t_cf_var('silinp','check','accumulated silicate input', DATATYPE_FLT32), &
      & grib2_var(255, 255, 205, DATATYPE_PACK16, GRID_UNSTRUCTURED, grid_cell),&
      & ldims=(/nproma,alloc_cell_blocks/),in_group=groups("HAMOCC_TEND"),&
      & loutput=.TRUE., lrestart=.TRUE.,lrestart_cont=.TRUE.)

    CALL add_var(hamocc_acc_list, 'calinp',hamocc_state_acc%calinp,    &
      & grid_unstructured_cell, za_surface,&
      & t_cf_var('calinp','check','accumulated calc input', DATATYPE_FLT32), &
      & grib2_var(255, 255, 203, DATATYPE_PACK16, GRID_UNSTRUCTURED, grid_cell),&
      & ldims=(/nproma,alloc_cell_blocks/),in_group=groups("HAMOCC_TEND"),&
      & loutput=.TRUE., lrestart=.TRUE.,lrestart_cont=.TRUE.)

    CALL add_var(hamocc_acc_list, 'delsil',hamocc_state_acc%delsil,    &
      & grid_unstructured_cell, za_depth_below_sea,&
      & t_cf_var('delsil','kmol Si m-3 s-1','opal production', DATATYPE_FLT32), &
      & grib2_var(255, 255, 86, DATATYPE_PACK16, GRID_UNSTRUCTURED, grid_cell),&
      & ldims=(/nproma,n_zlev,alloc_cell_blocks/),in_group=groups("HAMOCC_TEND"),&
      & loutput=.TRUE., lrestart=.FALSE.)

    CALL add_var(hamocc_acc_list, 'delcar',hamocc_state_acc%delcar,    &
      & grid_unstructured_cell, za_depth_below_sea,&
      & t_cf_var('delcar','kmol C m-3 s-1','calcium carbonate production', DATATYPE_FLT32), &
      & grib2_var(255, 255, 85, DATATYPE_PACK16, GRID_UNSTRUCTURED, grid_cell),&
      & ldims=(/nproma,n_zlev,alloc_cell_blocks/),in_group=groups("HAMOCC_TEND"),&
      & loutput=.TRUE., lrestart=.FALSE.)

    CALL add_var(hamocc_acc_list, 'o2flux',hamocc_state_acc%oflux,    &
      & grid_unstructured_cell, za_surface,&
      & t_cf_var('o2flux','kmol O m-2 s-1','o2 flux', DATATYPE_FLT32), &
      & grib2_var(255, 255, 72, DATATYPE_PACK16, GRID_UNSTRUCTURED, grid_cell),&
      & ldims=(/nproma,alloc_cell_blocks/),in_group=groups("HAMOCC_TEND"),&
      & loutput=.TRUE., lrestart=.FALSE., post_op=post_op(POST_OP_SCALE,&
      &  arg1=kilo,new_cf=t_cf_var('o2flux','mol O m-2 s-1','o2 flux', &
      &  DATATYPE_FLT32)))

    CALL add_var(hamocc_acc_list, 'n2flux',hamocc_state_acc%nflux,    &
      & grid_unstructured_cell, za_surface,&
      & t_cf_var('n2flux','kmol N m-2 s-1','n2 flux', DATATYPE_FLT32), &
      & grib2_var(255, 255, 74, DATATYPE_PACK16, GRID_UNSTRUCTURED, grid_cell),&
      & ldims=(/nproma,alloc_cell_blocks/),in_group=groups("HAMOCC_TEND"),&
      & loutput=.TRUE., lrestart=.FALSE.)

    CALL add_var(hamocc_acc_list, 'n2oflux',hamocc_state_acc%n2oflux,    &
      & grid_unstructured_cell, za_surface,&
      & t_cf_var('n2oflux','kmol N m-2 s-1','n2o flux', DATATYPE_FLT32), &
      & grib2_var(255, 255, 93, DATATYPE_PACK16, GRID_UNSTRUCTURED, grid_cell),&
      & ldims=(/nproma,alloc_cell_blocks/),in_group=groups("HAMOCC_TEND"),&
      & loutput=.TRUE., lrestart=.FALSE.)


    CALL add_var(hamocc_acc_list, 'nfix_diag',hamocc_state_acc%nfixd,    &
      & grid_unstructured_cell, za_surface,&
      & t_cf_var('nfix_diag','kmol N2 m-2 s-1','diagnostic n fixation', DATATYPE_FLT32), &
      & grib2_var(255, 255, 157, DATATYPE_PACK16, GRID_UNSTRUCTURED, grid_cell),&
      & ldims=(/nproma,alloc_cell_blocks/),in_group=groups("HAMOCC_TEND"),&
      & loutput=.TRUE., lrestart=.FALSE.)

    CALL add_var(hamocc_acc_list, 'silpro',hamocc_state_acc%silpro,    &
      & grid_unstructured_cell, za_surface,&
      & t_cf_var('silpro','kmol Si m-2 s-1','Si flux to sediment', DATATYPE_FLT32), &
      & grib2_var(255, 255, 96, DATATYPE_PACK16, GRID_UNSTRUCTURED, grid_cell),&
      & ldims=(/nproma,alloc_cell_blocks/),in_group=groups("HAMOCC_SED"),&
      & loutput=.TRUE., lrestart=.FALSE.)

    CALL add_var(hamocc_acc_list, 'produs',hamocc_state_acc%produs,    &
      & grid_unstructured_cell, za_surface,&
      & t_cf_var('produs','kmol m-2 s-1','dust flux to sediment', DATATYPE_FLT32), &
      & grib2_var(255, 255, 97, DATATYPE_PACK16, GRID_UNSTRUCTURED, grid_cell),&
      & ldims=(/nproma,alloc_cell_blocks/),in_group=groups("HAMOCC_SED"),&
      & loutput=.TRUE., lrestart=.FALSE.)

    CALL add_var(hamocc_acc_list, 'prcaca',hamocc_state_acc%prcaca,    &
      & grid_unstructured_cell, za_surface,&
      & t_cf_var('prcaca','kmol C m-2 s-1','C inorg flux to sediment', DATATYPE_FLT32), &
      & grib2_var(255, 255, 95, DATATYPE_PACK16, GRID_UNSTRUCTURED, grid_cell),&
      & ldims=(/nproma,alloc_cell_blocks/),in_group=groups("HAMOCC_SED"),&
      & loutput=.TRUE., lrestart=.FALSE.)

    CALL add_var(hamocc_acc_list, 'prorca',hamocc_state_acc%prorca,    &
      & grid_unstructured_cell, za_surface,&
      & t_cf_var('prorca','kmol P m-2 s-1','C org flux to sediment', DATATYPE_FLT32), &
      & grib2_var(255, 255, 94, DATATYPE_PACK16, GRID_UNSTRUCTURED, grid_cell),&
      & ldims=(/nproma,alloc_cell_blocks/),in_group=groups("HAMOCC_SED"),&
      & loutput=.TRUE., lrestart=.FALSE.)

    CALL add_var(hamocc_acc_list, 'coex90',hamocc_state_acc%coex90,    &
      & grid_unstructured_cell, za_surface,&
      & t_cf_var('coex90','kmol P m-2 s-1','OM flux at 90 m', DATATYPE_FLT32), &
      & grib2_var(255, 255, 81, DATATYPE_PACK16, GRID_UNSTRUCTURED, grid_cell),&
      & ldims=(/nproma,alloc_cell_blocks/),in_group=groups("HAMOCC_TEND"),&
      & loutput=.TRUE., lrestart=.FALSE.)

    CALL add_var(hamocc_acc_list, 'calex90',hamocc_state_acc%calex90,    &
      & grid_unstructured_cell, za_surface,&
      & t_cf_var('calex90','kmol C m-2 s-1','Calc flux at 90 m', DATATYPE_FLT32), &
      & grib2_var(255, 255, 78, DATATYPE_PACK16, GRID_UNSTRUCTURED, grid_cell),&
      & ldims=(/nproma,alloc_cell_blocks/),in_group=groups("HAMOCC_TEND"),&
      & loutput=.TRUE., lrestart=.FALSE.)

    CALL add_var(hamocc_acc_list, 'opex90',hamocc_state_acc%opex90,    &
      & grid_unstructured_cell, za_surface,&
      & t_cf_var('opex90','kmol Si m-2 s-1','Opal flux at 90 m', DATATYPE_FLT32), &
      & grib2_var(255, 255, 75, DATATYPE_PACK16, GRID_UNSTRUCTURED, grid_cell),&
      & ldims=(/nproma,alloc_cell_blocks/),in_group=groups("HAMOCC_TEND"),&
      & loutput=.TRUE., lrestart=.FALSE.)

    CALL add_var(hamocc_acc_list, 'coex1000',hamocc_state_acc%coex1000,    &
      & grid_unstructured_cell, za_surface,&
      & t_cf_var('coex1000','kmol P m-2 s-1','OM flux at 1000 m', DATATYPE_FLT32), &
      & grib2_var(255, 255, 81, DATATYPE_PACK16, GRID_UNSTRUCTURED, grid_cell),&
      & ldims=(/nproma,alloc_cell_blocks/),in_group=groups("HAMOCC_TEND"),&
      & loutput=.TRUE., lrestart=.FALSE.)

    CALL add_var(hamocc_acc_list, 'calex1000',hamocc_state_acc%calex1000,    &
      & grid_unstructured_cell, za_surface,&
      & t_cf_var('calex1000','kmol C m-2 s-1','Calc flux at 1000 m', DATATYPE_FLT32), &
      & grib2_var(255, 255, 78, DATATYPE_PACK16, GRID_UNSTRUCTURED, grid_cell),&
      & ldims=(/nproma,alloc_cell_blocks/),in_group=groups("HAMOCC_TEND"),&
      & loutput=.TRUE., lrestart=.FALSE.)

    CALL add_var(hamocc_acc_list, 'opex1000',hamocc_state_acc%opex1000,    &
      & grid_unstructured_cell, za_surface,&
      & t_cf_var('opex1000','kmol Si m-2 s-1','Opal flux at 1000 m', DATATYPE_FLT32), &
      & grib2_var(255, 255, 75, DATATYPE_PACK16, GRID_UNSTRUCTURED, grid_cell),&
      & ldims=(/nproma,alloc_cell_blocks/),in_group=groups("HAMOCC_TEND"),&
      & loutput=.TRUE., lrestart=.FALSE.)

    CALL add_var(hamocc_acc_list, 'coex2000',hamocc_state_acc%coex2000,    &
      & grid_unstructured_cell, za_surface,&
      & t_cf_var('coex2000','kmol P m-2 s-1','OM flux at 2000 m', DATATYPE_FLT32), &
      & grib2_var(255, 255, 81, DATATYPE_PACK16, GRID_UNSTRUCTURED, grid_cell),&
      & ldims=(/nproma,alloc_cell_blocks/),in_group=groups("HAMOCC_TEND"),&
      & loutput=.TRUE., lrestart=.FALSE.)

    CALL add_var(hamocc_acc_list, 'calex2000',hamocc_state_acc%calex2000,    &
      & grid_unstructured_cell, za_surface,&
      & t_cf_var('calex2000','kmol C m-2 s-1','Calc flux at 2000 m', DATATYPE_FLT32), &
      & grib2_var(255, 255, 78, DATATYPE_PACK16, GRID_UNSTRUCTURED, grid_cell),&
      & ldims=(/nproma,alloc_cell_blocks/),in_group=groups("HAMOCC_TEND"),&
      & loutput=.TRUE., lrestart=.FALSE.)

    CALL add_var(hamocc_acc_list, 'opex2000',hamocc_state_acc%opex2000,    &
      & grid_unstructured_cell, za_surface,&
      & t_cf_var('opex2000','kmol Si m-2 s-1','Opal flux at 2000 m', DATATYPE_FLT32), &
      & grib2_var(255, 255, 75, DATATYPE_PACK16, GRID_UNSTRUCTURED, grid_cell),&
      & ldims=(/nproma,alloc_cell_blocks/),in_group=groups("HAMOCC_TEND"),&
      & loutput=.TRUE., lrestart=.FALSE.)

    CALL add_var(hamocc_sediment_list, 'sedflux_dic',hamocc_state_acc%sedflic,    &
      & grid_unstructured_cell, za_surface,&
      & t_cf_var('sedflux_dic','kmol C m-2 s-1 ','sediment-ocean flux DIC', DATATYPE_FLT32), &
      & grib2_var(255, 255, 280, DATATYPE_PACK16, GRID_UNSTRUCTURED, grid_cell),&
      & ldims=(/nproma,alloc_cell_blocks/),in_group=groups("HAMOCC_SED"),&
      & loutput=.TRUE., lrestart=.FALSE.)

    CALL add_var(hamocc_sediment_list, 'sedflux_alk',hamocc_state_acc%sedflal,    &
      & grid_unstructured_cell, za_surface,&
      & t_cf_var('sedflux_alk','kmol m-2 s-1','sediment-ocean flux alkalinity', DATATYPE_FLT32), &
      & grib2_var(255, 255, 281, DATATYPE_PACK16, GRID_UNSTRUCTURED, grid_cell),&
      & ldims=(/nproma,alloc_cell_blocks/),in_group=groups("HAMOCC_SED"),&
      & loutput=.TRUE., lrestart=.FALSE.)
>>>>>>> 57719034


    ! local variables
    INTEGER :: jg
    
    INTEGER :: i_status, jp, prlength ! local prognostic array length
    CHARACTER(LEN=max_char_length), PARAMETER :: &
      & routine = 'mo_bgc_icon_comm:construct_hamocc_state'
    
    CALL message(TRIM(routine), 'start to construct hamocc state' )
    
    !create state array for each domain
    DO jg = 1, n_dom
      
      CALL construct_hamocc_diag(patch_2d(jg), hamocc_state%p_diag)
     
      CALL message(TRIM(routine), 'start to construct hamocc state: tend' )
      CALL construct_hamocc_tend(patch_2d(jg), hamocc_state%p_tend)
      CALL construct_hamocc_moni(patch_2d(jg), hamocc_state%p_tend%monitor)
   
    CALL message(TRIM(routine), 'start to construct hamocc state: sed' )
      CALL construct_hamocc_sed(patch_2d(jg), hamocc_state%p_sed)
      
      CALL message(TRIM(routine),'construction of hamocc state finished')
      
    END DO
    
  END SUBROUTINE 

  SUBROUTINE construct_hamocc_state_prog(oce_restart_list,patch_2d, ocean_state_prog,&
&                      timelevel,last_ocean_code)

   USE mo_param1_bgc,  ONLY: isco212, ialkali, iphosph,iano3, igasnit, &
&                            iphy, izoo, icya, ioxygen, isilica, idoc, &
&                            ian2o, idet, iiron, icalc, iopal,&
&                            idust, idms, ih2s
 
  TYPE(t_var_list), INTENT(inout):: oce_restart_list
  TYPE(t_patch), TARGET, INTENT(in)          :: patch_2d
  TYPE(t_hydro_ocean_prog), INTENT(inout)   :: ocean_state_prog
  INTEGER, INTENT(in)                       :: timelevel, last_ocean_code
  INTEGER :: alloc_cell_blocks, nblks_e !, nblks_v

  CHARACTER(LEN=max_char_length) :: var_suffix

    !-------------------------------------------------------------------------
  var_suffix = get_timelevel_string(timelevel)

    !-------------------------------------------------------------------------
    alloc_cell_blocks = patch_2d%alloc_cell_blocks
    nblks_e = patch_2d%nblks_e

    CALL add_ref( oce_restart_list, 'tracers'//TRIM(var_suffix),   &
          & 'dic'//TRIM(var_suffix),        &
          & ocean_state_prog%tracer_ptr(no_tracer+isco212)%p,                         &
          & grid_unstructured_cell, za_depth_below_sea,                  &
          & t_cf_var('dissic','kmolP m-3','DIC concentration', DATATYPE_FLT64,'dissic'), &
          & grib2_var(255, 255, last_ocean_code+isco212, DATATYPE_PACK16, GRID_UNSTRUCTURED, grid_cell),&
          & ldims=(/nproma,n_zlev,alloc_cell_blocks/), tlev_source=TLEV_NNEW, &
          & lrestart_cont=.TRUE.,in_group=groups("HAMOCC_BASE"))

    CALL add_ref( oce_restart_list, 'tracers'//TRIM(var_suffix),   &
          & 'phy'//TRIM(var_suffix),        &
          & ocean_state_prog%tracer_ptr(no_tracer+iphy)%p,                         &
          & grid_unstructured_cell, za_depth_below_sea,                  &
          & t_cf_var('phyp','kmolP m-3','phytoplankton concentration', DATATYPE_FLT64,'phyp'), &
          & grib2_var(255, 255, last_ocean_code+iphy, DATATYPE_PACK16, GRID_UNSTRUCTURED, grid_cell),&
          & ldims=(/nproma,n_zlev,alloc_cell_blocks/), tlev_source=TLEV_NNEW, &
          & lrestart_cont=.TRUE.,in_group=groups("HAMOCC_BASE"))

    CALL add_ref( oce_restart_list, 'tracers'//TRIM(var_suffix),   &
          & 'zoo'//TRIM(var_suffix),        &
          & ocean_state_prog%tracer_ptr(no_tracer+izoo)%p,                         &
          & grid_unstructured_cell, za_depth_below_sea,                  &
          & t_cf_var('zoop','kmolP m-3','zooplankton concentration', DATATYPE_FLT64,'zoop'), &
          & grib2_var(255, 255, last_ocean_code+izoo, DATATYPE_PACK16, GRID_UNSTRUCTURED, grid_cell),&
          & ldims=(/nproma,n_zlev,alloc_cell_blocks/), tlev_source=TLEV_NNEW, &
          & lrestart_cont=.TRUE.,in_group=groups("HAMOCC_BASE"))

    CALL add_ref( oce_restart_list, 'tracers'//TRIM(var_suffix),   &
          & 'alk'//TRIM(var_suffix),        &
          & ocean_state_prog%tracer_ptr(no_tracer+ialkali)%p,                         &
          & grid_unstructured_cell, za_depth_below_sea,                  &
          & t_cf_var('talk','kmol m-3','alkalinity', DATATYPE_FLT64,'talk'), &
          & grib2_var(255, 255, last_ocean_code+ialkali, DATATYPE_PACK16, GRID_UNSTRUCTURED, grid_cell),&
          & ldims=(/nproma,n_zlev,alloc_cell_blocks/), tlev_source=TLEV_NNEW, &
          & lrestart_cont=.TRUE.,in_group=groups("HAMOCC_BASE"))
 
    CALL add_ref( oce_restart_list, 'tracers'//TRIM(var_suffix),   &
          & 'phosph'//TRIM(var_suffix),        &
          & ocean_state_prog%tracer_ptr(no_tracer+iphosph)%p,                         &
          & grid_unstructured_cell, za_depth_below_sea,                  &
          & t_cf_var('po4','kmolP m-3','phosphate concentration', DATATYPE_FLT64,'po4'), &
          & grib2_var(255, 255, last_ocean_code+iphosph, DATATYPE_PACK16, GRID_UNSTRUCTURED, grid_cell),&
          & ldims=(/nproma,n_zlev,alloc_cell_blocks/), tlev_source=TLEV_NNEW, &
          & lrestart_cont=.TRUE.,in_group=groups("HAMOCC_BASE"))
 
    CALL add_ref( oce_restart_list, 'tracers'//TRIM(var_suffix),   &
          & 'nitrate'//TRIM(var_suffix),        &
          & ocean_state_prog%tracer_ptr(no_tracer+iano3)%p,                         &
          & grid_unstructured_cell, za_depth_below_sea,                  &
          & t_cf_var('no3','kmolP m-3','Nitrate concentration', DATATYPE_FLT64,'no3'), &
          & grib2_var(255, 255, last_ocean_code+iano3, DATATYPE_PACK16, GRID_UNSTRUCTURED, grid_cell),&
          & ldims=(/nproma,n_zlev,alloc_cell_blocks/), tlev_source=TLEV_NNEW, &
          & lrestart_cont=.TRUE.,in_group=groups("HAMOCC_BASE"))
 
    CALL add_ref( oce_restart_list, 'tracers'//TRIM(var_suffix),   &
          & 'gasnit'//TRIM(var_suffix),        &
          & ocean_state_prog%tracer_ptr(no_tracer+igasnit)%p,                         &
          & grid_unstructured_cell, za_depth_below_sea,                  &
          & t_cf_var('n2','kmolN2 m-3','gaseous nitrogen concentration', DATATYPE_FLT64,'n2'), &
          & grib2_var(255, 255, last_ocean_code+igasnit, DATATYPE_PACK16, GRID_UNSTRUCTURED, grid_cell),&
          & ldims=(/nproma,n_zlev,alloc_cell_blocks/), tlev_source=TLEV_NNEW, &
          & lrestart_cont=.TRUE.,in_group=groups("HAMOCC_BASE"))
 
    CALL add_ref( oce_restart_list, 'tracers'//TRIM(var_suffix),   &
          & 'cyano'//TRIM(var_suffix),        &
          & ocean_state_prog%tracer_ptr(no_tracer+icya)%p,                         &
          & grid_unstructured_cell, za_depth_below_sea,                  &
          & t_cf_var('phydiaz','kmolP m-3','cyanobacteria concentration', DATATYPE_FLT64,'phydiaz'), &
          & grib2_var(255, 255, last_ocean_code+icya, DATATYPE_PACK16, GRID_UNSTRUCTURED, grid_cell),&
          & ldims=(/nproma,n_zlev,alloc_cell_blocks/), tlev_source=TLEV_NNEW, &
          & lrestart_cont=.TRUE.,in_group=groups("HAMOCC_BASE"))
 
    CALL add_ref( oce_restart_list, 'tracers'//TRIM(var_suffix),   &
          & 'oxygen'//TRIM(var_suffix),        &
          & ocean_state_prog%tracer_ptr(no_tracer+ioxygen)%p,                         &
          & grid_unstructured_cell, za_depth_below_sea,                  &
          & t_cf_var('o2','kmol O2 m-3','oxygen concentration', DATATYPE_FLT64,'o2'), &
          & grib2_var(255, 255, last_ocean_code+ioxygen, DATATYPE_PACK16, GRID_UNSTRUCTURED, grid_cell),&
          & ldims=(/nproma,n_zlev,alloc_cell_blocks/), tlev_source=TLEV_NNEW, &
          & lrestart_cont=.TRUE.,in_group=groups("HAMOCC_BASE"))
 
    CALL add_ref( oce_restart_list, 'tracers'//TRIM(var_suffix),   &
          & 'silica'//TRIM(var_suffix),        &
          & ocean_state_prog%tracer_ptr(no_tracer+isilica)%p,                         &
          & grid_unstructured_cell, za_depth_below_sea,                  &
          & t_cf_var('si','kmolP m-3','silicate concentration', DATATYPE_FLT64,'si'), &
          & grib2_var(255, 255, last_ocean_code+isilica, DATATYPE_PACK16, GRID_UNSTRUCTURED, grid_cell),&
          & ldims=(/nproma,n_zlev,alloc_cell_blocks/), tlev_source=TLEV_NNEW, &
          & lrestart_cont=.TRUE.,in_group=groups("HAMOCC_BASE"))
 
    CALL add_ref( oce_restart_list, 'tracers'//TRIM(var_suffix),   &
          & 'doc'//TRIM(var_suffix),        &
          & ocean_state_prog%tracer_ptr(no_tracer+idoc)%p,                         &
          & grid_unstructured_cell, za_depth_below_sea,                  &
          & t_cf_var('dissoc','kmolP m-3','DOC concentration',DATATYPE_FLT32,'dissoc'), &
          & grib2_var(255, 255, last_ocean_code+idoc, DATATYPE_PACK16, GRID_UNSTRUCTURED, grid_cell),&
          & ldims=(/nproma,n_zlev,alloc_cell_blocks/), tlev_source=TLEV_NNEW, &
          & lrestart_cont=.TRUE.,in_group=groups("HAMOCC_BASE"))
 
    CALL add_ref( oce_restart_list, 'tracers'//TRIM(var_suffix),   &
          & 'an2o'//TRIM(var_suffix),        &
          & ocean_state_prog%tracer_ptr(no_tracer+ian2o)%p,                         &
          & grid_unstructured_cell, za_depth_below_sea,                  &
          & t_cf_var('n2o','kmolP m-3','N2O concentration', DATATYPE_FLT64,'n2o'), &
          & grib2_var(255, 255, last_ocean_code+ian2o, DATATYPE_PACK16, GRID_UNSTRUCTURED, grid_cell),&
          & ldims=(/nproma,n_zlev,alloc_cell_blocks/), tlev_source=TLEV_NNEW, &
          & lrestart_cont=.TRUE.,in_group=groups("HAMOCC_BASE"))
 
    CALL add_ref( oce_restart_list, 'tracers'//TRIM(var_suffix),   &
          & 'det'//TRIM(var_suffix),        &
          & ocean_state_prog%tracer_ptr(no_tracer+idet)%p,                         &
          & grid_unstructured_cell, za_depth_below_sea,                  &
          & t_cf_var('det','kmolP m-3','POC concentration', DATATYPE_FLT64,'det'), &
          & grib2_var(255, 255, last_ocean_code+idet, DATATYPE_PACK16, GRID_UNSTRUCTURED, grid_cell),&
          & ldims=(/nproma,n_zlev,alloc_cell_blocks/), tlev_source=TLEV_NNEW, &
          & lrestart_cont=.TRUE.,in_group=groups("HAMOCC_BASE"))
 
    CALL add_ref( oce_restart_list, 'tracers'//TRIM(var_suffix),   &
          & 'iron'//TRIM(var_suffix),        &
          & ocean_state_prog%tracer_ptr(no_tracer+iiron)%p,                         &
          & grid_unstructured_cell, za_depth_below_sea,                  &
          & t_cf_var('dfe','kmolFe m-3','dissolved iron concentration', DATATYPE_FLT64,'dfe'), &
          & grib2_var(255, 255, last_ocean_code+iiron, DATATYPE_PACK16, GRID_UNSTRUCTURED, grid_cell),&
          & ldims=(/nproma,n_zlev,alloc_cell_blocks/), tlev_source=TLEV_NNEW, &
          & lrestart_cont=.TRUE.,in_group=groups("HAMOCC_BASE"))
 
    CALL add_ref( oce_restart_list, 'tracers'//TRIM(var_suffix),   &
          & 'dms'//TRIM(var_suffix),        &
          & ocean_state_prog%tracer_ptr(no_tracer+idms)%p,                         &
          & grid_unstructured_cell, za_depth_below_sea,                  &
          & t_cf_var('HAMOCC_dmso','kmol S m-3','dimethylsulfide concentration', DATATYPE_FLT64,'dmso'), &
          & grib2_var(255, 255, last_ocean_code+idms, DATATYPE_PACK16, GRID_UNSTRUCTURED, grid_cell),&
          & ldims=(/nproma,n_zlev,alloc_cell_blocks/), tlev_source=TLEV_NNEW, &
          & lrestart_cont=.TRUE.,in_group=groups("HAMOCC_BASE"))
 
    CALL add_ref( oce_restart_list, 'tracers'//TRIM(var_suffix),   &
          & 'h2s'//TRIM(var_suffix),        &
          & ocean_state_prog%tracer_ptr(no_tracer+ih2s)%p,                         &
          & grid_unstructured_cell, za_depth_below_sea,                  &
          & t_cf_var('h2s','kmol m-3','H2S alkalinity concentration', DATATYPE_FLT64,'h2s'), &
          & grib2_var(255, 255, last_ocean_code+ih2s, DATATYPE_PACK16, GRID_UNSTRUCTURED, grid_cell),&
          & ldims=(/nproma,n_zlev,alloc_cell_blocks/), tlev_source=TLEV_NNEW, &
          & lrestart_cont=.TRUE.,in_group=groups("HAMOCC_BASE"))
 
    CALL add_ref( oce_restart_list, 'tracers'//TRIM(var_suffix),   &
          & 'calc'//TRIM(var_suffix),        &
          & ocean_state_prog%tracer_ptr(no_tracer+icalc)%p,                         &
          & grid_unstructured_cell, za_depth_below_sea,                  &
          & t_cf_var('caco3','kmolP m-3','calcium carbonate shells', DATATYPE_FLT64,'caco3'), &
          & grib2_var(255, 255, last_ocean_code+icalc, DATATYPE_PACK16, GRID_UNSTRUCTURED, grid_cell),&
          & ldims=(/nproma,n_zlev,alloc_cell_blocks/), tlev_source=TLEV_NNEW, &
          & lrestart_cont=.True.,in_group=groups("HAMOCC_BASE"))
 
    CALL add_ref( oce_restart_list, 'tracers'//TRIM(var_suffix),   &
          & 'opal'//TRIM(var_suffix),        &
          & ocean_state_prog%tracer_ptr(no_tracer+iopal)%p,                         &
          & grid_unstructured_cell, za_depth_below_sea,                  &
          & t_cf_var('bsi','kmol Si m-3','opal shells', DATATYPE_FLT64,'bsi'), &
          & grib2_var(255, 255, last_ocean_code+iopal, DATATYPE_PACK16, GRID_UNSTRUCTURED, grid_cell),&
          & ldims=(/nproma,n_zlev,alloc_cell_blocks/), tlev_source=TLEV_NNEW, &
          & lrestart_cont=.True.,in_group=groups("HAMOCC_BASE"))
 
    CALL add_ref( oce_restart_list, 'tracers'//TRIM(var_suffix),   &
          & 'dust'//TRIM(var_suffix),        &
          & ocean_state_prog%tracer_ptr(no_tracer+idust)%p,                         &
          & grid_unstructured_cell, za_depth_below_sea,                  &
          & t_cf_var('fdust','kmol m-3','Dust concentration', DATATYPE_FLT32,'fdust'), &
          & grib2_var(255, 255, last_ocean_code+idust, DATATYPE_PACK16, GRID_UNSTRUCTURED, grid_cell),&
          & ldims=(/nproma,n_zlev,alloc_cell_blocks/), tlev_source=TLEV_NNEW, &
          & lrestart_cont=.True.,in_group=groups("HAMOCC_BASE"))
 

  END SUBROUTINE construct_hamocc_state_prog

!================================================================================== 
  SUBROUTINE construct_hamocc_diag(patch_2d, hamocc_state_diag)
    


    TYPE(t_patch), TARGET, INTENT(in)          :: patch_2d
    TYPE(t_hamocc_diag), INTENT(inout)         :: hamocc_state_diag

    ! local variables
    
    INTEGER :: alloc_cell_blocks, nblks_e, nblks_v
    CHARACTER(LEN=max_char_length), PARAMETER :: &
      & routine = 'mo_bgc_icon_comm:construct_hamocc_diag'

     ! determine size of arrays
    alloc_cell_blocks = patch_2d%alloc_cell_blocks
    nblks_e = patch_2d%nblks_e
    nblks_v = patch_2d%nblks_v


! !-----------------DIAG WITH RESTART---------------------------------------------------------------
     CALL add_var(hamocc_restart_list, 'HAMOCC_hion',hamocc_state_diag%hi,    &
      & grid_unstructured_cell, za_depth_below_sea,&
      & t_cf_var('hion','kmol m-3','hydrogen ion concentration', DATATYPE_FLT32,'hi'), &
      & grib2_var(255, 255, 255, DATATYPE_PACK16, GRID_UNSTRUCTURED, grid_cell),&
      & ldims=(/nproma,n_zlev,alloc_cell_blocks/),in_group=groups("HAMOCC_BASE"),&
      & loutput=.TRUE., lrestart=.TRUE.,lrestart_cont=.TRUE.)

     CALL add_var(hamocc_restart_list, 'HAMOCC_co3',hamocc_state_diag%co3,    &
      & grid_unstructured_cell, za_depth_below_sea,&
      & t_cf_var('co3','kmol m-3','carbonate ion concentration', DATATYPE_FLT32,'co3'), &
      & grib2_var(255, 255, 255, DATATYPE_PACK16, GRID_UNSTRUCTURED, grid_cell),&
      & ldims=(/nproma,n_zlev,alloc_cell_blocks/),in_group=groups("HAMOCC_BASE"),&
      & loutput=.TRUE., lrestart=.TRUE.,lrestart_cont=.TRUE.)

    CALL message(TRIM(routine), 'construct diagnostic hamocc end')
  END SUBROUTINE 

!================================================================================== 
  SUBROUTINE construct_hamocc_moni(patch_2d, hamocc_state_moni)
    
    TYPE(t_patch), TARGET, INTENT(in)          :: patch_2d
    TYPE(t_hamocc_monitor), INTENT(inout)      :: hamocc_state_moni
    
    ! local variables
    
    INTEGER :: alloc_cell_blocks, nblks_e, nblks_v, datatype_flt
    CHARACTER(LEN=max_char_length), PARAMETER :: &
      & routine = 'mo_bgc_icon_comm:construct_hamocc_tend'

     ! determine size of arrays
    alloc_cell_blocks = patch_2d%alloc_cell_blocks
    nblks_e = patch_2d%nblks_e
    nblks_v = patch_2d%nblks_v

    ! set correct output data type
    IF ( lnetcdf_flt64_output ) THEN
      datatype_flt = DATATYPE_FLT64
    ELSE
      datatype_flt = DATATYPE_FLT32
    ENDIF


    !-----DIAG W/O restart-----------------------------------------------------------------
    ! for tracers restart is handled by ICON
    CALL message(TRIM(routine), 'start to construct hamocc monitoring')
 ! 

    ! add monitoring
    CALL add_var(hamocc_tendency_list, 'HAMOCC_NPP_global', hamocc_state_moni%phosy , &
      & GRID_LONLAT, za_surface,    &
      & t_cf_var('global_primary_production', &
      &          'GtC s-1', &
      &          'global net primary production', &
      &          datatype_flt, &
      &          'global_primary_production'),&
      & grib2_var(255, 255, 500, DATATYPE_PACK16, GRID_UNSTRUCTURED, grid_lonlat),&
      & in_group=groups("HAMOCC_MONI"),ldims=(/1/), &
      & loutput=.TRUE., lrestart=.FALSE., post_op=post_op(POST_OP_SCALE,&
      &  arg1=s2year,new_cf=t_cf_var('global_primary_production','GtC yr-1','global net_npp', &
      &  datatype_flt)))

    CALL add_var(hamocc_tendency_list, 'HAMOCC_grazing_global', hamocc_state_moni%grazing , &
      & GRID_LONLAT, za_surface,    &
      & t_cf_var('global_zooplankton_grazing', &
      &          'GtC s-1', &
      &          'global zooplankton grazing', &
      &          datatype_flt, &
      &          'global_zooplankton_grazing'),&
      & grib2_var(255, 255, 501, DATATYPE_PACK16, GRID_UNSTRUCTURED, grid_lonlat),&
      & in_group=groups("HAMOCC_MONI"),ldims=(/1/), &
      & loutput=.TRUE., lrestart=.FALSE., post_op=post_op(POST_OP_SCALE,&
      &  arg1=s2year,new_cf=t_cf_var('global_zooplankton_grazing','GtC yr-1','global zooplankton grazing', &
      &  datatype_flt)))

    CALL add_var(hamocc_tendency_list, 'HAMOCC_omex90_global', hamocc_state_moni%omex90, &
      & GRID_LONLAT, za_surface,    &
      & t_cf_var('global_OM_export_at_90m', &
                 'GtC s-1', &
                 'global_om_export_at_90m', &
                 datatype_flt, &
                 'global_OM_export_at_90m'),&
      & grib2_var(255, 255, 502, DATATYPE_PACK16, GRID_UNSTRUCTURED, grid_lonlat),&
      & in_group=groups("HAMOCC_MONI"),ldims=(/1/), &
      & loutput=.TRUE., lrestart=.FALSE., post_op=post_op(POST_OP_SCALE,&
      &  arg1=s2year,new_cf=t_cf_var('global_OM_export_at_90m','GtCyr-1','global_om_export_at_90m', &
      &  datatype_flt)))

    CALL add_var(hamocc_tendency_list, 'HAMOCC_calex90_global', hamocc_state_moni%calex90 , &
      & GRID_LONLAT, za_surface,    &
      & t_cf_var('global_calc_export_at_90m', &
      &          'GtC s-1', &
      &          'global_calc_export_at_90m', &
      &          datatype_flt, &
      &          'global_calc_export_at_90m'), &
      & grib2_var(255, 255, 503, DATATYPE_PACK16, GRID_UNSTRUCTURED, grid_lonlat),&
      & in_group=groups("HAMOCC_MONI"),ldims=(/1/), &
      & loutput=.TRUE., lrestart=.FALSE., post_op=post_op(POST_OP_SCALE,&
      &  arg1=s2year,new_cf=t_cf_var('global_calc_export_at_90m','GtCyr-1','global_calc_export_at_90m', &
      &  datatype_flt)))

   CALL add_var(hamocc_tendency_list, 'HAMOCC_opex90_global', hamocc_state_moni%opex90 , &
      & GRID_LONLAT, za_surface,    &
      & t_cf_var('global_opal_export_at_90m', &
      &          'kmol Si s-1', &
      &          'global_opal_export_at_90m', &
      &          datatype_flt, &
      &          'global_opal_export_at_90m'), &
      & grib2_var(255, 255, 504, DATATYPE_PACK16, GRID_UNSTRUCTURED, grid_lonlat),&
      & in_group=groups("HAMOCC_MONI"),ldims=(/1/), &
      & loutput=.TRUE., lrestart=.FALSE.)

   CALL add_var(hamocc_tendency_list, 'HAMOCC_delsil_global', hamocc_state_moni%delsil , &
      & GRID_LONLAT, za_surface,    &
      & t_cf_var('global_opal_production', 'kmol Si s-1', 'global opal production', datatype_flt,'global_opal_production'),&
      & grib2_var(255, 255, 505, DATATYPE_PACK16, GRID_UNSTRUCTURED, grid_lonlat),&
      & in_group=groups("HAMOCC_MONI"),ldims=(/1/), &
      & loutput=.TRUE., lrestart=.FALSE.)

   CALL add_var(hamocc_tendency_list, 'HAMOCC_delcar_global', hamocc_state_moni%delcar , &
      & GRID_LONLAT, za_surface,    &
      & t_cf_var('global_caco3_production', 'GtC s-1', 'global caco3 production', datatype_flt,'global_caco3_production'),&
      & grib2_var(255, 255, 506, DATATYPE_PACK16, GRID_UNSTRUCTURED, grid_lonlat),&
      & in_group=groups("HAMOCC_MONI"),ldims=(/1/), &
      & loutput=.TRUE., lrestart=.FALSE., post_op=post_op(POST_OP_SCALE,&
      &  arg1=s2year,new_cf=t_cf_var('global_caco3_production','GtC yr-1','global caco3 production', &
      &  datatype_flt)))

    CALL add_var(hamocc_tendency_list, 'HAMOCC_global_net_co2_flux', hamocc_state_moni%net_co2_flux , &
      & GRID_LONLAT, za_surface,    &
      & t_cf_var('global_net_co2_flux', 'GtC s-1', 'global net co2 flux', datatype_flt,'global_net_co2_flux'),&
      & grib2_var(255, 255, 507, DATATYPE_PACK16, GRID_UNSTRUCTURED, grid_lonlat),&
      & in_group=groups("HAMOCC_MONI"),ldims=(/1/), &
      & loutput=.TRUE., lrestart=.FALSE., post_op=post_op(POST_OP_SCALE,&
      &  arg1=s2year,new_cf=t_cf_var('global_net_co2_flux','GtC yr-1','global net_co2_flux', &
      &  datatype_flt)))

   CALL add_var(hamocc_tendency_list, 'HAMOCC_global_surface_alk', hamocc_state_moni%sfalk , &
      & GRID_LONLAT, za_surface,    &
      & t_cf_var('global_surface_alk', 'kmol  m-3', 'global_surface_alkalinity', datatype_flt,'global_surface_alk'),&
      & grib2_var(255, 255, 508, DATATYPE_PACK16, GRID_UNSTRUCTURED, grid_lonlat),&
      & in_group=groups("HAMOCC_MONI"),ldims=(/1/), &
      & loutput=.TRUE., lrestart=.FALSE.)

   CALL add_var(hamocc_tendency_list, 'HAMOCC_global_surface_dic', hamocc_state_moni%sfdic , &
      & GRID_LONLAT, za_surface,    &
      & t_cf_var('global_surface_dic', &
      &          'kmol C m-3', &
      &          'global_surface_dissolved_inorganic_carbon', &
      &          datatype_flt, &
      &          'global_surface_dic'), &
      & grib2_var(255, 255, 509, DATATYPE_PACK16, GRID_UNSTRUCTURED, grid_lonlat),&
      & in_group=groups("HAMOCC_MONI"),ldims=(/1/), &
      & loutput=.TRUE., lrestart=.FALSE.)

    CALL add_var(hamocc_tendency_list, 'HAMOCC_global_remin_via_grazer', hamocc_state_moni%graton , &
      & GRID_LONLAT, za_surface,    &
      & t_cf_var('global_remin_via_grazer', &
      &          'GtC s-1', &
      &          'global_remineralization_via_grazer', &
      &          datatype_flt, &
      &          'global_remin_via_grazer'), &
      & grib2_var(255, 255, 511, DATATYPE_PACK16, GRID_UNSTRUCTURED, grid_lonlat),&
      & in_group=groups("HAMOCC_MONI"),ldims=(/1/), &
      & loutput=.TRUE., lrestart=.FALSE., post_op=post_op(POST_OP_SCALE,&
      &  arg1=s2year,new_cf=t_cf_var('global_remin_via_grazer','GtC yr-1','global_remineraliation_via_grazer', &
      &  datatype_flt)))

    CALL add_var(hamocc_tendency_list, 'HAMOCC_global_exudation_phytoplankton', hamocc_state_moni%exud , &
      & GRID_LONLAT, za_surface,    &
      & t_cf_var('global_exudation_phytoplankton', &
      &          'GtC s-1', &
      &          'global_phytoplankton_exudation', &
      &          datatype_flt, &
      &          'global_exudation_phytoplankton'), &
      & grib2_var(255, 255, 512, DATATYPE_PACK16, GRID_UNSTRUCTURED, grid_lonlat),&
      & in_group=groups("HAMOCC_MONI"),ldims=(/1/), &
      & loutput=.TRUE., lrestart=.FALSE., post_op=post_op(POST_OP_SCALE,&
      &  arg1=s2year,new_cf=t_cf_var('global_exudation_phytoplankton','GtC yr-1','global_phytoplankton_exudation', &
      &  datatype_flt)))

    CALL add_var(hamocc_tendency_list, 'HAMOCC_global_phytoplankton_dying', hamocc_state_moni%phymor , &
      & GRID_LONLAT, za_surface,    &
      & t_cf_var('global_phytoplankton_dying', &
      &          'GtC s-1', &
      &          'global_phytoplankton_dying', &
      &          datatype_flt, &
      &          'global_phytoplankton_dying'), &
      & grib2_var(255, 255, 513, DATATYPE_PACK16, GRID_UNSTRUCTURED, grid_lonlat),&
      & in_group=groups("HAMOCC_MONI"),ldims=(/1/), &
      & loutput=.TRUE., lrestart=.FALSE., post_op=post_op(POST_OP_SCALE,&
      &  arg1=s2year,new_cf=t_cf_var('global_phytoplankton_dying','GtC yr-1','global_phytoplankton_dying', &
      &  datatype_flt)))

   CALL add_var(hamocc_tendency_list, 'HAMOCC_bacterial_activity', hamocc_state_moni%bacfra , &
      & GRID_LONLAT, za_surface,    &
      & t_cf_var('EU_bacterial_activity', 'GtC s-1', 'EU_bacterial_activity', datatype_flt,'bacterial_activity'),&
      & grib2_var(255, 255, 514, DATATYPE_PACK16, GRID_UNSTRUCTURED, grid_lonlat),&
      & in_group=groups("HAMOCC_MONI"),ldims=(/1/), &
      & loutput=.TRUE., lrestart=.FALSE., post_op=post_op(POST_OP_SCALE,&
      &  arg1=s2year,new_cf=t_cf_var('EU_bacterial_activity','GtC yr-1','EU_bacterial_activity', &
      &  datatype_flt)))

    CALL add_var(hamocc_tendency_list, 'HAMOCC_global_exudation_zooplankton', hamocc_state_moni%exudz , &
      & GRID_LONLAT, za_surface,    &
      & t_cf_var('global_exudation_zooplankton', &
      &          'GtC s-1', &
      &          'global_zooplankton_exudation', &
      &          datatype_flt, &
      &          'global_exudation_zooplankton'), &
      & grib2_var(255, 255, 515, DATATYPE_PACK16, GRID_UNSTRUCTURED, grid_lonlat),&
      & in_group=groups("HAMOCC_MONI"),ldims=(/1/), &
      & loutput=.TRUE., lrestart=.FALSE., post_op=post_op(POST_OP_SCALE,&
      &  arg1=s2year,new_cf=t_cf_var('global_exudation_zooplankton','GtC yr-1','global_zooplankton_exudation', &
      &  datatype_flt)))

    CALL add_var(hamocc_tendency_list, 'HAMOCC_global_zooplankton_dying', hamocc_state_moni%zoomor , &
      & GRID_LONLAT, za_surface,    &
      & t_cf_var('global_zooplankton_dying', &
      &          'GtC s-1', &
      &          'global_zooplankton_dying', &
      &          datatype_flt, &
      &          'global_zooplankton_dying'), &
      & grib2_var(255, 255, 516, DATATYPE_PACK16, GRID_UNSTRUCTURED, grid_lonlat),&
      & in_group=groups("HAMOCC_MONI"),ldims=(/1/), &
      & loutput=.TRUE., lrestart=.FALSE., post_op=post_op(POST_OP_SCALE,&
      &  arg1=s2year,new_cf=t_cf_var('global_zooplankton_dying','GtC yr-1','global_zooplankton_dying', &
      &  datatype_flt)))

   CALL add_var(hamocc_tendency_list, 'HAMOCC_N2_fixation', hamocc_state_moni%n2fix , &
      & GRID_LONLAT, za_surface,    &
      & t_cf_var('N2_fixation', 'TgN s-1', 'global N2 fixation', datatype_flt,'N2_fixation'),&
      & grib2_var(255, 255, 517, DATATYPE_PACK16, GRID_UNSTRUCTURED, grid_lonlat),&
      & in_group=groups("HAMOCC_MONI"),ldims=(/1/), &
      & loutput=.TRUE., lrestart=.FALSE., post_op=post_op(POST_OP_SCALE,&
      &  arg1=s2year,new_cf=t_cf_var('N2_fixation','TgN yr-1','global N2 fixation', &
      &  datatype_flt)))

   CALL add_var(hamocc_tendency_list, 'HAMOCC_WC_denit', hamocc_state_moni%wcdenit , &
      & GRID_LONLAT, za_surface,    &
      & t_cf_var('WC_denit', 'TgN s-1', 'global water column denitrification', datatype_flt,'WC_denit'),&
      & grib2_var(255, 255, 519, DATATYPE_PACK16, GRID_UNSTRUCTURED, grid_lonlat),&
      & in_group=groups("HAMOCC_MONI"),ldims=(/1/), &
      & loutput=.TRUE., lrestart=.FALSE., post_op=post_op(POST_OP_SCALE,&
      &  arg1=s2year,new_cf=t_cf_var('WC_denit','TgN yr-1','global watern column denitrification', &
      &  datatype_flt)))

    CALL add_var(hamocc_tendency_list, 'HAMOCC_global_npp_cya', hamocc_state_moni%phosy_cya , &
      & GRID_LONLAT, za_surface,    &
      & t_cf_var('global_npp_cya', &
      &          'GtC s-1', &
      &          'annual net primary production of cyanobacteria', &
      &          datatype_flt, &
      &          'global_npp_cya'), &
      & grib2_var(255, 255, 520, DATATYPE_PACK16, GRID_UNSTRUCTURED, grid_lonlat),&
      & in_group=groups("HAMOCC_MONI"),ldims=(/1/), &
      & loutput=.TRUE., lrestart=.FALSE., post_op=post_op(POST_OP_SCALE,&
      &  arg1=s2year,new_cf=t_cf_var('global_primary_production_cya','GtC yr-1',&
      & 'global annual primary production of cyanobacteria', &
      &  datatype_flt)))


   CALL add_var(hamocc_tendency_list, 'HAMOCC_Aerob_remin_of_detritus', hamocc_state_moni%remina , &
      & GRID_LONLAT, za_surface,    &
      & t_cf_var('Aerob_remin_of_detritus', &
      &          'GtC s-1', &
      &          'Aerob_remineralization_of_detritus', &
      &          datatype_flt, &
      &          'Aerob_remin_of_detritus'), &
      & grib2_var(255, 255, 522, DATATYPE_PACK16, GRID_UNSTRUCTURED, grid_lonlat),&
      & in_group=groups("HAMOCC_MONI"),ldims=(/1/), &
      & loutput=.TRUE., lrestart=.FALSE., post_op=post_op(POST_OP_SCALE,&
      &  arg1=s2year,new_cf=t_cf_var('Aerob_remin_of_detritus','GtC yr-1','Aerob_remineralization_of_detritus', &
      &  datatype_flt)))

   CALL add_var(hamocc_tendency_list, 'HAMOCC_SED_denit', hamocc_state_moni%seddenit , &
      & GRID_LONLAT, za_surface,    &
      & t_cf_var('SED_denit', 'TgN s-1', 'Sediment_denitrification', datatype_flt,'SED_denit'),&
      & grib2_var(255, 255, 523, DATATYPE_PACK16, GRID_UNSTRUCTURED, grid_lonlat),&
      & in_group=groups("HAMOCC_MONI"),ldims=(/1/), &
      & loutput=.TRUE., lrestart=.FALSE., post_op=post_op(POST_OP_SCALE,&
      &  arg1=s2year,new_cf=t_cf_var('SED_denit','TgN yr-1','Sediment_denitrification', &
      &  datatype_flt)))

   CALL add_var(hamocc_tendency_list, 'HAMOCC_global_cya_loss_det', hamocc_state_moni%cyaldet , &
      & GRID_LONLAT, za_surface,    &
      & t_cf_var('global_cya_loss_det', &
      &          'GtC s-1', &
      &          'Global_cyanobacteria_loss_to_detritus', &
      &          datatype_flt, &
      &          'global_cya_loss_det'), &
      & grib2_var(255, 255, 524, DATATYPE_PACK16, GRID_UNSTRUCTURED, grid_lonlat),&
      & in_group=groups("HAMOCC_MONI"),ldims=(/1/), &
      & loutput=.TRUE., lrestart=.FALSE., post_op=post_op(POST_OP_SCALE,&
      &  arg1=s2year,new_cf=t_cf_var('global_cya_loss_det','GtC yr-1','Global_cyanobacteria_loss_to_detritus', &
      &  datatype_flt)))

   CALL add_var(hamocc_tendency_list, 'HAMOCC_global_cya_loss_doc', hamocc_state_moni%cyaldoc , &
      & GRID_LONLAT, za_surface,    &
      & t_cf_var('global_cya_loss_doc', 'GtC s-1', 'Global_cyanobacteria_loss_to_DOC', datatype_flt,'global_cya_loss_doc'),&
      & grib2_var(255, 255, 525, DATATYPE_PACK16, GRID_UNSTRUCTURED, grid_lonlat),&
      & in_group=groups("HAMOCC_MONI"),ldims=(/1/), &
      & loutput=.TRUE., lrestart=.FALSE., post_op=post_op(POST_OP_SCALE,&
      &  arg1=s2year,new_cf=t_cf_var('global_cya_loss_doc','GtC yr-1','Global_cyanobacteria_loss_to_DOC', &
      &  datatype_flt)))

   CALL add_var(hamocc_tendency_list, 'HAMOCC_global_surface_phosphate', hamocc_state_moni%sfphos , &
      & GRID_LONLAT, za_surface,    &
      & t_cf_var('global_surface_phosphate', 'kmol  m-3', 'global_surface_phosphate',&
      &  datatype_flt,'global_surface_phosphate'),&
      & grib2_var(255, 255, 536, DATATYPE_PACK16, GRID_UNSTRUCTURED, grid_lonlat),&
      & in_group=groups("HAMOCC_MONI"),ldims=(/1/), &
      & loutput=.TRUE., lrestart=.FALSE.)

   CALL add_var(hamocc_tendency_list, 'HAMOCC_global_surface_silicate', hamocc_state_moni%sfsil , &
      & GRID_LONLAT, za_surface,    &
      & t_cf_var('global_surface_silicate', 'kmol  m-3', 'global_surface_silicate', datatype_flt,'global_surface_silicate'),&
      & grib2_var(255, 255, 537, DATATYPE_PACK16, GRID_UNSTRUCTURED, grid_lonlat),&
      & in_group=groups("HAMOCC_MONI"),ldims=(/1/), &
      & loutput=.TRUE., lrestart=.FALSE.)


   CALL add_var(hamocc_tendency_list, 'HAMOCC_zalkn2', hamocc_state_moni%zalkn2 , &
      & GRID_LONLAT, za_surface,    &
      & t_cf_var('zalkn2', 'kmol ', 'global_H+_compensation_for_N2_production/fixation', datatype_flt,'global_zalkn2'),&
      & grib2_var(255, 255, 538, DATATYPE_PACK16, GRID_UNSTRUCTURED, grid_lonlat),&
      & in_group=groups("HAMOCC_MONI"),ldims=(/1/), &
      & loutput=.TRUE., lrestart=.FALSE.)

   CALL add_var(hamocc_tendency_list, 'HAMOCC_omex100_global', hamocc_state_moni%omex1000, &
      & GRID_LONLAT, za_surface,    &
      & t_cf_var('global_OM_export_at_1000m', &
      &          'GtC s-1', &
      &          'global_om_export_at_1000m', &
      &          datatype_flt, &
      &          'global_OM_export_at_1000m'), &
      & grib2_var(255, 255, 539, DATATYPE_PACK16, GRID_UNSTRUCTURED, grid_lonlat),&
      & in_group=groups("HAMOCC_MONI"),ldims=(/1/), &
      & loutput=.TRUE., lrestart=.FALSE., post_op=post_op(POST_OP_SCALE,&
      &  arg1=s2year,new_cf=t_cf_var('global_OM_export_at_1000m','GtCyr-1','global_om_export_at_1000m', &
      &  datatype_flt)))

   CALL add_var(hamocc_tendency_list, 'HAMOCC_calex1000_global', hamocc_state_moni%calex1000 , &
      & GRID_LONLAT, za_surface,    &
      & t_cf_var('global_calc_export_at_1000m', &
      &          'GtC s-1', &
      &          'global_calc_export_at_1000m', &
      &          datatype_flt, &
      &          'global_calc_export_at_1000m'), &
      & grib2_var(255, 255, 540, DATATYPE_PACK16, GRID_UNSTRUCTURED, grid_lonlat),&
      & in_group=groups("HAMOCC_MONI"),ldims=(/1/), &
      & loutput=.TRUE., lrestart=.FALSE., post_op=post_op(POST_OP_SCALE,&
      &  arg1=s2year,new_cf=t_cf_var('global_calc_export_at_1000m','GtCyr-1','global_calc_export_at_1000m', &
      &  datatype_flt)))

   CALL add_var(hamocc_tendency_list, 'HAMOCC_opex1000_global', hamocc_state_moni%opex1000 , &
      & GRID_LONLAT, za_surface,    &
      & t_cf_var('global_opal_export_at_1000m', &
      &          'kmol Si s-1', &
      &          'global_opal_export_at_1000m', &
      &          datatype_flt, &
      &          'global_opal_export_at_1000m'), &
      & grib2_var(255, 255, 541, DATATYPE_PACK16, GRID_UNSTRUCTURED, grid_lonlat),&
      & in_group=groups("HAMOCC_MONI"),ldims=(/1/), &
      & loutput=.TRUE., lrestart=.FALSE.)

   CALL add_var(hamocc_tendency_list, 'HAMOCC_omex2000_global', hamocc_state_moni%omex2000, &
      & GRID_LONLAT, za_surface,    &
      & t_cf_var('global_OM_export_at_2000m', &
      &          'GtC s-1', &
      &          'global_om_export_at_2000m', &
      &          datatype_flt, &
      &          'global_OM_export_at_2000m'), &
      & grib2_var(255, 255, 542, DATATYPE_PACK16, GRID_UNSTRUCTURED, grid_lonlat),&
      & in_group=groups("HAMOCC_MONI"),ldims=(/1/), &
      & loutput=.TRUE., lrestart=.FALSE., post_op=post_op(POST_OP_SCALE,&
      &  arg1=s2year,new_cf=t_cf_var('global_OM_export_at_2000m','GtCyr-1','global_om_export_at_2000m', &
      &  datatype_flt)))

   CALL add_var(hamocc_tendency_list, 'HAMOCC_calex2000_global', hamocc_state_moni%calex2000 , &
      & GRID_LONLAT, za_surface,    &
      & t_cf_var('global_calc_export_at_2000m', &
      &          'GtC s-1', &
      &          'global_calc_export_at_2000m', &
      &          datatype_flt, &
      &          'global_calc_export_at_2000m'), &
      & grib2_var(255, 255, 543, DATATYPE_PACK16, GRID_UNSTRUCTURED, grid_lonlat),&
      & in_group=groups("HAMOCC_MONI"),ldims=(/1/), &
      & loutput=.TRUE., lrestart=.FALSE., post_op=post_op(POST_OP_SCALE,&
      &  arg1=s2year,new_cf=t_cf_var('global_calc_export_at_2000m','GtCyr-1','global_calc_export_at_2000m', &
      &  datatype_flt)))

   CALL add_var(hamocc_tendency_list, 'HAMOCC_opex2000_global', hamocc_state_moni%opex2000 , &
      & GRID_LONLAT, za_surface,    &
      & t_cf_var('global_opal_export_at_2000m', &
      &          'kmol Si s-1', &
      &          'global_opal_export_at_2000m', &
      &          datatype_flt, &
      &          'global_opal_export_at_2000m'), &
      & grib2_var(255, 255, 544, DATATYPE_PACK16, GRID_UNSTRUCTURED, grid_lonlat),&
      & in_group=groups("HAMOCC_MONI"),ldims=(/1/), &
      & loutput=.TRUE., lrestart=.FALSE.)

  END SUBROUTINE 




!================================================================================== 
  SUBROUTINE construct_hamocc_tend(patch_2d, hamocc_state_tend)
    
    TYPE(t_patch), TARGET, INTENT(in)          :: patch_2d
    TYPE(t_hamocc_tend), INTENT(inout)         :: hamocc_state_tend
    
    ! local variables
    
    INTEGER :: alloc_cell_blocks, nblks_e, nblks_v, datatype_flt
    CHARACTER(LEN=max_char_length), PARAMETER :: &
      & routine = 'mo_bgc_icon_comm:construct_hamocc_moni'

     ! determine size of arrays
    alloc_cell_blocks = patch_2d%alloc_cell_blocks
    nblks_e = patch_2d%nblks_e
    nblks_v = patch_2d%nblks_v

    ! set correct output data type
    IF ( lnetcdf_flt64_output ) THEN
      datatype_flt = DATATYPE_FLT64
    ELSE
      datatype_flt = DATATYPE_FLT32
    ENDIF


    !-----DIAG W/O restart-----------------------------------------------------------------
    ! for tracers restart is handled by ICON
    CALL message(TRIM(routine), 'start to construct hamocc tendency state')
   
    CALL add_var(hamocc_tendency_list, 'HAMOCC_NPP',hamocc_state_tend%npp,    &
      & grid_unstructured_cell, za_depth_below_sea,&
      & t_cf_var('NPP','kmolP m-3 s-1','net primary production', datatype_flt,'NPP'), &
      & grib2_var(255, 255, 255, DATATYPE_PACK16, GRID_UNSTRUCTURED, grid_cell),&
      & ldims=(/nproma,n_zlev,alloc_cell_blocks/),in_group=groups("HAMOCC_TEND"),&
      & loutput=.TRUE., lrestart=.FALSE.)

   CALL add_var(hamocc_tendency_list, 'HAMOCC_BACFRA',hamocc_state_tend%bacfra,    &
      & grid_unstructured_cell, za_depth_below_sea,&
      & t_cf_var('BACFRA','kmolP m-3 s-1','bacterial decomposition of DOC', datatype_flt,'bacfa'), &
      & grib2_var(255, 255, 255, DATATYPE_PACK16, GRID_UNSTRUCTURED, grid_cell),&
      & ldims=(/nproma,n_zlev,alloc_cell_blocks/),in_group=groups("HAMOCC_TEND"),&
      & loutput=.TRUE., lrestart=.FALSE.)
   

    CALL add_var(hamocc_tendency_list, 'HAMOCC_SRED',hamocc_state_tend%remins,    &
      & grid_unstructured_cell, za_depth_below_sea,&
      & t_cf_var('SRED','kmolP m-3 s-1','sulfate reduction', datatype_flt,'sulfat_red'), &
      & grib2_var(255, 255, 255, DATATYPE_PACK16, GRID_UNSTRUCTURED, grid_cell),&
      & ldims=(/nproma,n_zlev,alloc_cell_blocks/),in_group=groups("HAMOCC_TEND"),&
      & loutput=.TRUE., lrestart=.FALSE.)
      
    CALL add_var(hamocc_tendency_list, 'HAMOCC_REMIN',hamocc_state_tend%remina,    &
      & grid_unstructured_cell, za_depth_below_sea,&
      & t_cf_var('REMIN','kmolP m-3 s-1','aerob detritus remineralization', datatype_flt,'remin'), &
      & grib2_var(255, 255, 255, DATATYPE_PACK16, GRID_UNSTRUCTURED, grid_cell),&
      & ldims=(/nproma,n_zlev,alloc_cell_blocks/),in_group=groups("HAMOCC_TEND"),&
      & loutput=.TRUE., lrestart=.FALSE.)

    CALL add_var(hamocc_tendency_list, 'HAMOCC_DENIT',hamocc_state_tend%reminn,    &
      & grid_unstructured_cell, za_depth_below_sea,&
      & t_cf_var('DENIT','kmolP m-3 s-1','denitrification', datatype_flt,'denit'), &
      & grib2_var(255, 255, 255, DATATYPE_PACK16, GRID_UNSTRUCTURED, grid_cell),&
      & ldims=(/nproma,n_zlev,alloc_cell_blocks/),in_group=groups("HAMOCC_TEND"),&
      & loutput=.TRUE., lrestart=.FALSE.)

    CALL add_var(hamocc_tendency_list, 'HAMOCC_nfix',hamocc_state_tend%nfix,    &
      & grid_unstructured_cell, za_depth_below_sea,&
      & t_cf_var('nfix','kmol N2 m-3 s-1','n fixation',datatype_flt,'n2_fixation'), &
      & grib2_var(255, 255, 255, DATATYPE_PACK16, GRID_UNSTRUCTURED, grid_cell),&
      & ldims=(/nproma,n_zlev,alloc_cell_blocks/),in_group=groups("HAMOCC_TEND"),&
      & loutput=.TRUE., lrestart=.FALSE.)

    CALL add_var(hamocc_tendency_list, 'HAMOCC_pho_cya',hamocc_state_tend%phoc,    &
      & grid_unstructured_cell, za_depth_below_sea,&
      & t_cf_var('pho_cya','kmol P m-3 s-1','total cyanobacteria growth', datatype_flt,'pho_cya'), &
      & grib2_var(255, 255, 255, DATATYPE_PACK16, GRID_UNSTRUCTURED, grid_cell),&
      & ldims=(/nproma,n_zlev,alloc_cell_blocks/),in_group=groups("HAMOCC_TEND"),&
      & loutput=.TRUE., lrestart=.FALSE.)

    CALL add_var(hamocc_tendency_list, 'HAMOCC_cya_loss',hamocc_state_tend%cyloss,    &
      & grid_unstructured_cell, za_depth_below_sea,&
      & t_cf_var('cya_loss','kmol P m-3 s-1','cyanobacteria dying', datatype_flt,'cya_loss'), &
      & grib2_var(255, 255, 255, DATATYPE_PACK16, GRID_UNSTRUCTURED, grid_cell),&
      & ldims=(/nproma,n_zlev,alloc_cell_blocks/),in_group=groups("HAMOCC_TEND"),&
      & loutput=.TRUE., lrestart=.FALSE.)

    CALL add_var(hamocc_tendency_list, 'HAMOCC_h2obudget',hamocc_state_tend%h2obudget,    &
      & grid_unstructured_cell, za_depth_below_sea,&
      & t_cf_var('h2obudget','kmol','h2o budget', datatype_flt,'h2obudget'), &
      & grib2_var(255, 255, 255, DATATYPE_PACK16, GRID_UNSTRUCTURED, grid_cell),&
      & ldims=(/nproma,n_zlev,alloc_cell_blocks/),in_group=groups("HAMOCC_TEND"),&
      & loutput=.TRUE., lrestart=.FALSE.)

    CALL add_var(hamocc_tendency_list, 'HAMOCC_n2budget',hamocc_state_tend%n2budget,    &
      & grid_unstructured_cell, za_depth_below_sea,&
      & t_cf_var('n2budget','kmol','N2 budget', datatype_flt,'n2budget'), &
      & grib2_var(255, 255, 255, DATATYPE_PACK16, GRID_UNSTRUCTURED, grid_cell),&
      & ldims=(/nproma,n_zlev,alloc_cell_blocks/),in_group=groups("HAMOCC_TEND"),&
      & loutput=.TRUE., lrestart=.TRUE.,lrestart_cont=.TRUE.)

    CALL add_var(hamocc_tendency_list, 'HAMOCC_grazing',hamocc_state_tend%graz,    &
      & grid_unstructured_cell, za_depth_below_sea,&
      & t_cf_var('graz','kmol P m-3 s-1','zooplankton grazing', datatype_flt,'graz'), &
      & grib2_var(255, 255, 255, DATATYPE_PACK16, GRID_UNSTRUCTURED, grid_cell),&
      & ldims=(/nproma,n_zlev,alloc_cell_blocks/),in_group=groups("HAMOCC_TEND"),&
      & loutput=.TRUE., lrestart=.FALSE.)

    CALL add_var(hamocc_tendency_list, 'HAMOCC_remin_via_grazer',hamocc_state_tend%graton,    &
      & grid_unstructured_cell, za_depth_below_sea,&
      & t_cf_var('remin_via_grazer','kmol P m-3 s-1','remineralization_via_grazer', datatype_flt), &
      & grib2_var(255, 255, 292, DATATYPE_PACK16, GRID_UNSTRUCTURED, grid_cell),&
      & ldims=(/nproma,n_zlev,alloc_cell_blocks/),in_group=groups("HAMOCC_TEND"),&
      & loutput=.TRUE., lrestart=.FALSE.)

    CALL add_var(hamocc_tendency_list, 'HAMOCC_exudation_phy',hamocc_state_tend%exud,    &
      & grid_unstructured_cell, za_depth_below_sea,&
      & t_cf_var('exudation_phy','kmol P m-3 s-1','phytoplankton exudation', datatype_flt,'exud_phy'), &
      & grib2_var(255, 255, 255, DATATYPE_PACK16, GRID_UNSTRUCTURED, grid_cell),&
      & ldims=(/nproma,n_zlev,alloc_cell_blocks/),in_group=groups("HAMOCC_TEND"),&
      & loutput=.TRUE., lrestart=.FALSE.)

    CALL add_var(hamocc_tendency_list, 'HAMOCC_exudation_zoo',hamocc_state_tend%exudz,    &
      & grid_unstructured_cell, za_depth_below_sea,&
      & t_cf_var('exudation_zoo','kmol P m-3 s-1','zooplankton exudation', datatype_flt,'exud_zoo'), &
      & grib2_var(255, 255, 255, DATATYPE_PACK16, GRID_UNSTRUCTURED, grid_cell),&
      & ldims=(/nproma,n_zlev,alloc_cell_blocks/),in_group=groups("HAMOCC_TEND"),&
      & loutput=.TRUE., lrestart=.FALSE.)

    CALL add_var(hamocc_tendency_list, 'HAMOCC_zoomor',hamocc_state_tend%zoomor,    &
      & grid_unstructured_cell, za_depth_below_sea,&
      & t_cf_var('zoomor','kmol P m-3 s-1','zooplankton mortality', datatype_flt,'zoomor'), &
      & grib2_var(255, 255, 255, DATATYPE_PACK16, GRID_UNSTRUCTURED, grid_cell),&
      & ldims=(/nproma,n_zlev,alloc_cell_blocks/),in_group=groups("HAMOCC_TEND"),&
      & loutput=.TRUE., lrestart=.FALSE.)

    CALL add_var(hamocc_tendency_list, 'HAMOCC_phymor',hamocc_state_tend%phymor,    &
      & grid_unstructured_cell, za_depth_below_sea,&
      & t_cf_var('phymor','kmol P m-3 s-1','phytoplankton mortality', datatype_flt,'phymor'), &
      & grib2_var(255, 255, 255, DATATYPE_PACK16, GRID_UNSTRUCTURED, grid_cell),&
      & ldims=(/nproma,n_zlev,alloc_cell_blocks/),in_group=groups("HAMOCC_TEND"),&
      & loutput=.TRUE., lrestart=.FALSE.)

    CALL add_var(hamocc_tendency_list, 'HAMOCC_orginp',hamocc_state_tend%orginp,    &
      & grid_unstructured_cell, za_surface,&
      & t_cf_var('orginp','check','organic input', datatype_flt,'orginp'), &
      & grib2_var(255, 255, 255, DATATYPE_PACK16, GRID_UNSTRUCTURED, grid_cell),&
      & ldims=(/nproma,alloc_cell_blocks/),in_group=groups("HAMOCC_TEND"),&
      & loutput=.TRUE., lrestart=.FALSE.)

    CALL add_var(hamocc_tendency_list, 'HAMOCC_silinp',hamocc_state_tend%silinp,    &
      & grid_unstructured_cell, za_surface,&
      & t_cf_var('silinp','check','silicate input', datatype_flt,'silinp'), &
      & grib2_var(255, 255, 255, DATATYPE_PACK16, GRID_UNSTRUCTURED, grid_cell),&
      & ldims=(/nproma,alloc_cell_blocks/),in_group=groups("HAMOCC_TEND"),&
      & loutput=.TRUE., lrestart=.FALSE.)

    CALL add_var(hamocc_tendency_list, 'HAMOCC_calinp',hamocc_state_tend%calinp,    &
      & grid_unstructured_cell, za_surface,&
      & t_cf_var('calinp','check','calc input', datatype_flt,'calinp'), &
      & grib2_var(255, 255, 255, DATATYPE_PACK16, GRID_UNSTRUCTURED, grid_cell),&
      & ldims=(/nproma,alloc_cell_blocks/),in_group=groups("HAMOCC_TEND"),&
      & loutput=.TRUE., lrestart=.FALSE.)

    CALL add_var(hamocc_tendency_list, 'HAMOCC_dms_prod',hamocc_state_tend%dmsprod,    &
      & grid_unstructured_cell, za_depth_below_sea,&
      & t_cf_var('dms_prod','kmol S m-3 s-1','DMS production', datatype_flt,'dmsprod'), &
      & grib2_var(255, 255, 255, DATATYPE_PACK16, GRID_UNSTRUCTURED, grid_cell),&
      & ldims=(/nproma,n_zlev,alloc_cell_blocks/),in_group=groups("HAMOCC_TEND"),&
      & loutput=.TRUE., lrestart=.FALSE.)

    CALL add_var(hamocc_tendency_list, 'HAMOCC_h2s_prod',hamocc_state_tend%h2sprod,    &
      & grid_unstructured_cell, za_depth_below_sea,&
      & t_cf_var('h2s_prod','kmol m-3 s-1','H2S production', datatype_flt,'h2sprod'), &
      & grib2_var(255, 255, 255, DATATYPE_PACK16, GRID_UNSTRUCTURED, grid_cell),&
      & ldims=(/nproma,n_zlev,alloc_cell_blocks/),in_group=groups("HAMOCC_TEND"),&
      & loutput=.TRUE., lrestart=.FALSE.)

    CALL add_var(hamocc_tendency_list, 'HAMOCC_h2s_loss',hamocc_state_tend%h2sloss,    &
      & grid_unstructured_cell, za_depth_below_sea,&
      & t_cf_var('h2s_loss','kmol m-3 s-1','H2S oxidation', datatype_flt,'h2sloss'), &
      & grib2_var(255, 255, 255, DATATYPE_PACK16, GRID_UNSTRUCTURED, grid_cell),&
      & ldims=(/nproma,n_zlev,alloc_cell_blocks/),in_group=groups("HAMOCC_TEND"),&
      & loutput=.TRUE., lrestart=.FALSE.)

    CALL add_var(hamocc_tendency_list, 'HAMOCC_dms_bac',hamocc_state_tend%dmsbac,    &
      & grid_unstructured_cell, za_depth_below_sea,&
      & t_cf_var('dms_bac','kmol S m-3 s-1','DMS microbial consumption', datatype_flt,'dmsbac'), &
      & grib2_var(255, 255, 255, DATATYPE_PACK16, GRID_UNSTRUCTURED, grid_cell),&
      & ldims=(/nproma,n_zlev,alloc_cell_blocks/),in_group=groups("HAMOCC_TEND"),&
      & loutput=.TRUE., lrestart=.FALSE.)

    CALL add_var(hamocc_tendency_list, 'HAMOCC_dms_uv',hamocc_state_tend%dmsuv,    &
      & grid_unstructured_cell, za_depth_below_sea,&
      & t_cf_var('dms_uv','kmol S m-3 s-1','DMS photolysis', datatype_flt,'dmsuv'), &
      & grib2_var(255, 255, 255, DATATYPE_PACK16, GRID_UNSTRUCTURED, grid_cell),&
      & ldims=(/nproma,n_zlev,alloc_cell_blocks/),in_group=groups("HAMOCC_TEND"),&
      & loutput=.TRUE., lrestart=.FALSE.)

    CALL add_var(hamocc_tendency_list, 'HAMOCC_eu_export',hamocc_state_tend%euexp,    &
      & grid_unstructured_cell, za_depth_below_sea,&
      & t_cf_var('eu_export','kmol P m-3 s-1','_export_ variable (ecan*zoomor etc)', datatype_flt,'export'), &
      & grib2_var(255, 255, 71, DATATYPE_PACK16, GRID_UNSTRUCTURED, grid_cell),&
      & ldims=(/nproma,n_zlev,alloc_cell_blocks/),in_group=groups("HAMOCC_TEND"),&
      & loutput=.TRUE., lrestart=.FALSE.)

    CALL add_var(hamocc_tendency_list, 'HAMOCC_flim',hamocc_state_tend%flim,    &
      & grid_unstructured_cell, za_depth_below_sea,&
      & t_cf_var('flim','','Fe limitation of PP', datatype_flt,'phyflim'), &
      & grib2_var(255, 255, 138, DATATYPE_PACK16, GRID_UNSTRUCTURED, grid_cell),&
      & ldims=(/nproma,n_zlev,alloc_cell_blocks/),in_group=groups("HAMOCC_TEND"),&
      & loutput=.TRUE., lrestart=.FALSE.)

    CALL add_var(hamocc_tendency_list, 'HAMOCC_plim',hamocc_state_tend%plim,    &
      & grid_unstructured_cell, za_depth_below_sea,&
      & t_cf_var('plim','','P_limitation of PP', datatype_flt,'phyplim'), &
      & grib2_var(255, 255, 139, DATATYPE_PACK16, GRID_UNSTRUCTURED, grid_cell),&
      & ldims=(/nproma,n_zlev,alloc_cell_blocks/),in_group=groups("HAMOCC_TEND"),&
      & loutput=.TRUE., lrestart=.FALSE.)

    CALL add_var(hamocc_tendency_list, 'HAMOCC_nlim',hamocc_state_tend%nlim,    &
      & grid_unstructured_cell, za_depth_below_sea,&
      & t_cf_var('nlim','','N_limitation of PP', datatype_flt,'phynlim'), &
      & grib2_var(255, 255, 140, DATATYPE_PACK16, GRID_UNSTRUCTURED, grid_cell),&
      & ldims=(/nproma,n_zlev,alloc_cell_blocks/),in_group=groups("HAMOCC_TEND"),&
      & loutput=.TRUE., lrestart=.FALSE.)

    CALL add_var(hamocc_tendency_list, 'HAMOCC_cTlim',hamocc_state_tend%cTlim,    &
      & grid_unstructured_cell, za_depth_below_sea,&
      & t_cf_var('cTlim','','Temp_limitation of cyanobacteria growth', datatype_flt,'cyaTlim'), &
      & grib2_var(255, 255, 255, DATATYPE_PACK16, GRID_UNSTRUCTURED, grid_cell),&
      & ldims=(/nproma,n_zlev,alloc_cell_blocks/),in_group=groups("HAMOCC_TEND"),&
      & loutput=.TRUE., lrestart=.FALSE.)

    CALL add_var(hamocc_tendency_list, 'HAMOCC_cLlim',hamocc_state_tend%cLlim,    &
      & grid_unstructured_cell, za_depth_below_sea,&
      & t_cf_var('cLlim','','Light_limitation of cyanobacteria growth', datatype_flt,'cyaLlim'), &
      & grib2_var(255, 255, 255, DATATYPE_PACK16, GRID_UNSTRUCTURED, grid_cell),&
      & ldims=(/nproma,n_zlev,alloc_cell_blocks/),in_group=groups("HAMOCC_TEND"),&
      & loutput=.TRUE., lrestart=.FALSE.)

    CALL add_var(hamocc_tendency_list, 'HAMOCC_cPlim',hamocc_state_tend%cPlim,    &
      & grid_unstructured_cell, za_depth_below_sea,&
      & t_cf_var('cPlim','','P_limitation of cyanobacteria growth', datatype_flt,'cyaPlim'), &
      & grib2_var(255, 255, 255, DATATYPE_PACK16, GRID_UNSTRUCTURED, grid_cell),&
      & ldims=(/nproma,n_zlev,alloc_cell_blocks/),in_group=groups("HAMOCC_TEND"),&
      & loutput=.TRUE., lrestart=.FALSE.)

    CALL add_var(hamocc_tendency_list, 'HAMOCC_cFlim',hamocc_state_tend%cFlim,    &
      & grid_unstructured_cell, za_depth_below_sea,&
      & t_cf_var('cFlim','','Fe_limitation of cyanobacteria growth', datatype_flt,'cyaFlim'), &
      & grib2_var(255, 255, 255, DATATYPE_PACK16, GRID_UNSTRUCTURED, grid_cell),&
      & ldims=(/nproma,n_zlev,alloc_cell_blocks/),in_group=groups("HAMOCC_TEND"),&
      & loutput=.TRUE., lrestart=.FALSE.)

    CALL add_var(hamocc_tendency_list, 'HAMOCC_o2min',hamocc_state_tend%o2min,    &
      & grid_unstructured_cell, za_surface,&
      & t_cf_var('o2min','mol m-3','mole_concentration_of_dissolved_molecular_&
      &oxygen_in_sea_water_at_shallowest_local_minimum_in_vertical_profile', datatype_flt,'o2min'), &
      & grib2_var(255, 255, 255, DATATYPE_PACK16, GRID_UNSTRUCTURED, grid_cell),&
      & ldims=(/nproma,alloc_cell_blocks/),in_group=groups("HAMOCC_TEND"),&
      & loutput=.TRUE., lrestart=.FALSE.)

    CALL add_var(hamocc_tendency_list, 'HAMOCC_zo2min',hamocc_state_tend%zo2min,    &
      & grid_unstructured_cell, za_surface,&
      & t_cf_var('zo2min','m','depth_at_shallowest_local_minimum_&
      &in_vertical_profile_of_mole_concentration_of_dissolved_molecular&
      &_oxygen_in_sea_water', datatype_flt,'zo2min'), &
      & grib2_var(255, 255, 255, DATATYPE_PACK16, GRID_UNSTRUCTURED, grid_cell),&
      & ldims=(/nproma,alloc_cell_blocks/),in_group=groups("HAMOCC_TEND"),&
      & loutput=.TRUE., lrestart=.FALSE.)

    CALL add_var(hamocc_tendency_list, 'HAMOCC_dmsflux',hamocc_state_tend%dmsflux,    &
      & grid_unstructured_cell, za_surface,&
      & t_cf_var('dmsflux','kmol S m-2 s-1','co2 flux', datatype_flt,'dmsflux'), &
      & grib2_var(255, 255, 255, DATATYPE_PACK16, GRID_UNSTRUCTURED, grid_cell),&
      & ldims=(/nproma,alloc_cell_blocks/),in_group=groups("HAMOCC_TEND"),&
      & loutput=.TRUE., lrestart=.FALSE.)

<<<<<<< HEAD
    CALL add_var(hamocc_tendency_list, 'HAMOCC_co2flux',hamocc_state_tend%cflux,    &
=======
    CALL add_var(hamocc_tendency_list, 'co2mr',hamocc_state_tend%co2mr,    &
      & grid_unstructured_cell, za_surface,&
      & t_cf_var('co2mr','ppm','co2 mixing ratio', DATATYPE_FLT32), &
      & grib2_var(255, 255, 255, DATATYPE_PACK16, GRID_UNSTRUCTURED, grid_cell),&
      & ldims=(/nproma,alloc_cell_blocks/),in_group=groups("HAMOCC_TEND"),&
      & loutput=.FALSE., lrestart=.FALSE.)


    CALL add_var(hamocc_tendency_list, 'co2flux',hamocc_state_tend%cflux,    &
>>>>>>> 57719034
      & grid_unstructured_cell, za_surface,&
      & t_cf_var('co2flux','kmol C m-2 s-1','co2 flux (positive upward)', datatype_flt,'co2flux'), &
      & grib2_var(255, 255, 255, DATATYPE_PACK16, GRID_UNSTRUCTURED, grid_cell),&
      & ldims=(/nproma,alloc_cell_blocks/),in_group=groups("HAMOCC_TEND"),&
      & loutput=.TRUE., lrestart=.FALSE.)

    CALL add_var(hamocc_tendency_list, 'HAMOCC_o2flux',hamocc_state_tend%oflux,    &
      & grid_unstructured_cell, za_surface,&
      & t_cf_var('o2flux','kmol O m-2 s-1','o2 flux', datatype_flt,'o2flux'), &
      & grib2_var(255, 255, 255, DATATYPE_PACK16, GRID_UNSTRUCTURED, grid_cell),&
      & ldims=(/nproma,alloc_cell_blocks/),in_group=groups("HAMOCC_TEND"),&
      & loutput=.TRUE., lrestart=.FALSE.)

    CALL add_var(hamocc_tendency_list, 'HAMOCC_n2flux',hamocc_state_tend%nflux,    &
      & grid_unstructured_cell, za_surface,&
      & t_cf_var('n2flux','kmol N m-2 s-1','n2 flux', datatype_flt,'n2flux'), &
      & grib2_var(255, 255, 255, DATATYPE_PACK16, GRID_UNSTRUCTURED, grid_cell),&
      & ldims=(/nproma,alloc_cell_blocks/),in_group=groups("HAMOCC_TEND"),&
      & loutput=.TRUE., lrestart=.FALSE.)

    CALL add_var(hamocc_tendency_list, 'HAMOCC_n2oflux',hamocc_state_tend%n2oflux,    &
      & grid_unstructured_cell, za_surface,&
      & t_cf_var('n2oflux','kmol N m-2 s-1','n2o flux', datatype_flt,'n2oflux'), &
      & grib2_var(255, 255, 255, DATATYPE_PACK16, GRID_UNSTRUCTURED, grid_cell),&
      & ldims=(/nproma,alloc_cell_blocks/),in_group=groups("HAMOCC_TEND"),&
      & loutput=.TRUE., lrestart=.FALSE.)

    CALL add_var(hamocc_tendency_list, 'HAMOCC_nfix_diag',hamocc_state_tend%nfixd,    &
      & grid_unstructured_cell, za_surface,&
      & t_cf_var('nfix_diag','kmol N m-2 s-1','diagnostic n fixation', datatype_flt,'n2fixdiag'), &
      & grib2_var(255, 255, 255, DATATYPE_PACK16, GRID_UNSTRUCTURED, grid_cell),&
      & ldims=(/nproma,alloc_cell_blocks/),in_group=groups("HAMOCC_TEND"),&
      & loutput=.TRUE., lrestart=.FALSE.)

    CALL add_var(hamocc_tendency_list, 'HAMOCC_silpro',hamocc_state_tend%silpro,    &
      & grid_unstructured_cell, za_surface,&
      & t_cf_var('silpro','kmol Si m-2 s-1','Si flux to sediment', datatype_flt,'silpro'), &
      & grib2_var(255, 255, 255, DATATYPE_PACK16, GRID_UNSTRUCTURED, grid_cell),&
      & ldims=(/nproma,alloc_cell_blocks/),in_group=groups("HAMOCC_SED"),&
      & loutput=.TRUE., lrestart=.FALSE.)

   CALL add_var(hamocc_tendency_list, 'HAMOCC_produs',hamocc_state_tend%produs,    &
      & grid_unstructured_cell, za_surface,&
      & t_cf_var('produs','kmol m-2 s-1','Dust flux to sediment', datatype_flt,'produs'), &
      & grib2_var(255, 255, 255, DATATYPE_PACK16, GRID_UNSTRUCTURED, grid_cell),&
      & ldims=(/nproma,alloc_cell_blocks/),in_group=groups("HAMOCC_SED"),&
      & loutput=.TRUE., lrestart=.FALSE.)


    CALL add_var(hamocc_tendency_list, 'HAMOCC_prcaca',hamocc_state_tend%prcaca,    &
      & grid_unstructured_cell, za_surface,&
      & t_cf_var('prcaca','kmol C m-2 s-1','C inorg flux to sediment', datatype_flt,'prcaca'), &
      & grib2_var(255, 255, 255, DATATYPE_PACK16, GRID_UNSTRUCTURED, grid_cell),&
      & ldims=(/nproma,alloc_cell_blocks/),in_group=groups("HAMOCC_SED"),&
      & loutput=.TRUE., lrestart=.FALSE.)

    CALL add_var(hamocc_tendency_list, 'HAMOCC_prorca',hamocc_state_tend%prorca,    &
      & grid_unstructured_cell, za_surface,&
      & t_cf_var('prorca','kmol P m-2 s-1','C org flux to sediment', datatype_flt,'prorca'), &
      & grib2_var(255, 255, 255, DATATYPE_PACK16, GRID_UNSTRUCTURED, grid_cell),&
      & ldims=(/nproma,alloc_cell_blocks/),in_group=groups("HAMOCC_SED"),&
      & loutput=.TRUE., lrestart=.FALSE.)

    CALL add_var(hamocc_tendency_list, 'HAMOCC_coex90',hamocc_state_tend%coex90,    &
      & grid_unstructured_cell, za_surface,&
      & t_cf_var('coex90','kmol P m-2 s-1','OM flux at 90 m', datatype_flt,'coex90'), &
      & grib2_var(255, 255, 81, DATATYPE_PACK16, GRID_UNSTRUCTURED, grid_cell),&
      & ldims=(/nproma,alloc_cell_blocks/),in_group=groups("HAMOCC_TEND"),&
      & loutput=.TRUE., lrestart=.FALSE.)

    CALL add_var(hamocc_tendency_list, 'HAMOCC_calex90',hamocc_state_tend%calex90,    &
      & grid_unstructured_cell, za_surface,&
      & t_cf_var('calex90','kmol C m-2 s-1','Calc flux at 90 m', datatype_flt,'calex90'), &
      & grib2_var(255, 255, 78, DATATYPE_PACK16, GRID_UNSTRUCTURED, grid_cell),&
      & ldims=(/nproma,alloc_cell_blocks/),in_group=groups("HAMOCC_TEND"),&
      & loutput=.TRUE., lrestart=.FALSE.)

    CALL add_var(hamocc_tendency_list, 'HAMOCC_opex90',hamocc_state_tend%opex90,    &
      & grid_unstructured_cell, za_surface,&
      & t_cf_var('opex90','kmol Si m-2 s-1','Opal flux at 90 m', datatype_flt,'opex90'), &
      & grib2_var(255, 255, 75, DATATYPE_PACK16, GRID_UNSTRUCTURED, grid_cell),&
      & ldims=(/nproma,alloc_cell_blocks/),in_group=groups("HAMOCC_TEND"),&
      & loutput=.TRUE., lrestart=.FALSE.)

    CALL add_var(hamocc_tendency_list, 'HAMOCC_coex1000',hamocc_state_tend%coex1000,    &
      & grid_unstructured_cell, za_surface,&
      & t_cf_var('coex1000','kmol P m-2 s-1','OM flux at 1000 m', datatype_flt,'coex1000'), &
      & grib2_var(255, 255, 82, DATATYPE_PACK16, GRID_UNSTRUCTURED, grid_cell),&
      & ldims=(/nproma,alloc_cell_blocks/),in_group=groups("HAMOCC_TEND"),&
      & loutput=.TRUE., lrestart=.FALSE.)

    CALL add_var(hamocc_tendency_list, 'HAMOCC_calex1000',hamocc_state_tend%calex1000,    &
      & grid_unstructured_cell, za_surface,&
      & t_cf_var('calex1000','kmol C m-2 s-1','Calc flux at 1000 m', datatype_flt,'calex1000'), &
      & grib2_var(255, 255, 79, DATATYPE_PACK16, GRID_UNSTRUCTURED, grid_cell),&
      & ldims=(/nproma,alloc_cell_blocks/),in_group=groups("HAMOCC_TEND"),&
      & loutput=.TRUE., lrestart=.FALSE.)

    CALL add_var(hamocc_tendency_list, 'HAMOCC_opex1000',hamocc_state_tend%opex1000,    &
      & grid_unstructured_cell, za_surface,&
      & t_cf_var('opex1000','kmol Si m-2 s-1','Opal flux at 1000 m', datatype_flt,'opex1000'), &
      & grib2_var(255, 255, 76, DATATYPE_PACK16, GRID_UNSTRUCTURED, grid_cell),&
      & ldims=(/nproma,alloc_cell_blocks/),in_group=groups("HAMOCC_TEND"),&
      & loutput=.TRUE., lrestart=.FALSE.)

    CALL add_var(hamocc_tendency_list, 'HAMOCC_coex2000',hamocc_state_tend%coex2000,    &
      & grid_unstructured_cell, za_surface,&
      & t_cf_var('coex2000','kmol P m-2 s-1','OM flux at  2000 m', datatype_flt,'coex2000'), &
      & grib2_var(255, 255, 83, DATATYPE_PACK16, GRID_UNSTRUCTURED, grid_cell),&
      & ldims=(/nproma,alloc_cell_blocks/),in_group=groups("HAMOCC_TEND"),&
      & loutput=.TRUE., lrestart=.FALSE.)

    CALL add_var(hamocc_tendency_list, 'HAMOCC_calex2000',hamocc_state_tend%calex2000,    &
      & grid_unstructured_cell, za_surface,&
      & t_cf_var('calex2000','kmol C m-2 s-1','Calc flux at  2000 m', datatype_flt,'calex2000'), &
      & grib2_var(255, 255, 80, DATATYPE_PACK16, GRID_UNSTRUCTURED, grid_cell),&
      & ldims=(/nproma,alloc_cell_blocks/),in_group=groups("HAMOCC_TEND"),&
      & loutput=.TRUE., lrestart=.FALSE.)

    CALL add_var(hamocc_tendency_list, 'HAMOCC_opex2000',hamocc_state_tend%opex2000,    &
      & grid_unstructured_cell, za_surface,&
      & t_cf_var('opex2000','kmol Si m-2 s-1','Opal flux at  2000 m', datatype_flt,'opex2000'), &
      & grib2_var(255, 255, 77, DATATYPE_PACK16, GRID_UNSTRUCTURED, grid_cell),&
      & ldims=(/nproma,alloc_cell_blocks/),in_group=groups("HAMOCC_TEND"),&
      & loutput=.TRUE., lrestart=.FALSE.)

    CALL add_var(hamocc_tendency_list, 'HAMOCC_delsil',hamocc_state_tend%delsil,    &
      & grid_unstructured_cell, za_depth_below_sea,&
      & t_cf_var('delsil','kmol Si m-3 s-1','opal production', datatype_flt,'delsil'), &
      & grib2_var(255, 255, 86, DATATYPE_PACK16, GRID_UNSTRUCTURED, grid_cell),&
      & ldims=(/nproma,n_zlev,alloc_cell_blocks/),in_group=groups("HAMOCC_TEND"),&
      & loutput=.TRUE., lrestart=.FALSE.)

    CALL add_var(hamocc_tendency_list, 'HAMOCC_delcar',hamocc_state_tend%delcar,    &
      & grid_unstructured_cell, za_depth_below_sea,&
      & t_cf_var('delcar','kmol C m-3 s-1','calcium carbonate production', datatype_flt,'delcar'), &
      & grib2_var(255, 255, 85, DATATYPE_PACK16, GRID_UNSTRUCTURED, grid_cell),&
      & ldims=(/nproma,n_zlev,alloc_cell_blocks/),in_group=groups("HAMOCC_TEND"),&
      & loutput=.TRUE., lrestart=.FALSE.)

    CALL add_var(hamocc_sediment_list, 'HAMOCC_sedflux_dic',hamocc_state_tend%sedflic,    &
      & grid_unstructured_cell, za_surface,&
      & t_cf_var('sedflux_dic','kmol C m-2 s-1 ','sediment-ocean flux DIC', datatype_flt,'sedflux_dic'), &
      & grib2_var(255, 255, 280, DATATYPE_PACK16, GRID_UNSTRUCTURED, grid_cell),&
      & ldims=(/nproma,alloc_cell_blocks/),in_group=groups("HAMOCC_SED"),&
      & loutput=.TRUE., lrestart=.FALSE.)

    CALL add_var(hamocc_sediment_list, 'HAMOCC_sedflux_alk',hamocc_state_tend%sedflal,    &
      & grid_unstructured_cell, za_surface,&
      & t_cf_var('sedflux_alk','kmol m-2 s-1','sediment-ocean flux alkalinity', datatype_flt,'sedflux_alk'), &
      & grib2_var(255, 255, 281, DATATYPE_PACK16, GRID_UNSTRUCTURED, grid_cell),&
      & ldims=(/nproma,alloc_cell_blocks/),in_group=groups("HAMOCC_SED"),&
      & loutput=.TRUE., lrestart=.FALSE.)

    CALL add_var(hamocc_sediment_list, 'HAMOCC_sedflux_po4',hamocc_state_tend%sedflph,    &
      & grid_unstructured_cell, za_surface,&
      & t_cf_var('sedflux_po4','kmol P m-2 s-1','sediment-ocean flux phosphate', datatype_flt,'sedflux_po4'), &
      & grib2_var(255, 255, 282, DATATYPE_PACK16, GRID_UNSTRUCTURED, grid_cell),&
      & ldims=(/nproma,alloc_cell_blocks/),in_group=groups("HAMOCC_SED"),&
      & loutput=.TRUE., lrestart=.FALSE.)

    CALL add_var(hamocc_sediment_list, 'HAMOCC_sedflux_o2',hamocc_state_tend%sedflox,    &
      & grid_unstructured_cell, za_surface,&
      & t_cf_var('sedflux_o2','kmol O2 m-2 s-1','sediment-ocean flux oxygen', datatype_flt,'sedflux_o2'), &
      & grib2_var(255, 255, 283, DATATYPE_PACK16, GRID_UNSTRUCTURED, grid_cell),&
      & ldims=(/nproma,alloc_cell_blocks/),in_group=groups("HAMOCC_SED"),&
      & loutput=.TRUE., lrestart=.FALSE.)

    CALL add_var(hamocc_sediment_list, 'HAMOCC_sedflux_n2',hamocc_state_tend%sedfln2,    &
      & grid_unstructured_cell, za_surface,&
      & t_cf_var('sedflux_n2','kmol N m-2 s-1','sediment-ocean flux nitrogen', datatype_flt,'sedflux_n2'), &
      & grib2_var(255, 255, 284, DATATYPE_PACK16, GRID_UNSTRUCTURED, grid_cell),&
      & ldims=(/nproma,alloc_cell_blocks/),in_group=groups("HAMOCC_SED"),&
      & loutput=.TRUE., lrestart=.FALSE.)

    CALL add_var(hamocc_sediment_list, 'HAMOCC_sedflux_no3',hamocc_state_tend%sedflno3,    &
      & grid_unstructured_cell, za_surface,&
      & t_cf_var('sedflux_no3','kmol N m-2 s-1','sediment-ocean flux nitrate', datatype_flt,'sedflux_no3'), &
      & grib2_var(255, 255, 285, DATATYPE_PACK16, GRID_UNSTRUCTURED, grid_cell),&
      & ldims=(/nproma,alloc_cell_blocks/),in_group=groups("HAMOCC_SED"),&
      & loutput=.TRUE., lrestart=.FALSE.)

    CALL add_var(hamocc_sediment_list, 'HAMOCC_sedflux_si',hamocc_state_tend%sedflsi,    &
      & grid_unstructured_cell, za_surface,&
      & t_cf_var('sedflux_si','kmol Si m-2 s-1','sediment-ocean flux nitrate', datatype_flt,'sedflux_si'), &
      & grib2_var(255, 255, 286, DATATYPE_PACK16, GRID_UNSTRUCTURED, grid_cell),&
      & ldims=(/nproma,alloc_cell_blocks/),in_group=groups("HAMOCC_SED"),&
      & loutput=.TRUE., lrestart=.FALSE.)

    CALL add_var(hamocc_sediment_list, 'HAMOCC_sedflux_fe',hamocc_state_tend%sedflfe,    &
      & grid_unstructured_cell, za_surface,&
      & t_cf_var('sedflux_fe','kmol Fe m-2 s-1','sediment-ocean flux iron', datatype_flt,'sedflux_fe'), &
      & grib2_var(255, 255, 287, DATATYPE_PACK16, GRID_UNSTRUCTURED, grid_cell),&
      & ldims=(/nproma,alloc_cell_blocks/),in_group=groups("HAMOCC_SED"),&
      & loutput=.TRUE., lrestart=.FALSE.)

    CALL add_var(hamocc_sediment_list, 'HAMOCC_sedflux_h2s',hamocc_state_tend%sedflh2s,    &
      & grid_unstructured_cell, za_surface,&
      & t_cf_var('sedflux_h2s','kmol m-2 s-1','sediment-ocean flux H2S', datatype_flt,'sedflux_h2s'), &
      & grib2_var(255, 255, 255, DATATYPE_PACK16, GRID_UNSTRUCTURED, grid_cell),&
      & ldims=(/nproma,alloc_cell_blocks/),in_group=groups("HAMOCC_SED"),&
      & loutput=.TRUE., lrestart=.FALSE.)

    CALL add_var(hamocc_sediment_list, 'HAMOCC_sed_remino2',hamocc_state_tend%sedro2,    &
      & grid_unstructured_cell, ZA_OCEAN_SEDIMENT,&
      & t_cf_var('sed_remino2','kmol P m-3 s-1','sediment aerob remineralization', datatype_flt,'sed_remino2'), &
      & grib2_var(255, 255, 300, DATATYPE_PACK16, GRID_UNSTRUCTURED, grid_cell),&
      & ldims=(/nproma,ks,alloc_cell_blocks/),in_group=groups("HAMOCC_SED"),&
      & loutput=.TRUE., lrestart=.FALSE.)

    CALL add_var(hamocc_sediment_list, 'HAMOCC_sed_reminn',hamocc_state_tend%sedrn,    &
      & grid_unstructured_cell, za_ocean_sediment,&
      & t_cf_var('sed_reminn','kmol P m-3 s-1','sediment denitrification', datatype_flt,'sed_reminn'), &
      & grib2_var(255, 255, 301, DATATYPE_PACK16, GRID_UNSTRUCTURED, grid_cell),&
      & ldims=(/nproma,ks,alloc_cell_blocks/),in_group=groups("HAMOCC_SED"),&
      & loutput=.TRUE., lrestart=.FALSE.)

    CALL add_var(hamocc_sediment_list, 'HAMOCC_sed_remins',hamocc_state_tend%sedrs,    &
      & grid_unstructured_cell, za_ocean_sediment,&
      & t_cf_var('sed_remins','kmol P m-3 s-1','sediment sulfate reduction', datatype_flt,'sed_remins'), &
      & grib2_var(255, 255, 302, DATATYPE_PACK16, GRID_UNSTRUCTURED, grid_cell),&
      & ldims=(/nproma,ks,alloc_cell_blocks/),in_group=groups("HAMOCC_SED"),&
      & loutput=.TRUE., lrestart=.FALSE.)

    CALL add_var(hamocc_tendency_list, 'HAMOCC_akb',hamocc_state_tend%akb,    &
      & grid_unstructured_cell, za_depth_below_sea,&
      & t_cf_var('akb','','dissociation constant boric acid', datatype_flt,'akb'), &
      & grib2_var(255, 255, 255, DATATYPE_PACK16, GRID_UNSTRUCTURED, grid_cell),&
      & ldims=(/nproma,n_zlev,alloc_cell_blocks/),in_group=groups("HAMOCC_TEND"),&
      & loutput=.TRUE., lrestart=.FALSE.)

    CALL add_var(hamocc_tendency_list, 'HAMOCC_akw',hamocc_state_tend%akw,    &
      & grid_unstructured_cell, za_depth_below_sea,&
      & t_cf_var('akw','','dissociation constant water', datatype_flt,'akw'), &
      & grib2_var(255, 255, 255, DATATYPE_PACK16, GRID_UNSTRUCTURED, grid_cell),&
      & ldims=(/nproma,n_zlev,alloc_cell_blocks/),in_group=groups("HAMOCC_TEND"),&
      & loutput=.TRUE., lrestart=.FALSE.)

    CALL add_var(hamocc_tendency_list, 'HAMOCC_ak1',hamocc_state_tend%ak1,    &
      & grid_unstructured_cell, za_depth_below_sea,&
      & t_cf_var('ak1','','dissociation constant k1', datatype_flt,'ak1'), &
      & grib2_var(255, 255, 255, DATATYPE_PACK16, GRID_UNSTRUCTURED, grid_cell),&
      & ldims=(/nproma,n_zlev,alloc_cell_blocks/),in_group=groups("HAMOCC_TEND"),&
      & loutput=.TRUE., lrestart=.FALSE.)

    CALL add_var(hamocc_tendency_list, 'HAMOCC_ak2',hamocc_state_tend%ak2,    &
      & grid_unstructured_cell, za_depth_below_sea,&
      & t_cf_var('ak2','','dissociation constant k2', datatype_flt,'ak2'), &
      & grib2_var(255, 255, 255, DATATYPE_PACK16, GRID_UNSTRUCTURED, grid_cell),&
      & ldims=(/nproma,n_zlev,alloc_cell_blocks/),in_group=groups("HAMOCC_TEND"),&
      & loutput=.TRUE., lrestart=.FALSE.)

    CALL add_var(hamocc_tendency_list, 'HAMOCC_aksp',hamocc_state_tend%aksp,    &
      & grid_unstructured_cell, za_depth_below_sea,&
      & t_cf_var('aksp','','apparent solubility product', datatype_flt,'aksp'), &
      & grib2_var(255, 255, 255, DATATYPE_PACK16, GRID_UNSTRUCTURED, grid_cell),&
      & ldims=(/nproma,n_zlev,alloc_cell_blocks/),in_group=groups("HAMOCC_TEND"),&
      & loutput=.TRUE., lrestart=.FALSE.)

    CALL add_var(hamocc_tendency_list, 'HAMOCC_satoxy',hamocc_state_tend%satoxy,    &
      & grid_unstructured_cell, za_depth_below_sea,&
      & t_cf_var('satoxy','','O2 at saturation', datatype_flt,'satoxy'), &
      & grib2_var(255, 255, 255, DATATYPE_PACK16, GRID_UNSTRUCTURED, grid_cell),&
      & ldims=(/nproma,n_zlev,alloc_cell_blocks/),in_group=groups("HAMOCC_TEND"),&
      & loutput=.TRUE., lrestart=.FALSE.)

    CALL add_var(hamocc_tendency_list, 'HAMOCC_satn2',hamocc_state_tend%satn2,    &
      & grid_unstructured_cell, za_depth_below_sea,&
      & t_cf_var('satn2','','N2 at saturation', datatype_flt,'satn2'), &
      & grib2_var(255, 255, 255, DATATYPE_PACK16, GRID_UNSTRUCTURED, grid_cell),&
      & ldims=(/nproma,alloc_cell_blocks/),in_group=groups("HAMOCC_TEND"),&
      & loutput=.TRUE., lrestart=.FALSE.)

    CALL add_var(hamocc_tendency_list, 'HAMOCC_satn2o',hamocc_state_tend%satn2o,    &
      & grid_unstructured_cell, za_depth_below_sea,&
      & t_cf_var('satn2o','','N2O at saturation', datatype_flt,'satn2o'), &
      & grib2_var(255, 255, 255, DATATYPE_PACK16, GRID_UNSTRUCTURED, grid_cell),&
      & ldims=(/nproma,alloc_cell_blocks/),in_group=groups("HAMOCC_TEND"),&
      & loutput=.TRUE., lrestart=.FALSE.)

    CALL add_var(hamocc_tendency_list, 'HAMOCC_solco2',hamocc_state_tend%solco2,    &
      & grid_unstructured_cell, za_depth_below_sea,&
      & t_cf_var('solco2','','CO2 solubility', datatype_flt,'solco2'), &
      & grib2_var(255, 255, 255, DATATYPE_PACK16, GRID_UNSTRUCTURED, grid_cell),&
      & ldims=(/nproma,alloc_cell_blocks/),in_group=groups("HAMOCC_TEND"),&
      & loutput=.TRUE., lrestart=.FALSE.)

    CALL add_var(hamocc_tendency_list, 'HAMOCC_aou',hamocc_state_tend%aou,    &
      & grid_unstructured_cell, za_depth_below_sea,&
      & t_cf_var('aou','','apparent O2 utilisation ', datatype_flt,'aou'), &
      & grib2_var(255, 255, 255, DATATYPE_PACK16, GRID_UNSTRUCTURED, grid_cell),&
      & ldims=(/nproma,n_zlev,alloc_cell_blocks/),in_group=groups("HAMOCC_TEND"),&
      & loutput=.TRUE., lrestart=.FALSE.)

    CALL message(TRIM(routine), 'construct hamocc tend end')

  END SUBROUTINE 

!================================================================================== 
  SUBROUTINE construct_hamocc_sed(patch_2d, hamocc_state_sed)
    
    TYPE(t_patch), TARGET, INTENT(in)          :: patch_2d
    TYPE(t_hamocc_sed), INTENT(inout)          :: hamocc_state_sed
    
    ! local variables
    
    INTEGER :: alloc_cell_blocks, nblks_e, nblks_v
    CHARACTER(LEN=max_char_length), PARAMETER :: &
      & routine = 'mo_bgc_icon_comm:construct_hamocc_sed'

     ! determine size of arrays
    alloc_cell_blocks = patch_2d%alloc_cell_blocks
    nblks_e = patch_2d%nblks_e
    nblks_v = patch_2d%nblks_v


    CALL message(TRIM(routine), 'start to construct hamocc sed state')
  
    CALL add_var(hamocc_sediment_list, 'HAMOCC_SED_C12org',hamocc_state_sed%so12,    &
      & grid_unstructured_cell, za_ocean_sediment,&
      & t_cf_var('SED_C12org','kmol P m-3 ','solid sediment C org', DATATYPE_FLT64,'ssso12'), &
      & grib2_var(255, 255, 38, DATATYPE_PACK16, GRID_UNSTRUCTURED, grid_cell),&
      & ldims=(/nproma,ks,alloc_cell_blocks/),in_group=groups("HAMOCC_SED"),&
      & loutput=.TRUE., lrestart=.TRUE.,lrestart_cont=.TRUE.)

    CALL add_var(hamocc_sediment_list, 'HAMOCC_SED_C12',hamocc_state_sed%sc12,    &
      & grid_unstructured_cell, za_ocean_sediment,&
      & t_cf_var('SED_C12','kmol C m-3 ','solid sediment calcium carbonate', DATATYPE_FLT64,'sssc12'), &
      & grib2_var(255, 255, 41, DATATYPE_PACK16, GRID_UNSTRUCTURED, grid_cell),&
      & ldims=(/nproma,ks,alloc_cell_blocks/),in_group=groups("HAMOCC_SED"),&
      & loutput=.TRUE., lrestart=.TRUE.,lrestart_cont=.TRUE.)

    CALL add_var(hamocc_sediment_list, 'HAMOCC_SED_Si',hamocc_state_sed%ssil,    &
      & grid_unstructured_cell, za_ocean_sediment,&
      & t_cf_var('SED_Si','kmol Si m-3','solid sediment opal', DATATYPE_FLT64,'sssil'), &
      & grib2_var(255, 255, 44, DATATYPE_PACK16, GRID_UNSTRUCTURED, grid_cell),&
      & ldims=(/nproma,ks,alloc_cell_blocks/),in_group=groups("HAMOCC_SED"),&
      & loutput=.TRUE., lrestart=.TRUE.,lrestart_cont=.TRUE.)

    CALL add_var(hamocc_sediment_list, 'HAMOCC_SED_clay',hamocc_state_sed%ster,    &
      & grid_unstructured_cell, za_ocean_sediment,&
      & t_cf_var('SED_clay','kmol m-3','solid sediment clay', DATATYPE_FLT64,'ssster'), &
      & grib2_var(255, 255, 45, DATATYPE_PACK16, GRID_UNSTRUCTURED, grid_cell),&
      & ldims=(/nproma,ks,alloc_cell_blocks/),in_group=groups("HAMOCC_SED"),&
      & loutput=.TRUE., lrestart=.TRUE.,lrestart_cont=.TRUE.)

    CALL add_var(hamocc_sediment_list, 'HAMOCC_POW_DIC',hamocc_state_sed%pwic,    &
      & grid_unstructured_cell, za_ocean_sediment,&
      & t_cf_var('POW_DIC','kmol C m -3','sediment pore water DIC', DATATYPE_FLT64,'powaic'), &
      & grib2_var(255, 255, 51, DATATYPE_PACK16, GRID_UNSTRUCTURED, grid_cell),&
      & ldims=(/nproma,ks,alloc_cell_blocks/),in_group=groups("HAMOCC_SED"),&
      & loutput=.TRUE., lrestart=.TRUE.,lrestart_cont=.TRUE.)

    CALL add_var(hamocc_sediment_list, 'HAMOCC_POW_alk',hamocc_state_sed%pwal,    &
      & grid_unstructured_cell, za_ocean_sediment,&
      & t_cf_var('POW_alk','kmol m-3','sediment pore water alkalinity', DATATYPE_FLT64,'powaal'), &
      & grib2_var(255, 255, 54, DATATYPE_PACK16, GRID_UNSTRUCTURED, grid_cell),&
      & ldims=(/nproma,ks,alloc_cell_blocks/),in_group=groups("HAMOCC_SED"),&
      & loutput=.TRUE., lrestart=.TRUE.,lrestart_cont=.TRUE.)

    CALL add_var(hamocc_sediment_list, 'HAMOCC_POW_phos',hamocc_state_sed%pwph,    &
      & grid_unstructured_cell, za_ocean_sediment,&
      & t_cf_var('POW_phos','kmol P m-3','sediment pore water phosphate', DATATYPE_FLT64,'powaph'), &
      & grib2_var(255, 255, 55, DATATYPE_PACK16, GRID_UNSTRUCTURED, grid_cell),&
      & ldims=(/nproma,ks,alloc_cell_blocks/),in_group=groups("HAMOCC_SED"),&
      & loutput=.TRUE., lrestart=.TRUE.,lrestart_cont=.TRUE.)

    CALL add_var(hamocc_sediment_list, 'HAMOCC_POW_o2',hamocc_state_sed%pwox,    &
      & grid_unstructured_cell, za_ocean_sediment,&
      & t_cf_var('POW_o2','kmol O2 m-3','sediment pore water oxygen', DATATYPE_FLT64,'powaox'), &
      & grib2_var(255, 255, 56, DATATYPE_PACK16, GRID_UNSTRUCTURED, grid_cell),&
      & ldims=(/nproma,ks,alloc_cell_blocks/),in_group=groups("HAMOCC_SED"),&
      & loutput=.TRUE., lrestart=.TRUE.,lrestart_cont=.TRUE.)

    CALL add_var(hamocc_sediment_list, 'HAMOCC_POW_si',hamocc_state_sed%pwsi,    &
      & grid_unstructured_cell, za_ocean_sediment,&
      & t_cf_var('POW_si','kmol Si m-3','sediment pore water silicate', DATATYPE_FLT64,'powasi'), &
      & grib2_var(255, 255, 59, DATATYPE_PACK16, GRID_UNSTRUCTURED, grid_cell),&
      & ldims=(/nproma,ks,alloc_cell_blocks/),in_group=groups("HAMOCC_SED"),&
      & loutput=.TRUE., lrestart=.TRUE.,lrestart_cont=.TRUE.)

    CALL add_var(hamocc_sediment_list, 'HAMOCC_POW_fe',hamocc_state_sed%pwfe,    &
      & grid_unstructured_cell, za_ocean_sediment,&
      & t_cf_var('POW_fe','kmol Fe m-3','sediment pore water iron', DATATYPE_FLT64,'powafe'), &
      & grib2_var(255, 255, 60, DATATYPE_PACK16, GRID_UNSTRUCTURED, grid_cell),&
      & ldims=(/nproma,ks,alloc_cell_blocks/),in_group=groups("HAMOCC_SED"),&
      & loutput=.TRUE., lrestart=.TRUE.,lrestart_cont=.TRUE.)

    CALL add_var(hamocc_sediment_list, 'HAMOCC_POW_n2',hamocc_state_sed%pwn2,    &
      & grid_unstructured_cell, za_ocean_sediment,&
      & t_cf_var('POW_n2','kmoll N2 m-3','sediment pore water N2', DATATYPE_FLT64,'powan2'), &
      & grib2_var(255, 255, 57, DATATYPE_PACK16, GRID_UNSTRUCTURED, grid_cell),&
      & ldims=(/nproma,ks,alloc_cell_blocks/),in_group=groups("HAMOCC_SED"),&
      & loutput=.TRUE., lrestart=.TRUE.,lrestart_cont=.TRUE.)

    CALL add_var(hamocc_sediment_list, 'HAMOCC_POW_no3',hamocc_state_sed%pwno3,    &
      & grid_unstructured_cell, za_ocean_sediment,&
      & t_cf_var('POW_no3','kmol N m-3','sediment pore water nitrate', DATATYPE_FLT64,'powano3'), &
      & grib2_var(255, 255, 58, DATATYPE_PACK16, GRID_UNSTRUCTURED, grid_cell),&
      & ldims=(/nproma,ks,alloc_cell_blocks/),in_group=groups("HAMOCC_SED"),&
      & loutput=.TRUE., lrestart=.TRUE.,lrestart_cont=.TRUE.)

    CALL add_var(hamocc_sediment_list, 'HAMOCC_POW_h2s',hamocc_state_sed%pwh2s,    &
      & grid_unstructured_cell, za_ocean_sediment,&
      & t_cf_var('POW_h2s','kmol m-3','sediment pore water H2S alkalinity', DATATYPE_FLT64,'powah2s'), &
      & grib2_var(255, 255, 255, DATATYPE_PACK16, GRID_UNSTRUCTURED, grid_cell),&
      & ldims=(/nproma,ks,alloc_cell_blocks/),in_group=groups("HAMOCC_SED"),&
      & loutput=.TRUE., lrestart=.TRUE.,lrestart_cont=.TRUE.)

    CALL add_var(hamocc_sediment_list, 'HAMOCC_POW_n2b',hamocc_state_sed%pwn2b,    &
      & grid_unstructured_cell, za_ocean_sediment,&
      & t_cf_var('POW_n2b','kmol N m-3','sediment pore water n2 budget', DATATYPE_FLT64,'powan2b'), &
      & grib2_var(255, 255, 255, DATATYPE_PACK16, GRID_UNSTRUCTURED, grid_cell),&
      & ldims=(/nproma,ks,alloc_cell_blocks/),in_group=groups("HAMOCC_SED"),&
      & loutput=.TRUE., lrestart=.TRUE.,lrestart_cont=.TRUE.)

    CALL add_var(hamocc_sediment_list, 'HAMOCC_POW_h2ob',hamocc_state_sed%pwh2ob,    &
      & grid_unstructured_cell, za_ocean_sediment,&
      & t_cf_var('POW_h2ob','kmol N m-3','sediment pore water h2o budget', DATATYPE_FLT64,'powah2o'), &
      & grib2_var(255, 255, 255, DATATYPE_PACK16, GRID_UNSTRUCTURED, grid_cell),&
      & ldims=(/nproma,ks,alloc_cell_blocks/),in_group=groups("HAMOCC_SED"),&
      & loutput=.TRUE., lrestart=.TRUE.,lrestart_cont=.TRUE.)

    CALL add_var(hamocc_sediment_list, 'HAMOCC_sedhpl',hamocc_state_sed%sedhi,    &
      & grid_unstructured_cell, za_ocean_sediment,&
      & t_cf_var('sedhpl','kmol m-3','sediment hydrogen ion concentration', DATATYPE_FLT64,'sedhpl'), &
      & grib2_var(255, 255, 50, DATATYPE_PACK16, GRID_UNSTRUCTURED, grid_cell),&
      & ldims=(/nproma,ks,alloc_cell_blocks/),in_group=groups("HAMOCC_SED"),&
      & loutput=.TRUE., lrestart=.TRUE.,lrestart_cont=.TRUE.)

    CALL add_var(hamocc_sediment_list, 'HAMOCC_BUR_C12org',hamocc_state_sed%bo12,    &
      & grid_unstructured_cell, za_surface,&
      & t_cf_var('BUR_C12org','kmol P m-2 ','sediment burial C org', DATATYPE_FLT64,'buro12'), &
      & grib2_var(255, 255, 46, DATATYPE_PACK16, GRID_UNSTRUCTURED, grid_cell),&
      & ldims=(/nproma,alloc_cell_blocks/),in_group=groups("HAMOCC_SED"),&
      & loutput=.TRUE., lrestart=.TRUE.,lrestart_cont=.TRUE.)

    CALL add_var(hamocc_sediment_list, 'HAMOCC_BUR_C12',hamocc_state_sed%bc12,    &
      & grid_unstructured_cell, za_surface,&
      & t_cf_var('BUR_C12','kmol C m-2 ','sediment burial calcium carbonate', DATATYPE_FLT32,'burc12'), &
      & grib2_var(255, 255, 47, DATATYPE_PACK16, GRID_UNSTRUCTURED, grid_cell),&
      & ldims=(/nproma,alloc_cell_blocks/),in_group=groups("HAMOCC_SED"),&
      & loutput=.TRUE., lrestart=.TRUE.,lrestart_cont=.TRUE.)

    CALL add_var(hamocc_sediment_list, 'HAMOCC_BUR_clay',hamocc_state_sed%bter,    &
      & grid_unstructured_cell, za_surface,&
      & t_cf_var('BUR_clay','kmol  m-2 ','sediment burial clay', DATATYPE_FLT32,'burter'), &
      & grib2_var(255, 255, 49, DATATYPE_PACK16, GRID_UNSTRUCTURED, grid_cell),&
      & ldims=(/nproma,alloc_cell_blocks/),in_group=groups("HAMOCC_SED"),&
      & loutput=.TRUE., lrestart=.TRUE.,lrestart_cont=.TRUE.)

    CALL add_var(hamocc_sediment_list, 'HAMOCC_BUR_si',hamocc_state_sed%bsil,    &
      & grid_unstructured_cell, za_surface,&
      & t_cf_var('BUR_si','kmol Si m-2 ','sediment burial opal', DATATYPE_FLT32,'bursi'), &
      & grib2_var(255, 255, 48, DATATYPE_PACK16, GRID_UNSTRUCTURED, grid_cell),&
      & ldims=(/nproma,alloc_cell_blocks/),in_group=groups("HAMOCC_SED"),&
      & loutput=.TRUE., lrestart=.TRUE.,lrestart_cont=.TRUE.)
  
   CALL add_var(hamocc_sediment_list, 'HAMOCC_bolay',hamocc_state_sed%bolay,    &
      & grid_unstructured_cell, za_surface,&
      & t_cf_var('bolay','m ','bottom layer thickness', DATATYPE_FLT32,'bolay'), &
      & grib2_var(255, 255, 255, DATATYPE_PACK16, GRID_UNSTRUCTURED, grid_cell),&
      & ldims=(/nproma,alloc_cell_blocks/),in_group=groups("HAMOCC_SED"),&
      & loutput=.TRUE., lrestart=.FALSE.)

   CALL add_var(hamocc_sediment_list, 'HAMOCC_kbo',hamocc_state_sed%kbo,    &
      & grid_unstructured_cell, za_surface,&
      & t_cf_var('kbo',' ','index of bottom layer', DATATYPE_INT8,'kbo'), &
      & grib2_var(255, 255, 255, DATATYPE_PACK16, GRID_UNSTRUCTURED, grid_cell),&
      & ldims=(/nproma,alloc_cell_blocks/),&
      & loutput=.TRUE., lrestart=.FALSE.)

    CALL message(TRIM(routine), 'construct hamocc sed end')

  END SUBROUTINE 

!================================================================================== 
  SUBROUTINE destruct_hamocc_state(hamocc_state)
    TYPE(t_hamocc_state), TARGET,INTENT(inout)   :: hamocc_state!(n_dom)
    
    ! local variables
    
    INTEGER :: jg
    
    CHARACTER(LEN=max_char_length), PARAMETER :: &
      & routine = 'mo_bgc_icon_comm:destruct_hydro_ocean_state'
    
    !-------------------------------------------------------------------------
    CALL message(TRIM(routine), 'start to destruct hamocc state ')
    
    
    CALL delete_var_list(hamocc_restart_list)
    CALL delete_var_list(hamocc_default_list)
    CALL delete_var_list(hamocc_tendency_list)
    CALL delete_var_list(hamocc_sediment_list)
    
!     DO jg = 1, n_dom
!       CALL destruct_hamocc_diag(hamocc_state(jg)%p_diag)
!       
!       
!     END DO
!     
    CALL message(TRIM(routine),'destruction of hamocc state finished')
    CALL close_bgcout 

   
  END SUBROUTINE 

!================================================================================== 
 
!  SUBROUTINE destruct_hamocc_diag(hamocc_diag)
!     
!     TYPE(t_hamocc_diag), INTENT(inout) :: hamocc_diag
!     
!     ! local variables
!     
!     INTEGER :: ist
!     
!     CHARACTER(LEN=max_char_length), PARAMETER :: &
!       & routine = 'mo_bgc_icon_comm:destruct_hamocc_diag'
!     
!     DEALLOCATE(hamocc_diag%p_vn, stat=ist)
!     IF (ist/=success) THEN
!       CALL finish(TRIM(routine), 'deallocation for hamocc_diag failed')
!     END IF
!     
!   END SUBROUTINE
!================================================================================== 

    SUBROUTINE construct_hamocc_var_lists(patch_2d)

    TYPE(t_patch), TARGET, INTENT(in) :: patch_2d
    
    CHARACTER(LEN=max_char_length) :: listname
    
    WRITE(listname,'(a)')  'hamocc_restart_list'
    CALL new_var_list(hamocc_restart_list, listname, patch_id=patch_2d%id)
    CALL default_var_list_settings( hamocc_restart_list,             &
      & lrestart=.TRUE.,loutput=.TRUE.,&
      & model_type='oce' )

    WRITE(listname,'(a)')  'hamocc_default_list'
    CALL new_var_list(hamocc_default_list, listname, patch_id=patch_2d%id)
    CALL default_var_list_settings( hamocc_default_list,            &
      & lrestart=.FALSE.,model_type='oce',loutput=.TRUE. )

    WRITE(listname,'(a)')  'hamocc_tendency_list'
    CALL new_var_list(hamocc_tendency_list, listname, patch_id=patch_2d%id)
    CALL default_var_list_settings( hamocc_tendency_list,            &
      & lrestart=.TRUE.,model_type='oce',loutput=.TRUE. )

    WRITE(listname,'(a)')  'hamocc_sediment_list'
    CALL new_var_list(hamocc_sediment_list, listname, patch_id=patch_2d%id)
    CALL default_var_list_settings( hamocc_sediment_list,            &
      & lrestart=.TRUE.,model_type='oce',loutput=.TRUE. )

    END SUBROUTINE construct_hamocc_var_lists
!================================================================================== 
  SUBROUTINE close_bgcout
!

    INTEGER :: istat

!-------------------------------------------------------------------------

    CLOSE (io_stdo_bgc, IOSTAT=istat)

    IF (istat /= 0) THEN
      CALL finish ('close_bgcout','Could not close bgcout')
    END IF

  END SUBROUTINE close_bgcout

 END MODULE

#endif<|MERGE_RESOLUTION|>--- conflicted
+++ resolved
@@ -77,575 +77,7 @@
     SUBROUTINE construct_hamocc_state( patch_2d, hamocc_state )
     
     TYPE(t_patch), TARGET, INTENT(in) :: patch_2d(n_dom)
-<<<<<<< HEAD
     TYPE(t_hamocc_state), TARGET :: hamocc_state
-=======
-    TYPE(t_hamocc_state), TARGET :: hamocc_state!(n_dom)
-    
-    ! local variables
-    INTEGER :: jg
-    
-    INTEGER :: i_status, jp, prlength ! local prognostic array length
-    CHARACTER(LEN=max_char_length), PARAMETER :: &
-      & routine = 'mo_bgc_icon_comm:construct_hamocc_state'
-    
-    CALL message(TRIM(routine), 'start to construct hamocc state' )
-    
-    !create state array for each domain
-    DO jg = 1, n_dom
-      
-      !CALL construct_hamocc_diag(patch_2d(jg), hamocc_state(jg)%p_diag)
-      !CALL construct_hamocc_tend(patch_2d(jg), hamocc_state(jg)%p_tend)
-      !CALL construct_hamocc_acc(patch_2d(jg), hamocc_state(jg)%p_acc)
-      !CALL construct_hamocc_sed(patch_2d(jg), hamocc_state(jg)%p_sed)
-      CALL construct_hamocc_diag(patch_2d(jg), hamocc_state%p_diag)
-    CALL message(TRIM(routine), 'start to construct hamocc state: tend' )
-      CALL construct_hamocc_tend(patch_2d(jg), hamocc_state%p_tend)
-      CALL construct_hamocc_moni(patch_2d(jg), hamocc_state%p_tend%monitor)
-   
-    CALL message(TRIM(routine), 'start to construct hamocc state: acc' )
-      CALL construct_hamocc_acc(patch_2d(jg), hamocc_state%p_acc)
-    CALL message(TRIM(routine), 'start to construct hamocc state: sed' )
-      CALL construct_hamocc_sed(patch_2d(jg), hamocc_state%p_sed)
-      
-      CALL message(TRIM(routine),'construction of hamocc state finished')
-      
-    END DO
-    
-  END SUBROUTINE 
-
-!================================================================================== 
-  SUBROUTINE construct_hamocc_diag(patch_2d, hamocc_state_diag)
-    
-    TYPE(t_patch), TARGET, INTENT(in)          :: patch_2d
-    TYPE(t_hamocc_diag), INTENT(inout)         :: hamocc_state_diag
-    
-    ! local variables
-    
-    INTEGER :: alloc_cell_blocks, nblks_e, nblks_v
-    CHARACTER(LEN=max_char_length), PARAMETER :: &
-      & routine = 'mo_bgc_icon_comm:construct_hamocc_diag'
-
-     ! determine size of arrays
-    alloc_cell_blocks = patch_2d%alloc_cell_blocks
-    nblks_e = patch_2d%nblks_e
-    nblks_v = patch_2d%nblks_v
-
-
-
-    !-----DIAG W/O restart-----------------------------------------------------------------
-    ! for tracers restart is handled by ICON
-    CALL message(TRIM(routine), 'start to construct diagnostic hamocc state')
-      CALL add_var(hamocc_default_list, 'phy',hamocc_state_diag%phy,    &
-      & grid_unstructured_cell, za_depth_below_sea,&
-      & t_cf_var('phy','kmolP m-3','phytoplankton concentration', DATATYPE_FLT32), &
-      & grib2_var(255, 255, 255, DATATYPE_PACK16, GRID_UNSTRUCTURED, grid_cell),&
-      & ldims=(/nproma,n_zlev,alloc_cell_blocks/),in_group=groups("HAMOCC_BASE"),&
-      & loutput=.TRUE., lrestart=.FALSE.)
-
-      CALL add_var(hamocc_default_list, 'zoo',hamocc_state_diag%zoo,    &
-      & grid_unstructured_cell, za_depth_below_sea,&
-      & t_cf_var('zoo','kmolP m-3','zooplankton concentration', DATATYPE_FLT32), &
-      & grib2_var(255, 255, 255, DATATYPE_PACK16, GRID_UNSTRUCTURED, grid_cell),&
-      & ldims=(/nproma,n_zlev,alloc_cell_blocks/),in_group=groups("HAMOCC_BASE"),&
-      & loutput=.TRUE., lrestart=.FALSE.)
-    
-     CALL add_var(hamocc_default_list, 'doc',hamocc_state_diag%doc,    &
-      & grid_unstructured_cell, za_depth_below_sea,&
-      & t_cf_var('doc','kmolP m-3','DOC concentration', DATATYPE_FLT32), &
-      & grib2_var(255, 255, 255, DATATYPE_PACK16, GRID_UNSTRUCTURED, grid_cell),&
-      & ldims=(/nproma,n_zlev,alloc_cell_blocks/),in_group=groups("HAMOCC_BASE"),&
-      & loutput=.TRUE., lrestart=.FALSE.)
-    
-     CALL add_var(hamocc_default_list, 'det',hamocc_state_diag%det,    &
-      & grid_unstructured_cell, za_depth_below_sea,&
-      & t_cf_var('det','kmolP m-3','POC concentration', DATATYPE_FLT32), &
-      & grib2_var(255, 255, 255, DATATYPE_PACK16, GRID_UNSTRUCTURED, grid_cell),&
-      & ldims=(/nproma,n_zlev,alloc_cell_blocks/),in_group=groups("HAMOCC_BASE"),&
-      & loutput=.TRUE., lrestart=.FALSE.)
-
-    CALL add_var(hamocc_default_list, 'fdust',hamocc_state_diag%dust,    &
-      & grid_unstructured_cell, za_depth_below_sea,&
-      & t_cf_var('fdust','kmol m-3','Dust concentration', DATATYPE_FLT32), &
-      & grib2_var(255, 255, 255, DATATYPE_PACK16, GRID_UNSTRUCTURED, grid_cell),&
-      & ldims=(/nproma,n_zlev,alloc_cell_blocks/),in_group=groups("HAMOCC_BASE"),&
-      & loutput=.TRUE., lrestart=.FALSE.)
-
-
-      CALL add_var(hamocc_default_list, 'dic',hamocc_state_diag%dic,    &
-       & grid_unstructured_cell, za_depth_below_sea,&
-       & t_cf_var('dic','kmolP m-3','DIC concentration', DATATYPE_FLT32), &
-       & grib2_var(255, 255, 255, DATATYPE_PACK16, GRID_UNSTRUCTURED, grid_cell),&
-       & ldims=(/nproma,n_zlev,alloc_cell_blocks/),in_group=groups("HAMOCC_BASE"),&
-       & loutput=.TRUE., lrestart=.FALSE.)
-
-     CALL add_var(hamocc_default_list, 'cya',hamocc_state_diag%cya,    &
-      & grid_unstructured_cell, za_depth_below_sea,&
-      & t_cf_var('cya','kmolP m-3','cyanobacteria concentration', DATATYPE_FLT32), &
-      & grib2_var(255, 255, 255, DATATYPE_PACK16, GRID_UNSTRUCTURED, grid_cell),&
-      & ldims=(/nproma,n_zlev,alloc_cell_blocks/),in_group=groups("HAMOCC_BASE"),&
-      & loutput=.TRUE., lrestart=.FALSE.)
-
-
-     CALL add_var(hamocc_default_list, 'alk',hamocc_state_diag%alk,    &
-      & grid_unstructured_cell, za_depth_below_sea,&
-      & t_cf_var('alk','kmol m-3','alkalinity', DATATYPE_FLT32), &
-      & grib2_var(255, 255, 255, DATATYPE_PACK16, GRID_UNSTRUCTURED, grid_cell),&
-      & ldims=(/nproma,n_zlev,alloc_cell_blocks/),in_group=groups("HAMOCC_BASE"),&
-      & loutput=.TRUE., lrestart=.FALSE.)
-     
-     CALL add_var(hamocc_default_list, 'no3',hamocc_state_diag%no3,    &
-      & grid_unstructured_cell, za_depth_below_sea,&
-      & t_cf_var('no3','kmol N m-3','Nitrate concentration', DATATYPE_FLT32), &
-      & grib2_var(255, 255, 255, DATATYPE_PACK16, GRID_UNSTRUCTURED, grid_cell),&
-      & ldims=(/nproma,n_zlev,alloc_cell_blocks/),in_group=groups("HAMOCC_BASE"),&
-      & loutput=.TRUE., lrestart=.FALSE.)
-
-     CALL add_var(hamocc_default_list, 'po4',hamocc_state_diag%po4,    &
-      & grid_unstructured_cell, za_depth_below_sea,&
-      & t_cf_var('po4','kmolP m-3','phosphate concentration', DATATYPE_FLT32), &
-      & grib2_var(255, 255, 255, DATATYPE_PACK16, GRID_UNSTRUCTURED, grid_cell),&
-      & ldims=(/nproma,n_zlev,alloc_cell_blocks/),in_group=groups("HAMOCC_BASE"),&
-      & loutput=.TRUE., lrestart=.FALSE.)
-
-     CALL add_var(hamocc_default_list, 'n2',hamocc_state_diag%n2,    &
-      & grid_unstructured_cell, za_depth_below_sea,&
-      & t_cf_var('n2','kmol N2 m-3','gaseous nitrogen concentration', DATATYPE_FLT32), &
-      & grib2_var(255, 255, 255, DATATYPE_PACK16, GRID_UNSTRUCTURED, grid_cell),&
-      & ldims=(/nproma,n_zlev,alloc_cell_blocks/),in_group=groups("HAMOCC_BASE"),&
-      & loutput=.TRUE., lrestart=.FALSE.)
-
-     CALL add_var(hamocc_default_list, 'o2',hamocc_state_diag%o2,    &
-      & grid_unstructured_cell, za_depth_below_sea,&
-      & t_cf_var('o2','kmolP O2 m-3','oxygen concentration', DATATYPE_FLT32), &
-      & grib2_var(255, 255, 255, DATATYPE_PACK16, GRID_UNSTRUCTURED, grid_cell),&
-      & ldims=(/nproma,n_zlev,alloc_cell_blocks/),in_group=groups("HAMOCC_BASE"),&
-      & loutput=.TRUE., lrestart=.FALSE.)
-
-     CALL add_var(hamocc_default_list, 'si',hamocc_state_diag%si,    &
-      & grid_unstructured_cell, za_depth_below_sea,&
-      & t_cf_var('si','kmolP m-3','silicate concentration', DATATYPE_FLT32), &
-      & grib2_var(255, 255, 255, DATATYPE_PACK16, GRID_UNSTRUCTURED, grid_cell),&
-      & ldims=(/nproma,n_zlev,alloc_cell_blocks/),in_group=groups("HAMOCC_BASE"),&
-      & loutput=.TRUE., lrestart=.FALSE.)
-
-      CALL add_var(hamocc_default_list, 'iron',hamocc_state_diag%iron,    &
-      & grid_unstructured_cell, za_depth_below_sea,&
-      & t_cf_var('iron','kmolFe m-3','dissolved iron concentration', DATATYPE_FLT32), &
-      & grib2_var(255, 255, 255, DATATYPE_PACK16, GRID_UNSTRUCTURED, grid_cell),&
-      & ldims=(/nproma,n_zlev,alloc_cell_blocks/),in_group=groups("HAMOCC_BASE"),&
-      & loutput=.TRUE., lrestart=.FALSE.)
-
-      CALL add_var(hamocc_default_list, 'dms',hamocc_state_diag%dms,    &
-      & grid_unstructured_cell, za_depth_below_sea,&
-      & t_cf_var('dms','kmol S m-3','dimethylsulfide concentration', DATATYPE_FLT32), &
-      & grib2_var(255, 255, 218, DATATYPE_PACK16, GRID_UNSTRUCTURED, grid_cell),&
-      & ldims=(/nproma,n_zlev,alloc_cell_blocks/),in_group=groups("HAMOCC_BASE"),&
-      & loutput=.TRUE., lrestart=.FALSE.)
-
-      CALL add_var(hamocc_default_list, 'h2s',hamocc_state_diag%h2s,    &
-      & grid_unstructured_cell, za_depth_below_sea,&
-      & t_cf_var('h2s','kmol m-3','H2S alkalinity concentration', DATATYPE_FLT32), &
-      & grib2_var(255, 255, 255, DATATYPE_PACK16, GRID_UNSTRUCTURED, grid_cell),&
-      & ldims=(/nproma,n_zlev,alloc_cell_blocks/),in_group=groups("HAMOCC_BASE"),&
-      & loutput=.TRUE., lrestart=.FALSE.)
-
-     CALL add_var(hamocc_default_list, 'n2o',hamocc_state_diag%n2o,    &
-      & grid_unstructured_cell, za_depth_below_sea,&
-      & t_cf_var('n2o','kmol  m-3','N2O concentration', DATATYPE_FLT32), &
-      & grib2_var(255, 255, 255, DATATYPE_PACK16, GRID_UNSTRUCTURED, grid_cell),&
-      & ldims=(/nproma,n_zlev,alloc_cell_blocks/),in_group=groups("HAMOCC_BASE"),&
-      & loutput=.TRUE., lrestart=.FALSE.)
-
-     CALL add_var(hamocc_default_list, 'calc',hamocc_state_diag%calc,    &
-      & grid_unstructured_cell, za_depth_below_sea,&
-      & t_cf_var('calc','kmol C m-3','calcium carbonate shells', DATATYPE_FLT32), &
-      & grib2_var(255, 255, 255, DATATYPE_PACK16, GRID_UNSTRUCTURED, grid_cell),&
-      & ldims=(/nproma,n_zlev,alloc_cell_blocks/),in_group=groups("HAMOCC_BASE"),&
-      & loutput=.TRUE., lrestart=.FALSE.)
-
-     CALL add_var(hamocc_default_list, 'opal',hamocc_state_diag%opal,    &
-      & grid_unstructured_cell, za_depth_below_sea,&
-      & t_cf_var('opal','kmol Si m-3','opal shells', DATATYPE_FLT32), &
-      & grib2_var(255, 255, 255, DATATYPE_PACK16, GRID_UNSTRUCTURED, grid_cell),&
-      & ldims=(/nproma,n_zlev,alloc_cell_blocks/),in_group=groups("HAMOCC_BASE"),&
-      & loutput=.TRUE., lrestart=.FALSE.)
-
-    CALL message(TRIM(routine), 'construct diagnostic hamocc end base')
-
-! !-----------------DIAG WITH RESTART---------------------------------------------------------------
-     CALL add_var(hamocc_restart_list, 'hion',hamocc_state_diag%hi,    &
-      & grid_unstructured_cell, za_depth_below_sea,&
-      & t_cf_var('hion','kmol m-3','hydrogen ion concentration', DATATYPE_FLT32), &
-      & grib2_var(255, 255, 255, DATATYPE_PACK16, GRID_UNSTRUCTURED, grid_cell),&
-      & ldims=(/nproma,n_zlev,alloc_cell_blocks/),in_group=groups("HAMOCC_BASE"),&
-      & loutput=.TRUE., lrestart=.TRUE.,lrestart_cont=.TRUE.)
-
-     CALL add_var(hamocc_restart_list, 'co3',hamocc_state_diag%co3,    &
-      & grid_unstructured_cell, za_depth_below_sea,&
-      & t_cf_var('co3','kmol m-3','carbonate ion concentration', DATATYPE_FLT32), &
-      & grib2_var(255, 255, 255, DATATYPE_PACK16, GRID_UNSTRUCTURED, grid_cell),&
-      & ldims=(/nproma,n_zlev,alloc_cell_blocks/),in_group=groups("HAMOCC_BASE"),&
-      & loutput=.TRUE., lrestart=.TRUE.,lrestart_cont=.TRUE.)
-
-    CALL message(TRIM(routine), 'construct diagnostic hamocc end')
-  END SUBROUTINE 
-!================================================================================== 
-  SUBROUTINE construct_hamocc_acc(patch_2d, hamocc_state_acc)
-    
-    TYPE(t_patch), TARGET, INTENT(in)          :: patch_2d
-    TYPE(t_hamocc_acc), INTENT(inout)         :: hamocc_state_acc
-    
-    ! local variables
-    
-    INTEGER :: alloc_cell_blocks, nblks_e, nblks_v
-    CHARACTER(LEN=max_char_length), PARAMETER :: &
-      & routine = 'mo_bgc_icon_comm:construct_hamocc_acc'
-
-     ! determine size of arrays
-    alloc_cell_blocks = patch_2d%alloc_cell_blocks
-    nblks_e = patch_2d%nblks_e
-    nblks_v = patch_2d%nblks_v
-
-
-
-    !-----DIAG W/O restart-----------------------------------------------------------------
-    ! for tracers restart is handled by ICON
-    CALL message(TRIM(routine), 'start to construct hamocc acc state')
-   
-    CALL add_var(hamocc_acc_list, 'NPP',hamocc_state_acc%npp,    &
-      & grid_unstructured_cell, za_depth_below_sea,&
-      & t_cf_var('NPP','kmolP m-3 s-1','net primary production', DATATYPE_FLT32), &
-      & grib2_var(255, 255, 200, DATATYPE_PACK16, GRID_UNSTRUCTURED, grid_cell),&
-      & ldims=(/nproma,n_zlev,alloc_cell_blocks/),in_group=groups("HAMOCC_TEND"),&
-      & loutput=.TRUE., lrestart=.FALSE.)
-  
-   CALL add_var(hamocc_acc_list, 'BACFRA',hamocc_state_acc%bacfra,    &
-      & grid_unstructured_cell, za_depth_below_sea,&
-      & t_cf_var('BACFRA','kmolP m-3 s-1','bacterial decomposition of DOC', DATATYPE_FLT32), &
-      & grib2_var(255, 255, 293, DATATYPE_PACK16, GRID_UNSTRUCTURED, grid_cell),&
-      & ldims=(/nproma,n_zlev,alloc_cell_blocks/),in_group=groups("HAMOCC_TEND"),&
-      & loutput=.TRUE., lrestart=.FALSE.)
-
-
-    CALL add_var(hamocc_acc_list, 'SRED',hamocc_state_acc%remins,    &
-      & grid_unstructured_cell, za_depth_below_sea,&
-      & t_cf_var('SRED','kmolP m-3 s-1','sulfate reduction', DATATYPE_FLT32), &
-      & grib2_var(255, 255, 296, DATATYPE_PACK16, GRID_UNSTRUCTURED, grid_cell),&
-      & ldims=(/nproma,n_zlev,alloc_cell_blocks/),in_group=groups("HAMOCC_TEND"),&
-      & loutput=.TRUE., lrestart=.FALSE.)
-      
-    CALL add_var(hamocc_acc_list, 'REMIN',hamocc_state_acc%remina,    &
-      & grid_unstructured_cell, za_depth_below_sea,&
-      & t_cf_var('REMIN','kmolP m-3 s-1','aerob detritus remineralization', DATATYPE_FLT32), &
-      & grib2_var(255, 255, 294, DATATYPE_PACK16, GRID_UNSTRUCTURED, grid_cell),&
-      & ldims=(/nproma,n_zlev,alloc_cell_blocks/),in_group=groups("HAMOCC_TEND"),&
-      & loutput=.TRUE., lrestart=.FALSE.)
-
-    CALL add_var(hamocc_acc_list, 'DENIT',hamocc_state_acc%reminn,    &
-      & grid_unstructured_cell, za_depth_below_sea,&
-      & t_cf_var('DENIT','kmolP m-3 s-1','denitrification', DATATYPE_FLT32), &
-      & grib2_var(255, 255, 159, DATATYPE_PACK16, GRID_UNSTRUCTURED, grid_cell),&
-      & ldims=(/nproma,n_zlev,alloc_cell_blocks/),in_group=groups("HAMOCC_TEND"),&
-      & loutput=.TRUE., lrestart=.FALSE.)
-
-    CALL add_var(hamocc_acc_list, 'nfix',hamocc_state_acc%nfix,    &
-      & grid_unstructured_cell, za_depth_below_sea,&
-      & t_cf_var('nfix','kmol N2 m-3 s-1','n fixation', DATATYPE_FLT32), &
-      & grib2_var(255, 255, 166, DATATYPE_PACK16, GRID_UNSTRUCTURED, grid_cell),&
-      & ldims=(/nproma,n_zlev,alloc_cell_blocks/),in_group=groups("HAMOCC_TEND"),&
-      & loutput=.TRUE., lrestart=.FALSE.)
-
-    CALL add_var(hamocc_acc_list, 'dms_prod',hamocc_state_acc%dmsprod,    &
-      & grid_unstructured_cell, za_depth_below_sea,&
-      & t_cf_var('dms_prod','kmol S m-3 s-1','DMS production', DATATYPE_FLT32), &
-      & grib2_var(255, 255, 69, DATATYPE_PACK16, GRID_UNSTRUCTURED, grid_cell),&
-      & ldims=(/nproma,n_zlev,alloc_cell_blocks/),in_group=groups("HAMOCC_TEND"),&
-      & loutput=.TRUE., lrestart=.FALSE.)
-
-    CALL add_var(hamocc_acc_list, 'h2s_prod',hamocc_state_acc%h2sprod,    &
-      & grid_unstructured_cell, za_depth_below_sea,&
-      & t_cf_var('h2s_prod','kmol m-3 s-1','H2S production', DATATYPE_FLT32), &
-      & grib2_var(255, 255, 255, DATATYPE_PACK16, GRID_UNSTRUCTURED, grid_cell),&
-      & ldims=(/nproma,n_zlev,alloc_cell_blocks/),in_group=groups("HAMOCC_TEND"),&
-      & loutput=.TRUE., lrestart=.FALSE.)
-
-    CALL add_var(hamocc_acc_list, 'h2s_loss',hamocc_state_acc%h2sloss,    &
-      & grid_unstructured_cell, za_depth_below_sea,&
-      & t_cf_var('h2s_loss','kmol m-3 s-1','H2S oxidation', DATATYPE_FLT32), &
-      & grib2_var(255, 255, 255, DATATYPE_PACK16, GRID_UNSTRUCTURED, grid_cell),&
-      & ldims=(/nproma,n_zlev,alloc_cell_blocks/),in_group=groups("HAMOCC_TEND"),&
-      & loutput=.TRUE., lrestart=.FALSE.)
-
-    CALL add_var(hamocc_acc_list, 'dms_bac',hamocc_state_acc%dmsbac,    &
-      & grid_unstructured_cell, za_depth_below_sea,&
-      & t_cf_var('dms_bac','kmol S m-3 s-1','DMS microbial consumption', DATATYPE_FLT32), &
-      & grib2_var(255, 255, 70, DATATYPE_PACK16, GRID_UNSTRUCTURED, grid_cell),&
-      & ldims=(/nproma,n_zlev,alloc_cell_blocks/),in_group=groups("HAMOCC_TEND"),&
-      & loutput=.TRUE., lrestart=.FALSE.)
-
-    CALL add_var(hamocc_acc_list, 'dms_uv',hamocc_state_acc%dmsuv,    &
-      & grid_unstructured_cell, za_depth_below_sea,&
-      & t_cf_var('dms_uv','kmol S m-3 s-1','DMS photolysis', DATATYPE_FLT32), &
-      & grib2_var(255, 255, 71, DATATYPE_PACK16, GRID_UNSTRUCTURED, grid_cell),&
-      & ldims=(/nproma,n_zlev,alloc_cell_blocks/),in_group=groups("HAMOCC_TEND"),&
-      & loutput=.TRUE., lrestart=.FALSE.)
-
-    CALL add_var(hamocc_acc_list, 'eu_export',hamocc_state_acc%euexp,    &
-      & grid_unstructured_cell, za_depth_below_sea,&
-      & t_cf_var('eu_export','kmol P m-3 s-1','_export_ variable (ecan*zoomor etc)', DATATYPE_FLT32), &
-      & grib2_var(255, 255, 71, DATATYPE_PACK16, GRID_UNSTRUCTURED, grid_cell),&
-      & ldims=(/nproma,n_zlev,alloc_cell_blocks/),in_group=groups("HAMOCC_TEND"),&
-      & loutput=.TRUE., lrestart=.FALSE.)
-
-    CALL add_var(hamocc_acc_list, 'pho_cya',hamocc_state_acc%phoc,    &
-      & grid_unstructured_cell, za_depth_below_sea,&
-      & t_cf_var('pho_cya','kmol P m-3 s-1','total cyanobacteria growth', DATATYPE_FLT32), &
-      & grib2_var(255, 255, 141, DATATYPE_PACK16, GRID_UNSTRUCTURED, grid_cell),&
-      & ldims=(/nproma,n_zlev,alloc_cell_blocks/),in_group=groups("HAMOCC_TEND"),&
-      & loutput=.TRUE., lrestart=.FALSE.)
-
-    CALL add_var(hamocc_acc_list, 'cya_loss',hamocc_state_acc%cyloss,    &
-      & grid_unstructured_cell, za_depth_below_sea,&
-      & t_cf_var('cya_loss','kmol P m-3 s-1','cyanobacteria dying', DATATYPE_FLT32), &
-      & grib2_var(255, 255, 142, DATATYPE_PACK16, GRID_UNSTRUCTURED, grid_cell),&
-      & ldims=(/nproma,n_zlev,alloc_cell_blocks/),in_group=groups("HAMOCC_TEND"),&
-      & loutput=.TRUE., lrestart=.FALSE.)
-
-    CALL add_var(hamocc_acc_list, 'grazing',hamocc_state_acc%graz,    &
-      & grid_unstructured_cell, za_depth_below_sea,&
-      & t_cf_var('graz','kmol P m-3 s-1','zooplankton grazing', DATATYPE_FLT32), &
-      & grib2_var(255, 255, 101, DATATYPE_PACK16, GRID_UNSTRUCTURED, grid_cell),&
-      & ldims=(/nproma,n_zlev,alloc_cell_blocks/),in_group=groups("HAMOCC_TEND"),&
-      & loutput=.TRUE., lrestart=.FALSE.)
-
-    CALL add_var(hamocc_acc_list, 'remin_via_grazer',hamocc_state_acc%graton,    &
-      & grid_unstructured_cell, za_depth_below_sea,&
-      & t_cf_var('graz','kmol P m-3 s-1','remineralization_via_grazer', DATATYPE_FLT32), &
-      & grib2_var(255, 255, 292, DATATYPE_PACK16, GRID_UNSTRUCTURED, grid_cell),&
-      & ldims=(/nproma,n_zlev,alloc_cell_blocks/),in_group=groups("HAMOCC_TEND"),&
-      & loutput=.TRUE., lrestart=.FALSE.)
-
-    CALL add_var(hamocc_acc_list, 'exudation_phy',hamocc_state_acc%exud,    &
-      & grid_unstructured_cell, za_depth_below_sea,&
-      & t_cf_var('exudation_phy','kmol P m-3 s-1','phytoplankton exudation', DATATYPE_FLT32), &
-      & grib2_var(255, 255, 255, DATATYPE_PACK16, GRID_UNSTRUCTURED, grid_cell),&
-      & ldims=(/nproma,n_zlev,alloc_cell_blocks/),in_group=groups("HAMOCC_TEND"),&
-      & loutput=.TRUE., lrestart=.FALSE.)
-
-    CALL add_var(hamocc_acc_list, 'exudation_zoo',hamocc_state_acc%exudz,    &
-      & grid_unstructured_cell, za_depth_below_sea,&
-      & t_cf_var('exudation_zoo','kmol P m-3 s-1','zooplankton exudation', DATATYPE_FLT32), &
-      & grib2_var(255, 255, 255, DATATYPE_PACK16, GRID_UNSTRUCTURED, grid_cell),&
-      & ldims=(/nproma,n_zlev,alloc_cell_blocks/),in_group=groups("HAMOCC_TEND"),&
-      & loutput=.TRUE., lrestart=.FALSE.)
-
-    CALL add_var(hamocc_acc_list, 'zoomor',hamocc_state_acc%zoomor,    &
-      & grid_unstructured_cell, za_depth_below_sea,&
-      & t_cf_var('zoomor','kmol P m-3 s-1','zooplankton mortality', DATATYPE_FLT32), &
-      & grib2_var(255, 255, 255, DATATYPE_PACK16, GRID_UNSTRUCTURED, grid_cell),&
-      & ldims=(/nproma,n_zlev,alloc_cell_blocks/),in_group=groups("HAMOCC_TEND"),&
-      & loutput=.TRUE., lrestart=.FALSE.)
-
-    CALL add_var(hamocc_acc_list, 'phymor',hamocc_state_acc%phymor,    &
-      & grid_unstructured_cell, za_depth_below_sea,&
-      & t_cf_var('phymor','kmol P m-3 s-1','phytoplankton mortality', DATATYPE_FLT32), &
-      & grib2_var(255, 255, 255, DATATYPE_PACK16, GRID_UNSTRUCTURED, grid_cell),&
-      & ldims=(/nproma,n_zlev,alloc_cell_blocks/),in_group=groups("HAMOCC_TEND"),&
-      & loutput=.TRUE., lrestart=.FALSE.)
-
-    CALL add_var(hamocc_acc_list, 'co2mr',hamocc_state_acc%co2mr,    &
-      & grid_unstructured_cell, za_surface,&
-      & t_cf_var('co2mr','ppm','co2 mixing ratio in the atmosphere', DATATYPE_FLT32), &
-      & grib2_var(255, 255, 92, DATATYPE_PACK16, GRID_UNSTRUCTURED, grid_cell),&
-      & ldims=(/nproma,alloc_cell_blocks/),in_group=groups("HAMOCC_TEND"),&
-      & loutput=.TRUE., lrestart=.FALSE.)
-
-    CALL add_var(hamocc_acc_list, 'co2flux',hamocc_state_acc%cflux,    &
-      & grid_unstructured_cell, za_surface,&
-      & t_cf_var('co2flux','kmol C m-2 s-1','co2 flux', DATATYPE_FLT32), &
-      & grib2_var(255, 255, 92, DATATYPE_PACK16, GRID_UNSTRUCTURED, grid_cell),&
-      & ldims=(/nproma,alloc_cell_blocks/),in_group=groups("HAMOCC_TEND"),&
-      & loutput=.TRUE., lrestart=.FALSE.)
-
-    CALL add_var(hamocc_acc_list, 'orginp',hamocc_state_acc%orginp,    &
-      & grid_unstructured_cell, za_surface,&
-      & t_cf_var('orginp','check','accumulated organic input', DATATYPE_FLT32), &
-      & grib2_var(255, 255, 204, DATATYPE_PACK16, GRID_UNSTRUCTURED, grid_cell),&
-      & ldims=(/nproma,alloc_cell_blocks/),in_group=groups("HAMOCC_TEND"),&
-      & loutput=.TRUE., lrestart=.TRUE.,lrestart_cont=.TRUE.)
-
-    CALL add_var(hamocc_acc_list, 'dmsflux',hamocc_state_acc%dmsflux,    &
-      & grid_unstructured_cell, za_surface,&
-      & t_cf_var('dmsflux','kmol S m-2 s-1','co2 flux', DATATYPE_FLT32), &
-      & grib2_var(255, 255, 68, DATATYPE_PACK16, GRID_UNSTRUCTURED, grid_cell),&
-      & ldims=(/nproma,alloc_cell_blocks/),in_group=groups("HAMOCC_TEND"),&
-      & loutput=.TRUE., lrestart=.FALSE.)
-
-    CALL add_var(hamocc_acc_list, 'silinp',hamocc_state_acc%silinp,    &
-      & grid_unstructured_cell, za_surface,&
-      & t_cf_var('silinp','check','accumulated silicate input', DATATYPE_FLT32), &
-      & grib2_var(255, 255, 205, DATATYPE_PACK16, GRID_UNSTRUCTURED, grid_cell),&
-      & ldims=(/nproma,alloc_cell_blocks/),in_group=groups("HAMOCC_TEND"),&
-      & loutput=.TRUE., lrestart=.TRUE.,lrestart_cont=.TRUE.)
-
-    CALL add_var(hamocc_acc_list, 'calinp',hamocc_state_acc%calinp,    &
-      & grid_unstructured_cell, za_surface,&
-      & t_cf_var('calinp','check','accumulated calc input', DATATYPE_FLT32), &
-      & grib2_var(255, 255, 203, DATATYPE_PACK16, GRID_UNSTRUCTURED, grid_cell),&
-      & ldims=(/nproma,alloc_cell_blocks/),in_group=groups("HAMOCC_TEND"),&
-      & loutput=.TRUE., lrestart=.TRUE.,lrestart_cont=.TRUE.)
-
-    CALL add_var(hamocc_acc_list, 'delsil',hamocc_state_acc%delsil,    &
-      & grid_unstructured_cell, za_depth_below_sea,&
-      & t_cf_var('delsil','kmol Si m-3 s-1','opal production', DATATYPE_FLT32), &
-      & grib2_var(255, 255, 86, DATATYPE_PACK16, GRID_UNSTRUCTURED, grid_cell),&
-      & ldims=(/nproma,n_zlev,alloc_cell_blocks/),in_group=groups("HAMOCC_TEND"),&
-      & loutput=.TRUE., lrestart=.FALSE.)
-
-    CALL add_var(hamocc_acc_list, 'delcar',hamocc_state_acc%delcar,    &
-      & grid_unstructured_cell, za_depth_below_sea,&
-      & t_cf_var('delcar','kmol C m-3 s-1','calcium carbonate production', DATATYPE_FLT32), &
-      & grib2_var(255, 255, 85, DATATYPE_PACK16, GRID_UNSTRUCTURED, grid_cell),&
-      & ldims=(/nproma,n_zlev,alloc_cell_blocks/),in_group=groups("HAMOCC_TEND"),&
-      & loutput=.TRUE., lrestart=.FALSE.)
-
-    CALL add_var(hamocc_acc_list, 'o2flux',hamocc_state_acc%oflux,    &
-      & grid_unstructured_cell, za_surface,&
-      & t_cf_var('o2flux','kmol O m-2 s-1','o2 flux', DATATYPE_FLT32), &
-      & grib2_var(255, 255, 72, DATATYPE_PACK16, GRID_UNSTRUCTURED, grid_cell),&
-      & ldims=(/nproma,alloc_cell_blocks/),in_group=groups("HAMOCC_TEND"),&
-      & loutput=.TRUE., lrestart=.FALSE., post_op=post_op(POST_OP_SCALE,&
-      &  arg1=kilo,new_cf=t_cf_var('o2flux','mol O m-2 s-1','o2 flux', &
-      &  DATATYPE_FLT32)))
-
-    CALL add_var(hamocc_acc_list, 'n2flux',hamocc_state_acc%nflux,    &
-      & grid_unstructured_cell, za_surface,&
-      & t_cf_var('n2flux','kmol N m-2 s-1','n2 flux', DATATYPE_FLT32), &
-      & grib2_var(255, 255, 74, DATATYPE_PACK16, GRID_UNSTRUCTURED, grid_cell),&
-      & ldims=(/nproma,alloc_cell_blocks/),in_group=groups("HAMOCC_TEND"),&
-      & loutput=.TRUE., lrestart=.FALSE.)
-
-    CALL add_var(hamocc_acc_list, 'n2oflux',hamocc_state_acc%n2oflux,    &
-      & grid_unstructured_cell, za_surface,&
-      & t_cf_var('n2oflux','kmol N m-2 s-1','n2o flux', DATATYPE_FLT32), &
-      & grib2_var(255, 255, 93, DATATYPE_PACK16, GRID_UNSTRUCTURED, grid_cell),&
-      & ldims=(/nproma,alloc_cell_blocks/),in_group=groups("HAMOCC_TEND"),&
-      & loutput=.TRUE., lrestart=.FALSE.)
-
-
-    CALL add_var(hamocc_acc_list, 'nfix_diag',hamocc_state_acc%nfixd,    &
-      & grid_unstructured_cell, za_surface,&
-      & t_cf_var('nfix_diag','kmol N2 m-2 s-1','diagnostic n fixation', DATATYPE_FLT32), &
-      & grib2_var(255, 255, 157, DATATYPE_PACK16, GRID_UNSTRUCTURED, grid_cell),&
-      & ldims=(/nproma,alloc_cell_blocks/),in_group=groups("HAMOCC_TEND"),&
-      & loutput=.TRUE., lrestart=.FALSE.)
-
-    CALL add_var(hamocc_acc_list, 'silpro',hamocc_state_acc%silpro,    &
-      & grid_unstructured_cell, za_surface,&
-      & t_cf_var('silpro','kmol Si m-2 s-1','Si flux to sediment', DATATYPE_FLT32), &
-      & grib2_var(255, 255, 96, DATATYPE_PACK16, GRID_UNSTRUCTURED, grid_cell),&
-      & ldims=(/nproma,alloc_cell_blocks/),in_group=groups("HAMOCC_SED"),&
-      & loutput=.TRUE., lrestart=.FALSE.)
-
-    CALL add_var(hamocc_acc_list, 'produs',hamocc_state_acc%produs,    &
-      & grid_unstructured_cell, za_surface,&
-      & t_cf_var('produs','kmol m-2 s-1','dust flux to sediment', DATATYPE_FLT32), &
-      & grib2_var(255, 255, 97, DATATYPE_PACK16, GRID_UNSTRUCTURED, grid_cell),&
-      & ldims=(/nproma,alloc_cell_blocks/),in_group=groups("HAMOCC_SED"),&
-      & loutput=.TRUE., lrestart=.FALSE.)
-
-    CALL add_var(hamocc_acc_list, 'prcaca',hamocc_state_acc%prcaca,    &
-      & grid_unstructured_cell, za_surface,&
-      & t_cf_var('prcaca','kmol C m-2 s-1','C inorg flux to sediment', DATATYPE_FLT32), &
-      & grib2_var(255, 255, 95, DATATYPE_PACK16, GRID_UNSTRUCTURED, grid_cell),&
-      & ldims=(/nproma,alloc_cell_blocks/),in_group=groups("HAMOCC_SED"),&
-      & loutput=.TRUE., lrestart=.FALSE.)
-
-    CALL add_var(hamocc_acc_list, 'prorca',hamocc_state_acc%prorca,    &
-      & grid_unstructured_cell, za_surface,&
-      & t_cf_var('prorca','kmol P m-2 s-1','C org flux to sediment', DATATYPE_FLT32), &
-      & grib2_var(255, 255, 94, DATATYPE_PACK16, GRID_UNSTRUCTURED, grid_cell),&
-      & ldims=(/nproma,alloc_cell_blocks/),in_group=groups("HAMOCC_SED"),&
-      & loutput=.TRUE., lrestart=.FALSE.)
-
-    CALL add_var(hamocc_acc_list, 'coex90',hamocc_state_acc%coex90,    &
-      & grid_unstructured_cell, za_surface,&
-      & t_cf_var('coex90','kmol P m-2 s-1','OM flux at 90 m', DATATYPE_FLT32), &
-      & grib2_var(255, 255, 81, DATATYPE_PACK16, GRID_UNSTRUCTURED, grid_cell),&
-      & ldims=(/nproma,alloc_cell_blocks/),in_group=groups("HAMOCC_TEND"),&
-      & loutput=.TRUE., lrestart=.FALSE.)
-
-    CALL add_var(hamocc_acc_list, 'calex90',hamocc_state_acc%calex90,    &
-      & grid_unstructured_cell, za_surface,&
-      & t_cf_var('calex90','kmol C m-2 s-1','Calc flux at 90 m', DATATYPE_FLT32), &
-      & grib2_var(255, 255, 78, DATATYPE_PACK16, GRID_UNSTRUCTURED, grid_cell),&
-      & ldims=(/nproma,alloc_cell_blocks/),in_group=groups("HAMOCC_TEND"),&
-      & loutput=.TRUE., lrestart=.FALSE.)
-
-    CALL add_var(hamocc_acc_list, 'opex90',hamocc_state_acc%opex90,    &
-      & grid_unstructured_cell, za_surface,&
-      & t_cf_var('opex90','kmol Si m-2 s-1','Opal flux at 90 m', DATATYPE_FLT32), &
-      & grib2_var(255, 255, 75, DATATYPE_PACK16, GRID_UNSTRUCTURED, grid_cell),&
-      & ldims=(/nproma,alloc_cell_blocks/),in_group=groups("HAMOCC_TEND"),&
-      & loutput=.TRUE., lrestart=.FALSE.)
-
-    CALL add_var(hamocc_acc_list, 'coex1000',hamocc_state_acc%coex1000,    &
-      & grid_unstructured_cell, za_surface,&
-      & t_cf_var('coex1000','kmol P m-2 s-1','OM flux at 1000 m', DATATYPE_FLT32), &
-      & grib2_var(255, 255, 81, DATATYPE_PACK16, GRID_UNSTRUCTURED, grid_cell),&
-      & ldims=(/nproma,alloc_cell_blocks/),in_group=groups("HAMOCC_TEND"),&
-      & loutput=.TRUE., lrestart=.FALSE.)
-
-    CALL add_var(hamocc_acc_list, 'calex1000',hamocc_state_acc%calex1000,    &
-      & grid_unstructured_cell, za_surface,&
-      & t_cf_var('calex1000','kmol C m-2 s-1','Calc flux at 1000 m', DATATYPE_FLT32), &
-      & grib2_var(255, 255, 78, DATATYPE_PACK16, GRID_UNSTRUCTURED, grid_cell),&
-      & ldims=(/nproma,alloc_cell_blocks/),in_group=groups("HAMOCC_TEND"),&
-      & loutput=.TRUE., lrestart=.FALSE.)
-
-    CALL add_var(hamocc_acc_list, 'opex1000',hamocc_state_acc%opex1000,    &
-      & grid_unstructured_cell, za_surface,&
-      & t_cf_var('opex1000','kmol Si m-2 s-1','Opal flux at 1000 m', DATATYPE_FLT32), &
-      & grib2_var(255, 255, 75, DATATYPE_PACK16, GRID_UNSTRUCTURED, grid_cell),&
-      & ldims=(/nproma,alloc_cell_blocks/),in_group=groups("HAMOCC_TEND"),&
-      & loutput=.TRUE., lrestart=.FALSE.)
-
-    CALL add_var(hamocc_acc_list, 'coex2000',hamocc_state_acc%coex2000,    &
-      & grid_unstructured_cell, za_surface,&
-      & t_cf_var('coex2000','kmol P m-2 s-1','OM flux at 2000 m', DATATYPE_FLT32), &
-      & grib2_var(255, 255, 81, DATATYPE_PACK16, GRID_UNSTRUCTURED, grid_cell),&
-      & ldims=(/nproma,alloc_cell_blocks/),in_group=groups("HAMOCC_TEND"),&
-      & loutput=.TRUE., lrestart=.FALSE.)
-
-    CALL add_var(hamocc_acc_list, 'calex2000',hamocc_state_acc%calex2000,    &
-      & grid_unstructured_cell, za_surface,&
-      & t_cf_var('calex2000','kmol C m-2 s-1','Calc flux at 2000 m', DATATYPE_FLT32), &
-      & grib2_var(255, 255, 78, DATATYPE_PACK16, GRID_UNSTRUCTURED, grid_cell),&
-      & ldims=(/nproma,alloc_cell_blocks/),in_group=groups("HAMOCC_TEND"),&
-      & loutput=.TRUE., lrestart=.FALSE.)
-
-    CALL add_var(hamocc_acc_list, 'opex2000',hamocc_state_acc%opex2000,    &
-      & grid_unstructured_cell, za_surface,&
-      & t_cf_var('opex2000','kmol Si m-2 s-1','Opal flux at 2000 m', DATATYPE_FLT32), &
-      & grib2_var(255, 255, 75, DATATYPE_PACK16, GRID_UNSTRUCTURED, grid_cell),&
-      & ldims=(/nproma,alloc_cell_blocks/),in_group=groups("HAMOCC_TEND"),&
-      & loutput=.TRUE., lrestart=.FALSE.)
-
-    CALL add_var(hamocc_sediment_list, 'sedflux_dic',hamocc_state_acc%sedflic,    &
-      & grid_unstructured_cell, za_surface,&
-      & t_cf_var('sedflux_dic','kmol C m-2 s-1 ','sediment-ocean flux DIC', DATATYPE_FLT32), &
-      & grib2_var(255, 255, 280, DATATYPE_PACK16, GRID_UNSTRUCTURED, grid_cell),&
-      & ldims=(/nproma,alloc_cell_blocks/),in_group=groups("HAMOCC_SED"),&
-      & loutput=.TRUE., lrestart=.FALSE.)
-
-    CALL add_var(hamocc_sediment_list, 'sedflux_alk',hamocc_state_acc%sedflal,    &
-      & grid_unstructured_cell, za_surface,&
-      & t_cf_var('sedflux_alk','kmol m-2 s-1','sediment-ocean flux alkalinity', DATATYPE_FLT32), &
-      & grib2_var(255, 255, 281, DATATYPE_PACK16, GRID_UNSTRUCTURED, grid_cell),&
-      & ldims=(/nproma,alloc_cell_blocks/),in_group=groups("HAMOCC_SED"),&
-      & loutput=.TRUE., lrestart=.FALSE.)
->>>>>>> 57719034
 
 
     ! local variables
@@ -898,6 +330,13 @@
       & t_cf_var('hion','kmol m-3','hydrogen ion concentration', DATATYPE_FLT32,'hi'), &
       & grib2_var(255, 255, 255, DATATYPE_PACK16, GRID_UNSTRUCTURED, grid_cell),&
       & ldims=(/nproma,n_zlev,alloc_cell_blocks/),in_group=groups("HAMOCC_BASE"),&
+    CALL add_var(hamocc_acc_list, 'co2mr',hamocc_state_acc%co2mr,    &
+      & grid_unstructured_cell, za_surface,&
+      & t_cf_var('co2mr','ppm','co2 mixing ratio in the atmosphere', DATATYPE_FLT32), &
+      & grib2_var(255, 255, 92, DATATYPE_PACK16, GRID_UNSTRUCTURED, grid_cell),&
+      & ldims=(/nproma,alloc_cell_blocks/),in_group=groups("HAMOCC_TEND"),&
+      & loutput=.TRUE., lrestart=.FALSE.)
+
       & loutput=.TRUE., lrestart=.TRUE.,lrestart_cont=.TRUE.)
 
      CALL add_var(hamocc_restart_list, 'HAMOCC_co3',hamocc_state_diag%co3,    &
@@ -1578,19 +1017,15 @@
       & ldims=(/nproma,alloc_cell_blocks/),in_group=groups("HAMOCC_TEND"),&
       & loutput=.TRUE., lrestart=.FALSE.)
 
-<<<<<<< HEAD
+    CALL add_var(hamocc_tendency_list, 'co2mr',hamocc_state_tend%co2mr,    &
+      & grid_unstructured_cell, za_surface,&
+      & t_cf_var('co2mr','ppm','co2 mixing ratio', DATATYPE_FLT32), &
+      & grib2_var(255, 255, 255, DATATYPE_PACK16, GRID_UNSTRUCTURED, grid_cell),&
+      & ldims=(/nproma,alloc_cell_blocks/),in_group=groups("HAMOCC_TEND"),&
+      & loutput=.FALSE., lrestart=.FALSE.)
+
+
     CALL add_var(hamocc_tendency_list, 'HAMOCC_co2flux',hamocc_state_tend%cflux,    &
-=======
-    CALL add_var(hamocc_tendency_list, 'co2mr',hamocc_state_tend%co2mr,    &
-      & grid_unstructured_cell, za_surface,&
-      & t_cf_var('co2mr','ppm','co2 mixing ratio', DATATYPE_FLT32), &
-      & grib2_var(255, 255, 255, DATATYPE_PACK16, GRID_UNSTRUCTURED, grid_cell),&
-      & ldims=(/nproma,alloc_cell_blocks/),in_group=groups("HAMOCC_TEND"),&
-      & loutput=.FALSE., lrestart=.FALSE.)
-
-
-    CALL add_var(hamocc_tendency_list, 'co2flux',hamocc_state_tend%cflux,    &
->>>>>>> 57719034
       & grid_unstructured_cell, za_surface,&
       & t_cf_var('co2flux','kmol C m-2 s-1','co2 flux (positive upward)', datatype_flt,'co2flux'), &
       & grib2_var(255, 255, 255, DATATYPE_PACK16, GRID_UNSTRUCTURED, grid_cell),&
