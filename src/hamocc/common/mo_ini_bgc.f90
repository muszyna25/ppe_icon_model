--- conflicted
+++ resolved
@@ -240,10 +240,6 @@
     sulfate_reduction = sulfate_reduction * dtb
     drempoc  = drempoc  *dtb    ! 1/d      
     dremopal = dremopal * dtb  ! 1/d      
-<<<<<<< HEAD
-!     remido_cya  = remido_cya * dtb
-=======
->>>>>>> 7aa198cc
     dremn2o  = dremn2o * dtb      ! 1/d
     dremcalc = dremcalc *dtb    ! 
     denit_sed = denit_sed *dtb    ! sediment denitrification rate
