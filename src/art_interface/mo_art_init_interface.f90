--- conflicted
+++ resolved
@@ -24,12 +24,6 @@
   USE mo_run_config,                    ONLY: lart
   USE mo_timer,                         ONLY: timers_level, timer_start, timer_stop,   &
                                           &   timer_art_initInt
-<<<<<<< HEAD
-#ifdef __ICON_ART
-  USE mo_art_init_all_dom,              ONLY: art_init_all_dom
-  USE mo_art_clean_up,                  ONLY: art_clean_up
-  USE mo_art_read_xml,                  ONLY: art_get_childnumber_xml,   &
-=======
   USE mo_storage,                       ONLY: t_storage
 #ifdef __ICON_ART
   USE mo_art_init_all_dom,              ONLY: art_init_all_dom
@@ -38,7 +32,6 @@
   USE mo_art_tagging,                   ONLY: get_number_tagged_tracer
   USE mo_art_read_xml,                  ONLY: art_get_childnumber_xml,   &
                                           &   art_read_elements_xml,     &
->>>>>>> 0da82928
                                           &   art_open_xml_file,         &
                                           &   art_close_xml_file,        &
                                           &   t_xml_file
@@ -89,10 +82,6 @@
   INTEGER, INTENT(out) ::         &
      &   auto_ntracer                    !< automatically computed number of
                                          !   tracer within one xml file
-<<<<<<< HEAD
-#ifdef __ICON_ART
-  TYPE(t_xml_file) :: tixi_file
-=======
   INTEGER ::          &
      &   idx_tracer,  &                  !< index of the tracer in XML
      &   ntags                           !< number of tags for the current tracer
@@ -103,7 +92,6 @@
 
 #ifdef __ICON_ART
   TYPE(t_xml_file) :: tixi_file          !< tracer XML file
->>>>>>> 0da82928
 #endif
 
   auto_ntracer = 0
@@ -113,8 +101,6 @@
 
   CALL art_get_childnumber_xml(tixi_file,"/tracers",auto_ntracer)
 
-<<<<<<< HEAD
-=======
   IF (auto_ntracer > 0) THEN
     DO idx_tracer = 1,auto_ntracer
       ! Create a storage container
@@ -140,7 +126,6 @@
   END IF
   
 
->>>>>>> 0da82928
   CALL art_close_xml_file(tixi_file)
 #endif
 
