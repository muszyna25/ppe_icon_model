--- conflicted
+++ resolved
@@ -28,10 +28,6 @@
   USE mo_impl_constants,                ONLY: min_rlcell_int
   USE mo_impl_constants_grf,            ONLY: grf_bdywidth_c
   USE mo_nonhydro_types,                ONLY: t_nh_prog, t_nh_metrics, t_nh_diag
-<<<<<<< HEAD
-  USE mo_nonhydro_state,                ONLY: p_nh_state_lists
-=======
->>>>>>> 7bf0032e
   USE mo_nonhydrostatic_config,         ONLY: kstart_tracer
   USE mo_run_config,                    ONLY: lart, iqr, iqc, iqv
   USE mo_exception,                     ONLY: finish
