--- conflicted
+++ resolved
@@ -138,13 +138,8 @@
 
 
   IF (lart) THEN
-<<<<<<< HEAD
-  
+    
     ALLOCATE(emiss_rate(nproma,nlev))
-=======
-    
-    ALLOCATE(emiss_rate(nproma))
->>>>>>> c7ae631a
     ALLOCATE(dz(nproma,nlev))
   
     CALL art_air_properties(p_patch,p_art_data(jg))
@@ -184,8 +179,6 @@
             CALL finish('mo_art_emission_interface:art_emission_interface', &
               &         'ART: Unknown dust emissions configuration')
         end select
-<<<<<<< HEAD
-        
         select case(art_config(jg)%iart_volcano)
           case(0)
             ! Nothing to do, no volcano emissions
@@ -197,11 +190,10 @@
             CALL finish('mo_art_emission_interface:art_emission_interface', &
                  &      'ART: Unknown volc emissions configuration')
         end select
-=======
       ENDDO !jb   
 !$omp end parallel do
 
->>>>>>> c7ae631a
+
         ! ----------------------------------
         ! --- Call the emission routines
         ! ----------------------------------
@@ -214,70 +206,6 @@
           select type (fields=>this_mode%fields)
             type is (t_fields_2mom)
               ! Now the according emission routine has to be found
-<<<<<<< HEAD
-              select case(TRIM(fields%info%name))
-                case ('seasa')
-                  CALL art_seas_emiss_martensson(prm_diag%u_10m(:,jb), prm_diag%v_10m(:,jb),                          &
-                    &             dz(:,nlev), p_diag_lnd%t_s(:,jb),                                                   &
-                    &             ext_data%atm%fr_land(:,jb),p_diag_lnd%fr_seaice(:,jb),ext_data%atm%fr_lake(:,jb),   &
-                    &             istart,iend,emiss_rate(:,nlev))
-                case ('seasb')
-                  CALL art_seas_emiss_monahan(prm_diag%u_10m(:,jb), prm_diag%v_10m(:,jb),                             &
-                    &             dz(:,nlev), ext_data%atm%fr_land(:,jb),                                             &
-                    &             p_diag_lnd%fr_seaice(:,jb),ext_data%atm%fr_lake(:,jb), istart,iend,emiss_rate(:,nlev))
-                case ('seasc')
-                  CALL art_seas_emiss_smith(prm_diag%u_10m(:,jb), prm_diag%v_10m(:,jb),                               &
-                    &             dz(:,nlev), ext_data%atm%fr_land(:,jb),                                             &
-                    &             p_diag_lnd%fr_seaice(:,jb),ext_data%atm%fr_lake(:,jb), istart,iend,emiss_rate(:,nlev))
-                case ('dusta')
-                  CALL art_emission_dust(dz(:,nlev),                                                 &
-                    &             ext_data%atm%lu_class_fraction(:,jb,ext_data%atm%i_lc_shrub_eg),   &
-                    &             ext_data%atm%lu_class_fraction(:,jb,ext_data%atm%i_lc_shrub),      &
-                    &             ext_data%atm%lu_class_fraction(:,jb,ext_data%atm%i_lc_grass),      &
-                    &             ext_data%atm%lu_class_fraction(:,jb,ext_data%atm%i_lc_bare_soil),  &
-                    &             ext_data%atm%lu_class_fraction(:,jb,ext_data%atm%i_lc_sparse),     &
-                    &             jb,istart,iend,'dusta',p_art_data(jg)%soil_prop,emiss_rate(:,nlev))
-                case ('dustb')
-                  CALL art_emission_dust(dz(:,nlev),                                                 &
-                    &             ext_data%atm%lu_class_fraction(:,jb,ext_data%atm%i_lc_shrub_eg),   &
-                    &             ext_data%atm%lu_class_fraction(:,jb,ext_data%atm%i_lc_shrub),      &
-                    &             ext_data%atm%lu_class_fraction(:,jb,ext_data%atm%i_lc_grass),      &
-                    &             ext_data%atm%lu_class_fraction(:,jb,ext_data%atm%i_lc_bare_soil),  &
-                    &             ext_data%atm%lu_class_fraction(:,jb,ext_data%atm%i_lc_sparse),     &
-                    &             jb,istart,iend,'dustb',p_art_data(jg)%soil_prop,emiss_rate(:,nlev))
-                case ('dustc')
-                  CALL art_emission_dust(dz(:,nlev),                                                 &
-                    &             ext_data%atm%lu_class_fraction(:,jb,ext_data%atm%i_lc_shrub_eg),   &
-                    &             ext_data%atm%lu_class_fraction(:,jb,ext_data%atm%i_lc_shrub),      &
-                    &             ext_data%atm%lu_class_fraction(:,jb,ext_data%atm%i_lc_grass),      &
-                    &             ext_data%atm%lu_class_fraction(:,jb,ext_data%atm%i_lc_bare_soil),  &
-                    &             ext_data%atm%lu_class_fraction(:,jb,ext_data%atm%i_lc_sparse),     &
-                    &             jb,istart,iend,'dustc',p_art_data(jg)%soil_prop,emiss_rate(:,nlev))
-                case ('asha')
-                  CALL art_calculate_emission_volc( jb, p_nh_state%metrics%ddqz_z_full(:,:,jb),      &
-                    &             p_patch%cells%area(:,jb), nlev, p_art_data(jg)%volc_data,          &
-                    &             iasha, emiss_rate(:,:) )
-                case ('ashb')
-                  CALL art_calculate_emission_volc( jb, p_nh_state%metrics%ddqz_z_full(:,:,jb),      &
-                    &             p_patch%cells%area(:,jb), nlev, p_art_data(jg)%volc_data,          &
-                    &             iashb, emiss_rate(:,:) )
-                case ('ashc')
-                  CALL art_calculate_emission_volc( jb, p_nh_state%metrics%ddqz_z_full(:,:,jb),      &
-                    &             p_patch%cells%area(:,jb), nlev, p_art_data(jg)%volc_data,          &
-                    &             iashc, emiss_rate(:,:) )
-                end select
-              
-              ! Update mass mixing ratios
-              DO ijsp = 1, fields%info%njsp
-                CALL art_integrate_explicit(tracer(:,:,jb,fields%info%jsp(ijsp)),  emiss_rate(:,:), dtime,  &
-                  &                         istart,iend,nlev, opt_rho = rho(:,:,jb))
-              ENDDO
-              ! Update mass-specific number
-              CALL art_integrate_explicit(tracer(:,:,jb,fields%info%i_number_conc), emiss_rate(:,:), dtime, &
-                &                         istart,iend,nlev, opt_rho = rho(:,:,jb),                          &
-                &                         opt_fac=(fields%info%mode_fac * fields%info%factnum))
-                
-=======
 !$omp parallel do default (shared) private (jb, istart, iend, emiss_rate, dz)
               DO jb = i_startblk, i_endblk
                 CALL get_indices_c(p_patch, jb, i_startblk, i_endblk, &
@@ -295,15 +223,15 @@
                     CALL art_seas_emiss_martensson(prm_diag%u_10m(:,jb), prm_diag%v_10m(:,jb),                        &
                       &             dz(:,nlev), p_diag_lnd%t_s(:,jb),                                                 &
                       &             ext_data%atm%fr_land(:,jb),p_diag_lnd%fr_seaice(:,jb),ext_data%atm%fr_lake(:,jb), &
-                      &             istart,iend,emiss_rate(:))
+                      &             istart,iend,emiss_rate(:,nlev))
                   case ('seasb')
                     CALL art_seas_emiss_monahan(prm_diag%u_10m(:,jb), prm_diag%v_10m(:,jb),                           &
                       &             dz(:,nlev), ext_data%atm%fr_land(:,jb),                                           &
-                      &             p_diag_lnd%fr_seaice(:,jb),ext_data%atm%fr_lake(:,jb), istart,iend,emiss_rate(:))
+                      &             p_diag_lnd%fr_seaice(:,jb),ext_data%atm%fr_lake(:,jb), istart,iend,emiss_rate(:,nlev))
                   case ('seasc')
                     CALL art_seas_emiss_smith(prm_diag%u_10m(:,jb), prm_diag%v_10m(:,jb),                             &
                       &             dz(:,nlev), ext_data%atm%fr_land(:,jb),                                           &
-                      &             p_diag_lnd%fr_seaice(:,jb),ext_data%atm%fr_lake(:,jb), istart,iend,emiss_rate(:))
+                      &             p_diag_lnd%fr_seaice(:,jb),ext_data%atm%fr_lake(:,jb), istart,iend,emiss_rate(:,nlev))
                   case ('dusta')
                     CALL art_emission_dust(dz(:,nlev),                                                 &
                       &             ext_data%atm%lu_class_fraction(:,jb,ext_data%atm%i_lc_shrub_eg),   &
@@ -311,7 +239,7 @@
                       &             ext_data%atm%lu_class_fraction(:,jb,ext_data%atm%i_lc_grass),      &
                       &             ext_data%atm%lu_class_fraction(:,jb,ext_data%atm%i_lc_bare_soil),  &
                       &             ext_data%atm%lu_class_fraction(:,jb,ext_data%atm%i_lc_sparse),     &
-                      &             jb,istart,iend,'dusta',p_art_data(jg)%soil_prop,emiss_rate(:))
+                      &             jb,istart,iend,'dusta',p_art_data(jg)%soil_prop,emiss_rate(:,nlev))
                   case ('dustb')
                     CALL art_emission_dust(dz(:,nlev),                                                 &
                       &             ext_data%atm%lu_class_fraction(:,jb,ext_data%atm%i_lc_shrub_eg),   &
@@ -319,7 +247,7 @@
                       &             ext_data%atm%lu_class_fraction(:,jb,ext_data%atm%i_lc_grass),      &
                       &             ext_data%atm%lu_class_fraction(:,jb,ext_data%atm%i_lc_bare_soil),  &
                       &             ext_data%atm%lu_class_fraction(:,jb,ext_data%atm%i_lc_sparse),     &
-                      &             jb,istart,iend,'dustb',p_art_data(jg)%soil_prop,emiss_rate(:))
+                      &             jb,istart,iend,'dustb',p_art_data(jg)%soil_prop,emiss_rate(:,nlev))
                   case ('dustc')
                     CALL art_emission_dust(dz(:,nlev),                                                 &
                       &             ext_data%atm%lu_class_fraction(:,jb,ext_data%atm%i_lc_shrub_eg),   &
@@ -327,21 +255,32 @@
                       &             ext_data%atm%lu_class_fraction(:,jb,ext_data%atm%i_lc_grass),      &
                       &             ext_data%atm%lu_class_fraction(:,jb,ext_data%atm%i_lc_bare_soil),  &
                       &             ext_data%atm%lu_class_fraction(:,jb,ext_data%atm%i_lc_sparse),     &
-                      &             jb,istart,iend,'dustc',p_art_data(jg)%soil_prop,emiss_rate(:))
+                      &             jb,istart,iend,'dustc',p_art_data(jg)%soil_prop,emiss_rate(:,nlev))
+                  case ('asha')
+                    CALL art_calculate_emission_volc( jb, p_nh_state%metrics%ddqz_z_full(:,:,jb),      &
+                      &             p_patch%cells%area(:,jb), nlev, p_art_data(jg)%volc_data,          &
+                      &             iasha, emiss_rate(:,:) )
+                  case ('ashb')
+                    CALL art_calculate_emission_volc( jb, p_nh_state%metrics%ddqz_z_full(:,:,jb),      &
+                      &             p_patch%cells%area(:,jb), nlev, p_art_data(jg)%volc_data,          &
+                      &             iashb, emiss_rate(:,:) )
+                  case ('ashc')
+                    CALL art_calculate_emission_volc( jb, p_nh_state%metrics%ddqz_z_full(:,:,jb),      &
+                      &             p_patch%cells%area(:,jb), nlev, p_art_data(jg)%volc_data,          &
+                      &             iashc, emiss_rate(:,:) )
                 end select
-              
+                
                 ! Update mass mixing ratios
                 DO ijsp = 1, fields%info%njsp
-                  CALL art_integrate_explicit(tracer(:,nlev,jb,fields%info%jsp(ijsp)),  emiss_rate(:), dtime,  &
+                  CALL art_integrate_explicit(tracer(:,nlev,jb,fields%info%jsp(ijsp)),  emiss_rate(:,:), dtime,  &
                     &                         istart,iend, opt_rho = rho(:,nlev,jb))
                 ENDDO
                 ! Update mass-specific number
-                CALL art_integrate_explicit(tracer(:,nlev,jb,fields%info%i_number_conc), emiss_rate(:), dtime, &
+                CALL art_integrate_explicit(tracer(:,nlev,jb,fields%info%i_number_conc), emiss_rate(:,:), dtime, &
                   &                         istart,iend, opt_rho = rho(:,nlev,jb),                             &
                   &                         opt_fac=(fields%info%mode_fac * fields%info%factnum))
               ENDDO !jb
 !$omp end parallel do
->>>>>>> c7ae631a
             class is (t_fields_1mom)
               ! drieg: This needs to be done here instead of the version outside the jb loop below in the future
             class default
