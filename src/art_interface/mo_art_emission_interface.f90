!>
!! Provides interface to ART-routines dealing with emissions
!!
!! This module provides an interface to the ART emission routines.
!! The interface is written in such a way, that ICON will compile and run
!! properly, even if the ART-routines are not available at compile time.
!!
!!
!! @author Daniel Rieger, KIT
!! @author Daniel Reinert, DWD
!! @author Kristina Lundgren, KIT
!!
!! @par Revision History
!! Initial revision by Daniel Reinert, DWD (2012-01-27)
!! Modification by Kristina Lundgren, KIT (2012-01-30)
!! - Modification for dealing with the ART-routine emission_volc.
!! Rewritten by Daniel Rieger, KIT (2013-09-30)
!! - Usage of the generalized ART infrastructure
!! Modification by Daniel Rieger, KIT (2014-11-12)
!! - First adaptions for unified use of parameterizations within
!!   ICON-ART and COSMO-ART. Changes performed for: Mineral dust, Sea salt
!! Modification by Roland Ruhnke, Jennifer Schroeter, KIT (2014-11-27)
!! - Chemical tracer section
!! Modification by Michael Weimer, KIT (2015-08-06)
!! - Emission of chemical tracer
!! Modification by Jonas Straub, Daniel Rieger KIT (2015-09-15)
!! - Included OpenMP statements
!! Modification by Jonas Straub, KIT (2017-02-08)
!! - Emission of pollen
!! Modification by Jonas Straub, KIT (2021-06-01)
!! - Second emission parameterization for sea salt
!! @par Copyright and License
!!
!! This code is subject to the DWD and MPI-M-Software-License-Agreement in
!! its most recent form.
!! Please see the file LICENSE in the root of the source tree for this code.
!! Where software is supplied by third parties, it is indicated in the
!! headers of the routines.
!!
MODULE mo_art_emission_interface
  USE mo_kind,                          ONLY: wp
  USE mo_model_domain,                  ONLY: t_patch
  USE mo_impl_constants,                ONLY: SUCCESS
  USE mo_lnd_nwp_config,                ONLY: dzsoil
  USE mo_exception,                     ONLY: finish, message
  USE mo_var_list,                      ONLY: t_var_list_ptr
  USE mo_nonhydro_state,                ONLY: p_nh_state_lists
  USE mo_ext_data_types,                ONLY: t_external_data
  USE mo_nwp_lnd_types,                 ONLY: t_lnd_diag
  USE mo_run_config,                    ONLY: lart,ntracer
  USE mo_time_config,                   ONLY: time_config
  USE mtime,                            ONLY: datetime, getDayOfYearFromDateTime
  USE mo_util_mtime,                    ONLY: mtime_utils, FMT_HHH
  USE mo_mpi,                           ONLY: p_max,p_comm_work
  USE mo_timer,                         ONLY: timers_level, timer_start, timer_stop,   &
                                          &   timer_art, timer_art_emissInt

  ! ART
! Infrastructure Routines
  USE mo_art_modes_linked_list,         ONLY: p_mode_state,t_mode
  USE mo_art_modes,                     ONLY: t_fields_2mom,t_fields_radio, &
                                          &   t_fields_pollen, t_fields_volc
  USE mo_art_aerosol_utilities,         ONLY: art_air_properties, art_calc_number_from_mass
  USE mo_art_wrapper_routines,          ONLY: art_get_indices_c
  USE mo_art_data,                      ONLY: p_art_data
  USE mo_art_atmo_data,                 ONLY: t_art_atmo
  USE mo_art_config,                    ONLY: art_config
! Emission Routines
  USE mo_art_emission_volc_1mom,        ONLY: art_organize_emission_volc
  USE mo_art_emission_volc_2mom,        ONLY: art_prepare_emission_volc,    &
                                          &   art_calculate_emission_volc
  USE mo_art_emission_seas,             ONLY: art_seas_emiss_martensson,    &
                                          &   art_seas_emiss_monahan,       &
                                          &   art_seas_emiss_smith,         &
                                          &   art_seas_emiss_mode1,         &
                                          &   art_seas_emiss_mode2,         &
                                          &   art_seas_emiss_mode3
  USE mo_art_emission_dust,             ONLY: art_emission_dust,art_prepare_emission_dust
  USE mo_art_emission_chemtracer,       ONLY: art_emiss_chemtracer
  USE mo_art_emission_full_chemistry,   ONLY: art_emiss_full_chemistry
  USE mo_art_emission_pollen,           ONLY: art_emiss_pollen, art_pollen_get_nstns, &
                                          &   art_prepare_tsum, art_prepare_sdes,     &
                                          &   art_prepare_saisl
  USE mo_art_emission_pntSrc,           ONLY: art_emission_pntSrc
  USE mo_art_emission_biomBurn,         ONLY: art_emission_biomBurn_prepare,art_emission_biomBurn
  USE mo_art_read_emissions,            ONLY: art_add_emission_to_tracers
  USE mo_art_emiss_types,               ONLY: t_art_emiss2tracer
  USE mo_art_prescribed_state,          ONLY: art_prescribe_tracers
#ifdef _OPENMP
  USE omp_lib
#endif
  USE mo_sync,                          ONLY: sync_patch_array_mult, SYNC_C
  USE mo_art_fplume_emission,           ONLY: art_fplume_emission
  USE mo_run_config,                    ONLY: iqv 
  USE mo_art_chem_deposition,           ONLY: art_CO2_deposition
  USE mo_art_diagnostics,               ONLY: art_save_aerosol_emission
  USE mo_art_read_extdata,              ONLY: art_read_sdes_ambrosia
<<<<<<< HEAD

  ! OEM
  USE mo_art_oem_emission,              ONLY: art_oem_compute_emissions
  USE mo_art_oem_types,                 ONLY: p_art_oem_data,  &
                                          &   t_art_oem_config
#endif
=======
>>>>>>> 67d1e635

  IMPLICIT NONE

  PRIVATE

  CHARACTER(len=*), PARAMETER :: routine = 'mo_art_emission_interface'

  PUBLIC  :: art_emission_interface

CONTAINS
!!
!!-------------------------------------------------------------------------
!!
  SUBROUTINE art_emission_interface(p_prog_list,ext_data,p_patch,dtime, &
       &                            p_diag_lnd, current_date,tracer)
  !! Interface for ART: Emissions
  !! @par Revision History
  !! Initial revision by Daniel Reinert, DWD (2012-01-27)
  !! Modification by Kristina Lundgren, KIT (2012-01-30)
  !! Rewritten by Daniel Rieger, KIT (2013-09-30)
  TYPE(t_var_list_ptr), INTENT(inout) :: &
    &  p_prog_list             !< list of prognostic variables
  TYPE(t_external_data), INTENT(in) ::  &
    &  ext_data                !< Atmosphere external data
  TYPE(t_patch), TARGET, INTENT(in) ::  &
    &  p_patch                 !< Patch on which computation is performed
  REAL(wp), INTENT(in)    :: &
    &  dtime                   !< Time step (advection)
  TYPE(t_lnd_diag), INTENT(in)      :: &
    &  p_diag_lnd              !< List of diagnostic fields (land)
  TYPE(datetime), INTENT(in), POINTER :: &
    &  current_date            !< Date and time information
  REAL(wp), INTENT(inout) :: &
    &  tracer(:,:,:,:)         !< Tracer mixing ratios [kg kg-1]
  ! Local variables
#ifdef __ICON_ART
  TYPE(t_art_emiss2tracer),POINTER:: &
    &  this                    !< Current emiss2tracer dictionary item
  INTEGER                 :: &
    &  jg, jb, ijsp, jc,     & !< Patch id, counter for block loop, jsp loop, vertical loop
    &  istart, iend, nlev,   & !< Start and end of nproma loop, number of levels
    &  n_stns,               & !< variables needed for atab-readout
    &  doy_dec1, ierr,       & !< days since 1st December (for initial time of run)
    &  current_doy_dec1,     & !< days since 1st December (for current date)
    &  doy_start_season,     & !< days since 1st December for start of pollen season
    &  doy_end_season,       & !< days since 1st December for end   of pollen season
    &  ipoll,                &
    &  ierror
  REAL(wp),ALLOCATABLE    :: &
    &  emiss_rateM(:,:,:),   & !< Mass emission rates [UNIT m-3 s-1], UNIT might be mug, kg
    &  emiss_rate0(:,:,:),   & !< Number emission rates [m-3 s-1]
    &  saisl_stns(:)        
  CHARACTER(LEN=3)  :: hhh    !< hours since model start, e.g., "002"
  TYPE(t_mode), POINTER   :: &
    &  this_mode               !< pointer to current aerosol mode
  TYPE(t_art_atmo), POINTER :: &
    &  art_atmo                !< pointer to ART atmo fields

  ! OEM
  TYPE(t_art_oem_config), POINTER :: &
    &  oem_config    !< OEM data structure -> config
  CHARACTER (LEN= 255) :: yerrmsg


  ! --- Get the loop indizes
  jg         = p_patch%id

  ! --- Initialize local variables
  n_stns           = 0
  doy_dec1         = 0
  current_doy_dec1 = 0
  doy_start_season = 0
  doy_end_season   = 0
  ipoll            = 0
  this_mode        => NULL()
  art_atmo         => NULL()

  IF (lart) THEN
    IF (timers_level > 3) CALL timer_start(timer_art)
    IF (timers_level > 3) CALL timer_start(timer_art_emissInt)

    art_atmo => p_art_data(jg)%atmo
    nlev = art_atmo%nlev

    IF (art_config(jg)%lart_pntSrc) THEN
      ! Point sources
      CALL art_emission_pntSrc(p_art_data(jg)%pntSrc, current_date, dtime, art_atmo%rho,  &
        &                      art_atmo%cell_area, art_atmo%dz, tracer)
    ENDIF

    IF (art_config(jg)%lart_aerosol .OR. art_config(jg)%lart_chem) THEN

      CALL art_prescribe_tracers(tracer, p_art_data(jg)%prescr_list,     &
               &                 p_patch, current_date)

      IF (p_art_data(jg)%emiss%is_init) THEN
        CALL art_add_emission_to_tracers(tracer,p_art_data(jg)%emiss,p_patch,   &
                                    &  dtime,                                   &
                                    &  current_date)
      ENDIF

      ! --------------------------------------------
      ! ---------  online emission module ----------
      ! --------------------------------------------
      oem_config => p_art_oem_data%configure
      IF (oem_config%emis_tracer>0) THEN
        CALL art_oem_compute_emissions(tracer,p_patch,dtime,current_date,ierror,yerrmsg)
        IF (ierror /= 0) THEN
          CALL finish ('art_emission_interface', yerrmsg)
        ENDIF
      ENDIF

    ENDIF

    IF (art_config(jg)%lart_aerosol) THEN
!$omp parallel do default (shared) private(jb, istart, iend)
      DO jb = art_atmo%i_startblk, art_atmo%i_endblk
        CALL art_get_indices_c(jg, jb, istart, iend)

        CALL art_air_properties(art_atmo%pres(:,:,jb),art_atmo%temp(:,:,jb), &
!          &                     istart,iend,1,art_atmo%nlev,jb,p_art_data(jg))
          &                     istart,iend,1,nlev,p_art_data(jg)%air_prop%art_free_path(:,:,jb), &
          &                     p_art_data(jg)%air_prop%art_dyn_visc(:,:,jb))
        
        ! ----------------------------------
        ! --- Preparations for emission routines
        ! ----------------------------------
        IF (p_art_data(jg)%tracer2aeroemiss%lisinit) THEN
          this_mode=>p_art_data(jg)%tracer2aeroemiss%e2t_list%p%first_mode
          DO WHILE(ASSOCIATED(this_mode))
            SELECT TYPE(this=>this_mode%fields)
              TYPE IS(t_art_emiss2tracer)
                IF(this%lcalcemiss) THEN
                  SELECT CASE(this%name)
                    CASE('dust')
                      CALL art_prepare_emission_dust(jb, istart, iend, art_atmo%u(:,nlev,jb),&
                        &                            art_atmo%v(:,nlev,jb),                  &
                        &                            art_atmo%rho(:,nlev,jb), art_atmo%tcm(:,jb),   &
                        &                            dzsoil(1), p_diag_lnd%w_so(:,1,jb),            &
                        &                            p_diag_lnd%w_so_ice(:,1,jb),                   &
                        &                            p_art_data(jg)%ext%soil_prop,                  &
                        &                            p_diag_lnd%h_snow(:,jb),                       &
                        &                            this%dg3(1,1), this%dg3(2,1), this%dg3(3,1),   &
                        &                            art_config(jg)%lart_diag_out,                  &
                        &                            p_art_data(jg)%diag%ustar_threshold(:,jb),     &
                        &                            p_art_data(jg)%diag%ustar(:,jb))
                    CASE('volc')
                      CALL art_prepare_emission_volc(current_date,jb,nlev,                          &
                        &                            art_atmo%z_ifc(:,:,jb),              &
                        &                            p_art_data(jg)%dict_tracer,                    &
                        &                            p_art_data(jg)%ext%volc_data,                  &
                        &                            this%itr3(1,1), this%itr3(2,1), this%itr3(3,1))
                    CASE DEFAULT
                      !nothing to do
                  END SELECT
                END IF !this%lcalcemiss
            END SELECT
            this_mode=>this_mode%next_mode
          END DO
          NULLIFY(this_mode)
        END IF
        ! TODO: Incorporate this into emiss2tracer-scheme above 
        SELECT CASE(art_config(jg)%iart_fire)
          CASE(0)
            ! Nothing to do, no biomass burning emissions
          CASE(1)
            CALL art_emission_biomBurn_prepare(                                               &
              &          ext_data%atm%lu_class_fraction(:,jb,ext_data%atm%i_lc_crop_irrig),   &
              &          ext_data%atm%lu_class_fraction(:,jb,ext_data%atm%i_lc_crop_rain),    &
              &          ext_data%atm%lu_class_fraction(:,jb,ext_data%atm%i_lc_crop_mos),     &
              &          ext_data%atm%lu_class_fraction(:,jb,ext_data%atm%i_lc_veg_mos),      &
              &          ext_data%atm%lu_class_fraction(:,jb,ext_data%atm%i_lc_forest_b_eg),  &
              &          ext_data%atm%lu_class_fraction(:,jb,ext_data%atm%i_lc_forest_b_d),   &
              &          ext_data%atm%lu_class_fraction(:,jb,ext_data%atm%i_lc_woodland),     &
              &          ext_data%atm%lu_class_fraction(:,jb,ext_data%atm%i_lc_forest_n_eg),  &
              &          ext_data%atm%lu_class_fraction(:,jb,ext_data%atm%i_lc_forest_n_d),   &
              &          ext_data%atm%lu_class_fraction(:,jb,ext_data%atm%i_lc_forest_bn),    &
              &          ext_data%atm%lu_class_fraction(:,jb,ext_data%atm%i_lc_shrub_mos),    &
              &          ext_data%atm%lu_class_fraction(:,jb,ext_data%atm%i_lc_shrub_eg),     &
              &          ext_data%atm%lu_class_fraction(:,jb,ext_data%atm%i_lc_shrub),        &
              &          ext_data%atm%lu_class_fraction(:,jb,ext_data%atm%i_lc_grass),        &
              &          ext_data%atm%lu_class_fraction(:,jb,ext_data%atm%i_lc_sparse),       &
              &          ext_data%atm%lu_class_fraction(:,jb,ext_data%atm%i_lc_forest_rf),    &
              &          ext_data%atm%lu_class_fraction(:,jb,ext_data%atm%i_lc_forest_pf),    &
              &          ext_data%atm%lu_class_fraction(:,jb,ext_data%atm%i_lc_grass_rf),     &
              &          p_art_data(jg)%ext%biomBurn_prop%dc_hflux_min_res(:,:,:),            &
              &          p_art_data(jg)%ext%biomBurn_prop%dc_hflux_max_res(:,:,:),            &
              &          p_art_data(jg)%ext%biomBurn_prop%dc_burnt_area_res(:,:,:),           &
              &          p_art_data(jg)%ext%biomBurn_prop%dc_emis_res(:,:,:),                 &
              &          jb, istart, iend )
          CASE default
            CALL finish('mo_art_emission_interface:art_emission_interface', &
                 &      'ART: Unknown biomass burning emissions configuration')
        END SELECT 
      ENDDO !jb   
!$omp end parallel do

        ! ----------------------------------
        ! --- Call the emission routines
        ! ----------------------------------
!! NOT !$omp parallel do default (shared) private (jb, jc, istart, iend, emiss_rateM, emiss_rate0, dz)
!$omp parallel do default (shared) private (jb, jc, istart, iend, emiss_rateM, emiss_rate0)
        DO jb = art_atmo%i_startblk, art_atmo%i_endblk
          CALL art_get_indices_c(jg, jb, istart, iend)

          IF (p_art_data(jg)%tracer2aeroemiss%lisinit) THEN
            this_mode=>p_art_data(jg)%tracer2aeroemiss%e2t_list%p%first_mode
            DO WHILE(ASSOCIATED(this_mode))
              SELECT TYPE(this=>this_mode%fields)
                TYPE IS(t_art_emiss2tracer)
                  IF(this%lcalcemiss) THEN
                    ALLOCATE(emiss_rateM(istart:iend,nlev,this%nmodes))
                    ALLOCATE(emiss_rate0(istart:iend,nlev,this%nmodes))
                    SELECT CASE(this%name)
                      CASE('seas_martensson') !CASE('seas')
                        ! Sea salt emission Martensson et al. (sodium and chloride)
                        emiss_rateM(:,:,:) = 0.0_wp
                        emiss_rate0(:,:,:) = 0.0_wp
                        CALL art_seas_emiss_martensson(art_atmo%u_10m(:,jb), art_atmo%v_10m(:,jb),  &
                          &                            art_atmo%dz(:,nlev,jb), p_diag_lnd%t_s(:,jb),&
                          &                            ext_data%atm%fr_land(:,jb),                  &
                          &                            p_diag_lnd%fr_seaice(:,jb),                  &
                          &                            ext_data%atm%fr_lake(:,jb),                  &
                          &                            istart, iend, emiss_rateM(:,nlev,1))
                        CALL this%calc_number_from_mass(emiss_rateM, emiss_rate0, istart, iend,     &
                          &                             nlev, nlev)
                        CALL this%distribute_emissions(emiss_rateM, emiss_rate0, tracer(:,:,:,:),  &
                          &                            art_atmo%rho(:,:,jb), dtime, istart, iend,   &
                          &                            nlev, nlev, jb)
                      CASE('seas_monahan')
                        ! Sea salt emission Monahan et al. (sodium and chloride)
                        emiss_rateM(:,:,:) = 0.0_wp
                        emiss_rate0(:,:,:) = 0.0_wp
                        CALL art_seas_emiss_monahan(art_atmo%u_10m(:,jb), art_atmo%v_10m(:,jb),     &
                          &                         art_atmo%dz(:,nlev,jb),                         &
                          &                         ext_data%atm%fr_land(:,jb),                     &
                          &                         p_diag_lnd%fr_seaice(:,jb),                     &
                          &                         ext_data%atm%fr_lake(:,jb),                     &
                          &                         istart, iend, emiss_rateM(:,nlev,1))
                        CALL this%calc_number_from_mass(emiss_rateM, emiss_rate0, istart, iend,     &
                          &                             nlev, nlev)
                        CALL this%distribute_emissions(emiss_rateM, emiss_rate0, tracer(:,:,:,:),  &
                          &                            art_atmo%rho(:,:,jb), dtime, istart, iend,   &
                          &                            nlev, nlev, jb)
                      CASE('seas_smith')
                        ! Sea salt emission Smith et al. (unspecified)
                        emiss_rateM(:,:,:) = 0.0_wp
                        emiss_rate0(:,:,:) = 0.0_wp
                        CALL art_seas_emiss_smith(art_atmo%u_10m(:,jb), art_atmo%v_10m(:,jb),       &
                          &                       art_atmo%dz(:,nlev,jb),ext_data%atm%fr_land(:,jb),&
                          &                       p_diag_lnd%fr_seaice(:,jb),                       &
                          &                       ext_data%atm%fr_lake(:,jb),                       &
                          &                       istart, iend, emiss_rateM(:,nlev,1))
                        CALL this%calc_number_from_mass(emiss_rateM, emiss_rate0, istart, iend,     &
                          &                             nlev, nlev)
                        CALL this%distribute_emissions(emiss_rateM, emiss_rate0, tracer(:,:,:,:),  &
                          &                            art_atmo%rho(:,:,jb), dtime, istart, iend,   &
                          &                            nlev, nlev, jb)
                      
                      CASE('dust')
                        ! Mineral dust emission Rieger et al. 2017
                        emiss_rateM(:,:,:) = 0.0_wp
                        emiss_rate0(:,:,:) = 0.0_wp
                        CALL art_emission_dust(art_atmo%dz(:,nlev,jb),                             &
                          &  ext_data%atm%lu_class_fraction(:,jb,ext_data%atm%i_lc_shrub_eg),      &
                          &  ext_data%atm%lu_class_fraction(:,jb,ext_data%atm%i_lc_shrub),         &
                          &  ext_data%atm%lu_class_fraction(:,jb,ext_data%atm%i_lc_grass),         &
                          &  ext_data%atm%lu_class_fraction(:,jb,ext_data%atm%i_lc_bare_soil),     &
                          &  ext_data%atm%lu_class_fraction(:,jb,ext_data%atm%i_lc_sparse),        &
                          &  jb, istart, iend, p_art_data(jg)%ext%soil_prop, emiss_rateM(:,nlev,:))
                        CALL this%calc_number_from_mass(emiss_rateM, emiss_rate0, istart, iend,    &
                          &                             nlev, nlev)
                        CALL this%distribute_emissions(emiss_rateM, emiss_rate0, tracer(:,:,:,:), &
                          &                   art_atmo%rho(:,:,jb), dtime, istart, iend, nlev,    &
                          &                   nlev, jb)

                      CASE('volc')
                        ! Volcanic ash emission Rieger et al. 2015 extended by 2mom-PSD
                        emiss_rateM(:,:,:) = 0.0_wp
                        emiss_rate0(:,:,:) = 0.0_wp
            
                        CALL art_calculate_emission_volc(jb, art_atmo%dz(:,:,jb),                   &
                          &                              p_patch%cells%area(:,jb),                  &
                          &                              p_art_data(jg)%ext%volc_data, nlev,        &
                          &                              this%nmodes, this%itr3(:,1),               &
                          &                              emiss_rateM(:,:,:))
                        CALL this%calc_number_from_mass(emiss_rateM, emiss_rate0, istart, iend, 1,  &
                          &                             nlev)
                        CALL this%distribute_emissions(emiss_rateM, emiss_rate0, tracer(:,:,:,:),  &
                          &                            art_atmo%rho(:,:,jb), dtime, istart, iend, 1,&
                          &                            nlev,jb)
                      CASE('volc_fplume')
                        ! Is there a volcano at all and is it in the current
                        ! block?
                        IF( p_art_data(jg)%fplume_init%ithis_nlocal_pts==0 .OR.  &
                          & p_art_data(jg)%fplume_init%tri_iblk_loc /= jb) THEN
                          this_mode => this_mode%next_mode
                          IF(ALLOCATED(emiss_rateM)) DEALLOCATE(emiss_rateM)
                          IF(ALLOCATED(emiss_rate0)) DEALLOCATE(emiss_rate0)
                          CYCLE
                        END IF
                        emiss_rateM(:,:,:) = 0.0_wp
                        emiss_rate0(:,:,:) = 0.0_wp
                        CALL art_fplume_emission(p_art_data(jg),art_atmo%z_mc(:,:,jb),             &
                          &                      art_atmo%z_ifc(:,:,jb),art_atmo%rho(:,:,jb),      &
                          &                      art_atmo%pres(:,:,jb), art_atmo%temp(:,:,jb),     &
                          &                      art_atmo%u(:,:,jb),art_atmo%v(:,:,jb), iqv, jg,   &
                          &                      art_atmo%nlev,current_date,                       &
                          &                      p_art_data(jg)%ext%volc_fplume, dtime,            &
                          &                      art_atmo%dz(:,:,jb), p_patch%cells%area(:,jb),    &
                          &                      tracer, emiss_rateM(:,:,:))
                        CALL this%calc_number_from_mass(emiss_rateM, emiss_rate0, istart, iend, 1,  &
                          &                             nlev)
                        CALL this%distribute_emissions(emiss_rateM, emiss_rate0, tracer(:,:,:,:),  &
                          &                            art_atmo%rho(:,:,jb), dtime, istart, iend, 1,&
                          &                            nlev, jb)
                      CASE('biomass_burning')
                        emiss_rateM(:,:,:) = 0.0_wp
                        emiss_rate0(:,:,:) = 0.0_wp
                        CALL art_emission_biomBurn(                                               &
                                     !dimensions:(nproma,nlev,nblks)
                          &          art_atmo%temp(:,:,jb),                                       &
                          &          art_atmo%pres(:,:,jb),                                       &
                          &          art_atmo%u(:,:,jb),                                          &
                          &          art_atmo%v(:,:,jb),                                          &
                          &          tracer(:,:,jb,iqv),                                          &
                          &          art_atmo%z_mc(:,:,jb),                                       &
                          &          art_atmo%z_ifc(:,:,jb),                                      &
                          &          art_atmo%lon(:,jb),                                          &
                          &          art_atmo%cell_area(:,jb),                                    &
                          &          art_atmo%dz(:,:,jb),                                         &
                          &          current_date,                                                &
                          &          p_art_data(jg)%ext%biomBurn_prop%dc_hflux_min_res(:,:,:),    &
                          &          p_art_data(jg)%ext%biomBurn_prop%dc_hflux_max_res(:,:,:),    &
                          &          p_art_data(jg)%ext%biomBurn_prop%dc_burnt_area_res(:,:,:),   &
                          &          p_art_data(jg)%ext%biomBurn_prop%dc_emis_res(:,:,:),         &
                          &          p_art_data(jg)%ext%biomBurn_prop%flux_bc(:,jb),              &
                          &          emiss_rateM(:,:,1),                                          &
                          &          art_atmo%nlev, art_atmo%nlevp1, jb, istart, iend )
                        CALL this%calc_number_from_mass(emiss_rateM, emiss_rate0, istart, iend, 1,  &
                          &                             nlev)
                        CALL this%distribute_emissions(emiss_rateM, emiss_rate0, tracer(:,:,:,:),   &
                          &                            art_atmo%rho(:,:,jb), dtime, istart, iend, 1,&
                          &                            nlev, jb)
                      CASE DEFAULT
                        !nothing to do
                    END SELECT
                    IF(ALLOCATED(emiss_rateM)) DEALLOCATE(emiss_rateM)
                    IF(ALLOCATED(emiss_rate0)) DEALLOCATE(emiss_rate0)
                  END IF !this%lcalcemiss
              END SELECT
              this_mode=>this_mode%next_mode
            END DO
            NULLIFY(this_mode)
          END IF
        ENDDO !jb
!$omp end parallel do

        this_mode => p_mode_state(jg)%p_mode_list%p%first_mode

        DO WHILE(ASSOCIATED(this_mode))
          ! Check how many moments the mode has
          SELECT TYPE (fields=>this_mode%fields)

            TYPE is (t_fields_2mom)
              ! handled above

            TYPE is (t_fields_pollen)
              IF (art_config(jg)%iart_pollen == 0) THEN
                CALL message('art_emission_interface:art_emission_interface',  &
                  &          'pollen provided in XML, but iart_pollen is set to 0')
                this_mode => this_mode%next_mode
                CYCLE
              END IF

              ! days since 1st December (= first day) for current run (initial time)
              IF (time_config%tc_exp_startdate%date%month == 12) THEN
                doy_dec1 = time_config%tc_exp_startdate%date%day
              ELSE
                doy_dec1 = getDayOfYearFromDateTime(time_config%tc_exp_startdate, ierr) + 31
              END IF

              ! define day of year of start and end of pollen season
              ! JF: numbers are now defined in the modes.xml file
! JF:               SELECT CASE(TRIM(fields%name))
! JF:               CASE ('pollalnu', 'pollbetu')
! JF:                 doy_start_season = 1
! JF:                 doy_end_season   = 146
! JF:               CASE ('pollpoac')
! JF:                 doy_start_season = 60
! JF:                 doy_end_season   = 305
! JF:               CASE ('pollambr')
! JF:                 doy_start_season = 213
! JF:                 doy_end_season   = 280
! JF:               END SELECT

              ! define start and end of pollen season, counting days from 1st December
              doy_start_season = fields%doy_start_season + 31
              doy_end_season   = fields%doy_end_season   + 31

              ! date check: day of year of current run (initial time) is in pollen season
              IF ( doy_dec1 >= doy_start_season .AND. doy_dec1 <= doy_end_season ) THEN

                !----------------------------------------------------------------------------------
                !--   Run calculations once a day: at 12 UTC --------------------------------------
                !----------------------------------------------------------------------------------
                ! time check
                IF ( current_date%time%hour == 12 .AND.  &
                  &  (current_date%time%minute * 60 + current_date%time%second) < INT(dtime) ) THEN
                 ! Get n_stns
                 CALL art_pollen_get_nstns( p_art_data(jg)%ext%pollen_prop, fields%name, n_stns )

                 DO jb = art_atmo%i_startblk, art_atmo%i_endblk
                    CALL art_get_indices_c(jg, jb, istart, iend)

                    ! maybe has to be moved to preparation-block
                    CALL art_prepare_tsum( current_date,                   &
                      &                    fields%name,                    &
                      &                    p_art_data(jg)%ext%pollen_prop, &
                      &                    art_atmo%t_2m(:,jb),            &
                      &                    jb, istart, iend                )
                  ENDDO !jb

                  IF(.NOT.ALLOCATED(saisl_stns)) ALLOCATE(saisl_stns(n_stns))
                  saisl_stns = 0._wp

                  IF ( TRIM(fields%name) /= 'pollpoac' .AND.  &
                    &  TRIM(fields%name) /= 'pollambr') THEN

                    CALL art_prepare_saisl( p_art_data(jg)%ext%pollen_prop, &
                      &                     current_date,                   &
                      &                     fields%name,                    &
                      &                     saisl_stns )

                    !synchronization across processors
                    !using p_max-routine since only one processor will provide a useful value
                    !that is greater than 0 (per station)
                    saisl_stns = p_max(saisl_stns,comm=p_comm_work)

                  END IF

                  IF (TRIM(fields%name) /= 'pollambr') THEN

                    DO jb = art_atmo%i_startblk, art_atmo%i_endblk
                      CALL art_get_indices_c(jg, jb, istart, iend)

                      CALL art_prepare_sdes( p_art_data(jg)%ext%pollen_prop, &
                        &                    p_patch,                        &
                        &                    jb, istart, iend,               &
                        &                    fields%name,                    &
                        &                    saisl_stns)
                    END DO ! jb

                  END IF

                  DEALLOCATE(saisl_stns)

                END IF ! time check 12 UTC

                ! read daily static ambrosia sdes files each day at 0 UTC
                ! during model start, the AMBRsdes is read from the POV file.
                ! For the following days, the code below is used
                IF ( TRIM(fields%name) == 'pollambr' ) then
                  ! read AMBRsdes at 00 UTC but not after the start of the run
                  ! therefore we check, that the hours since model start are > 0
                  hhh = TRIM(mtime_utils%ddhhmmss(time_config%tc_exp_startdate, &
                         &                        current_date, FMT_HHH))
                  IF (hhh /= "000" .AND. current_date%time%hour == 0 .AND.  &
                  &  (current_date%time%minute * 60 + current_date%time%second) < INT(dtime) ) THEN

                    ! check if current_date is within the pollen saison. 
                    ! Otherwise no sdes file exists.
                    IF (current_date%date%month == 12) THEN
                      current_doy_dec1 = current_date%date%day
                    ELSE
                      current_doy_dec1 = getDayOfYearFromDateTime(current_date, ierr) + 31
                    END IF

                    IF ( current_doy_dec1 >= doy_start_season .AND. &
                      &  current_doy_dec1 <= doy_end_season ) THEN
                      CALL art_read_sdes_ambrosia(jg,  p_art_data(jg)%ext%pollen_prop, &
                        &      TRIM(art_config(jg)%cart_input_folder), current_date)
                    END IF

                    ! set sum of radiation to zero at midnight
                    CALL p_art_data(jg)%ext%pollen_prop%dict_pollen%get(fields%name, ipoll, ierr)
                    IF(ierr /= SUCCESS) CALL finish ('mo_art_emission_interface:'//               &
                      &   'art_emission_interface', 'ipoll not found in pollen table dictionary.')
                    p_art_data(jg)%ext%pollen_prop%pollen_type(ipoll)%sobs_sum(:,:) = 0._wp
                    p_art_data(jg)%ext%pollen_prop%pollen_type(ipoll)%rh_sum(:,:) = 0._wp

                  END IF ! time check 00 UTC but not model start
                END IF ! Ambrosia

                DO jb = art_atmo%i_startblk, art_atmo%i_endblk
                  CALL art_get_indices_c(jg, jb, istart, iend)


                  CALL art_emiss_pollen(dtime, current_date,                &
                    &                   art_atmo%rho(:,art_atmo%nlev,jb),   &
                    &                   fields%name,                        &
                    &                   p_art_data(jg)%ext%pollen_prop,     &
                    &                   tracer(:,art_atmo%nlev,jb,:),       &
                    &                   p_art_data(jg)%dict_tracer,         &
                    &                   art_atmo%temp(:,art_atmo%nlev,jb),  &
                    &                   art_atmo%tke(:,art_atmo%nlev,jb),   &
                    &                   art_atmo%rain_gsp_rate(:,jb),       &
                    &                   art_atmo%rain_con_rate(:,jb),       &
                    &                   art_atmo%rh_2m(:,jb),               &
                    &                   art_atmo%swflxsfc(:,jb),            &
                    &                   art_atmo%dz(:,art_atmo%nlev,jb),    &
                    &                   art_atmo%llsm(:,jb),                &
                    &                   jb, istart, iend )

                END DO !jb

              ENDIF ! date check

            CLASS is (t_fields_radio)
              ! handled via pntSrc structure

            CLASS is (t_fields_volc)
              ! handled below
            CLASS default
              CALL finish('mo_art_emission_interface:art_emission_interface',                     &
                &         'ART: Unknown mode field type')
          END SELECT
          this_mode => this_mode%next_mode
        ENDDO ! while(associated)

      ! volcano emissions
      IF (art_config(jg)%iart_volcano == 1) THEN
        CALL art_organize_emission_volc(p_patch, current_date, dtime,art_atmo%rho,  &
          &                             p_art_data(jg)%dict_tracer,                 &
          &                             p_art_data(jg)%ext%volc_data,tracer)
      ENDIF


    ENDIF !lart_aerosol

    ! ----------------------------------
    ! --- emissions of chemical tracer
    ! ----------------------------------

    IF (art_config(jg)%lart_chem) THEN


      IF (p_art_data(jg)%chem%indices%iTRCO2 /= 0) THEN
        CALL art_CO2_deposition(jg,tracer(:,:,:,p_art_data(jg)%chem%indices%iTRCO2),  &
                   &            dtime, p_art_data(jg)%atmo)
      END IF
     

      IF (art_config(jg)%lart_chemtracer) THEN
        CALL art_emiss_chemtracer(current_date,                   &
          &                       dtime,                          &
          &                       tracer,                         &
          &                       jg,                             &
          &                       p_prog_list)
      END IF


      IF (art_config(jg)%lart_mecca) THEN
        CALL art_emiss_full_chemistry(current_date,                   &
          &                           dtime,                          &
          &                           tracer,                         &
          &                           jg,                             &
          &                           p_prog_list)
      END IF
    ENDIF !lart_chem
    CALL sync_patch_array_mult(SYNC_C, p_patch, ntracer,  f4din=tracer(:,:,:,:))

    IF (timers_level > 3) CALL timer_stop(timer_art_emissInt)
    IF (timers_level > 3) CALL timer_stop(timer_art)

  ENDIF !lart

END SUBROUTINE art_emission_interface
!!
!!-------------------------------------------------------------------------
!!
END MODULE mo_art_emission_interface<|MERGE_RESOLUTION|>--- conflicted
+++ resolved
@@ -95,15 +95,11 @@
   USE mo_art_chem_deposition,           ONLY: art_CO2_deposition
   USE mo_art_diagnostics,               ONLY: art_save_aerosol_emission
   USE mo_art_read_extdata,              ONLY: art_read_sdes_ambrosia
-<<<<<<< HEAD
 
   ! OEM
   USE mo_art_oem_emission,              ONLY: art_oem_compute_emissions
   USE mo_art_oem_types,                 ONLY: p_art_oem_data,  &
                                           &   t_art_oem_config
-#endif
-=======
->>>>>>> 67d1e635
 
   IMPLICIT NONE
 
@@ -139,7 +135,6 @@
   REAL(wp), INTENT(inout) :: &
     &  tracer(:,:,:,:)         !< Tracer mixing ratios [kg kg-1]
   ! Local variables
-#ifdef __ICON_ART
   TYPE(t_art_emiss2tracer),POINTER:: &
     &  this                    !< Current emiss2tracer dictionary item
   INTEGER                 :: &
