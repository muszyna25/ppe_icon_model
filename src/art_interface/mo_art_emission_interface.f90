!>
!! Provides interface to ART-routines dealing with emissions
!!
!! This module provides an interface to the ART emission routines.
!! The interface is written in such a way, that ICON will compile and run 
!! properly, even if the ART-routines are not available at compile time.
!!
!!
!! @author Daniel Rieger, KIT
!! @author Daniel Reinert, DWD
!! @author Kristina Lundgren, KIT
!!
!! @par Revision History
!! Initial revision by Daniel Reinert, DWD (2012-01-27)
!! Modification by Kristina Lundgren, KIT (2012-01-30)
!! - Modification for dealing with the ART-routine emission_volc.
!! Rewritten by Daniel Rieger, KIT (2013-09-30)
!! - Usage of the generalized ART infrastructure
!! Modification by Daniel Rieger, KIT (2014-11-12)
!! - First adaptions for unified use of parameterizations within
!!   ICON-ART and COSMO-ART. Changes performed for: Mineral dust, Sea salt
!! Modification by Roland Ruhnke, Jennifer Schroeter, KIT (2014-11-27)
!! - Chemical tracer section
!! Modification by Michael Weimer, KIT (2015-08-06)
!! - Emission of chemical tracer
!! Modification by Jonas Straub, Daniel Rieger KIT (2015-09-15)
!! - Included OpenMP statements
!!
!! @par Copyright and License
!!
!! This code is subject to the DWD and MPI-M-Software-License-Agreement in
!! its most recent form.
!! Please see the file LICENSE in the root of the source tree for this code.
!! Where software is supplied by third parties, it is indicated in the
!! headers of the routines.
!!
MODULE mo_art_emission_interface

  USE mo_kind,                          ONLY: wp
  USE mo_model_domain,                  ONLY: t_patch
  USE mo_impl_constants,                ONLY: min_rlcell_int,dzsoil
  USE mo_impl_constants_grf,            ONLY: grf_bdywidth_c
  USE mo_loopindices,                   ONLY: get_indices_c
  USE mo_parallel_config,               ONLY: nproma
  USE mo_exception,                     ONLY: finish
  USE mo_nonhydro_types,                ONLY: t_nh_state
  USE mo_nwp_phy_types,                 ONLY: t_nwp_phy_diag
  USE mo_ext_data_types,                ONLY: t_external_data
  USE mo_nwp_lnd_types,                 ONLY: t_lnd_diag
<<<<<<< HEAD
  USE mo_run_config,                    ONLY: lart,                         &
                                          &   iCS137,iI131,iTE132,          &
                                          &   iZR95,iXE133,iI131g,          &
                                          &   iI131o,iBA140,iRU103
  USE mtime,                            ONLY: datetime
=======
  USE mo_run_config,                    ONLY: lart
  USE mo_datetime,                      ONLY: t_datetime
>>>>>>> 145a9763
#ifdef __ICON_ART
! Infrastructure Routines
  USE mo_art_modes_linked_list,         ONLY: p_mode_state,t_mode
  USE mo_art_modes,                     ONLY: t_fields_2mom,t_fields_radio, &
                                          &   t_fields_volc,t_fields_1mom
  USE mo_art_data,                      ONLY: p_art_data
  USE mo_art_aerosol_utilities,         ONLY: art_air_properties
  USE mo_art_config,                    ONLY: art_config,                   &
                                          &   iCS137,iI131,iTE132,          &
                                          &   iZR95,iXE133,iI131g,          &
                                          &   iI131o,iBA140,iRU103,         &
                                          &   iasha, iashb, iashc
  USE mo_art_integration,               ONLY: art_integrate_explicit
! Emission Routines
  USE mo_art_emission_volc_1mom,        ONLY: art_organize_emission_volc
  USE mo_art_emission_volc_2mom,        ONLY: art_prepare_emission_volc,    &
                                          &   art_calculate_emission_volc
  USE mo_art_radioactive,               ONLY: art_emiss_radioact
  USE mo_art_emission_seas,             ONLY: art_seas_emiss_martensson,    &
                                          &   art_seas_emiss_monahan,       &
                                          &   art_seas_emiss_smith
  USE mo_art_emission_dust,             ONLY: art_emission_dust,art_prepare_emission_dust
  USE mo_art_emission_dust_simple,      ONLY: art_prepare_emission_dust_simple
  USE mo_art_emission_chemtracer,       ONLY: art_emiss_chemtracer
  USE mo_art_emission_gasphase,         ONLY: art_emiss_gasphase
  USE omp_lib 
#endif

  IMPLICIT NONE

  PRIVATE

  PUBLIC  :: art_emission_interface

CONTAINS
!!
!!-------------------------------------------------------------------------
!!
SUBROUTINE art_emission_interface(ext_data,p_patch,dtime,p_nh_state,prm_diag,p_diag_lnd,rho,mtime_current,tracer)
  !! Interface for ART: Emissions
  !! @par Revision History
  !! Initial revision by Daniel Reinert, DWD (2012-01-27)
  !! Modification by Kristina Lundgren, KIT (2012-01-30)
  !! Rewritten by Daniel Rieger, KIT (2013-09-30)
  TYPE(t_external_data), INTENT(in) ::  &
    &  ext_data                !< Atmosphere external data
  TYPE(t_patch), TARGET, INTENT(in) ::  & 
    &  p_patch                 !< Patch on which computation is performed
  REAL(wp), INTENT(in)    :: &
    &  dtime                   !< Time step (advection)
  TYPE(t_nh_state),INTENT(in)       :: &
    &  p_nh_state              !< State variables (prognostic, diagnostic, metrics)
  TYPE(t_nwp_phy_diag), INTENT(in)  :: &
    &  prm_diag                !< List of diagnostic fields (physics)
  TYPE(t_lnd_diag), INTENT(in)      :: &
    &  p_diag_lnd              !< List of diagnostic fields (land)
  REAL(wp), INTENT(inout) :: &
    &  rho(:,:,:)              !< Density of air [kg/m3]
  TYPE(datetime), POINTER :: mtime_current !< Date and time information
  REAL(wp), INTENT(inout) :: &
    &  tracer(:,:,:,:)         !< Tracer mixing ratios [kg kg-1]
  ! Local variables
  INTEGER                 :: & 
    &  jg, jb, ijsp, jk, jc, & !< Patch id, counter for block loop, jsp loop, vertical loop
    &  i_startblk, i_endblk, & !< Start and end of block loop
    &  istart, iend,         & !< Start and end of nproma loop
    &  i_rlstart, i_rlend,   & !< Relaxation start and end
    &  i_nchdom,             & !< Number of child domains
    &  nlev                    !< Number of levels (equals index of lowest full level)
  REAL(wp),ALLOCATABLE    :: &
    &  emiss_rate(:,:),      & !< Emission rates [UNIT m-3 s-1], UNIT might be mug, kg or just a number
    &  dz(:,:)                 !< Height of model layer
#ifdef __ICON_ART
  TYPE(t_mode), POINTER   :: &
    &  this_mode               !< pointer to current aerosol mode

  ! --- Get the loop indizes
  i_nchdom   = MAX(1,p_patch%n_childdom)
  jg         = p_patch%id
  nlev       = p_patch%nlev
  i_rlstart  = grf_bdywidth_c+1
  i_rlend    = min_rlcell_int
  i_startblk = p_patch%cells%start_blk(i_rlstart,1)
  i_endblk   = p_patch%cells%end_blk(i_rlend,i_nchdom)


  IF (lart) THEN
    
    ALLOCATE(emiss_rate(nproma,nlev))
    ALLOCATE(dz(nproma,nlev))
  
    CALL art_air_properties(p_patch,p_art_data(jg))
       
    IF (art_config(jg)%lart_aerosol) THEN

!$omp parallel do default (shared) private(jb, istart, iend, dz)
      DO jb = i_startblk, i_endblk
        CALL get_indices_c(p_patch, jb, i_startblk, i_endblk, &
          &                istart, iend, i_rlstart, i_rlend)
        
        ! Get model layer heights
        DO jk = 1, nlev
          DO jc = istart, iend
            dz(jc,jk) = p_nh_state%metrics%ddqz_z_full(jc,jk,jb)
          ENDDO
        ENDDO
        
        ! ----------------------------------
        ! --- Preparations for emission routines
        ! ----------------------------------
        SELECT CASE(art_config(jg)%iart_dust)
          CASE(0)
            ! Nothing to do, no dust emissions
          CASE(1)
            CALL art_prepare_emission_dust(p_nh_state%diag%u(:,nlev,jb),p_nh_state%diag%v(:,nlev,jb),           &
              &          rho(:,nlev,jb),prm_diag%tcm(:,jb),p_diag_lnd%w_so(:,1,jb),p_diag_lnd%w_so_ice(:,1,jb), &
              &          dzsoil(1),p_diag_lnd%h_snow(:,jb),jb,istart,iend,p_art_data(jg)%soil_prop)
          CASE(2)
            ! not available yet
          CASE default
            CALL finish('mo_art_emission_interface:art_emission_interface', &
              &         'ART: Unknown dust emissions configuration')
        END SELECT
        SELECT CASE(art_config(jg)%iart_volcano)
          CASE(0)
            ! Nothing to do, no volcano emissions
          CASE(1)
            ! bulk emissions see below
          CASE(2)
            CALL art_prepare_emission_volc(jb,nlev,p_nh_state%metrics%z_ifc(:,:,jb),p_art_data(jg)%volc_data)
          CASE default
            CALL finish('mo_art_emission_interface:art_emission_interface', &
                 &      'ART: Unknown volc emissions configuration')
        END SELECT
      ENDDO !jb   
!$omp end parallel do


        ! ----------------------------------
        ! --- Call the emission routines
        ! ----------------------------------
        
        this_mode => p_mode_state(jg)%p_mode_list%p%first_mode
      
        DO WHILE(ASSOCIATED(this_mode))
          ! Check how many moments the mode has
          SELECT TYPE (fields=>this_mode%fields)
            TYPE is (t_fields_2mom)
              ! Now the according emission routine has to be found
!$omp parallel do default (shared) private (jb, istart, iend, emiss_rate, dz)
              DO jb = i_startblk, i_endblk
                CALL get_indices_c(p_patch, jb, i_startblk, i_endblk, &
                  &                istart, iend, i_rlstart, i_rlend)
                  
                emiss_rate(:,:) = 0._wp
                
                ! Get model layer heights
                DO jk = 1, nlev
                  DO jc = istart, iend
                    dz(jc,jk) = p_nh_state%metrics%ddqz_z_full(jc,jk,jb)
                  ENDDO
                ENDDO

                SELECT CASE(TRIM(fields%info%name))
                  CASE ('seasa')
                    CALL art_seas_emiss_martensson(prm_diag%u_10m(:,jb), prm_diag%v_10m(:,jb),                        &
                      &             dz(:,nlev), p_diag_lnd%t_s(:,jb),                                                 &
                      &             ext_data%atm%fr_land(:,jb),p_diag_lnd%fr_seaice(:,jb),ext_data%atm%fr_lake(:,jb), &
                      &             istart,iend,emiss_rate(:,nlev))
                  CASE ('seasb')
                    CALL art_seas_emiss_monahan(prm_diag%u_10m(:,jb), prm_diag%v_10m(:,jb),                           &
                      &             dz(:,nlev), ext_data%atm%fr_land(:,jb),                                           &
                      &             p_diag_lnd%fr_seaice(:,jb),ext_data%atm%fr_lake(:,jb), istart,iend,emiss_rate(:,nlev))
                  CASE ('seasc')
                    CALL art_seas_emiss_smith(prm_diag%u_10m(:,jb), prm_diag%v_10m(:,jb),                             &
                      &             dz(:,nlev), ext_data%atm%fr_land(:,jb),                                           &
                      &             p_diag_lnd%fr_seaice(:,jb),ext_data%atm%fr_lake(:,jb), istart,iend,emiss_rate(:,nlev))
                  CASE ('dusta')
                    CALL art_emission_dust(dz(:,nlev),                                                 &
                      &             ext_data%atm%lu_class_fraction(:,jb,ext_data%atm%i_lc_shrub_eg),   &
                      &             ext_data%atm%lu_class_fraction(:,jb,ext_data%atm%i_lc_shrub),      &
                      &             ext_data%atm%lu_class_fraction(:,jb,ext_data%atm%i_lc_grass),      &
                      &             ext_data%atm%lu_class_fraction(:,jb,ext_data%atm%i_lc_bare_soil),  &
                      &             ext_data%atm%lu_class_fraction(:,jb,ext_data%atm%i_lc_sparse),     &
                      &             jb,istart,iend,'dusta',p_art_data(jg)%soil_prop,emiss_rate(:,nlev))
                  CASE ('dustb')
                    CALL art_emission_dust(dz(:,nlev),                                                 &
                      &             ext_data%atm%lu_class_fraction(:,jb,ext_data%atm%i_lc_shrub_eg),   &
                      &             ext_data%atm%lu_class_fraction(:,jb,ext_data%atm%i_lc_shrub),      &
                      &             ext_data%atm%lu_class_fraction(:,jb,ext_data%atm%i_lc_grass),      &
                      &             ext_data%atm%lu_class_fraction(:,jb,ext_data%atm%i_lc_bare_soil),  &
                      &             ext_data%atm%lu_class_fraction(:,jb,ext_data%atm%i_lc_sparse),     &
                      &             jb,istart,iend,'dustb',p_art_data(jg)%soil_prop,emiss_rate(:,nlev))
                  CASE ('dustc')
                    CALL art_emission_dust(dz(:,nlev),                                                 &
                      &             ext_data%atm%lu_class_fraction(:,jb,ext_data%atm%i_lc_shrub_eg),   &
                      &             ext_data%atm%lu_class_fraction(:,jb,ext_data%atm%i_lc_shrub),      &
                      &             ext_data%atm%lu_class_fraction(:,jb,ext_data%atm%i_lc_grass),      &
                      &             ext_data%atm%lu_class_fraction(:,jb,ext_data%atm%i_lc_bare_soil),  &
                      &             ext_data%atm%lu_class_fraction(:,jb,ext_data%atm%i_lc_sparse),     &
                      &             jb,istart,iend,'dustc',p_art_data(jg)%soil_prop,emiss_rate(:,nlev))
                  CASE ('asha')
                    CALL art_calculate_emission_volc( jb, p_nh_state%metrics%ddqz_z_full(:,:,jb),      &
                      &             p_patch%cells%area(:,jb), nlev, p_art_data(jg)%volc_data,          &
                      &             iasha, emiss_rate(:,:) )
                  CASE ('ashb')
                    CALL art_calculate_emission_volc( jb, p_nh_state%metrics%ddqz_z_full(:,:,jb),      &
                      &             p_patch%cells%area(:,jb), nlev, p_art_data(jg)%volc_data,          &
                      &             iashb, emiss_rate(:,:) )
                  CASE ('ashc')
                    CALL art_calculate_emission_volc( jb, p_nh_state%metrics%ddqz_z_full(:,:,jb),      &
                      &             p_patch%cells%area(:,jb), nlev, p_art_data(jg)%volc_data,          &
                      &             iashc, emiss_rate(:,:) )
                END SELECT
                
                ! Update mass mixing ratios
                DO ijsp = 1, fields%info%njsp
                  CALL art_integrate_explicit(tracer(:,:,jb,fields%info%jsp(ijsp)),  emiss_rate(:,:), dtime,  &
                    &                         istart, iend, nlev, opt_rho = rho(:,:,jb))
                ENDDO
                ! Update mass-specific number
                CALL art_integrate_explicit(tracer(:,:,jb,fields%info%i_number_conc), emiss_rate(:,:), dtime, &
                  &                         istart, iend, nlev, opt_rho = rho(:,:,jb),                        &
                  &                         opt_fac=(fields%info%mode_fac * fields%info%factnum))
              ENDDO !jb
!$omp end parallel do
            CLASS is (t_fields_1mom)
              ! drieg: This needs to be done here instead of the version outside the jb loop below in the future
            CLASS default
              CALL finish('mo_art_emission_interface:art_emission_interface', &
                &         'ART: Unknown mode field type')
          END SELECT
          this_mode => this_mode%next_mode
        ENDDO !while(associated)
    
      DEALLOCATE(emiss_rate)
      DEALLOCATE(dz)
      
      ! START OLD BLOCK: Needs to be realized within jb loop above in the future
      this_mode => p_mode_state(jg)%p_mode_list%p%first_mode
     
      DO WHILE(ASSOCIATED(this_mode))
        ! Select type of mode
        SELECT TYPE (fields=>this_mode%fields)
          TYPE is (t_fields_2mom)
            ! Nothing to do here
          CLASS is (t_fields_radio)
            SELECT CASE(TRIM(fields%info%name))
              CASE ('CS137')
                CALL art_emiss_radioact(p_patch,dtime,rho,tracer(:,:,:,iCS137),373)
              CASE ('I131')
                CALL art_emiss_radioact(p_patch,dtime,rho,tracer(:,:,:,iI131),340)
              CASE ('TE132')
                CALL art_emiss_radioact(p_patch,dtime,rho,tracer(:,:,:,iTE132),325)
              CASE ('ZR95')
                CALL art_emiss_radioact(p_patch,dtime,rho,tracer(:,:,:,iZR95),184)
              CASE ('XE133')
                CALL art_emiss_radioact(p_patch,dtime,rho,tracer(:,:,:,iXE133),355)
              CASE ('I131g')
                CALL art_emiss_radioact(p_patch,dtime,rho,tracer(:,:,:,iI131g),870)
              CASE ('I131o')
                CALL art_emiss_radioact(p_patch,dtime,rho,tracer(:,:,:,iI131o),880)
              CASE ('BA140')
                CALL art_emiss_radioact(p_patch,dtime,rho,tracer(:,:,:,iBA140),384)
              CASE ('RU103')
                CALL art_emiss_radioact(p_patch,dtime,rho,tracer(:,:,:,iRU103),220)
              ! And Default...
              CASE default
                CALL finish('mo_art_emission_interface:art_emission_interface', &
                  &         'No according emission routine to mode')
            END SELECT
          CLASS is (t_fields_volc)
            ! nothing to do here, see below
          CLASS default
            CALL finish('mo_art_emission_interface:art_emission_interface', &
              &         'ART: Unknown mode field type')
        END SELECT
        this_mode => this_mode%next_mode
      ENDDO
  
      ! ----------------------------------
      ! --- volcano emissions
      ! ----------------------------------
    
      IF (art_config(jg)%iart_volcano == 1) THEN
        CALL art_organize_emission_volc(p_patch,dtime,rho,p_art_data(jg)%volc_data,tracer) 
      ENDIF
      ! END OLD BLOCK
    ENDIF !lart_aerosol
    
    ! ----------------------------------
    ! --- emissions of chemical tracer
    ! ----------------------------------
  
    IF (art_config(jg)%lart_chem) THEN
      SELECT CASE(art_config(jg)%iart_chem_mechanism)
        CASE(0)
          DO jb = i_startblk, i_endblk
            CALL get_indices_c(p_patch, jb, i_startblk, i_endblk, &
              &                istart, iend, i_rlstart, i_rlend)
            
            CALL art_emiss_chemtracer(mtime_current,                  &
              &                       dtime,                          &
              &                       tracer,                         &
              &                       p_nh_state%diag%pres,           &
              &                       p_nh_state%diag%temp,           &
              &                       p_nh_state%metrics,             &
              &                       ext_data%atm%llsm_atm_c,        &
              &                       p_patch,                        &
              &                       jb,istart,iend,nlev,nproma,     &
              &                       prm_diag%swflx_par_sfc)
          ENDDO
        CASE(1)
          DO jb = i_startblk, i_endblk
            CALL get_indices_c(p_patch, jb, i_startblk, i_endblk, &
              &                istart, iend, i_rlstart, i_rlend)
            
            CALL art_emiss_chemtracer(datetime,                       &
              &                       dtime,                          &
              &                       tracer,                         &
              &                       p_nh_state%diag%pres,           &
              &                       p_nh_state%diag%temp,           &
              &                       p_nh_state%metrics,             &
              &                       ext_data%atm%llsm_atm_c,        &
              &                       p_patch,                        &
              &                       jb,istart,iend,nlev,nproma,     &
              &                       prm_diag%swflx_par_sfc)
          ENDDO
        CASE(2)
          DO jb = i_startblk, i_endblk
            CALL get_indices_c(p_patch, jb, i_startblk, i_endblk, &
              &                istart, iend, i_rlstart, i_rlend)
            
            CALL art_emiss_gasphase(datetime,                       &
              &                     dtime,                          &
              &                     tracer,                         &
              &                     p_nh_state%diag%pres,           &
              &                     p_nh_state%diag%temp,           &
              &                     p_nh_state%metrics,             &
              &                     ext_data%atm%llsm_atm_c,        &
              &                     p_patch,                        &
              &                     jb,istart,iend,nlev,nproma,     &
              &                     prm_diag%swflx_par_sfc)
          ENDDO
        CASE DEFAULT
          CALL finish('mo_art_emission_interface:art_emission_interface', &
               &      'ART: Unknown iart_chem_mechanism')
      END SELECT !iart_chem_mechanism
    ENDIF !lart_chem
  ENDIF !lart
       
#endif

END SUBROUTINE art_emission_interface
!!
!!-------------------------------------------------------------------------
!!
END MODULE mo_art_emission_interface

<|MERGE_RESOLUTION|>--- conflicted
+++ resolved
@@ -47,16 +47,8 @@
   USE mo_nwp_phy_types,                 ONLY: t_nwp_phy_diag
   USE mo_ext_data_types,                ONLY: t_external_data
   USE mo_nwp_lnd_types,                 ONLY: t_lnd_diag
-<<<<<<< HEAD
-  USE mo_run_config,                    ONLY: lart,                         &
-                                          &   iCS137,iI131,iTE132,          &
-                                          &   iZR95,iXE133,iI131g,          &
-                                          &   iI131o,iBA140,iRU103
+  USE mo_run_config,                    ONLY: lart
   USE mtime,                            ONLY: datetime
-=======
-  USE mo_run_config,                    ONLY: lart
-  USE mo_datetime,                      ONLY: t_datetime
->>>>>>> 145a9763
 #ifdef __ICON_ART
 ! Infrastructure Routines
   USE mo_art_modes_linked_list,         ONLY: p_mode_state,t_mode
