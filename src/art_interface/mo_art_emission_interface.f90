--- conflicted
+++ resolved
@@ -138,11 +138,7 @@
 
   IF (lart) THEN
     
-<<<<<<< HEAD
-    ALLOCATE(emiss_rate(nproma))
-=======
     ALLOCATE(emiss_rate(nproma,nlev))
->>>>>>> a212c495
     ALLOCATE(dz(nproma,nlev))
   
     CALL art_air_properties(p_patch,p_art_data(jg))
@@ -176,107 +172,18 @@
           CASE default
             CALL finish('mo_art_emission_interface:art_emission_interface', &
               &         'ART: Unknown dust emissions configuration')
-<<<<<<< HEAD
         END SELECT
-      ENDDO !jb   
-!$omp end parallel do
-
-      ! ----------------------------------
-      ! --- Call the emission routines
-      ! ----------------------------------
-      
-      this_mode => p_mode_state(jg)%p_mode_list%p%first_mode
-      
-      DO WHILE(ASSOCIATED(this_mode))
-        emiss_rate(:) = 0._wp
-        ! Check how many moments the mode has
-        SELECT TYPE (fields=>this_mode%fields)
-          TYPE is (t_fields_2mom)
-            ! Now the according emission routine has to be found
-!$omp parallel do default (shared) private (jb, istart, iend, emiss_rate, dz)
-            DO jb = i_startblk, i_endblk
-              CALL get_indices_c(p_patch, jb, i_startblk, i_endblk, &
-                &                istart, iend, i_rlstart, i_rlend)
-                
-              ! Get model layer heights
-              DO jk = 1, nlev
-                DO jc = istart, iend
-                  dz(jc,jk) = p_nh_state%metrics%ddqz_z_full(jc,jk,jb)
-                ENDDO
-              ENDDO
-
-              SELECT CASE(TRIM(fields%info%name))
-                CASE ('seasa')
-                  CALL art_seas_emiss_martensson(prm_diag%u_10m(:,jb), prm_diag%v_10m(:,jb),                          &
-                    &             dz(:,nlev), p_diag_lnd%t_s(:,jb),                                                   &
-                    &             ext_data%atm%fr_land(:,jb),p_diag_lnd%fr_seaice(:,jb),ext_data%atm%fr_lake(:,jb),   &
-                    &             istart,iend,emiss_rate(:))
-                CASE ('seasb')
-                  CALL art_seas_emiss_monahan(prm_diag%u_10m(:,jb), prm_diag%v_10m(:,jb),                             &
-                    &             dz(:,nlev), ext_data%atm%fr_land(:,jb),                                             &
-                    &             p_diag_lnd%fr_seaice(:,jb),ext_data%atm%fr_lake(:,jb), istart,iend,emiss_rate(:))
-                CASE ('seasc')
-                  CALL art_seas_emiss_smith(prm_diag%u_10m(:,jb), prm_diag%v_10m(:,jb),                               &
-                    &             dz(:,nlev), ext_data%atm%fr_land(:,jb),                                             &
-                    &             p_diag_lnd%fr_seaice(:,jb),ext_data%atm%fr_lake(:,jb), istart,iend,emiss_rate(:))
-                CASE ('dusta')
-                  CALL art_emission_dust(dz(:,nlev),                                                 &
-                    &             ext_data%atm%lu_class_fraction(:,jb,ext_data%atm%i_lc_shrub_eg),   &
-                    &             ext_data%atm%lu_class_fraction(:,jb,ext_data%atm%i_lc_shrub),      &
-                    &             ext_data%atm%lu_class_fraction(:,jb,ext_data%atm%i_lc_grass),      &
-                    &             ext_data%atm%lu_class_fraction(:,jb,ext_data%atm%i_lc_bare_soil),  &
-                    &             ext_data%atm%lu_class_fraction(:,jb,ext_data%atm%i_lc_sparse),     &
-                    &             jb,istart,iend,'dusta',p_art_data(jg)%soil_prop,emiss_rate(:))
-                CASE ('dustb')
-                  CALL art_emission_dust(dz(:,nlev),                                                 &
-                    &             ext_data%atm%lu_class_fraction(:,jb,ext_data%atm%i_lc_shrub_eg),   &
-                    &             ext_data%atm%lu_class_fraction(:,jb,ext_data%atm%i_lc_shrub),      &
-                    &             ext_data%atm%lu_class_fraction(:,jb,ext_data%atm%i_lc_grass),      &
-                    &             ext_data%atm%lu_class_fraction(:,jb,ext_data%atm%i_lc_bare_soil),  &
-                    &             ext_data%atm%lu_class_fraction(:,jb,ext_data%atm%i_lc_sparse),     &
-                    &             jb,istart,iend,'dustb',p_art_data(jg)%soil_prop,emiss_rate(:))
-                CASE ('dustc')
-                  CALL art_emission_dust(dz(:,nlev),                                                 &
-                    &             ext_data%atm%lu_class_fraction(:,jb,ext_data%atm%i_lc_shrub_eg),   &
-                    &             ext_data%atm%lu_class_fraction(:,jb,ext_data%atm%i_lc_shrub),      &
-                    &             ext_data%atm%lu_class_fraction(:,jb,ext_data%atm%i_lc_grass),      &
-                    &             ext_data%atm%lu_class_fraction(:,jb,ext_data%atm%i_lc_bare_soil),  &
-                    &             ext_data%atm%lu_class_fraction(:,jb,ext_data%atm%i_lc_sparse),     &
-                    &             jb,istart,iend,'dustc',p_art_data(jg)%soil_prop,emiss_rate(:))
-              END SELECT
-            
-              ! Update mass mixing ratios
-              DO ijsp = 1, fields%info%njsp
-                CALL art_integrate_explicit(tracer(:,nlev,jb,fields%info%jsp(ijsp)),  emiss_rate(:), dtime,  &
-                  &                         istart,iend, opt_rho = rho(:,nlev,jb))
-              ENDDO
-              ! Update mass-specific number
-              CALL art_integrate_explicit(tracer(:,nlev,jb,fields%info%i_number_conc), emiss_rate(:), dtime, &
-                &                         istart,iend, opt_rho = rho(:,nlev,jb),                             &
-                &                         opt_fac=(fields%info%mode_fac * fields%info%factnum))
-            ENDDO !jb
-!$omp end parallel do
-          CLASS is (t_fields_1mom)
-            ! drieg: This needs to be done here instead of the version outside the jb loop below in the future
-          CLASS default
-            CALL finish('mo_art_emission_interface:art_emission_interface', &
-              &         'ART: Unknown mode field type')
-        END SELECT
-        this_mode => this_mode%next_mode
-      ENDDO !while(associated)
-=======
-        end select
-        select case(art_config(jg)%iart_volcano)
-          case(0)
+        SELECT CASE(art_config(jg)%iart_volcano)
+          CASE(0)
             ! Nothing to do, no volcano emissions
-          case(1)
+          CASE(1)
             ! bulk emissions see below
-          case(2)
+          CASE(2)
             CALL art_prepare_emission_volc(jb,nlev,p_nh_state%metrics%z_ifc(:,:,jb),p_art_data(jg)%volc_data)
-          case default
+          CASE default
             CALL finish('mo_art_emission_interface:art_emission_interface', &
                  &      'ART: Unknown volc emissions configuration')
-        end select
+        END SELECT
       ENDDO !jb   
 !$omp end parallel do
 
@@ -289,9 +196,8 @@
       
         DO WHILE(ASSOCIATED(this_mode))
           ! Check how many moments the mode has
-          select type (fields=>this_mode%fields)
-            type is (t_fields_2mom)
-              ! Now the according emission routine has to be found
+          SELECT TYPE (fields=>this_mode%fields)
+            TYPE is (t_fields_2mom)              ! Now the according emission routine has to be found
 !$omp parallel do default (shared) private (jb, istart, iend, emiss_rate, dz)
               DO jb = i_startblk, i_endblk
                 CALL get_indices_c(p_patch, jb, i_startblk, i_endblk, &
@@ -302,25 +208,25 @@
                 ! Get model layer heights
                 DO jk = 1, nlev
                   DO jc = istart, iend
-                    dz(jc,jk) = p_nh_state%metrics%z_ifc(jc,jk,jb)-p_nh_state%metrics%z_ifc(jc,jk+1,jb)
+                    dz(jc,jk) = p_nh_state%metrics%ddqz_z_full(jc,jk,jb)
                   ENDDO
                 ENDDO
-                  
-                select case(TRIM(fields%info%name))
-                  case ('seasa')
+
+                SELECT CASE(TRIM(fields%info%name))
+                  CASE ('seasa')
                     CALL art_seas_emiss_martensson(prm_diag%u_10m(:,jb), prm_diag%v_10m(:,jb),                        &
                       &             dz(:,nlev), p_diag_lnd%t_s(:,jb),                                                 &
                       &             ext_data%atm%fr_land(:,jb),p_diag_lnd%fr_seaice(:,jb),ext_data%atm%fr_lake(:,jb), &
                       &             istart,iend,emiss_rate(:,nlev))
-                  case ('seasb')
+                  CASE ('seasb')
                     CALL art_seas_emiss_monahan(prm_diag%u_10m(:,jb), prm_diag%v_10m(:,jb),                           &
                       &             dz(:,nlev), ext_data%atm%fr_land(:,jb),                                           &
                       &             p_diag_lnd%fr_seaice(:,jb),ext_data%atm%fr_lake(:,jb), istart,iend,emiss_rate(:,nlev))
-                  case ('seasc')
+                  CASE ('seasc')
                     CALL art_seas_emiss_smith(prm_diag%u_10m(:,jb), prm_diag%v_10m(:,jb),                             &
                       &             dz(:,nlev), ext_data%atm%fr_land(:,jb),                                           &
                       &             p_diag_lnd%fr_seaice(:,jb),ext_data%atm%fr_lake(:,jb), istart,iend,emiss_rate(:,nlev))
-                  case ('dusta')
+                  CASE ('dusta')
                     CALL art_emission_dust(dz(:,nlev),                                                 &
                       &             ext_data%atm%lu_class_fraction(:,jb,ext_data%atm%i_lc_shrub_eg),   &
                       &             ext_data%atm%lu_class_fraction(:,jb,ext_data%atm%i_lc_shrub),      &
@@ -328,7 +234,7 @@
                       &             ext_data%atm%lu_class_fraction(:,jb,ext_data%atm%i_lc_bare_soil),  &
                       &             ext_data%atm%lu_class_fraction(:,jb,ext_data%atm%i_lc_sparse),     &
                       &             jb,istart,iend,'dusta',p_art_data(jg)%soil_prop,emiss_rate(:,nlev))
-                  case ('dustb')
+                  CASE ('dustb')
                     CALL art_emission_dust(dz(:,nlev),                                                 &
                       &             ext_data%atm%lu_class_fraction(:,jb,ext_data%atm%i_lc_shrub_eg),   &
                       &             ext_data%atm%lu_class_fraction(:,jb,ext_data%atm%i_lc_shrub),      &
@@ -336,7 +242,7 @@
                       &             ext_data%atm%lu_class_fraction(:,jb,ext_data%atm%i_lc_bare_soil),  &
                       &             ext_data%atm%lu_class_fraction(:,jb,ext_data%atm%i_lc_sparse),     &
                       &             jb,istart,iend,'dustb',p_art_data(jg)%soil_prop,emiss_rate(:,nlev))
-                  case ('dustc')
+                  CASE ('dustc')
                     CALL art_emission_dust(dz(:,nlev),                                                 &
                       &             ext_data%atm%lu_class_fraction(:,jb,ext_data%atm%i_lc_shrub_eg),   &
                       &             ext_data%atm%lu_class_fraction(:,jb,ext_data%atm%i_lc_shrub),      &
@@ -344,19 +250,19 @@
                       &             ext_data%atm%lu_class_fraction(:,jb,ext_data%atm%i_lc_bare_soil),  &
                       &             ext_data%atm%lu_class_fraction(:,jb,ext_data%atm%i_lc_sparse),     &
                       &             jb,istart,iend,'dustc',p_art_data(jg)%soil_prop,emiss_rate(:,nlev))
-                  case ('asha')
+                  CASE ('asha')
                     CALL art_calculate_emission_volc( jb, p_nh_state%metrics%ddqz_z_full(:,:,jb),      &
                       &             p_patch%cells%area(:,jb), nlev, p_art_data(jg)%volc_data,          &
                       &             iasha, emiss_rate(:,:) )
-                  case ('ashb')
+                  CASE ('ashb')
                     CALL art_calculate_emission_volc( jb, p_nh_state%metrics%ddqz_z_full(:,:,jb),      &
                       &             p_patch%cells%area(:,jb), nlev, p_art_data(jg)%volc_data,          &
                       &             iashb, emiss_rate(:,:) )
-                  case ('ashc')
+                  CASE ('ashc')
                     CALL art_calculate_emission_volc( jb, p_nh_state%metrics%ddqz_z_full(:,:,jb),      &
                       &             p_patch%cells%area(:,jb), nlev, p_art_data(jg)%volc_data,          &
                       &             iashc, emiss_rate(:,:) )
-                end select
+                END SELECT
                 
                 ! Update mass mixing ratios
                 DO ijsp = 1, fields%info%njsp
@@ -369,15 +275,14 @@
                   &                         opt_fac=(fields%info%mode_fac * fields%info%factnum))
               ENDDO !jb
 !$omp end parallel do
-            class is (t_fields_1mom)
+            CLASS is (t_fields_1mom)
               ! drieg: This needs to be done here instead of the version outside the jb loop below in the future
-            class default
-              call finish('mo_art_emission_interface:art_emission_interface', &
+            CLASS default
+              CALL finish('mo_art_emission_interface:art_emission_interface', &
                 &         'ART: Unknown mode field type')
-          end select
+          END SELECT
           this_mode => this_mode%next_mode
         ENDDO !while(associated)
->>>>>>> a212c495
     
       DEALLOCATE(emiss_rate)
       DEALLOCATE(dz)
@@ -411,7 +316,6 @@
               CASE ('RU103')
                 CALL art_emiss_radioact(p_patch,dtime,rho,tracer(:,:,:,iRU103),220)
               ! And Default...
-<<<<<<< HEAD
               CASE default
                 CALL finish('mo_art_emission_interface:art_emission_interface', &
                   &         'No according emission routine to mode')
@@ -422,18 +326,6 @@
             CALL finish('mo_art_emission_interface:art_emission_interface', &
               &         'ART: Unknown mode field type')
         END SELECT
-=======
-              case default
-                call finish('mo_art_emission_interface:art_emission_interface', &
-                  &         'No according emission routine to mode')
-            end select
-          class is (t_fields_volc)
-            ! nothing to do here, see below
-          class default
-            call finish('mo_art_emission_interface:art_emission_interface', &
-              &         'ART: Unknown mode field type')
-        end select
->>>>>>> a212c495
         this_mode => this_mode%next_mode
       ENDDO
   
