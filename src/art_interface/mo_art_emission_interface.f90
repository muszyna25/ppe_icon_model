!>
!! Provides interface to ART-routines dealing with emissions
!!
!! This module provides an interface to the ART emission routines.
!! The interface is written in such a way, that ICON will compile and run
!! properly, even if the ART-routines are not available at compile time.
!!
!!
!! @author Daniel Rieger, KIT
!! @author Daniel Reinert, DWD
!! @author Kristina Lundgren, KIT
!!
!! @par Revision History
!! Initial revision by Daniel Reinert, DWD (2012-01-27)
!! Modification by Kristina Lundgren, KIT (2012-01-30)
!! - Modification for dealing with the ART-routine emission_volc.
!! Rewritten by Daniel Rieger, KIT (2013-09-30)
!! - Usage of the generalized ART infrastructure
!! Modification by Daniel Rieger, KIT (2014-11-12)
!! - First adaptions for unified use of parameterizations within
!!   ICON-ART and COSMO-ART. Changes performed for: Mineral dust, Sea salt
!! Modification by Roland Ruhnke, Jennifer Schroeter, KIT (2014-11-27)
!! - Chemical tracer section
!! Modification by Michael Weimer, KIT (2015-08-06)
!! - Emission of chemical tracer
!! Modification by Jonas Straub, Daniel Rieger KIT (2015-09-15)
!! - Included OpenMP statements
!! Modification by Jonas Straub, KIT (2017-02-08)
!! - Emission of pollen
!! @par Copyright and License
!!
!! This code is subject to the DWD and MPI-M-Software-License-Agreement in
!! its most recent form.
!! Please see the file LICENSE in the root of the source tree for this code.
!! Where software is supplied by third parties, it is indicated in the
!! headers of the routines.
!!
MODULE mo_art_emission_interface

  USE mo_kind,                          ONLY: wp
  USE mo_model_domain,                  ONLY: t_patch
  USE mo_impl_constants,                ONLY: SUCCESS
  USE mo_lnd_nwp_config,                ONLY: dzsoil
  USE mo_exception,                     ONLY: finish, message
  USE mo_linked_list,                   ONLY: t_var_list
  USE mo_nonhydro_state,                ONLY: p_nh_state_lists
  USE mo_ext_data_types,                ONLY: t_external_data
  USE mo_nwp_lnd_types,                 ONLY: t_lnd_diag
  USE mo_run_config,                    ONLY: lart,ntracer
  USE mo_time_config,                   ONLY: time_config
  USE mtime,                            ONLY: datetime, getDayOfYearFromDateTime
  USE mo_util_mtime,                    ONLY: mtime_utils, FMT_HHH
  USE mo_mpi,                           ONLY: p_max,p_comm_work
  USE mo_timer,                         ONLY: timers_level, timer_start, timer_stop,   &
                                          &   timer_art, timer_art_emissInt

#ifdef __ICON_ART
  ! ART
! Infrastructure Routines
  USE mo_art_modes_linked_list,         ONLY: p_mode_state,t_mode
  USE mo_art_modes,                     ONLY: t_fields_2mom,t_fields_radio, &
                                          &   t_fields_pollen, t_fields_volc
<<<<<<< HEAD
  USE mo_art_data,                      ONLY: p_art_data
  USE mo_art_atmo_data,                 ONLY: t_art_atmo
=======
  USE mo_art_data,                      ONLY: p_art_data, t_art_atmo
>>>>>>> 7bf0032e
  USE mo_art_wrapper_routines,          ONLY: art_get_indices_c
  USE mo_art_aerosol_utilities,         ONLY: art_air_properties
  USE mo_art_config,                    ONLY: art_config
  USE mo_art_integration,               ONLY: art_integrate_explicit
! Emission Routines
  USE mo_art_emission_volc_1mom,        ONLY: art_organize_emission_volc
  USE mo_art_emission_volc_2mom,        ONLY: art_prepare_emission_volc,    &
                                          &   art_calculate_emission_volc
  USE mo_art_emission_seas,             ONLY: art_seas_emiss_martensson,    &
                                          &   art_seas_emiss_monahan,       &
                                          &   art_seas_emiss_smith
  USE mo_art_emission_dust,             ONLY: art_emission_dust,art_prepare_emission_dust
  USE mo_art_emission_chemtracer,       ONLY: art_emiss_chemtracer
<<<<<<< HEAD
  USE mo_art_emission_full_chemistry,   ONLY: art_emiss_full_chemistry
  USE mo_art_emission_pollen,           ONLY: art_emiss_pollen,                   &
=======
  USE mo_art_emission_gasphase,         ONLY: art_emiss_gasphase
  USE mo_art_emission_pollen,           ONLY: art_emiss_pollen,             &
>>>>>>> 7bf0032e
                                          &   art_prepare_tsum, art_prepare_sdes, &
                                          &   art_prepare_saisl
  USE mo_art_emission_pntSrc,           ONLY: art_emission_pntSrc
  USE mo_art_read_emissions,            ONLY: art_add_emission_to_tracers
  USE mo_art_prescribed_state,          ONLY: art_prescribe_tracers
#ifdef _OPENMP
  USE omp_lib
#endif
  USE mo_sync,                          ONLY: sync_patch_array_mult, SYNC_C

  USE mo_art_chem_deposition,           ONLY: art_CO2_deposition

  USE mo_art_diagnostics,               ONLY: art_save_aerosol_emission
  USE mo_art_read_extdata,              ONLY: art_read_sdes_ambrosia
#endif

  IMPLICIT NONE

  PRIVATE

  PUBLIC  :: art_emission_interface

CONTAINS
!!
!!-------------------------------------------------------------------------
!!
<<<<<<< HEAD
  SUBROUTINE art_emission_interface(p_prog_list,ext_data,p_patch,dtime, &
       &                            p_diag_lnd,                         &
       &                            current_date,tracer)
=======
  SUBROUTINE art_emission_interface(ext_data, p_patch, dtime,  &
       &                            p_diag_lnd, current_date,  &
       &                            tracer)
>>>>>>> 7bf0032e
  !! Interface for ART: Emissions
  !! @par Revision History
  !! Initial revision by Daniel Reinert, DWD (2012-01-27)
  !! Modification by Kristina Lundgren, KIT (2012-01-30)
  !! Rewritten by Daniel Rieger, KIT (2013-09-30)
  TYPE(t_var_list), INTENT(inout) :: &
    &  p_prog_list             !< list of prognostic variables
  TYPE(t_external_data), INTENT(in) ::  &
    &  ext_data                !< Atmosphere external data
  TYPE(t_patch), TARGET, INTENT(in) ::  &
    &  p_patch                 !< Patch on which computation is performed
  REAL(wp), INTENT(in)    :: &
    &  dtime                   !< Time step (advection)
  TYPE(t_lnd_diag), INTENT(in)      :: &
    &  p_diag_lnd              !< List of diagnostic fields (land)
  TYPE(datetime), INTENT(in), POINTER :: &
    &  current_date            !< Date and time information
  REAL(wp), INTENT(inout) :: &
    &  tracer(:,:,:,:)         !< Tracer mixing ratios [kg kg-1]
  ! Local variables
  INTEGER                 :: &
    &  jg, jb, ijsp,         & !< Patch id, counter for block loop, jsp loop
    &  istart, iend,         & !< Start and end of nproma loop
    &  kstart_emiss,         & !< Start level for emission
    &  n_stns,               & !< variables needed for atab-readout
    &  doy_dec1, ierr,       & !< days since 1st December (for initial time of run)
    &  current_doy_dec1,     & !< days since 1st December (for current date)
    &  doy_start_season,     & !< days since 1st December for start of pollen season
    &  doy_end_season,       & !< days since 1st December for end   of pollen season
    &  ierror, ipoll
  REAL(wp),ALLOCATABLE    :: &
    &  emiss_rate(:,:),      & !< Emission rates [UNIT m-3 s-1], UNIT might be mug, kg or just a number
    &  saisl_stns(:)
  CHARACTER(LEN=3)  :: hhh    !< hours since model start, e.g., "002"
#ifdef __ICON_ART
  TYPE(t_mode), POINTER   :: &
    &  this_mode               !< pointer to current aerosol mode
  TYPE(t_art_atmo), POINTER :: &
    &  art_atmo                !< pointer to ART atmo fields


  ! --- Get the loop indizes
  jg         = p_patch%id

  IF (lart) THEN
    IF (timers_level > 3) CALL timer_start(timer_art)
    IF (timers_level > 3) CALL timer_start(timer_art_emissInt)

    art_atmo => p_art_data(jg)%atmo

    IF (art_config(jg)%lart_pntSrc) THEN
      ! Point sources
      CALL art_emission_pntSrc(p_art_data(jg)%pntSrc, current_date, dtime, art_atmo%rho,  &
        &                      art_atmo%cell_area, art_atmo%dz, tracer)
    ENDIF

    ! TODO: this is a very expensive way of handling temporary arrays!
    ALLOCATE(emiss_rate(art_atmo%nproma,art_atmo%nlev))

    IF (art_config(jg)%lart_aerosol .OR. art_config(jg)%lart_chem) THEN

      CALL art_prescribe_tracers(tracer, p_art_data(jg)%prescr_list,     &
               &                 p_patch, current_date)

      IF (p_art_data(jg)%emiss%is_init) THEN
        CALL art_add_emission_to_tracers(tracer,p_art_data(jg)%emiss,p_patch,   &
                                    &  dtime,                                   &
                                    &  current_date)
      ENDIF
    ENDIF

    IF (art_config(jg)%lart_aerosol) THEN
!$omp parallel do default (shared) private(jb, istart, iend)
      DO jb = art_atmo%i_startblk, art_atmo%i_endblk
        CALL art_get_indices_c(jg, jb, istart, iend)

        CALL art_air_properties(art_atmo%pres(:,:,jb),art_atmo%temp(:,:,jb), &
          &                     istart,iend,1,art_atmo%nlev,jb,p_art_data(jg))

        ! ----------------------------------
        ! --- Preparations for emission routines
        ! ----------------------------------
        SELECT CASE(art_config(jg)%iart_dust)
          CASE(0)
            ! Nothing to do, no dust emissions
          CASE(1)
            CALL art_prepare_emission_dust(art_atmo%u(:,art_atmo%nlev,jb),  &
              &          art_atmo%v(:,art_atmo%nlev,jb), art_atmo%rho(:,art_atmo%nlev,jb), &
              &          art_atmo%tcm(:,jb),p_diag_lnd%w_so(:,1,jb),p_diag_lnd%w_so_ice(:,1,jb), &
              &          dzsoil(1),p_diag_lnd%h_snow(:,jb),jb,istart,iend,                       &
              &          p_art_data(jg)%ext%soil_prop, p_art_data(jg)%diag%ustar_threshold(:,jb),&
              &          p_art_data(jg)%diag%ustar(:,jb))
          CASE(2)
            ! not available yet
          CASE default
            CALL finish('mo_art_emission_interface:art_emission_interface', &
              &         'ART: Unknown dust emissions configuration')
        END SELECT
        SELECT CASE(art_config(jg)%iart_volcano)
          CASE(0)
            ! Nothing to do, no volcano emissions
          CASE(1)
            ! No preparations necessary
          CASE(2)
            CALL art_prepare_emission_volc(current_date,jb,art_atmo%nlev,art_atmo%z_ifc(:,:,jb),  &
              &                            p_art_data(jg)%dict_tracer, p_art_data(jg)%ext%volc_data)
          CASE default
            CALL finish('mo_art_emission_interface:art_emission_interface', &
                 &      'ART: Unknown volc emissions configuration')
        END SELECT
      ENDDO !jb
!$omp end parallel do


        ! ----------------------------------
        ! --- Call the emission routines
        ! ----------------------------------

        this_mode => p_mode_state(jg)%p_mode_list%p%first_mode

        DO WHILE(ASSOCIATED(this_mode))
          ! Check how many moments the mode has
          SELECT TYPE (fields=>this_mode%fields)

            TYPE is (t_fields_2mom)
              ! Now the according emission routine has to be found
!$omp parallel do default (shared) private (jb, istart, iend, emiss_rate)
              DO jb = art_atmo%i_startblk, art_atmo%i_endblk
                CALL art_get_indices_c(jg, jb,  istart, iend)

                emiss_rate(:,:) = 0._wp

                SELECT CASE(TRIM(fields%name))
                  CASE ('seasa')
                    CALL art_seas_emiss_martensson(art_atmo%u_10m(:,jb), art_atmo%v_10m(:,jb),  &
                      &             art_atmo%dz(:,art_atmo%nlev,jb), p_diag_lnd%t_s(:,jb),      &
                      &             art_atmo%fr_land(:,jb),p_diag_lnd%fr_seaice(:,jb),          &
                      &             ext_data%atm%fr_lake(:,jb), istart,iend,                    &
                      &             emiss_rate(:,art_atmo%nlev))
                    kstart_emiss = art_atmo%nlev
                  CASE ('seasb')
                    CALL art_seas_emiss_monahan(art_atmo%u_10m(:,jb), art_atmo%v_10m(:,jb),    &
                      &             art_atmo%dz(:,art_atmo%nlev,jb), art_atmo%fr_land(:,jb),   &
                      &             p_diag_lnd%fr_seaice(:,jb),ext_data%atm%fr_lake(:,jb),     &
                      &             istart,iend,emiss_rate(:,art_atmo%nlev))
                    kstart_emiss = art_atmo%nlev
                  CASE ('seasc')
                    CALL art_seas_emiss_smith(art_atmo%u_10m(:,jb), art_atmo%v_10m(:,jb),      &
                      &             art_atmo%dz(:,art_atmo%nlev,jb), art_atmo%fr_land(:,jb),   &
                      &             p_diag_lnd%fr_seaice(:,jb),ext_data%atm%fr_lake(:,jb),     &
                      &             istart,iend,emiss_rate(:,art_atmo%nlev))
                    kstart_emiss = art_atmo%nlev
                  CASE ('dusta')
                    CALL art_emission_dust(art_atmo%dz(:,art_atmo%nlev,jb),                            &
                      &             ext_data%atm%lu_class_fraction(:,jb,ext_data%atm%i_lc_shrub_eg),   &
                      &             ext_data%atm%lu_class_fraction(:,jb,ext_data%atm%i_lc_shrub),      &
                      &             ext_data%atm%lu_class_fraction(:,jb,ext_data%atm%i_lc_grass),      &
                      &             ext_data%atm%lu_class_fraction(:,jb,ext_data%atm%i_lc_bare_soil),  &
                      &             ext_data%atm%lu_class_fraction(:,jb,ext_data%atm%i_lc_sparse),     &
                      &             jb,istart,iend,'dusta',p_art_data(jg)%ext%soil_prop,               &
                      &             emiss_rate(:,art_atmo%nlev))
                    kstart_emiss = art_atmo%nlev
                  CASE ('dustb')
                    CALL art_emission_dust(art_atmo%dz(:,art_atmo%nlev,jb),                            &
                      &             ext_data%atm%lu_class_fraction(:,jb,ext_data%atm%i_lc_shrub_eg),   &
                      &             ext_data%atm%lu_class_fraction(:,jb,ext_data%atm%i_lc_shrub),      &
                      &             ext_data%atm%lu_class_fraction(:,jb,ext_data%atm%i_lc_grass),      &
                      &             ext_data%atm%lu_class_fraction(:,jb,ext_data%atm%i_lc_bare_soil),  &
                      &             ext_data%atm%lu_class_fraction(:,jb,ext_data%atm%i_lc_sparse),     &
                      &             jb,istart,iend,'dustb',p_art_data(jg)%ext%soil_prop,               &
                      &             emiss_rate(:,art_atmo%nlev))
                    kstart_emiss = art_atmo%nlev
                  CASE ('dustc')
                    CALL art_emission_dust(art_atmo%dz(:,art_atmo%nlev,jb),                            &
                      &             ext_data%atm%lu_class_fraction(:,jb,ext_data%atm%i_lc_shrub_eg),   &
                      &             ext_data%atm%lu_class_fraction(:,jb,ext_data%atm%i_lc_shrub),      &
                      &             ext_data%atm%lu_class_fraction(:,jb,ext_data%atm%i_lc_grass),      &
                      &             ext_data%atm%lu_class_fraction(:,jb,ext_data%atm%i_lc_bare_soil),  &
                      &             ext_data%atm%lu_class_fraction(:,jb,ext_data%atm%i_lc_sparse),     &
                      &             jb,istart,iend,'dustc',p_art_data(jg)%ext%soil_prop,               &
                      &             emiss_rate(:,art_atmo%nlev))
                    kstart_emiss = art_atmo%nlev
                  CASE ('asha')
                    CALL art_calculate_emission_volc( jb, art_atmo%dz(:,:,jb),      &
                      &             art_atmo%cell_area(:,jb), art_atmo%nlev,        &
                      &             p_art_data(jg)%ext%volc_data,                   &
                      &             fields%itr3(1), emiss_rate(:,:) ) !< itr3(1) assumes only 1 mass component of mode
                    kstart_emiss = 1
                  CASE ('ashb')
                    CALL art_calculate_emission_volc( jb, art_atmo%dz(:,:,jb),      &
                      &             art_atmo%cell_area(:,jb), art_atmo%nlev,        &
                      &             p_art_data(jg)%ext%volc_data,                   &
                      &             fields%itr3(1), emiss_rate(:,:) ) !< itr3(1) assumes only 1 mass component of mode
                    kstart_emiss = 1
                  CASE ('ashc')
                    CALL art_calculate_emission_volc( jb, art_atmo%dz(:,:,jb),      &
                      &             art_atmo%cell_area(:,jb), art_atmo%nlev,        &
                      &             p_art_data(jg)%ext%volc_data,                   &
                      &             fields%itr3(1), emiss_rate(:,:) ) !< itr3(1) assumes only 1 mass component of mode
                    kstart_emiss = 1
                END SELECT

                ! Update mass mixing ratios
                DO ijsp = 1, fields%ntr-1
                  CALL art_integrate_explicit(tracer(:,:,jb,fields%itr3(ijsp)),  emiss_rate(:,:), &
                    &                         dtime, istart, iend, art_atmo%nlev,                 &
<<<<<<< HEAD
                    &                         opt_rho = art_atmo%rho(:,:,jb))!,                     &
!                    &                         opt_kstart = kstart_emiss)
                  ! DIAGNOSTIC: emiss / acc_emiss of art-tracer
                  CALL art_save_aerosol_emission(p_art_data(jg),  &
=======
                    &                         opt_rho = art_atmo%rho(:,:,jb),                     &
                    &                         opt_kstart = kstart_emiss)
                  ! DIAGNOSTIC: emiss / acc_emiss of art-tracer
                  CALL art_save_aerosol_emission(p_art_data(jg),                                  &
>>>>>>> 7bf0032e
                       & emiss_rate(:,:), art_atmo%dz(:,:,:), dtime, fields%itr3(ijsp), jb,       &
                       & istart, iend, kstart_emiss, art_atmo%nlev)
                ENDDO
                ! Update mass-specific number
                CALL art_integrate_explicit(tracer(:,:,jb,fields%itr0), emiss_rate(:,:), dtime,   &
                  &                         istart, iend, art_atmo%nlev,                          &
                  &                         opt_rho = art_atmo%rho(:,:,jb),                       &
<<<<<<< HEAD
                  &                         opt_fac=(fields%info%mode_fac * fields%info%factnum))!, &
!                  &                         opt_kstart = kstart_emiss)
                ! DIAGNOSTIC: emiss / acc_emiss of art-tracer
                CALL art_save_aerosol_emission(p_art_data(jg),     &
=======
                  &                         opt_fac=(fields%info%mode_fac * fields%info%factnum), &
                  &                         opt_kstart = kstart_emiss)
                ! DIAGNOSTIC: emiss / acc_emiss of art-tracer
                CALL art_save_aerosol_emission(p_art_data(jg),                                    &
>>>>>>> 7bf0032e
                     & emiss_rate(:,:), art_atmo%dz(:,:,:), dtime, fields%itr0, jb,               &
                     & istart, iend, kstart_emiss, art_atmo%nlev,                                 &
                     & opt_fac=(fields%info%mode_fac * fields%info%factnum))
              ENDDO !jb
!$omp end parallel do

            TYPE is (t_fields_pollen)
<<<<<<< HEAD
              IF (art_config(jg)%iart_pollen == 0) THEN
                CALL message('art_emission_interface:art_emission_interface',  &
                  &          'pollen provided in XML, but iart_pollen is set to 0')
                this_mode => this_mode%next_mode
                CYCLE
              END IF
              ! days since 1st December (= first day) for current run (initial time)
              IF (time_config%tc_exp_startdate%date%month == 12) THEN
                doy_dec1 = time_config%tc_exp_startdate%date%day
              ELSE
                doy_dec1 = getDayOfYearFromDateTime(time_config%tc_exp_startdate, ierr) + 31
              END IF

              ! define day of year of start and end of pollen season
              ! JF: numbers are now defined in the modes.xml file
! JF:               SELECT CASE(TRIM(fields%name))
! JF:               CASE ('pollalnu', 'pollbetu')
! JF:                 doy_start_season = 1
! JF:                 doy_end_season   = 146
! JF:               CASE ('pollpoac')
! JF:                 doy_start_season = 60
! JF:                 doy_end_season   = 305
! JF:               CASE ('pollambr')
! JF:                 doy_start_season = 213
! JF:                 doy_end_season   = 280
! JF:               END SELECT

              ! define start and end of pollen season, counting days from 1st December
              doy_start_season = fields%doy_start_season + 31
              doy_end_season   = fields%doy_end_season   + 31

              ! date check: day of year of current run (initial time) is in pollen season
              IF ( doy_dec1 >= doy_start_season .AND. doy_dec1 <= doy_end_season ) THEN

                !-----------------------------------------------------------------------------------------
                !--   Run calculations once a day: at 12 UTC ---------------------------------------------
                !-----------------------------------------------------------------------------------------
                ! time check
                IF ( current_date%time%hour == 12 .AND.  &
                  &  (current_date%time%minute * 60 + current_date%time%second) < INT(dtime) ) THEN
                 DO jb = art_atmo%i_startblk, art_atmo%i_endblk
                    CALL art_get_indices_c(jg, jb, istart, iend)

                    ! maybe has to be moved to preparation-block
                    CALL art_prepare_tsum( current_date,                   &
                      &                    fields%name,                    &
                      &                    p_art_data(jg)%ext%pollen_prop, &
                      &                    art_atmo%t_2m(:,jb),            &
                      &                    jb, istart, iend,               &
                      &                    n_stns )
                  ENDDO !jb
                  IF(.NOT.ALLOCATED(saisl_stns)) ALLOCATE(saisl_stns(n_stns))
                  saisl_stns = 0._wp

                  IF ( TRIM(fields%name) /= 'pollpoac' .AND.  &
                    &  TRIM(fields%name) /= 'pollambr') THEN

                    CALL art_prepare_saisl( p_art_data(jg)%ext%pollen_prop, &
                      &                     current_date,                   &
                      &                     fields%name,                    &
                      &                     saisl_stns )
                    !synchronization across processors
                    !using p_max-routine since only one processor will provide a useful value
                    !that is greater than 0 (per station)
                    saisl_stns = p_max(saisl_stns,comm=p_comm_work)

                  END IF
                  IF (TRIM(fields%name) /= 'pollambr') THEN
                    
                    DO jb = art_atmo%i_startblk, art_atmo%i_endblk
                      CALL art_get_indices_c(jg, jb, istart, iend)
                      CALL art_prepare_sdes( p_art_data(jg)%ext%pollen_prop, &
                        &                    p_patch,                        &
                        &                    jb, istart, iend,               &
                        &                    fields%name,                    &
                        &                    saisl_stns)
                    END DO ! jb

                  END IF

                  DEALLOCATE(saisl_stns)

                END IF ! time check 12 UTC

                ! read daily static ambrosia sdes files each day at 0 UTC
                ! during model start, the AMBRsdes is read from the POV file.
                ! For the following days, the code below is used
                IF ( TRIM(fields%name) == 'pollambr' ) then
                  ! read AMBRsdes at 00 UTC but not after the start of the run
                  ! therefore we check, that the hours since model start are > 0
                  hhh = TRIM(mtime_utils%ddhhmmss(time_config%tc_exp_startdate, &
                         &                        current_date, FMT_HHH))
                  IF (hhh /= "000" .AND. current_date%time%hour == 0 .AND.  &
                  &  (current_date%time%minute * 60 + current_date%time%second) < INT(dtime) ) THEN

                    ! check if current_date is within the pollen saison. Otherwise no sdes file exists.
                    IF (current_date%date%month == 12) THEN
                      current_doy_dec1 = current_date%date%day
                    ELSE
                      current_doy_dec1 = getDayOfYearFromDateTime(current_date, ierr) + 31
                    END IF

                    IF ( current_doy_dec1 >= doy_start_season .AND. current_doy_dec1 <= doy_end_season ) THEN
                      CALL art_read_sdes_ambrosia(jg,  p_art_data(jg)%ext%pollen_prop, &
                        &      TRIM(art_config(jg)%cart_input_folder), current_date)
                    END IF

                    ! set sum of radiation to zero at midnight
                    CALL p_art_data(jg)%ext%pollen_prop%dict_pollen%get(fields%name, ipoll, ierror)
                    IF(ierror /= SUCCESS) CALL finish ('mo_art_emission_interface:art_emission_interface', &
                            &          'ipoll not found in pollen table dictionary.')
                    p_art_data(jg)%ext%pollen_prop%pollen_type(ipoll)%sobs_sum(:,:) = 0._wp
                    p_art_data(jg)%ext%pollen_prop%pollen_type(ipoll)%rh_sum(:,:) = 0._wp

                  END IF ! time check 00 UTC but not model start
                END IF ! Ambrosia

                DO jb = art_atmo%i_startblk, art_atmo%i_endblk
                  CALL art_get_indices_c(jg, jb, istart, iend)


                  CALL art_emiss_pollen(dtime, current_date,                &
                    &                   art_atmo%rho(:,art_atmo%nlev,jb),   &
                    &                   fields%name,                        &
                    &                   p_art_data(jg)%ext%pollen_prop,     &
                    &                   tracer(:,art_atmo%nlev,jb,:),       &
                    &                   p_art_data(jg)%dict_tracer,         &
                    &                   art_atmo%temp(:,art_atmo%nlev,jb),  &
                    &                   art_atmo%tke(:,art_atmo%nlev,jb),   &
                    &                   art_atmo%rain_gsp_rate(:,jb),       &
                    &                   art_atmo%rain_con_rate(:,jb),       &
                    &                   art_atmo%rh_2m(:,jb),               &
                    &                   art_atmo%swflxsfc(:,jb),            &
                    &                   art_atmo%dz(:,art_atmo%nlev,jb),    &
                    &                   art_atmo%llsm(:,jb),                &
                    &                   jb, istart, iend )

                END DO !jb

              ENDIF ! date check

=======

              ! days since 1st December (= first day) for current run (initial time)
              IF (time_config%tc_exp_startdate%date%month == 12) THEN
                doy_dec1 = time_config%tc_exp_startdate%date%day
              ELSE
                doy_dec1 = getDayOfYearFromDateTime(time_config%tc_exp_startdate, ierr) + 31
              END IF

              ! define day of year of start and end of pollen season
              ! JF: numbers are now defined in the modes.xml file
! JF:               SELECT CASE(TRIM(fields%name))
! JF:               CASE ('pollalnu', 'pollbetu')
! JF:                 doy_start_season = 1
! JF:                 doy_end_season   = 146
! JF:               CASE ('pollpoac')
! JF:                 doy_start_season = 60
! JF:                 doy_end_season   = 305
! JF:               CASE ('pollambr')
! JF:                 doy_start_season = 213
! JF:                 doy_end_season   = 280
! JF:               END SELECT

              ! define start and end of pollen season, counting days from 1st December
              doy_start_season = fields%doy_start_season + 31
              doy_end_season   = fields%doy_end_season   + 31

              ! date check: day of year of current run (initial time) is in pollen season
              IF ( doy_dec1 >= doy_start_season .AND. doy_dec1 <= doy_end_season ) THEN

                !-----------------------------------------------------------------------------------------
                !--   Run calculations once a day: at 12 UTC ---------------------------------------------
                !-----------------------------------------------------------------------------------------
                ! time check
                IF ( current_date%time%hour == 12 .AND.  &
                  &  (current_date%time%minute * 60 + current_date%time%second) < INT(dtime) ) THEN
                 DO jb = art_atmo%i_startblk, art_atmo%i_endblk
                    CALL art_get_indices_c(jg, jb, istart, iend)

                    ! maybe has to be moved to preparation-block
                    CALL art_prepare_tsum( current_date,                   &
                      &                    fields%name,                    &
                      &                    p_art_data(jg)%ext%pollen_prop, &
                      &                    art_atmo%t_2m(:,jb),            &
                      &                    jb, istart, iend,               &
                      &                    n_stns )
                  ENDDO !jb

                  ALLOCATE(saisl_stns(n_stns))
                  saisl_stns = 0._wp

                  IF ( TRIM(fields%name) /= 'pollpoac' .AND.  &
                    &  TRIM(fields%name) /= 'pollambr') THEN

                    CALL art_prepare_saisl( p_art_data(jg)%ext%pollen_prop, &
                      &                     current_date,                   &
                      &                     fields%name,                    &
                      &                     saisl_stns )

                    !synchronization across processors
                    !using p_max-routine since only one processor will provide a useful value
                    !that is greater than 0 (per station)
                    saisl_stns = p_max(saisl_stns,comm=p_comm_work)

                  END IF

                  IF (TRIM(fields%name) /= 'pollambr') THEN

                    DO jb = art_atmo%i_startblk, art_atmo%i_endblk
                      CALL art_get_indices_c(jg, jb, istart, iend)

                      CALL art_prepare_sdes( p_art_data(jg)%ext%pollen_prop, &
                        &                    p_patch,                        &
                        &                    jb, istart, iend,               &
                        &                    fields%name,                    &
                        &                    saisl_stns)
                    END DO ! jb

                  END IF

                  DEALLOCATE(saisl_stns)

                END IF ! time check 12 UTC

                ! read daily static ambrosia sdes files each day at 0 UTC
                ! during model start, the AMBRsdes is read from the POV file.
                ! For the following days, the code below is used
                IF ( TRIM(fields%name) == 'pollambr' ) then
                  ! read AMBRsdes at 00 UTC but not after the start of the run
                  ! therefore we check, that the hours since model start are > 0
                  hhh = TRIM(mtime_utils%ddhhmmss(time_config%tc_exp_startdate, &
                         &                        current_date, FMT_HHH))
                  IF (hhh /= "000" .AND. current_date%time%hour == 0 .AND.  &
                  &  (current_date%time%minute * 60 + current_date%time%second) < INT(dtime) ) THEN

                    ! check if current_date is within the pollen saison. Otherwise no sdes file exists.
                    IF (current_date%date%month == 12) THEN
                      current_doy_dec1 = current_date%date%day
                    ELSE
                      current_doy_dec1 = getDayOfYearFromDateTime(current_date, ierr) + 31
                    END IF

                    IF ( current_doy_dec1 >= doy_start_season .AND. current_doy_dec1 <= doy_end_season ) THEN
                      CALL art_read_sdes_ambrosia(jg,  p_art_data(jg)%ext%pollen_prop, &
                        &      TRIM(art_config(jg)%cart_input_folder), current_date)
                    END IF

                    ! set sum of radiation to zero at midnight
                    CALL p_art_data(jg)%ext%pollen_prop%dict_pollen%get(fields%name, ipoll, ierror)
                    IF(ierror /= SUCCESS) CALL finish ('mo_art_emission_interface:art_emission_interface', &
                            &          'ipoll not found in pollen table dictionary.')
                    p_art_data(jg)%ext%pollen_prop%pollen_type(ipoll)%sobs_sum(:,:) = 0._wp
                    p_art_data(jg)%ext%pollen_prop%pollen_type(ipoll)%rh_sum(:,:) = 0._wp

                  END IF ! time check 00 UTC but not model start
                END IF ! Ambrosia

                DO jb = art_atmo%i_startblk, art_atmo%i_endblk
                  CALL art_get_indices_c(jg, jb, istart, iend)


                  CALL art_emiss_pollen(dtime, current_date,                &
                    &                   art_atmo%rho(:,art_atmo%nlev,jb),   &
                    &                   fields%name,                        &
                    &                   p_art_data(jg)%ext%pollen_prop,     &
                    &                   tracer(:,art_atmo%nlev,jb,:),       &
                    &                   p_art_data(jg)%dict_tracer,         &
                    &                   art_atmo%temp(:,art_atmo%nlev,jb),  &
                    &                   art_atmo%tke(:,art_atmo%nlev,jb),   &
                    &                   art_atmo%rain_gsp_rate(:,jb),       &
                    &                   art_atmo%rain_con_rate(:,jb),       &
                    &                   art_atmo%rh_2m(:,jb),               &
                    &                   art_atmo%swflxsfc(:,jb),            &
                    &                   art_atmo%dz(:,art_atmo%nlev,jb),    &
                    &                   art_atmo%llsm(:,jb),                &
                    &                   jb, istart, iend )

                END DO !jb

              ENDIF ! date check

>>>>>>> 7bf0032e
            CLASS is (t_fields_radio)
              ! handled via pntSrc structure

            CLASS is (t_fields_volc)
              ! handled below

            CLASS default
              CALL finish('mo_art_emission_interface:art_emission_interface', &
                &         'ART: Unknown mode field type')
          END SELECT
          this_mode => this_mode%next_mode
        ENDDO ! while(associated)

      DEALLOCATE(emiss_rate)

      ! volcano emissions
      IF (art_config(jg)%iart_volcano == 1) THEN
        CALL art_organize_emission_volc(p_patch, current_date, dtime,art_atmo%rho,  &
          &                             p_art_data(jg)%dict_tracer,                 &
          &                             p_art_data(jg)%ext%volc_data,tracer)
      ENDIF


    ENDIF !lart_aerosol

    ! ----------------------------------
    ! --- emissions of chemical tracer
    ! ----------------------------------

    IF (art_config(jg)%lart_chem) THEN


      IF (p_art_data(jg)%chem%indices%iTRCO2 /= 0) THEN
        CALL art_CO2_deposition(jg,tracer(:,:,:,p_art_data(jg)%chem%indices%iTRCO2),  &
                   &            dtime, p_art_data(jg)%atmo)
      END IF
     

      IF (art_config(jg)%lart_chemtracer) THEN
        CALL art_emiss_chemtracer(current_date,                   &
          &                       dtime,                          &
          &                       tracer,                         &
          &                       jg,                             &
          &                       p_prog_list)
      END IF


      IF (art_config(jg)%lart_mecca) THEN
        CALL art_emiss_full_chemistry(current_date,                   &
          &                           dtime,                          &
          &                           tracer,                         &
          &                           jg,                             &
          &                           p_prog_list)
      END IF
    ENDIF !lart_chem

    CALL sync_patch_array_mult(SYNC_C, p_patch, ntracer,  f4din=tracer(:,:,:,:))

    IF (timers_level > 3) CALL timer_stop(timer_art_emissInt)
    IF (timers_level > 3) CALL timer_stop(timer_art)

  ENDIF !lart

#endif
END SUBROUTINE art_emission_interface
!!
!!-------------------------------------------------------------------------
!!
END MODULE mo_art_emission_interface<|MERGE_RESOLUTION|>--- conflicted
+++ resolved
@@ -60,12 +60,8 @@
   USE mo_art_modes_linked_list,         ONLY: p_mode_state,t_mode
   USE mo_art_modes,                     ONLY: t_fields_2mom,t_fields_radio, &
                                           &   t_fields_pollen, t_fields_volc
-<<<<<<< HEAD
   USE mo_art_data,                      ONLY: p_art_data
   USE mo_art_atmo_data,                 ONLY: t_art_atmo
-=======
-  USE mo_art_data,                      ONLY: p_art_data, t_art_atmo
->>>>>>> 7bf0032e
   USE mo_art_wrapper_routines,          ONLY: art_get_indices_c
   USE mo_art_aerosol_utilities,         ONLY: art_air_properties
   USE mo_art_config,                    ONLY: art_config
@@ -79,13 +75,8 @@
                                           &   art_seas_emiss_smith
   USE mo_art_emission_dust,             ONLY: art_emission_dust,art_prepare_emission_dust
   USE mo_art_emission_chemtracer,       ONLY: art_emiss_chemtracer
-<<<<<<< HEAD
   USE mo_art_emission_full_chemistry,   ONLY: art_emiss_full_chemistry
   USE mo_art_emission_pollen,           ONLY: art_emiss_pollen,                   &
-=======
-  USE mo_art_emission_gasphase,         ONLY: art_emiss_gasphase
-  USE mo_art_emission_pollen,           ONLY: art_emiss_pollen,             &
->>>>>>> 7bf0032e
                                           &   art_prepare_tsum, art_prepare_sdes, &
                                           &   art_prepare_saisl
   USE mo_art_emission_pntSrc,           ONLY: art_emission_pntSrc
@@ -112,15 +103,8 @@
 !!
 !!-------------------------------------------------------------------------
 !!
-<<<<<<< HEAD
   SUBROUTINE art_emission_interface(p_prog_list,ext_data,p_patch,dtime, &
-       &                            p_diag_lnd,                         &
-       &                            current_date,tracer)
-=======
-  SUBROUTINE art_emission_interface(ext_data, p_patch, dtime,  &
-       &                            p_diag_lnd, current_date,  &
-       &                            tracer)
->>>>>>> 7bf0032e
+       &                            p_diag_lnd, current_date,tracer)
   !! Interface for ART: Emissions
   !! @par Revision History
   !! Initial revision by Daniel Reinert, DWD (2012-01-27)
@@ -327,17 +311,10 @@
                 DO ijsp = 1, fields%ntr-1
                   CALL art_integrate_explicit(tracer(:,:,jb,fields%itr3(ijsp)),  emiss_rate(:,:), &
                     &                         dtime, istart, iend, art_atmo%nlev,                 &
-<<<<<<< HEAD
-                    &                         opt_rho = art_atmo%rho(:,:,jb))!,                     &
-!                    &                         opt_kstart = kstart_emiss)
-                  ! DIAGNOSTIC: emiss / acc_emiss of art-tracer
-                  CALL art_save_aerosol_emission(p_art_data(jg),  &
-=======
                     &                         opt_rho = art_atmo%rho(:,:,jb),                     &
                     &                         opt_kstart = kstart_emiss)
                   ! DIAGNOSTIC: emiss / acc_emiss of art-tracer
                   CALL art_save_aerosol_emission(p_art_data(jg),                                  &
->>>>>>> 7bf0032e
                        & emiss_rate(:,:), art_atmo%dz(:,:,:), dtime, fields%itr3(ijsp), jb,       &
                        & istart, iend, kstart_emiss, art_atmo%nlev)
                 ENDDO
@@ -345,17 +322,10 @@
                 CALL art_integrate_explicit(tracer(:,:,jb,fields%itr0), emiss_rate(:,:), dtime,   &
                   &                         istart, iend, art_atmo%nlev,                          &
                   &                         opt_rho = art_atmo%rho(:,:,jb),                       &
-<<<<<<< HEAD
-                  &                         opt_fac=(fields%info%mode_fac * fields%info%factnum))!, &
-!                  &                         opt_kstart = kstart_emiss)
-                ! DIAGNOSTIC: emiss / acc_emiss of art-tracer
-                CALL art_save_aerosol_emission(p_art_data(jg),     &
-=======
                   &                         opt_fac=(fields%info%mode_fac * fields%info%factnum), &
                   &                         opt_kstart = kstart_emiss)
                 ! DIAGNOSTIC: emiss / acc_emiss of art-tracer
                 CALL art_save_aerosol_emission(p_art_data(jg),                                    &
->>>>>>> 7bf0032e
                      & emiss_rate(:,:), art_atmo%dz(:,:,:), dtime, fields%itr0, jb,               &
                      & istart, iend, kstart_emiss, art_atmo%nlev,                                 &
                      & opt_fac=(fields%info%mode_fac * fields%info%factnum))
@@ -363,13 +333,13 @@
 !$omp end parallel do
 
             TYPE is (t_fields_pollen)
-<<<<<<< HEAD
               IF (art_config(jg)%iart_pollen == 0) THEN
                 CALL message('art_emission_interface:art_emission_interface',  &
                   &          'pollen provided in XML, but iart_pollen is set to 0')
                 this_mode => this_mode%next_mode
                 CYCLE
               END IF
+
               ! days since 1st December (= first day) for current run (initial time)
               IF (time_config%tc_exp_startdate%date%month == 12) THEN
                 doy_dec1 = time_config%tc_exp_startdate%date%day
@@ -415,6 +385,7 @@
                       &                    jb, istart, iend,               &
                       &                    n_stns )
                   ENDDO !jb
+
                   IF(.NOT.ALLOCATED(saisl_stns)) ALLOCATE(saisl_stns(n_stns))
                   saisl_stns = 0._wp
 
@@ -425,16 +396,19 @@
                       &                     current_date,                   &
                       &                     fields%name,                    &
                       &                     saisl_stns )
+
                     !synchronization across processors
                     !using p_max-routine since only one processor will provide a useful value
                     !that is greater than 0 (per station)
                     saisl_stns = p_max(saisl_stns,comm=p_comm_work)
 
                   END IF
+
                   IF (TRIM(fields%name) /= 'pollambr') THEN
-                    
+
                     DO jb = art_atmo%i_startblk, art_atmo%i_endblk
                       CALL art_get_indices_c(jg, jb, istart, iend)
+
                       CALL art_prepare_sdes( p_art_data(jg)%ext%pollen_prop, &
                         &                    p_patch,                        &
                         &                    jb, istart, iend,               &
@@ -505,148 +479,6 @@
 
               ENDIF ! date check
 
-=======
-
-              ! days since 1st December (= first day) for current run (initial time)
-              IF (time_config%tc_exp_startdate%date%month == 12) THEN
-                doy_dec1 = time_config%tc_exp_startdate%date%day
-              ELSE
-                doy_dec1 = getDayOfYearFromDateTime(time_config%tc_exp_startdate, ierr) + 31
-              END IF
-
-              ! define day of year of start and end of pollen season
-              ! JF: numbers are now defined in the modes.xml file
-! JF:               SELECT CASE(TRIM(fields%name))
-! JF:               CASE ('pollalnu', 'pollbetu')
-! JF:                 doy_start_season = 1
-! JF:                 doy_end_season   = 146
-! JF:               CASE ('pollpoac')
-! JF:                 doy_start_season = 60
-! JF:                 doy_end_season   = 305
-! JF:               CASE ('pollambr')
-! JF:                 doy_start_season = 213
-! JF:                 doy_end_season   = 280
-! JF:               END SELECT
-
-              ! define start and end of pollen season, counting days from 1st December
-              doy_start_season = fields%doy_start_season + 31
-              doy_end_season   = fields%doy_end_season   + 31
-
-              ! date check: day of year of current run (initial time) is in pollen season
-              IF ( doy_dec1 >= doy_start_season .AND. doy_dec1 <= doy_end_season ) THEN
-
-                !-----------------------------------------------------------------------------------------
-                !--   Run calculations once a day: at 12 UTC ---------------------------------------------
-                !-----------------------------------------------------------------------------------------
-                ! time check
-                IF ( current_date%time%hour == 12 .AND.  &
-                  &  (current_date%time%minute * 60 + current_date%time%second) < INT(dtime) ) THEN
-                 DO jb = art_atmo%i_startblk, art_atmo%i_endblk
-                    CALL art_get_indices_c(jg, jb, istart, iend)
-
-                    ! maybe has to be moved to preparation-block
-                    CALL art_prepare_tsum( current_date,                   &
-                      &                    fields%name,                    &
-                      &                    p_art_data(jg)%ext%pollen_prop, &
-                      &                    art_atmo%t_2m(:,jb),            &
-                      &                    jb, istart, iend,               &
-                      &                    n_stns )
-                  ENDDO !jb
-
-                  ALLOCATE(saisl_stns(n_stns))
-                  saisl_stns = 0._wp
-
-                  IF ( TRIM(fields%name) /= 'pollpoac' .AND.  &
-                    &  TRIM(fields%name) /= 'pollambr') THEN
-
-                    CALL art_prepare_saisl( p_art_data(jg)%ext%pollen_prop, &
-                      &                     current_date,                   &
-                      &                     fields%name,                    &
-                      &                     saisl_stns )
-
-                    !synchronization across processors
-                    !using p_max-routine since only one processor will provide a useful value
-                    !that is greater than 0 (per station)
-                    saisl_stns = p_max(saisl_stns,comm=p_comm_work)
-
-                  END IF
-
-                  IF (TRIM(fields%name) /= 'pollambr') THEN
-
-                    DO jb = art_atmo%i_startblk, art_atmo%i_endblk
-                      CALL art_get_indices_c(jg, jb, istart, iend)
-
-                      CALL art_prepare_sdes( p_art_data(jg)%ext%pollen_prop, &
-                        &                    p_patch,                        &
-                        &                    jb, istart, iend,               &
-                        &                    fields%name,                    &
-                        &                    saisl_stns)
-                    END DO ! jb
-
-                  END IF
-
-                  DEALLOCATE(saisl_stns)
-
-                END IF ! time check 12 UTC
-
-                ! read daily static ambrosia sdes files each day at 0 UTC
-                ! during model start, the AMBRsdes is read from the POV file.
-                ! For the following days, the code below is used
-                IF ( TRIM(fields%name) == 'pollambr' ) then
-                  ! read AMBRsdes at 00 UTC but not after the start of the run
-                  ! therefore we check, that the hours since model start are > 0
-                  hhh = TRIM(mtime_utils%ddhhmmss(time_config%tc_exp_startdate, &
-                         &                        current_date, FMT_HHH))
-                  IF (hhh /= "000" .AND. current_date%time%hour == 0 .AND.  &
-                  &  (current_date%time%minute * 60 + current_date%time%second) < INT(dtime) ) THEN
-
-                    ! check if current_date is within the pollen saison. Otherwise no sdes file exists.
-                    IF (current_date%date%month == 12) THEN
-                      current_doy_dec1 = current_date%date%day
-                    ELSE
-                      current_doy_dec1 = getDayOfYearFromDateTime(current_date, ierr) + 31
-                    END IF
-
-                    IF ( current_doy_dec1 >= doy_start_season .AND. current_doy_dec1 <= doy_end_season ) THEN
-                      CALL art_read_sdes_ambrosia(jg,  p_art_data(jg)%ext%pollen_prop, &
-                        &      TRIM(art_config(jg)%cart_input_folder), current_date)
-                    END IF
-
-                    ! set sum of radiation to zero at midnight
-                    CALL p_art_data(jg)%ext%pollen_prop%dict_pollen%get(fields%name, ipoll, ierror)
-                    IF(ierror /= SUCCESS) CALL finish ('mo_art_emission_interface:art_emission_interface', &
-                            &          'ipoll not found in pollen table dictionary.')
-                    p_art_data(jg)%ext%pollen_prop%pollen_type(ipoll)%sobs_sum(:,:) = 0._wp
-                    p_art_data(jg)%ext%pollen_prop%pollen_type(ipoll)%rh_sum(:,:) = 0._wp
-
-                  END IF ! time check 00 UTC but not model start
-                END IF ! Ambrosia
-
-                DO jb = art_atmo%i_startblk, art_atmo%i_endblk
-                  CALL art_get_indices_c(jg, jb, istart, iend)
-
-
-                  CALL art_emiss_pollen(dtime, current_date,                &
-                    &                   art_atmo%rho(:,art_atmo%nlev,jb),   &
-                    &                   fields%name,                        &
-                    &                   p_art_data(jg)%ext%pollen_prop,     &
-                    &                   tracer(:,art_atmo%nlev,jb,:),       &
-                    &                   p_art_data(jg)%dict_tracer,         &
-                    &                   art_atmo%temp(:,art_atmo%nlev,jb),  &
-                    &                   art_atmo%tke(:,art_atmo%nlev,jb),   &
-                    &                   art_atmo%rain_gsp_rate(:,jb),       &
-                    &                   art_atmo%rain_con_rate(:,jb),       &
-                    &                   art_atmo%rh_2m(:,jb),               &
-                    &                   art_atmo%swflxsfc(:,jb),            &
-                    &                   art_atmo%dz(:,art_atmo%nlev,jb),    &
-                    &                   art_atmo%llsm(:,jb),                &
-                    &                   jb, istart, iend )
-
-                END DO !jb
-
-              ENDIF ! date check
-
->>>>>>> 7bf0032e
             CLASS is (t_fields_radio)
               ! handled via pntSrc structure
 
