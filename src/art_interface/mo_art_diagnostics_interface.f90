--- conflicted
+++ resolved
@@ -42,10 +42,7 @@
   USE mo_art_diag_state,                ONLY: art_create_diagnostics
   USE mo_art_diagnostics,               ONLY: art_volc_diagnostics, art_radio_diagnostics
   USE mo_art_clipping,                  ONLY: art_clip_lt
-<<<<<<< HEAD
-=======
   USE mo_art_read_pol_oper,             ONLY: art_read_pol_oper
->>>>>>> 7bf0032e
   USE mo_art_modes_linked_list,         ONLY: p_mode_state, t_mode
   USE mo_art_modes,                     ONLY: t_fields_2mom
 
@@ -77,11 +74,8 @@
 
     CALL art_create_diagnostics(jg, this_list, p_prog_list)
 
-<<<<<<< HEAD
-=======
     ! read in variable pollen diagnostics
     IF (art_config(jg)%iart_pollen > 0) CALL art_read_pol_oper(jg)
->>>>>>> 7bf0032e
 
     IF (timers_level > 3) CALL timer_stop(timer_art_diagInt)
     IF (timers_level > 3) CALL timer_stop(timer_art)
