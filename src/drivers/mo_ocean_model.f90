--- conflicted
+++ resolved
@@ -365,98 +365,6 @@
     !--------------------------------------------------------------------------------
     ! 5. Construct interpolation state, compute interpolation coefficients.
     !--------------------------------------------------------------------------------
-<<<<<<< HEAD
-!  !   CALL configure_interpolation( global_cell_type, n_dom, p_patch(1:)%level )
-!     ! Allocate array for interpolation state
-!     !ALLOCATE( p_int_state(n_dom_start:n_dom))!, &
-!             !& p_grf_state(n_dom_start:n_dom),STAT=error_status)
-!     ALLOCATE( p_int_state(n_dom_start:n_dom),STAT=error_status)
-!     IF (error_status /= SUCCESS) THEN
-!       CALL finish(TRIM(routine),'allocation for p_int_state failed')
-!     ENDIF
-!     IF(my_process_is_mpi_parallel()) THEN
-!       ALLOCATE( p_int_state_local_parent(n_dom_start+1:n_dom), &
-!               & p_grf_state_local_parent(n_dom_start+1:n_dom), &
-!               & STAT=error_status)
-!       IF (error_status /= SUCCESS) &
-!         CALL finish(TRIM(routine),'allocation for local parents failed')
-!     ENDIF
-!     IF(lrestore_states) THEN !TODOram
-!       ! Interpolation state is read from NetCDF
-!       ! On the test PE it is constructed at the same time to be able to check
-!       ! the state read in with the constructed state
-!       IF( .NOT. my_process_is_mpi_test()) THEN
-!         CALL restore_interpol_state_netcdf(p_patch, p_int_state)
-!       ELSE
-!         ! construct_2d_interpol_state makes sync calls for checking the
-!         ! results on the parallel PEs to the results on the test PE.
-!         ! These checks must be disabled here!
-!         CALL disable_sync_checks
-!          CALL construct_2d_interpol_state(p_patch, p_int_state)
-!         CALL enable_sync_checks
-!       ENDIF
-!     ELSE
-!       ! Construct interpolation state
-!       ! Please note that for pararllel runs the divided state is constructed here
-!        CALL construct_2d_interpol_state(p_patch, p_int_state)
-! !       IF(my_process_is_mpi_parallel()) THEN
-! !         ! Transfer interpolation state to local parent
-!          !DO jg = n_dom_start+1, n_dom
-!          !  jgp = p_patch(jg)%parent_id
-! !           CALL transfer_interpol_state(p_patch(jgp),p_patch_local_parent(jg), &
-! !                                     &  p_int_state(jgp), p_int_state_local_parent(jg))
-! !         ENDDO
-! !       ENDIF
-!      ENDIF
-=======
-
-    CALL configure_interpolation( global_cell_type, n_dom, p_patch(1:)%level, &
-                                  p_patch(1)%geometry_info )
-
-    ! Allocate array for interpolation state
-
-    ALLOCATE( p_int_state(n_dom_start:n_dom), &
-            & p_grf_state(n_dom_start:n_dom),STAT=error_status)
-    IF (error_status /= SUCCESS) THEN
-      CALL finish(TRIM(routine),'allocation for ptr_int_state failed')
-    ENDIF
-
-    IF(my_process_is_mpi_parallel()) THEN
-      ALLOCATE( p_int_state_local_parent(n_dom_start+1:n_dom), &
-              & p_grf_state_local_parent(n_dom_start+1:n_dom), &
-              & STAT=error_status)
-      IF (error_status /= SUCCESS) &
-        CALL finish(TRIM(routine),'allocation for local parents failed')
-    ENDIF
-
-    IF(lrestore_states) THEN !TODOram
-      ! Interpolation state is read from NetCDF
-      ! On the test PE it is constructed at the same time to be able to check
-      ! the state read in with the constructed state
-      IF( .NOT. my_process_is_mpi_test()) THEN
-        CALL restore_interpol_state_netcdf(p_patch, p_int_state)
-      ELSE
-        ! construct_2d_interpol_state makes sync calls for checking the
-        ! results on the parallel PEs to the results on the test PE.
-        ! These checks must be disabled here!
-        CALL disable_sync_checks
-        CALL construct_2d_interpol_state(p_patch, p_int_state)
-        CALL enable_sync_checks
-      ENDIF
-    ELSE
-      ! Construct interpolation state
-      ! Please note that for pararllel runs the divided state is constructed here
-      CALL construct_2d_interpol_state(p_patch, p_int_state)
-      IF(my_process_is_mpi_parallel()) THEN
-        ! Transfer interpolation state to local parent
-        DO jg = n_dom_start+1, n_dom
-          jgp = p_patch(jg)%parent_id
-          CALL transfer_interpol_state(p_patch(jgp),p_patch_local_parent(jg), &
-                                    &  p_int_state(jgp), p_int_state_local_parent(jg))
-        ENDDO
-      ENDIF
-    ENDIF
->>>>>>> ac9cb0b9
 
 
     !------------------------------------------------------------------
