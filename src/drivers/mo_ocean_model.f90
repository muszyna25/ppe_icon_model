--- conflicted
+++ resolved
@@ -63,16 +63,6 @@
   !
   USE mo_io_config,           ONLY:  lwrite_initial,n_ios
   USE mo_run_config,          ONLY: &
-<<<<<<< HEAD
-    & dtime,                & !    :
-    & nsteps,               & !    :
-    & ltimer,               & !    :
-    & lrestore_states,      & ! flag if states should be restored
-    & iforcing,             & !  
-    & num_lev, num_levp1,   &
-    & iqc, iqi, iqr, iqs,   &
-    & nshift, ntracer
-=======
     & dtime,                  & !    :
     & nsteps,                 & !    :
 !    & ltransport,             & !    :
@@ -85,7 +75,7 @@
     & nshift, ntracer,        &
     & grid_generatingCenter,  & ! grid generating center
     & grid_generatingSubcenter  ! grid generating subcenter
->>>>>>> 16d9a404
+
   USE mo_nml_crosscheck,    ONLY: oce_crosscheck
 
   USE mo_ext_decompose_patches, ONLY: ext_decompose_patches
