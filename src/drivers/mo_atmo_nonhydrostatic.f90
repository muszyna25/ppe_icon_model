--- conflicted
+++ resolved
@@ -38,12 +38,8 @@
   &                                nlev,                 &
   &                                iqv, iqc, iqt, ico2,  &
   &                                number_of_grid_used
-<<<<<<< HEAD
-USE mo_radiation_config,     ONLY: mmr_co2
-=======
 USE mo_radiation_config,     ONLY: mmr_co2, irad_co2
 USE mo_bc_greenhouse_gases,  ONLY: ghg_co2mmr
->>>>>>> 12462837
 USE mo_dynamics_config,      ONLY: iequations, nnow, nnow_rcf, nnew, nnew_rcf, idiv_method
 ! Horizontal grid
 USE mo_model_domain,         ONLY: p_patch
@@ -372,11 +368,6 @@
 !$OMP END PARALLEL
           END DO
           IF ( iqt <= ico2 .AND. ico2 <= ntracer) THEN
-<<<<<<< HEAD
-!$OMP PARALLEL
-            CALL init(p_nh_state(jg)%prog(nnow_rcf(jg))%tracer(:,:,:,ico2),mmr_co2)
-!$OMP END PARALLEL
-=======
             IF (irad_co2 == 2) THEN
 !$OMP PARALLEL
               CALL init(p_nh_state(jg)%prog(nnow_rcf(jg))%tracer(:,:,:,ico2),mmr_co2)
@@ -386,7 +377,6 @@
               CALL init(p_nh_state(jg)%prog(nnow_rcf(jg))%tracer(:,:,:,ico2),ghg_co2mmr)
 !$OMP END PARALLEL
             END IF
->>>>>>> 12462837
           END IF
         END DO
 
