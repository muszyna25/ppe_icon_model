!>
!! This is the master program of the ICON model.
!!
!!
!! @par Revision History
!!
!!
!! @par Copyright and License
!!
!! This code is subject to the DWD and MPI-M-Software-License-Agreement in
!! its most recent form.
!! Please see the file LICENSE in the root of the source tree for this code.
!! Where software is supplied by third parties, it is indicated in the
!! headers of the routines.
!!
PROGRAM icon

#if defined (__INTEL_COMPILER) || defined (__PGI) || defined (NAGFOR)
#ifdef VARLIST_INITIZIALIZE_WITH_NAN
  USE, INTRINSIC :: ieee_features
  USE, INTRINSIC :: ieee_arithmetic
  USE, INTRINSIC :: ieee_exceptions

  USE mo_kind, ONLY: wp
#endif
#endif
#if defined (__INTEL_COMPILER) && ! defined (VARLIST_INITIZIALIZE_WITH_NAN)
  USE, INTRINSIC :: ieee_arithmetic
#endif
  USE mo_exception,           ONLY: message_text, message, finish
  USE mo_io_units,            ONLY: filename_max
  USE mo_mpi,                 ONLY: start_mpi, stop_mpi, my_process_is_global_root
  USE mo_master_control,      ONLY: init_master_control,                                &
    &                               get_my_namelist_filename, get_my_process_type,      &
    &                               atmo_process, ocean_process, ps_radiation_process,  &
    &                               hamocc_process, icon_output_process
#ifndef __NO_ICON_TESTBED__
  USE mo_master_control,      ONLY: testbed_process
#endif
  USE mo_time_config,         ONLY: time_config
  USE mtime,                  ONLY: OPERATOR(>)
  USE mo_util_signal
  USE mo_util_vcs,            ONLY: show_version

#ifndef __NO_ICON_OCEAN__
  USE mo_ocean_model,         ONLY: ocean_model
  USE mo_hamocc_model,        ONLY: hamocc_model
#endif

#ifndef __NO_ICON_TESTBED__
  USE mo_icon_testbed,        ONLY: icon_testbed
#endif

#ifndef __NO_ICON_ATMO__
  USE mo_atmo_model,          ONLY: atmo_model
#endif

#ifndef __NO_ICON_PS_RAD__
  USE mo_ps_radiation_model, ONLY: ps_radiation_model
#endif

<<<<<<< HEAD
#ifndef __NO_ICON_OUTPUT_MODEL__
  USE mo_icon_output_model, ONLY: icon_output_driver
#endif


  USE mo_cdi,                 ONLY: gribapiLibraryVersion
  USE mo_cf_convention          ! We need all ?
  
=======
>>>>>>> cde1641e
  IMPLICIT NONE

  INTEGER                     :: master_control_status, my_process_component
  CHARACTER(len=filename_max) :: my_namelist_filename
  CHARACTER(len=filename_max) :: master_namelist_filename="icon_master.namelist"

#if defined (__INTEL_COMPILER) || defined (__PGI) || defined (NAGFOR)
#ifdef VARLIST_INITIZIALIZE_WITH_NAN
  TYPE(ieee_status_type)      :: saved_fpscr
  LOGICAL                     :: halting_mode,  current_flags(size(ieee_all))
  REAL(wp)                    :: r
#endif
#endif

#if defined (__xlC__)
  INTEGER                     :: core_dump_flag
  INTEGER                     :: signals(1)
  INTEGER                     :: iret
#endif

  ! handling of comand-line arguments:
  TYPE t_cmdarg_option
    CHARACTER(len=1024) :: arg   !< (case-sensitive) option
    CHARACTER(len=1024) :: help  !< help string
  END TYPE t_cmdarg_option

  ENUM, BIND(C)
    ENUMERATOR :: ARG_UNKNOWN = 0, &
      &           ARG_HELP,        &
      &           ARG_VERSION
  END ENUM

  TYPE(t_cmdarg_option), PARAMETER :: cmdarg_options(2) =            &
    & [                                                              &
    &  t_cmdarg_option("--help",    "print this help message."),     &
    &  t_cmdarg_option("--version", "print version info and exit.")  &
    & ]

  INTEGER :: i,j
  LOGICAL :: lmatch, lmatch_ij, lcmdarg(0:SIZE(cmdarg_options))
  CHARACTER(len=1024) :: arg


!--------------------------------------------------------------------

#if defined (__INTEL_COMPILER) || defined (__PGI) || defined (NAGFOR)
#ifdef VARLIST_INITIZIALIZE_WITH_NAN
  CALL ieee_get_status(saved_fpscr)
  CALL ieee_set_halting_mode(ieee_all, .TRUE.)
#endif
#endif

#if defined (__INTEL_COMPILER) && ! defined (VARLIST_INITIZIALIZE_WITH_NAN)
  ! Important on Intel: disable underflow exceptions:
  CALL ieee_set_halting_mode(ieee_underflow, .FALSE.)
#endif

  !-------------------------------------------------------------------
  ! Initialize MPI, this should always be the first call
  CALL start_mpi('ICON')

  !-------------------------------------------------------------------
  !set up signal trapping on IBM: export USE_SIGNAL_HANDLING=yes

#if defined (__xlC__)
  core_dump_flag = 0
  signals(1)     = 0

  iret = signal_trap(core_dump_flag, signals)

  IF (iret == -2) THEN
    CALL message('', 'Signal trapping disabled by environment')
  ELSE IF (iret == -1) THEN
     WRITE(message_text,'(a,i0)') 'Error: ', iret
     CALL message('', message_text)
  ELSE IF (iret == 0) THEN
    CALL message('', 'FPE trapping is not set')
  ELSE
    WRITE(message_text,'(a,i0)') 'FPE trapping mode =', iret
    CALL message('', message_text)
  END IF
#endif
#if defined (__INTEL_COMPILER) || defined (__PGI) || defined (NAGFOR)
#ifdef VARLIST_INITIZIALIZE_WITH_NAN
  WRITE(message_text,'(a,l1)') ' IEEE standard supported: ', ieee_support_standard(r)
  CALL message('', message_text)
#endif
#endif

  ! print info on the current version:
  CALL show_version()

  ! When executing ICON, it is now possible to invoke command-line
  ! arguments (logical switches).
  i = 1
  lcmdarg(:) = .FALSE.
  DO
    CALL get_command_argument(i, arg)
    IF (LEN_TRIM(arg) == 0) EXIT

    lmatch = .FALSE.
    DO j=1,SIZE(cmdarg_options)
      lmatch_ij  = (TRIM(arg) == TRIM(cmdarg_options(j)%arg))
      lcmdarg(j) = lcmdarg(j) .OR. lmatch_ij
      lmatch     = lmatch     .OR. lmatch_ij
    END DO
    IF (.NOT. lmatch) THEN
      lcmdarg(ARG_UNKNOWN) = .TRUE.
      CALL message("", "command-line argument '"//TRIM(arg)//"' unknown!")      
    END IF
    i = i+1
  END DO

  ! print a list of available options and exit
  IF (ANY([lcmdarg(ARG_UNKNOWN), lcmdarg(ARG_HELP)])) THEN
    CALL message("", "")
    CALL message("", "list of available command-line options:")
    DO j=1,SIZE(cmdarg_options)
      WRITE(message_text,'(a,A20,a)') "    ", [CHARACTER(50) :: TRIM(cmdarg_options(j)%arg)], TRIM(cmdarg_options(j)%help)
      CALL message('', message_text)
    END DO
    CALL message("", "")
  END IF

  ! for '--version' ICON prints the same information as usually at the
  ! beginning of stdout and aborts then.
  IF (ANY([lcmdarg(ARG_UNKNOWN), lcmdarg(ARG_HELP), lcmdarg(ARG_VERSION)])) THEN
    CALL stop_mpi ! Shut down MPI
    STOP 'icon'
  END IF


  !-------------------------------------------------------------------
  ! Initialize the master control

  master_control_status = init_master_control(TRIM(master_namelist_filename))

  my_namelist_filename = get_my_namelist_filename()
  my_process_component = get_my_process_type()

  SELECT CASE (my_process_component)

#ifndef __NO_ICON_ATMO__
  CASE (atmo_process)
    CALL atmo_model  (my_namelist_filename, TRIM(master_namelist_filename))
#endif

#ifndef __NO_ICON_OCEAN__
  CASE (ocean_process)
    CALL ocean_model (my_namelist_filename, TRIM(master_namelist_filename))
#endif

#ifndef __NO_ICON_PS_RAD__
  CASE (ps_radiation_process)
    CALL ps_radiation_model  (my_namelist_filename, TRIM(master_namelist_filename))
#endif

#ifndef __NO_ICON_OCEAN__
  CASE (hamocc_process)
    CALL hamocc_model (my_namelist_filename, TRIM(master_namelist_filename))
#endif

#ifndef __NO_ICON_TESTBED__
  CASE (testbed_process)
    CALL icon_testbed(my_namelist_filename, TRIM(master_namelist_filename))
#endif

#ifndef __NO_ICON_OUTPUT_MODEL__
  CASE (icon_output_process)
    CALL icon_output_driver(my_namelist_filename, TRIM(master_namelist_filename))
#endif

  CASE default
    CALL finish("icon","my_process_component is unknown")

  END SELECT

  IF (ASSOCIATED(time_config%tc_exp_stopdate) .AND. ASSOCIATED(time_config%tc_stopdate)) THEN
    ! write the control.status file
    IF (my_process_is_global_root()) THEN
      OPEN (500, FILE="finish.status")
      IF ((time_config%tc_exp_stopdate > time_config%tc_stopdate) .AND. time_config%tc_write_restart) THEN
        WRITE(500,*) "RESTART"
      ELSE
        WRITE(500,*) "OK"
      ENDIF
      CLOSE(500)
    END IF
  END IF

  ! Shut down MPI
  CALL stop_mpi

#if defined (__INTEL_COMPILER) || defined (__PGI) || defined (NAGFOR)
#ifdef VARLIST_INITIZIALIZE_WITH_NAN
  CALL ieee_set_status(saved_fpscr)
#endif
#endif

END PROGRAM icon<|MERGE_RESOLUTION|>--- conflicted
+++ resolved
@@ -59,17 +59,11 @@
   USE mo_ps_radiation_model, ONLY: ps_radiation_model
 #endif
 
-<<<<<<< HEAD
 #ifndef __NO_ICON_OUTPUT_MODEL__
   USE mo_icon_output_model, ONLY: icon_output_driver
 #endif
 
 
-  USE mo_cdi,                 ONLY: gribapiLibraryVersion
-  USE mo_cf_convention          ! We need all ?
-  
-=======
->>>>>>> cde1641e
   IMPLICIT NONE
 
   INTEGER                     :: master_control_status, my_process_component
