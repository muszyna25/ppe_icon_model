--- conflicted
+++ resolved
@@ -258,17 +258,6 @@
 
   END SELECT
 
-<<<<<<< HEAD
-  ! write the control.status file
-  IF (my_process_is_global_root()) THEN
-    OPEN (500, FILE="finish.status")
-    IF ((time_config%tc_exp_stopdate > time_config%tc_stopdate) .AND. time_config%tc_write_restart) THEN
-      WRITE(500,*) "RESTART"
-    ELSE
-      WRITE(500,*) "OK"
-    ENDIF
-    CLOSE(500)
-=======
   IF (ASSOCIATED(time_config%tc_exp_stopdate) .AND. ASSOCIATED(time_config%tc_stopdate)) THEN
     ! write the control.status file
     IF (my_process_is_global_root()) THEN
@@ -280,7 +269,6 @@
       ENDIF
       CLOSE(500)
     END IF
->>>>>>> b687c520
   END IF
 
   ! Shut down MPI
