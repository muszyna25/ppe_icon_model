!>
!! Provides the master control methods and paramaters
!! 
!!        
!! @par Revision History
!!   Created by Leonidas Linardakis, MPI-M, 2011-06-16
!!
!! @par Copyright and License
!!
!! This code is subject to the DWD and MPI-M-Software-License-Agreement in
!! its most recent form.
!! Please see the file LICENSE in the root of the source tree for this code.
!! Where software is supplied by third parties, it is indicated in the
!! headers of the routines.
!!
!!

MODULE mo_master_control

!-------------------------------------------------------------------------
!
!    ProTeX FORTRAN source: Style 2
!    modified for ICON project, DWD/MPI-M 2006
!
!-------------------------------------------------------------------------

  USE mo_exception,     ONLY: message, finish
  USE mo_mpi,           ONLY: set_process_mpi_name, get_my_global_mpi_id, split_global_mpi_communicator
  USE mo_io_units,      ONLY: filename_max
<<<<<<< HEAD
  USE mo_master_config, ONLY: noOfModels, master_component_models, isRestart
=======
  USE mo_master_config, ONLY: noOfModels, master_component_models, isRestart, read_restart_namelists
>>>>>>> 7cc4f1df
  USE mo_master_nml,    ONLY: read_master_namelist

  IMPLICIT NONE

  PRIVATE

  PUBLIC ::  init_master_control, master_namelist_filename,               &
    & get_my_namelist_filename, get_my_process_type, get_my_process_name, &
    & atmo_process, ocean_process, radiation_process, testbed_process,    &
    & my_process_is_ocean, get_my_model_no,                               &
    & are_multiple_models, use_restart_namelists, isRestart
   

  ! ------------------------------------------------------------------------
  INTEGER, PARAMETER :: atmo_process      = 1
  INTEGER, PARAMETER :: ocean_process     = 2
  INTEGER, PARAMETER :: radiation_process = 3
  INTEGER, PARAMETER :: testbed_process   = 99
  ! ------------------------------------------------------------------------

  INTEGER :: my_process_model ! =atmo_process,ocean_process,...
  INTEGER :: my_model_no ! 1,2,3  (id uniquely this process, even if it has the
                         ! same my_process_model with other compnents
                         ! Example: Two different components may run the dummy_process
  CHARACTER(len=filename_max) :: my_namelist_filename
  CHARACTER(len=64) :: my_model_name = ""

  CHARACTER(len=filename_max) :: master_namelist_filename = ""

  INTEGER :: my_model_min_rank, my_model_max_rank, my_model_inc_rank 
  LOGICAL :: multiple_models


CONTAINS

  !------------------------------------------------------------------------
  !>
  !!  Initialization of the master control variables
  !!
  INTEGER FUNCTION init_master_control(namelist_filename)

    CHARACTER(LEN=*), INTENT(in) :: namelist_filename

    INTEGER :: master_namelist_status
    INTEGER :: model_no, jg, js, je, jinc

    CHARACTER(LEN=*), PARAMETER :: method_name = "master_control"
    !-----------------------------------------------------------------------

    CALL message(method_name,'start model initialization.')

    master_namelist_status = read_master_namelist(TRIM(namelist_filename))

    !------------------------------------------------------------
    ! some checks

    IF (master_namelist_status == -1) THEN
      CALL finish(method_name,'model identity (atm/oce) can no longer be derived from namelist run_nml!')
    ENDIF

    IF (noOfModels() < 1) THEN
      CALL finish(method_name,'no of models < 1')
    ENDIF

    !------------------------------------------------------------

    master_namelist_filename = TRIM(namelist_filename)

    !------------------------------------------------------------
    ! find what is my process

    multiple_models = noOfModels() > 1    

    IF ( multiple_models ) THEN
      
      CALL set_my_component_null()

      COMPONENT_MODELS: DO model_no = 1, noOfModels()

        !         write(0,*) 'master_component_models:', model_no, trim(master_component_models(model_no)%model_name)

        js   = master_component_models(model_no)%model_min_rank
        je   = master_component_models(model_no)%model_max_rank
        jinc = master_component_models(model_no)%model_inc_rank
        
        DO jg = js, je, jinc

          IF ( get_my_global_mpi_id() == jg ) THEN
            
            CALL set_my_component(model_no,                                      &
                 &                master_component_models(model_no)%model_name,  &
                 &                master_component_models(model_no)%model_type,  &
                 &                master_component_models(model_no)%model_namelist_filename)
            
          ENDIF
          
        ENDDO
        
      ENDDO COMPONENT_MODELS

      CALL split_global_mpi_communicator ( my_model_no )

    ELSE ! only one component    

      model_no = 1
      CALL set_my_component(model_no,                                      &
           &                master_component_models(model_no)%model_name,  &
           &                master_component_models(model_no)%model_type,  &
           &                master_component_models(model_no)%model_namelist_filename)

    ENDIF

    !------------------------------------------------------------
    
    CALL check_my_component()
    
    !------------------------------------------------------------
    
    init_master_control = 0
    
  END FUNCTION init_master_control
  !------------------------------------------------------------------------

  !------------------------------------------------------------------------
  SUBROUTINE set_my_component(comp_no, comp_name, comp_id, comp_namelist)

    INTEGER, INTENT(in)          :: comp_no
    CHARACTER(len=*), INTENT(in) :: comp_name
    INTEGER, INTENT(in)          :: comp_id
    CHARACTER(len=*), INTENT(in) :: comp_namelist

    my_model_no          = comp_no
    my_process_model     = comp_id
    my_namelist_filename = TRIM(comp_namelist)
    my_model_name        = TRIM(comp_name)

    my_model_min_rank    = master_component_models(comp_no)%model_min_rank
    my_model_max_rank    = master_component_models(comp_no)%model_max_rank
    my_model_inc_rank    = master_component_models(comp_no)%model_inc_rank

    CALL check_my_component()
    
    CALL set_process_mpi_name(TRIM(my_model_name))

  END SUBROUTINE set_my_component
  !------------------------------------------------------------------------

  !------------------------------------------------------------------------
  SUBROUTINE check_my_component()

    CHARACTER(len=*), PARAMETER :: method_name='mo_master_control:check_my_component'

    IF (my_model_no < 1) CALL finish(method_name, 'my_model_no < 1') 
    IF (my_namelist_filename == '') CALL finish(method_name, 'my_namelist_filename = NULL')
    IF (my_model_name == '') CALL finish(method_name, 'my_model_name = NULL')

    SELECT CASE (my_process_model)
      CASE (atmo_process)
      CASE (ocean_process)
      CASE (radiation_process)
      CASE (testbed_process)
      CASE default
        CALL finish("check_my_component","my_process_model is unkown")
    END SELECT

  END SUBROUTINE check_my_component
  !------------------------------------------------------------------------

  !------------------------------------------------------------------------
  SUBROUTINE set_my_component_null()

    my_model_no          = 0
    my_process_model     = -1
    my_namelist_filename = ''
    my_model_name        = ''
    my_model_min_rank    = -1
    my_model_max_rank    = -2
    my_model_inc_rank    = -1

  END SUBROUTINE set_my_component_null
  !------------------------------------------------------------------------

  !------------------------------------------------------------------------
  CHARACTER(len=64) FUNCTION get_my_process_name()

    get_my_process_name = my_model_name

  END FUNCTION get_my_process_name
  !------------------------------------------------------------------------

  !------------------------------------------------------------------------
  CHARACTER(len=filename_max) FUNCTION get_my_namelist_filename()

    get_my_namelist_filename = my_namelist_filename

  END FUNCTION get_my_namelist_filename
  !------------------------------------------------------------------------


  !------------------------------------------------------------------------
  INTEGER FUNCTION get_my_process_type()

    get_my_process_type = my_process_model

  END FUNCTION get_my_process_type
  !------------------------------------------------------------------------


  !------------------------------------------------------------------------
  INTEGER FUNCTION get_my_model_no()

    get_my_model_no = my_model_no

  END FUNCTION get_my_model_no
  !------------------------------------------------------------------------

  !------------------------------------------------------------------------
  LOGICAL FUNCTION are_multiple_models()

    are_multiple_models = multiple_models

  END FUNCTION are_multiple_models
  !------------------------------------------------------------------------

  !------------------------------------------------------------------------
  LOGICAL FUNCTION my_process_is_ocean()

    my_process_is_ocean = (my_process_model == ocean_process)

  END FUNCTION my_process_is_ocean
  !------------------------------------------------------------------------

  !------------------------------------------------------------------------
  LOGICAL FUNCTION use_restart_namelists()
    use_restart_namelists = (isRestart() .and. read_restart_namelists .and. (my_process_model /= ocean_process))
  END FUNCTION use_restart_namelists
  !------------------------------------------------------------------------

END MODULE mo_master_control<|MERGE_RESOLUTION|>--- conflicted
+++ resolved
@@ -27,11 +27,7 @@
   USE mo_exception,     ONLY: message, finish
   USE mo_mpi,           ONLY: set_process_mpi_name, get_my_global_mpi_id, split_global_mpi_communicator
   USE mo_io_units,      ONLY: filename_max
-<<<<<<< HEAD
-  USE mo_master_config, ONLY: noOfModels, master_component_models, isRestart
-=======
   USE mo_master_config, ONLY: noOfModels, master_component_models, isRestart, read_restart_namelists
->>>>>>> 7cc4f1df
   USE mo_master_nml,    ONLY: read_master_namelist
 
   IMPLICIT NONE
