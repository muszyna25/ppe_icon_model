--- conflicted
+++ resolved
@@ -210,14 +210,8 @@
     CHARACTER(*), PARAMETER :: routine = "mo_atmo_model:construct_atmo_model"
     INTEGER                 :: jg, jgp, jstep0, error_status
     TYPE(t_sim_step_info)   :: sim_step_info  
-
-<<<<<<< HEAD
-=======
-    TYPE(datetime), POINTER :: calculatedStopDate => NULL()
-    CHARACTER(len=max_datetime_str_len) :: startDate = '', dstring
     TYPE(t_RestartAttributeList), POINTER :: restartAttributes
 
->>>>>>> ddade415
     ! initialize global registry of lon-lat grids
     CALL init_lonlat_grid_list()
 
@@ -229,13 +223,6 @@
     IF (isRestart()) THEN
       CALL message('','Read restart file meta data ...')
       CALL read_restart_header("atm")
-<<<<<<< HEAD
-=======
-      restartAttributes => getAttributesForRestarting()
-      startDate = restartAttributes%getText('tc_startdate')
-    ELSE
-      call datetimeToString(tc_exp_startdate, startDate)
->>>>>>> ddade415
     ENDIF
 
     !---------------------------------------------------------------------
@@ -336,11 +323,9 @@
           CALL datetimeToString(time_config%tc_stopdate, sim_step_info%restart_time)
           sim_step_info%dtime      = dtime
           jstep0 = 0
-<<<<<<< HEAD
-          IF (isRestart()) THEN
-=======
-          IF (ASSOCIATED(restartAttributes) .AND. .NOT. time_config%is_relative_time) THEN
->>>>>>> ddade415
+
+          restartAttributes => getAttributesForRestarting()
+          IF (ASSOCIATED(restartAttributes)) THEN
             ! get start counter for time loop from restart file:
             jstep0 = restartAttributes%getInteger("jstep")
           END IF
