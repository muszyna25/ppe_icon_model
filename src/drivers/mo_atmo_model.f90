!>
!! @brief Main program for the ICON atmospheric model
!!
!! @author
!!  Leonidas Linardakis (MPI-M)
!!  Hui Wan             (MPI-M)
!!
!! @par Copyright and License
!!
!! This code is subject to the DWD and MPI-M-Software-License-Agreement in
!! its most recent form.
!! Please see the file LICENSE in the root of the source tree for this code.
!! Where software is supplied by third parties, it is indicated in the
!! headers of the routines.
!!
MODULE mo_atmo_model

  ! basic modules
  USE mo_exception,               ONLY: message, finish
  USE mo_mpi,                     ONLY: stop_mpi, my_process_is_io,   &
    &                                   set_mpi_work_communicators, process_mpi_io_size,      &
    &                                   my_process_is_pref, process_mpi_pref_size
  USE mo_timer,                   ONLY: init_timer, timer_start, timer_stop,                  &
    &                                   timers_level, timer_model_init,                       &
    &                                   timer_domain_decomp, timer_compute_coeffs,            &
    &                                   timer_ext_data, print_timer
  USE mo_parallel_config,         ONLY: p_test_run, num_test_pe, l_test_openmp,&
    &                                   num_io_procs, num_prefetch_proc
  USE mo_master_config,           ONLY: isRestart
  USE mo_memory_log,              ONLY: memory_log_terminate
#ifndef NOMPI
#if defined(__GET_MAXRSS__)
  USE mo_mpi,                     ONLY: get_my_mpi_all_id
  USE mo_util_sysinfo,            ONLY: util_get_maxrss
#endif
#endif
  USE mo_impl_constants,          ONLY: SUCCESS,                                              &
    &                                   ihs_atm_temp, ihs_atm_theta, inh_atmosphere,          &
    &                                   ishallow_water, inwp
  USE mo_zaxis_type,              ONLY: zaxisTypeList, t_zaxisTypeList
  USE mo_load_restart,            ONLY: read_restart_header
  USE mo_restart_attributes,      ONLY: t_RestartAttributeList, getAttributesForRestarting

  ! namelist handling; control parameters: run control, dynamics
  USE mo_read_namelists,          ONLY: read_atmo_namelists
  USE mo_nml_crosscheck,          ONLY: atm_crosscheck
  USE mo_nonhydrostatic_config,   ONLY: configure_nonhydrostatic
  USE mo_initicon_config,         ONLY: configure_initicon
  USE mo_io_config,               ONLY: restartWritingParameters
  USE mo_lnd_nwp_config,          ONLY: configure_lnd_nwp, tile_list
  USE mo_dynamics_config,         ONLY: configure_dynamics, iequations
  USE mo_run_config,              ONLY: configure_run,                                        &
    &                                   ltimer, ltestcase,                                    &
    &                                   nshift,                                               &
    &                                   num_lev,                                              &
    &                                   msg_level,                                            &
    &                                   dtime, output_mode,                                   &
    &                                   grid_generatingCenter,                                & ! grid generating center
    &                                   grid_generatingSubcenter,                             & ! grid generating subcenter
    &                                   iforcing
  USE mo_gribout_config,          ONLY: configure_gribout
#ifndef __NO_JSBACH__
  USE mo_echam_phy_config,        ONLY: echam_phy_config
  USE mo_master_control,          ONLY: master_namelist_filename
  USE mo_jsb_base,                ONLY: jsbach_setup => jsbach_setup_models, jsbach_setup_tiles
  USE mo_jsb_model_init,          ONLY: jsbach_setup_grid
  USE mo_jsb_model_final,         ONLY: jsbach_finalize
#endif
  USE mo_master_control,          ONLY: atmo_process

  ! time stepping
  USE mo_atmo_hydrostatic,        ONLY: atmo_hydrostatic
  USE mo_atmo_nonhydrostatic,     ONLY: atmo_nonhydrostatic

  USE mo_nh_testcases,            ONLY: init_nh_testtopo

  USE mo_alloc_patches,           ONLY: destruct_patches, destruct_comm_patterns

  ! horizontal grid, domain decomposition, memory
  USE mo_grid_config,             ONLY: n_dom, n_dom_start,                 &
    &                                   dynamics_parent_grid_id, n_phys_dom
  USE mo_model_domain,            ONLY: p_patch, p_patch_local_parent
  USE mo_build_decomposition,     ONLY: build_decomposition
  USE mo_complete_subdivision,    ONLY: setup_phys_patches
  USE mo_icon_comm_interface,     ONLY: construct_icon_communication,                         &
    &                                   destruct_icon_communication
  ! Vertical grid
  USE mo_vertical_coord_table,    ONLY: apzero, vct_a, vct_b, vct, allocate_vct_atmo
  USE mo_init_vgrid,              ONLY: nflatlev
  USE mo_util_vgrid,              ONLY: construct_vertical_grid

  ! external data, physics
  USE mo_ext_data_state,          ONLY: ext_data, destruct_ext_data
  USE mo_ext_data_init,           ONLY: init_ext_data
  USE mo_nwp_ww,                  ONLY: configure_ww

  USE mo_diffusion_config,        ONLY: configure_diffusion

  ! horizontal interpolation
  USE mo_interpol_config,         ONLY: configure_interpolation
  USE mo_intp_state,              ONLY: construct_2d_interpol_state,                          &
    &                                   destruct_2d_interpol_state, transfer_interpol_state
  USE mo_grf_intp_state,          ONLY: construct_2d_gridref_state,                           &
    &                                   destruct_2d_gridref_state, transfer_grf_state,        &
    &                                   create_grf_index_lists, destruct_interpol_patterns
  USE mo_intp_data_strc,          ONLY: p_int_state, p_int_state_local_parent
  USE mo_intp_lonlat_types,       ONLY: lonlat_grids
  USE mo_grf_intp_data_strc,      ONLY: p_grf_state, p_grf_state_local_parent
  USE mo_intp_lonlat,             ONLY: compute_lonlat_intp_coeffs

  ! coupling
  USE mo_coupling_config,         ONLY: is_coupled_run
  USE mo_interface_echam_ocean,   ONLY: construct_atmo_coupler, destruct_atmo_coupler

  ! I/O
  USE mo_restart,                 ONLY: detachRestartProcs
  USE mo_name_list_output,        ONLY: name_list_io_main_proc
  USE mo_name_list_output_config, ONLY: use_async_name_list_io
  USE mo_time_config,             ONLY: time_config      ! variable
  USE mo_output_event_types,      ONLY: t_sim_step_info
  USE mtime,                      ONLY: datetimeToString, OPERATOR(<), OPERATOR(+)
  ! Prefetching  
  USE mo_async_latbc,             ONLY: prefetch_main_proc
  ! ART
  USE mo_art_init_interface,      ONLY: art_init_interface

  !-------------------------------------------------------------------------

  IMPLICIT NONE
  PRIVATE

  PUBLIC :: atmo_model, construct_atmo_model, destruct_atmo_model

CONTAINS


  !-------------------------------------------------------------------
  !>
  SUBROUTINE atmo_model(atm_namelist_filename,shr_namelist_filename)

    CHARACTER(LEN=*), INTENT(in) :: atm_namelist_filename
    CHARACTER(LEN=*), INTENT(in) :: shr_namelist_filename

    CHARACTER(*), PARAMETER :: routine = "mo_atmo_model:atmo_model"

#ifndef NOMPI
#if defined(__SX__)
    INTEGER  :: maxrss
#endif
#endif


    !---------------------------------------------------------------------
    ! construct the atmo model
    CALL construct_atmo_model(atm_namelist_filename,shr_namelist_filename)

    !---------------------------------------------------------------------
    ! construct the coupler
    !
    IF ( is_coupled_run() ) THEN
      CALL construct_atmo_coupler(p_patch)
    ENDIF

    !---------------------------------------------------------------------
    ! 12. The hydrostatic and nonhydrostatic models branch from this point
    !---------------------------------------------------------------------
    SELECT CASE(iequations)
    CASE(ishallow_water,ihs_atm_temp,ihs_atm_theta)
      CALL atmo_hydrostatic

    CASE(inh_atmosphere)
      CALL atmo_nonhydrostatic

    CASE DEFAULT
      CALL finish( TRIM(routine),'unknown choice for iequations.')
    END SELECT

    ! print performance timers:
    IF (ltimer) CALL print_timer


    !---------------------------------------------------------------------
    ! 13. Integration finished. Carry out the shared clean-up processes
    !---------------------------------------------------------------------
    CALL destruct_atmo_model ()

    !---------------------------------------------------------------------
    ! destruct the coupler
    !
    IF ( is_coupled_run() ) THEN
      CALL destruct_atmo_coupler ()
    ENDIF

    !---------------------------------------------------------------------
    ! (optional:) write resident set size from OS
#ifndef NOMPI
#if defined(__GET_MAXRSS__)
    IF (msg_level >= 16) THEN
      CALL util_get_maxrss(maxrss)
      PRINT  *, "PE #", get_my_mpi_all_id(), &
        &    ": MAXRSS (MiB) = ", maxrss
    END IF
#endif
#endif

  END SUBROUTINE atmo_model
  !-------------------------------------------------------------------

  !-------------------------------------------------------------------
  !>
  SUBROUTINE construct_atmo_model(atm_namelist_filename,shr_namelist_filename)

    CHARACTER(LEN=*), INTENT(in) :: atm_namelist_filename
    CHARACTER(LEN=*), INTENT(in) :: shr_namelist_filename
    ! local variables
    CHARACTER(*), PARAMETER :: routine = "mo_atmo_model:construct_atmo_model"
    INTEGER                 :: jg, jgp, jstep0, error_status, dedicatedRestartProcs
    TYPE(t_sim_step_info)   :: sim_step_info  
    TYPE(t_RestartAttributeList), POINTER :: restartAttributes

    ! initialize global registry of lon-lat grids
    CALL lonlat_grids%init()

    !---------------------------------------------------------------------
    ! 0. If this is a resumed or warm-start run...
    !---------------------------------------------------------------------

    restartAttributes => NULL()
    IF (isRestart()) THEN
      CALL message('','Read restart file meta data ...')
      CALL read_restart_header("atm")
    ENDIF

    !---------------------------------------------------------------------
    ! 1.1 Read namelists (newly) specified by the user; fill the
    !     corresponding sections of the configuration states.
    !---------------------------------------------------------------------

    CALL read_atmo_namelists(atm_namelist_filename,shr_namelist_filename)

    !---------------------------------------------------------------------
    ! 1.2 Cross-check namelist setups
    !---------------------------------------------------------------------

    !! DR end temporary hack !!
    CALL atm_crosscheck

#ifdef MESSY
    CALL messy_setup
#endif

    !---------------------------------------------------------------------
    ! 2. Call configure_run to finish filling the run_config state.
    !    This needs to be done very early (but anyway after atm_crosscheck)
    !    because some components of the state, e.g., num_lev, may be
    !    modified in this subroutine which affects the following CALLs.
    !---------------------------------------------------------------------
    CALL configure_run( )


    ! complete initicon config-state
    CALL configure_initicon(dtime)


    !-------------------------------------------------------------------
    ! 3.1 Initialize the mpi work groups
    !-------------------------------------------------------------------
    CALL restartWritingParameters(opt_dedicatedProcCount = dedicatedRestartProcs)
<<<<<<< HEAD
    CALL set_mpi_work_communicators(p_test_run, l_test_openmp, num_io_procs, &
               &                    dedicatedRestartProcs, num_prefetch_proc, &
               &                    opt_comp_id=atmo_process)
=======
    CALL set_mpi_work_communicators(p_test_run, l_test_openmp, &
         &                          num_io_procs, dedicatedRestartProcs, &
         &                          num_prefetch_proc, num_test_pe)
>>>>>>> 083fcefc

    !-------------------------------------------------------------------
    ! 3.2 Initialize various timers
    !-------------------------------------------------------------------
    IF (ltimer) CALL init_timer
    IF (timers_level > 3) CALL timer_start(timer_model_init)

    !-------------------------------------------------------------------
    ! initialize dynamic list of vertical axes
    !-------------------------------------------------------------------

    zaxisTypeList = t_zaxisTypeList()

#ifndef __NO_JSBACH__
    ! Setup JSBACH: read namelists, configure models for each domain
    ! This has to be after (!) the ICON zaxes have been created in the above line but
    ! before (!) the restart PEs are detached a few lines below since JSBACH
    ! adds its zaxes to zaxisTypeList
    IF (ANY(echam_phy_config(:)%ljsb)) THEN
      ! Do basic initialization of JSBACH
      CALL jsbach_setup(master_namelist_filename)
    END IF
#endif


    !-------------------------------------------------------------------
    ! 3.3 I/O initialization
    !-------------------------------------------------------------------

    ! This won't RETURN on dedicated restart PEs, starting their main loop instead.
    CALL detachRestartProcs()

    ! If we belong to the prefetching PEs just call prefetch_main_proc before reading patches.
    ! This routine will never return
    IF (process_mpi_pref_size > 0) THEN
      num_prefetch_proc = 1
      CALL message(routine,'asynchronous input prefetching is enabled.')
      IF (my_process_is_pref()) CALL prefetch_main_proc
    ENDIF

    ! If we belong to the I/O PEs just call xxx_io_main_proc before
    ! reading patches.  This routine will never return
    IF (process_mpi_io_size > 0) THEN
      ! Decide whether async vlist or name_list IO is to be used,
      ! only one of both may be enabled!

      IF (output_mode%l_nml) THEN
        ! -----------------------------------------
        ! asynchronous I/O
        ! -----------------------------------------
        !
        use_async_name_list_io = .TRUE.
        CALL message(routine,'asynchronous namelist I/O scheme is enabled.')
        ! consistency check
        IF (my_process_is_io()) THEN
          ! Stop timer which is already started but would not be stopped
          ! since xxx_io_main_proc never returns
          IF (timers_level > 3) CALL timer_stop(timer_model_init)

          ! compute sim_start, sim_end
          CALL datetimeToString(time_config%tc_exp_startdate, sim_step_info%sim_start)
          CALL datetimeToString(time_config%tc_exp_stopdate, sim_step_info%sim_end)
          CALL datetimeToString(time_config%tc_startdate, sim_step_info%run_start)
          CALL datetimeToString(time_config%tc_stopdate, sim_step_info%restart_time)
          sim_step_info%dtime      = dtime
          jstep0 = 0

          restartAttributes => getAttributesForRestarting()
          IF (ASSOCIATED(restartAttributes)) THEN
            ! get start counter for time loop from restart file:
            jstep0 = restartAttributes%getInteger("jstep")
          END IF
          sim_step_info%jstep0    = jstep0
          CALL name_list_io_main_proc(sim_step_info)
        END IF
      ELSE IF (my_process_is_io()) THEN
        ! Shut down MPI
        CALL stop_mpi
        STOP
      ENDIF
    ELSE
      ! -----------------------------------------
      ! non-asynchronous I/O (performed by PE #0)
      ! -----------------------------------------
      !
      IF (output_mode%l_nml) THEN
        CALL message(routine,'synchronous namelist I/O scheme is enabled.')
      ENDIF
    ENDIF

    !------------------
    ! Next, define the horizontal and vertical grids since they are aready
    ! needed for some derived control parameters. This includes
    ! - patch import
    ! - domain decompistion
    ! - vertical coordinates
    !-------------------------------------------------------------------
    ! 4. Import patches, perform domain decomposition
    !-------------------------------------------------------------------

    IF (timers_level > 5) CALL timer_start(timer_domain_decomp)
    CALL build_decomposition(num_lev, nshift, is_ocean_decomposition = .false.)
    IF (timers_level > 5) CALL timer_stop(timer_domain_decomp)


    !--------------------------------------------------------------------------------
    ! 6. Construct interpolation state, compute interpolation coefficients.
    !--------------------------------------------------------------------------------

    IF (timers_level > 5) CALL timer_start(timer_compute_coeffs)
    CALL configure_interpolation( n_dom, p_patch(1:)%level, &
                                  p_patch(1)%geometry_info )

    ! Allocate array for interpolation state

    ALLOCATE( p_int_state(n_dom_start:n_dom), &
            & p_grf_state(n_dom_start:n_dom), &
            & STAT=error_status)
    IF (error_status /= SUCCESS) THEN
      CALL finish(TRIM(routine),'allocation for ptr_int_state failed')
    ENDIF

    ALLOCATE( p_int_state_local_parent(n_dom_start+1:n_dom), &
      &       p_grf_state_local_parent(n_dom_start+1:n_dom), &
      &       STAT=error_status)
    IF (error_status /= SUCCESS) &
      CALL finish(TRIM(routine),'allocation for local parents failed')

    ! Construct interpolation state
    ! Please note that for parallel runs the divided state is constructed here
    CALL construct_2d_interpol_state(p_patch, p_int_state)

    ! Transfer interpolation state to local parent
    DO jg = n_dom_start+1, n_dom
      jgp = p_patch(jg)%parent_id
      CALL transfer_interpol_state(p_patch(jgp),p_patch_local_parent(jg), &
        &  p_int_state(jgp), p_int_state_local_parent(jg))
    ENDDO

    !-----------------------------------------------------------------------------
    ! 7. Construct grid refinment state, compute coefficients
    !-----------------------------------------------------------------------------
    ! For the NH model, the initialization routines called from
    ! construct_2d_gridref_state require the metric terms to be present

    IF (n_dom_start==0 .OR. n_dom > 1) THEN

      ! Construct gridref state
      ! For non-parallel runs (either 1 PE only or on the test PE) this is done as usual,
      ! for parallel runs, the main part of the gridref state is constructed on the
      ! local parent with the following call
      CALL construct_2d_gridref_state (p_patch, p_grf_state)

      ! Transfer gridref state from local parent to p_grf_state
      DO jg = n_dom_start+1, n_dom
        jgp = p_patch(jg)%parent_id
        CALL transfer_grf_state(p_patch(jgp), p_patch_local_parent(jg),         &
          &                     p_grf_state(jgp), p_grf_state_local_parent(jg), &
          &                     p_patch(jg)%parent_child_index)
      ENDDO
    ENDIF


    !-------------------------------------------------------------------
    ! Initialize icon_comm_lib
    !-------------------------------------------------------------------
!    IF (use_icon_comm) THEN
      CALL construct_icon_communication(p_patch, n_dom)
!    ENDIF


    !--------------------------------------------
    ! Setup the information for the physical patches
    CALL setup_phys_patches

    !-------------------------------------------------------------------
    ! 8. Constructing data for lon-lat interpolation
    !-------------------------------------------------------------------

    CALL compute_lonlat_intp_coeffs(p_patch(1:), p_int_state(1:))

    IF (n_dom_start==0 .OR. n_dom > 1) THEN
      CALL create_grf_index_lists(p_patch, p_grf_state, p_int_state)
    ENDIF
    IF (timers_level > 5) CALL timer_stop(timer_compute_coeffs)

   !---------------------------------------------------------------------
   ! Prepare dynamics and land
   !---------------------------------------------------------------------

    CALL configure_dynamics ( n_dom )

    IF (iforcing == inwp) THEN ! set dimensions of tile-based variables
      CALL configure_lnd_nwp()
    ENDIF

    !------------------------------------------------------------------
    ! Create and optionally read external data fields
    !------------------------------------------------------------------
    ALLOCATE (ext_data(n_dom), STAT=error_status)
    IF (error_status /= SUCCESS) THEN
      CALL finish(TRIM(routine),'allocation for ext_data failed')
    ENDIF

    ! allocate memory for atmospheric/oceanic external data and
    ! optionally read those data from netCDF file.
    IF (timers_level > 5) CALL timer_start(timer_ext_data)
    CALL init_ext_data (p_patch(1:), p_int_state(1:), ext_data)
    IF (timers_level > 5) CALL timer_stop(timer_ext_data)

   !---------------------------------------------------------------------
   ! Import vertical grid/ define vertical coordinate
   !---------------------------------------------------------------------

    CALL allocate_vct_atmo(p_patch(1)%nlevp1)
    IF (iequations == inh_atmosphere .AND. ltestcase) THEN
      CALL init_nh_testtopo(p_patch(1:), ext_data)   ! set analytic topography
    ENDIF
    CALL construct_vertical_grid(p_patch(1:), p_int_state(1:), ext_data, &
      &                          vct_a, vct_b, vct, nflatlev)


    !---------------------------------------------------------------------
    ! Horizontal and vertical grid(s) are now defined.
    ! Assign values to derived variables in the configuration states
    !---------------------------------------------------------------------


    CALL configure_diffusion( n_dom, dynamics_parent_grid_id,       &
      &                       p_patch(1)%nlev, vct_a, vct_b, apzero )

    CALL configure_gribout(grid_generatingCenter, grid_generatingSubcenter, n_phys_dom)

    IF (iequations == inh_atmosphere) THEN
      DO jg =1,n_dom
        CALL configure_nonhydrostatic( jg, p_patch(jg)%nlev,     &
          &                            p_patch(jg)%nshift_total  )
        IF ( iforcing == inwp) THEN
          CALL configure_ww( time_config%tc_startdate, jg, p_patch(jg)%nlev, p_patch(jg)%nshift_total, 'ICON')
        END IF
      ENDDO
    ENDIF

#ifndef __NO_JSBACH__
    ! Setup horizontal grids and tiles for JSBACH
    DO jg=1,n_dom
      IF (echam_phy_config(jg)%ljsb) THEN 
        CALL jsbach_setup_grid( jg, p_patch(jg)) !< in
        CALL jsbach_setup_tiles(jg)
      END IF
    END DO
#endif

#ifdef MESSY
    CALL messy_initialize(n_dom)
    CALL messy_new_tracer
#endif

    !------------------------------------------------------------------
    ! 11. Create ART data fields
    !------------------------------------------------------------------

    CALL art_init_interface(n_dom,'construct')

    !------------------------------------------------------------------

    IF (timers_level > 3) CALL timer_stop(timer_model_init)

  END SUBROUTINE construct_atmo_model

  !-------------------------------------------------------------------
  !>
  SUBROUTINE destruct_atmo_model()

    CHARACTER(*), PARAMETER :: routine = "mo_atmo_model:destruct_atmo_model"

    INTEGER :: error_status
    ! Destruct external data state

    CALL destruct_ext_data
    IF (msg_level > 5) CALL message(TRIM(routine),'destruct_ext_data is done')

    ! deallocate ext_data array
    DEALLOCATE(ext_data, stat=error_status)
    IF (error_status/=success) THEN
      CALL finish(TRIM(routine), 'deallocation of ext_data')
    ENDIF

    ! destruct surface tile list
    IF (iforcing == inwp) THEN
      CALL tile_list%destruct()
    ENDIF

    ! destruct interpolation patterns generate in create_grf_index_lists
    IF (n_dom_start==0 .OR. n_dom > 1) THEN
      CALL destruct_interpol_patterns(p_patch)
    END IF

    ! Deconstruct grid refinement state

    IF (n_dom > 1) THEN
      CALL destruct_2d_gridref_state( p_patch, p_grf_state )
    ENDIF
    IF (msg_level > 5) CALL message(TRIM(routine),'destruct_2d_gridref_state is done')

    DEALLOCATE (p_grf_state, STAT=error_status)
    IF (error_status /= SUCCESS) THEN
      CALL finish(TRIM(routine),'deallocation for ptr_grf_state failed')
    ENDIF

    ! Deallocate interpolation fields

    CALL destruct_2d_interpol_state( p_int_state )
    IF (msg_level > 5) CALL message(TRIM(routine),'destruct_2d_interpol_state is done')

    DEALLOCATE (p_int_state, STAT=error_status)
    IF (error_status /= SUCCESS) THEN
      CALL finish(TRIM(routine),'deallocation for ptr_int_state failed')
    ENDIF

    ! Deallocate global registry for lon-lat grids
    CALL lonlat_grids%finalize()

    ! Destruct communication patterns
    CALL destruct_comm_patterns( p_patch, p_patch_local_parent )

    ! Deallocate grid patches
    CALL destruct_patches( p_patch )
    CALL destruct_patches( p_patch_local_parent )
    IF (msg_level > 5) CALL message(TRIM(routine),'destruct_patches is done')

    DEALLOCATE( p_patch, STAT=error_status )
    IF (error_status/=SUCCESS) THEN
      CALL finish(TRIM(routine),'deallocate for patch array failed')
    ENDIF

    ! close memory logging files
    CALL memory_log_terminate

!    IF (use_icon_comm) THEN
      CALL destruct_icon_communication()
!    ENDIF

    ! Destruct ART data fields
    CALL art_init_interface(n_dom,'destruct')

#ifndef __NO_JSBACH__
    CALL jsbach_finalize()
#endif
    CALL message(TRIM(routine),'clean-up finished')

  END SUBROUTINE destruct_atmo_model
  !-------------------------------------------------------------------

END MODULE mo_atmo_model<|MERGE_RESOLUTION|>--- conflicted
+++ resolved
@@ -266,15 +266,10 @@
     ! 3.1 Initialize the mpi work groups
     !-------------------------------------------------------------------
     CALL restartWritingParameters(opt_dedicatedProcCount = dedicatedRestartProcs)
-<<<<<<< HEAD
-    CALL set_mpi_work_communicators(p_test_run, l_test_openmp, num_io_procs, &
-               &                    dedicatedRestartProcs, num_prefetch_proc, &
-               &                    opt_comp_id=atmo_process)
-=======
     CALL set_mpi_work_communicators(p_test_run, l_test_openmp, &
          &                          num_io_procs, dedicatedRestartProcs, &
-         &                          num_prefetch_proc, num_test_pe)
->>>>>>> 083fcefc
+         &                          num_prefetch_proc, num_test_pe,      &
+         &                          opt_comp_id=atmo_process)
 
     !-------------------------------------------------------------------
     ! 3.2 Initialize various timers
@@ -381,7 +376,7 @@
 
 
     !--------------------------------------------------------------------------------
-    ! 6. Construct interpolation state, compute interpolation coefficients.
+    ! 5. Construct interpolation state, compute interpolation coefficients.
     !--------------------------------------------------------------------------------
 
     IF (timers_level > 5) CALL timer_start(timer_compute_coeffs)
@@ -415,7 +410,7 @@
     ENDDO
 
     !-----------------------------------------------------------------------------
-    ! 7. Construct grid refinment state, compute coefficients
+    ! 6. Construct grid refinment state, compute coefficients
     !-----------------------------------------------------------------------------
     ! For the NH model, the initialization routines called from
     ! construct_2d_gridref_state require the metric terms to be present
@@ -451,7 +446,7 @@
     CALL setup_phys_patches
 
     !-------------------------------------------------------------------
-    ! 8. Constructing data for lon-lat interpolation
+    ! 7. Constructing data for lon-lat interpolation
     !-------------------------------------------------------------------
 
     CALL compute_lonlat_intp_coeffs(p_patch(1:), p_int_state(1:))
