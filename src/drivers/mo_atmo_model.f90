--- conflicted
+++ resolved
@@ -17,21 +17,11 @@
 
   ! basic modules
   USE mo_exception,               ONLY: message, finish
-<<<<<<< HEAD
-  USE mo_mpi,                     ONLY: stop_mpi, my_process_is_work,                         &
-    &                                   set_mpi_work_communicators, process_mpi_io_size,      &
-    &                                   my_process_is_pref, process_mpi_pref_size,            &
-    &                                   my_process_is_radario, process_mpi_radario_size,      &
-    &                                   my_process_is_mpi_test
-#ifdef HAVE_CDI_PIO
-  USE mo_mpi,                     ONLY: mpi_comm_null, p_comm_work_io
-=======
   USE mo_mpi,                     ONLY: set_mpi_work_communicators,       &
     &                                   my_process_is_pref, process_mpi_pref_size
 #ifdef _OPENACC
   USE mo_mpi,                     ONLY: my_process_is_work
   USE mo_parallel_config,         ONLY: update_nproma_on_device
->>>>>>> 7eb632d6
 #endif
   USE mo_timer,                   ONLY: init_timer, timer_start, timer_stop,                  &
     &                                   timers_level, timer_model_init,                       &
@@ -50,17 +40,6 @@
     &                                   proc0_shift, num_prefetch_proc, pio_type, num_io_procs_radar
   USE mo_master_config,           ONLY: isRestart
   USE mo_memory_log,              ONLY: memory_log_terminate
-<<<<<<< HEAD
-#ifdef HAVE_CDI_PIO
-  USE yaxt,                       ONLY: xt_initialize, xt_initialized
-  USE mo_cdi,                     ONLY: namespacegetactive
-  USE mo_cdi_pio_interface,       ONLY: nml_io_cdi_pio_namespace, &
-    &                                   cdi_base_namespace, &
-    &                                   nml_io_cdi_pio_client_comm, &
-    &                                   nml_io_cdi_pio_conf_handle
-#endif
-=======
->>>>>>> 7eb632d6
 #ifndef NOMPI
 #if defined(__GET_MAXRSS__)
   USE mo_mpi,                     ONLY: get_my_mpi_all_id
@@ -70,10 +49,6 @@
   USE mo_impl_constants,          ONLY: SUCCESS, inh_atmosphere, inwp
   USE mo_zaxis_type,              ONLY: zaxisTypeList, t_zaxisTypeList
   USE mo_load_restart,            ONLY: read_restart_header
-<<<<<<< HEAD
-  USE mo_key_value_store,         ONLY: t_key_value_store
-=======
->>>>>>> 7eb632d6
 
   ! namelist handling; control parameters: run control, dynamics
   USE mo_read_namelists,          ONLY: read_atmo_namelists
@@ -146,14 +121,6 @@
   ! I/O
   USE mo_restart,                 ONLY: detachRestartProcs
   USE mo_icon_output_tools,       ONLY: init_io_processes
-<<<<<<< HEAD
-#ifdef HAVE_CDI_PIO
-  USE mo_name_list_output_init,   ONLY: init_cdipio_cb
-  USE mo_name_list_output,        ONLY: write_ready_files_cdipio
-#endif
-=======
-  USE mo_time_config,             ONLY: time_config      ! variable
->>>>>>> 7eb632d6
   USE mtime,                      ONLY: OPERATOR(<), OPERATOR(+)
 #ifndef NOMPI
   ! Prefetching
@@ -279,10 +246,6 @@
     ! local variables
     CHARACTER(*), PARAMETER :: routine = "mo_atmo_model:construct_atmo_model"
     INTEGER                 :: jg, jgp, error_status, dedicatedRestartProcs
-<<<<<<< HEAD
-    TYPE(t_key_value_store), POINTER :: restartAttributes
-=======
->>>>>>> 7eb632d6
 
     ! initialize global registry of lon-lat grids
     CALL lonlat_grids%init()
