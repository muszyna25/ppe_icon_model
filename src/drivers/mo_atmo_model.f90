--- conflicted
+++ resolved
@@ -38,11 +38,7 @@
 #endif
 #endif
   USE mo_parallel_config,         ONLY: p_test_run, num_test_pe, l_test_openmp,                  &
-<<<<<<< HEAD
-    &                                   update_nproma_on_device, num_io_procs, proc0_offloading, &
-=======
     &                                   update_nproma_on_device, num_io_procs, proc0_shift, &
->>>>>>> 7bf0032e
     &                                   num_prefetch_proc, pio_type, num_io_procs_radar
   USE mo_master_config,           ONLY: isRestart
   USE mo_memory_log,              ONLY: memory_log_terminate
@@ -338,11 +334,7 @@
          &                          pio_type,                                     &
          &                          num_io_procs_radar=num_io_procs_radar,        &
          &                          radar_flag_doms_model=luse_radarfwo(1:n_dom), &
-<<<<<<< HEAD
-         &                          detached_pio=proc0_offloading)
-=======
          &                          num_dio_procs=proc0_shift)
->>>>>>> 7bf0032e
 
 #ifdef _OPENACC
     CALL update_nproma_on_device( my_process_is_work() )
