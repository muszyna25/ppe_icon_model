--- conflicted
+++ resolved
@@ -29,14 +29,10 @@
   USE mo_parallel_config,         ONLY: p_test_run, l_test_openmp, num_io_procs,              &
     &                                   num_restart_procs, use_async_restart_output,          &
     &                                   num_prefetch_proc
-<<<<<<< HEAD
   USE mo_master_config,           ONLY: isRestart, setStartdate, setStopdate, setExpStopdate, &
        &                                tc_startdate, tc_stopdate, tc_dt_restart,             &
        &                                tc_exp_stopdate, tc_exp_startdate
   USE mo_master_control,          ONLY: get_my_process_name, get_my_model_no
-=======
-  USE mo_master_control,          ONLY: is_restart_run
->>>>>>> 99c08751
 #ifndef NOMPI
 #if defined(__GET_MAXRSS__)
   USE mo_mpi,                     ONLY: get_my_mpi_all_id
@@ -119,15 +115,9 @@
   USE mo_time_config,             ONLY: time_config      ! variable
   USE mo_mtime_extensions,        ONLY: get_datetime_string
   USE mo_output_event_types,      ONLY: t_sim_step_info
-<<<<<<< HEAD
   USE mtime,                      ONLY: setCalendar, MAX_DATETIME_STR_LEN,         &
        &                                datetime, newDatetime, deallocateDatetime, &
        &                                datetimeToString, OPERATOR(<), OPERATOR(+)
-=======
-  USE mtime,                      ONLY: setCalendar,          &
-       &                                PROLEPTIC_GREGORIAN
-
->>>>>>> 99c08751
   ! Prefetching  
   USE mo_async_latbc,             ONLY: prefetch_main_proc
   ! ART
