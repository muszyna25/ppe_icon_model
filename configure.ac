dnl Process this file with autoconf to produce a configure script.
dnl
dnl Luis Kornblueh
dnl Uwe Schulzweida
dnl
dnl  - add cross compiling for NEC (use --host=sx6)
dnl  - use autoconf version 2.59 
dnl  - added cross compiling for CRAY XT3
dnl  - added support for IBM AIX

dnl

AC_INIT(icon,1.2.1,luis.kornblueh@mpimet.mpg.de,icon-1.2.1)
AC_PREREQ(2.59)

dnl ######################################################################
dnl basic package definitions (by default ICON)
package="ICON"
if test -r "./config/set-up" ; then
. ./config/set-up
fi

dnl Checks for package options.
dnl ######################################################################

AC_PREFIX_DEFAULT(.)

AC_CONFIG_AUX_DIR(config)

AC_CANONICAL_SYSTEM

AC_PROG_AWK

dnl ######################################################################

AC_ARG_ENABLE([mtime-loop],
              AS_HELP_STRING([--enable-mtime-loop],[Use mtime based time loop in nh stepping.]))

AC_ARG_ENABLE([atmo],
              AS_HELP_STRING([--enable-atmo],[Use atmosphere model component.]),
              [],[enable_atmo=yes])

AC_ARG_ENABLE([jsbach],
              AS_HELP_STRING([--enable-jsbach],[Use jsbach model component.]),
              [],[enable_jsbach=yes])

AC_ARG_ENABLE([ocean],
              AS_HELP_STRING([--enable-ocean],[Use ocean model component.]),
              [],[enable_ocean=yes])

AC_ARG_ENABLE([testbed],
              AS_HELP_STRING([--enable-testbed],[Use testbed component.]),
              [],[enable_testbed=no])

AC_ARG_WITH([fortran],
  [AS_HELP_STRING([--with-fortran=COMPILER],
    [select_available compiler (see README.compiler)])],
  [],
  [])


if test x$with_fortran != x; then
    fortran_compiler=$with_fortran
else
    fortran_compiler="default"
fi
make_command="make"

AC_ARG_WITH([openmp],
  [AS_HELP_STRING([--with-openmp],
    [enable OpenMP, if available for selected compiler])],
  [],
  [])

AC_ARG_WITH([setup],
  [AS_HELP_STRING([--with-setup=<name>],
    [use user specific setup (mh_setup)])],
    [],
    [])

if test x$with_setup != x ; then
  mh_setup=$with_setup
else
  mh_setup=""            
fi

AC_ARG_WITH([yac],
  [AS_HELP_STRING([--with-yac],
    [enable use of yac])],
    [],
    [])

AS_IF([test "x$with_yac" = "xyes"],
      [use_yac="yes"],
      [use_yac="no"])

AC_ARG_WITH([messy],
  [AS_HELP_STRING([--with-messy],
    [enable Modular Earth Submodel System (MESSy) interface])],
  [],
  [])

AS_IF([test "x$with_messy" = "xyes"],
      [use_messy="yes"],
      [use_messy="no"])

AC_ARG_WITH([flags],
  [AS_HELP_STRING([--with-flags=<name>],
    [use specified group od flags (std, hiopt, noopt, etc])],
    [],
    [])

AC_ARG_WITH([art],
  [AS_HELP_STRING([--with-art],
    [enable ART modules via precprocessing directive, if available for selected compiler])],
  [],
  [])

AS_IF([test "x$with_art" = "xyes"],
      [use_art="yes"],
      [use_art="no"])

case $host in
  i*86-*-linux-*)  
    if test x$fortran_compiler != xintel ; then
      gcc_lib="$(gcc -print-libgcc-file-name)"
    fi
    ;;
  *)               
    gcc_lib=""                               
    ;;
esac



dnl ######################################################################

<<<<<<< HEAD
AS_CASE([$ac_hostname],
        [plogin*],
        [ac_sitename=dkrz.de
         fqdn=$ac_hostname.$ac_sitename],  
        [wizard*],
        [ac_sitename=dkrz.de
         fqdn=$ac_hostname.$ac_sitename],  
        [btc*],
        [ac_sitename=dkrz.de
         fqdn=$ac_hostname.$ac_sitename],       
        [mlogin*],
=======
AC_PROG_AWK

AS_CASE([$ac_hostname],
        [wizard*],
        [ac_sitename=dkrz.de
         fqdn=$ac_hostname.$ac_sitename],  
        [mlogin*|btc*],
>>>>>>> d67f428e
        [ac_sitename=dkrz.de
         fqdn=$ac_hostname.$ac_sitename],
        [ic2*],      
        [ac_sitename=kit.edu;
         fqdn=$ac_hostname.$ac_sitename],         
        [
         AS_IF([test "x$(hostname)" = "x$ac_hostname"],
               [fqdn=$(host -n $ac_hostname | $AWK '/has address/ {print $1}')],
               [fqdn=$(hostname)])
         AS_IF([test -n "$fqdn"],
           [ac_sitename=$(echo $fqdn | $AWK -F. '{i=NF-1; printf("%s.%s",$i,$NF);}')],
           [ac_sitename=])])

AS_IF([ test -n "$fqdn" ],
      [AS_IF([test -z ac_sitename],
             [ac_sitename=local.net],
             [])],
      [AS_IF([ test -n "$PE_ENV" ],
<<<<<<< HEAD
             [fqdn=$(echo ${PE_ENV} | awk '{print tolower($0)}')
=======
             [fqdn=$(echo ${PE_ENV} | $AWK '{print tolower($0)}')
>>>>>>> d67f428e
              AC_MSG_CHECKING([for Cray environment])
              AC_MSG_RESULT([$[fqdn]])],
             [fqdn=${HOSTNAME}])
       [ac_sitename=${fqdn}]])        

AC_MSG_CHECKING([for hostname])
AC_MSG_RESULT([$[ac_hostname]])
AC_MSG_CHECKING([for site name])
AC_MSG_RESULT([$[ac_sitename]])

dnl ######################################################################

host_frag=""
case $host in
    sx*-*-*)             host_frag=config/mh-nec ;;
    *-ibm-aix*)          host_frag=config/mh-aix ;;
    *-*-linux-*)         host_frag=config/mh-linux ;;
    *-*-darwin*)         host_frag=config/mh-darwin ;;
    *-cray-*)            host_frag=config/mh-cray ;;
    *) echo This configuration is not supported.
       echo Please set a valid config/mh-* file up.
       ;;	 	
esac

if test ! -f $host_frag ; then
   echo "machine dependent configuration file $host_frag does not exist!"
   exit 1
fi

if test "$build" != "$host" ; then
   CROSS=yes
else
   CROSS=""
fi

if test -z "$CROSS" ; then
AC_CONFIG_HEADER(config/config.h)
fi

# Makefile is common and does not allow multiple builds
# Disable the the build_host folder
if test x$mh_setup != x ; then
  build_host=${host}-${mh_setup}
else
  build_host=$host
fi
#build_host=""

#------------------------------------
cat $host_frag > config/mh-config-use
mh_local_name=config/mh-${ac_sitename}-${ac_hostname}
# echo "mh_local_name=$mh_local_name"
if test -f $mh_local_name ; then
  cat $mh_local_name >> config/mh-config-use
# else
#   echo "not found!"
fi
if test -f config/mh-override ; then
  cat config/mh-override >> config/mh-config-use
fi
host_frag=config/mh-config-use
#------------------------------------

AC_GET_MH($host_frag)

ac_libs=$LIBS
LIBS=""

if test "$CC" = mpcc_r ;  then
  CC=xlc_r
  FC=xlf2003_r
  F77=xlf_r
  use_mpcc_r=yes
fi

if test "x$load_modules" != x ;  then
  if test "$0" != "./conf__.tmp" ; then
    echo "$load_profile" > conf_load_module.tmp
    echo module purge >> conf_load_module.tmp
    echo module load "$load_modules" >> conf_load_module.tmp
    echo module list >> conf_load_module.tmp
    cp configure conf__.tmp 
    echo "chmod +x conf__.tmp" >>  conf_load_module.tmp
    echo "./conf__.tmp $ac_configure_args ; "'rc=$?' >> conf_load_module.tmp
    echo "rm conf__.tmp" >> conf_load_module.tmp
    echo 'exit $rc' >>conf_load_module.tmp
    chmod +x conf_load_module.tmp
    ./conf_load_module.tmp ; rc=$?
#    rm conf_load_module.tmp
    exit $rc
  fi  
fi
  
dnl ######################################################################
dnl define the package

FFLAGS="${FFLAGS} ${DEFOPT}__${package}__"
CFLAGS="${CFLAGS} ${DEFCOPT}__${package}__"

dnl #####################################################################
dnl add defines for model components

AS_IF([test "x$enable_atmo" = "xyes" && test "x$enable_ocean" = "xno"],
      [AC_MSG_ERROR([currently, enable-atmo=yes needs enable-ocean=yes (because of sea-ice)])])

AS_IF([test "x$enable_atmo" = "xno"],
      [FFLAGS="${FFLAGS} ${DEFOPT}__NO_ICON_ATMO__"])

AS_IF([test "x$enable_jsbach" = "xno"],
      [FFLAGS="${FFLAGS} ${DEFOPT}__NO_JSBACH__"])

AS_IF([test "x$enable_ocean" = "xno"],
      [FFLAGS="${FFLAGS} ${DEFOPT}__NO_ICON_OCEAN__"])

AS_IF([test "x$enable_testbed" = "xno"],
      [FFLAGS="${FFLAGS} ${DEFOPT}__NO_ICON_TESTBED__"])

dnl ######################################################################
dnl add defines for transitional features (eg. mtime based time loop)

AS_IF([test "x$enable_mtime_loop" = "xyes"], 
      [FFLAGS="${FFLAGS} ${DEFOPT}USE_MTIME_LOOP"])

dnl ######################################################################
dnl Checks for programs.
dnl ######################################################################

AC_PROG_RANLIB

dnl ######################################################################

if test -z "$CROSS" ; then
  AC_PROG_CC
fi

dnl ######################################################################
dnl Checks for XML2.

if test x$use_yac = xyes ; then

XML2_LIB=""
XML2_INCLUDE=""

AC_ARG_WITH([xml2],
            [AC_HELP_STRING([--with-xml2=DIR],
                            [Required libxml2])],,
			    withval=yes)

  if test x$withval = xyes; then
    if test x$with_xml2 != x; then
      XML2ROOT=$with_xml2
    fi
  fi

  if test -n "$XML2ROOT" ; then

    if test -r "$XML2ROOT/lib/libxml2.a" ; then
       XML2_LIB='-L$(XML2ROOT)/lib -lxml2'
    else
      if test -r "$XML2ROOT/lib64/libxml2.a" -o -r "$XML2ROOT/lib64/libxml2.so" ; then     
          XML2_LIB='-L$(XML2ROOT)/lib64 -lxml2'
      else   
          if test -r "$XML2ROOT/lib/x86_64-linux-gnu/libxml2.a" ; then
             XML2_LIB='-L$(XML2ROOT)/x86_64-linux-gnu/lib -lxml2'
          else 
             echo "cannot read $XML2ROOT/lib/libxml2.a"  
             exit 1    
          fi
      fi
    fi

    if test -d "$XML2ROOT/include/libxml2" ; then
       XML2_INCLUDE='-I$(XML2ROOT)/include/libxml2'
    else
       echo "cannot find $XML2ROOT/include/libxml2"  
       exit 1    
    fi

    FFLAGS="${FFLAGS} ${DEFOPT}USE_XML2"
    CFLAGS="${CFLAGS} ${DEFCOPT}USE_XML2"

  else

    echo "Warning: the variable XML2ROOT is not set in $host_frag"  
    echo "         set XML2ROOT to the xml2 root directory"

  fi

fi

dnl ######################################################################
dnl Checks for LAPACK/BLAS

AC_ARG_WITH([lapack],
            [AC_HELP_STRING([--with-lapack=DIR],
                            [Alternative vendor optimized LAPACK and BLAS library])],,
                            withval=yes)

if test x$withval = xyes; then
  if test x$with_lapack != x; then
    LAPACKROOT=$with_lapack
  fi
fi

if test x$LAPACK_LIB_PATH != x; then
    LAPACK_LIB='-L$(LAPACK_LIB_PATH) '$LAPACK_LIB
elif test -n "$LAPACKROOT" ; then
    LAPACK_LIB='-L$(LAPACKROOT)/lib '$LAPACK_LIB
elif test -d lapack ; then
    LAPACKROOT="local"
    LAPACK_LIB="-L../lib -llapack -lblas"
else
    LAPACKROOT=""
    LAPACK_LIB=""
fi

dnl ######################################################################
dnl Checks for zlib.

ZLIB_LIB=""
ZLIB_INCLUDE=""

AC_ARG_WITH([zlib],
            [AC_HELP_STRING([--with-zlib=DIR],
                            [Required I/O package])],,
			    withval=yes)

if test x$withval = xyes; then
  if test x$with_zlib != x; then
    ZLIBROOT=$with_zlib
  fi
fi

if test -n "$ZLIBROOT" ; then
  if test -r "$ZLIBROOT/lib/libz.a" ; then
     ZLIB_LIB='-L$(ZLIBROOT)/lib -lz'
  else
     if test -r "$ZLIBROOT/lib64/libz.a" -o -r "$ZLIBROOT/lib64/libz.so" ; then     
        ZLIB_LIB='-L$(ZLIBROOT)/lib64 -lz'
     else   
        if test -r "$ZLIBROOT/lib/x86_64-linux-gnu/libz.a" ; then
           ZLIB_LIB='-L$(ZLIBROOT)/x86_64-linux-gnu/lib -lz'
        else 
           echo "cannot read $ZLIBROOT/lib/libz.a"  
           exit 1    
        fi
     fi
  fi
  if test -d "$ZLIBROOT/include" ; then
     ZLIB_INCLUDE='-I$(ZLIBROOT)/include'
  else
     echo "cannot find $ZLIBROOT/include"  
     exit 1    
  fi
else
  echo "Warning: the variable ZLIBROOT is not set in $host_frag"  
  echo "         set ZLIBROOT to the zlib root directory"
fi

dnl ######################################################################
dnl Checks for SZIP.

SZIP_LIB=""
SZIP_INCLUDE=""

AC_ARG_WITH([szip],
            [AC_HELP_STRING([--with-szip=DIR],
                            [Required I/O package])],,
			    withval=yes)

if test x$withval = xyes; then
  if test x$with_szip != x; then
    SZIPROOT=$with_szip
  fi
fi

if test -n "$SZIPROOT" ; then
  if test -r "$SZIPROOT/lib/libsz.a" ; then
     SZIP_LIB='-L$(SZIPROOT)/lib -lsz'
  else
     echo "cannot read $SZIPROOT/lib/libsz.a"  
     exit 1    
  fi
  if test -d "$SZIPROOT/include" ; then
     SZIP_INCLUDE='-I$(SZIPROOT)/include'
  else
     echo "cannot find $SZIPROOT/include"  
     exit 1    
  fi
  case $ac_hostname in
  mlogin*|btc*)
    case $FC in
    nagfor)
      SZIP_LIB=$(echo $SZIP_LIB | sed -e 's!\(-L\)\(\S*ROOT\S*\)!\1\2 -Wl,-Wl,,-rpath,,\2!g')
      ;;
    *)
      SZIP_LIB=$(echo $SZIP_LIB | sed -e 's!\(-L\)\(\S*ROOT\S*\)!\1\2 -Wl,-rpath,\2!g')
      ;;
    esac
    ;;
  *)
    ;;
  esac
else
  echo "Warning: the variable SZIPROOT is not set in $host_frag"  
  echo "         set SZIPROOT to the szip root directory"
fi

dnl ######################################################################
dnl Checks for HDF5.

HDF5_LIB=""
HDF5_INCLUDE=""

AC_ARG_WITH([hdf5],
            [AC_HELP_STRING([--with-hdf5=DIR],
                            [Required I/O package])],,
			    withval=yes)

if test x$withval = xyes; then
  if test x$with_hdf5 != x; then
    HDF5ROOT=$with_hdf5
  fi
fi

if test -n "$HDF5ROOT" ; then
  if test -r "$HDF5ROOT/lib/libhdf5.a" ; then
     HDF5_LIB='-L$(HDF5ROOT)/lib -lhdf5_hl -lhdf5'
  else
     echo "cannot read $HDF5ROOT/lib/libhdf5.a"  
     exit 1    
  fi
  if test -d "$HDF5ROOT/include" ; then
     HDF5_INCLUDE='-I$(HDF5ROOT)/include'
  else
     echo "cannot find $HDF5ROOT/include"  
     exit 1    
  fi
  case $ac_hostname in
  mlogin*|btc*)  
    case $FC in
    nagfor)
      HDF5_LIB=$(echo $HDF5_LIB | sed -e 's!\(-L\)\(\S*ROOT\S*\)!\1\2 -Wl,-Wl,,-rpath,,\2!g')
      ;;
    *)
      HDF5_LIB=$(echo $HDF5_LIB | sed -e 's!\(-L\)\(\S*ROOT\S*\)!\1\2 -Wl,-rpath,\2!g')
     ;;
    esac    
    ;;
  *)
    ;;
  esac
else
  echo "Warning: the variable HDF5ROOT is not set in $host_frag"  
  echo "         set HDF5ROOT to the hdf5 root directory"
fi

dnl ######################################################################
dnl Checks for NETCDF.

NETCDF_LIB=""
NETCDF_INCLUDE=""

AC_ARG_WITH([netcdf],
            [AC_HELP_STRING([--with-netcdf=DIR],
                            [Required I/O package])],
                            [],
                            with_netcdf=yes)

AS_CASE([$with_netcdf],
        [no],[AC_MSG_CHECKING([for netcdf library])
              AC_MSG_RESULT([suppressed])],
        [yes],[AC_CHECK_FILE($NETCDFROOT/include/netcdf.h,[],AC_MSG_ERROR([NETCDFROOT (currently: $NETCDFROOT) not properly defined]))],
        [*],[NETCDFROOT=$with_netcdf
             AC_CHECK_FILE($NETCDFROOT/include/netcdf.h,[],AC_MSG_ERROR([NETCDFROOT (currently: $NETCDFROOT) not properly defined]))]
        )

if test -n "$NETCDFROOT" ; then
  if test  x$NETCDFLIBPATH = x; then
    NETCDFLIBPATH=$NETCDFROOT/lib
  fi
  if test -r "$NETCDFLIBPATH/libnetcdff.a" ; then
     NETCDF_LIB='-L$(NETCDFLIBPATH) -lnetcdff -lnetcdf'
  elif test -r "$NETCDFLIBPATH/libnetcdf.a" ; then
     NETCDF_LIB='-L$(NETCDFLIBPATH) -lnetcdf'
  elif test -r "$NETCDFLIBPATH/libnetcdff.so" ; then
     NETCDF_LIB='-L$(NETCDFLIBPATH)  -lnetcdff -lnetcdf'
  elif test -r "$NETCDFLIBPATH/libnetcdf.so" ; then
     NETCDF_LIB='-L$(NETCDFLIBPATH) -lnetcdf'
  else
     echo "cannot read $NETCDFROOT/lib/libnetcdf.a"
     exit 1
  fi
  if test x$gcc_lib != x ; then
     NETCDF_LIB="${NETCDF_LIB} ${gcc_lib}"
  fi
  case $ac_hostname in
  mlogin*|btc*)
    case $FC in
    nagfor)
      NETCDF_LIB=$(echo $NETCDF_LIB | sed -e 's!\(-L\)\(\S*ROOT\S*\)!\1\2 -Wl,-Wl,,-rpath,,\2!g')
      ;;
    *)
      NETCDF_LIB=$(echo $NETCDF_LIB | sed -e 's!\(-L\)\(\S*ROOT\S*\)!\1\2 -Wl,-rpath,\2!g')
      ;;
    esac
    ;;
  *)
    ;;
  esac
  if test -z "$NETCDFFROOT" ; then
     if test -r "$NETCDFROOT/include/netcdf.inc" ; then
         NETCDF_INCLUDE='-I$(NETCDFROOT)/include'
     else
         echo "cannot read $NETCDFROOT/include/netcdf.inc"
         exit 1
     fi
  else
     if test -r "$NETCDFFROOT/include/netcdf.inc" ; then
       NETCDF_INCLUDE="-I$NETCDFROOT/include -I$NETCDFFROOT/include"
       if test -r "$NETCDFFROOT/lib/libnetcdff.a" -a -r "$NETCDFROOT/lib/libnetcdf.a" ; then
         NETCDF_LIB='-L$(NETCDFROOT)/lib -lnetcdf'
         NETCDF_FLIB='-L$(NETCDFFROOT)/lib -lnetcdff'
         case $ac_hostname in
         mlogin*|btc*)
           case $FC in
           nagfor)
             NETCDF_FLIB=$(echo $NETCDF_FLIB | sed -e 's!\(-L\)\(\S*ROOT\S*\)!\1\2 -Wl,-Wl,,-rpath,,\2!g')
             NETCDF_LIB=$(echo $NETCDF_LIB | sed -e 's!\(-L\)\(\S*ROOT\S*\)!\1\2 -Wl,-Wl,,-rpath,,\2!g')
             ;;
           *)
             NETCDF_FLIB=$(echo $NETCDF_FLIB | sed -e 's!\(-L\)\(\S*ROOT\S*\)!\1\2 -Wl,-rpath,\2!g')
             NETCDF_LIB=$(echo $NETCDF_LIB | sed -e 's!\(-L\)\(\S*ROOT\S*\)!\1\2 -Wl,-rpath,\2!g')
             ;;
           esac
           ;;
         *)
           ;;
         esac
         NETCDF_LIB="$NETCDF_FLIB $NETCDF_LIB"
       else
         echo "cannot read $NETCDFFROOT/lib/libnetcdff.a and/or $NETCDFROOT/lib/libnetcdf.a"
         exit 1
       fi
     fi      
  fi
else
  echo "error: the variable NETCDFROOT is not set in $host_frag"
  echo "       set NETCDFROOT to the netCDF root directory"
  exit 1
fi

dnl ######################################################################
dnl Checks for CDI.

CDI_LIB=""
CDI_INCLUDE=""

AC_ARG_WITH([cdi],
            [AC_HELP_STRING([--with-cdi=DIR],
                            [Required I/O package])],
                            [],
                            [with_cdi= ])
AS_CASE([$with_cdi],
        [no],[CDIROOT= ],
        [yes],[AC_CHECK_FILE($CDIROOT/include/cdi.inc,[],AC_MSG_ERROR([CDIROOT (currently: $CDIROOT) not properly defined. Either set CDIROOT explicitly or use the --with-cdi=DIR option format.]))],
        [*],[
            CDIROOT=$with_cdi
            AS_IF([test "x$CDIROOT" != x],
                AC_CHECK_FILE($CDIROOT/include/cdi.inc,[],AC_MSG_ERROR([CDIROOT (currently set to $CDIROOT by the --with-cdi=DIR option) not properly defined]))
            )
        ])

AS_IF(
    [test "x$CDIROOT" != x], [
        AS_IF(
            [test -n "$CDIROOT"], [
                AS_IF([test "x$CDILIBPATH" = x], [CDILIBPATH=$CDIROOT/lib])
                AS_IF(
                    [test -r "$CDILIBPATH/libcdi.a"], [CDI_LIB='-L$(CDILIBPATH) -lcdi'],
                    [test -r "$CDILIBPATH/libcdi.so"], [CDI_LIB='-L$(CDILIBPATH) -lcdi'],
                    [AC_MSG_ERROR([cannot read $CDILIBPATH/libcdi.a])]
                )
                AS_IF([test "x$gcc_lib" != x], [CDI_LIB="${CDI_LIB} ${gcc_lib}"])
            ],
            [AC_MSG_ERROR([The variable CDIROOT is not set in $host_frag. Set CDIROOT to the CDI root directory, or use the --with-cdi=DIR option format.])]
        )
    ]
)
export CDIROOT	#inform config/createMakefiles.pl whether it should include cdilib.c in the support/Makefile .

dnl ######################################################################
dnl Checks for SCT.

SCT_LIB=""
SCT_INCLUDE=""

AC_ARG_WITH([sct],
            [AC_HELP_STRING([--with-sct=DIR],
                            [Optional SCT timer package])],
                            [],
                            with_sct=no)

AS_CASE([$with_sct],
      [no],[AC_MSG_CHECKING([for sct library])
            AC_MSG_RESULT([suppressed])],
      [yes],[AC_CHECK_FILE($SCTROOT/include/sct.mod,[],AC_MSG_ERROR([SCTROOT (currently: $SCTROOT) not properly defined to find sct.mod]))
             AC_CHECK_FILE($SCTROOT/lib/libsct.a,[],AC_MSG_ERROR([SCTROOT (currently: $SCTROOT) not properly defined to find libsct.a]))],
      [*],[SCTROOT=$with_sct
           AC_CHECK_FILE($SCTROOT/include/sct.mod,[],AC_MSG_ERROR([SCTROOT (currently: $SCTROOT) not properly defined to find sct.mod]))
           AC_CHECK_FILE($SCTROOT/lib/libsct.a,[],AC_MSG_ERROR([SCTROOT (currently: $SCTROOT) not properly defined to find libsct.a]))]
      )

if test -n "$SCTROOT" ; then
  if test -r "$SCTROOT/lib/libsct.a" ; then
    SCT_LIB='-L$(SCTROOT)/lib -lsct'
  else
    echo "cannot read $SCTROOT/lib/libsct.a"  
    exit 1
  fi
  if test -d "$SCTROOT/include" ; then
    SCT_INCLUDE='-I$(SCTROOT)/include'
  else
    echo "cannot find $SCTROOT/include"  
    exit 1
  fi

  FFLAGS="${FFLAGS} ${DEFOPT}__SCT__"
  CFLAGS="${CFLAGS} ${DEFCOPT}__SCT__"

dnl checks for additional libs needed for sct, eg. papi

  AC_ARG_WITH([sctlibs],
              [AC_HELP_STRING([--with-sctlibs=PATHS],
                              [Optional libs needed for SCT])],
                              [],
                              [])
  AS_IF([test "x$with_sctlibs" != ""],
        [SCT_LIB="${SCT_LIB} $with_sctlibs"],
        [])

else
  echo "Info: the variable SCTROOT is not set in $host_frag"  
  echo "      fallback to mo_real_timer is used"
  echo "      otherwise, set SCTROOT to the sct root directory"

  FFLAGS=$(echo ${FFLAGS} | sed "s/${DEFOPT}__SCT__//")
  CFLAGS=$(echo ${CFLAGS} | sed "s/${DEFCOPT}__SCT__//")
fi

dnl ######################################################################
dnl Checks for MPI.

case $host in
  powerpc-ibm-aix*)
    q64_result="no"
    mt_result="no"
    q64_result=$(echo $FFLAGS | $AWK -v b="-q64" '$0 ~ b { print "yes" }')
    mt_result=$(echo $FC | $AWK -v b="_r" '$0 ~ b { print "yes" } ')
    if [[ x$mt_result != xyes ]]; then
      echo "error: IBM MPI requires thread safe compiler versions."
      echo "       add _r to compiler selected by FC."
      exit 1
    fi

    if test x$q64_result = xyes; then
      MPI_INCLUDE_THREAD="thread64/"
    else
      MPI_INCLUDE_THREAD="thread/"
    fi
    ;;
  *-*-darwin*)
    if test -n "$MPIROOT" ; then
      mpifh=$(find $MPIROOT/include -name mpif.h)
      mpifh=${mpifh%\/mpif.h}
      mpifh=${mpifh##*/}
      if test -n $mpifh; then
        MPI_INCLUDE_THREAD="$mpifh/"
      fi
     fi
     ;;
  *)
    MPI_INCLUDE_THREAD=""
    ;;
esac


MPI_INCLUDE=""

AC_ARG_WITH([mpi],
            [AC_HELP_STRING([--with-mpi=DIR],
                            [MPI library])],,)


AS_IF([test x"$with_mpi" = xno],
  [FFLAGS="${FFLAGS} ${DEFOPT}NOMPI"
   CFLAGS="${CFLAGS} ${DEFCOPT}NOMPI"
   MPI_LIB=""
   MPI_VERSION=none
   MPIROOT=""
   use_mpcc_r=no],
  [AS_IF([test "x$with_mpi" != x -a x"$with_mpi" != xyes -a x"$with_mpi" != xno],
    [MPIROOT=$with_mpi])
   AS_IF([test x"$MPIROOT" != x],
    [AC_CHECK_FILE([$MPIROOT/include/${MPI_INCLUDE_THREAD}mpif.h],,[AC_MSG_ERROR([MPIROOT not properly defined])])
    case $host in
    *-*-darwin*)
      MPI_LIB="$(mpif90 -show | $AWK '{for(i=1;i<=NF;i++){if($i~/lib/){print $i}}}') "$MPI_LIB
      ;;
    *)
      MPI_LIB='-L$(MPIROOT)/lib '$MPI_LIB
      ;;
    esac
    MPI_I_INCLUDE="-I\$(MPIROOT)/include/${MPI_INCLUDE_THREAD}"
    case $host in
    powerpc-ibm-aix*)
      mod_file=$(find $MPIROOT -name mpi.mod -print 2>/dev/null | grep mpi.mod | grep ${MPI_INCLUDE_THREAD})
      ;;
    sx?-nec-superux)
      real_path=$(cd $MPIROOT; pwd -P)
      mod_file=$(find $real_path -name mpi.mod -print | grep -v modulew)
      mod_file="${MPIROOT}/lib${mod_file##*lib0}"
      ;;
    *-*-darwin*)
      real_path=$(cd $MPIROOT; pwd -P)
      mod_file=$(find $real_path/include $real_path/lib -name mpi.mod -print | $AWK 'NR==1')
      ;;
    *)
      real_path=$(cd $MPIROOT; pwd -P)
#      mod_file=$(find $real_path -name mpi.mod -print -quit)
      case "$MPIROOT" in
      *impi*)
        AS_CASE([$FC],
                [gfortran],
<<<<<<< HEAD
                [vers=$(gfortran --version | awk 'NR==1{print $4}')
                 mod_file=$(find $real_path/include/gfortran/$vers -name mpi.mod -print | awk 'NR==1')],
                [mod_file=$(find $real_path -not \( -path */gfortran/* -prune \) -name mpi.mod -print | awk 'NR==1')])
=======
                [vers=$(gfortran --version | $AWK 'NR==1{print $4}')
                 mod_file=$(find $real_path/include/gfortran/$vers -name mpi.mod -print | $AWK 'NR==1')],
                [mod_file=$(find $real_path -not \( -path */gfortran/* -prune \) -name mpi.mod -print | $AWK 'NR==1')])
>>>>>>> d67f428e
        ;;      
      *)
        mod_file=$(find $real_path -name mpi.mod -print | $AWK 'NR==1')
        ;;
      esac
      ;;
    esac
    if test -r $mod_file ; then
       mod_file=${mod_file#$real_path}
       mod_file=${mod_file#$MPIROOT}
       mod_file="\$(MPIROOT)"${mod_file}
       MPI_M_INCLUDE=${MODOPT}${mod_file%/*}
    else
       echo "cannot read $mod_file/mpi.mod"
       exit 1
    fi
    if test "x$MPI_M_INCLUDE" = "x$MPI_I_INCLUDE" ; then
      MPI_INCLUDE="$MPI_M_INCLUDE"
    else
      MPI_INCLUDE="$MPI_M_INCLUDE $MPI_I_INCLUDE"
    fi],
   [MPI="${DEFOPT}NOMPI"
    MPI_LIB=""])])


dnl ######################################################################
dnl Checks for other flags 
PROFILE_LIB=""
PROFILE_INCLUDE=""

withval=no
AC_ARG_WITH([hpm],
            [],
            [],
             with_hpm=no)

if test x$withval = xyes; then
  FFLAGS="${FFLAGS} ${DEFOPT}__hpm__"
  PROFILE_LIB="$HPM_LIB"
  PROFILE_INCLUDE="$HPM_INCL"
fi


dnl ######################################################################
dnl Checks for header files.

if test -z "$CROSS" ; then

   AC_HEADER_STDC
   AC_CHECK_HEADERS_ONCE(fcntl.h fortran.h limits.h malloc.h netdb.h pwd.h unistd.h execinfo.h ucontext.h sys/param.h sys/time.h sys/unistd.h sys/utsname.h )

dnl Checks for typedefs, structures, and compiler characteristics.
   AC_C_CONST
   AC_HEADER_TIME

dnl Checks for library functions.
   AC_CHECK_FUNCS(getrusage gettimeofday sysconf uname valloc)

dnl Check for byte ordering

   AC_C_BIGENDIAN

dnl Check for Fortran naming convention

   AC_FC_WRAPPERS

fi # ! CROSS

test "x$exec_prefix" = xNONE && exec_prefix=build/${build_host}

my_srcdirs="support src"

if [[ "x$LAPACKROOT" = xlocal ]] ; then
    my_srcdirs="blas lapack ${my_srcdirs}"
    LAPACKROOT=""
fi

my_srcdirs="externals/mtime/src ${my_srcdirs}"

if [[ "x$use_yac" = xyes ]] ; then
    my_srcdirs="externals/yac/src ${my_srcdirs}"
    FFLAGS="${FFLAGS} ${DEFOPT}YAC_coupling"
    CFLAGS="${CFLAGS} -I`pwd`/${exec_prefix}/include"
    if test "x$with_mpi" != "xno" ; then
        FFLAGS="${FFLAGS} ${DEFOPT}USE_MPI"
        CFLAGS="${CFLAGS} ${DEFCOPT}USE_MPI"
    fi
fi

if [[ "x$use_messy" = xyes ]] ; then
    rm -f src/messy_interface
    ln -s -t src/ ../externals/messy_interface
    FFLAGS="${FFLAGS} ${DEFOPT}MESSY ${DEFOPT}MESSYTIMER"
    CFLAGS="${CFLAGS} ${DEFCOPT}MESSY ${DEFOPT}MESSYTIMER"
fi

if [[ "x$use_art" = xyes ]] ; then
    FFLAGS="${FFLAGS} ${ART_FFLAGS}"
    # ATTENTION: only temporary until chemistry part of ICON-ART is Fortran 2003 conform !!!
    if [[ "x$fortran_compiler" = xdefault -o "x$fortran_compiler" = xgcc ]] ; then
        FFLAGS="`echo ${FFLAGS} | sed -e s/-std=f2003/-std=gnu/`"
    fi
fi

ac_srcdirs=$my_srcdirs

if test "$use_mpcc_r" = yes ; then
  CC=mpcc_r
  FC=mpxlf2003_r
  F77=mpxlf_r
  MPIROOT=""
  MPI_INCLUDE=""
  MPI_LIB=""
fi

ac_objdirs=""
for dir in $my_srcdirs ; do
    ac_objdirs="${ac_objdirs} ${exec_prefix}/$dir"
done

#------------------------
if test x$with_openmp != x; then
    use_openmp=$with_openmp
else
    use_openmp="no"
fi

if [[ "x$target_os" = xsuperux ]] ; then  
    MODDIR=""	    
else
    if [[ "x$FC" = xifort ]] ; then
        MODDIR="${MODDIR} ../module"
    else    
        MODDIR="${MODDIR}../module"
    fi
    FFLAGS="${MODOPT}../module ${FFLAGS}"
fi
FFLAGS="${MODOPT}../src ${MODOPT}../support ${FFLAGS}"


if [[ "x$use_openmp" = xyes ]] ; then
   FFLAGS="${FFLAGS} ${OMPFLAG}"
   F77FLAGS="${F77FLAGS} ${OMPFLAG}"
   LDFLAGS="${LDFLAGS} ${OMPFLAG}"
   CFLAGS="${CFLAGS} ${CC_OMPFLAG}"
fi

#------------------------
if test x$with_flags = x; then
    use_flags_group="std"
else
    use_flags_group=$with_flags
fi

if [[ "x$use_yac" = xyes ]] ; then
   ac_libs="$ac_libs -lyac"
fi

dnl the following prepends VARIANT_FLAGS to FFLAGS
dnl when given --with-flags=variant argument to configure
AS_IF([eval test x\$\{`echo ${use_flags_group} | tr a-z A-Z`_FLAGS+set\} = xset],
  [eval FFLAGS=\"\${FFLAGS} \${`echo ${use_flags_group} | tr a-z A-Z`_FLAGS}\"
   eval F77FLAGS=\"\${F77FLAGS} \${`echo ${use_flags_group} | tr a-z A-Z`_FLAGS}\"],
  [AS_IF([test x"$use_flags_group" != xstd],
     [AC_MSG_FAILURE([unknown with_flags parameter: $with_flags])])])

if [[ "x$LDFLAGS" = "x" ]] ; then
  if [[ $(echo $FC | $AWK '{print index($0, "gfortran")}') -ne 0 ]] ; then
    LDFLAGS=${FFLAGS//-xf95-cpp-input/}
  else
    LDFLAGS=$FFLAGS
  fi
fi



#------------------------

if test -z "$AR" ; then
  AR="ar"
fi  
if test -z "$AS" ; then
  AS="as"
fi  
if test -z "$ARFLAGS" ; then
  ARFLAGS="crv"
fi


if [[ "x$target_os" = xsuperux ]] ; then  
    arch=$(echo ${target_cpu:0:2} | tr "[:lower:]" "[:upper:]")
else
    arch=$target_cpu
fi

AC_SUBST(ARCH,$arch)
AC_SUBST(OS,$target_os)

AC_SUBST(SITE,$ac_sitename)
AC_SUBST(HOST,$ac_hostname)

AC_SUBST(NETCDFFROOT,$NETCDFFROOT)
AC_SUBST(NETCDFROOT,$NETCDFROOT)
AC_SUBST(NETCDFLIBPATH,$NETCDFLIBPATH)
AC_SUBST(NETCDF_LIB,$NETCDF_LIB)
AC_SUBST(NETCDF_INCLUDE,$NETCDF_INCLUDE)

AC_SUBST(CDIROOT,$CDIROOT)
AC_SUBST(CDILIBPATH,$CDILIBPATH)
AC_SUBST(CDI_LIB,$CDI_LIB)
AC_SUBST(CDI_INCLUDE,$CDI_INCLUDE)

AC_SUBST(HDF5ROOT,$HDF5ROOT)
AC_SUBST(HDF5_LIB,$HDF5_LIB)
AC_SUBST(HDF5_INCLUDE,$HDF5_INCLUDE)

AC_SUBST(SZIPROOT,$SZIPROOT)
AC_SUBST(SZIP_LIB,$SZIP_LIB)
AC_SUBST(SZIP_INCLUDE,$SZIP_INCLUDE)

AC_SUBST(ZLIBROOT,$ZLIBROOT)
AC_SUBST(ZLIB_LIB,$ZLIB_LIB)
AC_SUBST(ZLIB_INCLUDE,$ZLIB_INCLUDE)

AC_SUBST(XML2ROOT,$XML2ROOT)
AC_SUBST(XML2_LIB,$XML2_LIB)
AC_SUBST(XML2_INCLUDE,$XML2_INCLUDE)

AC_SUBST(SCTROOT,$SCTROOT)
AC_SUBST(SCT_LIB,$SCT_LIB)
AC_SUBST(SCT_INCLUDE,$SCT_INCLUDE)

AC_SUBST(MPIROOT,$MPIROOT)
AC_SUBST(MPI_LIB,$MPI_LIB)
AC_SUBST(MPI_INCLUDE,$MPI_INCLUDE)

AC_SUBST(LAPACKROOT,$LAPACKROOT)
AC_SUBST(LAPACK_LIB_PATH,$LAPACK_LIB_PATH)
AC_SUBST(LAPACK_LIB,$LAPACK_LIB)

AC_SUBST(PROFILE_LIB,$PROFILE_LIB)
AC_SUBST(PROFILE_INCLUDE,$PROFILE_INCLUDE)

AC_SUBST(OTHER_LIBS,$OTHER_LIBS)

AC_SUBST(AR,$AR)
AC_SUBST(AS,$AS)

AC_SUBST(CC,$CC)
AC_SUBST(FC,$FC)
AC_SUBST(F77,$F77)

AC_SUBST(ARFLAGS,$ARFLAGS)

AC_SUBST(CFLAGS,$CFLAGS)
AC_SUBST(FFLAGS,$FFLAGS)
AC_SUBST(FlibFLAGS,$FlibFLAGS)
AC_SUBST(F77FLAGS,$F77FLAGS)

ac_libs="${ac_libs} -lmtime"

AC_SUBST(LIB,$ac_libs)

AC_SUBST(MODDIR,$MODDIR)

AC_SUBST(LDFLAGS,$LDFLAGS)

AC_SUBST(SRCDIRS,$ac_srcdirs)

AC_SUBST(OBJDIRS,$ac_objdirs)


AC_OUTPUT(Makefile)

if test -n "$CROSS" ; then
   case "${host}" in	
       sx*-*-*)             ARCH=SX ;;
   esac
   cross_config=config/config.h.${ARCH}
   echo "config.status: creating config/config.h from $cross_config"
   if test ! -f $cross_config ; then
      echo "cross configuration file $cross_config does not exist!"
      exit 1
   fi   
   cp $cross_config config/config.h
fi

config/createMakefiles.pl --target=$build_host --srcdirs="${my_srcdirs}" --enable_ocean="${enable_ocean}" --enable_atmo="${enable_atmo}" --enable_jsbach="${enable_jsbach}" --enable_testbed="${enable_testbed}"

#-----------------------------------------------------------------------------
case $host in
  xt?-cray-*)
    f90version=$($(echo $FC -V) 2>&1 | $AWK 'NR==2')
    ccversion=$($(echo $CC --version) 2>&1 | $AWK 'NR==1')
    ;;
  *-*-solaris*)
    f90version=$($(echo $FC -V) 2>&1 | $AWK 'NR==1' | cut -f2- -d" ")
    ccversion=$($(echo $CC --version) 2>&1 | $AWK 'NR==1')
    ;;
  sx*-*-*)
    f90version=$($(echo $FC -V) 2>&1 | $AWK 'NR==1;NR==5' | tr -d "\n")
    ccversion=$($(echo sxc++ -V) 2>&1 | sed -e 's/.c.*$//' | sed -e 's/C++\/SX Compiler //' | sed -e 's/C\/C++ Compiler //' | $AWK 'NR==1;NR==3' | tr -d "\n")
    ;;
  *-ibm-aix*)
    f90version=$($(echo $FC -qversion) 2>&1 | tr -d "\n" | sed 's/Version: / \(/' | sed 's/$/\)/')
    ccversion=$($(echo $CC -qversion) 2>&1 | tr -d "\n" | sed 's/Version: / \(/' | sed 's/$/\)/') 
    ;;
  *-*-linux-*)
    case $fortran_compiler in
    default|gcc)
      f90version=$($(echo $FC --version) 2>&1 | $AWK 'NR==1')
      ccversion=$($(echo $CC --version) 2>&1 | $AWK 'NR==1')
      ;;
    nag)
      f90version=$($(echo $FC -V) 2>&1 | $AWK 'NR==1')
      ccversion=$($(echo $CC --version) 2>&1 | $AWK 'NR==1')
      ;;
    intel)
      f90version=$($(echo $FC -V) 2>&1 | $AWK 'NR==1')
      ccversion=$($(echo $CC --version) 2>&1 | $AWK 'NR==1')
      ;;
    path)
      f90version=$($(echo $FC -v) 2>&1 | $AWK 'NR==1')
      ccversion=$($(echo $CC --version) 2>&1 | $AWK 'NR==1')
      ;;
    pgi)
      f90version=$($(echo $FC -V) 2>&1 | $AWK 'NR==2')
      ccversion=$($(echo $CC --version) 2>&1 | $AWK 'NR==1')
      ;;
    sun)
      f90version=$($(echo $FC -V) 2>&1 | $AWK 'NR==1' | cut -f2- -d" ")
      ccversion=$($(echo $CC --version) 2>&1 | $AWK 'NR==1')
      ;;
    esac
    ;;
  *-*-darwin*)
      f90version=$($(echo $FC --version) 2>&1 | $AWK 'NR==1')
      ccversion=$($(echo $CC --version) 2>&1 | $AWK 'NR==1')
      ;;
  *)
    f90version="unknown"
    ccversion="unknown"
    ;;
esac
#-----------------------------------------------------------------------------
echo ""
echo "Selected compiler:"
echo ""
echo "    Fortran: ${f90version}"
echo "    C      : ${ccversion}"
echo ""
echo "    OpenMP : ${use_openmp}"
echo ""
#-----------------------------------------------------------------------------
if test x$MPIROOT = x || test x$CROSS = xyes; then
case $host in
powerpc-ibm-aix*)
  if test "$use_mpcc_r" = yes ; then
    mpi_version_number=$(lslpp -l ppe.poe | grep ppe.poe | uniq | $AWK '{print $2}')
    MPI_VERSION="IBM MPI ${mpi_version_number}"
  fi
  ;;
sx?-nec-superux)
  mpi_version_number=$(strings $MPIROOT/lib/libmpi.a | grep "MPI/SX: library Version" | $AWK '{print $4}')
  MPI_VERSION="SX MPI ${mpi_version_number}"
  ;;
*)
  MPI_VERSION=none
  ;;
esac
else
case $host in
*-*-darwin*)
  mpi_version_number=$(mpiexec --version | $AWK 'NR==2{print $2}')
  MPI_VERSION="mpich ${mpi_version_number} (MacPorts)"
  ;;		       
*)
  MPI_VERSION=${MPIROOT##*/}
esac
fi  
#-----------------------------------------------------------------------------
echo "Selected libraries:"
echo ""
echo "    MPI    : ${MPI_VERSION}"
echo "             installation  ${MPIROOT}"
if test x$NETCDFROOT = x; then
echo "    netCDF : none (error)"
else
netcdf_version=$(${NETCDFROOT}/bin/ncdump 2>&1 | grep "netcdf library version" | cut -f4 -d" ")
echo "    NETCDF : netcdf-${netcdf_version}"
echo "             installation  ${NETCDFROOT}"
fi  
if test x$with_netcdf4 != xno ; then
if test x$CDIROOT = x; then
echo "    CDI    : none (use internal version)"
else
echo "    CDI    : ${CDIROOT}"
fi
if test x$HDF5ROOT = x; then
echo "    HDF5   : none (error)"
else
hdf5_version=$(grep "define H5_VERSION" ${HDF5ROOT}/include/H5pubconf.h | cut -f2 -d"\"")
echo "    HDF5   : hdf5-${hdf5_version}"
echo "             installation  ${HDF5ROOT}"
fi  
if test x$SZIPROOT = x; then
echo "    SZIP   : none (error)"
else
szlib_version=$(grep "define SZLIB_VERSION" ${SZIPROOT}/include/szlib.h | cut -f2 -d"\"")
echo "    SZIP   : szip-${szlib_version}"
echo "             installation  ${SZIPROOT}"
fi  
if test x$ZLIBROOT = x; then
echo "    ZLIB   : none (error)"
else
zlib_version=$(grep "define ZLIB_VERSION" ${ZLIBROOT}/include/zlib.h | cut -f2 -d"\"")
echo "    ZLIB   : zlib-${zlib_version}"
echo "             installation  ${ZLIBROOT}"
fi
if test x$XML2ROOT = x; then
echo "    XML2   : none (error)"
else
xml2_version=$(grep "define LIBXML_DOTTED_VERSION" ${XML2ROOT}/include/libxml2/libxml/xmlversion.h | cut -f2 -d "\"")
echo "    XML2   : xml2-${xml2_version}"
echo "             installation  ${XML2ROOT}"
fi 
if test x$SCTROOT = x; then
echo "    SCT    : none"
else
sct_version=$(grep "define SCT_VERSION" ${SCTROOT}/include/sct.h)
echo "    SCT    : installation  ${SCTROOT}"
fi
fi
#############################
echo ""

if test "x$config_target" = "x"; then
  config_target="default"
fi

if test "x$with_mpi" = "xno" ; then
  use_mpi=no
else
  use_mpi=yes
fi

if test "x$load_module" != "x" ; then
  if test "$use_mpi" = "yes" ; then
    load_modules="$load_modules $load_mpi_modules"
  else
    load_modules="$load_modules $load_nompi_modules"
  fi
fi

# general command for running a progmam
if test "x$mpi_startrun" = "x" ; then
  if  test "x$MPIROOT" = "x" ; then
    mpi_startrun="mpiexec -n \\\$mpi_total_procs"
  else
    mpi_startrun="$MPIROOT/bin/mpiexec -n \\\$mpi_total_procs"
  fi
fi

sync_submit=${sync_submit:=$submit}

echo Creating set-up.info...
cat > config/set-up.info << EOF
#############################
# set-up.info created by configure
# do not modify this file
#############################
use_site="${ac_sitename}"
use_target="${config_target}"
use_compiler="${config_compiler}"
use_mpi="${use_mpi}"
use_openmp="${use_openmp}"
use_builddir="build/${build_host}"
use_mpi_root="${MPIROOT}"
use_mpi_procs_pernode="${use_mpi_procs_pernode}"
use_mpi_startrun="${mpi_startrun}"
use_load_modules="$load_modules"
use_load_profile="$load_profile"
use_netcdflibpath="$NETCDFLIBPATH"
use_cdilibpath="$CDILIBPATH"
use_make_command="$make_command"
use_submit="$submit"
use_sync_submit="$sync_submit"
use_shell="$use_shell"
use_flags_group="$use_flags_group"
#############################
EOF

echo Creating the build_command...
echo "$load_profile" > build_command
if test "x$load_modules" != x; then
   echo module purge >> build_command
   echo module load "$load_modules" >> build_command
   echo module list >> build_command
fi
if test "x${config_target}" = "xblizzard" ; then
   echo "export LDR_CNTRL=MAXDATA=0xD0000000@DSA"  >> build_command
fi
echo "$make_command" >> build_command
chmod +x build_command

#echo Creating the run scripts...
#if test -f ./make_runscripts ; then
#  ./make_runscripts
#fi

#############################
echo ""
cat config/set-up.info
echo ""
#############################

echo ""
echo "Configuration done. Run GNU make to build ICON."
echo ""
echo "build directory: build/${build_host}"
echo ""<|MERGE_RESOLUTION|>--- conflicted
+++ resolved
@@ -135,19 +135,6 @@
 
 dnl ######################################################################
 
-<<<<<<< HEAD
-AS_CASE([$ac_hostname],
-        [plogin*],
-        [ac_sitename=dkrz.de
-         fqdn=$ac_hostname.$ac_sitename],  
-        [wizard*],
-        [ac_sitename=dkrz.de
-         fqdn=$ac_hostname.$ac_sitename],  
-        [btc*],
-        [ac_sitename=dkrz.de
-         fqdn=$ac_hostname.$ac_sitename],       
-        [mlogin*],
-=======
 AC_PROG_AWK
 
 AS_CASE([$ac_hostname],
@@ -155,7 +142,6 @@
         [ac_sitename=dkrz.de
          fqdn=$ac_hostname.$ac_sitename],  
         [mlogin*|btc*],
->>>>>>> d67f428e
         [ac_sitename=dkrz.de
          fqdn=$ac_hostname.$ac_sitename],
         [ic2*],      
@@ -174,11 +160,7 @@
              [ac_sitename=local.net],
              [])],
       [AS_IF([ test -n "$PE_ENV" ],
-<<<<<<< HEAD
-             [fqdn=$(echo ${PE_ENV} | awk '{print tolower($0)}')
-=======
              [fqdn=$(echo ${PE_ENV} | $AWK '{print tolower($0)}')
->>>>>>> d67f428e
               AC_MSG_CHECKING([for Cray environment])
               AC_MSG_RESULT([$[fqdn]])],
              [fqdn=${HOSTNAME}])
@@ -813,15 +795,9 @@
       *impi*)
         AS_CASE([$FC],
                 [gfortran],
-<<<<<<< HEAD
-                [vers=$(gfortran --version | awk 'NR==1{print $4}')
-                 mod_file=$(find $real_path/include/gfortran/$vers -name mpi.mod -print | awk 'NR==1')],
-                [mod_file=$(find $real_path -not \( -path */gfortran/* -prune \) -name mpi.mod -print | awk 'NR==1')])
-=======
                 [vers=$(gfortran --version | $AWK 'NR==1{print $4}')
                  mod_file=$(find $real_path/include/gfortran/$vers -name mpi.mod -print | $AWK 'NR==1')],
                 [mod_file=$(find $real_path -not \( -path */gfortran/* -prune \) -name mpi.mod -print | $AWK 'NR==1')])
->>>>>>> d67f428e
         ;;      
       *)
         mod_file=$(find $real_path -name mpi.mod -print | $AWK 'NR==1')
