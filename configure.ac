dnl Process this file with autoconf to produce a configure script.
dnl
dnl Luis Kornblueh
dnl Uwe Schulzweida
dnl
dnl  - add cross compiling for NEC (use --host=sx6)
dnl  - use autoconf version 2.59 
dnl  - added cross compiling for CRAY XT3
dnl  - added support for IBM AIX

dnl

AC_INIT(icon,2.1.0,luis.kornblueh@mpimet.mpg.de,icon-2.1.0)
AC_PREREQ(2.59)

dnl ######################################################################
dnl basic package definitions (by default ICON)
package="ICON"

dnl ######################################################################
dnl Checks for package options.

AC_PREFIX_DEFAULT(.)

AC_CONFIG_SRCDIR([src/drivers/icon.f90])
AC_CONFIG_AUX_DIR([config])
AC_CONFIG_MACRO_DIR([m4])

AC_CANONICAL_SYSTEM

AC_PROG_AWK
AC_PROG_GREP
AC_PROG_SED

dnl ######################################################################
dnl find site and hostname

AS_CASE([$ac_hostname],
        [wizard*],
        [ac_sitename=dkrz.de
         fqdn=$ac_hostname.$ac_sitename],  
        [mlogin*|btlogin*],
        [ac_sitename=dkrz.de
         fqdn=$ac_hostname.$ac_sitename],
        [daint*|tave*|santis*],
        [ac_sitename=cscs.ch
         fqdn=$ac_hostname.$ac_sitename],
        [ic2*],      
        [ac_sitename=kit.edu;
         fqdn=$ac_hostname.$ac_sitename],         
        [uc1*],      
        [ac_sitename=kit.edu;
         fqdn=$ac_hostname.$ac_sitename],         
        [fh2*],      
        [ac_sitename=kit.edu;
         fqdn=$ac_hostname.$ac_sitename],         
        [
         AS_IF([test "x$(hostname)" = "x$ac_hostname"],
               [fqdn=$(host -n $ac_hostname | $AWK '/has address/ {print $1}')],
               [fqdn=$(hostname)])
         AS_IF([test -n "$fqdn"],
           [ac_sitename=$(echo $fqdn | $AWK -F. '{i=NF-1; printf("%s.%s",$i,$NF);}')],
           [ac_sitename=])])

AS_IF([ test -n "$fqdn" ],
      [AS_IF([test -z "$ac_sitename"],
             [ac_sitename=local.net],
             [])],
      [AS_IF([ test -n "$PE_ENV" ],
             [fqdn=$(echo ${PE_ENV} | $AWK '{print tolower($0)}')
              AC_MSG_CHECKING([for Cray environment])
              AC_MSG_RESULT([$[fqdn]])],
             [fqdn=${HOSTNAME}])
       [ac_sitename=${fqdn}]])        

AC_MSG_CHECKING([for hostname])
AC_MSG_RESULT([$[ac_hostname]])
AC_MSG_CHECKING([for site name])
AC_MSG_RESULT([$[ac_sitename]])

dnl ######################################################################
dnl Load pre-set configure options from config/config-options

dnl if test -f "config/config-options" ; then
dnl   AC_GET_MH(config/config-options)
dnl fi

dnl ######################################################################
dnl select component models

AC_ARG_ENABLE([atmo],
              AS_HELP_STRING([--enable-atmo],[Use atmosphere model component.]),
              [],[enable_atmo=yes])

AC_ARG_ENABLE([jsbach],
              AS_HELP_STRING([--enable-jsbach],[Use jsbach model component.]),
              [],[enable_jsbach=yes])

AC_ARG_ENABLE([ocean],
              AS_HELP_STRING([--enable-ocean],[Use ocean model component.]),
              [],[enable_ocean=yes])

AC_ARG_ENABLE([testbed],
              AS_HELP_STRING([--enable-testbed],[Use testbed component.]),
              [],[enable_testbed=no])

dnl ######################################################################
dnl usage of mh-file

AC_ARG_ENABLE([mh-file],
              [AS_HELP_STRING([--disable-mh-file],
                              [disable machine file usage])],
              [use_mh_file=no],
              [use_mh_file=yes])

dnl ######################################################################
dnl features

dnl Fortran

AC_ARG_WITH([fortran],
  [AS_HELP_STRING([--with-fortran=COMPILER],
    [select_available compiler (see README.compiler)])],
  [],
  [])

AS_IF([test -n "$with_fortran"],
      [fortran_compiler=$with_fortran],
      [fortran_compiler="default"])

dnl OpenMP

AC_ARG_WITH([openmp],
  [AS_HELP_STRING([--with-openmp],
    [enable OpenMP, if available for selected compiler])],
  [],
  [])

dnl AC_ARG_WITH([setup],
dnl   [AS_HELP_STRING([--with-setup=<name>],
dnl     [use user specific setup (mh_setup)])],
dnl     [],
dnl     [])
dnl
dnl AS_IF([test x$with_setup != x],
dnl       [mh_setup=$with_setup],
dnl       [mh_setup=""])

dnl YAC (coupler)

AC_ARG_WITH([yac],
  [AS_HELP_STRING([--with-yac],
    [enable use of yac])],
    [],
    [])

AS_IF([test "x$with_yac" = "xno"],
      [use_yac="no"],
      [use_yac="yes"])

dnl selects DLR's MESSy

AC_ARG_WITH([messy],
  [AS_HELP_STRING([--with-messy],
    [enable Modular Earth Submodel System (MESSy) interface])],
  [],
  [])

AS_IF([test "x$with_messy" = "xyes"],
      [use_messy="yes"],
      [use_messy="no"])

dnl selecting compiler option sets

AC_ARG_WITH([flags],
  [AS_HELP_STRING([--with-flags=<name>],
    [use specified group of flags (std, hiopt, noopt, etc])],
    [],
    [])

dnl selects KIT'S ART

AC_ARG_WITH([art],
  [AS_HELP_STRING([--with-art],
    [enable ART modules via precprocessing directive, if available for selected compiler])],
  [],
  [])

AS_IF([test "x$with_art" = "xyes"],
      [use_art="yes"],
      [use_art="no"],

)

dnl ######################################################################
dnl work around for linking problems with GCC

AS_CASE([$host],
        [i*86-*-linux-*],
        [AS_IF([test x$fortran_compiler != xintel],
               [gcc_lib="$(gcc -print-libgcc-file-name)"],
               [gcc_lib=""])],
        [gcc_lib=""])                               

dnl ######################################################################
dnl handling of machine description files (config/mh-<system>)

AS_CASE([$host],
        [sx*-*-*],
        [host_frag=config/mh-nec],
        [*-ibm-aix*],
        [host_frag=config/mh-aix],
        [*-*-linux-*],
        [host_frag=config/mh-linux],
        [*-*-darwin*],
        [host_frag=config/mh-darwin],
        [*-cray-*],
        [host_frag=config/mh-cray],
        [m4_define([line1], [This configuration is not supported.])
         m4_define([line2], [Please set a valid config/mh-* file up.])
         AC_MSG_ERROR([line1 line2], [1])])

AS_IF([test $use_mh_file = yes],
      [ACX_GET_MODULES_TO_LOAD([$host_frag])
       AS_IF([test ! -z "$load_profile" ],
             [. "$load_profile"])

       ACX_GET_PROFILE_TO_LOAD([$host_frag])
       AS_IF([test ! -z "$load_modules" ],
             [ACX_SWAP_MODULES(["$load_modules"])])

       ACX_GET_MH($host_frag)])

dnl ######################################################################
dnl if not set, select make for making (cannot use anything else anyway)

make_command=m4_default(["$make_command"],["make"])

dnl ######################################################################
dnl are we cross compiling?

if test "$build" != "$host" ; then
   CROSS=yes
else
   CROSS=""
fi

AC_CONFIG_HEADER(config/config.h)

build_host=$host

dnl # Makefile is common and does not allow multiple builds
dnl # Disable the the build_host folder
dnl if test x$mh_setup != x ; then
dnl   build_host=${host}-${mh_setup}
dnl else
dnl   build_host=$host
dnl fi
dnl #build_host=""

dnl #------------------------------------
dnl cat $host_frag > config/mh-config-use
dnl mh_local_name=config/mh-${ac_sitename}-${ac_hostname}
dnl # echo "mh_local_name=$mh_local_name"
dnl if test -f $mh_local_name ; then
dnl   cat $mh_local_name >> config/mh-config-use
dnl # else
dnl #   echo "not found!"
dnl fi
dnl if test -f config/mh-override ; then
dnl   cat config/mh-override >> config/mh-config-use
dnl fi
dnl host_frag=config/mh-config-use
dnl #------------------------------------

ac_libs=$LIBS
LIBS=""

if test "$CC" = mpcc_r ;  then
  CC=xlc_r
  FC=xlf2003_r
  F77=xlf_r
  use_mpcc_r=yes
fi
  
dnl ######################################################################
dnl define the package

FFLAGS="${FFLAGS} ${DEFOPT}__${package}__"
CFLAGS="${CFLAGS} ${DEFCOPT}__${package}__"

dnl #####################################################################
dnl add defines for component models

AS_IF([test "x$enable_atmo" = "xno"],
      [FFLAGS="${FFLAGS} ${DEFOPT}__NO_ICON_ATMO__"])

AS_IF([test "x$enable_jsbach" = "xno"],
      [FFLAGS="${FFLAGS} ${DEFOPT}__NO_JSBACH__"])

AS_IF([test "x$enable_ocean" = "xno"],
      [FFLAGS="${FFLAGS} ${DEFOPT}__NO_ICON_OCEAN__"])

AS_IF([test "x$enable_testbed" = "xno"],
      [FFLAGS="${FFLAGS} ${DEFOPT}__NO_ICON_TESTBED__"])

dnl #####################################################################
dnl add local flags

dnl use_local_flags_file=config/local_flags
dnl if test -f $use_local_flags_file ; then
dnl   AC_GET_MH($use_local_flags_file)
dnl fi

for other_flags in $icon_flags ; do
  FFLAGS="${FFLAGS} ${DEFOPT}__${other_flags}__"
  CFLAGS="${CFLAGS} ${DEFCOPT}__${other_flags}__"
done


dnl ######################################################################
dnl Checks for programs.

AC_PROG_RANLIB
AC_PROG_FC
if test -z "$CROSS" ; then
  AC_PROG_CC
fi

dnl ######################################################################
dnl ######################################################################
dnl
dnl Checks for program properties

dnl ######################################################################
dnl Checks for XML2.

XML2_LIB=""
XML2_INCLUDE=""

AC_ARG_WITH([xml2],
            [AC_HELP_STRING([--with-xml2=DIR],
                            [Required libxml2])],,
			    withval=yes)

  if test x$withval = xyes; then
    if test x$with_xml2 != x; then
      XML2ROOT=$with_xml2
    fi
  fi

  if test -n "$XML2ROOT" ; then

    if test -r "$XML2ROOT/lib/libxml2.a" ; then
       XML2_LIB='-L$(XML2ROOT)/lib -lxml2'
    else
      if test -r "$XML2ROOT/lib64/libxml2.a" -o -r "$XML2ROOT/lib64/libxml2.so" ; then     
          XML2_LIB='-L$(XML2ROOT)/lib64 -lxml2'
      else   
          if test -r "$XML2ROOT/lib/x86_64-linux-gnu/libxml2.a" ; then
             XML2_LIB='-L$(XML2ROOT)/x86_64-linux-gnu/lib -lxml2'
          else 
             echo "cannot read $XML2ROOT/lib/libxml2.a"  
             exit 1    
          fi
      fi
    fi

    if test -d "$XML2ROOT/include/libxml2" ; then
       XML2_INCLUDE='-I$(XML2ROOT)/include/libxml2'
    else
       echo "cannot find $XML2ROOT/include/libxml2"  
       exit 1    
    fi

    FFLAGS="${FFLAGS} ${DEFOPT}USE_XML2"
    CFLAGS="${CFLAGS} ${DEFCOPT}USE_XML2"

  else

    echo "Warning: the variable XML2ROOT is not set in $host_frag"  
    echo "         set XML2ROOT to the xml2 root directory"

  fi

dnl ######################################################################
dnl Checks for LAPACK/BLAS

AC_ARG_WITH([lapack],
            [AC_HELP_STRING([--with-lapack=DIR],
                            [Alternative vendor optimized LAPACK and BLAS library])],,
                            withval=yes)

if test x$withval = xyes; then
  if test x$with_lapack != x; then
    LAPACKROOT=$with_lapack
  fi
fi

if test x$LAPACK_LIB_PATH != x; then
    LAPACK_LIB='-L$(LAPACK_LIB_PATH) '$LAPACK_LIB
elif test -n "$LAPACKROOT" ; then
    LAPACK_LIB='-L$(LAPACKROOT)/lib '$LAPACK_LIB
elif test -d lapack ; then
    LAPACKROOT="local"
    LAPACK_LIB="-L../lib -llapack -lblas"
else
    LAPACKROOT=""
    LAPACK_LIB=""
fi

dnl ######################################################################
dnl Checks for zlib.

ZLIB_LIB=""
ZLIB_INCLUDE=""

AC_ARG_WITH([zlib],
            [AC_HELP_STRING([--with-zlib=DIR],
                            [Required I/O package])],,
			    withval=yes)

if test x$withval = xyes; then
  if test x$with_zlib != x; then
    ZLIBROOT=$with_zlib
  fi
fi

if test -n "$ZLIBROOT" ; then
  if test -r "$ZLIBROOT/lib/libz.a" ; then
     ZLIB_LIB='-L$(ZLIBROOT)/lib -lz'
  else
     if test -r "$ZLIBROOT/lib64/libz.a" -o -r "$ZLIBROOT/lib64/libz.so" ; then     
        ZLIB_LIB='-L$(ZLIBROOT)/lib64 -lz'
     else   
        if test -r "$ZLIBROOT/lib/x86_64-linux-gnu/libz.a" ; then
           ZLIB_LIB='-L$(ZLIBROOT)/x86_64-linux-gnu/lib -lz'
        else 
           echo "cannot read $ZLIBROOT/lib/libz.a"  
           exit 1    
        fi
     fi
  fi
  if test -d "$ZLIBROOT/include" ; then
     ZLIB_INCLUDE='-I$(ZLIBROOT)/include'
  else
     echo "cannot find $ZLIBROOT/include"  
     exit 1    
  fi
else
  echo "Warning: the variable ZLIBROOT is not set in $host_frag"  
  echo "         set ZLIBROOT to the zlib root directory"
fi

dnl ######################################################################
dnl Checks for SZIP.

SZIP_LIB=""
SZIP_INCLUDE=""

AC_ARG_WITH([szip],
            [AC_HELP_STRING([--with-szip=DIR],
                            [Required I/O package])],,
			    withval=yes)

if test x$withval = xyes; then
  if test x$with_szip != x; then
    SZIPROOT=$with_szip
  fi
fi

if test -n "$SZIPROOT" ; then
  if test -r "$SZIPROOT/lib/libsz.a" ; then
     SZIP_LIB='-L$(SZIPROOT)/lib -lsz'
  else
     echo "cannot read $SZIPROOT/lib/libsz.a"  
     exit 1    
  fi
  if test -d "$SZIPROOT/include" ; then
     SZIP_INCLUDE='-I$(SZIPROOT)/include'
  else
     echo "cannot find $SZIPROOT/include"  
     exit 1    
  fi
  case $ac_hostname in
  mlogin*|btlogin*)
    case $FC in
    nagfor)
      SZIP_LIB=$(echo $SZIP_LIB | sed -e 's!\(-L\)\(\S*ROOT\S*\)!\1\2 -Wl,-Wl,,-rpath,,\2!g')
      ;;
    *)
      SZIP_LIB=$(echo $SZIP_LIB | sed -e 's!\(-L\)\(\S*ROOT\S*\)!\1\2 -Wl,-rpath,\2!g')
      ;;
    esac
    ;;
  *)
    ;;
  esac
else
  echo "Warning: the variable SZIPROOT is not set in $host_frag"  
  echo "         set SZIPROOT to the szip root directory"
fi

dnl ######################################################################
dnl Checks for HDF5.

HDF5_LIB=""
HDF5_INCLUDE=""

AC_ARG_WITH([hdf5],
            [AC_HELP_STRING([--with-hdf5=DIR],
                            [Required I/O package])],,
			    withval=yes)

if test x$withval = xyes; then
  if test x$with_hdf5 != x; then
    HDF5ROOT=$with_hdf5
  fi
fi

if test -n "$HDF5ROOT" ; then
  if test -r "$HDF5ROOT/lib/libhdf5.a" ; then
     HDF5_LIB='-L$(HDF5ROOT)/lib -lhdf5_hl -lhdf5'
  else
     echo "cannot read $HDF5ROOT/lib/libhdf5.a"  
     exit 1    
  fi
  if test -d "$HDF5ROOT/include" ; then
     HDF5_INCLUDE='-I$(HDF5ROOT)/include'
  else
     echo "cannot find $HDF5ROOT/include"  
     exit 1    
  fi
  case $ac_hostname in
<<<<<<< HEAD
  mlogin*|btlogin*)  
=======
  mlogin*|btlogin*)
>>>>>>> fdb79050
    case $FC in
    nagfor)
      HDF5_LIB=$(echo $HDF5_LIB | sed -e 's!\(-L\)\(\S*ROOT\S*\)!\1\2 -Wl,-Wl,,-rpath,,\2!g')
      ;;
    *)
      HDF5_LIB=$(echo $HDF5_LIB | sed -e 's!\(-L\)\(\S*ROOT\S*\)!\1\2 -Wl,-rpath,\2!g')
     ;;
    esac    
    ;;
  *)
    ;;
  esac
else
  echo "Warning: the variable HDF5ROOT is not set in $host_frag"  
  echo "         set HDF5ROOT to the hdf5 root directory"
fi

dnl ######################################################################
dnl Checks for NETCDF.

NETCDF_LIB=""
NETCDF_INCLUDE=""

AC_ARG_WITH([netcdf],
            [AC_HELP_STRING([--with-netcdf=DIR],
                            [Required I/O package])],
                            [],
                            with_netcdf=yes)

AS_CASE([$with_netcdf],
        [no],[AC_MSG_CHECKING([for netcdf library])
              AC_MSG_RESULT([suppressed])],
        [yes],[AS_IF([test -f "$NETCDFROOT/include/netcdf.h"],[],AC_MSG_ERROR([NETCDFROOT (currently: $NETCDFROOT) not properly defined]))],
        [*],[NETCDFROOT=$with_netcdf
             AS_IF([test -f "$NETCDFROOT/include/netcdf.h"],[],AC_MSG_ERROR([NETCDFROOT (currently: $NETCDFROOT) not properly defined]))]
        )

if test -n "$NETCDFROOT" ; then
  if test  x$NETCDFLIBPATH = x; then
    NETCDFLIBPATH=$NETCDFROOT/lib
  fi
  if test -r "$NETCDFLIBPATH/libnetcdff.a" ; then
     NETCDF_LIB='-L$(NETCDFLIBPATH) -lnetcdff -lnetcdf'
  elif test -r "$NETCDFLIBPATH/libnetcdf.a" ; then
     NETCDF_LIB='-L$(NETCDFLIBPATH) -lnetcdf'
  elif test -r "$NETCDFLIBPATH/libnetcdff.so" ; then
     NETCDF_LIB='-L$(NETCDFLIBPATH)  -lnetcdff -lnetcdf'
  elif test -r "$NETCDFLIBPATH/libnetcdf.so" ; then
     NETCDF_LIB='-L$(NETCDFLIBPATH) -lnetcdf'
  else
     echo "cannot read $NETCDFROOT/lib/libnetcdf.a"
     exit 1
  fi
  if test x$gcc_lib != x ; then
     NETCDF_LIB="${NETCDF_LIB} ${gcc_lib}"
  fi
  case $ac_hostname in
  mlogin*|btlogin*)
    case $FC in
    nagfor)
      NETCDF_LIB=$(echo $NETCDF_LIB | sed -e 's!\(-L\)\(\S*ROOT\S*\)!\1\2 -Wl,-Wl,,-rpath,,\2!g')
      ;;
    *)
      NETCDF_LIB=$(echo $NETCDF_LIB | sed -e 's!\(-L\)\(\S*ROOT\S*\)!\1\2 -Wl,-rpath,\2!g')
      ;;
    esac
    ;;
  *)
    ;;
  esac
  if test -z "$NETCDFFROOT" ; then
     if test -r "$NETCDFROOT/include/netcdf.inc" ; then
         NETCDF_INCLUDE='-I$(NETCDFROOT)/include'
     else
         echo "cannot read $NETCDFROOT/include/netcdf.inc"
         exit 1
     fi
  else
     if test -r "$NETCDFFROOT/include/netcdf.inc" ; then
       NETCDF_INCLUDE="-I$NETCDFROOT/include -I$NETCDFFROOT/include"
       if test -r "$NETCDFFROOT/lib/libnetcdff.a" -a -r "$NETCDFROOT/lib/libnetcdf.a" ; then
         NETCDF_LIB='-L$(NETCDFROOT)/lib -lnetcdf'
         NETCDF_FLIB='-L$(NETCDFFROOT)/lib -lnetcdff'
         case $ac_hostname in
         mlogin*|btlogin*)
           case $FC in
           nagfor)
             NETCDF_FLIB=$(echo $NETCDF_FLIB | sed -e 's!\(-L\)\(\S*ROOT\S*\)!\1\2 -Wl,-Wl,,-rpath,,\2!g')
             NETCDF_LIB=$(echo $NETCDF_LIB | sed -e 's!\(-L\)\(\S*ROOT\S*\)!\1\2 -Wl,-Wl,,-rpath,,\2!g')
             ;;
           *)
             NETCDF_FLIB=$(echo $NETCDF_FLIB | sed -e 's!\(-L\)\(\S*ROOT\S*\)!\1\2 -Wl,-rpath,\2!g')
             NETCDF_LIB=$(echo $NETCDF_LIB | sed -e 's!\(-L\)\(\S*ROOT\S*\)!\1\2 -Wl,-rpath,\2!g')
             ;;
           esac
           ;;
         *)
           ;;
         esac
         NETCDF_LIB="$NETCDF_FLIB $NETCDF_LIB"
       else
         echo "cannot read $NETCDFFROOT/lib/libnetcdff.a and/or $NETCDFROOT/lib/libnetcdf.a"
         exit 1
       fi
     fi      
  fi
  if [[ "x$use_yac" = xyes ]] ; then
    CFLAGS="${CFLAGS} ${DEFCOPT}HAVE_C_NETCDF"
  fi
else
  echo "error: the variable NETCDFROOT is not set in $host_frag"
  echo "       set NETCDFROOT to the netCDF root directory"
  exit 1
fi

dnl ######################################################################
dnl Checks for CDI.

CDI_LIB=""
CDI_INCLUDE=""

AC_ARG_WITH([cdi],
            [AC_HELP_STRING([--with-cdi=DIR],
                            [Required I/O package])],
                            [],
                            [with_cdi= ])
AS_CASE([$with_cdi],
        [no],[CDIROOT= ],
        [yes],[AS_IF([test -f "$CDIROOT/include/cdi.inc"],[],AC_MSG_ERROR([CDIROOT (currently: $CDIROOT) not properly defined. Either set CDIROOT explicitly or use the --with-cdi=DIR option format.]))],
        [*],[
            CDIROOT=$with_cdi
            AS_IF([test "x$CDIROOT" != x],
                AS_IF([test -f "$CDIROOT/include/cdi.inc"],[],AC_MSG_ERROR([CDIROOT (currently set to $CDIROOT by the --with-cdi=DIR option) not properly defined]))
            )
        ])

AS_IF(
    [test "x$CDIROOT" != x], [
        AS_IF(
            [test -n "$CDIROOT"], [
                AS_IF([test "x$CDILIBPATH" = x], [CDILIBPATH=$CDIROOT/lib])
                AS_IF(
                    [test -r "$CDILIBPATH/libcdi.a"], [CDI_LIB='-L$(CDILIBPATH) -lcdi'],
                    [test -r "$CDILIBPATH/libcdi.so"], [CDI_LIB='-L$(CDILIBPATH) -lcdi'],
                    [AC_MSG_ERROR([cannot read $CDILIBPATH/libcdi.a])]
                )
                AS_IF([test "x$gcc_lib" != x], [CDI_LIB="${CDI_LIB} ${gcc_lib}"])
            ],
            [AC_MSG_ERROR([The variable CDIROOT is not set in $host_frag. Set CDIROOT to the CDI root directory, or use the --with-cdi=DIR option format.])]
        )
    ]
)
export CDIROOT	#inform config/createMakefiles.pl whether it should include cdilib.c in the support/Makefile .

dnl ######################################################################
dnl Checks for grib_api/eccodes.

GRIBAPI_LIB=""
GRIBAPI_INCLUDE=""

LIB_GRIB_API_ROOT="grib_api"

AC_ARG_WITH([grib_api],
            [AC_HELP_STRING([--with-grib_api=DIR],
                            [Optional GRIB2 package])],
                            [],
                            with_grib_api=yes)


AC_ARG_ENABLE([eccodes],
            [AC_HELP_STRING([--enable-eccodes=DIR],
                            [Update GRIB_API setup to successor ECCODES package])],
                            [],
                            enable_eccodes=no)

AS_CASE([$enable_eccodes],
        [no],
        [],
        [yes],
        [AC_MSG_ERROR([--enable-eccodes requires an installation directory.])],
        [GRIBAPIROOT=$enable_eccodes
         with_grib_api=yes
         LIB_GRIB_API_ROOT="eccodes"])

AS_CASE([$with_grib_api],
        [no],
        [AC_MSG_CHECKING([for grib_api library])
         AC_MSG_RESULT([suppressed])],
        [yes],
        [AS_IF([test -f "$GRIBAPIROOT/include/grib_api.h"],
               [],
               [AC_MSG_ERROR([GRIBAPIROOT (currently: $GRIBAPIROOT) not properly defined to find grib_api.h])])],
        [GRIBAPIROOT=$with_grib_api
         AS_IF([test -f "$GRIBAPIROOT/include/grib_api.h"],
               [],
               [AC_MSG_ERROR([GRIBAPIROOT (currently: $GRIBAPIROOT) not properly defined to find libgrib_api.h])])])

AS_IF([test -n "$GRIBAPIROOT"],
      [AS_IF([test -r "$GRIBAPIROOT/lib/lib${LIB_GRIB_API_ROOT}.a" || test -r "$GRIBAPIROOT/lib/lib${LIB_GRIB_API_ROOT}.dylib" || test -r "$GRIBAPIROOT/lib/lib${LIB_GRIB_API_ROOT}.so"],
             [GRIBAPI_LIB="-L\$(GRIBAPIROOT)/lib -l${LIB_GRIB_API_ROOT}"],
             [AC_MSG_ERROR([cannot read $GRIBAPIROOT/lib/lib${LIB_GRIB_API_ROOT}.a])])
       AS_IF([test -d "$GRIBAPIROOT/include"],
             [GRIBAPI_INCLUDE='-I$(GRIBAPIROOT)/include'],
             [AC_MSG_ERROR([cannot find $GRIBAPIROOT/include])])  
       FFLAGS="${FFLAGS} ${DEFOPT}HAVE_LIBGRIB ${DEFOPT}HAVE_LIBGRIB_API"
       CFLAGS="${CFLAGS} ${DEFCOPT}HAVE_LIBGRIB ${DEFCOPT}HAVE_LIBGRIB_API"
       AS_CASE([$ac_hostname],
               [mlogin*|btlogin*|daint*],
               [AS_CASE([$FC],
                        [nagfor],
                        [GRIBAPI_LIB=$(echo $GRIBAPI_LIB | sed -e 's!\(-L\)\(\S*ROOT\S*\)!\1\2 -Wl,-Wl,,-rpath,,\2!g')],
			[cray],
                        [GRIBAPI_LIB=$(echo $GRIBAPI_LIB | sed -e 's!\(-L\)\(\S*ROOT\S*\)!\1\2 -dynamic -Wl,-rpath,\2!g')],
                        [GRIBAPI_LIB=$(echo $GRIBAPI_LIB | sed -e 's!\(-L\)\(\S*ROOT\S*\)!\1\2 -Wl,-rpath,\2!g')])],
               [])],
      [])

        
dnl ######################################################################
dnl Checks for SCT.

SCT_LIB=""
SCT_INCLUDE=""

AC_ARG_WITH([sct],
            [AC_HELP_STRING([--with-sct=DIR],
                            [Optional SCT timer package])],
                            [],
                            with_sct=no)

AS_CASE([$with_sct],
      [no],[AC_MSG_CHECKING([for sct library])
            AC_MSG_RESULT([suppressed])],
      [yes],[AS_IF([test -f "$SCTROOT/include/sct.mod"],[],AC_MSG_ERROR([SCTROOT (currently: $SCTROOT) not properly defined to find sct.mod]))
             AS_IF([test -f "$SCTROOT/lib/libsct.a"],[],AC_MSG_ERROR([SCTROOT (currently: $SCTROOT) not properly defined to find libsct.a]))],
      [*],[SCTROOT=$with_sct
           AS_IF([test -f "$SCTROOT/include/sct.mod"],[],AC_MSG_ERROR([SCTROOT (currently: $SCTROOT) not properly defined to find sct.mod]))
           AS_IF([test -f "$SCTROOT/lib/libsct.a"],[],AC_MSG_ERROR([SCTROOT (currently: $SCTROOT) not properly defined to find libsct.a]))]
      )

if test -n "$SCTROOT" ; then
  if test -r "$SCTROOT/lib/libsct.a" ; then
    SCT_LIB='-L$(SCTROOT)/lib -lsct'
  else
    echo "cannot read $SCTROOT/lib/libsct.a"  
    exit 1
  fi
  if test -d "$SCTROOT/include" ; then
    SCT_INCLUDE='-I$(SCTROOT)/include'
  else
    echo "cannot find $SCTROOT/include"  
    exit 1
  fi

  FFLAGS="${FFLAGS} ${DEFOPT}__SCT__"
  CFLAGS="${CFLAGS} ${DEFCOPT}__SCT__"

  AS_CASE([$ac_hostname],
          [mlogin*|btc*],
          [AS_CASE([$FC],
                   [nagfor],
                   [SCT_LIB=$(echo $SCT_LIB | sed -e 's!\(-L\)\(\S*ROOT\S*\)!\1\2 -Wl,-Wl,,-rpath,,\2!g')],
                   [SCT_LIB=$(echo $SCT_LIB | sed -e 's!\(-L\)\(\S*ROOT\S*\)!\1\2 -Wl,-rpath,\2!g')])],
          [])

dnl checks for additional libs needed for sct, eg. papi

  AC_ARG_WITH([sctlibs],
              [AC_HELP_STRING([--with-sctlibs=PATHS],
                              [Optional libs needed for SCT])],
                              [],
                              [])
  AS_IF([test "x$with_sctlibs" != ""],
        [SCT_LIB="${SCT_LIB} $with_sctlibs"],
        [])

else
  echo "Info: the variable SCTROOT is not set in $host_frag"  
  echo "      fallback to mo_real_timer is used"
  echo "      otherwise, set SCTROOT to the sct root directory"

  FFLAGS=$(echo ${FFLAGS} | sed "s/${DEFOPT}__SCT__//")
  CFLAGS=$(echo ${CFLAGS} | sed "s/${DEFCOPT}__SCT__//")
fi

dnl ######################################################################
dnl Checks for MPI.

case $host in
  powerpc-ibm-aix*)
    q64_result="no"
    mt_result="no"
    q64_result=$(echo $FFLAGS | $AWK -v b="-q64" '$0 ~ b { print "yes" }')
    mt_result=$(echo $FC | $AWK -v b="_r" '$0 ~ b { print "yes" } ')
    if [[ x$mt_result != xyes ]]; then
      echo "error: IBM MPI requires thread safe compiler versions."
      echo "       add _r to compiler selected by FC."
      exit 1
    fi

    if test x$q64_result = xyes; then
      MPI_INCLUDE_THREAD="thread64/"
    else
      MPI_INCLUDE_THREAD="thread/"
    fi
    ;;
  *-*-darwin*)
    if test -n "$MPIROOT" ; then
      mpifh=$(find $MPIROOT/include -name mpif.h)
      mpifh=${mpifh%\/mpif.h}
      mpifh=${mpifh##*/}
      if test -n $mpifh; then
        MPI_INCLUDE_THREAD="$mpifh/"
      fi
     fi
     ;;
  *)
    MPI_INCLUDE_THREAD=""
    ;;
esac


MPI_INCLUDE=""

AC_ARG_WITH([mpi],
            [AC_HELP_STRING([--with-mpi=DIR],
                            [MPI library])],,)


AS_IF([test x"$with_mpi" = xno],
  [FFLAGS="${FFLAGS} ${DEFOPT}NOMPI"
   CFLAGS="${CFLAGS} ${DEFCOPT}NOMPI"
   MPI_LIB=""
   MPI_VERSION=none
   MPIROOT=""
   use_mpcc_r=no],
  [AS_IF([test "x$with_mpi" != x -a x"$with_mpi" != xyes -a x"$with_mpi" != xno],
    [MPIROOT=${MPIROOT:-$with_mpi}])
   AS_IF([test x"$MPIROOT" != x],
    [AS_IF([test -f "$MPIROOT/include/${MPI_INCLUDE_THREAD}mpif.h"],,[AC_MSG_ERROR([MPIROOT not properly defined])])
    case $host in
    *-*-darwin*)
      MPI_LIB="$(mpif90 -show | $AWK '{for(i=1;i<=NF;i++){if($i~/lib/){printf $i " "}}}') "$MPI_LIB
      ;;
    *)
      MPI_LIB='-L$(MPIROOT)/lib '$MPI_LIB
      ;;
    esac
    MPI_I_INCLUDE="-I\$(MPIROOT)/include/${MPI_INCLUDE_THREAD}"
    case $host in
    powerpc-ibm-aix*)
      mod_file=$(find $MPIROOT -name mpi.mod -print 2>/dev/null | grep mpi.mod | grep ${MPI_INCLUDE_THREAD})
      ;;
    sx?-nec-superux)
      real_path=$(cd $MPIROOT; pwd -P)
      mod_file=$(find $real_path -name mpi.mod -print | grep -v modulew)
      mod_file="${MPIROOT}/lib${mod_file##*lib0}"
      ;;
    *-*-darwin*)
      real_path=$(cd $MPIROOT; pwd -P)
      mod_file=$(find $real_path/include $real_path/lib -name mpi.mod -print | $AWK 'NR==1')
      ;;
    *)
      real_path=$(cd $MPIROOT; pwd -P)
#      mod_file=$(find $real_path -name mpi.mod -print -quit)
      case "$MPIROOT" in
      *impi*)
        AS_CASE([$FC],
                [gfortran],
                [vers=$(gfortran --version | $AWK 'NR==1{print $4}')
                 mod_file=$(find $real_path/include/gfortran/$vers -name mpi.mod -print | $AWK 'NR==1')],
                [pgfortran],
                [vers=$(pgfortran --version | $AWK 'NR==2{print $2}' | cut -d. -f1)
                 mod_file=$(find $real_path/include/pgfortran -name mpi.mod -print | $AWK 'NR==1')],
                [mod_file=$(find $real_path -not \( -path *gfortran/* -prune \) -not \( -path *ilp64* -prune \) -name mpi.mod -print | $AWK 'NR==1')])
        ;;      
      *)
        mod_file=$(find $real_path -name mpi.mod -print | $AWK 'NR==1')
        ;;
      esac
      ;;
    esac
    if test -r $mod_file ; then
       mod_file=${mod_file#$real_path}
       mod_file=${mod_file#$MPIROOT}
       mod_file="\$(MPIROOT)"${mod_file}
       MPI_M_INCLUDE=${MODOPT}${mod_file%/*}
    else
       echo "cannot read $mod_file/mpi.mod"
       exit 1
    fi
    if test "x$MPI_M_INCLUDE" = "x$MPI_I_INCLUDE" ; then
      MPI_INCLUDE="$MPI_M_INCLUDE"
    else
      MPI_INCLUDE="$MPI_M_INCLUDE $MPI_I_INCLUDE"
    fi],
   [MPI="${DEFOPT}NOMPI"
    MPI_LIB=""])])


dnl ######################################################################
dnl Checks for IBM'S hpm

PROFILE_LIB=""
PROFILE_INCLUDE=""

withval=no
AC_ARG_WITH([hpm],
            [],
            [],
             with_hpm=no)

if test x$withval = xyes; then
  FFLAGS="${FFLAGS} ${DEFOPT}__hpm__"
  PROFILE_LIB="$HPM_LIB"
  PROFILE_INCLUDE="$HPM_INCL"
fi


dnl ######################################################################
dnl Checks for header files.

if test -z "$CROSS" ; then

   AC_HEADER_STDC
   AC_CHECK_HEADERS_ONCE(fcntl.h fortran.h limits.h malloc.h netdb.h pwd.h unistd.h execinfo.h ucontext.h sys/param.h sys/time.h sys/unistd.h sys/utsname.h )

dnl Checks for typedefs, structures, and compiler characteristics.
   AC_C_CONST
   AC_HEADER_TIME

dnl Checks for library functions.
   AC_CHECK_FUNCS(getrusage gettimeofday sysconf uname valloc)

dnl Check for byte ordering

   AC_C_BIGENDIAN

dnl Check for Fortran naming convention

<<<<<<< HEAD
   m4_pushdef([lSystem],[[lSystem] | -ltcmalloc_minimal])dnl
=======
dnl  the m4_pushdef of lSystem inserts a hack by Cray also with stock autoconf
   m4_pushdef([lSystem],[lSy[]stem | -ltcmalloc | -ltcmalloc_minimal])dnl
>>>>>>> fdb79050
   AC_FC_WRAPPERS
   m4_popdef([lSystem])dnl

fi # ! CROSS

test "x$exec_prefix" = xNONE && exec_prefix=build/${build_host}

my_srcdirs="support src"

if [[ "x$LAPACKROOT" = xlocal ]] ; then
    my_srcdirs="blas lapack ${my_srcdirs}"
    LAPACKROOT=""
fi

my_srcdirs="externals/self/src externals/mtime/src externals/tixi/src ${my_srcdirs}"

if [[ "x$use_yac" = xyes ]] ; then
    my_srcdirs="externals/yac/src ${my_srcdirs}"
    FFLAGS="${FFLAGS} ${DEFOPT}YAC_coupling"
    CFLAGS="${CFLAGS} -I`pwd`/${exec_prefix}/include"
    if test "x$with_mpi" != "xno" ; then
        FFLAGS="${FFLAGS} ${DEFOPT}USE_MPI"
        CFLAGS="${CFLAGS} ${DEFCOPT}USE_MPI"
    fi
fi

if [[ "x$use_messy" = xyes ]] ; then
    rm -f src/messy_interface
    ln -s -t src/ ../externals/messy_interface
    FFLAGS="${FFLAGS} ${DEFOPT}MESSY ${DEFOPT}MESSYTIMER"
    CFLAGS="${CFLAGS} ${DEFCOPT}MESSY ${DEFOPT}MESSYTIMER"
fi

if [[ "x$use_art" = xyes ]] ; then
    ART_FFLAGS="${DEFOPT}__ICON_ART ${DEFOPT}__ART_TMP_IFDEF"
    FFLAGS="${FFLAGS} $ART_FFLAGS"
    # ATTENTION: only temporary until chemistry part of ICON-ART is Fortran 2003 conform !!!
    if [[ "x$fortran_compiler" = xdefault -o "x$fortran_compiler" = xgcc ]] ; then
        FFLAGS="`echo ${FFLAGS} | sed -e s/-std=f2003/-std=gnu/`"
    fi
fi

if [[ "x$fortran_compiler" = xdefault -o "x$fortran_compiler" = xgcc ]] ; then
    FFLAGS="${FFLAGS} -fall-intrinsics"
fi
ac_srcdirs=$my_srcdirs

if test "$use_mpcc_r" = yes ; then
  CC=mpcc_r
  FC=mpxlf2003_r
  F77=mpxlf_r
  MPIROOT=""
  MPI_INCLUDE=""
  MPI_LIB=""
fi

ac_objdirs=""
for dir in $my_srcdirs ; do
    ac_objdirs="${ac_objdirs} ${exec_prefix}/$dir"
done

#------------------------
if test x$with_openmp != x; then
    use_openmp=$with_openmp
else
    use_openmp="no"
fi

if [[ "x$use_openmp" = xyes ]] ; then
   FFLAGS="${FFLAGS} ${OMPFLAG}"
   F77FLAGS="${F77FLAGS} ${OMPFLAG}"
   LDFLAGS="${LDFLAGS} ${OMPFLAG}"
   CFLAGS="${CFLAGS} ${CC_OMPFLAG}"
fi

#------------------------
if [[ "x$target_os" = xsuperux ]] ; then  
    MODDIR=""	    
else
    if [[ "x$FC" = xifort ]] ; then
        MODDIR="${MODDIR} ../module"
    else    
        MODDIR="${MODDIR}../module"
    fi
    FFLAGS="${MODOPT}../module ${FFLAGS}"
fi
FFLAGS="${MODOPT}../src ${MODOPT}../support ${FFLAGS}"

#------------------------
if test x$with_flags = x; then
    use_flags_group="std"
else
    use_flags_group=$with_flags
fi

if [[ "x$use_yac" = xyes ]] ; then
   ac_libs="$ac_libs -lyac"
fi

#------------------------
dnl if the OCEAN_FLAGS are not defined use the HIOPT_FLAGS
dnl 
dnl AS_IF([test -z "$OCEAN_FLAGS"],
dnl       [AS_IF([test -n "$HIOPT_FLAGS"],
dnl              [OCEAN_FLAGS="$HIOPT_FLAGS"],
dnl              [])],
dnl              [])

dnl the following prepends VARIANT_FLAGS to FFLAGS
dnl when given --with-flags=variant argument to configure
AS_IF([eval test x\$\{`echo ${use_flags_group} | tr a-z A-Z`_FLAGS+set\} = xset],
      [eval FFLAGS=\"\${FFLAGS} \${`echo ${use_flags_group} | tr a-z A-Z`_FLAGS}\"
       eval F77FLAGS=\"\${F77FLAGS} \${`echo ${use_flags_group} | tr a-z A-Z`_FLAGS}\"],
      [AS_IF([test x"$use_flags_group" != xstd],
             [AC_MSG_FAILURE([unknown with_flags parameter: $with_flags])])])

dnl if [[ "x$LDFLAGS" = "x" ]] ; then
dnl   if [[ $(echo $FC | $AWK '{print index($0, "gfortran")}') -ne 0 ]] ; then
dnl     LDFLAGS=${FFLAGS//-xf95-cpp-input/}
dnl   else
dnl     LDFLAGS=$FFLAGS
dnl   fi
dnl fi

dnl this check should be far above, but has a dependency on the adding
dnl of VARIANT_FFLAGS to FFLAGS above, which should also be moved.
FCFLAGS=$FFLAGS
ACX_FC_ATTRIBUTE_CONTIGUOUS([FFLAGS="${FFLAGS+$FFLAGS }${DEFOPT}HAVE_FC_ATTRIBUTE_CONTIGUOUS"])

#------------------------
if test -z "$AR" ; then
  AR="ar"
fi  
if test -z "$AS" ; then
  AS="as"
fi  
if test -z "$ARFLAGS" ; then
  ARFLAGS="crv"
fi

#------------------------
if [[ "x$target_os" = xsuperux ]] ; then  
    arch=$(echo ${target_cpu:0:2} | tr "[:lower:]" "[:upper:]")
else
    arch=$target_cpu
fi

dnl ######################################################################
dnl substitutions

AC_SUBST(ARCH,$arch)
AC_SUBST(OS,$target_os)

AC_SUBST(SITE,$ac_sitename)
AC_SUBST(HOST,$ac_hostname)

AC_SUBST(NETCDFFROOT,$NETCDFFROOT)
AC_SUBST(NETCDFROOT,$NETCDFROOT)
AC_SUBST(NETCDFLIBPATH,$NETCDFLIBPATH)
AC_SUBST(NETCDF_LIB,$NETCDF_LIB)
AC_SUBST(NETCDF_INCLUDE,$NETCDF_INCLUDE)

AC_SUBST(CDIROOT,$CDIROOT)
AC_SUBST(CDILIBPATH,$CDILIBPATH)
AC_SUBST(CDI_LIB,$CDI_LIB)
AC_SUBST(CDI_INCLUDE,$CDI_INCLUDE)

AC_SUBST(HDF5ROOT,$HDF5ROOT)
AC_SUBST(HDF5_LIB,$HDF5_LIB)
AC_SUBST(HDF5_INCLUDE,$HDF5_INCLUDE)

AC_SUBST(SZIPROOT,$SZIPROOT)
AC_SUBST(SZIP_LIB,$SZIP_LIB)
AC_SUBST(SZIP_INCLUDE,$SZIP_INCLUDE)

AC_SUBST(ZLIBROOT,$ZLIBROOT)
AC_SUBST(ZLIB_LIB,$ZLIB_LIB)
AC_SUBST(ZLIB_INCLUDE,$ZLIB_INCLUDE)

AC_SUBST(GRIBAPIROOT,$GRIBAPIROOT)
AC_SUBST(GRIBAPI_LIB,$GRIBAPI_LIB)
AC_SUBST(GRIBAPI_INCLUDE,$GRIBAPI_INCLUDE)

AC_SUBST(XML2ROOT,$XML2ROOT)
AC_SUBST(XML2_LIB,$XML2_LIB)
AC_SUBST(XML2_INCLUDE,$XML2_INCLUDE)

AC_SUBST(SCTROOT,$SCTROOT)
AC_SUBST(SCT_LIB,$SCT_LIB)
AC_SUBST(SCT_INCLUDE,$SCT_INCLUDE)

AC_SUBST(MPIROOT,$MPIROOT)
AC_SUBST(MPI_LIB,$MPI_LIB)
AC_SUBST(MPI_INCLUDE,$MPI_INCLUDE)

AC_SUBST(LAPACKROOT,$LAPACKROOT)
AC_SUBST(LAPACK_LIB_PATH,$LAPACK_LIB_PATH)
AC_SUBST(LAPACK_LIB,$LAPACK_LIB)

AC_SUBST(PROFILE_LIB,$PROFILE_LIB)
AC_SUBST(PROFILE_INCLUDE,$PROFILE_INCLUDE)

AC_SUBST(OTHER_LIBS,$OTHER_LIBS)

AC_SUBST(AR,$AR)
AC_SUBST(AS,$AS)

AC_SUBST(CC,$CC)
AC_SUBST(FC,$FC)
AC_SUBST(F77,$F77)

AC_SUBST(ARFLAGS,$ARFLAGS)

AC_SUBST(CFLAGS,$CFLAGS)
AC_SUBST(FFLAGS,$FFLAGS)
AC_SUBST(FlibFLAGS,$FlibFLAGS)
AC_SUBST(F77FLAGS,$F77FLAGS)

ac_libs="${ac_libs} -ltixi -lmtime -lself"

AC_SUBST(LIB,$ac_libs)

AC_SUBST(MODDIR,$MODDIR)

AC_SUBST(LDFLAGS,$LDFLAGS)

AC_SUBST(SRCDIRS,$ac_srcdirs)

AC_SUBST(OBJDIRS,$ac_objdirs)

AC_CONFIG_FILES([Makefile])

dnl ######################################################################
dnl compiler versions

case $host in
  xt?-cray-*)
    f90version=$($(echo $FC -V) 2>&1 | $AWK 'NR==2')
    ccversion=$($(echo $CC --version) 2>&1 | $AWK 'NR==1')
    ;;
  *-*-solaris*)
    f90version=$($(echo $FC -V) 2>&1 | $AWK 'NR==1' | cut -f2- -d" ")
    ccversion=$($(echo $CC --version) 2>&1 | $AWK 'NR==1')
    ;;
  sx*-*-*)
    f90version=$($(echo $FC -V) 2>&1 | $AWK 'NR==1;NR==5' | tr -d "\n")
    ccversion=$($(echo sxc++ -V) 2>&1 | sed -e 's/.c.*$//' | sed -e 's/C++\/SX Compiler //' | sed -e 's/C\/C++ Compiler //' | $AWK 'NR==1;NR==3' | tr -d "\n")
    ;;
  *-ibm-aix*)
    f90version=$($(echo $FC -qversion) 2>&1 | tr -d "\n" | sed 's/Version: / \(/' | sed 's/$/\)/')
    ccversion=$($(echo $CC -qversion) 2>&1 | tr -d "\n" | sed 's/Version: / \(/' | sed 's/$/\)/') 
    ;;
  *-*-linux-*)
    case $fortran_compiler in
    default|gcc)
      f90version=$($(echo $FC --version) 2>&1 | $AWK 'NR==1')
      ccversion=$($(echo $CC --version) 2>&1 | $AWK 'NR==1')
      ;;
    nag)
      f90version=$($(echo $FC -V) 2>&1 | $AWK 'NR==1')
      ccversion=$($(echo $CC --version) 2>&1 | $AWK 'NR==1')
      ;;
    intel)
      f90version=$($(echo $FC -V) 2>&1 | $AWK 'NR==1')
      ccversion=$($(echo $CC --version) 2>&1 | $AWK 'NR==1')
      ;;
    path)
      f90version=$($(echo $FC -v) 2>&1 | $AWK 'NR==1')
      ccversion=$($(echo $CC --version) 2>&1 | $AWK 'NR==1')
      ;;
    pgi)
      f90version=$($(echo $FC -V) 2>&1 | $AWK 'NR==2')
      ccversion=$($(echo $CC --version) 2>&1 | $AWK 'NR==2')
      ;;
    sun)
      f90version=$($(echo $FC -V) 2>&1 | $AWK 'NR==1' | cut -f2- -d" ")
      ccversion=$($(echo $CC --version) 2>&1 | $AWK 'NR==1')
      ;;
    esac
    ;;
  *-*-darwin*)
      f90version=$($(echo $FC --version) 2>&1 | $AWK 'NR==1')
      ccversion=$($(echo $CC --version) 2>&1 | $AWK 'NR==1')
      ;;
  *)
    f90version="unknown"
    ccversion="unknown"
    ;;
esac
#-----------------------------------------------------------------------------
echo ""
echo "Selected compiler:"
echo ""
echo "    Fortran: ${f90version}"
echo "    C      : ${ccversion}"
echo ""
echo "    OpenMP : ${use_openmp}"
echo ""
#-----------------------------------------------------------------------------
if test x$MPIROOT = x || test x$CROSS = xyes; then
case $host in
powerpc-ibm-aix*)
  if test "$use_mpcc_r" = yes ; then
    mpi_version_number=$(lslpp -l ppe.poe | grep ppe.poe | uniq | $AWK '{print $2}')
    MPI_VERSION="IBM MPI ${mpi_version_number}"
  fi
  ;;
sx?-nec-superux)
  mpi_version_number=$(strings $MPIROOT/lib/libmpi.a | grep "MPI/SX: library Version" | $AWK '{print $4}')
  MPI_VERSION="SX MPI ${mpi_version_number}"
  ;;
*)
  MPI_VERSION=none
  ;;
esac
else
case $host in
*-*-darwin*)
  mpi_version_number=$(mpiexec --version | $AWK 'NR==2{print $2}')
  MPI_VERSION="mpich ${mpi_version_number} (MacPorts)"
  ;;		       
*)
  MPI_VERSION=${MPIROOT##*/}
esac
fi  
#-----------------------------------------------------------------------------
echo "Selected libraries:"
echo ""
echo "    MPI    : ${MPI_VERSION}"
echo "             installation  ${MPIROOT}"
if test x$NETCDFROOT = x; then
echo "    netCDF : none (error)"
else
netcdf_version=$(${NETCDFROOT}/bin/ncdump 2>&1 | grep "netcdf library version" | cut -f4 -d" ")
echo "    NETCDF : netcdf-${netcdf_version}"
echo "             installation  ${NETCDFROOT}"
fi  
if test x$with_netcdf4 != xno ; then
if test x$CDIROOT = x; then
echo "    CDI    : none (use internal version)"
else
echo "    CDI    : ${CDIROOT}"
fi
if test x$HDF5ROOT = x; then
echo "    HDF5   : none (error)"
else
hdf5_version=$(grep "define H5_VERSION" ${HDF5ROOT}/include/H5pubconf.h | cut -f2 -d"\"")
echo "    HDF5   : hdf5-${hdf5_version}"
echo "             installation  ${HDF5ROOT}"
fi  
if test x$SZIPROOT = x; then
echo "    SZIP   : none (error)"
else
szlib_version=$(grep "define SZLIB_VERSION" ${SZIPROOT}/include/szlib.h | cut -f2 -d"\"")
echo "    SZIP   : szip-${szlib_version}"
echo "             installation  ${SZIPROOT}"
fi  
if test x$ZLIBROOT = x; then
echo "    ZLIB   : none (error)"
else
zlib_version=$(grep "define ZLIB_VERSION" ${ZLIBROOT}/include/zlib.h | cut -f2 -d"\"")
echo "    ZLIB   : zlib-${zlib_version}"
echo "             installation  ${ZLIBROOT}"
fi
if test x$XML2ROOT = x; then
echo "    XML2   : none (error)"
else
xml2_version=$(grep "define LIBXML_DOTTED_VERSION" ${XML2ROOT}/include/libxml2/libxml/xmlversion.h | cut -f2 -d "\"")
echo "    XML2   : xml2-${xml2_version}"
echo "             installation  ${XML2ROOT}"
fi 
if test x$SCTROOT = x; then
echo "    SCT    : none"
else
sct_version=$(grep "define SCT_VERSION" ${SCTROOT}/include/sct.h)
echo "    SCT    : installation  ${SCTROOT}"
fi
fi
echo ""
dnl #############################

if test "x$config_target" = "x"; then
  config_target="default"
fi

if test "x$with_mpi" = "xno" ; then
  use_mpi=no
else
  use_mpi=yes
fi

if test "x$load_module" != "x" ; then
  if test "$use_mpi" = "yes" ; then
    load_modules="$load_modules $load_mpi_modules"
  else
    load_modules="$load_modules $load_nompi_modules"
  fi
fi

# general command for running a progmam
if test "x$mpi_startrun" = "x" ; then
  if  test "x$MPIROOT" = "x" ; then
    mpi_startrun="mpiexec -n \$mpi_total_procs"
  else
    mpi_startrun="$MPIROOT/bin/mpiexec -n \$mpi_total_procs"
  fi
fi

sync_submit=${sync_submit:=$submit}

AC_CONFIG_COMMANDS([Makefiles],
                   [AS_IF([test "x$enable_jsbach" = "xyes"],
                          [AS_IF([test -d build/${build_host}/src],
                                 [],
                                 [mkdir -p build/${build_host}/src])
                           externals/jsbach/scripts/dsl4jsb/dsl4jsb.py -p _dsl4jsb -d externals/jsbach/src -t build/${build_host}/src])
                    config/createMakefiles.pl \
                                              --target="${build_host}" \
                                              --srcdirs="${my_srcdirs}" \
                                              --enable_ocean="${enable_ocean}" \
                                              --enable_atmo="${enable_atmo}" \
                                              --enable_jsbach="${enable_jsbach}" \
                                              --enable_testbed="${enable_testbed}"],
                   [build_host="${build_host}"
                    my_srcdirs="$my_srcdirs"
                    enable_ocean="${enable_ocean}"
                    enable_atmo="${enable_atmo}"
                    enable_jsbach="${enable_jsbach}"
                    enable_testbed="${enable_testbed}"])

AC_SUBST(config_target,$config_target)
AC_SUBST(config_compiler,$config_compiler)
AC_SUBST(load_modules,$load_modules)
AC_SUBST(make_command,$make_command)

AC_CONFIG_FILES([build_command:config/build_command.in],[chmod +x build_command])

AC_SUBST(ac_sitename,$ac_sitename)      
AC_SUBST(use_mpi,$use_mpi)                  
AC_SUBST(use_openmp,$use_openmp)               
AC_SUBST(build_host,$build_host)               
AC_SUBST(use_mpi_procs_pernode,$use_mpi_procs_pernode)    
AC_SUBST(mpi_startrun,$mpi_startrun)             

AS_IF([test ! -z "$load_profile" ],
      [load_profile=". $load_profile"],
      [load_Profile=""])

AC_SUBST(load_profile,$load_profile)             
AC_SUBST(submit,$submit)                   
AC_SUBST(sync_submit,$sync_submit)              
AC_SUBST(use_shell,$use_shell)                
AC_SUBST(use_flags_group,$use_flags_group)          

AC_CONFIG_FILES([config/set-up.info])

#echo Creating the run scripts...
#if test -f ./make_runscripts ; then
#  ./make_runscripts
#fi
AC_OUTPUT

if test -n "$CROSS" ; then
   case "${host}" in	
       sx*-*-*)             ARCH=SX ;;
   esac
   cross_config=config/config.h.${ARCH}
   echo "config.status: creating config/config.h from $cross_config"
   if test ! -f $cross_config ; then
      echo "cross configuration file $cross_config does not exist!"
   else
     cp $cross_config config/config.h
   fi
fi

dnl echo ""
dnl cat config/set-up.info
dnl echo ""

echo ""
echo "Configuration done. Run GNU make to build ICON."
echo ""
echo "Build directory: build/${build_host}"
echo ""
AS_IF([test "x$enable_atmo" = "xyes" && test "x$enable_ocean" = "xno"],
      [AC_MSG_WARN([In order to use ECHAM physics, you need to enable ocean!])
       echo ""])

<|MERGE_RESOLUTION|>--- conflicted
+++ resolved
@@ -532,11 +532,7 @@
      exit 1    
   fi
   case $ac_hostname in
-<<<<<<< HEAD
-  mlogin*|btlogin*)  
-=======
   mlogin*|btlogin*)
->>>>>>> fdb79050
     case $FC in
     nagfor)
       HDF5_LIB=$(echo $HDF5_LIB | sed -e 's!\(-L\)\(\S*ROOT\S*\)!\1\2 -Wl,-Wl,,-rpath,,\2!g')
@@ -977,12 +973,8 @@
 
 dnl Check for Fortran naming convention
 
-<<<<<<< HEAD
-   m4_pushdef([lSystem],[[lSystem] | -ltcmalloc_minimal])dnl
-=======
 dnl  the m4_pushdef of lSystem inserts a hack by Cray also with stock autoconf
    m4_pushdef([lSystem],[lSy[]stem | -ltcmalloc | -ltcmalloc_minimal])dnl
->>>>>>> fdb79050
    AC_FC_WRAPPERS
    m4_popdef([lSystem])dnl
 
