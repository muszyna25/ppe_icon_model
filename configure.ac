dnl Process this file with autoconf to produce a configure script.
dnl
dnl Luis Kornblueh
dnl Uwe Schulzweida
dnl
dnl  - add cross compiling for NEC (use --host=sx6)
dnl  - use autoconf version 2.59 
dnl  - added cross compiling for CRAY XT3
dnl  - added support for IBM AIX

dnl

AC_INIT(icon,2.1.0,luis.kornblueh@mpimet.mpg.de,icon-2.1.0)
AC_PREREQ(2.59)

dnl ######################################################################
dnl basic package definitions (by default ICON)
package="ICON"

dnl ######################################################################
dnl Checks for package options.

AC_PREFIX_DEFAULT([$(pwd)])

AC_CONFIG_SRCDIR([src/drivers/icon.f90])
AC_CONFIG_AUX_DIR([config])
AC_CONFIG_MACRO_DIR([m4])

AC_CANONICAL_SYSTEM

AC_PROG_AWK
AC_PROG_GREP
AC_PROG_SED

dnl ######################################################################
dnl find site and hostname

AS_CASE([$ac_hostname],
        [wizard*],
        [ac_sitename=dkrz.de
         fqdn=$ac_hostname.$ac_sitename],
        [mlogin*|btlogin*|btc*],
        [ac_sitename=dkrz.de
         fqdn=$ac_hostname.$ac_sitename],
        [daint*|tave*|santis*|kesch*],
        [ac_sitename=cscs.ch
         fqdn=$ac_hostname.$ac_sitename],
        [ic2*],      
        [ac_sitename=kit.edu;
         fqdn=$ac_hostname.$ac_sitename],
        [uc1*],      
        [ac_sitename=kit.edu;
         fqdn=$ac_hostname.$ac_sitename],
        [fh2*],      
        [ac_sitename=kit.edu;
         fqdn=$ac_hostname.$ac_sitename],
        [
         AS_IF([test "x$(hostname)" = "x$ac_hostname"],
               [fqdn=$(host -n $ac_hostname | $AWK '/has address/ {print $1}')],
               [fqdn=$(hostname)])
         AS_IF([test -n "$fqdn"],
           [ac_sitename=$(echo $fqdn | $AWK -F. '{i=NF-1; printf("%s.%s",$i,$NF);}')],
           [ac_sitename=])])

AS_IF([test -n "$fqdn" ],
      [AS_IF([test -z "$[ac_sitename]"],
             [ac_sitename=local.net],
             [])],
      [AS_IF([test -n "$PE_ENV" ],
             [fqdn=$(echo ${PE_ENV} | $AWK '{print tolower($0)}')
              AC_MSG_CHECKING([for Cray environment])
              AC_MSG_RESULT([$[fqdn]])],
             [fqdn=${HOSTNAME}])
       [ac_sitename=${fqdn}]])

AC_MSG_CHECKING([for hostname])
AC_MSG_RESULT([$[ac_hostname]])
AC_MSG_CHECKING([for site name])
AC_MSG_RESULT([$[ac_sitename]])

dnl ######################################################################
dnl Load pre-set configure options from config/config-options

dnl if test -f "config/config-options" ; then
dnl   AC_GET_MH(config/config-options)
dnl fi

dnl ######################################################################
dnl select component models

AC_ARG_ENABLE([atmo],
              AS_HELP_STRING([--enable-atmo],[Use atmosphere model component.]),
              [],[enable_atmo=yes])

AC_ARG_ENABLE([jsbach],
              AS_HELP_STRING([--enable-jsbach],[Use jsbach model component.]),
              [],[enable_jsbach=yes])

AC_ARG_ENABLE([rte-rrtmgp],
              AS_HELP_STRING([--enable-rte-rrtmgp],[Use rte-rrtmgp model component.]),
              [],[enable_rte_rrtmgp=no])

AC_ARG_ENABLE([ocean],
              AS_HELP_STRING([--enable-ocean],[Use ocean model component.]),
              [],[enable_ocean=yes])

AC_ARG_ENABLE([testbed],
              AS_HELP_STRING([--enable-testbed],[Use testbed component.]),
              [],[enable_testbed=no])

AC_ARG_ENABLE([psrad],
              AS_HELP_STRING([--enable-psrad],[Use psrad model component.]),
              [],[enable_psrad=yes])

AC_ARG_ENABLE([mixed],
              AS_HELP_STRING([--enable-mixed],[Use mixed precision dycore.]),
              [],[enable_mixed=no])

AC_ARG_ENABLE([gpu],
              AS_HELP_STRING([--enable-gpu],[Use GPU accelerators.]),
              [],[enable_gpu=no])

<<<<<<< HEAD
=======
dnl ######################################################################
dnl CLAW Compiler setup

AC_ARG_ENABLE([claw],
              AS_HELP_STRING([--enable-claw],[Enable CLAW Compiler. Two modes are available: std (default) or validate]),
              [],[enable_claw=no])

AS_IF([test "x$enable_claw" = "xyes"],
      [enable_claw="std"],
      [])

AS_IF([test "x$enable_claw" != "xno"],
         [AS_CASE(["$enable_claw"],
                 ["std"], [AC_MSG_WARN(["CLAW Compiler is enable in standard mode"])],
                 ["validate"], [AC_MSG_WARN(["CLAW Compiler is enable in VALIDATE mode"])],
                 [AC_MSG_ERROR(["CLAW Compiler is enabled but UNKNOWN mode was requested"])])
         ],
      [])

>>>>>>> 9c2c8c4c
dnl ######################################################################
dnl Serialbox2 serialization setup

AC_ARG_ENABLE([serialization],
              AS_HELP_STRING([--enable-serialization],[Enable Serialbox2 serialization. Three modes are available: read (default), perturb, create]),
              [],[enable_serialization=no])

AS_IF([test "x$enable_serialization" = "xyes"],
      [enable_serialization="read"],
      [])

AS_IF([test "x$enable_serialization" != "xno"],
         [AS_CASE(["$enable_serialization"],
                 ["read"], [AC_MSG_WARN(["Serialbox2 serialization is enabled in READ mode"])],
                 ["perturb"], [AC_MSG_WARN(["Serialbox2 serialization is enabled in READ & PERTURB mode"])],
                 ["create"], [AC_MSG_WARN(["Serialbox2 serialization is enabled in CREATE mode"])],
                 [AC_MSG_ERROR(["Serialbox2 serialization is enabled but UNKNOWN mode was requested"])])
         ],
      [])

dnl ######################################################################
dnl usage of mh-file

AC_ARG_ENABLE([mh-file],
              [AS_HELP_STRING([--disable-mh-file],
                              [disable machine file usage])],
              [use_mh_file=no],
              [use_mh_file=yes])

dnl ######################################################################
dnl features

dnl Fortran

AC_ARG_WITH([fortran],
  [AS_HELP_STRING([--with-fortran=COMPILER],
    [select_available compiler (see README.compiler)])],
  [],
  [])

AS_IF([test -n "$with_fortran"],
      [fortran_compiler=$with_fortran],
      [fortran_compiler="default"])

dnl OpenMP

AC_ARG_WITH([openmp],
  [AS_HELP_STRING([--with-openmp],
    [enable OpenMP, if available for selected compiler])],
  [],
  [])

dnl AC_ARG_WITH([setup],
dnl   [AS_HELP_STRING([--with-setup=<name>],
dnl     [use user specific setup (mh_setup)])],
dnl     [],
dnl     [])
dnl
dnl AS_IF([test x$with_setup != x],
dnl       [mh_setup=$with_setup],
dnl       [mh_setup=""])

AC_ARG_WITH([yaxt],
  [AS_HELP_STRING([--with-yaxt],
    [enable experimental use of yaxt])],
    [AS_IF([test -d "$with_yaxt"],
           [YAXTROOT=$with_yaxt])],
    [with_yaxt=no])

AS_IF([test "x$with_yaxt" = "xno"],
      [use_yaxt="no"],
      [use_yaxt="yes"])

dnl YAC (coupler)

AC_ARG_WITH([yac],
  [AS_HELP_STRING([--with-yac],
    [enable use of yac])],
    [],
    [])

AS_IF([test "x$with_yac" = "xno"],
      [use_yac="no"],
      [use_yac="yes"])

dnl ecrad (radiation scheme ecRad)

AC_ARG_WITH([ecrad],
  [AS_HELP_STRING([--with-ecrad],
    [enable use of ecrad])],
    [],
    [])

AS_IF([test "x$with_ecrad" = "xyes"],
      [use_ecrad="yes"],
      [use_ecrad="no"])

dnl selects DLR's MESSy

AC_ARG_ENABLE([cdi-pio],
  [AS_HELP_STRING([--enable-cdi-pio],
    [enable experimental use of parallel output via CDI-PIO])],,
    [enable_cdi_pio=no])
AS_IF([test "x$enable_cdi_pio" != "xyes" -o $use_yaxt != yes],
      [enable_cdi_pio=no],
      [enable_cdi_pio=yes])

AC_ARG_WITH([messy],
  [AS_HELP_STRING([--with-messy],
    [enable Modular Earth Submodel System (MESSy) interface])],
  [],
  [])

AS_IF([test "x$with_messy" = "xyes"],
      [use_messy="yes"],
      [use_messy="no"])

dnl selecting compiler option sets

AC_ARG_WITH([flags],
  [AS_HELP_STRING([--with-flags=<name>],
    [use specified group of flags (std, hiopt, noopt, etc])],
    [],
    [])

dnl selects KIT'S ART

AC_ARG_WITH([art],
  [AS_HELP_STRING([--with-art],
    [enable ART modules via precprocessing directive, if available for selected compiler])],
  [],
  [])

AS_IF([test "x$with_art" = "xyes"],
      [use_art="yes"],
      [use_art="no"],

)

dnl ######################################################################
dnl work around for linking problems with GCC

AS_CASE([$host],
        [i*86-*-linux-*],
        [AS_IF([test x$fortran_compiler != xintel],
               [gcc_lib="$(gcc -print-libgcc-file-name)"],
               [gcc_lib=""])],
        [gcc_lib=""])                               

dnl ######################################################################
dnl handling of machine description files (config/mh-<system>)

AS_CASE([$host],
        [sx*-*-*],
        [host_frag=config/mh-nec],
        [*-ibm-aix*],
        [host_frag=config/mh-aix],
        [*-*-linux-*],
        [host_frag=config/mh-linux],
        [*-*-darwin*],
        [host_frag=config/mh-darwin],
        [*-cray-*],
        [host_frag=config/mh-cray],
        [m4_define([line1], [This configuration is not supported.])
         m4_define([line2], [Please set a valid config/mh-* file up.])
         AC_MSG_ERROR([line1 line2], [1])])

# check for environment variables "$GRIB_API",
# "$ECCODES" (set by these modules).  If nothing is
# available: load eccodes module:
AS_IF([test -z "$GRIB_API" -a -z "$ECCODES"],
  [dwd_gribapi_env="1"])
AC_MSG_NOTICE([dwd_gribapi_env = $dwd_gribapi_env.])
export dwd_gribapi_env

AS_IF([test $use_mh_file = yes],
      [ACX_GET_PROFILE_TO_LOAD([$host_frag])
       AS_IF([test ! -z "$load_profile" ],
             [. "$load_profile"])

       ACX_GET_MODULES_TO_LOAD([$host_frag])
       AS_IF([test ! -z "$load_modules" ],
             [ACX_SWAP_MODULES(["$load_modules"], ["$ignore_if_loaded"])])

       ACX_GET_MH($host_frag)])

dnl ######################################################################
dnl if not set, select make for making (cannot use anything else anyway)

make_command=${make_command-make}

dnl ######################################################################
dnl are we cross compiling?

if test "$build" != "$host" ; then
   CROSS=yes
else
   CROSS=""
fi

AC_CONFIG_HEADER(config/config.h)

build_host=$host

dnl # Makefile is common and does not allow multiple builds
dnl # Disable the the build_host folder
dnl if test x$mh_setup != x ; then
dnl   build_host=${host}-${mh_setup}
dnl else
dnl   build_host=$host
dnl fi
dnl #build_host=""

dnl #------------------------------------
dnl cat $host_frag > config/mh-config-use
dnl mh_local_name=config/mh-${ac_sitename}-${ac_hostname}
dnl # echo "mh_local_name=$mh_local_name"
dnl if test -f $mh_local_name ; then
dnl   cat $mh_local_name >> config/mh-config-use
dnl # else
dnl #   echo "not found!"
dnl fi
dnl if test -f config/mh-override ; then
dnl   cat config/mh-override >> config/mh-config-use
dnl fi
dnl host_frag=config/mh-config-use
dnl #------------------------------------

ac_libs=$LIBS
LIBS=""

if test "$CC" = mpcc_r ;  then
  CC=xlc_r
  FC=xlf2003_r
  F77=xlf_r
  use_mpcc_r=yes
fi
  
dnl ######################################################################
dnl define the package

FFLAGS="${FFLAGS} ${DEFOPT}__${package}__"
CFLAGS="${CFLAGS} ${DEFCOPT}__${package}__"

dnl #####################################################################
dnl add defines for component models

AS_IF([test "x$enable_atmo" = "xno"],
      [FFLAGS="${FFLAGS} ${DEFOPT}__NO_ICON_ATMO__"])

AS_IF([test "x$enable_jsbach" = "xno"],
      [FFLAGS="${FFLAGS} ${DEFOPT}__NO_JSBACH__"])

AS_IF([test "x$enable_rte_rrtmgp" = "xno"],
      [FFLAGS="${FFLAGS} ${DEFOPT}__NO_RTE_RRTMGP__"])

AS_IF([test "x$enable_ocean" = "xno"],
      [FFLAGS="${FFLAGS} ${DEFOPT}__NO_ICON_OCEAN__"])

AS_IF([test "x$enable_testbed" = "xno"],
      [FFLAGS="${FFLAGS} ${DEFOPT}__NO_ICON_TESTBED__"])

AS_IF([test "x$enable_psrad" = "xno"],
      [FFLAGS="${FFLAGS} ${DEFOPT}__NO_ICON_PS_RAD__"])

AS_IF([test "x$enable_mixed" = "xyes"],
      [FFLAGS="${FFLAGS} ${DEFOPT}__MIXED_PRECISION ${DEFOPT}__MIXED_PRECISION_2"])

dnl #####################################################################
dnl add local flags

dnl use_local_flags_file=config/local_flags
dnl if test -f $use_local_flags_file ; then
dnl   AC_GET_MH($use_local_flags_file)
dnl fi

for other_flags in $icon_flags ; do
  FFLAGS="${FFLAGS} ${DEFOPT}__${other_flags}__"
  CFLAGS="${CFLAGS} ${DEFCOPT}__${other_flags}__"
done


dnl ######################################################################
dnl Checks for programs.

AC_PROG_RANLIB
AC_PROG_FC
if test -z "$CROSS" ; then
  AC_PROG_CC
fi

dnl ######################################################################
dnl ######################################################################
dnl
dnl Checks for program properties

dnl ######################################################################
dnl Checks for XML2.

XML2_LIB=""
XML2_INCLUDE=""

AC_ARG_WITH([xml2],
            [AC_HELP_STRING([--with-xml2=DIR],
                            [Required libxml2])],,
			    withval=yes)

  if test x$withval = xyes; then
    if test x$with_xml2 != x; then
      XML2ROOT=$with_xml2
    fi
  fi

  if test -n "$XML2ROOT" ; then

    if test -r "$XML2ROOT/lib/libxml2.a" ; then
       XML2_LIB='-L$(XML2ROOT)/lib -lxml2'
    else
      if test -r "$XML2ROOT/lib64/libxml2.a" -o -r "$XML2ROOT/lib64/libxml2.so" ; then     
          XML2_LIB='-L$(XML2ROOT)/lib64 -lxml2'
      else   
          if test -r "$XML2ROOT/lib/x86_64-linux-gnu/libxml2.a" ; then
             XML2_LIB='-L$(XML2ROOT)/x86_64-linux-gnu/lib -lxml2'
          else 
             echo "cannot read $XML2ROOT/lib/libxml2.a"  
             exit 1    
          fi
      fi
    fi

    if test -d "$XML2ROOT/include/libxml2" ; then
       XML2_INCLUDE='-I$(XML2ROOT)/include/libxml2'
    else
       echo "cannot find $XML2ROOT/include/libxml2"  
       exit 1    
    fi

    FFLAGS="${FFLAGS} ${DEFOPT}USE_XML2"
    CFLAGS="${CFLAGS} ${DEFCOPT}USE_XML2"

  else

    echo "Warning: the variable XML2ROOT is not set in $host_frag"  
    echo "         set XML2ROOT to the xml2 root directory"

  fi

dnl ######################################################################
dnl Checks for LAPACK/BLAS

AC_ARG_WITH([lapack],
            [AC_HELP_STRING([--with-lapack=DIR],
                            [Alternative vendor optimized LAPACK and BLAS library])],,
                            withval=yes)

if test x$withval = xyes; then
  if test x$with_lapack != x; then
    LAPACKROOT=$with_lapack
  fi
fi

if test x$LAPACK_LIB_PATH != x; then
    LAPACK_LIB='-L$(LAPACK_LIB_PATH) '$LAPACK_LIB
elif test -n "$LAPACKROOT" ; then
    LAPACK_LIB='-L$(LAPACKROOT)/lib '$LAPACK_LIB
elif test -d lapack ; then
    LAPACKROOT="local"
    LAPACK_LIB="-L../lib -llapack -lblas"
else
    LAPACKROOT=""
    LAPACK_LIB=""
fi

dnl ######################################################################
dnl Checks for zlib.

ZLIB_LIB=""
ZLIB_INCLUDE=""

AC_ARG_WITH([zlib],
            [AC_HELP_STRING([--with-zlib=DIR],
                            [Required I/O package])],,
			    withval=yes)

if test x$withval = xyes; then
  if test x$with_zlib != x; then
    ZLIBROOT=$with_zlib
  fi
fi

if test -n "$ZLIBROOT" ; then
  if test -r "$ZLIBROOT/lib/libz.a" ; then
     ZLIB_LIB='-L$(ZLIBROOT)/lib -lz'
  else
     if test -r "$ZLIBROOT/lib64/libz.a" -o -r "$ZLIBROOT/lib64/libz.so" ; then     
        ZLIB_LIB='-L$(ZLIBROOT)/lib64 -lz'
     else   
        if test -r "$ZLIBROOT/lib/x86_64-linux-gnu/libz.a" ; then
           ZLIB_LIB='-L$(ZLIBROOT)/x86_64-linux-gnu/lib -lz'
        else 
           echo "cannot read $ZLIBROOT/lib/libz.a"  
           exit 1    
        fi
     fi
  fi
  if test -d "$ZLIBROOT/include" ; then
     ZLIB_INCLUDE='-I$(ZLIBROOT)/include'
  else
     echo "cannot find $ZLIBROOT/include"  
     exit 1    
  fi
else
  echo "Warning: the variable ZLIBROOT is not set in $host_frag"  
  echo "         set ZLIBROOT to the zlib root directory"
fi

dnl ######################################################################
dnl Checks for SZIP.

SZIP_LIB=""
SZIP_INCLUDE=""

AC_ARG_WITH([szip],
            [AC_HELP_STRING([--with-szip=DIR],
                            [Required I/O package])],,
			    withval=yes)

if test x$withval = xyes; then
  if test x$with_szip != x; then
    SZIPROOT=$with_szip
  fi
fi

if test -n "$SZIPROOT" ; then
  if test -r "$SZIPROOT/lib/libsz.a" ; then
     SZIP_LIB='-L$(SZIPROOT)/lib -lsz'
  else
     echo "cannot read $SZIPROOT/lib/libsz.a"  
     exit 1    
  fi
  if test -d "$SZIPROOT/include" ; then
     SZIP_INCLUDE='-I$(SZIPROOT)/include'
  else
     echo "cannot find $SZIPROOT/include"  
     exit 1    
  fi
  AS_CASE([$ac_hostname],
    [mlogin*|btlogin*|btc*],
    [AS_CASE([x"$WLFLAG"],
      [x-Wl,-Wl,],
      [SZIP_LIB=$(echo $SZIP_LIB | $SED -e 's!\(-L\)\(\S*ROOT\S*\)!\1\2 -Wl,-Wl,,-rpath,,\2!g')],
      [x-Wl],
      [SZIP_LIB=$(echo $SZIP_LIB | $SED -e 's!\(-L\)\(\S*ROOT\S*\)!\1\2 -Wl,-rpath,\2!g')])])
else
  echo "Warning: the variable SZIPROOT is not set in $host_frag"  
  echo "         set SZIPROOT to the szip root directory"
fi

dnl ######################################################################
dnl Checks for HDF5.

HDF5_LIB=""
HDF5_INCLUDE=""

AC_ARG_WITH([hdf5],
            [AC_HELP_STRING([--with-hdf5=DIR],
                            [Required I/O package])],,
			    withval=yes)

if test x$withval = xyes; then
  if test x$with_hdf5 != x; then
    HDF5ROOT=$with_hdf5
  fi
fi

if test -n "$HDF5ROOT" ; then
  if test -r "$HDF5ROOT/lib/libhdf5.a" ; then
     HDF5_LIB='-L$(HDF5ROOT)/lib -lhdf5_hl -lhdf5'
  else
     echo "cannot read $HDF5ROOT/lib/libhdf5.a"  
     exit 1    
  fi
  if test -d "$HDF5ROOT/include" ; then
     HDF5_INCLUDE='-I$(HDF5ROOT)/include'
  else
     echo "cannot find $HDF5ROOT/include"  
     exit 1    
  fi
  AS_CASE([$ac_hostname],
    [mlogin*|btlogin*|btc*],
    [AS_CASE([x"$WLFLAG"],
      [x-Wl,-Wl,],
      [HDF5_LIB=$(echo $HDF5_LIB | $SED -e 's!\(-L\)\(\S*ROOT\S*\)!\1\2 -Wl,-Wl,,-rpath,,\2!g')],
      [x-Wl],
      [HDF5_LIB=$(echo $HDF5_LIB | $SED -e 's!\(-L\)\(\S*ROOT\S*\)!\1\2 -Wl,-rpath,\2!g')])])
else
  echo "Warning: the variable HDF5ROOT is not set in $host_frag"  
  echo "         set HDF5ROOT to the hdf5 root directory"
fi

dnl ######################################################################
dnl Checks for NETCDF.

NETCDF_LIB=""
NETCDF_INCLUDE=""

AC_ARG_WITH([netcdf],
            [AC_HELP_STRING([--with-netcdf=DIR],
                            [Required I/O package])],
                            [],
                            with_netcdf=yes)

AS_CASE([$with_netcdf],
        [no],[AC_MSG_CHECKING([for netcdf library])
              AC_MSG_RESULT([suppressed])],
        [yes],[AS_IF([test -f "$NETCDFROOT/include/netcdf.h"],[],AC_MSG_ERROR([NETCDFROOT (currently: $NETCDFROOT) not properly defined]))],
        [*],[NETCDFROOT=$with_netcdf
             AS_IF([test -f "$NETCDFROOT/include/netcdf.h"],[],AC_MSG_ERROR([NETCDFROOT (currently: $NETCDFROOT) not properly defined]))]
        )

if test -n "$NETCDFROOT" ; then
  if test  x$NETCDFLIBPATH = x; then
    NETCDFLIBPATH=$NETCDFROOT/lib
  fi
  if test -r "$NETCDFLIBPATH/libnetcdff.a" ; then
     NETCDF_LIB='-L$(NETCDFLIBPATH) -lnetcdff -lnetcdf'
  elif test -r "$NETCDFLIBPATH/libnetcdf.a" ; then
     NETCDF_LIB='-L$(NETCDFLIBPATH) -lnetcdf'
  elif test -r "$NETCDFLIBPATH/libnetcdff.so" ; then
     NETCDF_LIB='-L$(NETCDFLIBPATH)  -lnetcdff -lnetcdf'
  elif test -r "$NETCDFLIBPATH/libnetcdf.so" ; then
     NETCDF_LIB='-L$(NETCDFLIBPATH) -lnetcdf'
  else
     echo "cannot read $NETCDFROOT/lib/libnetcdf.a"
     exit 1
  fi
  if test x$gcc_lib != x ; then
     NETCDF_LIB="${NETCDF_LIB} ${gcc_lib}"
  fi
  AS_CASE([$ac_hostname],
    [mlogin*|btlogin*|btc*],
    [AS_CASE([x"$WLFLAG"],
      [x-Wl,-Wl,],
      [NETCDF_LIB=$(echo $NETCDF_LIB | $SED -e 's!\(-L\)\(\S*ROOT\S*\)!\1\2 -Wl,-Wl,,-rpath,,\2!g')],
      [x-Wl],
      [NETCDF_LIB=$(echo $NETCDF_LIB | $SED -e 's!\(-L\)\(\S*ROOT\S*\)!\1\2 -Wl,-rpath,\2!g')])])
  if test -z "$NETCDFFROOT" ; then
     if test -r "$NETCDFROOT/include/netcdf.inc" ; then
         NETCDF_INCLUDE='-I$(NETCDFROOT)/include'
     else
         echo "cannot read $NETCDFROOT/include/netcdf.inc"
         exit 1
     fi
  else
     if test -r "$NETCDFFROOT/include/netcdf.inc" ; then
       NETCDF_INCLUDE="-I$NETCDFROOT/include -I$NETCDFFROOT/include"
       if test -r "$NETCDFFROOT/lib/libnetcdff.a" -a -r "$NETCDFROOT/lib/libnetcdf.a" ; then
         NETCDF_LIB='-L$(NETCDFROOT)/lib -lnetcdf'
         NETCDF_FLIB='-L$(NETCDFFROOT)/lib -lnetcdff'
         AS_CASE([$ac_hostname],
           [mlogin*|btlogin*|btc*],
           [AS_CASE([x"$WLFLAG"],
           [x-Wl,-Wl,],
           [NETCDF_FLIB=$(echo $NETCDF_FLIB | $SED -e 's!\(-L\)\(\S*ROOT\S*\)!\1\2 -Wl,-Wl,,-rpath,,\2!g')
            NETCDF_LIB=$(echo $NETCDF_LIB | $SED -e 's!\(-L\)\(\S*ROOT\S*\)!\1\2 -Wl,-Wl,,-rpath,,\2!g')],
           [x-Wl],
           [NETCDF_FLIB=$(echo $NETCDF_FLIB | $SED -e 's!\(-L\)\(\S*ROOT\S*\)!\1\2 -Wl,-rpath,\2!g')
            NETCDF_LIB=$(echo $NETCDF_LIB | $SED -e 's!\(-L\)\(\S*ROOT\S*\)!\1\2 -Wl,-rpath,\2!g')])])
         NETCDF_LIB="$NETCDF_FLIB $NETCDF_LIB"
       else
         echo "cannot read $NETCDFFROOT/lib/libnetcdff.a and/or $NETCDFROOT/lib/libnetcdf.a"
         exit 1
       fi
     fi      
  fi
  if [[ "x$use_yac" = xyes ]] ; then
    CFLAGS="${CFLAGS} ${DEFCOPT}HAVE_C_NETCDF"
  fi
else
  echo "error: the variable NETCDFROOT is not set in $host_frag"
  echo "       set NETCDFROOT to the netCDF root directory"
  exit 1
fi

dnl ######################################################################
dnl Checks for CDI.

CDI_LIB=""
CDI_INCLUDE=""

AC_ARG_WITH([cdi],
            [AC_HELP_STRING([--with-cdi=DIR],
                            [Required I/O package])],
                            [],
                            [with_cdi= ])
AS_CASE([$with_cdi],
        [no],[CDIROOT= ],
        [yes],[AS_IF([test -f "$CDIROOT/include/cdi.inc"],[],AC_MSG_ERROR([CDIROOT (currently: $CDIROOT) not properly defined. Either set CDIROOT explicitly or use the --with-cdi=DIR option format.]))],
        [*],[
            CDIROOT=$with_cdi
            AS_IF([test "x$CDIROOT" != x],
                AS_IF([test -f "$CDIROOT/include/cdi.inc"],[],AC_MSG_ERROR([CDIROOT (currently set to $CDIROOT by the --with-cdi=DIR option) not properly defined]))
            )
        ])

AS_IF(
    [test "x$CDIROOT" != x], [
        AS_IF(
            [test -n "$CDIROOT"], [
                AS_IF([test "x$CDILIBPATH" = x], [CDILIBPATH=$CDIROOT/lib])
                AS_IF(
                    [test -r "$CDILIBPATH/libcdi.a"], [CDI_LIB='-L$(CDILIBPATH) -lcdi'],
                    [test -r "$CDILIBPATH/libcdi.so"], [CDI_LIB='-L$(CDILIBPATH) -lcdi'],
                    [AC_MSG_ERROR([cannot read $CDILIBPATH/libcdi.a])]
                )
                AS_IF([test "x$gcc_lib" != x], [CDI_LIB="${CDI_LIB} ${gcc_lib}"])
            ],
            [AC_MSG_ERROR([The variable CDIROOT is not set in $host_frag. Set CDIROOT to the CDI root directory, or use the --with-cdi=DIR option format.])]
        )
    ]
)
export CDIROOT	#inform config/createMakefiles.pl whether it should include cdilib.c in the support/Makefile .

dnl ######################################################################
dnl Checks for grib_api/eccodes.
dnl
dnl GRIB support is enabled if the configure option "---with-grib_api"
dnl is either undefined or set to value (directory/"yes").
dnl Then, the GRIB library is chosen according to the conditions in the
dnl following list.
dnl Here, the list ordering reflects the order of precedence.
dnl
dnl (1)  configure option "--with-eccodes=DIR"
dnl      compile ICON with GRIB library located in DIR.
dnl (2)  configure option "--with-grib_api=DIR"
dnl      compile ICON with GRIB library located in DIR.
dnl (3)  environment variable $ECCODES available
dnl      compile ICON with GRIB library located in $ECCODES.
dnl (4)  environment variable $GRIB_API available
dnl      compile ICON with GRIB library located in $GRIB_API.
dnl (5)  variable "$GRIBAPIROOT" is defined in config/mh-xxx.
dnl      compile ICON with GRIB library located in "GRIBAPIROOT"


AC_ARG_WITH([grib_api],
            [AC_HELP_STRING([--with-grib_api=DIR],
                            [Enable GRIB2 support via GRIB_API])],
                            [],
                            with_grib_api=yes_default)

AC_ARG_WITH([eccodes],
            [AC_HELP_STRING([--with-eccodes=DIR],
                            [Enable GRIB2 support via ECCODES (successor of GRIB_API)])],
                            [],
                            with_eccodes=no_default)

dnl GRIB_OPTION: "undefined" / "gribapi" / "eccodes" / "suppressed"
GRIB_OPTION=undefined
dnl GRIB_SETUP:  "option_setting" / "env_setting"
GRIB_SETUP=env_setting


dnl STEP 1: find out if the user actively suppressed ECCODES or GRIB_API, or if
dnl         ECCODES or GRIBAPI were explicity chosen.
dnl
AS_CASE([$with_grib_api],
        [yes],
        [GRIB_OPTION=gribapi],
        [no],
        [GRIB_SETUP=option_setting
         GRIB_OPTION=suppressed],
        [])
AS_CASE([$with_eccodes],
        [yes],
        [GRIB_OPTION=eccodes],
        [no],
        [GRIB_SETUP=option_setting
         GRIB_OPTION=suppressed],
        [])


dnl STEP 2: test if GRIB-API or ECCODES were set explicitly by configure option
dnl
AS_CASE(["$GRIB_OPTION"],
        [suppressed], [],
         AS_CASE([$with_grib_api],
                 [no],         [],
                 [no_default], [],
                 [yes],   
                 [GRIB_OPTION=gribapi],
                 [yes_default], [],
                 [GRIB_SETUP=option_setting
                  GRIB_OPTION=gribapi
                  GRIBAPIROOT=$with_grib_api])
         AS_CASE([$with_eccodes],
                 [no],         [],
                 [no_default], [],
                 [yes],   
                 [GRIB_OPTION=eccodes],
                 [yes_default], [],
                 [GRIB_SETUP=option_setting
                  GRIB_OPTION=eccodes
                  GRIBAPIROOT=$with_eccodes]))


dnl STEP 3: test environment variables (if GRIB2 support not suppressed)
dnl
GRIBAPI_LIB=""
GRIBAPI_INCLUDE=""
AS_CASE(["$GRIB_OPTION"],
        [suppressed], [],
        [AS_CASE(["$GRIB_SETUP"],
                 [env_setting],
                 [env_setting_found=no

                  dnl consider $GRIBAPIROOT only if --with-grib_api is 
                  dnl different from the default:
                  AS_CASE([$with_grib_api],
                          [yes_default], [],
                          [AC_MSG_CHECKING([direct setting of \$GRIBAPIROOT])
                           AS_IF([test -n "$GRIBAPIROOT"],
                                 [AC_MSG_RESULT([$GRIBAPIROOT])
                                  env_setting_found=yes
                                  GRIB_OPTION=gribapi],
                                 [AC_MSG_RESULT([undefined])])
                          ])
                  AC_MSG_CHECKING([environment variable \$GRIB_API])
                  AS_IF([test -n "$GRIB_API"],
                        [AC_MSG_RESULT([$GRIB_API])
                         GRIBAPIROOT=$GRIB_API
                         env_setting_found=yes
                         GRIB_OPTION=gribapi
                         AS_CASE(["$GRIB_OPTION"],
                                 [eccodes],[AC_MSG_ERROR([ECCODES explicitly chosen by config option.])],
                                 [])],
                        [AC_MSG_RESULT([undefined])
                         dnl fallback: search for ECCODES:
                         AS_CASE([env_setting_found],
                                 [no],
                                 [GRIB_OPTION=eccodes],
                                 [])
                        ])
                  AC_MSG_CHECKING([environment variable \$ECCODES])
                  AS_IF([test -n "$ECCODES"],
                        [AC_MSG_RESULT([$ECCODES])
                         GRIBAPIROOT=$ECCODES
                         env_setting_found=yes
                         AS_CASE(["$GRIB_OPTION"],
                                 [gribapi],[AC_MSG_ERROR([GRIBAPI explicitly chosen by config option.])],
                                 [GRIB_OPTION=eccodes])],
                        [AC_MSG_RESULT([undefined])])

                  AC_MSG_CHECKING([environment variable \$ECCODES_DIR])
                  AS_IF([test -n "$ECCODES_DIR"],
                        [AC_MSG_RESULT([$ECCODES_DIR])
                         GRIBAPIROOT=$ECCODES_DIR
                         env_setting_found=yes
                         AS_CASE(["$GRIB_OPTION"],
                                 [gribapi],[AC_MSG_ERROR([GRIBAPI explicitly chosen by config option.])],
                                 [GRIB_OPTION=eccodes])],
                        [AC_MSG_RESULT([undefined])])

                  AS_CASE([$env_setting_found],
                          [no],
                          [AC_MSG_NOTICE([no environment setting found.])
                           GRIB_OPTION=suppressed],
                          [])
                  ])
         ])

dnl STEP 4: test if GRIB library directory is now properly defined.
dnl
AS_CASE(["$GRIB_OPTION"],
        [suppressed], [],
        [AC_MSG_CHECKING([for GRIB library])
         AS_IF([test -f "$GRIBAPIROOT/include/grib_api.h"],
               [],
               [AC_MSG_ERROR([GRIBAPIROOT (currently: $GRIBAPIROOT) not properly defined to find grib_api.h])])
         AC_MSG_RESULT([done.])
        ])


dnl STEP 5: create LIB and include paths.
dnl
GRIBAPI_LIB=""
GRIBAPI_INCLUDE=""
AS_CASE(["$GRIB_OPTION"],
        [eccodes],
        [LIB_GRIB_API_ROOT="eccodes"],
        [gribapi],
        [LIB_GRIB_API_ROOT="grib_api"])

AS_CASE(["$GRIB_OPTION"],
        [suppressed], [],
        [AS_IF([test -r "$GRIBAPIROOT/lib/lib${LIB_GRIB_API_ROOT}.a" || 
                test -r "$GRIBAPIROOT/lib/lib${LIB_GRIB_API_ROOT}.dylib" || 
                test -r "$GRIBAPIROOT/lib/lib${LIB_GRIB_API_ROOT}.so"],
               [GRIBAPI_LIB="-L\$(GRIBAPIROOT)/lib -l${LIB_GRIB_API_ROOT}"],
               [AC_MSG_ERROR([cannot read $GRIBAPIROOT/lib/lib${LIB_GRIB_API_ROOT}.a])])
         AS_IF([test -d "$GRIBAPIROOT/include"],
               [GRIBAPI_INCLUDE='-I$(GRIBAPIROOT)/include'],
               [AC_MSG_ERROR([cannot find $GRIBAPIROOT/include])])  
         FFLAGS="${FFLAGS} ${DEFOPT}HAVE_LIBGRIB ${DEFOPT}HAVE_LIBGRIB_API"
         CFLAGS="${CFLAGS} ${DEFCOPT}HAVE_LIBGRIB ${DEFCOPT}HAVE_LIBGRIB_API"
         AS_CASE([$GRIB_OPTION],
                 [eccodes],
                 [AS_IF([test -n "$AEC_DIR"],
                        # note the backslash-notation for environment variables:
                        # this means that they are not evaluated right now.
                        [GRIBAPI_LIB="$GRIBAPI_LIB -L\${AEC_DIR}/lib -laec"
                         AC_MSG_NOTICE([taking over environment variable $AEC_DIR])],
                        [])],
                 []) 
       AS_CASE([$ac_hostname],
               [daint*|kesch*],
               [AS_CASE([$FC],
			[cray],
                        [GRIBAPI_LIB=$(echo $GRIBAPI_LIB | $SED -e 's!\(-L\)\(\S*ROOT\S*\)!\1\2 -dynamic -Wl,-rpath,\2!g')],
                        [GRIBAPI_LIB=$(echo $GRIBAPI_LIB | $SED -e 's!\(-L\)\(\S*ROOT\S*\)!\1\2 -Wl,-rpath,\2!g')])],
               [mlogin*|btlogin*|btc*],
               [AS_CASE([x"$WLFLAG"],
                        [x-Wl,-Wl,],
                        [GRIBAPI_LIB=$(echo $GRIBAPI_LIB | $SED -e 's!\(-L\)\(\S*ROOT\S*\)!\1\2 -Wl,-Wl,,-rpath,,\2!g')],
                        [x-Wl],
                        [GRIBAPI_LIB=$(echo $GRIBAPI_LIB | $SED -e 's!\(-L\)\(\S*ROOT\S*\)!\1\2 -Wl,-rpath,\2!g')]
                )]
       )]
)

dnl print-out of chosen GRIB support
dnl
AS_CASE([$GRIB_OPTION],
        [gribapi],
        [AS_CASE([$GRIB_SETUP],
                 [env_setting],
                 [AC_MSG_NOTICE([GRIB support uses environment variable \$GRIB_API / \$GRIBAPIROOT.])],
                 [option_setting],
                 [AC_MSG_NOTICE([GRIB support uses GRIB-API by configure option.])],
                 [])],
        [eccodes],
        [AS_CASE([$GRIB_SETUP],
                 [env_setting],
                 [AC_MSG_NOTICE([GRIB support uses environment variable \$ECCODES.])],
                 [option_setting],
                 [AC_MSG_NOTICE([GRIB support uses ECCODES by configure option.])],
                 [])],
        [suppressed],
        [AC_MSG_NOTICE([GRIB support disabled.])],
        [])

        
dnl ######################################################################
dnl Checks for SCT.

SCT_LIB=""
SCT_INCLUDE=""

AC_ARG_WITH([sct],
            [AC_HELP_STRING([--with-sct=DIR],
                            [Optional SCT timer package])],
                            [],
                            with_sct=no)

AS_CASE([$with_sct],
      [no],[AC_MSG_CHECKING([for sct library])
            AC_MSG_RESULT([suppressed])],
      [yes],[AS_IF([test -f "$SCTROOT/include/sct.mod"],[],AC_MSG_ERROR([SCTROOT (currently: $SCTROOT) not properly defined to find sct.mod]))
             AS_IF([test -f "$SCTROOT/lib/libsct.a"],[],AC_MSG_ERROR([SCTROOT (currently: $SCTROOT) not properly defined to find libsct.a]))],
      [*],[SCTROOT=$with_sct
           AS_IF([test -f "$SCTROOT/include/sct.mod"],[],AC_MSG_ERROR([SCTROOT (currently: $SCTROOT) not properly defined to find sct.mod]))
           AS_IF([test -f "$SCTROOT/lib/libsct.a"],[],AC_MSG_ERROR([SCTROOT (currently: $SCTROOT) not properly defined to find libsct.a]))]
      )

if test -n "$SCTROOT" ; then
  if test -r "$SCTROOT/lib/libsct.a" ; then
    SCT_LIB='-L$(SCTROOT)/lib -lsct'
  else
    echo "cannot read $SCTROOT/lib/libsct.a"  
    exit 1
  fi
  if test -d "$SCTROOT/include" ; then
    SCT_INCLUDE='-I$(SCTROOT)/include'
  else
    echo "cannot find $SCTROOT/include"  
    exit 1
  fi

  FFLAGS="${FFLAGS} ${DEFOPT}__SCT__"
  CFLAGS="${CFLAGS} -D__SCT__"

  AS_CASE([$ac_hostname],
          [mlogin*|btc*],
          [AS_CASE([x"$WLFLAG"],
             [x-Wl,-Wl,],
             [SCT_LIB=`echo $SCT_LIB | sed -e 's!\(-L\)\(\S*ROOT\S*\)!\1\2 -Wl,-Wl,,-rpath,,\2!g'`],
             [x-Wl],
             [SCT_LIB=`echo $SCT_LIB | sed -e 's!\(-L\)\(\S*ROOT\S*\)!\1\2 -Wl,-rpath,\2!g'`])],
          [])

dnl checks for additional libs needed for sct, eg. papi

  AC_ARG_WITH([sctlibs],
              [AC_HELP_STRING([--with-sctlibs=PATHS],
                              [Optional libs needed for SCT])],
                              [],
                              [])
  AS_IF([test "x$with_sctlibs" != ""],
        [SCT_LIB="${SCT_LIB} $with_sctlibs"],
        [])

else
  echo "Info: the variable SCTROOT is not set in $host_frag"  
  echo "      fallback to mo_real_timer is used"
  echo "      otherwise, set SCTROOT to the sct root directory"

  FFLAGS=$(echo ${FFLAGS} | sed "s/${DEFOPT}__SCT__//")
  CFLAGS=$(echo ${CFLAGS} | sed "s/${DEFCOPT}__SCT__//")
fi

dnl ######################################################################
dnl Checks for MPI.

case $host in
  powerpc-ibm-aix*)
    q64_result="no"
    mt_result="no"
    q64_result=$(echo $FFLAGS | $AWK -v b="-q64" '$0 ~ b { print "yes" }')
    mt_result=$(echo $FC | $AWK -v b="_r" '$0 ~ b { print "yes" } ')
    if [[ x$mt_result != xyes ]]; then
      echo "error: IBM MPI requires thread safe compiler versions."
      echo "       add _r to compiler selected by FC."
      exit 1
    fi

    if test x$q64_result = xyes; then
      MPI_INCLUDE_THREAD="thread64/"
    else
      MPI_INCLUDE_THREAD="thread/"
    fi
    ;;
  *-*-darwin*)
    if test -n "$MPIROOT" ; then
      mpifh=$(find $MPIROOT/include -name mpif.h)
      mpifh=${mpifh%\/mpif.h}
      mpifh=${mpifh##*/}
      if test -n $mpifh; then
        MPI_INCLUDE_THREAD="$mpifh/"
      fi
     fi
     ;;
  *)
    MPI_INCLUDE_THREAD=""
    ;;
esac


MPI_INCLUDE=""

AC_ARG_WITH([mpi],
  [AC_HELP_STRING([--with-mpi=DIR],
     [use MPI installed in DIR (default from machine file)])],
  [],
  [with_mpi=yes])


AS_IF([test x"$with_mpi" = xno],
  [FFLAGS="${FFLAGS} ${DEFOPT}NOMPI"
   CFLAGS="${CFLAGS} ${DEFCOPT}NOMPI"
   MPI_LIB=""
   MPI_VERSION=none
   MPIROOT=""
   use_mpcc_r=no],
  [AS_IF([test "x$with_mpi" != x -a x"$with_mpi" != xyes -a x"$with_mpi" != xno],
    [MPIROOT=${MPIROOT:-$with_mpi}])
   AS_IF([test x"$MPIROOT" != x],
    [AS_IF([test -f "$MPIROOT/include/${MPI_INCLUDE_THREAD}mpif.h"],,[AC_MSG_ERROR([MPIROOT not properly defined])])
    case $host in
    *-*-darwin*)
      MPI_LIB="$(mpif90 -show | $AWK '{for(i=1;i<=NF;i++){if($i~/lib/){printf "%s ", $i}}}') "$MPI_LIB
      ;;
    *)
      MPI_LIB="-L$MPIROOT/lib "$MPI_LIB
      ;;
    esac
    MPI_I_INCLUDE="-I$MPIROOT/include/${MPI_INCLUDE_THREAD}"
    case $host in
    powerpc-ibm-aix*)
      mod_file=$(find $MPIROOT -name mpi.mod -print 2>/dev/null | grep mpi.mod | grep ${MPI_INCLUDE_THREAD})
      ;;
    sx?-nec-superux)
      real_path=$(cd $MPIROOT; pwd -P)
      mod_file=$(find $real_path -name mpi.mod -print | grep -v modulew)
      mod_file="${MPIROOT}/lib${mod_file##*lib0}"
      ;;
    *-*-darwin*)
      real_path=$(cd $MPIROOT; pwd -P)
      mod_file=$(find $real_path/include $real_path/lib -name mpi.mod -print | $AWK 'NR==1')
      ;;
    *)
      real_path=$(cd $MPIROOT; pwd -P)
#      mod_file=$(find $real_path -name mpi.mod -print -quit)
      case "$MPIROOT" in
      *impi*)
        AS_CASE([$FC],
                [gfortran],
                [vers=$(gfortran --version | $AWK 'NR==1{print $4}')
                 mod_file=$(find $real_path/include/gfortran/$vers -name mpi.mod -print | $AWK 'NR==1')],
                [pgfortran],
                [vers=$(pgfortran --version | $AWK 'NR==2{print $2}' | cut -d. -f1)
                 mod_file=$(find $real_path/include/pgfortran -name mpi.mod -print | $AWK 'NR==1')],
                [mod_file=$(find $real_path -not \( -path *gfortran/* -prune \) -not \( -path *ilp64* -prune \) -name mpi.mod -print | $AWK 'NR==1')])
        ;;      
      *)
        mod_file=$(find $real_path -name mpi.mod -print | $AWK 'NR==1')
        ;;
      esac
      ;;
    esac
    if test -r $mod_file ; then
       mod_file=${mod_file#$real_path}
       mod_file=${mod_file#$MPIROOT}
       mod_file="$MPIROOT"${mod_file}
       MPI_M_INCLUDE=${MODOPT}${mod_file%/*}
    else
       echo "cannot read $mod_file/mpi.mod"
       exit 1
    fi
    if test "x$MPI_M_INCLUDE" = "x$MPI_I_INCLUDE" ; then
      MPI_INCLUDE="$MPI_M_INCLUDE"
    else
      MPI_INCLUDE="$MPI_M_INCLUDE $MPI_I_INCLUDE"
    fi],
   [MPI="${DEFOPT}NOMPI"
    MPI_LIB=""])])

dnl ######################################################################
dnl Checks for IBM'S hpm

PROFILE_LIB=""
PROFILE_INCLUDE=""

withval=no
AC_ARG_WITH([hpm],
            [],
            [],
             with_hpm=no)

if test x$withval = xyes; then
  FFLAGS="${FFLAGS} ${DEFOPT}__hpm__"
  PROFILE_LIB="$HPM_LIB"
  PROFILE_INCLUDE="$HPM_INCL"
fi


dnl ######################################################################
dnl Checks for header files.

if test -z "$CROSS" ; then

   AC_HEADER_STDC
   AC_CHECK_HEADERS_ONCE(fcntl.h fortran.h limits.h malloc.h netdb.h pwd.h unistd.h execinfo.h ucontext.h sys/param.h sys/time.h sys/unistd.h sys/utsname.h link.h)

dnl Checks for typedefs, structures, and compiler characteristics.
   AC_C_CONST
   AC_HEADER_TIME

dnl Checks for library functions.
   AC_CHECK_FUNCS(getrusage gettimeofday sysconf uname valloc)

dnl Check for byte ordering

   AC_C_BIGENDIAN

dnl Check for Fortran naming convention

dnl  the m4_pushdef of lSystem inserts a hack by Cray also with stock autoconf
   m4_pushdef([lSystem],[lSy[]stem | -ltcmalloc | -ltcmalloc_minimal])dnl
   AC_FC_WRAPPERS
   m4_popdef([lSystem])dnl

fi # ! CROSS

test "x$exec_prefix" = xNONE && exec_prefix=build/${build_host}

my_iconsrcdir="src"
my_iconppdir="build/${build_host}/${my_iconsrcdir}"

AS_IF([test "x$enable_serialization" != "xno"],
    [
     my_iconsrcdir="build/${build_host}/pp"
     my_iconppdir="${my_iconsrcdir}"
     FFLAGS="${FFLAGS} ${DEFOPT}SERIALIZE ${SERIALIZE_EXTRA_FLAGS}"
     AS_CASE(["$enable_serialization"],
             ["read"],
                [FFLAGS="${FFLAGS} ${DEFOPT}SERIALIZE_READ_REFERENCE"],
             ["perturb"],
                [FFLAGS="${FFLAGS} ${DEFOPT}SERIALIZE_PERTURB_REFERENCE"],
             ["create"],
                [FFLAGS="${FFLAGS} ${DEFOPT}SERIALIZE_CREATE_REFERENCE"],
             [AC_MSG_ERROR(["Serialbox2 serialization is enabled but UNKNOWN mode was requested"])])
     ])

AS_IF([test "x$enable_claw" != "xno"],
    [
      AS_CASE([$config_target],
              [*_gpu],
              [clawfc_target_flags="--target=gpu --directive=acc"],
              [clawfc_target_flags="--target=cpu --directive=none"]
             )
     FFLAGS="${FFLAGS} ${DEFOPT}_CLAW"
     ROOT_DIR=$(pwd)
     CLAWFC_FLAGS="--Wf-no-module-cache -J ${ROOT_DIR}/src/io/shared/ -J ${ROOT_DIR}/src/shared/ -J ${ROOT_DIR}/src/parallel_infrastructure/ -J ${ROOT_DIR}/externals/omni-xmod-pool/mpi/3.0/ -J ${ROOT_DIR}/externals/mtime/src/"
     CLAWFC_FLAGS="${CLAWFC_FLAGS} -J ${ROOT_DIR}/src/configure_model/ -J ${ROOT_DIR}/src/drivers/ -J ${ROOT_DIR}/src/namelists/ -J ${ROOT_DIR}/src/shr_horizontal/ -I ${ROOT_DIR}/src/include/ -I ${NETCDF_DIR}/include -J ${ROOT_DIR}/src/io/restart/"
     CLAWFC_FLAGS="${CLAWFC_FLAGS} -J ${ROOT_DIR}/support/ -J ${ROOT_DIR}/externals/omni-xmod-pool/self/0.2/"
     CLAWFC_FLAGS="${CLAWFC_FLAGS} -J ${ROOT_DIR}/src/lnd_phy_nwp/ -J ${ROOT_DIR}/src/atm_phy_echam/ -J ${ROOT_DIR}/src/atm_phy_psrad/"
     CLAWFC_FLAGS="${CLAWFC_FLAGS} --model-config=${ROOT_DIR}/config/claw/icon_jsbach.toml ${clawfc_target_flags}"

     # Add appropriate flags for validation mode
     AS_IF([test "x$enable_claw" = "xvalidate" ],
         [
           AS_IF([test "x$enable_serialization" = "xno" ],
           [
              AC_MSG_ERROR(["CLAW validate mode require serialization to be enabled!"])
           ],
           [])
           # Enable serialization support and update after kernels
           CLAWFC_FLAGS=" ${CLAWFC_FLAGS} -x=sca_serialization_enabled:true -x=sca_serialization_enabled_direction:write -x=sca_forward_update_enabled_direction:out"
         ],
         [
           # Disable serializaion support and updates by kernel
           CLAWFC_FLAGS=" ${CLAWFC_FLAGS} -x=sca_serialization_enabled:false -x=sca_forward_update_enabled:false"
         ])
    ])

my_srcdirs="support ${my_iconsrcdir}"

if [[ "x$LAPACKROOT" = xlocal ]] ; then
    my_srcdirs="blas lapack ${my_srcdirs}"
    LAPACKROOT=""
fi

my_srcdirs="externals/self/src externals/mtime/src externals/tixi/src ${my_srcdirs}"

if [[ "x$enable_rte_rrtmgp" = xyes ]]
then
    my_srcdirs="externals/rte-rrtmgp/src ${my_srcdirs}"
    ac_libs="$ac_libs -lrte-rrtmgp"		 
fi

if [[ "x$use_yac" = xyes ]] ; then
    my_srcdirs="externals/yac/src ${my_srcdirs}"
    FFLAGS="${FFLAGS} ${DEFOPT}YAC_coupling"
    CFLAGS="${CFLAGS} -I`pwd`/${exec_prefix}/include"
    if test "x$with_mpi" != "xno" ; then
        FFLAGS="${FFLAGS} ${DEFOPT}USE_MPI"
        CFLAGS="${CFLAGS} ${DEFCOPT}USE_MPI"
    fi
fi

if [[ "x$use_ecrad" = xyes ]] ; then
    FFLAGS="${FFLAGS} -I`pwd`/externals/ecrad/module ${DEFOPT}__ECRAD"
    CFLAGS="${CFLAGS} -I`pwd`/externals/ecrad/module"
fi

if [[ "x$use_messy" = xyes ]] ; then
    rm -f src/messy_interface
    ln -s -t src/ ../externals/messy_interface
    FFLAGS="${FFLAGS} ${DEFOPT}MESSY ${DEFOPT}MESSYTIMER"
    CFLAGS="${CFLAGS} ${DEFCOPT}MESSY ${DEFOPT}MESSYTIMER"
fi

if [[ "x$use_art" = xyes ]] ; then
    ART_FFLAGS="${DEFOPT}__ICON_ART ${DEFOPT}__ART_TMP_IFDEF"
    FFLAGS="${FFLAGS} $ART_FFLAGS"
    # ATTENTION: only temporary until chemistry part of ICON-ART is Fortran 2003 conform !!!
    if [[ "x$fortran_compiler" = xdefault -o "x$fortran_compiler" = xgcc ]] ; then
        FFLAGS="`echo ${FFLAGS} | $SED -e s/-std=f2003/-std=gnu/`"
    fi
fi

if [[ "x$fortran_compiler" = xdefault -o "x$fortran_compiler" = xgcc ]] ; then
    FFLAGS="${FFLAGS} -fall-intrinsics"
fi
ac_srcdirs=$my_srcdirs

if test "$use_mpcc_r" = yes ; then
  CC=mpcc_r
  FC=mpxlf2003_r
  F77=mpxlf_r
  MPIROOT=""
  MPI_INCLUDE=""
  MPI_LIB=""
fi

ac_objdirs=""
if [[ "x$use_ecrad" = xyes ]] ; then
    ac_objdirs="${ac_objdirs} `pwd`/externals/ecrad"
fi
for dir in $my_srcdirs ; do
    dir=${dir#${exec_prefix}\/}
    ac_objdirs="${ac_objdirs} ${exec_prefix}/$dir"
done

#------------------------
if test x$with_openmp != x; then
    use_openmp=$with_openmp
else
    use_openmp="no"
fi

if [[ "x$use_openmp" = xyes ]] ; then
   FFLAGS="${FFLAGS} ${OMPFLAG}"
   F77FLAGS="${F77FLAGS} ${OMPFLAG}"
   LDFLAGS="${LDFLAGS} ${OMPFLAG}"
   CFLAGS="${CFLAGS} ${CC_OMPFLAG}"
fi

#------------------------
if [[ "x$target_os" = xsuperux ]] ; then  
    MODDIR=""	    
else
    if [[ "x$FC" = xifort ]] ; then
        MODDIR="${MODDIR} ../module"
    else    
        MODDIR="${MODDIR}../module"
    fi
    FFLAGS="${MODOPT}../module ${FFLAGS}"
fi
#FFLAGS="${MODOPT}../$(basename $my_iconppdir) ${MODOPT}../support ${FFLAGS}"
FFLAGS="${MODOPT}../support ${FFLAGS}"

#------------------------
if test x$with_flags = x; then
    use_flags_group="std"
else
    use_flags_group=$with_flags
fi

if [[ "x$use_yac" = xyes ]] ; then
   ac_libs="$ac_libs -lyac"
fi

if [[ "x$use_ecrad" = xyes ]] ; then
   ac_libs="$ac_libs -L`pwd`/externals/ecrad/lib -lradiation -lutilities -lifsrrtm -lifsaux"
fi

#------------------------
dnl if the OCEAN_FLAGS are not defined use the HIOPT_FLAGS
dnl 
dnl AS_IF([test -z "$OCEAN_FLAGS"],
dnl       [AS_IF([test -n "$HIOPT_FLAGS"],
dnl              [OCEAN_FLAGS="$HIOPT_FLAGS"],
dnl              [])],
dnl              [])

dnl the following prepends VARIANT_FLAGS to FFLAGS
dnl when given --with-flags=variant argument to configure
AS_IF([eval test x\$\{`echo ${use_flags_group} | tr a-z A-Z`_FLAGS+set\} = xset],
      [eval FFLAGS=\"\${FFLAGS} \${`echo ${use_flags_group} | tr a-z A-Z`_FLAGS}\"
       eval F77FLAGS=\"\${F77FLAGS} \${`echo ${use_flags_group} | tr a-z A-Z`_FLAGS}\"],
      [AS_IF([test x"$use_flags_group" != xstd],
             [AC_MSG_FAILURE([unknown with_flags parameter: $with_flags])])])

dnl if [[ "x$LDFLAGS" = "x" ]] ; then
dnl   if [[ $(echo $FC | $AWK '{print index($0, "gfortran")}') -ne 0 ]] ; then
dnl     LDFLAGS=${FFLAGS//-xf95-cpp-input/}
dnl   else
dnl     LDFLAGS=$FFLAGS
dnl   fi
dnl fi

dnl this check should be far above, but has a dependency on the adding
dnl of VARIANT_FFLAGS to FFLAGS above, which should also be moved.
FCFLAGS=$FFLAGS
ACX_FC_ATTRIBUTE_CONTIGUOUS([FFLAGS="${FFLAGS+$FFLAGS }${DEFOPT}HAVE_FC_ATTRIBUTE_CONTIGUOUS"])

#------------------------
if test -z "$AR" ; then
  AR="ar"
fi  
if test -z "$AS" ; then
  AS="as"
fi  
if test -z "$ARFLAGS" ; then
  ARFLAGS="crv"
fi

#------------------------
if [[ "x$target_os" = xsuperux ]] ; then  
    arch=$(echo ${target_cpu:0:2} | tr "[:lower:]" "[:upper:]")
else
    arch=$target_cpu
fi

dnl ######################################################################
dnl Checks for Serialbox2

AS_IF([test "x$enable_serialization" != "xno"],
      [
       AS_IF([test -n "${SERIALBOX2ROOT}"],
             [
              AS_IF([test -n "${SERIALBOX2_LIB}"],
                    [
                     AS_IF([test -z "${SERIALBOX2_INCLUDE}"],
                     [
                      SERIALBOX2_INCLUDE='-I$(SERIALBOX2ROOT)/include'
                      ])
                     ],
                    [test -r "${SERIALBOX2ROOT}/lib/libSerialboxFortran.a" -o -r "${SERIALBOX2ROOT}/lib/libSerialboxFortran.so" ],
                    [
                     SERIALBOX2_LIB='-L$(SERIALBOX2ROOT)/lib -lSerialboxFortran -lstdc++fs -lstdc++'
                     SERIALBOX2_INCLUDE='-I$(SERIALBOX2ROOT)/include'
                     ],
                    [
                     AC_MSG_ERROR(["Cannot find Serialbox2 libSerialboxFortran.a library"])
                     ])
              AS_IF([test -f "${SERIALBOX2ROOT}/python/pp_ser/pp_ser.py"],
                    [
                     AS_IF([test -x "${SERIALBOX2ROOT}/python/pp_ser/pp_ser.py"],
                           [
                            ser_vars="SERIALBOX2_PPSER=\"${SERIALBOX2ROOT}/python/pp_ser/pp_ser.py\""
                            ser_vars="${ser_vars};my_iconppdir=\"${my_iconppdir}\""
                            ser_vars="${ser_vars};FC=\"${FC}\""
                            ser_vars="${ser_vars};FFLAGS=\"${FFLAGS}\""
                            ser_vars="${ser_vars};fortran_compiler=\"${fortran_compiler}\""
                            my_preprocess_command="${ser_vars};source scripts/serialization/preprocess.sh;serialization_init;serialization_pp"
                            make_command="${my_preprocess_command} ;$make_command;"
                            ],
                           [
                            AC_MSG_ERROR(["pp_ser.py script from Serialbox2 is not executable"])
                            ])
                     ],
                    [
                     AC_MSG_ERROR(["Cannot find pp_ser.py script from Serialbox2"])
                     ])
              ],
             [
              AC_MSG_ERROR(["Serialization is enabled but SERIALBOX2ROOT is not defined"])
              ])
       ],
       [
        SERIALBOX2_LIB=''
        SERIALBOX2_INCLUDE=''
        ])

dnl ######################################################################
dnl substitutions

AC_SUBST(ARCH,$arch)
AC_SUBST(OS,$target_os)

AC_SUBST(SITE,$ac_sitename)
AC_SUBST(HOST,$ac_hostname)

AC_SUBST(NETCDFFROOT,$NETCDFFROOT)
AC_SUBST(NETCDFROOT,$NETCDFROOT)
AC_SUBST(NETCDFLIBPATH,$NETCDFLIBPATH)
AC_SUBST(NETCDF_LIB,$NETCDF_LIB)
AC_SUBST(NETCDF_INCLUDE,$NETCDF_INCLUDE)

AC_SUBST(CDIROOT,$CDIROOT)
AC_SUBST(CDILIBPATH,$CDILIBPATH)
AC_SUBST(CDI_LIB,$CDI_LIB)
AC_SUBST(CDI_INCLUDE,$CDI_INCLUDE)

AC_SUBST(HDF5ROOT,$HDF5ROOT)
AC_SUBST(HDF5_LIB,$HDF5_LIB)
AC_SUBST(HDF5_INCLUDE,$HDF5_INCLUDE)

AC_SUBST(SZIPROOT,$SZIPROOT)
AC_SUBST(SZIP_LIB,$SZIP_LIB)
AC_SUBST(SZIP_INCLUDE,$SZIP_INCLUDE)

AC_SUBST(ZLIBROOT,$ZLIBROOT)
AC_SUBST(ZLIB_LIB,$ZLIB_LIB)
AC_SUBST(ZLIB_INCLUDE,$ZLIB_INCLUDE)

AC_SUBST(GRIBAPIROOT,$GRIBAPIROOT)
AC_SUBST(GRIBAPI_LIB,$GRIBAPI_LIB)
AC_SUBST(GRIBAPI_INCLUDE,$GRIBAPI_INCLUDE)

AC_SUBST(XML2ROOT,$XML2ROOT)
AC_SUBST(XML2_LIB,$XML2_LIB)
AC_SUBST(XML2_INCLUDE,$XML2_INCLUDE)

AC_SUBST(SCTROOT,$SCTROOT)
AC_SUBST(SCT_LIB,$SCT_LIB)
AC_SUBST(SCT_INCLUDE,$SCT_INCLUDE)

AC_SUBST(MPIROOT,$MPIROOT)
AC_SUBST(MPI_LIB,$MPI_LIB)
AC_SUBST(MPI_INCLUDE,$MPI_INCLUDE)

AC_SUBST(SERIALBOX2ROOT,$SERIALBOX2ROOT)
AC_SUBST(SERIALBOX2_LIB,$SERIALBOX2_LIB)
AC_SUBST(SERIALBOX2_INCLUDE,$SERIALBOX2_INCLUDE)

AC_SUBST(CLAWFC,$CLAWFC)
AC_SUBST(CLAWFC_FLAGS,$CLAWFC_FLAGS)

AC_SUBST(LAPACKROOT,$LAPACKROOT)
AC_SUBST(LAPACK_LIB_PATH,$LAPACK_LIB_PATH)
AC_SUBST(LAPACK_LIB,$LAPACK_LIB)

AC_SUBST(PROFILE_LIB,$PROFILE_LIB)
AC_SUBST(PROFILE_INCLUDE,$PROFILE_INCLUDE)

AC_SUBST(OTHER_LIBS,$OTHER_LIBS)

AC_SUBST(AR,$AR)
AC_SUBST(AS,$AS)

AC_SUBST(CC,$CC)
AC_SUBST(NVCC,$NVCC)
AC_SUBST(FC,$FC)
AC_SUBST(F77,$F77)

AC_SUBST(ARFLAGS,$ARFLAGS)

AC_SUBST(CFLAGS,$CFLAGS)
AC_SUBST(NVCFLAGS,$NVCFLAGS)
AC_SUBST(FFLAGS,$FFLAGS)
AC_SUBST(FlibFLAGS,$FlibFLAGS)
AC_SUBST(F77FLAGS,$F77FLAGS)

ac_libs="${ac_libs} -ltixi -lmtime -lself"

AC_SUBST(LIB,$ac_libs)

AC_SUBST(MODDIR,$MODDIR)
AC_SUBST(MODOPT,$MODOPT)

AC_SUBST(LDFLAGS,$LDFLAGS)

dnl ######################################################################
dnl Checks/configure yaxt, if requested
AC_ARG_VAR([YAXTROOT],[directory YAXT is installed in])
AS_IF([test "x$use_yaxt" = "xyes" -a "x$with_mpi" != "xno"],
  [AS_IF([test "x$YAXTROOT" != xexternals/yaxt -a "x$YAXTROOT" != x],
     [PKG_CONFIG_PATH="$YAXTROOT/lib/pkgconfig${PKG_CONFIG_PATH+:$PKG_CONFIG_PATH}" ; export PKG_CONFIG_PATH])
   AS_IF([test "x$YAXTROOT" != xexternals/yaxt -a "x$YAXTROOT" != x && pkg-config --exists yaxt],
     [YAXT_VERSION=`pkg-config --modversion yaxt`
      YAXT_MAJOR_VERSION=`expr "$YAXT_VERSION" : "@<:@0-9@:>@*"`
      YAXT_MINOR_VERSION=`echo "$YAXT_VERSION" | sed -e 's/^@<:@0-9@:>@*\.\(@<:@0-9@:>@*\).*/\1/'`
      YAXT_INCLUDE="${MODOPT}${YAXTROOT}/include"
      FFLAGS="${FFLAGS+$FFLAGS }${DEFOPT}HAVE_YAXT"
      YAXT_LIB=`pkg-config --libs yaxt`
      AS_IF([test "$YAXT_MAJOR_VERSION" -gt 0 -o "$YAXT_MINOR_VERSION" -gt 4],
        [YAXT_LIB="$YAXT_LIB -lyaxt_c"])
      AS_CASE([$host],[*-*-linux-*],
        [YAXT_LIB=`echo "$YAXT_LIB" | sed -e 's/-L\(@<:@^ @:>@*\)/-L\1 '"$WLFLAG"',-rpath,\1/'`])],
     [AC_CONFIG_COMMANDS_POST([ac_configure_args=$ac_sub_configure_args])
       ac_sub_configure_args=$(echo " $ac_configure_args " | $SED 's/ '\''FC=[^'\'']*//
s/ '\''FCFLAGS=[^'\'']*//
s/ '\''CC=[^'\'']*//
s/ '\''CXX=[^'\'']*//
s/ '\''CFLAGS=[^'\'']*//
s/ '\''LDFLAGS=[^'\'']*//
s/ '\''LIBS=[^'\'']*//
s/ '\''F77=[^'\'']*//
s/ '\''FFLAGS=[^'\'']*//
s/^ //
s/ $//
')
if test x${MPI_LAUNCH+set} != xset ; then
  if test "x$mpi_startrun" = "x" ; then
    if  test "x$MPIROOT" = "x" ; then
      MPI_LAUNCH=mpiexec
    else
      MPI_LAUNCH="$MPIROOT/bin/mpiexec"
    fi
  else
    MPI_LAUNCH=$mpi_startrun
  fi
fi
       FCFLAGS_sub=${FCFLAGS/-fmodule-private/}
       FCFLAGS_sub=${FCFLAGS_sub/${MODOPT}..\/src ${MODOPT}..\/support/}
       FFLAGS_sub=${FFLAGS/-fmodule-private/}
       FFLAGS_sub=${FFLAGS_sub/${MODOPT}..\/src ${MODOPT}..\/support/}
       ac_sub_configure_args="$ac_sub_configure_args 'CC=$CC' 'CFLAGS=${CFLAGS/-DpgiFortran/}' 'LDFLAGS=$LDFLAGS' 'LIBS=$LIBS' 'FC=$FC' 'F77=$F77' 'FFLAGS=$FFLAGS_sub' 'CXX=$CXX' 'FCFLAGS=$FCFLAGS_sub'"
       ac_sub_configure_args="$ac_sub_configure_args 'MPI_FC_LIB=${MPI_LIB}' 'MPI_C_LIB=${MPI_C_LIB-$MPI_LIB}' 'MPI_FC_INCLUDE=${MPI_I_INCLUDE}' 'MPI_FC_MOD=${MPI_M_INCLUDE}' 'MPI_C_INCLUDE=${MPI_I_INCLUDE}' '${MPI_LAUNCH+MPI_LAUNCH=$MPI_LAUNCH}'"
       ac_sub_configure_args="$ac_sub_configure_args --disable-shared"
       AC_CONFIG_SUBDIRS([externals/yaxt])
       YAXTROOT=externals/yaxt
       AS_IF([test -f $YAXTROOT/src/yaxt.f90],
             [YAXT_LIB="-L../../../${YAXTROOT}/src/.libs -lyaxt"
              AS_IF([grep MPI_FC_INCLUDE $YAXTROOT/src/Makefile.in],,
                [YAXT_LIB="$YAXT_LIB -lyaxt_c"])
              YAXT_INCLUDE="${MODOPT}../../../${YAXTROOT}/inst_headers/f90"
              YAXT_CFLAGS="-I${YAXTROOT}/inst_headers"
              YAXT_VERSION="internal"
              FFLAGS="${FFLAGS+$FFLAGS }${DEFOPT}HAVE_YAXT"],
             [AC_MSG_ERROR([internal YAXT sources not found])])
       ac_srcdirs="externals/yaxt ${ac_srcdirs}"
       ac_objdirs="externals/yaxt ${ac_objdirs}"])],
  [YAXT_LIB= YAXT_INCLUDE= YAXT_VERSION=])
AC_SUBST([YAXT_LIB])
AC_SUBST([YAXT_INCLUDE])
AC_SUBST([YAXT_VERSION])

AS_IF([test $enable_cdi_pio = yes],
  [AS_IF([test -n "$CDIROOT" -a x"$YAXTROOT" != xexternals/yaxt],
     [PKG_CONFIG_PATH="$CDIROOT/lib/pkgconfig:${PKG_CONFIG_PATH}"
      AS_IF([pkg-config --exists cdipio],
        [CDI_LIB=`pkg-config --libs cdipio`
         AS_CASE([$host],[*-*-linux-*],
           [CDI_LIB=`echo "$CDI_LIB" | sed -e 's/-L\(@<:@^ @:>@*\)/-L\1 '"$WLFLAG"',-rpath,\1/g'`])
         CDI_INCLUDE=`pkg-config --variable=fcflags cdipio`
         FFLAGS="${FFLAGS+$FFLAGS }${DEFOPT}HAVE_CDI_PIO"],
        [AC_MSG_ERROR([Cannot find cdipio pkg-conf description.])])],
     [AC_MSG_ERROR([Unsupported YAXT/CDI-PIO configuration.])])])
dnl ######################################################################

AC_SUBST(SRCDIRS,$ac_srcdirs)

AC_SUBST(OBJDIRS,$ac_objdirs)

AC_CONFIG_FILES(Makefile externals/ecrad/Makefile_include.ecradICON)

dnl ######################################################################
dnl compiler versions

case $host in
  xt?-cray-*)
    f90version=$($(echo $FC -V) 2>&1 | $AWK 'NR==2')
    ccversion=$($(echo $CC --version) 2>&1 | $AWK 'NR==1')
    ;;
  *-*-solaris*)
    f90version=$($(echo $FC -V) 2>&1 | $AWK 'NR==1' | cut -f2- -d" ")
    ccversion=$($(echo $CC --version) 2>&1 | $AWK 'NR==1')
    ;;
  sx*-*-*)
    f90version=$($(echo $FC -V) 2>&1 | $AWK 'NR==1;NR==5' | tr -d "\n")
    ccversion=$($(echo sxc++ -V) 2>&1 |  -e 's/.c.*$//' | $SED -e 's/C++\/SX Compiler //' | $SED -e 's/C\/C++ Compiler //' | $AWK 'NR==1;NR==3' | tr -d "\n")
    ;;
  *-ibm-aix*)
    f90version=$($(echo $FC -qversion) 2>&1 | tr -d "\n" | sed 's/Version: / \(/' | sed 's/$/\)/')
    ccversion=$($(echo $CC -qversion) 2>&1 | tr -d "\n" | sed 's/Version: / \(/' | sed 's/$/\)/') 
    ;;
  *-*-linux-*)
    case $fortran_compiler in
    default|gcc)
      f90version=$($(echo $FC --version) 2>&1 | $AWK 'NR==1')
      ccversion=$($(echo $CC --version) 2>&1 | $AWK 'NR==1')
      ;;
    nag)
      f90version=$($(echo $FC -V) 2>&1 | $AWK 'NR==1')
      ccversion=$($(echo $CC --version) 2>&1 | $AWK 'NR==1')
      ;;
    intel)
      f90version=$($(echo $FC -V) 2>&1 | $AWK 'NR==1')
      ccversion=$($(echo $CC --version) 2>&1 | $AWK 'NR==1')
      ;;
    path)
      f90version=$($(echo $FC -v) 2>&1 | $AWK 'NR==1')
      ccversion=$($(echo $CC --version) 2>&1 | $AWK 'NR==1')
      ;;
    pgi)
      f90version=$($(echo $FC -V) 2>&1 | $AWK 'NR==2')
      ccversion=$($(echo $CC --version) 2>&1 | $AWK 'NR==2')
      ;;
    sun)
      f90version=$($(echo $FC -V) 2>&1 | $AWK 'NR==1' | cut -f2- -d" ")
      ccversion=$($(echo $CC --version) 2>&1 | $AWK 'NR==1')
      ;;
    esac
    ;;
  *-*-darwin*)
      f90version=$($(echo $FC --version) 2>&1 | $AWK 'NR==1')
      ccversion=$($(echo $CC --version) 2>&1 | $AWK 'NR==1')
      ;;
  *)
    f90version="unknown"
    ccversion="unknown"
    ;;
esac
#-----------------------------------------------------------------------------
echo ""
echo "Selected compiler:"
echo ""
echo "    Fortran: ${f90version}"
echo "    C      : ${ccversion}"
echo ""
echo "    OpenMP : ${use_openmp}"
echo ""
#-----------------------------------------------------------------------------
if test x$MPIROOT = x || test x$CROSS = xyes; then
case $host in
powerpc-ibm-aix*)
  if test "$use_mpcc_r" = yes ; then
    mpi_version_number=$(lslpp -l ppe.poe | grep ppe.poe | uniq | $AWK '{print $2}')
    MPI_VERSION="IBM MPI ${mpi_version_number}"
  fi
  ;;
sx?-nec-superux)
  mpi_version_number=$(strings $MPIROOT/lib/libmpi.a | grep "MPI/SX: library Version" | $AWK '{print $4}')
  MPI_VERSION="SX MPI ${mpi_version_number}"
  ;;
*)
  MPI_VERSION=none
  ;;
esac
else
case $host in
*-*-darwin*)
  mpi_version_number=$(mpiexec --version | $AWK 'NR==2{print $2}')
  MPI_VERSION="mpich ${mpi_version_number} (MacPorts)"
  ;;		       
*)
  MPI_VERSION=${MPIROOT##*/}
esac
fi  
#-----------------------------------------------------------------------------
echo "Selected libraries:"
echo ""
echo "    MPI    : ${MPI_VERSION}"
echo "             installation  ${MPIROOT}"
if test x$NETCDFROOT = x; then
echo "    netCDF : none (error)"
else
netcdf_version=$(${NETCDFROOT}/bin/ncdump 2>&1 | grep "netcdf library version" | cut -f4 -d" ")
echo "    NETCDF : netcdf-${netcdf_version}"
echo "             installation  ${NETCDFROOT}"
fi  
if test x$with_netcdf4 != xno ; then
if test x$CDIROOT = x; then
echo "    CDI    : none (use internal version)"
else
echo "    CDI    : ${CDIROOT}"
fi
if test x$HDF5ROOT = x; then
echo "    HDF5   : none (error)"
else
hdf5_version=$(grep "define H5_VERSION" ${HDF5ROOT}/include/H5pubconf.h | cut -f2 -d"\"")
echo "    HDF5   : hdf5-${hdf5_version}"
echo "             installation  ${HDF5ROOT}"
fi  
if test x$SZIPROOT = x; then
echo "    SZIP   : none (error)"
else
szlib_version=$(grep "define SZLIB_VERSION" ${SZIPROOT}/include/szlib.h | cut -f2 -d"\"")
echo "    SZIP   : szip-${szlib_version}"
echo "             installation  ${SZIPROOT}"
fi  
if test x$ZLIBROOT = x; then
echo "    ZLIB   : none (error)"
else
zlib_version=$(grep "define ZLIB_VERSION" ${ZLIBROOT}/include/zlib.h | cut -f2 -d"\"")
echo "    ZLIB   : zlib-${zlib_version}"
echo "             installation  ${ZLIBROOT}"
fi
if test x$XML2ROOT = x; then
echo "    XML2   : none (error)"
else
xml2_version=$(grep "define LIBXML_DOTTED_VERSION" ${XML2ROOT}/include/libxml2/libxml/xmlversion.h | cut -f2 -d "\"")
echo "    XML2   : xml2-${xml2_version}"
echo "             installation  ${XML2ROOT}"
fi 
if test x$SCTROOT = x; then
echo "    SCT    : none"
else
sct_version=$(grep "define SCT_VERSION" ${SCTROOT}/include/sct.h)
echo "    SCT    : installation  ${SCTROOT}"
fi
if test x$GRIB_OPTION = xsuppressed; then
echo "    GRIB   : none"
else
echo "    GRIB   : ${GRIBAPIROOT}"
fi
fi
echo ""
dnl #############################

if test "x$config_target" = "x"; then
  config_target="default"
fi

if test "x$with_mpi" = "xno" ; then
  use_mpi=no
else
  use_mpi=yes
fi

if test "x$load_module" != "x" ; then
  if test "$use_mpi" = "yes" ; then
    load_modules="$load_modules $load_mpi_modules"
  else
    load_modules="$load_modules $load_nompi_modules"
  fi
fi

# general command for running a progmam
if test "x$mpi_startrun" = "x" ; then
  if  test "x$MPIROOT" = "x" ; then
    mpi_startrun="mpiexec -n \$mpi_total_procs"
  else
    mpi_startrun="$MPIROOT/bin/mpiexec -n \$mpi_total_procs"
  fi
fi

sync_submit=${sync_submit:=$submit}

AC_CONFIG_COMMANDS([Makefiles],
      [
       AS_IF([test "x$enable_serialization" != "xno"],
             [
              AS_IF([! test -d ${my_iconppdir}],
                    [
                     mkdir -p ${my_iconppdir}
                     ])
              eval "${my_preprocess_command}"
              ])
       AS_IF([test "x$enable_jsbach" = "xyes"],
             [
              AS_IF([! test -d ${my_iconppdir}/jsbpp],
                    [
                     mkdir -p ${my_iconppdir}/jsbpp  # All JSBACH pre-processed files will go here (dsl4jsb and claw)
                     ])

              # Pre-process all JSBACH source files with dsl4jsb.py
              PYTHONIOENCODING=utf-8 externals/jsbach/scripts/dsl4jsb/dsl4jsb.py -p _dsl4jsb -d externals/jsbach/src -t ${my_iconppdir}/jsbpp

              AS_IF([test "x$enable_claw" != "xno"],
                    [
                      PP_FFLAGS="$(echo "${FFLAGS}" | sed -E 's/-[[^ D]]+//g' | sed 's/\.\.\/module//g')"
                      AS_IF([ test "x${enable_claw}" = "xstd"],
                        [
                          # Set time stamp of all _dsl4jsb.f90 JSBACH files in jsbpp to the time of the last commit of the original source file (git doesn't store
                          # actual modification time) in order to avoid unnecessary re-creation of claw targets in make. This is done as a safeguard since some
                          # git versions seem to set the timestamp to the time of cloning the repo, i.e. now, but the claw files extracted below from the archived
                          # tar file will have the timestamp of their generation.
                          # git ls-tree doesn't work on submodules so we have to cd there; one could also use 'git submodule foreach' and 'git ls-files'.
                          jsbpp_dir=`pwd`/${my_iconppdir}/jsbpp
                          cd externals/jsbach/src
                          git ls-tree -r --name-only HEAD | while read filename; do 
                            unixtime=$(git log -1 --format="%at" -- "${filename}")
                            touchtime=$(date -d @$((unixtime + 1)) +'%Y%m%d%H%M.%S')  # Add one second to make sure _dsl4jsb.f90 is newer than original
                            touch -t ${touchtime} ${jsbpp_dir}/$(basename ${filename} .f90)_dsl4jsb.f90
                          done
                          cd ../../..

                          tar -C ${my_iconppdir} -zxf externals/jsbach/pp/pp_claw.tgz
                          # Test whether files that contain !$claw directives need to be re-generated
                          for jsbach_file in $(grep -l -i '!$claw' ${my_iconppdir}/jsbpp/*_dsl4jsb.f90); do
                            clawfile="$(basename ${jsbach_file} .f90)_claw.f90"
                            #if ! cmp ${jsbach_file} externals/jsbach/pp/$(basename ${jsbach_file}) >/dev/null 2>&1 ; then
                            # Compare hash value from headers of dsl4jsb pre-processed and archived files. If hey haven't changed
                            # there is no need to run through claw but, instead, we set the modification time of the _dsl4jsb_claw.f90 file to
                            # slightly (1 second) later than the _dsl4jsb.f90 file to avoid that make thinks it has to generate a new claw file.
                            if eval test "\$(grep 'with md5 hash' $jsbach_file|head -1|sed 's/.*: //')" != \
                                         "\$(grep 'with md5 hash' externals/jsbach/pp/$(basename $jsbach_file)|head -1|sed 's/.*: //')"
                            then
                              #rm ${my_iconppdir}/jsbpp/${clawfile}
                              echo "${CLAWFC} ${PP_FFLAGS} -J ${my_iconppdir}/jsbpp ${CLAWFC_FLAGS} -o ${my_iconppdir}/jsbpp/${clawfile} ${jsbach_file}"
                              ${CLAWFC} ${PP_FFLAGS} -J ${my_iconppdir}/jsbpp ${CLAWFC_FLAGS} -o ${my_iconppdir}/jsbpp/${clawfile} ${jsbach_file} || exit
                              cp -p ${jsbach_file} externals/jsbach/pp/
                            else
                              unixtime=$(date -r "${jsbach_file}" +%s)
                              touchtime=$(date -d @$((unixtime + 1)) +'%Y%m%d%H%M.%S')  # Add one second to make sure _dsl4jsb_claw.f90 is newer than _dsl4jsb.f90
                              touch -t ${touchtime} ${my_iconppdir}/jsbpp/${clawfile}
                            fi
                          done
                        ],
                        [
                          for jsbach_file in $(grep -l -i '!$claw' ${my_iconppdir}/jsbpp/*_dsl4jsb.f90); do
                            clawfile="$(basename ${jsbach_file} .f90)_claw.f90"
                            echo "${CLAWFC} ${PP_FFLAGS} -J ${my_iconppdir}/jsbpp ${CLAWFC_FLAGS} -o ${my_iconppdir}/jsbpp/${clawfile} ${jsbach_file}"
                            ${CLAWFC} ${PP_FFLAGS} -J ${my_iconppdir}/jsbpp ${CLAWFC_FLAGS} -o ${my_iconppdir}/jsbpp/${clawfile} ${jsbach_file} || exit
                          done
                        ])
                    ])
              ])
        AS_IF([test "x$enable_rte_rrtmgp" = "xyes"],
                          [
			     AS_CASE([$config_target],
                                   [*_gpu],
                                   [kernel_type=openacc],
                                   [kernel_type=cpu]
                                  )
	                   ],
                           [kernel_type=none])
                    config/createMakefiles.pl \
                                              --target="${build_host}" \
                                              --srcdirs="${my_srcdirs}" \
                                              --enable_ocean="${enable_ocean}" \
                                              --enable_atmo="${enable_atmo}" \
                                              --enable_jsbach="${enable_jsbach}" \
                                              --enable_rte_rrtmgp="${kernel_type}" \
                                              --enable_testbed="${enable_testbed}" \
					      --enable_gpu="${enable_gpu}" \
                                              --enable_serialization="${enable_serialization}" \
                                              --enable_claw="${enable_claw}" \
                                              --iconsrcdir="${my_iconsrcdir}" \
                                              --iconppdir="${my_iconppdir}"],
                   [
                    CDIROOT="${CDIROOT}"
                    export CDIROOT
                    build_host="${build_host}"
                    my_srcdirs="${my_srcdirs}"
                    my_iconsrcdir="${my_iconsrcdir}"
                    my_iconppdir="${my_iconppdir}"
                    enable_ocean="${enable_ocean}"
                    enable_atmo="${enable_atmo}"
                    enable_jsbach="${enable_jsbach}"
                    enable_rte_rrtmgp="${enable_rte_rrtmgp}"
                    enable_testbed="${enable_testbed}"
                    enable_gpu="${enable_gpu}"
                    enable_serialization="${enable_serialization}"
                    enable_claw="${enable_claw}"
                    my_preprocess_command='${my_preprocess_command}'
                    ])

AC_SUBST(config_target,$config_target)
AC_SUBST(config_compiler,$config_compiler)
AC_SUBST(load_modules,$load_modules)
AC_SUBST(make_command,$make_command)

AC_CONFIG_FILES([build_command:config/build_command.in],[chmod +x build_command])

AC_SUBST(ac_sitename,$ac_sitename)      
AC_SUBST(use_mpi,$use_mpi)                  
AC_SUBST(use_openmp,$use_openmp)               
AC_SUBST(build_host,$build_host)               
AC_SUBST(use_mpi_procs_pernode,$use_mpi_procs_pernode)    
AC_SUBST(mpi_startrun,$mpi_startrun)             

AS_IF([test ! -z "$load_profile" ],
      [load_profile=". $load_profile"],
      [load_Profile=""])

AC_SUBST(load_profile,$load_profile)             
AC_SUBST(submit,$submit)                   
AC_SUBST(sync_submit,$sync_submit)              
AC_SUBST(use_shell,$use_shell)                
AC_SUBST(use_flags_group,$use_flags_group)          

AS_IF([test ! -z $PATH],
      [use_path=$PATH]) 
AC_SUBST(use_path,$use_path)                

AS_IF([test ! -z $CRAY_LD_LIBRARY_PATH],
      [use_ld_library_path=$CRAY_LD_LIBRARY_PATH:$LD_LIBRARY_PATH]) 

<<<<<<< HEAD
=======
AS_IF([test "x$enable_serialization" != "xno"],
    [use_ld_library_path=$SERIALBOX2ROOT/lib:$use_ld_library_path])

>>>>>>> 9c2c8c4c
AC_SUBST(use_ld_library_path,$use_ld_library_path)                

AC_CONFIG_FILES([config/set-up.info])

#echo Creating the run scripts...
#if test -f ./make_runscripts ; then
#  ./make_runscripts
#fi
AC_OUTPUT

if test -n "$CROSS" ; then
   case "${host}" in	
       sx*-*-*)             ARCH=SX ;;
   esac
   cross_config=config/config.h.${ARCH}
   echo "config.status: creating config/config.h from $cross_config"
   if test ! -f $cross_config ; then
      echo "cross configuration file $cross_config does not exist!"
   else
     cp $cross_config config/config.h
   fi
fi

dnl echo ""
dnl cat config/set-up.info
dnl echo ""

AS_IF([test "x$enable_gpu" != "xno"],
      [
       AS_ECHO(['!!!!!!!!!!!!!!!!!!!!!!!!!!!!!!!!!!!!!!!!!!!!!!!!!!!!!!!!!!!!!!!!'])
       AS_ECHO(['!!                                                            !!'])
       AS_CASE(["$enable_gpu"],
               ["yes"],
	             [AS_ECHO(["!!      GPU compiling is enabled: nvcc is required!           !!"])])
       AS_ECHO(['!!                                                            !!'])
       AS_ECHO(['!!!!!!!!!!!!!!!!!!!!!!!!!!!!!!!!!!!!!!!!!!!!!!!!!!!!!!!!!!!!!!!!'])
       ])

AS_IF([test "x$enable_serialization" != "xno"],
      [
       AS_ECHO(['!!!!!!!!!!!!!!!!!!!!!!!!!!!!!!!!!!!!!!!!!!!!!!!!!!!!!!!!!!!!!!!!'])
       AS_ECHO(['!!                                                            !!'])
       AS_CASE(["$enable_serialization"],
               ["read"],
                    [AS_ECHO(["!!      Serialbox2 serialization is enabled in READ mode      !!"])],
               ["perturb"], 
                    [AS_ECHO(["!! Serialbox2 serialization is enabled in READ & PERTURB mode !!"])],
               ["create"],
                    [AS_ECHO(["!!     Serialbox2 serialization is enabled in CREATE mode     !!"])])
       AS_ECHO(['!!                                                            !!'])
       AS_ECHO(['!!!!!!!!!!!!!!!!!!!!!!!!!!!!!!!!!!!!!!!!!!!!!!!!!!!!!!!!!!!!!!!!'])
       ])

echo ""
echo "Configuration done. Run GNU make to build ICON."
echo ""
echo "Build directory: build/${build_host}"
echo ""
AS_IF([test "x$enable_atmo" = "xyes" && test "x$enable_ocean" = "xno"],
      [AC_MSG_WARN([In order to use ECHAM physics, you need to enable ocean!])
       echo ""])

<|MERGE_RESOLUTION|>--- conflicted
+++ resolved
@@ -120,8 +120,6 @@
               AS_HELP_STRING([--enable-gpu],[Use GPU accelerators.]),
               [],[enable_gpu=no])
 
-<<<<<<< HEAD
-=======
 dnl ######################################################################
 dnl CLAW Compiler setup
 
@@ -141,7 +139,6 @@
          ],
       [])
 
->>>>>>> 9c2c8c4c
 dnl ######################################################################
 dnl Serialbox2 serialization setup
 
@@ -1985,12 +1982,9 @@
 AS_IF([test ! -z $CRAY_LD_LIBRARY_PATH],
       [use_ld_library_path=$CRAY_LD_LIBRARY_PATH:$LD_LIBRARY_PATH]) 
 
-<<<<<<< HEAD
-=======
 AS_IF([test "x$enable_serialization" != "xno"],
     [use_ld_library_path=$SERIALBOX2ROOT/lib:$use_ld_library_path])
 
->>>>>>> 9c2c8c4c
 AC_SUBST(use_ld_library_path,$use_ld_library_path)                
 
 AC_CONFIG_FILES([config/set-up.info])
