--- conflicted
+++ resolved
@@ -135,11 +135,8 @@
 
 dnl ######################################################################
 
-<<<<<<< HEAD
-=======
 AC_PROG_AWK
 
->>>>>>> 140e17a9
 AS_CASE([$ac_hostname],
         [plogin*],
         [ac_sitename=dkrz.de
@@ -169,11 +166,7 @@
              [ac_sitename=local.net],
              [])],
       [AS_IF([ test -n "$PE_ENV" ],
-<<<<<<< HEAD
-             [fqdn=$(echo ${PE_ENV} | awk '{print tolower($0)}')
-=======
              [fqdn=$(echo ${PE_ENV} | $AWK '{print tolower($0)}')
->>>>>>> 140e17a9
               AC_MSG_CHECKING([for Cray environment])
               AC_MSG_RESULT([$[fqdn]])],
              [fqdn=${HOSTNAME}])
@@ -786,13 +779,8 @@
     [AC_CHECK_FILE([$MPIROOT/include/${MPI_INCLUDE_THREAD}mpif.h],,[AC_MSG_ERROR([MPIROOT not properly defined])])
     case $host in
     *-*-darwin*)
-<<<<<<< HEAD
-      MPI_LIB="$(mpif90 -show | awk '{for(i=1;i<=NF;i++){if($i~/lib/){print $i}}}') "$MPI_LIB
-      ;;
-=======
       MPI_LIB="$(mpif90 -show | $AWK '{for(i=1;i<=NF;i++){if($i~/lib/){print $i}}}') "$MPI_LIB
-      ;;    
->>>>>>> 140e17a9
+      ;;
     *)
       MPI_LIB='-L$(MPIROOT)/lib '$MPI_LIB
       ;;
@@ -818,15 +806,9 @@
       *impi*)
         AS_CASE([$FC],
                 [gfortran],
-<<<<<<< HEAD
-                [vers=$(gfortran --version | awk 'NR==1{print $4}')
-                 mod_file=$(find $real_path/include/gfortran/$vers -name mpi.mod -print | awk 'NR==1')],
-                [mod_file=$(find $real_path -not \( -path */gfortran/* -prune \) -name mpi.mod -print | awk 'NR==1')])
-=======
                 [vers=$(gfortran --version | $AWK 'NR==1{print $4}')
                  mod_file=$(find $real_path/include/gfortran/$vers -name mpi.mod -print | $AWK 'NR==1')],
                 [mod_file=$(find $real_path -not \( -path */gfortran/* -prune \) -name mpi.mod -print | $AWK 'NR==1')])
->>>>>>> 140e17a9
         ;;      
       *)
         mod_file=$(find $real_path -name mpi.mod -print | $AWK 'NR==1')
@@ -1314,11 +1296,7 @@
 use_submit="$submit"
 use_sync_submit="$sync_submit"
 use_shell="$use_shell"
-<<<<<<< HEAD
-use_icon_components="$icon_components"
 use_flags_group="$use_flags_group"
-=======
->>>>>>> 140e17a9
 #############################
 EOF
 
