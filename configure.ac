dnl Process this file with autoconf to produce a configure script.
dnl
dnl Luis Kornblueh
dnl Uwe Schulzweida
dnl
dnl  - add cross compiling for NEC (use --host=sx6)
dnl  - use autoconf version 2.59 
dnl  - added cross compiling for CRAY XT3
dnl  - added support for IBM AIX

dnl

AC_INIT(icon,2.1.0,luis.kornblueh@mpimet.mpg.de,icon-2.1.0)
AC_PREREQ(2.59)

dnl ######################################################################
dnl basic package definitions (by default ICON)
package="ICON"

dnl ######################################################################
dnl Checks for package options.

AC_PREFIX_DEFAULT(.)

AC_CONFIG_SRCDIR([src/drivers/icon.f90])
AC_CONFIG_AUX_DIR([config])
AC_CONFIG_MACRO_DIR([m4])

AC_CANONICAL_SYSTEM

AC_PROG_AWK
AC_PROG_GREP
AC_PROG_SED

dnl ######################################################################
dnl find site and hostname

AS_CASE([$ac_hostname],
        [wizard*],
        [ac_sitename=dkrz.de
         fqdn=$ac_hostname.$ac_sitename],
        [mlogin*|btlogin*],
        [ac_sitename=dkrz.de
         fqdn=$ac_hostname.$ac_sitename],
        [daint*|tave*|santis*|kesch*],
        [ac_sitename=cscs.ch
         fqdn=$ac_hostname.$ac_sitename],
        [ic2*],      
        [ac_sitename=kit.edu;
         fqdn=$ac_hostname.$ac_sitename],
        [uc1*],      
        [ac_sitename=kit.edu;
         fqdn=$ac_hostname.$ac_sitename],
        [fh2*],      
        [ac_sitename=kit.edu;
         fqdn=$ac_hostname.$ac_sitename],
        [
         AS_IF([test "x$(hostname)" = "x$ac_hostname"],
               [fqdn=$(host -n $ac_hostname | $AWK '/has address/ {print $1}')],
               [fqdn=$(hostname)])
         AS_IF([test -n "$fqdn"],
           [ac_sitename=$(echo $fqdn | $AWK -F. '{i=NF-1; printf("%s.%s",$i,$NF);}')],
           [ac_sitename=])])

AS_IF([ test -n "$fqdn" ],
      [AS_IF([test -z "$ac_sitename"],
             [ac_sitename=local.net],
             [])],
      [AS_IF([ test -n "$PE_ENV" ],
             [fqdn=$(echo ${PE_ENV} | $AWK '{print tolower($0)}')
              AC_MSG_CHECKING([for Cray environment])
              AC_MSG_RESULT([$[fqdn]])],
             [fqdn=${HOSTNAME}])
       [ac_sitename=${fqdn}]])        

AC_MSG_CHECKING([for hostname])
AC_MSG_RESULT([$[ac_hostname]])
AC_MSG_CHECKING([for site name])
AC_MSG_RESULT([$[ac_sitename]])

dnl ######################################################################
dnl Load pre-set configure options from config/config-options

dnl if test -f "config/config-options" ; then
dnl   AC_GET_MH(config/config-options)
dnl fi

dnl ######################################################################
dnl select component models

AC_ARG_ENABLE([atmo],
              AS_HELP_STRING([--enable-atmo],[Use atmosphere model component.]),
              [],[enable_atmo=yes])

AC_ARG_ENABLE([jsbach],
              AS_HELP_STRING([--enable-jsbach],[Use jsbach model component.]),
              [],[enable_jsbach=yes])

AC_ARG_ENABLE([ocean],
              AS_HELP_STRING([--enable-ocean],[Use ocean model component.]),
              [],[enable_ocean=yes])

AC_ARG_ENABLE([testbed],
              AS_HELP_STRING([--enable-testbed],[Use testbed component.]),
              [],[enable_testbed=no])

dnl ######################################################################
dnl Serialbox2 serialization setup

AC_ARG_ENABLE([serialization],
              AS_HELP_STRING([--enable-serialization],[Enable Serialbox2 serialization. Three modes are available: read (default), perturb, create]),
              [],[enable_serialization=no])

AS_IF([test "x$enable_serialization" = "xyes"],
      [enable_serialization="read"],
      [])

AS_IF([test "x$enable_serialization" != "xno"],
         [AS_CASE(["$enable_serialization"],
                 ["read"], [AC_MSG_WARN(["Serialbox2 serialization is enabled in READ mode"])],
                 ["perturb"], [AC_MSG_WARN(["Serialbox2 serialization is enabled in READ & PERTURB mode"])],
                 ["create"], [AC_MSG_WARN(["Serialbox2 serialization is enabled in CREATE mode"])],
                 [AC_MSG_ERROR(["Serialbox2 serialization is enabled but UNKNOWN mode was requested"])])
         ],
      [])

dnl ######################################################################
dnl usage of mh-file

AC_ARG_ENABLE([mh-file],
              [AS_HELP_STRING([--disable-mh-file],
                              [disable machine file usage])],
              [use_mh_file=no],
              [use_mh_file=yes])

dnl ######################################################################
dnl features

dnl Fortran

AC_ARG_WITH([fortran],
  [AS_HELP_STRING([--with-fortran=COMPILER],
    [select_available compiler (see README.compiler)])],
  [],
  [])

AS_IF([test -n "$with_fortran"],
      [fortran_compiler=$with_fortran],
      [fortran_compiler="default"])

dnl OpenMP

AC_ARG_WITH([openmp],
  [AS_HELP_STRING([--with-openmp],
    [enable OpenMP, if available for selected compiler])],
  [],
  [])

dnl AC_ARG_WITH([setup],
dnl   [AS_HELP_STRING([--with-setup=<name>],
dnl     [use user specific setup (mh_setup)])],
dnl     [],
dnl     [])
dnl
dnl AS_IF([test x$with_setup != x],
dnl       [mh_setup=$with_setup],
dnl       [mh_setup=""])

dnl YAC (coupler)

AC_ARG_WITH([yac],
  [AS_HELP_STRING([--with-yac],
    [enable use of yac])],
    [],
    [])

AS_IF([test "x$with_yac" = "xno"],
      [use_yac="no"],
      [use_yac="yes"])

dnl selects DLR's MESSy

AC_ARG_WITH([messy],
  [AS_HELP_STRING([--with-messy],
    [enable Modular Earth Submodel System (MESSy) interface])],
  [],
  [])

AS_IF([test "x$with_messy" = "xyes"],
      [use_messy="yes"],
      [use_messy="no"])

dnl selecting compiler option sets

AC_ARG_WITH([flags],
  [AS_HELP_STRING([--with-flags=<name>],
    [use specified group of flags (std, hiopt, noopt, etc])],
    [],
    [])

dnl selects KIT'S ART

AC_ARG_WITH([art],
  [AS_HELP_STRING([--with-art],
    [enable ART modules via precprocessing directive, if available for selected compiler])],
  [],
  [])

AS_IF([test "x$with_art" = "xyes"],
      [use_art="yes"],
      [use_art="no"],

)

dnl ######################################################################
dnl work around for linking problems with GCC

AS_CASE([$host],
        [i*86-*-linux-*],
        [AS_IF([test x$fortran_compiler != xintel],
               [gcc_lib="$(gcc -print-libgcc-file-name)"],
               [gcc_lib=""])],
        [gcc_lib=""])                               

dnl ######################################################################
dnl handling of machine description files (config/mh-<system>)

AS_CASE([$host],
        [sx*-*-*],
        [host_frag=config/mh-nec],
        [*-ibm-aix*],
        [host_frag=config/mh-aix],
        [*-*-linux-*],
        [host_frag=config/mh-linux],
        [*-*-darwin*],
        [host_frag=config/mh-darwin],
        [*-cray-*],
        [host_frag=config/mh-cray],
        [m4_define([line1], [This configuration is not supported.])
         m4_define([line2], [Please set a valid config/mh-* file up.])
         AC_MSG_ERROR([line1 line2], [1])])

AS_IF([test $use_mh_file = yes],
      [ACX_GET_MODULES_TO_LOAD([$host_frag])
       AS_IF([test ! -z "$load_profile" ],
             [. "$load_profile"])

       ACX_GET_PROFILE_TO_LOAD([$host_frag])
       AS_IF([test ! -z "$load_modules" ],
             [ACX_SWAP_MODULES(["$load_modules"])])

       ACX_GET_MH($host_frag)])

dnl ######################################################################
dnl if not set, select make for making (cannot use anything else anyway)

make_command=m4_default(["$make_command"],["make"])

dnl ######################################################################
dnl are we cross compiling?

if test "$build" != "$host" ; then
   CROSS=yes
else
   CROSS=""
fi

AC_CONFIG_HEADER(config/config.h)

build_host=$host

dnl # Makefile is common and does not allow multiple builds
dnl # Disable the the build_host folder
dnl if test x$mh_setup != x ; then
dnl   build_host=${host}-${mh_setup}
dnl else
dnl   build_host=$host
dnl fi
dnl #build_host=""

dnl #------------------------------------
dnl cat $host_frag > config/mh-config-use
dnl mh_local_name=config/mh-${ac_sitename}-${ac_hostname}
dnl # echo "mh_local_name=$mh_local_name"
dnl if test -f $mh_local_name ; then
dnl   cat $mh_local_name >> config/mh-config-use
dnl # else
dnl #   echo "not found!"
dnl fi
dnl if test -f config/mh-override ; then
dnl   cat config/mh-override >> config/mh-config-use
dnl fi
dnl host_frag=config/mh-config-use
dnl #------------------------------------

ac_libs=$LIBS
LIBS=""

if test "$CC" = mpcc_r ;  then
  CC=xlc_r
  FC=xlf2003_r
  F77=xlf_r
  use_mpcc_r=yes
fi
  
dnl ######################################################################
dnl define the package

FFLAGS="${FFLAGS} ${DEFOPT}__${package}__"
CFLAGS="${CFLAGS} ${DEFCOPT}__${package}__"

dnl #####################################################################
dnl add defines for component models

AS_IF([test "x$enable_atmo" = "xno"],
      [FFLAGS="${FFLAGS} ${DEFOPT}__NO_ICON_ATMO__"])

AS_IF([test "x$enable_jsbach" = "xno"],
      [FFLAGS="${FFLAGS} ${DEFOPT}__NO_JSBACH__"])

AS_IF([test "x$enable_ocean" = "xno"],
      [FFLAGS="${FFLAGS} ${DEFOPT}__NO_ICON_OCEAN__"])

AS_IF([test "x$enable_testbed" = "xno"],
      [FFLAGS="${FFLAGS} ${DEFOPT}__NO_ICON_TESTBED__"])

dnl #####################################################################
dnl add local flags

dnl use_local_flags_file=config/local_flags
dnl if test -f $use_local_flags_file ; then
dnl   AC_GET_MH($use_local_flags_file)
dnl fi

for other_flags in $icon_flags ; do
  FFLAGS="${FFLAGS} ${DEFOPT}__${other_flags}__"
  CFLAGS="${CFLAGS} ${DEFCOPT}__${other_flags}__"
done


dnl ######################################################################
dnl Checks for programs.

AC_PROG_RANLIB
AC_PROG_FC
if test -z "$CROSS" ; then
  AC_PROG_CC
fi

dnl ######################################################################
dnl ######################################################################
dnl
dnl Checks for program properties

dnl ######################################################################
dnl Checks for XML2.

XML2_LIB=""
XML2_INCLUDE=""

AC_ARG_WITH([xml2],
            [AC_HELP_STRING([--with-xml2=DIR],
                            [Required libxml2])],,
			    withval=yes)

  if test x$withval = xyes; then
    if test x$with_xml2 != x; then
      XML2ROOT=$with_xml2
    fi
  fi

  if test -n "$XML2ROOT" ; then

    if test -r "$XML2ROOT/lib/libxml2.a" ; then
       XML2_LIB='-L$(XML2ROOT)/lib -lxml2'
    else
      if test -r "$XML2ROOT/lib64/libxml2.a" -o -r "$XML2ROOT/lib64/libxml2.so" ; then     
          XML2_LIB='-L$(XML2ROOT)/lib64 -lxml2'
      else   
          if test -r "$XML2ROOT/lib/x86_64-linux-gnu/libxml2.a" ; then
             XML2_LIB='-L$(XML2ROOT)/x86_64-linux-gnu/lib -lxml2'
          else 
             echo "cannot read $XML2ROOT/lib/libxml2.a"  
             exit 1    
          fi
      fi
    fi

    if test -d "$XML2ROOT/include/libxml2" ; then
       XML2_INCLUDE='-I$(XML2ROOT)/include/libxml2'
    else
       echo "cannot find $XML2ROOT/include/libxml2"  
       exit 1    
    fi

    FFLAGS="${FFLAGS} ${DEFOPT}USE_XML2"
    CFLAGS="${CFLAGS} ${DEFCOPT}USE_XML2"

  else

    echo "Warning: the variable XML2ROOT is not set in $host_frag"  
    echo "         set XML2ROOT to the xml2 root directory"

  fi

dnl ######################################################################
dnl Checks for LAPACK/BLAS

AC_ARG_WITH([lapack],
            [AC_HELP_STRING([--with-lapack=DIR],
                            [Alternative vendor optimized LAPACK and BLAS library])],,
                            withval=yes)

if test x$withval = xyes; then
  if test x$with_lapack != x; then
    LAPACKROOT=$with_lapack
  fi
fi

if test x$LAPACK_LIB_PATH != x; then
    LAPACK_LIB='-L$(LAPACK_LIB_PATH) '$LAPACK_LIB
elif test -n "$LAPACKROOT" ; then
    LAPACK_LIB='-L$(LAPACKROOT)/lib '$LAPACK_LIB
elif test -d lapack ; then
    LAPACKROOT="local"
    LAPACK_LIB="-L../lib -llapack -lblas"
else
    LAPACKROOT=""
    LAPACK_LIB=""
fi

dnl ######################################################################
dnl Checks for zlib.

ZLIB_LIB=""
ZLIB_INCLUDE=""

AC_ARG_WITH([zlib],
            [AC_HELP_STRING([--with-zlib=DIR],
                            [Required I/O package])],,
			    withval=yes)

if test x$withval = xyes; then
  if test x$with_zlib != x; then
    ZLIBROOT=$with_zlib
  fi
fi

if test -n "$ZLIBROOT" ; then
  if test -r "$ZLIBROOT/lib/libz.a" ; then
     ZLIB_LIB='-L$(ZLIBROOT)/lib -lz'
  else
     if test -r "$ZLIBROOT/lib64/libz.a" -o -r "$ZLIBROOT/lib64/libz.so" ; then     
        ZLIB_LIB='-L$(ZLIBROOT)/lib64 -lz'
     else   
        if test -r "$ZLIBROOT/lib/x86_64-linux-gnu/libz.a" ; then
           ZLIB_LIB='-L$(ZLIBROOT)/x86_64-linux-gnu/lib -lz'
        else 
           echo "cannot read $ZLIBROOT/lib/libz.a"  
           exit 1    
        fi
     fi
  fi
  if test -d "$ZLIBROOT/include" ; then
     ZLIB_INCLUDE='-I$(ZLIBROOT)/include'
  else
     echo "cannot find $ZLIBROOT/include"  
     exit 1    
  fi
else
  echo "Warning: the variable ZLIBROOT is not set in $host_frag"  
  echo "         set ZLIBROOT to the zlib root directory"
fi

dnl ######################################################################
dnl Checks for SZIP.

SZIP_LIB=""
SZIP_INCLUDE=""

AC_ARG_WITH([szip],
            [AC_HELP_STRING([--with-szip=DIR],
                            [Required I/O package])],,
			    withval=yes)

if test x$withval = xyes; then
  if test x$with_szip != x; then
    SZIPROOT=$with_szip
  fi
fi

if test -n "$SZIPROOT" ; then
  if test -r "$SZIPROOT/lib/libsz.a" ; then
     SZIP_LIB='-L$(SZIPROOT)/lib -lsz'
  else
     echo "cannot read $SZIPROOT/lib/libsz.a"  
     exit 1    
  fi
  if test -d "$SZIPROOT/include" ; then
     SZIP_INCLUDE='-I$(SZIPROOT)/include'
  else
     echo "cannot find $SZIPROOT/include"  
     exit 1    
  fi
  case $ac_hostname in
  mlogin*|btlogin*)
    case $FC in
    nagfor)
      SZIP_LIB=$(echo $SZIP_LIB | sed -e 's!\(-L\)\(\S*ROOT\S*\)!\1\2 -Wl,-Wl,,-rpath,,\2!g')
      ;;
    *)
      SZIP_LIB=$(echo $SZIP_LIB | sed -e 's!\(-L\)\(\S*ROOT\S*\)!\1\2 -Wl,-rpath,\2!g')
      ;;
    esac
    ;;
  *)
    ;;
  esac
else
  echo "Warning: the variable SZIPROOT is not set in $host_frag"  
  echo "         set SZIPROOT to the szip root directory"
fi

dnl ######################################################################
dnl Checks for HDF5.

HDF5_LIB=""
HDF5_INCLUDE=""

AC_ARG_WITH([hdf5],
            [AC_HELP_STRING([--with-hdf5=DIR],
                            [Required I/O package])],,
			    withval=yes)

if test x$withval = xyes; then
  if test x$with_hdf5 != x; then
    HDF5ROOT=$with_hdf5
  fi
fi

if test -n "$HDF5ROOT" ; then
  if test -r "$HDF5ROOT/lib/libhdf5.a" ; then
     HDF5_LIB='-L$(HDF5ROOT)/lib -lhdf5_hl -lhdf5'
  else
     echo "cannot read $HDF5ROOT/lib/libhdf5.a"  
     exit 1    
  fi
  if test -d "$HDF5ROOT/include" ; then
     HDF5_INCLUDE='-I$(HDF5ROOT)/include'
  else
     echo "cannot find $HDF5ROOT/include"  
     exit 1    
  fi
  case $ac_hostname in
  mlogin*|btlogin*)
    case $FC in
    nagfor)
      HDF5_LIB=$(echo $HDF5_LIB | sed -e 's!\(-L\)\(\S*ROOT\S*\)!\1\2 -Wl,-Wl,,-rpath,,\2!g')
      ;;
    *)
      HDF5_LIB=$(echo $HDF5_LIB | sed -e 's!\(-L\)\(\S*ROOT\S*\)!\1\2 -Wl,-rpath,\2!g')
     ;;
    esac    
    ;;
  *)
    ;;
  esac
else
  echo "Warning: the variable HDF5ROOT is not set in $host_frag"  
  echo "         set HDF5ROOT to the hdf5 root directory"
fi

dnl ######################################################################
dnl Checks for NETCDF.

NETCDF_LIB=""
NETCDF_INCLUDE=""

AC_ARG_WITH([netcdf],
            [AC_HELP_STRING([--with-netcdf=DIR],
                            [Required I/O package])],
                            [],
                            with_netcdf=yes)

AS_CASE([$with_netcdf],
        [no],[AC_MSG_CHECKING([for netcdf library])
              AC_MSG_RESULT([suppressed])],
        [yes],[AS_IF([test -f "$NETCDFROOT/include/netcdf.h"],[],AC_MSG_ERROR([NETCDFROOT (currently: $NETCDFROOT) not properly defined]))],
        [*],[NETCDFROOT=$with_netcdf
             AS_IF([test -f "$NETCDFROOT/include/netcdf.h"],[],AC_MSG_ERROR([NETCDFROOT (currently: $NETCDFROOT) not properly defined]))]
        )

if test -n "$NETCDFROOT" ; then
  if test  x$NETCDFLIBPATH = x; then
    NETCDFLIBPATH=$NETCDFROOT/lib
  fi
  if test -r "$NETCDFLIBPATH/libnetcdff.a" ; then
     NETCDF_LIB='-L$(NETCDFLIBPATH) -lnetcdff -lnetcdf'
  elif test -r "$NETCDFLIBPATH/libnetcdf.a" ; then
     NETCDF_LIB='-L$(NETCDFLIBPATH) -lnetcdf'
  elif test -r "$NETCDFLIBPATH/libnetcdff.so" ; then
     NETCDF_LIB='-L$(NETCDFLIBPATH)  -lnetcdff -lnetcdf'
  elif test -r "$NETCDFLIBPATH/libnetcdf.so" ; then
     NETCDF_LIB='-L$(NETCDFLIBPATH) -lnetcdf'
  else
     echo "cannot read $NETCDFROOT/lib/libnetcdf.a"
     exit 1
  fi
  if test x$gcc_lib != x ; then
     NETCDF_LIB="${NETCDF_LIB} ${gcc_lib}"
  fi
  case $ac_hostname in
  mlogin*|btlogin*)
    case $FC in
    nagfor)
      NETCDF_LIB=$(echo $NETCDF_LIB | sed -e 's!\(-L\)\(\S*ROOT\S*\)!\1\2 -Wl,-Wl,,-rpath,,\2!g')
      ;;
    *)
      NETCDF_LIB=$(echo $NETCDF_LIB | sed -e 's!\(-L\)\(\S*ROOT\S*\)!\1\2 -Wl,-rpath,\2!g')
      ;;
    esac
    ;;
  *)
    ;;
  esac
  if test -z "$NETCDFFROOT" ; then
     if test -r "$NETCDFROOT/include/netcdf.inc" ; then
         NETCDF_INCLUDE='-I$(NETCDFROOT)/include'
     else
         echo "cannot read $NETCDFROOT/include/netcdf.inc"
         exit 1
     fi
  else
     if test -r "$NETCDFFROOT/include/netcdf.inc" ; then
       NETCDF_INCLUDE="-I$NETCDFROOT/include -I$NETCDFFROOT/include"
       if test -r "$NETCDFFROOT/lib/libnetcdff.a" -a -r "$NETCDFROOT/lib/libnetcdf.a" ; then
         NETCDF_LIB='-L$(NETCDFROOT)/lib -lnetcdf'
         NETCDF_FLIB='-L$(NETCDFFROOT)/lib -lnetcdff'
         case $ac_hostname in
         mlogin*|btlogin*)
           case $FC in
           nagfor)
             NETCDF_FLIB=$(echo $NETCDF_FLIB | sed -e 's!\(-L\)\(\S*ROOT\S*\)!\1\2 -Wl,-Wl,,-rpath,,\2!g')
             NETCDF_LIB=$(echo $NETCDF_LIB | sed -e 's!\(-L\)\(\S*ROOT\S*\)!\1\2 -Wl,-Wl,,-rpath,,\2!g')
             ;;
           *)
             NETCDF_FLIB=$(echo $NETCDF_FLIB | sed -e 's!\(-L\)\(\S*ROOT\S*\)!\1\2 -Wl,-rpath,\2!g')
             NETCDF_LIB=$(echo $NETCDF_LIB | sed -e 's!\(-L\)\(\S*ROOT\S*\)!\1\2 -Wl,-rpath,\2!g')
             ;;
           esac
           ;;
         *)
           ;;
         esac
         NETCDF_LIB="$NETCDF_FLIB $NETCDF_LIB"
       else
         echo "cannot read $NETCDFFROOT/lib/libnetcdff.a and/or $NETCDFROOT/lib/libnetcdf.a"
         exit 1
       fi
     fi      
  fi
  if [[ "x$use_yac" = xyes ]] ; then
    CFLAGS="${CFLAGS} ${DEFCOPT}HAVE_C_NETCDF"
  fi
else
  echo "error: the variable NETCDFROOT is not set in $host_frag"
  echo "       set NETCDFROOT to the netCDF root directory"
  exit 1
fi

dnl ######################################################################
dnl Checks for CDI.

CDI_LIB=""
CDI_INCLUDE=""

AC_ARG_WITH([cdi],
            [AC_HELP_STRING([--with-cdi=DIR],
                            [Required I/O package])],
                            [],
                            [with_cdi= ])
AS_CASE([$with_cdi],
        [no],[CDIROOT= ],
        [yes],[AS_IF([test -f "$CDIROOT/include/cdi.inc"],[],AC_MSG_ERROR([CDIROOT (currently: $CDIROOT) not properly defined. Either set CDIROOT explicitly or use the --with-cdi=DIR option format.]))],
        [*],[
            CDIROOT=$with_cdi
            AS_IF([test "x$CDIROOT" != x],
                AS_IF([test -f "$CDIROOT/include/cdi.inc"],[],AC_MSG_ERROR([CDIROOT (currently set to $CDIROOT by the --with-cdi=DIR option) not properly defined]))
            )
        ])

AS_IF(
    [test "x$CDIROOT" != x], [
        AS_IF(
            [test -n "$CDIROOT"], [
                AS_IF([test "x$CDILIBPATH" = x], [CDILIBPATH=$CDIROOT/lib])
                AS_IF(
                    [test -r "$CDILIBPATH/libcdi.a"], [CDI_LIB='-L$(CDILIBPATH) -lcdi'],
                    [test -r "$CDILIBPATH/libcdi.so"], [CDI_LIB='-L$(CDILIBPATH) -lcdi'],
                    [AC_MSG_ERROR([cannot read $CDILIBPATH/libcdi.a])]
                )
                AS_IF([test "x$gcc_lib" != x], [CDI_LIB="${CDI_LIB} ${gcc_lib}"])
            ],
            [AC_MSG_ERROR([The variable CDIROOT is not set in $host_frag. Set CDIROOT to the CDI root directory, or use the --with-cdi=DIR option format.])]
        )
    ]
)
export CDIROOT	#inform config/createMakefiles.pl whether it should include cdilib.c in the support/Makefile .

dnl ######################################################################
dnl Checks for grib_api/eccodes.

GRIBAPI_LIB=""
GRIBAPI_INCLUDE=""

LIB_GRIB_API_ROOT="grib_api"

AC_ARG_WITH([grib_api],
            [AC_HELP_STRING([--with-grib_api=DIR],
                            [Optional GRIB2 package])],
                            [],
                            with_grib_api=yes)


AC_ARG_ENABLE([eccodes],
            [AC_HELP_STRING([--enable-eccodes=DIR],
                            [Update GRIB_API setup to successor ECCODES package])],
                            [],
                            enable_eccodes=no)

AS_CASE([$enable_eccodes],
        [no],
        [],
        [yes],
        [AC_MSG_ERROR([--enable-eccodes requires an installation directory.])],
        [GRIBAPIROOT=$enable_eccodes
         with_grib_api=yes
         LIB_GRIB_API_ROOT="eccodes"])

AS_CASE([$with_grib_api],
        [no],
        [AC_MSG_CHECKING([for grib_api library])
         AC_MSG_RESULT([suppressed])],
        [yes],
        [AS_IF([test -f "$GRIBAPIROOT/include/grib_api.h"],
               [],
               [AC_MSG_ERROR([GRIBAPIROOT (currently: $GRIBAPIROOT) not properly defined to find grib_api.h])])],
        [GRIBAPIROOT=$with_grib_api
         AS_IF([test -f "$GRIBAPIROOT/include/grib_api.h"],
               [],
               [AC_MSG_ERROR([GRIBAPIROOT (currently: $GRIBAPIROOT) not properly defined to find libgrib_api.h])])])

AS_IF([test -n "$GRIBAPIROOT"],
      [AS_IF([test -r "$GRIBAPIROOT/lib/lib${LIB_GRIB_API_ROOT}.a" || test -r "$GRIBAPIROOT/lib/lib${LIB_GRIB_API_ROOT}.dylib" || test -r "$GRIBAPIROOT/lib/lib${LIB_GRIB_API_ROOT}.so"],
             [GRIBAPI_LIB="-L\$(GRIBAPIROOT)/lib -l${LIB_GRIB_API_ROOT}"],
             [AC_MSG_ERROR([cannot read $GRIBAPIROOT/lib/lib${LIB_GRIB_API_ROOT}.a])])
       AS_IF([test -d "$GRIBAPIROOT/include"],
             [GRIBAPI_INCLUDE='-I$(GRIBAPIROOT)/include'],
             [AC_MSG_ERROR([cannot find $GRIBAPIROOT/include])])  
       FFLAGS="${FFLAGS} ${DEFOPT}HAVE_LIBGRIB ${DEFOPT}HAVE_LIBGRIB_API"
       CFLAGS="${CFLAGS} ${DEFCOPT}HAVE_LIBGRIB ${DEFCOPT}HAVE_LIBGRIB_API"
       AS_CASE([$ac_hostname],
               [mlogin*|btlogin*|daint*|kesch*],
               [AS_CASE([$FC],
                        [nagfor],
                        [GRIBAPI_LIB=$(echo $GRIBAPI_LIB | sed -e 's!\(-L\)\(\S*ROOT\S*\)!\1\2 -Wl,-Wl,,-rpath,,\2!g')],
			[cray],
                        [GRIBAPI_LIB=$(echo $GRIBAPI_LIB | sed -e 's!\(-L\)\(\S*ROOT\S*\)!\1\2 -dynamic -Wl,-rpath,\2!g')],
                        [GRIBAPI_LIB=$(echo $GRIBAPI_LIB | sed -e 's!\(-L\)\(\S*ROOT\S*\)!\1\2 -Wl,-rpath,\2!g')])],
               [])],
      [])

        
dnl ######################################################################
dnl Checks for SCT.

SCT_LIB=""
SCT_INCLUDE=""

AC_ARG_WITH([sct],
            [AC_HELP_STRING([--with-sct=DIR],
                            [Optional SCT timer package])],
                            [],
                            with_sct=no)

AS_CASE([$with_sct],
      [no],[AC_MSG_CHECKING([for sct library])
            AC_MSG_RESULT([suppressed])],
      [yes],[AS_IF([test -f "$SCTROOT/include/sct.mod"],[],AC_MSG_ERROR([SCTROOT (currently: $SCTROOT) not properly defined to find sct.mod]))
             AS_IF([test -f "$SCTROOT/lib/libsct.a"],[],AC_MSG_ERROR([SCTROOT (currently: $SCTROOT) not properly defined to find libsct.a]))],
      [*],[SCTROOT=$with_sct
           AS_IF([test -f "$SCTROOT/include/sct.mod"],[],AC_MSG_ERROR([SCTROOT (currently: $SCTROOT) not properly defined to find sct.mod]))
           AS_IF([test -f "$SCTROOT/lib/libsct.a"],[],AC_MSG_ERROR([SCTROOT (currently: $SCTROOT) not properly defined to find libsct.a]))]
      )

if test -n "$SCTROOT" ; then
  if test -r "$SCTROOT/lib/libsct.a" ; then
    SCT_LIB='-L$(SCTROOT)/lib -lsct'
  else
    echo "cannot read $SCTROOT/lib/libsct.a"  
    exit 1
  fi
  if test -d "$SCTROOT/include" ; then
    SCT_INCLUDE='-I$(SCTROOT)/include'
  else
    echo "cannot find $SCTROOT/include"  
    exit 1
  fi

  FFLAGS="${FFLAGS} ${DEFOPT}__SCT__"
  CFLAGS="${CFLAGS} ${DEFCOPT}__SCT__"

  AS_CASE([$ac_hostname],
          [mlogin*|btc*],
          [AS_CASE([$FC],
                   [nagfor],
                   [SCT_LIB=$(echo $SCT_LIB | sed -e 's!\(-L\)\(\S*ROOT\S*\)!\1\2 -Wl,-Wl,,-rpath,,\2!g')],
                   [SCT_LIB=$(echo $SCT_LIB | sed -e 's!\(-L\)\(\S*ROOT\S*\)!\1\2 -Wl,-rpath,\2!g')])],
          [])

dnl checks for additional libs needed for sct, eg. papi

  AC_ARG_WITH([sctlibs],
              [AC_HELP_STRING([--with-sctlibs=PATHS],
                              [Optional libs needed for SCT])],
                              [],
                              [])
  AS_IF([test "x$with_sctlibs" != ""],
        [SCT_LIB="${SCT_LIB} $with_sctlibs"],
        [])

else
  echo "Info: the variable SCTROOT is not set in $host_frag"  
  echo "      fallback to mo_real_timer is used"
  echo "      otherwise, set SCTROOT to the sct root directory"

  FFLAGS=$(echo ${FFLAGS} | sed "s/${DEFOPT}__SCT__//")
  CFLAGS=$(echo ${CFLAGS} | sed "s/${DEFCOPT}__SCT__//")
fi

dnl ######################################################################
dnl Checks for MPI.

case $host in
  powerpc-ibm-aix*)
    q64_result="no"
    mt_result="no"
    q64_result=$(echo $FFLAGS | $AWK -v b="-q64" '$0 ~ b { print "yes" }')
    mt_result=$(echo $FC | $AWK -v b="_r" '$0 ~ b { print "yes" } ')
    if [[ x$mt_result != xyes ]]; then
      echo "error: IBM MPI requires thread safe compiler versions."
      echo "       add _r to compiler selected by FC."
      exit 1
    fi

    if test x$q64_result = xyes; then
      MPI_INCLUDE_THREAD="thread64/"
    else
      MPI_INCLUDE_THREAD="thread/"
    fi
    ;;
  *-*-darwin*)
    if test -n "$MPIROOT" ; then
      mpifh=$(find $MPIROOT/include -name mpif.h)
      mpifh=${mpifh%\/mpif.h}
      mpifh=${mpifh##*/}
      if test -n $mpifh; then
        MPI_INCLUDE_THREAD="$mpifh/"
      fi
     fi
     ;;
  *)
    MPI_INCLUDE_THREAD=""
    ;;
esac


MPI_INCLUDE=""

AC_ARG_WITH([mpi],
            [AC_HELP_STRING([--with-mpi=DIR],
                            [MPI library])],,)


AS_IF([test x"$with_mpi" = xno],
  [FFLAGS="${FFLAGS} ${DEFOPT}NOMPI"
   CFLAGS="${CFLAGS} ${DEFCOPT}NOMPI"
   MPI_LIB=""
   MPI_VERSION=none
   MPIROOT=""
   use_mpcc_r=no],
  [AS_IF([test "x$with_mpi" != x -a x"$with_mpi" != xyes -a x"$with_mpi" != xno],
    [MPIROOT=${MPIROOT:-$with_mpi}])
   AS_IF([test x"$MPIROOT" != x],
    [AS_IF([test -f "$MPIROOT/include/${MPI_INCLUDE_THREAD}mpif.h"],,[AC_MSG_ERROR([MPIROOT not properly defined])])
    case $host in
    *-*-darwin*)
      MPI_LIB="$(mpif90 -show | $AWK '{for(i=1;i<=NF;i++){if($i~/lib/){printf $i " "}}}') "$MPI_LIB
      ;;
    *)
      MPI_LIB='-L$(MPIROOT)/lib '$MPI_LIB
      ;;
    esac
    MPI_I_INCLUDE="-I\$(MPIROOT)/include/${MPI_INCLUDE_THREAD}"
    case $host in
    powerpc-ibm-aix*)
      mod_file=$(find $MPIROOT -name mpi.mod -print 2>/dev/null | grep mpi.mod | grep ${MPI_INCLUDE_THREAD})
      ;;
    sx?-nec-superux)
      real_path=$(cd $MPIROOT; pwd -P)
      mod_file=$(find $real_path -name mpi.mod -print | grep -v modulew)
      mod_file="${MPIROOT}/lib${mod_file##*lib0}"
      ;;
    *-*-darwin*)
      real_path=$(cd $MPIROOT; pwd -P)
      mod_file=$(find $real_path/include $real_path/lib -name mpi.mod -print | $AWK 'NR==1')
      ;;
    *)
      real_path=$(cd $MPIROOT; pwd -P)
#      mod_file=$(find $real_path -name mpi.mod -print -quit)
      case "$MPIROOT" in
      *impi*)
        AS_CASE([$FC],
                [gfortran],
                [vers=$(gfortran --version | $AWK 'NR==1{print $4}')
                 mod_file=$(find $real_path/include/gfortran/$vers -name mpi.mod -print | $AWK 'NR==1')],
                [pgfortran],
                [vers=$(pgfortran --version | $AWK 'NR==2{print $2}' | cut -d. -f1)
                 mod_file=$(find $real_path/include/pgfortran -name mpi.mod -print | $AWK 'NR==1')],
                [mod_file=$(find $real_path -not \( -path *gfortran/* -prune \) -not \( -path *ilp64* -prune \) -name mpi.mod -print | $AWK 'NR==1')])
        ;;      
      *)
        mod_file=$(find $real_path -name mpi.mod -print | $AWK 'NR==1')
        ;;
      esac
      ;;
    esac
    if test -r $mod_file ; then
       mod_file=${mod_file#$real_path}
       mod_file=${mod_file#$MPIROOT}
       mod_file="\$(MPIROOT)"${mod_file}
       MPI_M_INCLUDE=${MODOPT}${mod_file%/*}
    else
       echo "cannot read $mod_file/mpi.mod"
       exit 1
    fi
    if test "x$MPI_M_INCLUDE" = "x$MPI_I_INCLUDE" ; then
      MPI_INCLUDE="$MPI_M_INCLUDE"
    else
      MPI_INCLUDE="$MPI_M_INCLUDE $MPI_I_INCLUDE"
    fi],
   [MPI="${DEFOPT}NOMPI"
    MPI_LIB=""])])

dnl ######################################################################
dnl Checks for IBM'S hpm

PROFILE_LIB=""
PROFILE_INCLUDE=""

withval=no
AC_ARG_WITH([hpm],
            [],
            [],
             with_hpm=no)

if test x$withval = xyes; then
  FFLAGS="${FFLAGS} ${DEFOPT}__hpm__"
  PROFILE_LIB="$HPM_LIB"
  PROFILE_INCLUDE="$HPM_INCL"
fi


dnl ######################################################################
dnl Checks for header files.

if test -z "$CROSS" ; then

   AC_HEADER_STDC
   AC_CHECK_HEADERS_ONCE(fcntl.h fortran.h limits.h malloc.h netdb.h pwd.h unistd.h execinfo.h ucontext.h sys/param.h sys/time.h sys/unistd.h sys/utsname.h )

dnl Checks for typedefs, structures, and compiler characteristics.
   AC_C_CONST
   AC_HEADER_TIME

dnl Checks for library functions.
   AC_CHECK_FUNCS(getrusage gettimeofday sysconf uname valloc)

dnl Check for byte ordering

   AC_C_BIGENDIAN

dnl Check for Fortran naming convention

dnl  the m4_pushdef of lSystem inserts a hack by Cray also with stock autoconf
   m4_pushdef([lSystem],[lSy[]stem | -ltcmalloc | -ltcmalloc_minimal])dnl
   AC_FC_WRAPPERS
   m4_popdef([lSystem])dnl

fi # ! CROSS

test "x$exec_prefix" = xNONE && exec_prefix=build/${build_host}

AS_IF([test "x$enable_serialization" != "xno"],
    [
     my_iconsrcdir="build/${build_host}/pp"
     my_iconppdir="${my_iconsrcdir}"
     FFLAGS="${FFLAGS} ${DEFOPT}SERIALIZE"
     AS_CASE(["$enable_serialization"],
             ["read"],
                [FFLAGS="${FFLAGS} ${DEFOPT}SERIALIZE_READ_REFERENCE"],
             ["perturb"],
                [FFLAGS="${FFLAGS} ${DEFOPT}SERIALIZE_PERTURB_REFERENCE"],
             ["create"],
                [FFLAGS="${FFLAGS} ${DEFOPT}SERIALIZE_CREATE_REFERENCE"],
             [AC_MSG_ERROR(["Serialbox2 serialization is enabled but UNKNOWN mode was requested"])])
     ],
    [
     my_iconsrcdir="src"
     my_iconppdir="build/${build_host}/${my_iconsrcdir}"
     ])

my_srcdirs="support ${my_iconsrcdir}"

if [[ "x$LAPACKROOT" = xlocal ]] ; then
    my_srcdirs="blas lapack ${my_srcdirs}"
    LAPACKROOT=""
fi

my_srcdirs="externals/self/src externals/mtime/src externals/tixi/src ${my_srcdirs}"

if [[ "x$use_yac" = xyes ]] ; then
    my_srcdirs="externals/yac/src ${my_srcdirs}"
    FFLAGS="${FFLAGS} ${DEFOPT}YAC_coupling"
    CFLAGS="${CFLAGS} -I`pwd`/${exec_prefix}/include"
    if test "x$with_mpi" != "xno" ; then
        FFLAGS="${FFLAGS} ${DEFOPT}USE_MPI"
        CFLAGS="${CFLAGS} ${DEFCOPT}USE_MPI"
    fi
fi

if [[ "x$use_messy" = xyes ]] ; then
    rm -f src/messy_interface
    ln -s -t src/ ../externals/messy_interface
    FFLAGS="${FFLAGS} ${DEFOPT}MESSY ${DEFOPT}MESSYTIMER"
    CFLAGS="${CFLAGS} ${DEFCOPT}MESSY ${DEFOPT}MESSYTIMER"
fi

if [[ "x$use_art" = xyes ]] ; then
    ART_FFLAGS="${DEFOPT}__ICON_ART ${DEFOPT}__ART_TMP_IFDEF"
    FFLAGS="${FFLAGS} $ART_FFLAGS"
    # ATTENTION: only temporary until chemistry part of ICON-ART is Fortran 2003 conform !!!
    if [[ "x$fortran_compiler" = xdefault -o "x$fortran_compiler" = xgcc ]] ; then
        FFLAGS="`echo ${FFLAGS} | sed -e s/-std=f2003/-std=gnu/`"
    fi
fi

if [[ "x$fortran_compiler" = xdefault -o "x$fortran_compiler" = xgcc ]] ; then
    FFLAGS="${FFLAGS} -fall-intrinsics"
fi
ac_srcdirs=$my_srcdirs

if test "$use_mpcc_r" = yes ; then
  CC=mpcc_r
  FC=mpxlf2003_r
  F77=mpxlf_r
  MPIROOT=""
  MPI_INCLUDE=""
  MPI_LIB=""
fi

ac_objdirs=""
for dir in $my_srcdirs ; do
    dir=${dir#${exec_prefix}\/}
    ac_objdirs="${ac_objdirs} ${exec_prefix}/$dir"
done

#------------------------
if test x$with_openmp != x; then
    use_openmp=$with_openmp
else
    use_openmp="no"
fi

if [[ "x$use_openmp" = xyes ]] ; then
   FFLAGS="${FFLAGS} ${OMPFLAG}"
   F77FLAGS="${F77FLAGS} ${OMPFLAG}"
   LDFLAGS="${LDFLAGS} ${OMPFLAG}"
   CFLAGS="${CFLAGS} ${CC_OMPFLAG}"
fi

#------------------------
if [[ "x$target_os" = xsuperux ]] ; then  
    MODDIR=""	    
else
    if [[ "x$FC" = xifort ]] ; then
        MODDIR="${MODDIR} ../module"
    else    
        MODDIR="${MODDIR}../module"
    fi
    FFLAGS="${MODOPT}../module ${FFLAGS}"
fi
FFLAGS="${MODOPT}../$(basename $my_iconppdir) ${MODOPT}../support ${FFLAGS}"

#------------------------
if test x$with_flags = x; then
    use_flags_group="std"
else
    use_flags_group=$with_flags
fi

if [[ "x$use_yac" = xyes ]] ; then
   ac_libs="$ac_libs -lyac"
fi

#------------------------
dnl if the OCEAN_FLAGS are not defined use the HIOPT_FLAGS
dnl 
dnl AS_IF([test -z "$OCEAN_FLAGS"],
dnl       [AS_IF([test -n "$HIOPT_FLAGS"],
dnl              [OCEAN_FLAGS="$HIOPT_FLAGS"],
dnl              [])],
dnl              [])

dnl the following prepends VARIANT_FLAGS to FFLAGS
dnl when given --with-flags=variant argument to configure
AS_IF([eval test x\$\{`echo ${use_flags_group} | tr a-z A-Z`_FLAGS+set\} = xset],
      [eval FFLAGS=\"\${FFLAGS} \${`echo ${use_flags_group} | tr a-z A-Z`_FLAGS}\"
       eval F77FLAGS=\"\${F77FLAGS} \${`echo ${use_flags_group} | tr a-z A-Z`_FLAGS}\"],
      [AS_IF([test x"$use_flags_group" != xstd],
             [AC_MSG_FAILURE([unknown with_flags parameter: $with_flags])])])

dnl if [[ "x$LDFLAGS" = "x" ]] ; then
dnl   if [[ $(echo $FC | $AWK '{print index($0, "gfortran")}') -ne 0 ]] ; then
dnl     LDFLAGS=${FFLAGS//-xf95-cpp-input/}
dnl   else
dnl     LDFLAGS=$FFLAGS
dnl   fi
dnl fi

dnl this check should be far above, but has a dependency on the adding
dnl of VARIANT_FFLAGS to FFLAGS above, which should also be moved.
FCFLAGS=$FFLAGS
ACX_FC_ATTRIBUTE_CONTIGUOUS([FFLAGS="${FFLAGS+$FFLAGS }${DEFOPT}HAVE_FC_ATTRIBUTE_CONTIGUOUS"])

#------------------------
if test -z "$AR" ; then
  AR="ar"
fi  
if test -z "$AS" ; then
  AS="as"
fi  
if test -z "$ARFLAGS" ; then
  ARFLAGS="crv"
fi

#------------------------
if [[ "x$target_os" = xsuperux ]] ; then  
    arch=$(echo ${target_cpu:0:2} | tr "[:lower:]" "[:upper:]")
else
    arch=$target_cpu
fi

dnl ######################################################################
dnl Checks for Serialbox2

AS_IF([test "x$enable_serialization" != "xno"],
      [
       AS_IF([test -n "${SERIALBOX2ROOT}"],
             [
              AS_IF([test -f "${SERIALBOX2ROOT}/lib/libSerialboxFortran.a"],
                    [
                     SERIALBOX2_LIB="-L${SERIALBOX2ROOT}/lib -l:libSerialboxFortran.a -lstdc++fs -lstdc++"
                     SERIALBOX2_INCLUDE="-I${SERIALBOX2ROOT}/include"
                     ],
                    [
                     AC_MSG_ERROR(["Cannot find Serialbox2 libSerialboxFortran.a library"])
                     ])
              AS_IF([test -f "${SERIALBOX2ROOT}/python/pp_ser/pp_ser.py"],
                    [
                     AS_IF([test -x "${SERIALBOX2ROOT}/python/pp_ser/pp_ser.py"],
                           [
                            SERIALBOX2_PPSER="${SERIALBOX2ROOT}/python/pp_ser/pp_ser.py"
                            read -d '' my_pp_init <<EOF
( echo "";
  echo "Preprocessing files for serialization ...";
  cd src/;
  find ./ -type d -exec mkdir -p "../${my_iconppdir}/{}" \\\;
  echo "Updating SHA1 ...";
  find ./ -type f -regextype posix-egrep -regex \"\.\*\\\.(f90|inc|incf|F90)\$\" -exec sh -c "(test -e \\\"../${my_iconppdir}/{}.sha1\\\" && sha1sum --status -c \\\"../${my_iconppdir}/{}.sha1\\\") && rm -f \\\"../${my_iconppdir}/{}.modified\\\" || ( rm -f \\\"../${my_iconppdir}/{}.sha1\\\";sha1sum \\\"{}\\\" > \\\"../${my_iconppdir}/{}.modified\\\")" \\\;
  echo "Updating headers ...";
  find ./ -type f \\\( -name "*.inc" -o -name "*.incf" \\\) -exec sh -c "test -e \\\"../${my_iconppdir}/{}.modified\\\" && ( cp \\\"{}\\\" \\\"../${my_iconppdir}/{}\\\" && mv \\\"../${my_iconppdir}/{}.modified\\\" \\\"../${my_iconppdir}/{}.sha1\\\" )" \\\; )
EOF
                            AS_CASE([$fortran_compiler],
                                    [gcc*],
<<<<<<< HEAD
                            [read -d '' my_pp_command <<EOF
( cd src/;
  echo "Preprocessing files (CPP) ...";
  find ./ -type f \\\( -name "*.f90" -o -name "*.F90" \\\) -exec ${FC} -I./include -o "../${my_iconppdir}/{}" ${FFLAGS} -C -E "{}" \\\; )
EOF
],
                            [cray*],
                            [PP_FFLAGS=`echo $FFLAGS | sed -e 's/ -e Z //' -e 's/,ipa1//'`
=======
                            [PP_FFLAGS=`echo $FFLAGS | sed -e 's|-I../pp ||' -e 's|-I../support ||' -e 's|-I../module ||'`
read -d '' my_pp_command <<EOF
( cd src/;
  echo "Preprocessing files (CPP) ...";
  find ./ -type f \\\( -name "*.f90" -o -name "*.F90" \\\) -exec sh -c "test -e \\\"../${my_iconppdir}/{}.modified\\\" && ( ${FC} -I./include ${PP_FFLAGS} -o "../${my_iconppdir}/{}" -C -E \\\"{}\\\")" \\\; )
EOF
],
                            [cray*],
                            [PP_FFLAGS=`echo $FFLAGS | sed -e 's/ -e Z //' -e 's/,ipa1//' -e 's|-I../pp ||' -e 's|-I../support ||' -e 's|-I../module ||'`
PP_FFLAGS="${PP_FFLAGS} ${NETCDF_INCLUDE}"
>>>>>>> 0569d4a4
read -d '' my_pp_command <<EOF
( cd src/;
  echo "Preprocessing files (CPP) ...";
  my_abs_include="$(realpath src/include)"
  find ./ -type f \\\( -name "*.f90" -o -name "*.F90" \\\) -exec sh -c "test -e \\\"../${my_iconppdir}/{}.modified\\\" && ( pushd \\\\\`dirname \\\"{}\\\"\\\\\` > /dev/null;${FC} -I\$\{my_abs_include\} ${PP_FFLAGS} -eP \\\\\`basename \\\"{}\\\"\\\\\`;popd > /dev/null;mv \\\\\`echo \\\"{}\\\" | sed -e 's/.f90//I'\\\\\`.i \\\"../${my_iconppdir}/{}\\\")" \\\; )
EOF
],
                            [pgi*],
<<<<<<< HEAD
                            [read -d '' my_pp_command <<EOF
( cd src/;
  echo "Preprocessing files (CPP) ...";
  find ./ -type f \\\( -name "*.f90" -o -name "*.F90" \\\) -exec ${FC} ${FFLAGS} -I./include -o "../${my_iconppdir}/{}" -Mcpp "{}" \\\; )
=======
                            [PP_FFLAGS=`echo $FFLAGS | sed -e 's|-I../pp ||' -e 's|-I../support ||' -e 's|-I../module ||'`
read -d '' my_pp_command <<EOF
( cd src/;
  echo "Preprocessing files (CPP) ...";
  find ./ -type f \\\( -name "*.f90" -o -name "*.F90" \\\) -exec sh -c "test -e \\\"../${my_iconppdir}/{}.modified\\\" && ( ${FC} -I./include ${PP_FFLAGS} -o "../${my_iconppdir}/{}" -Mcpp \\\"{}\\\")" \\\; )
>>>>>>> 0569d4a4
EOF
])
                            read -d '' my_pp_ser <<EOF
  echo "Preprocessing files (Serialbox2) ...";
  find ${my_iconppdir} -type f \\\( -name "*.f90" -o -name "*.F90" \\\) -exec sh -c "test -e \\\"{}.modified\\\" && ( ${SERIALBOX2_PPSER} -o \\\"{}\\\" \\\"{}\\\" && mv \\\"{}.modified\\\" \\\"{}.sha1\\\")" \\\; 
EOF
                            my_preprocess_command="${my_pp_init};${my_pp_command};${my_pp_ser}"
                            make_command="${my_preprocess_command} ;$make_command;"
                            ],
                           [
                            AC_MSG_ERROR(["pp_ser.py script from Serialbox2 is not executable"])
                            ])
                     ],
                    [
                     AC_MSG_ERROR(["Cannot find pp_ser.py script from Serialbox2"])
                     ])
              ],
             [
              AC_MSG_ERROR(["Serialization is enabled but SERIALBOX2ROOT is not defined"])
              ])
       ])

dnl ######################################################################
dnl substitutions

AC_SUBST(ARCH,$arch)
AC_SUBST(OS,$target_os)

AC_SUBST(SITE,$ac_sitename)
AC_SUBST(HOST,$ac_hostname)

AC_SUBST(NETCDFFROOT,$NETCDFFROOT)
AC_SUBST(NETCDFROOT,$NETCDFROOT)
AC_SUBST(NETCDFLIBPATH,$NETCDFLIBPATH)
AC_SUBST(NETCDF_LIB,$NETCDF_LIB)
AC_SUBST(NETCDF_INCLUDE,$NETCDF_INCLUDE)

AC_SUBST(CDIROOT,$CDIROOT)
AC_SUBST(CDILIBPATH,$CDILIBPATH)
AC_SUBST(CDI_LIB,$CDI_LIB)
AC_SUBST(CDI_INCLUDE,$CDI_INCLUDE)

AC_SUBST(HDF5ROOT,$HDF5ROOT)
AC_SUBST(HDF5_LIB,$HDF5_LIB)
AC_SUBST(HDF5_INCLUDE,$HDF5_INCLUDE)

AC_SUBST(SZIPROOT,$SZIPROOT)
AC_SUBST(SZIP_LIB,$SZIP_LIB)
AC_SUBST(SZIP_INCLUDE,$SZIP_INCLUDE)

AC_SUBST(ZLIBROOT,$ZLIBROOT)
AC_SUBST(ZLIB_LIB,$ZLIB_LIB)
AC_SUBST(ZLIB_INCLUDE,$ZLIB_INCLUDE)

AC_SUBST(GRIBAPIROOT,$GRIBAPIROOT)
AC_SUBST(GRIBAPI_LIB,$GRIBAPI_LIB)
AC_SUBST(GRIBAPI_INCLUDE,$GRIBAPI_INCLUDE)

AC_SUBST(XML2ROOT,$XML2ROOT)
AC_SUBST(XML2_LIB,$XML2_LIB)
AC_SUBST(XML2_INCLUDE,$XML2_INCLUDE)

AC_SUBST(SCTROOT,$SCTROOT)
AC_SUBST(SCT_LIB,$SCT_LIB)
AC_SUBST(SCT_INCLUDE,$SCT_INCLUDE)

AC_SUBST(MPIROOT,$MPIROOT)
AC_SUBST(MPI_LIB,$MPI_LIB)
AC_SUBST(MPI_INCLUDE,$MPI_INCLUDE)

AC_SUBST(SERIALBOX2ROOT,$SERIALBOX2ROOT)
AC_SUBST(SERIALBOX2_LIB,$SERIALBOX2_LIB)
AC_SUBST(SERIALBOX2_INCLUDE,$SERIALBOX2_INCLUDE)

AC_SUBST(LAPACKROOT,$LAPACKROOT)
AC_SUBST(LAPACK_LIB_PATH,$LAPACK_LIB_PATH)
AC_SUBST(LAPACK_LIB,$LAPACK_LIB)

AC_SUBST(PROFILE_LIB,$PROFILE_LIB)
AC_SUBST(PROFILE_INCLUDE,$PROFILE_INCLUDE)

AC_SUBST(OTHER_LIBS,$OTHER_LIBS)

AC_SUBST(AR,$AR)
AC_SUBST(AS,$AS)

AC_SUBST(CC,$CC)
AC_SUBST(FC,$FC)
AC_SUBST(F77,$F77)

AC_SUBST(ARFLAGS,$ARFLAGS)

AC_SUBST(CFLAGS,$CFLAGS)
AC_SUBST(FFLAGS,$FFLAGS)
AC_SUBST(FlibFLAGS,$FlibFLAGS)
AC_SUBST(F77FLAGS,$F77FLAGS)

ac_libs="${ac_libs} -ltixi -lmtime -lself"

AC_SUBST(LIB,$ac_libs)

AC_SUBST(MODDIR,$MODDIR)

AC_SUBST(LDFLAGS,$LDFLAGS)

AC_SUBST(SRCDIRS,$ac_srcdirs)

AC_SUBST(OBJDIRS,$ac_objdirs)

AC_CONFIG_FILES([Makefile])

dnl ######################################################################
dnl compiler versions

case $host in
  xt?-cray-*)
    f90version=$($(echo $FC -V) 2>&1 | $AWK 'NR==2')
    ccversion=$($(echo $CC --version) 2>&1 | $AWK 'NR==1')
    ;;
  *-*-solaris*)
    f90version=$($(echo $FC -V) 2>&1 | $AWK 'NR==1' | cut -f2- -d" ")
    ccversion=$($(echo $CC --version) 2>&1 | $AWK 'NR==1')
    ;;
  sx*-*-*)
    f90version=$($(echo $FC -V) 2>&1 | $AWK 'NR==1;NR==5' | tr -d "\n")
    ccversion=$($(echo sxc++ -V) 2>&1 | sed -e 's/.c.*$//' | sed -e 's/C++\/SX Compiler //' | sed -e 's/C\/C++ Compiler //' | $AWK 'NR==1;NR==3' | tr -d "\n")
    ;;
  *-ibm-aix*)
    f90version=$($(echo $FC -qversion) 2>&1 | tr -d "\n" | sed 's/Version: / \(/' | sed 's/$/\)/')
    ccversion=$($(echo $CC -qversion) 2>&1 | tr -d "\n" | sed 's/Version: / \(/' | sed 's/$/\)/') 
    ;;
  *-*-linux-*)
    case $fortran_compiler in
    default|gcc)
      f90version=$($(echo $FC --version) 2>&1 | $AWK 'NR==1')
      ccversion=$($(echo $CC --version) 2>&1 | $AWK 'NR==1')
      ;;
    nag)
      f90version=$($(echo $FC -V) 2>&1 | $AWK 'NR==1')
      ccversion=$($(echo $CC --version) 2>&1 | $AWK 'NR==1')
      ;;
    intel)
      f90version=$($(echo $FC -V) 2>&1 | $AWK 'NR==1')
      ccversion=$($(echo $CC --version) 2>&1 | $AWK 'NR==1')
      ;;
    path)
      f90version=$($(echo $FC -v) 2>&1 | $AWK 'NR==1')
      ccversion=$($(echo $CC --version) 2>&1 | $AWK 'NR==1')
      ;;
    pgi)
      f90version=$($(echo $FC -V) 2>&1 | $AWK 'NR==2')
      ccversion=$($(echo $CC --version) 2>&1 | $AWK 'NR==2')
      ;;
    sun)
      f90version=$($(echo $FC -V) 2>&1 | $AWK 'NR==1' | cut -f2- -d" ")
      ccversion=$($(echo $CC --version) 2>&1 | $AWK 'NR==1')
      ;;
    esac
    ;;
  *-*-darwin*)
      f90version=$($(echo $FC --version) 2>&1 | $AWK 'NR==1')
      ccversion=$($(echo $CC --version) 2>&1 | $AWK 'NR==1')
      ;;
  *)
    f90version="unknown"
    ccversion="unknown"
    ;;
esac
#-----------------------------------------------------------------------------
echo ""
echo "Selected compiler:"
echo ""
echo "    Fortran: ${f90version}"
echo "    C      : ${ccversion}"
echo ""
echo "    OpenMP : ${use_openmp}"
echo ""
#-----------------------------------------------------------------------------
if test x$MPIROOT = x || test x$CROSS = xyes; then
case $host in
powerpc-ibm-aix*)
  if test "$use_mpcc_r" = yes ; then
    mpi_version_number=$(lslpp -l ppe.poe | grep ppe.poe | uniq | $AWK '{print $2}')
    MPI_VERSION="IBM MPI ${mpi_version_number}"
  fi
  ;;
sx?-nec-superux)
  mpi_version_number=$(strings $MPIROOT/lib/libmpi.a | grep "MPI/SX: library Version" | $AWK '{print $4}')
  MPI_VERSION="SX MPI ${mpi_version_number}"
  ;;
*)
  MPI_VERSION=none
  ;;
esac
else
case $host in
*-*-darwin*)
  mpi_version_number=$(mpiexec --version | $AWK 'NR==2{print $2}')
  MPI_VERSION="mpich ${mpi_version_number} (MacPorts)"
  ;;		       
*)
  MPI_VERSION=${MPIROOT##*/}
esac
fi  
#-----------------------------------------------------------------------------
echo "Selected libraries:"
echo ""
echo "    MPI    : ${MPI_VERSION}"
echo "             installation  ${MPIROOT}"
if test x$NETCDFROOT = x; then
echo "    netCDF : none (error)"
else
netcdf_version=$(${NETCDFROOT}/bin/ncdump 2>&1 | grep "netcdf library version" | cut -f4 -d" ")
echo "    NETCDF : netcdf-${netcdf_version}"
echo "             installation  ${NETCDFROOT}"
fi  
if test x$with_netcdf4 != xno ; then
if test x$CDIROOT = x; then
echo "    CDI    : none (use internal version)"
else
echo "    CDI    : ${CDIROOT}"
fi
if test x$HDF5ROOT = x; then
echo "    HDF5   : none (error)"
else
hdf5_version=$(grep "define H5_VERSION" ${HDF5ROOT}/include/H5pubconf.h | cut -f2 -d"\"")
echo "    HDF5   : hdf5-${hdf5_version}"
echo "             installation  ${HDF5ROOT}"
fi  
if test x$SZIPROOT = x; then
echo "    SZIP   : none (error)"
else
szlib_version=$(grep "define SZLIB_VERSION" ${SZIPROOT}/include/szlib.h | cut -f2 -d"\"")
echo "    SZIP   : szip-${szlib_version}"
echo "             installation  ${SZIPROOT}"
fi  
if test x$ZLIBROOT = x; then
echo "    ZLIB   : none (error)"
else
zlib_version=$(grep "define ZLIB_VERSION" ${ZLIBROOT}/include/zlib.h | cut -f2 -d"\"")
echo "    ZLIB   : zlib-${zlib_version}"
echo "             installation  ${ZLIBROOT}"
fi
if test x$XML2ROOT = x; then
echo "    XML2   : none (error)"
else
xml2_version=$(grep "define LIBXML_DOTTED_VERSION" ${XML2ROOT}/include/libxml2/libxml/xmlversion.h | cut -f2 -d "\"")
echo "    XML2   : xml2-${xml2_version}"
echo "             installation  ${XML2ROOT}"
fi 
if test x$SCTROOT = x; then
echo "    SCT    : none"
else
sct_version=$(grep "define SCT_VERSION" ${SCTROOT}/include/sct.h)
echo "    SCT    : installation  ${SCTROOT}"
fi
fi
echo ""
dnl #############################

if test "x$config_target" = "x"; then
  config_target="default"
fi

if test "x$with_mpi" = "xno" ; then
  use_mpi=no
else
  use_mpi=yes
fi

if test "x$load_module" != "x" ; then
  if test "$use_mpi" = "yes" ; then
    load_modules="$load_modules $load_mpi_modules"
  else
    load_modules="$load_modules $load_nompi_modules"
  fi
fi

# general command for running a progmam
if test "x$mpi_startrun" = "x" ; then
  if  test "x$MPIROOT" = "x" ; then
    mpi_startrun="mpiexec -n \$mpi_total_procs"
  else
    mpi_startrun="$MPIROOT/bin/mpiexec -n \$mpi_total_procs"
  fi
fi

sync_submit=${sync_submit:=$submit}

AC_CONFIG_COMMANDS([Makefiles],
                   [
                    AS_IF([test "x$enable_serialization" != "xno"],
                          [
                           AS_IF([! test -d ${my_iconppdir}],
                                 [
                                  mkdir -p ${my_iconppdir}
                                  ])
                           eval "${my_preprocess_command}"
                           ])
                    AS_IF([test "x$enable_jsbach" = "xyes"],
                          [
                           AS_IF([! test -d ${my_iconppdir}],
                                 [
                                  mkdir -p ${my_iconppdir}
                                  ])
                           externals/jsbach/scripts/dsl4jsb/dsl4jsb.py -p _dsl4jsb -d externals/jsbach/src -t ${my_iconppdir}
                           ])
                    config/createMakefiles.pl \
                                              --target="${build_host}" \
                                              --srcdirs="${my_srcdirs}" \
                                              --enable_ocean="${enable_ocean}" \
                                              --enable_atmo="${enable_atmo}" \
                                              --enable_jsbach="${enable_jsbach}" \
                                              --enable_testbed="${enable_testbed}" \
                                              --enable_serialization="${enable_serialization}" \
                                              --iconsrcdir="${my_iconsrcdir}" \
                                              --iconppdir="${my_iconppdir}"],
                   [
                    build_host="${build_host}"
                    my_srcdirs="${my_srcdirs}"
                    my_iconsrcdir="${my_iconsrcdir}"
                    my_iconppdir="${my_iconppdir}"
                    enable_ocean="${enable_ocean}"
                    enable_atmo="${enable_atmo}"
                    enable_jsbach="${enable_jsbach}"
                    enable_testbed="${enable_testbed}"
                    enable_serialization="${enable_serialization}"
                    my_preprocess_command='${my_preprocess_command}'
                    ])

AC_SUBST(config_target,$config_target)
AC_SUBST(config_compiler,$config_compiler)
AC_SUBST(load_modules,$load_modules)
AC_SUBST(make_command,$make_command)

AC_CONFIG_FILES([build_command:config/build_command.in],[chmod +x build_command])

AC_SUBST(ac_sitename,$ac_sitename)      
AC_SUBST(use_mpi,$use_mpi)                  
AC_SUBST(use_openmp,$use_openmp)               
AC_SUBST(build_host,$build_host)               
AC_SUBST(use_mpi_procs_pernode,$use_mpi_procs_pernode)    
AC_SUBST(mpi_startrun,$mpi_startrun)             

AS_IF([test ! -z "$load_profile" ],
      [load_profile=". $load_profile"],
      [load_Profile=""])

AC_SUBST(load_profile,$load_profile)             
AC_SUBST(submit,$submit)                   
AC_SUBST(sync_submit,$sync_submit)              
AC_SUBST(use_shell,$use_shell)                
AC_SUBST(use_flags_group,$use_flags_group)          

AC_CONFIG_FILES([config/set-up.info])

#echo Creating the run scripts...
#if test -f ./make_runscripts ; then
#  ./make_runscripts
#fi
AC_OUTPUT

if test -n "$CROSS" ; then
   case "${host}" in	
       sx*-*-*)             ARCH=SX ;;
   esac
   cross_config=config/config.h.${ARCH}
   echo "config.status: creating config/config.h from $cross_config"
   if test ! -f $cross_config ; then
      echo "cross configuration file $cross_config does not exist!"
   else
     cp $cross_config config/config.h
   fi
fi

dnl echo ""
dnl cat config/set-up.info
dnl echo ""

AS_IF([test "x$enable_serialization" != "xno"],
      [
       AS_ECHO(['!!!!!!!!!!!!!!!!!!!!!!!!!!!!!!!!!!!!!!!!!!!!!!!!!!!!!!!!!!!!!!!!'])
       AS_ECHO(['!!                                                            !!'])
       AS_CASE(["$enable_serialization"],
               ["read"],
                    [AS_ECHO(["!!      Serialbox2 serialization is enabled in READ mode      !!"])],
               ["perturb"], 
                    [AS_ECHO(["!! Serialbox2 serialization is enabled in READ & PERTURB mode !!"])],
               ["create"],
                    [AS_ECHO(["!!     Serialbox2 serialization is enabled in CREATE mode     !!"])])
       AS_ECHO(['!!                                                            !!'])
       AS_ECHO(['!!!!!!!!!!!!!!!!!!!!!!!!!!!!!!!!!!!!!!!!!!!!!!!!!!!!!!!!!!!!!!!!'])
       ])

echo ""
echo "Configuration done. Run GNU make to build ICON."
echo ""
echo "Build directory: build/${build_host}"
echo ""
AS_IF([test "x$enable_atmo" = "xyes" && test "x$enable_ocean" = "xno"],
      [AC_MSG_WARN([In order to use ECHAM physics, you need to enable ocean!])
       echo ""])

<|MERGE_RESOLUTION|>--- conflicted
+++ resolved
@@ -1193,16 +1193,6 @@
 EOF
                             AS_CASE([$fortran_compiler],
                                     [gcc*],
-<<<<<<< HEAD
-                            [read -d '' my_pp_command <<EOF
-( cd src/;
-  echo "Preprocessing files (CPP) ...";
-  find ./ -type f \\\( -name "*.f90" -o -name "*.F90" \\\) -exec ${FC} -I./include -o "../${my_iconppdir}/{}" ${FFLAGS} -C -E "{}" \\\; )
-EOF
-],
-                            [cray*],
-                            [PP_FFLAGS=`echo $FFLAGS | sed -e 's/ -e Z //' -e 's/,ipa1//'`
-=======
                             [PP_FFLAGS=`echo $FFLAGS | sed -e 's|-I../pp ||' -e 's|-I../support ||' -e 's|-I../module ||'`
 read -d '' my_pp_command <<EOF
 ( cd src/;
@@ -1213,7 +1203,6 @@
                             [cray*],
                             [PP_FFLAGS=`echo $FFLAGS | sed -e 's/ -e Z //' -e 's/,ipa1//' -e 's|-I../pp ||' -e 's|-I../support ||' -e 's|-I../module ||'`
 PP_FFLAGS="${PP_FFLAGS} ${NETCDF_INCLUDE}"
->>>>>>> 0569d4a4
 read -d '' my_pp_command <<EOF
 ( cd src/;
   echo "Preprocessing files (CPP) ...";
@@ -1222,18 +1211,11 @@
 EOF
 ],
                             [pgi*],
-<<<<<<< HEAD
-                            [read -d '' my_pp_command <<EOF
-( cd src/;
-  echo "Preprocessing files (CPP) ...";
-  find ./ -type f \\\( -name "*.f90" -o -name "*.F90" \\\) -exec ${FC} ${FFLAGS} -I./include -o "../${my_iconppdir}/{}" -Mcpp "{}" \\\; )
-=======
                             [PP_FFLAGS=`echo $FFLAGS | sed -e 's|-I../pp ||' -e 's|-I../support ||' -e 's|-I../module ||'`
 read -d '' my_pp_command <<EOF
 ( cd src/;
   echo "Preprocessing files (CPP) ...";
   find ./ -type f \\\( -name "*.f90" -o -name "*.F90" \\\) -exec sh -c "test -e \\\"../${my_iconppdir}/{}.modified\\\" && ( ${FC} -I./include ${PP_FFLAGS} -o "../${my_iconppdir}/{}" -Mcpp \\\"{}\\\")" \\\; )
->>>>>>> 0569d4a4
 EOF
 ])
                             read -d '' my_pp_ser <<EOF
