--- conflicted
+++ resolved
@@ -520,22 +520,6 @@
      echo "cannot find $SZIPROOT/include"  
      exit 1    
   fi
-<<<<<<< HEAD
-  case $ac_hostname in
-  mlogin*|btlogin*)
-    case x"$WLFLAG" in
-    x-Wl,-Wl,)
-      SZIP_LIB=$(echo $SZIP_LIB | $SED -e 's!\(-L\)\(\S*ROOT\S*\)!\1\2 -Wl,-Wl,,-rpath,,\2!g')
-      ;;
-    x-Wl)
-      SZIP_LIB=$(echo $SZIP_LIB | $SED -e 's!\(-L\)\(\S*ROOT\S*\)!\1\2 -Wl,-rpath,\2!g')
-      ;;
-    esac
-    ;;
-  *)
-    ;;
-  esac
-=======
   AS_CASE([$ac_hostname],
     [mlogin*|btlogin*|btc*],
     [AS_CASE([x"$WLFLAG"],
@@ -543,7 +527,6 @@
       [SZIP_LIB=$(echo $SZIP_LIB | $SED -e 's!\(-L\)\(\S*ROOT\S*\)!\1\2 -Wl,-Wl,,-rpath,,\2!g')],
       [x-Wl],
       [SZIP_LIB=$(echo $SZIP_LIB | $SED -e 's!\(-L\)\(\S*ROOT\S*\)!\1\2 -Wl,-rpath,\2!g')])])
->>>>>>> 083fcefc
 else
   echo "Warning: the variable SZIPROOT is not set in $host_frag"  
   echo "         set SZIPROOT to the szip root directory"
@@ -579,22 +562,6 @@
      echo "cannot find $HDF5ROOT/include"  
      exit 1    
   fi
-<<<<<<< HEAD
-  case $ac_hostname in
-  mlogin*|btlogin*)
-    case x"$WLFLAG" in
-    x-Wl,-Wl,)
-      HDF5_LIB=$(echo $HDF5_LIB | $SED -e 's!\(-L\)\(\S*ROOT\S*\)!\1\2 -Wl,-Wl,,-rpath,,\2!g')
-      ;;
-    x-Wl)
-      HDF5_LIB=$(echo $HDF5_LIB | $SED -e 's!\(-L\)\(\S*ROOT\S*\)!\1\2 -Wl,-rpath,\2!g')
-     ;;
-    esac    
-    ;;
-  *)
-    ;;
-  esac
-=======
   AS_CASE([$ac_hostname],
     [mlogin*|btlogin*|btc*],
     [AS_CASE([x"$WLFLAG"],
@@ -602,7 +569,6 @@
       [HDF5_LIB=$(echo $HDF5_LIB | $SED -e 's!\(-L\)\(\S*ROOT\S*\)!\1\2 -Wl,-Wl,,-rpath,,\2!g')],
       [x-Wl],
       [HDF5_LIB=$(echo $HDF5_LIB | $SED -e 's!\(-L\)\(\S*ROOT\S*\)!\1\2 -Wl,-rpath,\2!g')])])
->>>>>>> 083fcefc
 else
   echo "Warning: the variable HDF5ROOT is not set in $host_frag"  
   echo "         set HDF5ROOT to the hdf5 root directory"
@@ -647,22 +613,6 @@
   if test x$gcc_lib != x ; then
      NETCDF_LIB="${NETCDF_LIB} ${gcc_lib}"
   fi
-<<<<<<< HEAD
-  case $ac_hostname in
-  mlogin*|btlogin*)
-    case x"$WLFLAG" in
-    x-Wl,-Wl,)
-      NETCDF_LIB=$(echo $NETCDF_LIB | $SED -e 's!\(-L\)\(\S*ROOT\S*\)!\1\2 -Wl,-Wl,,-rpath,,\2!g')
-      ;;
-    x-Wl)
-      NETCDF_LIB=$(echo $NETCDF_LIB | $SED -e 's!\(-L\)\(\S*ROOT\S*\)!\1\2 -Wl,-rpath,\2!g')
-      ;;
-    esac
-    ;;
-  *)
-    ;;
-  esac
-=======
   AS_CASE([$ac_hostname],
     [mlogin*|btlogin*|btc*],
     [AS_CASE([x"$WLFLAG"],
@@ -670,7 +620,6 @@
       [NETCDF_LIB=$(echo $NETCDF_LIB | $SED -e 's!\(-L\)\(\S*ROOT\S*\)!\1\2 -Wl,-Wl,,-rpath,,\2!g')],
       [x-Wl],
       [NETCDF_LIB=$(echo $NETCDF_LIB | $SED -e 's!\(-L\)\(\S*ROOT\S*\)!\1\2 -Wl,-rpath,\2!g')])])
->>>>>>> 083fcefc
   if test -z "$NETCDFFROOT" ; then
      if test -r "$NETCDFROOT/include/netcdf.inc" ; then
          NETCDF_INCLUDE='-I$(NETCDFROOT)/include'
@@ -684,24 +633,6 @@
        if test -r "$NETCDFFROOT/lib/libnetcdff.a" -a -r "$NETCDFROOT/lib/libnetcdf.a" ; then
          NETCDF_LIB='-L$(NETCDFROOT)/lib -lnetcdf'
          NETCDF_FLIB='-L$(NETCDFFROOT)/lib -lnetcdff'
-<<<<<<< HEAD
-         case $ac_hostname in
-         mlogin*|btlogin*)
-           case x"$WLFLAG" in
-           x-Wl,-Wl,)
-             NETCDF_FLIB=$(echo $NETCDF_FLIB | $SED -e 's!\(-L\)\(\S*ROOT\S*\)!\1\2 -Wl,-Wl,,-rpath,,\2!g')
-             NETCDF_LIB=$(echo $NETCDF_LIB | $SED -e 's!\(-L\)\(\S*ROOT\S*\)!\1\2 -Wl,-Wl,,-rpath,,\2!g')
-             ;;
-           x-Wl)
-             NETCDF_FLIB=$(echo $NETCDF_FLIB | $SED -e 's!\(-L\)\(\S*ROOT\S*\)!\1\2 -Wl,-rpath,\2!g')
-             NETCDF_LIB=$(echo $NETCDF_LIB | $SED -e 's!\(-L\)\(\S*ROOT\S*\)!\1\2 -Wl,-rpath,\2!g')
-             ;;
-           esac
-           ;;
-         *)
-           ;;
-         esac
-=======
          AS_CASE([$ac_hostname],
            [mlogin*|btlogin*|btc*],
            [AS_CASE([x"$WLFLAG"],
@@ -711,7 +642,6 @@
            [x-Wl],
            [NETCDF_FLIB=$(echo $NETCDF_FLIB | $SED -e 's!\(-L\)\(\S*ROOT\S*\)!\1\2 -Wl,-rpath,\2!g')
             NETCDF_LIB=$(echo $NETCDF_LIB | $SED -e 's!\(-L\)\(\S*ROOT\S*\)!\1\2 -Wl,-rpath,\2!g')])])
->>>>>>> 083fcefc
          NETCDF_LIB="$NETCDF_FLIB $NETCDF_LIB"
        else
          echo "cannot read $NETCDFFROOT/lib/libnetcdff.a and/or $NETCDFROOT/lib/libnetcdf.a"
@@ -961,18 +891,11 @@
 			[cray],
                         [GRIBAPI_LIB=$(echo $GRIBAPI_LIB | $SED -e 's!\(-L\)\(\S*ROOT\S*\)!\1\2 -dynamic -Wl,-rpath,\2!g')],
                         [GRIBAPI_LIB=$(echo $GRIBAPI_LIB | $SED -e 's!\(-L\)\(\S*ROOT\S*\)!\1\2 -Wl,-rpath,\2!g')])],
-<<<<<<< HEAD
-               [mlogin*|btlogin*],
-=======
                [mlogin*|btlogin*|btc*],
->>>>>>> 083fcefc
                [AS_CASE([x"$WLFLAG"],
                         [x-Wl,-Wl,],
                         [GRIBAPI_LIB=$(echo $GRIBAPI_LIB | $SED -e 's!\(-L\)\(\S*ROOT\S*\)!\1\2 -Wl,-Wl,,-rpath,,\2!g')],
                         [x-Wl],
-<<<<<<< HEAD
-                        [GRIBAPI_LIB=$(echo $GRIBAPI_LIB | $SED -e 's!\(-L\)\(\S*ROOT\S*\)!\1\2 -Wl,-rpath,\2!g')])])])
-=======
                         [GRIBAPI_LIB=$(echo $GRIBAPI_LIB | $SED -e 's!\(-L\)\(\S*ROOT\S*\)!\1\2 -Wl,-rpath,\2!g')]
                 )]
        )]
@@ -998,7 +921,6 @@
         [suppressed],
         [AC_MSG_NOTICE([GRIB support disabled.])],
         [])
->>>>>>> 083fcefc
 
         
 dnl ######################################################################
