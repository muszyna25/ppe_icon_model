--- conflicted
+++ resolved
@@ -794,11 +794,7 @@
                    [nagfor],
                    [SCT_LIB=$(echo $SCT_LIB | sed -e 's!\(-L\)\(\S*ROOT\S*\)!\1\2 -Wl,-Wl,,-rpath,,\2!g')],
                    [SCT_LIB=$(echo $SCT_LIB | sed -e 's!\(-L\)\(\S*ROOT\S*\)!\1\2 -Wl,-rpath,\2!g')])],
-<<<<<<< HEAD
-          [])                   
-=======
           [])
->>>>>>> 5b8bd8a3
 
 dnl checks for additional libs needed for sct, eg. papi
 
