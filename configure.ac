dnl Process this file with autoconf to produce a configure script.
dnl
dnl Luis Kornblueh
dnl Uwe Schulzweida
dnl
dnl  - add cross compiling for NEC (use --host=sx6)
dnl  - use autoconf version 2.59 
dnl  - added cross compiling for CRAY XT3
dnl  - added support for IBM AIX

dnl

AC_INIT(icon,2.1.0,luis.kornblueh@mpimet.mpg.de,icon-2.1.0)
AC_PREREQ(2.59)

dnl ######################################################################
dnl basic package definitions (by default ICON)
package="ICON"

dnl ######################################################################
dnl Checks for package options.

AC_PREFIX_DEFAULT(.)

AC_CONFIG_SRCDIR([src/drivers/icon.f90])
AC_CONFIG_AUX_DIR([config])
AC_CONFIG_MACRO_DIR([m4])

AC_CANONICAL_SYSTEM

AC_PROG_AWK
AC_PROG_GREP
AC_PROG_SED

dnl ######################################################################
dnl find site and hostname

AS_CASE([$ac_hostname],
        [wizard*],
        [ac_sitename=dkrz.de
         fqdn=$ac_hostname.$ac_sitename],  
        [mlogin*|btc*],
        [ac_sitename=dkrz.de
         fqdn=$ac_hostname.$ac_sitename],
        [daint*|tave*|santis*],
        [ac_sitename=cscs.ch
         fqdn=$ac_hostname.$ac_sitename],
        [ic2*],      
        [ac_sitename=kit.edu;
         fqdn=$ac_hostname.$ac_sitename],         
        [fh2*],      
        [ac_sitename=kit.edu;
         fqdn=$ac_hostname.$ac_sitename],         
        [
         AS_IF([test "x$(hostname)" = "x$ac_hostname"],
               [fqdn=$(host -n $ac_hostname | $AWK '/has address/ {print $1}')],
               [fqdn=$(hostname)])
         AS_IF([test -n "$fqdn"],
           [ac_sitename=$(echo $fqdn | $AWK -F. '{i=NF-1; printf("%s.%s",$i,$NF);}')],
           [ac_sitename=])])

AS_IF([ test -n "$fqdn" ],
      [AS_IF([test -z ac_sitename],
             [ac_sitename=local.net],
             [])],
      [AS_IF([ test -n "$PE_ENV" ],
             [fqdn=$(echo ${PE_ENV} | $AWK '{print tolower($0)}')
              AC_MSG_CHECKING([for Cray environment])
              AC_MSG_RESULT([$[fqdn]])],
             [fqdn=${HOSTNAME}])
       [ac_sitename=${fqdn}]])        

AC_MSG_CHECKING([for hostname])
AC_MSG_RESULT([$[ac_hostname]])
AC_MSG_CHECKING([for site name])
AC_MSG_RESULT([$[ac_sitename]])

<<<<<<< HEAD
=======
dnl ######################################################################
dnl Load pre-set configure options from config/config-options

dnl if test -f "config/config-options" ; then
dnl   AC_GET_MH(config/config-options)
dnl fi

>>>>>>> 93a6c6e9
dnl ######################################################################
dnl select component models

AC_ARG_ENABLE([atmo],
              AS_HELP_STRING([--enable-atmo],[Use atmosphere model component.]),
              [],[enable_atmo=yes])

AC_ARG_ENABLE([jsbach],
              AS_HELP_STRING([--enable-jsbach],[Use jsbach model component.]),
              [],[enable_jsbach=yes])

AC_ARG_ENABLE([ocean],
              AS_HELP_STRING([--enable-ocean],[Use ocean model component.]),
              [],[enable_ocean=yes])

AC_ARG_ENABLE([testbed],
              AS_HELP_STRING([--enable-testbed],[Use testbed component.]),
              [],[enable_testbed=no])

dnl ######################################################################
dnl features

dnl Fortran

AC_ARG_WITH([fortran],
  [AS_HELP_STRING([--with-fortran=COMPILER],
    [select_available compiler (see README.compiler)])],
  [],
  [])

AS_IF([test -n "$with_fortran"],
      [fortran_compiler=$with_fortran],
      [fortran_compiler="default"])

dnl OpenMP

AC_ARG_WITH([openmp],
  [AS_HELP_STRING([--with-openmp],
    [enable OpenMP, if available for selected compiler])],
  [],
  [])

dnl AC_ARG_WITH([setup],
dnl   [AS_HELP_STRING([--with-setup=<name>],
dnl     [use user specific setup (mh_setup)])],
dnl     [],
dnl     [])
dnl
dnl AS_IF([test x$with_setup != x],
dnl       [mh_setup=$with_setup],
dnl       [mh_setup=""])

dnl YAC (coupler)

AC_ARG_WITH([yac],
  [AS_HELP_STRING([--with-yac],
    [enable use of yac])],
    [],
    [])

AS_IF([test "x$with_yac" = "xno"],
      [use_yac="no"],
      [use_yac="yes"])

dnl selects DLR's MESSy

AC_ARG_WITH([messy],
  [AS_HELP_STRING([--with-messy],
    [enable Modular Earth Submodel System (MESSy) interface])],
  [],
  [])

AS_IF([test "x$with_messy" = "xyes"],
      [use_messy="yes"],
      [use_messy="no"])

dnl selecting compiler option sets

AC_ARG_WITH([flags],
  [AS_HELP_STRING([--with-flags=<name>],
    [use specified group of flags (std, hiopt, noopt, etc])],
    [],
    [])

dnl selects KIT'S ART

AC_ARG_WITH([art],
  [AS_HELP_STRING([--with-art],
    [enable ART modules via precprocessing directive, if available for selected compiler])],
  [],
  [])

AS_IF([test "x$with_art" = "xyes"],
      [use_art="yes"],
      [use_art="no"])

dnl ######################################################################
dnl work around for linking problems with GCC

AS_CASE([$host],
        [i*86-*-linux-*],
        [AS_IF([test x$fortran_compiler != xintel],
               [gcc_lib="$(gcc -print-libgcc-file-name)"],
               [gcc_lib=""])],
        [gcc_lib=""])                               

dnl ######################################################################
dnl handling of machine description files (config/mh-<system>)

AS_CASE([$host],
        [sx*-*-*],
        [host_frag=config/mh-nec],
        [*-ibm-aix*],
        [host_frag=config/mh-aix],
        [*-*-linux-*],
        [host_frag=config/mh-linux],
        [*-*-darwin*],
        [host_frag=config/mh-darwin],
        [*-cray-*],
        [host_frag=config/mh-cray],
        [m4_define([line1], [This configuration is not supported.])
         m4_define([line2], [Please set a valid config/mh-* file up.])
         AC_MSG_ERROR([line1 line2], [1])])

ACX_GET_MODULES_TO_LOAD([$host_frag])
AS_IF([test ! -z "$load_profile" ],
      [. "$load_profile"])

ACX_GET_PROFILE_TO_LOAD([$host_frag])
AS_IF([test ! -z "$load_modules" ],
      [ACX_SWAP_MODULES(["$load_modules"])])

ACX_GET_MH($host_frag)

dnl ######################################################################
dnl if not set, select make for making (cannot use anything else anyway)

make_command=m4_default(["$make_command"],["make"])

dnl ######################################################################
dnl are we cross compiling?

if test "$build" != "$host" ; then
   CROSS=yes
else
   CROSS=""
fi

AC_CONFIG_HEADER(config/config.h)

<<<<<<< HEAD
# Makefile is common and does not allow multiple builds
# Disable the the build_host folder
if test x$mh_setup != x ; then
  build_host=${host}-${mh_setup}
else
  build_host=$host
fi
#build_host=""

#------------------------------------
# set default
make_command="make"

AC_GET_MH($host_frag)
=======
build_host=$host

dnl # Makefile is common and does not allow multiple builds
dnl # Disable the the build_host folder
dnl if test x$mh_setup != x ; then
dnl   build_host=${host}-${mh_setup}
dnl else
dnl   build_host=$host
dnl fi
dnl #build_host=""

dnl #------------------------------------
dnl cat $host_frag > config/mh-config-use
dnl mh_local_name=config/mh-${ac_sitename}-${ac_hostname}
dnl # echo "mh_local_name=$mh_local_name"
dnl if test -f $mh_local_name ; then
dnl   cat $mh_local_name >> config/mh-config-use
dnl # else
dnl #   echo "not found!"
dnl fi
dnl if test -f config/mh-override ; then
dnl   cat config/mh-override >> config/mh-config-use
dnl fi
dnl host_frag=config/mh-config-use
dnl #------------------------------------
>>>>>>> 93a6c6e9

ac_libs=$LIBS
LIBS=""

if test "$CC" = mpcc_r ;  then
  CC=xlc_r
  FC=xlf2003_r
  F77=xlf_r
  use_mpcc_r=yes
fi
<<<<<<< HEAD

dnl if test "x$load_modules" != x ;  then
dnl   if test "$0" != "./conf__.tmp" ; then
dnl     echo "$load_profile" > conf_load_module.tmp
dnl     echo module purge >> conf_load_module.tmp
dnl     echo module load "$load_modules" >> conf_load_module.tmp
dnl     echo module list >> conf_load_module.tmp
dnl     cp configure conf__.tmp 
dnl     echo "chmod +x conf__.tmp" >>  conf_load_module.tmp
dnl     echo "./conf__.tmp $ac_configure_args ; "'rc=$?' >> conf_load_module.tmp
dnl     echo "rm conf__.tmp" >> conf_load_module.tmp
dnl     echo 'exit $rc' >>conf_load_module.tmp
dnl     chmod +x conf_load_module.tmp
dnl     ./conf_load_module.tmp ; rc=$?
dnl     rm conf_load_module.tmp
dnl     exit $rc
dnl   fi  
dnl fi
=======
>>>>>>> 93a6c6e9
  
dnl ######################################################################
dnl define the package

FFLAGS="${FFLAGS} ${DEFOPT}__${package}__"
CFLAGS="${CFLAGS} ${DEFCOPT}__${package}__"

dnl #####################################################################
dnl add defines for component models

AS_IF([test "x$enable_atmo" = "xno"],
      [FFLAGS="${FFLAGS} ${DEFOPT}__NO_ICON_ATMO__"])

AS_IF([test "x$enable_jsbach" = "xno"],
      [FFLAGS="${FFLAGS} ${DEFOPT}__NO_JSBACH__"])

AS_IF([test "x$enable_ocean" = "xno"],
      [FFLAGS="${FFLAGS} ${DEFOPT}__NO_ICON_OCEAN__"])

AS_IF([test "x$enable_testbed" = "xno"],
      [FFLAGS="${FFLAGS} ${DEFOPT}__NO_ICON_TESTBED__"])

dnl #####################################################################
dnl add local flags

dnl use_local_flags_file=config/local_flags
dnl if test -f $use_local_flags_file ; then
dnl   AC_GET_MH($use_local_flags_file)
dnl fi

for other_flags in $icon_flags ; do
  FFLAGS="${FFLAGS} ${DEFOPT}__${other_flags}__"
  CFLAGS="${CFLAGS} ${DEFCOPT}__${other_flags}__"
done


dnl ######################################################################
dnl Checks for programs.

AC_PROG_RANLIB
AC_PROG_FC
if test -z "$CROSS" ; then
  AC_PROG_CC
fi

dnl ######################################################################
dnl ######################################################################
dnl
dnl Checks for program properties

dnl ######################################################################
dnl Checks for XML2.

if test x$use_yac = xyes ; then

XML2_LIB=""
XML2_INCLUDE=""

AC_ARG_WITH([xml2],
            [AC_HELP_STRING([--with-xml2=DIR],
                            [Required libxml2])],,
			    withval=yes)

  if test x$withval = xyes; then
    if test x$with_xml2 != x; then
      XML2ROOT=$with_xml2
    fi
  fi

  if test -n "$XML2ROOT" ; then

    if test -r "$XML2ROOT/lib/libxml2.a" ; then
       XML2_LIB='-L$(XML2ROOT)/lib -lxml2'
    else
      if test -r "$XML2ROOT/lib64/libxml2.a" -o -r "$XML2ROOT/lib64/libxml2.so" ; then     
          XML2_LIB='-L$(XML2ROOT)/lib64 -lxml2'
      else   
          if test -r "$XML2ROOT/lib/x86_64-linux-gnu/libxml2.a" ; then
             XML2_LIB='-L$(XML2ROOT)/x86_64-linux-gnu/lib -lxml2'
          else 
             echo "cannot read $XML2ROOT/lib/libxml2.a"  
             exit 1    
          fi
      fi
    fi

    if test -d "$XML2ROOT/include/libxml2" ; then
       XML2_INCLUDE='-I$(XML2ROOT)/include/libxml2'
    else
       echo "cannot find $XML2ROOT/include/libxml2"  
       exit 1    
    fi

    FFLAGS="${FFLAGS} ${DEFOPT}USE_XML2"
    CFLAGS="${CFLAGS} ${DEFCOPT}USE_XML2"

  else

    echo "Warning: the variable XML2ROOT is not set in $host_frag"  
    echo "         set XML2ROOT to the xml2 root directory"

  fi

fi

dnl ######################################################################
dnl Checks for LAPACK/BLAS

AC_ARG_WITH([lapack],
            [AC_HELP_STRING([--with-lapack=DIR],
                            [Alternative vendor optimized LAPACK and BLAS library])],,
                            withval=yes)

if test x$withval = xyes; then
  if test x$with_lapack != x; then
    LAPACKROOT=$with_lapack
  fi
fi

if test x$LAPACK_LIB_PATH != x; then
    LAPACK_LIB='-L$(LAPACK_LIB_PATH) '$LAPACK_LIB
elif test -n "$LAPACKROOT" ; then
    LAPACK_LIB='-L$(LAPACKROOT)/lib '$LAPACK_LIB
elif test -d lapack ; then
    LAPACKROOT="local"
    LAPACK_LIB="-L../lib -llapack -lblas"
else
    LAPACKROOT=""
    LAPACK_LIB=""
fi

dnl ######################################################################
dnl Checks for zlib.

ZLIB_LIB=""
ZLIB_INCLUDE=""

AC_ARG_WITH([zlib],
            [AC_HELP_STRING([--with-zlib=DIR],
                            [Required I/O package])],,
			    withval=yes)

if test x$withval = xyes; then
  if test x$with_zlib != x; then
    ZLIBROOT=$with_zlib
  fi
fi

if test -n "$ZLIBROOT" ; then
  if test -r "$ZLIBROOT/lib/libz.a" ; then
     ZLIB_LIB='-L$(ZLIBROOT)/lib -lz'
  else
     if test -r "$ZLIBROOT/lib64/libz.a" -o -r "$ZLIBROOT/lib64/libz.so" ; then     
        ZLIB_LIB='-L$(ZLIBROOT)/lib64 -lz'
     else   
        if test -r "$ZLIBROOT/lib/x86_64-linux-gnu/libz.a" ; then
           ZLIB_LIB='-L$(ZLIBROOT)/x86_64-linux-gnu/lib -lz'
        else 
           echo "cannot read $ZLIBROOT/lib/libz.a"  
           exit 1    
        fi
     fi
  fi
  if test -d "$ZLIBROOT/include" ; then
     ZLIB_INCLUDE='-I$(ZLIBROOT)/include'
  else
     echo "cannot find $ZLIBROOT/include"  
     exit 1    
  fi
else
  echo "Warning: the variable ZLIBROOT is not set in $host_frag"  
  echo "         set ZLIBROOT to the zlib root directory"
fi

dnl ######################################################################
dnl Checks for SZIP.

SZIP_LIB=""
SZIP_INCLUDE=""

AC_ARG_WITH([szip],
            [AC_HELP_STRING([--with-szip=DIR],
                            [Required I/O package])],,
			    withval=yes)

if test x$withval = xyes; then
  if test x$with_szip != x; then
    SZIPROOT=$with_szip
  fi
fi

if test -n "$SZIPROOT" ; then
  if test -r "$SZIPROOT/lib/libsz.a" ; then
     SZIP_LIB='-L$(SZIPROOT)/lib -lsz'
  else
     echo "cannot read $SZIPROOT/lib/libsz.a"  
     exit 1    
  fi
  if test -d "$SZIPROOT/include" ; then
     SZIP_INCLUDE='-I$(SZIPROOT)/include'
  else
     echo "cannot find $SZIPROOT/include"  
     exit 1    
  fi
  case $ac_hostname in
  mlogin*|btc*)
    case $FC in
    nagfor)
      SZIP_LIB=$(echo $SZIP_LIB | sed -e 's!\(-L\)\(\S*ROOT\S*\)!\1\2 -Wl,-Wl,,-rpath,,\2!g')
      ;;
    *)
      SZIP_LIB=$(echo $SZIP_LIB | sed -e 's!\(-L\)\(\S*ROOT\S*\)!\1\2 -Wl,-rpath,\2!g')
      ;;
    esac
    ;;
  *)
    ;;
  esac
else
  echo "Warning: the variable SZIPROOT is not set in $host_frag"  
  echo "         set SZIPROOT to the szip root directory"
fi

dnl ######################################################################
dnl Checks for HDF5.

HDF5_LIB=""
HDF5_INCLUDE=""

AC_ARG_WITH([hdf5],
            [AC_HELP_STRING([--with-hdf5=DIR],
                            [Required I/O package])],,
			    withval=yes)

if test x$withval = xyes; then
  if test x$with_hdf5 != x; then
    HDF5ROOT=$with_hdf5
  fi
fi

if test -n "$HDF5ROOT" ; then
  if test -r "$HDF5ROOT/lib/libhdf5.a" ; then
     HDF5_LIB='-L$(HDF5ROOT)/lib -lhdf5_hl -lhdf5'
  else
     echo "cannot read $HDF5ROOT/lib/libhdf5.a"  
     exit 1    
  fi
  if test -d "$HDF5ROOT/include" ; then
     HDF5_INCLUDE='-I$(HDF5ROOT)/include'
  else
     echo "cannot find $HDF5ROOT/include"  
     exit 1    
  fi
  case $ac_hostname in
  mlogin*|btc*)  
    case $FC in
    nagfor)
      HDF5_LIB=$(echo $HDF5_LIB | sed -e 's!\(-L\)\(\S*ROOT\S*\)!\1\2 -Wl,-Wl,,-rpath,,\2!g')
      ;;
    *)
      HDF5_LIB=$(echo $HDF5_LIB | sed -e 's!\(-L\)\(\S*ROOT\S*\)!\1\2 -Wl,-rpath,\2!g')
     ;;
    esac    
    ;;
  *)
    ;;
  esac
else
  echo "Warning: the variable HDF5ROOT is not set in $host_frag"  
  echo "         set HDF5ROOT to the hdf5 root directory"
fi

dnl ######################################################################
dnl Checks for NETCDF.

NETCDF_LIB=""
NETCDF_INCLUDE=""

AC_ARG_WITH([netcdf],
            [AC_HELP_STRING([--with-netcdf=DIR],
                            [Required I/O package])],
                            [],
                            with_netcdf=yes)

AS_CASE([$with_netcdf],
        [no],[AC_MSG_CHECKING([for netcdf library])
              AC_MSG_RESULT([suppressed])],
        [yes],[AS_IF([test -f "$NETCDFROOT/include/netcdf.h"],[],AC_MSG_ERROR([NETCDFROOT (currently: $NETCDFROOT) not properly defined]))],
        [*],[NETCDFROOT=$with_netcdf
             AS_IF([test -f "$NETCDFROOT/include/netcdf.h"],[],AC_MSG_ERROR([NETCDFROOT (currently: $NETCDFROOT) not properly defined]))]
        )

if test -n "$NETCDFROOT" ; then
  if test  x$NETCDFLIBPATH = x; then
    NETCDFLIBPATH=$NETCDFROOT/lib
  fi
  if test -r "$NETCDFLIBPATH/libnetcdff.a" ; then
     NETCDF_LIB='-L$(NETCDFLIBPATH) -lnetcdff -lnetcdf'
  elif test -r "$NETCDFLIBPATH/libnetcdf.a" ; then
     NETCDF_LIB='-L$(NETCDFLIBPATH) -lnetcdf'
  elif test -r "$NETCDFLIBPATH/libnetcdff.so" ; then
     NETCDF_LIB='-L$(NETCDFLIBPATH)  -lnetcdff -lnetcdf'
  elif test -r "$NETCDFLIBPATH/libnetcdf.so" ; then
     NETCDF_LIB='-L$(NETCDFLIBPATH) -lnetcdf'
  else
     echo "cannot read $NETCDFROOT/lib/libnetcdf.a"
     exit 1
  fi
  if test x$gcc_lib != x ; then
     NETCDF_LIB="${NETCDF_LIB} ${gcc_lib}"
  fi
  case $ac_hostname in
  mlogin*|btc*)
    case $FC in
    nagfor)
      NETCDF_LIB=$(echo $NETCDF_LIB | sed -e 's!\(-L\)\(\S*ROOT\S*\)!\1\2 -Wl,-Wl,,-rpath,,\2!g')
      ;;
    *)
      NETCDF_LIB=$(echo $NETCDF_LIB | sed -e 's!\(-L\)\(\S*ROOT\S*\)!\1\2 -Wl,-rpath,\2!g')
      ;;
    esac
    ;;
  *)
    ;;
  esac
  if test -z "$NETCDFFROOT" ; then
     if test -r "$NETCDFROOT/include/netcdf.inc" ; then
         NETCDF_INCLUDE='-I$(NETCDFROOT)/include'
     else
         echo "cannot read $NETCDFROOT/include/netcdf.inc"
         exit 1
     fi
  else
     if test -r "$NETCDFFROOT/include/netcdf.inc" ; then
       NETCDF_INCLUDE="-I$NETCDFROOT/include -I$NETCDFFROOT/include"
       if test -r "$NETCDFFROOT/lib/libnetcdff.a" -a -r "$NETCDFROOT/lib/libnetcdf.a" ; then
         NETCDF_LIB='-L$(NETCDFROOT)/lib -lnetcdf'
         NETCDF_FLIB='-L$(NETCDFFROOT)/lib -lnetcdff'
         case $ac_hostname in
         mlogin*|btc*)
           case $FC in
           nagfor)
             NETCDF_FLIB=$(echo $NETCDF_FLIB | sed -e 's!\(-L\)\(\S*ROOT\S*\)!\1\2 -Wl,-Wl,,-rpath,,\2!g')
             NETCDF_LIB=$(echo $NETCDF_LIB | sed -e 's!\(-L\)\(\S*ROOT\S*\)!\1\2 -Wl,-Wl,,-rpath,,\2!g')
             ;;
           *)
             NETCDF_FLIB=$(echo $NETCDF_FLIB | sed -e 's!\(-L\)\(\S*ROOT\S*\)!\1\2 -Wl,-rpath,\2!g')
             NETCDF_LIB=$(echo $NETCDF_LIB | sed -e 's!\(-L\)\(\S*ROOT\S*\)!\1\2 -Wl,-rpath,\2!g')
             ;;
           esac
           ;;
         *)
           ;;
         esac
         NETCDF_LIB="$NETCDF_FLIB $NETCDF_LIB"
       else
         echo "cannot read $NETCDFFROOT/lib/libnetcdff.a and/or $NETCDFROOT/lib/libnetcdf.a"
         exit 1
       fi
     fi      
  fi
  if [[ "x$use_yac" = xyes ]] ; then
    CFLAGS="${CFLAGS} ${DEFCOPT}HAVE_C_NETCDF"
  fi
else
  echo "error: the variable NETCDFROOT is not set in $host_frag"
  echo "       set NETCDFROOT to the netCDF root directory"
  exit 1
fi

dnl ######################################################################
dnl Checks for CDI.

CDI_LIB=""
CDI_INCLUDE=""

AC_ARG_WITH([cdi],
            [AC_HELP_STRING([--with-cdi=DIR],
                            [Required I/O package])],
                            [],
                            [with_cdi= ])
AS_CASE([$with_cdi],
        [no],[CDIROOT= ],
        [yes],[AS_IF([test -f "$CDIROOT/include/cdi.inc"],[],AC_MSG_ERROR([CDIROOT (currently: $CDIROOT) not properly defined. Either set CDIROOT explicitly or use the --with-cdi=DIR option format.]))],
        [*],[
            CDIROOT=$with_cdi
            AS_IF([test "x$CDIROOT" != x],
                AS_IF([test -f "$CDIROOT/include/cdi.inc"],[],AC_MSG_ERROR([CDIROOT (currently set to $CDIROOT by the --with-cdi=DIR option) not properly defined]))
            )
        ])

AS_IF(
    [test "x$CDIROOT" != x], [
        AS_IF(
            [test -n "$CDIROOT"], [
                AS_IF([test "x$CDILIBPATH" = x], [CDILIBPATH=$CDIROOT/lib])
                AS_IF(
                    [test -r "$CDILIBPATH/libcdi.a"], [CDI_LIB='-L$(CDILIBPATH) -lcdi'],
                    [test -r "$CDILIBPATH/libcdi.so"], [CDI_LIB='-L$(CDILIBPATH) -lcdi'],
                    [AC_MSG_ERROR([cannot read $CDILIBPATH/libcdi.a])]
                )
                AS_IF([test "x$gcc_lib" != x], [CDI_LIB="${CDI_LIB} ${gcc_lib}"])
            ],
            [AC_MSG_ERROR([The variable CDIROOT is not set in $host_frag. Set CDIROOT to the CDI root directory, or use the --with-cdi=DIR option format.])]
        )
    ]
)
export CDIROOT	#inform config/createMakefiles.pl whether it should include cdilib.c in the support/Makefile .

dnl ######################################################################
dnl Checks for grib_api.

GRIBAPI_LIB=""
GRIBAPI_INCLUDE=""

AC_ARG_WITH([grib_api],
            [AC_HELP_STRING([--with-grib_api=DIR],
                            [Optional GRIB2 package])],
                            [],
                            with_grib_api=yes)

AS_CASE([$with_grib_api],
        [no],
        [AC_MSG_CHECKING([for grib_api library])
         AC_MSG_RESULT([suppressed])],
        [yes],
        [#AS_IF([test -f "$GRIBAPIROOT/lib/libgrib_api.a"],[],AC_MSG_ERROR([GRIBAPIROOT (currently: $GRIBAPIROOT) not properly defined to find libgrib_api.a]))
         AS_IF([test -f "$GRIBAPIROOT/include/grib_api.h"],[],AC_MSG_ERROR([GRIBAPIROOT (currently: $GRIBAPIROOT) not properly defined to find grib_api.h]))],
        [GRIBAPIROOT=$with_grib_api
         #AS_IF([test -f "$GRIBAPIROOT/lib/libgrib_api.a"],[],AC_MSG_ERROR([GRIBAPIROOT (currently: $GRIBAPIROOT) not properly defined to find libgrib_api.a]))
         AS_IF([test -f "$GRIBAPIROOT/include/grib_api.h"],[],AC_MSG_ERROR([GRIBAPIROOT (currently: $GRIBAPIROOT) not properly defined to find libgrib_api.h]))])

AS_IF([test -n "$GRIBAPIROOT"],
      [AS_IF([test -r "$GRIBAPIROOT/lib/libgrib_api.a" || test -r "$GRIBAPIROOT/lib/libgrib_api.dylib" || test -r "$GRIBAPIROOT/lib/libgrib_api.so"],
             [GRIBAPI_LIB='-L$(GRIBAPIROOT)/lib -lgrib_api'],
             [AC_MSG_ERROR([cannot read $GRIBAPIROOT/lib/libgrib_api.a])])
       AS_IF([test -d "$GRIBAPIROOT/include"],
             [GRIBAPI_INCLUDE='-I$(GRIBAPIROOT)/include'],
             [AC_MSG_ERROR([cannot find $GRIBAPIROOT/include])])  
       FFLAGS="${FFLAGS} ${DEFOPT}HAVE_LIBGRIB ${DEFOPT}HAVE_LIBGRIB_API"
       CFLAGS="${CFLAGS} ${DEFCOPT}HAVE_LIBGRIB ${DEFCOPT}HAVE_LIBGRIB_API"
       AS_CASE([$ac_hostname],
               [mlogin*|btc*],
               [AS_CASE([$FC],
                        [nagfor],
                        [GRIBAPI_LIB=$(echo $GRIBAPI_LIB | sed -e 's!\(-L\)\(\S*ROOT\S*\)!\1\2 -Wl,-Wl,,-rpath,,\2!g')],
                        [GRIBAPI_LIB=$(echo $GRIBAPI_LIB | sed -e 's!\(-L\)\(\S*ROOT\S*\)!\1\2 -Wl,-rpath,\2!g')])],
               [])],
      [])

        
dnl ######################################################################
dnl Checks for SCT.

SCT_LIB=""
SCT_INCLUDE=""

AC_ARG_WITH([sct],
            [AC_HELP_STRING([--with-sct=DIR],
                            [Optional SCT timer package])],
                            [],
                            with_sct=no)

AS_CASE([$with_sct],
      [no],[AC_MSG_CHECKING([for sct library])
            AC_MSG_RESULT([suppressed])],
      [yes],[AS_IF([test -f "$SCTROOT/include/sct.mod"],[],AC_MSG_ERROR([SCTROOT (currently: $SCTROOT) not properly defined to find sct.mod]))
             AS_IF([test -f "$SCTROOT/lib/libsct.a"],[],AC_MSG_ERROR([SCTROOT (currently: $SCTROOT) not properly defined to find libsct.a]))],
      [*],[SCTROOT=$with_sct
           AS_IF([test -f "$SCTROOT/include/sct.mod"],[],AC_MSG_ERROR([SCTROOT (currently: $SCTROOT) not properly defined to find sct.mod]))
           AS_IF([test -f "$SCTROOT/lib/libsct.a"],[],AC_MSG_ERROR([SCTROOT (currently: $SCTROOT) not properly defined to find libsct.a]))]
      )

if test -n "$SCTROOT" ; then
  if test -r "$SCTROOT/lib/libsct.a" ; then
    SCT_LIB='-L$(SCTROOT)/lib -lsct'
  else
    echo "cannot read $SCTROOT/lib/libsct.a"  
    exit 1
  fi
  if test -d "$SCTROOT/include" ; then
    SCT_INCLUDE='-I$(SCTROOT)/include'
  else
    echo "cannot find $SCTROOT/include"  
    exit 1
  fi

  FFLAGS="${FFLAGS} ${DEFOPT}__SCT__"
  CFLAGS="${CFLAGS} ${DEFCOPT}__SCT__"

dnl checks for additional libs needed for sct, eg. papi

  AC_ARG_WITH([sctlibs],
              [AC_HELP_STRING([--with-sctlibs=PATHS],
                              [Optional libs needed for SCT])],
                              [],
                              [])
  AS_IF([test "x$with_sctlibs" != ""],
        [SCT_LIB="${SCT_LIB} $with_sctlibs"],
        [])

else
  echo "Info: the variable SCTROOT is not set in $host_frag"  
  echo "      fallback to mo_real_timer is used"
  echo "      otherwise, set SCTROOT to the sct root directory"

  FFLAGS=$(echo ${FFLAGS} | sed "s/${DEFOPT}__SCT__//")
  CFLAGS=$(echo ${CFLAGS} | sed "s/${DEFCOPT}__SCT__//")
fi

dnl ######################################################################
dnl Checks for MPI.

case $host in
  powerpc-ibm-aix*)
    q64_result="no"
    mt_result="no"
    q64_result=$(echo $FFLAGS | $AWK -v b="-q64" '$0 ~ b { print "yes" }')
    mt_result=$(echo $FC | $AWK -v b="_r" '$0 ~ b { print "yes" } ')
    if [[ x$mt_result != xyes ]]; then
      echo "error: IBM MPI requires thread safe compiler versions."
      echo "       add _r to compiler selected by FC."
      exit 1
    fi

    if test x$q64_result = xyes; then
      MPI_INCLUDE_THREAD="thread64/"
    else
      MPI_INCLUDE_THREAD="thread/"
    fi
    ;;
  *-*-darwin*)
    if test -n "$MPIROOT" ; then
      mpifh=$(find $MPIROOT/include -name mpif.h)
      mpifh=${mpifh%\/mpif.h}
      mpifh=${mpifh##*/}
      if test -n $mpifh; then
        MPI_INCLUDE_THREAD="$mpifh/"
      fi
     fi
     ;;
  *)
    MPI_INCLUDE_THREAD=""
    ;;
esac


MPI_INCLUDE=""

AC_ARG_WITH([mpi],
            [AC_HELP_STRING([--with-mpi=DIR],
                            [MPI library])],,)


AS_IF([test x"$with_mpi" = xno],
  [FFLAGS="${FFLAGS} ${DEFOPT}NOMPI"
   CFLAGS="${CFLAGS} ${DEFCOPT}NOMPI"
   MPI_LIB=""
   MPI_VERSION=none
   MPIROOT=""
   use_mpcc_r=no],
  [AS_IF([test "x$with_mpi" != x -a x"$with_mpi" != xyes -a x"$with_mpi" != xno],
    [MPIROOT=${MPIROOT:-$with_mpi}])
   AS_IF([test x"$MPIROOT" != x],
    [AS_IF([test -f "$MPIROOT/include/${MPI_INCLUDE_THREAD}mpif.h"],,[AC_MSG_ERROR([MPIROOT not properly defined])])
    case $host in
    *-*-darwin*)
      MPI_LIB="$(mpif90 -show | $AWK '{for(i=1;i<=NF;i++){if($i~/lib/){printf $i " "}}}') "$MPI_LIB
      ;;
    *)
      MPI_LIB='-L$(MPIROOT)/lib '$MPI_LIB
      ;;
    esac
    MPI_I_INCLUDE="-I\$(MPIROOT)/include/${MPI_INCLUDE_THREAD}"
    case $host in
    powerpc-ibm-aix*)
      mod_file=$(find $MPIROOT -name mpi.mod -print 2>/dev/null | grep mpi.mod | grep ${MPI_INCLUDE_THREAD})
      ;;
    sx?-nec-superux)
      real_path=$(cd $MPIROOT; pwd -P)
      mod_file=$(find $real_path -name mpi.mod -print | grep -v modulew)
      mod_file="${MPIROOT}/lib${mod_file##*lib0}"
      ;;
    *-*-darwin*)
      real_path=$(cd $MPIROOT; pwd -P)
      mod_file=$(find $real_path/include $real_path/lib -name mpi.mod -print | $AWK 'NR==1')
      ;;
    *)
      real_path=$(cd $MPIROOT; pwd -P)
#      mod_file=$(find $real_path -name mpi.mod -print -quit)
      case "$MPIROOT" in
      *impi*)
        AS_CASE([$FC],
                [gfortran],
                [vers=$(gfortran --version | $AWK 'NR==1{print $4}')
                 mod_file=$(find $real_path/include/gfortran/$vers -name mpi.mod -print | $AWK 'NR==1')],
                [pgfortran],
                [vers=$(pgfortran --version | $AWK 'NR==2{print $2}' | cut -d. -f1)
                 mod_file=$(find $real_path/include/pgfortran -name mpi.mod -print | $AWK 'NR==1')],
                [mod_file=$(find $real_path -not \( -path *gfortran/* -prune \) -not \( -path *ilp64* -prune \) -name mpi.mod -print | $AWK 'NR==1')])
        ;;      
      *)
        mod_file=$(find $real_path -name mpi.mod -print | $AWK 'NR==1')
        ;;
      esac
      ;;
    esac
    if test -r $mod_file ; then
       mod_file=${mod_file#$real_path}
       mod_file=${mod_file#$MPIROOT}
       mod_file="\$(MPIROOT)"${mod_file}
       MPI_M_INCLUDE=${MODOPT}${mod_file%/*}
    else
       echo "cannot read $mod_file/mpi.mod"
       exit 1
    fi
    if test "x$MPI_M_INCLUDE" = "x$MPI_I_INCLUDE" ; then
      MPI_INCLUDE="$MPI_M_INCLUDE"
    else
      MPI_INCLUDE="$MPI_M_INCLUDE $MPI_I_INCLUDE"
    fi],
   [MPI="${DEFOPT}NOMPI"
    MPI_LIB=""])])


dnl ######################################################################
dnl Checks for IBM'S hpm

PROFILE_LIB=""
PROFILE_INCLUDE=""

withval=no
AC_ARG_WITH([hpm],
            [],
            [],
             with_hpm=no)

if test x$withval = xyes; then
  FFLAGS="${FFLAGS} ${DEFOPT}__hpm__"
  PROFILE_LIB="$HPM_LIB"
  PROFILE_INCLUDE="$HPM_INCL"
fi


dnl ######################################################################
dnl Checks for header files.

if test -z "$CROSS" ; then

   AC_HEADER_STDC
   AC_CHECK_HEADERS_ONCE(fcntl.h fortran.h limits.h malloc.h netdb.h pwd.h unistd.h execinfo.h ucontext.h sys/param.h sys/time.h sys/unistd.h sys/utsname.h )

dnl Checks for typedefs, structures, and compiler characteristics.
   AC_C_CONST
   AC_HEADER_TIME

dnl Checks for library functions.
   AC_CHECK_FUNCS(getrusage gettimeofday sysconf uname valloc)

dnl Check for byte ordering

   AC_C_BIGENDIAN

dnl Check for Fortran naming convention

   AC_FC_WRAPPERS

fi # ! CROSS

test "x$exec_prefix" = xNONE && exec_prefix=build/${build_host}

my_srcdirs="support src"

if [[ "x$LAPACKROOT" = xlocal ]] ; then
    my_srcdirs="blas lapack ${my_srcdirs}"
    LAPACKROOT=""
fi

my_srcdirs="externals/self/src externals/mtime/src ${my_srcdirs}"

if [[ "x$use_yac" = xyes ]] ; then
    my_srcdirs="externals/yac/src ${my_srcdirs}"
    FFLAGS="${FFLAGS} ${DEFOPT}YAC_coupling"
    CFLAGS="${CFLAGS} -I`pwd`/${exec_prefix}/include"
    if test "x$with_mpi" != "xno" ; then
        FFLAGS="${FFLAGS} ${DEFOPT}USE_MPI"
        CFLAGS="${CFLAGS} ${DEFCOPT}USE_MPI"
    fi
fi

if [[ "x$use_messy" = xyes ]] ; then
    rm -f src/messy_interface
    ln -s -t src/ ../externals/messy_interface
    FFLAGS="${FFLAGS} ${DEFOPT}MESSY ${DEFOPT}MESSYTIMER"
    CFLAGS="${CFLAGS} ${DEFCOPT}MESSY ${DEFOPT}MESSYTIMER"
fi

if [[ "x$use_art" = xyes ]] ; then
    FFLAGS="${FFLAGS} ${ART_FFLAGS}"
    # ATTENTION: only temporary until chemistry part of ICON-ART is Fortran 2003 conform !!!
    if [[ "x$fortran_compiler" = xdefault -o "x$fortran_compiler" = xgcc ]] ; then
        FFLAGS="`echo ${FFLAGS} | sed -e s/-std=f2003/-std=gnu/`"
    fi
fi

ac_srcdirs=$my_srcdirs

if test "$use_mpcc_r" = yes ; then
  CC=mpcc_r
  FC=mpxlf2003_r
  F77=mpxlf_r
  MPIROOT=""
  MPI_INCLUDE=""
  MPI_LIB=""
fi

ac_objdirs=""
for dir in $my_srcdirs ; do
    ac_objdirs="${ac_objdirs} ${exec_prefix}/$dir"
done

#------------------------
if test x$with_openmp != x; then
    use_openmp=$with_openmp
else
    use_openmp="no"
fi

if [[ "x$use_openmp" = xyes ]] ; then
   FFLAGS="${FFLAGS} ${OMPFLAG}"
   F77FLAGS="${F77FLAGS} ${OMPFLAG}"
   LDFLAGS="${LDFLAGS} ${OMPFLAG}"
   CFLAGS="${CFLAGS} ${CC_OMPFLAG}"
fi

#------------------------
if [[ "x$target_os" = xsuperux ]] ; then  
    MODDIR=""	    
else
    if [[ "x$FC" = xifort ]] ; then
        MODDIR="${MODDIR} ../module"
    else    
        MODDIR="${MODDIR}../module"
    fi
    FFLAGS="${MODOPT}../module ${FFLAGS}"
fi
FFLAGS="${MODOPT}../src ${MODOPT}../support ${FFLAGS}"

#------------------------
if test x$with_flags = x; then
    use_flags_group="std"
else
    use_flags_group=$with_flags
fi

if [[ "x$use_yac" = xyes ]] ; then
   ac_libs="$ac_libs -lyac"
fi

#------------------------
dnl if the OCEAN_FLAGS are not defined use the HIOPT_FLAGS
dnl 
dnl AS_IF([test -z "$OCEAN_FLAGS"],
dnl       [AS_IF([test -n "$HIOPT_FLAGS"],
dnl              [OCEAN_FLAGS="$HIOPT_FLAGS"],
dnl              [])],
dnl              [])

dnl the following prepends VARIANT_FLAGS to FFLAGS
dnl when given --with-flags=variant argument to configure
AS_IF([eval test x\$\{`echo ${use_flags_group} | tr a-z A-Z`_FLAGS+set\} = xset],
      [eval FFLAGS=\"\${FFLAGS} \${`echo ${use_flags_group} | tr a-z A-Z`_FLAGS}\"
       eval F77FLAGS=\"\${F77FLAGS} \${`echo ${use_flags_group} | tr a-z A-Z`_FLAGS}\"],
      [AS_IF([test x"$use_flags_group" != xstd],
             [AC_MSG_FAILURE([unknown with_flags parameter: $with_flags])])])

dnl if [[ "x$LDFLAGS" = "x" ]] ; then
dnl   if [[ $(echo $FC | $AWK '{print index($0, "gfortran")}') -ne 0 ]] ; then
dnl     LDFLAGS=${FFLAGS//-xf95-cpp-input/}
dnl   else
dnl     LDFLAGS=$FFLAGS
dnl   fi
dnl fi

dnl this check should be far above, but has a dependency on the adding
dnl of VARIANT_FFLAGS to FFLAGS above, which should also be moved.
FCFLAGS=$FFLAGS
ACX_FC_ATTRIBUTE_CONTIGUOUS([FFLAGS="${FFLAGS+$FFLAGS }${DEFOPT}HAVE_FC_ATTRIBUTE_CONTIGUOUS"])

#------------------------
if test -z "$AR" ; then
  AR="ar"
fi  
if test -z "$AS" ; then
  AS="as"
fi  
if test -z "$ARFLAGS" ; then
  ARFLAGS="crv"
fi

#------------------------
if [[ "x$target_os" = xsuperux ]] ; then  
    arch=$(echo ${target_cpu:0:2} | tr "[:lower:]" "[:upper:]")
else
    arch=$target_cpu
fi

dnl ######################################################################
dnl substitutions

AC_SUBST(ARCH,$arch)
AC_SUBST(OS,$target_os)

AC_SUBST(SITE,$ac_sitename)
AC_SUBST(HOST,$ac_hostname)

AC_SUBST(NETCDFFROOT,$NETCDFFROOT)
AC_SUBST(NETCDFROOT,$NETCDFROOT)
AC_SUBST(NETCDFLIBPATH,$NETCDFLIBPATH)
AC_SUBST(NETCDF_LIB,$NETCDF_LIB)
AC_SUBST(NETCDF_INCLUDE,$NETCDF_INCLUDE)

AC_SUBST(CDIROOT,$CDIROOT)
AC_SUBST(CDILIBPATH,$CDILIBPATH)
AC_SUBST(CDI_LIB,$CDI_LIB)
AC_SUBST(CDI_INCLUDE,$CDI_INCLUDE)

AC_SUBST(HDF5ROOT,$HDF5ROOT)
AC_SUBST(HDF5_LIB,$HDF5_LIB)
AC_SUBST(HDF5_INCLUDE,$HDF5_INCLUDE)

AC_SUBST(SZIPROOT,$SZIPROOT)
AC_SUBST(SZIP_LIB,$SZIP_LIB)
AC_SUBST(SZIP_INCLUDE,$SZIP_INCLUDE)

AC_SUBST(ZLIBROOT,$ZLIBROOT)
AC_SUBST(ZLIB_LIB,$ZLIB_LIB)
AC_SUBST(ZLIB_INCLUDE,$ZLIB_INCLUDE)

AC_SUBST(GRIBAPIROOT,$GRIBAPIROOT)
AC_SUBST(GRIBAPI_LIB,$GRIBAPI_LIB)
AC_SUBST(GRIBAPI_INCLUDE,$GRIBAPI_INCLUDE)

AC_SUBST(XML2ROOT,$XML2ROOT)
AC_SUBST(XML2_LIB,$XML2_LIB)
AC_SUBST(XML2_INCLUDE,$XML2_INCLUDE)

AC_SUBST(SCTROOT,$SCTROOT)
AC_SUBST(SCT_LIB,$SCT_LIB)
AC_SUBST(SCT_INCLUDE,$SCT_INCLUDE)

AC_SUBST(MPIROOT,$MPIROOT)
AC_SUBST(MPI_LIB,$MPI_LIB)
AC_SUBST(MPI_INCLUDE,$MPI_INCLUDE)

AC_SUBST(LAPACKROOT,$LAPACKROOT)
AC_SUBST(LAPACK_LIB_PATH,$LAPACK_LIB_PATH)
AC_SUBST(LAPACK_LIB,$LAPACK_LIB)

AC_SUBST(PROFILE_LIB,$PROFILE_LIB)
AC_SUBST(PROFILE_INCLUDE,$PROFILE_INCLUDE)

AC_SUBST(OTHER_LIBS,$OTHER_LIBS)

AC_SUBST(AR,$AR)
AC_SUBST(AS,$AS)

AC_SUBST(CC,$CC)
AC_SUBST(FC,$FC)
AC_SUBST(F77,$F77)

AC_SUBST(ARFLAGS,$ARFLAGS)

AC_SUBST(CFLAGS,$CFLAGS)
AC_SUBST(FFLAGS,$FFLAGS)
AC_SUBST(FlibFLAGS,$FlibFLAGS)
AC_SUBST(F77FLAGS,$F77FLAGS)

ac_libs="${ac_libs} -lmtime -lself"

AC_SUBST(LIB,$ac_libs)

AC_SUBST(MODDIR,$MODDIR)

AC_SUBST(LDFLAGS,$LDFLAGS)

AC_SUBST(SRCDIRS,$ac_srcdirs)

AC_SUBST(OBJDIRS,$ac_objdirs)

AC_CONFIG_FILES([Makefile])

dnl ######################################################################
dnl compiler versions

case $host in
  xt?-cray-*)
    f90version=$($(echo $FC -V) 2>&1 | $AWK 'NR==2')
    ccversion=$($(echo $CC --version) 2>&1 | $AWK 'NR==1')
    ;;
  *-*-solaris*)
    f90version=$($(echo $FC -V) 2>&1 | $AWK 'NR==1' | cut -f2- -d" ")
    ccversion=$($(echo $CC --version) 2>&1 | $AWK 'NR==1')
    ;;
  sx*-*-*)
    f90version=$($(echo $FC -V) 2>&1 | $AWK 'NR==1;NR==5' | tr -d "\n")
    ccversion=$($(echo sxc++ -V) 2>&1 | sed -e 's/.c.*$//' | sed -e 's/C++\/SX Compiler //' | sed -e 's/C\/C++ Compiler //' | $AWK 'NR==1;NR==3' | tr -d "\n")
    ;;
  *-ibm-aix*)
    f90version=$($(echo $FC -qversion) 2>&1 | tr -d "\n" | sed 's/Version: / \(/' | sed 's/$/\)/')
    ccversion=$($(echo $CC -qversion) 2>&1 | tr -d "\n" | sed 's/Version: / \(/' | sed 's/$/\)/') 
    ;;
  *-*-linux-*)
    case $fortran_compiler in
    default|gcc)
      f90version=$($(echo $FC --version) 2>&1 | $AWK 'NR==1')
      ccversion=$($(echo $CC --version) 2>&1 | $AWK 'NR==1')
      ;;
    nag)
      f90version=$($(echo $FC -V) 2>&1 | $AWK 'NR==1')
      ccversion=$($(echo $CC --version) 2>&1 | $AWK 'NR==1')
      ;;
    intel)
      f90version=$($(echo $FC -V) 2>&1 | $AWK 'NR==1')
      ccversion=$($(echo $CC --version) 2>&1 | $AWK 'NR==1')
      ;;
    path)
      f90version=$($(echo $FC -v) 2>&1 | $AWK 'NR==1')
      ccversion=$($(echo $CC --version) 2>&1 | $AWK 'NR==1')
      ;;
    pgi)
      f90version=$($(echo $FC -V) 2>&1 | $AWK 'NR==2')
      ccversion=$($(echo $CC --version) 2>&1 | $AWK 'NR==2')
      ;;
    sun)
      f90version=$($(echo $FC -V) 2>&1 | $AWK 'NR==1' | cut -f2- -d" ")
      ccversion=$($(echo $CC --version) 2>&1 | $AWK 'NR==1')
      ;;
    esac
    ;;
  *-*-darwin*)
      f90version=$($(echo $FC --version) 2>&1 | $AWK 'NR==1')
      ccversion=$($(echo $CC --version) 2>&1 | $AWK 'NR==1')
      ;;
  *)
    f90version="unknown"
    ccversion="unknown"
    ;;
esac
#-----------------------------------------------------------------------------
echo ""
echo "Selected compiler:"
echo ""
echo "    Fortran: ${f90version}"
echo "    C      : ${ccversion}"
echo ""
echo "    OpenMP : ${use_openmp}"
echo ""
#-----------------------------------------------------------------------------
if test x$MPIROOT = x || test x$CROSS = xyes; then
case $host in
powerpc-ibm-aix*)
  if test "$use_mpcc_r" = yes ; then
    mpi_version_number=$(lslpp -l ppe.poe | grep ppe.poe | uniq | $AWK '{print $2}')
    MPI_VERSION="IBM MPI ${mpi_version_number}"
  fi
  ;;
sx?-nec-superux)
  mpi_version_number=$(strings $MPIROOT/lib/libmpi.a | grep "MPI/SX: library Version" | $AWK '{print $4}')
  MPI_VERSION="SX MPI ${mpi_version_number}"
  ;;
*)
  MPI_VERSION=none
  ;;
esac
else
case $host in
*-*-darwin*)
  mpi_version_number=$(mpiexec --version | $AWK 'NR==2{print $2}')
  MPI_VERSION="mpich ${mpi_version_number} (MacPorts)"
  ;;		       
*)
  MPI_VERSION=${MPIROOT##*/}
esac
fi  
#-----------------------------------------------------------------------------
echo "Selected libraries:"
echo ""
echo "    MPI    : ${MPI_VERSION}"
echo "             installation  ${MPIROOT}"
if test x$NETCDFROOT = x; then
echo "    netCDF : none (error)"
else
netcdf_version=$(${NETCDFROOT}/bin/ncdump 2>&1 | grep "netcdf library version" | cut -f4 -d" ")
echo "    NETCDF : netcdf-${netcdf_version}"
echo "             installation  ${NETCDFROOT}"
fi  
if test x$with_netcdf4 != xno ; then
if test x$CDIROOT = x; then
echo "    CDI    : none (use internal version)"
else
echo "    CDI    : ${CDIROOT}"
fi
if test x$HDF5ROOT = x; then
echo "    HDF5   : none (error)"
else
hdf5_version=$(grep "define H5_VERSION" ${HDF5ROOT}/include/H5pubconf.h | cut -f2 -d"\"")
echo "    HDF5   : hdf5-${hdf5_version}"
echo "             installation  ${HDF5ROOT}"
fi  
if test x$SZIPROOT = x; then
echo "    SZIP   : none (error)"
else
szlib_version=$(grep "define SZLIB_VERSION" ${SZIPROOT}/include/szlib.h | cut -f2 -d"\"")
echo "    SZIP   : szip-${szlib_version}"
echo "             installation  ${SZIPROOT}"
fi  
if test x$ZLIBROOT = x; then
echo "    ZLIB   : none (error)"
else
zlib_version=$(grep "define ZLIB_VERSION" ${ZLIBROOT}/include/zlib.h | cut -f2 -d"\"")
echo "    ZLIB   : zlib-${zlib_version}"
echo "             installation  ${ZLIBROOT}"
fi
if test x$XML2ROOT = x; then
echo "    XML2   : none (error)"
else
xml2_version=$(grep "define LIBXML_DOTTED_VERSION" ${XML2ROOT}/include/libxml2/libxml/xmlversion.h | cut -f2 -d "\"")
echo "    XML2   : xml2-${xml2_version}"
echo "             installation  ${XML2ROOT}"
fi 
if test x$SCTROOT = x; then
echo "    SCT    : none"
else
sct_version=$(grep "define SCT_VERSION" ${SCTROOT}/include/sct.h)
echo "    SCT    : installation  ${SCTROOT}"
fi
fi
echo ""
dnl #############################

if test "x$config_target" = "x"; then
  config_target="default"
fi

if test "x$with_mpi" = "xno" ; then
  use_mpi=no
else
  use_mpi=yes
fi

if test "x$load_module" != "x" ; then
  if test "$use_mpi" = "yes" ; then
    load_modules="$load_modules $load_mpi_modules"
  else
    load_modules="$load_modules $load_nompi_modules"
  fi
fi

# general command for running a progmam
if test "x$mpi_startrun" = "x" ; then
  if  test "x$MPIROOT" = "x" ; then
    mpi_startrun="mpiexec -n \$mpi_total_procs"
  else
    mpi_startrun="$MPIROOT/bin/mpiexec -n \$mpi_total_procs"
  fi
fi

sync_submit=${sync_submit:=$submit}

AC_CONFIG_COMMANDS([Makefiles],
                   [AS_IF([test "x$enable_jsbach" = "xyes"],
                          [AS_IF([test -d build/${build_host}/src],
                                 [],
                                 [mkdir -p build/${build_host}/src])
                           externals/jsbach/scripts/dsl4jsb/dsl4jsb.py -p _dsl4jsb -d externals/jsbach/src -t build/${build_host}/src])
                    config/createMakefiles.pl \
                                              --target="${build_host}" \
                                              --srcdirs="${my_srcdirs}" \
                                              --enable_ocean="${enable_ocean}" \
                                              --enable_atmo="${enable_atmo}" \
                                              --enable_jsbach="${enable_jsbach}" \
                                              --enable_testbed="${enable_testbed}"],
                   [build_host="${build_host}"
                    my_srcdirs="$my_srcdirs"
                    enable_ocean="${enable_ocean}"
                    enable_atmo="${enable_atmo}"
                    enable_jsbach="${enable_jsbach}"
                    enable_testbed="${enable_testbed}"])

AC_SUBST(config_target,$config_target)
AC_SUBST(config_compiler,$config_compiler)
AC_SUBST(load_modules,$load_modules)
AC_SUBST(make_command,$make_command)

AC_CONFIG_FILES([build_command:config/build_command.in],[chmod +x build_command])

AC_SUBST(ac_sitename,$ac_sitename)      
AC_SUBST(use_mpi,$use_mpi)                  
AC_SUBST(use_openmp,$use_openmp)               
AC_SUBST(build_host,$build_host)               
AC_SUBST(use_mpi_procs_pernode,$use_mpi_procs_pernode)    
AC_SUBST(mpi_startrun,$mpi_startrun)             

AS_IF([test ! -z "$load_profile" ],
      [load_profile=". $load_profile"],
      [load_Profile=""])

AC_SUBST(load_profile,$load_profile)             
AC_SUBST(submit,$submit)                   
AC_SUBST(sync_submit,$sync_submit)              
AC_SUBST(use_shell,$use_shell)                
AC_SUBST(use_flags_group,$use_flags_group)          

AC_CONFIG_FILES([config/set-up.info])

#echo Creating the run scripts...
#if test -f ./make_runscripts ; then
#  ./make_runscripts
#fi
AC_OUTPUT

if test -n "$CROSS" ; then
   case "${host}" in	
       sx*-*-*)             ARCH=SX ;;
   esac
   cross_config=config/config.h.${ARCH}
   echo "config.status: creating config/config.h from $cross_config"
   if test ! -f $cross_config ; then
      echo "cross configuration file $cross_config does not exist!"
   else
     cp $cross_config config/config.h
   fi
fi

dnl echo ""
dnl cat config/set-up.info
dnl echo ""

echo ""
echo "Configuration done. Run GNU make to build ICON."
echo ""
echo "Build directory: build/${build_host}"
echo ""
AS_IF([test "x$enable_atmo" = "xyes" && test "x$enable_ocean" = "xno"],
      [AC_MSG_WARN([In order to use ECHAM physics, you need to enable ocean!])
       echo ""])
<|MERGE_RESOLUTION|>--- conflicted
+++ resolved
@@ -75,8 +75,6 @@
 AC_MSG_CHECKING([for site name])
 AC_MSG_RESULT([$[ac_sitename]])
 
-<<<<<<< HEAD
-=======
 dnl ######################################################################
 dnl Load pre-set configure options from config/config-options
 
@@ -84,7 +82,6 @@
 dnl   AC_GET_MH(config/config-options)
 dnl fi
 
->>>>>>> 93a6c6e9
 dnl ######################################################################
 dnl select component models
 
@@ -235,22 +232,6 @@
 
 AC_CONFIG_HEADER(config/config.h)
 
-<<<<<<< HEAD
-# Makefile is common and does not allow multiple builds
-# Disable the the build_host folder
-if test x$mh_setup != x ; then
-  build_host=${host}-${mh_setup}
-else
-  build_host=$host
-fi
-#build_host=""
-
-#------------------------------------
-# set default
-make_command="make"
-
-AC_GET_MH($host_frag)
-=======
 build_host=$host
 
 dnl # Makefile is common and does not allow multiple builds
@@ -276,7 +257,6 @@
 dnl fi
 dnl host_frag=config/mh-config-use
 dnl #------------------------------------
->>>>>>> 93a6c6e9
 
 ac_libs=$LIBS
 LIBS=""
@@ -287,28 +267,7 @@
   F77=xlf_r
   use_mpcc_r=yes
 fi
-<<<<<<< HEAD
-
-dnl if test "x$load_modules" != x ;  then
-dnl   if test "$0" != "./conf__.tmp" ; then
-dnl     echo "$load_profile" > conf_load_module.tmp
-dnl     echo module purge >> conf_load_module.tmp
-dnl     echo module load "$load_modules" >> conf_load_module.tmp
-dnl     echo module list >> conf_load_module.tmp
-dnl     cp configure conf__.tmp 
-dnl     echo "chmod +x conf__.tmp" >>  conf_load_module.tmp
-dnl     echo "./conf__.tmp $ac_configure_args ; "'rc=$?' >> conf_load_module.tmp
-dnl     echo "rm conf__.tmp" >> conf_load_module.tmp
-dnl     echo 'exit $rc' >>conf_load_module.tmp
-dnl     chmod +x conf_load_module.tmp
-dnl     ./conf_load_module.tmp ; rc=$?
-dnl     rm conf_load_module.tmp
-dnl     exit $rc
-dnl   fi  
-dnl fi
-=======
->>>>>>> 93a6c6e9
-  
+ 
 dnl ######################################################################
 dnl define the package
 
