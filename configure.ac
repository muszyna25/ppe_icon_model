--- conflicted
+++ resolved
@@ -1433,11 +1433,7 @@
 echo "Build directory: build/${build_host}"
 echo ""
 AS_IF([test "x$enable_atmo" = "xyes" && test "x$enable_ocean" = "xno"],
-<<<<<<< HEAD
-[AC_MSG_WARN([In order to use ECHAM physics, you need to enable ocean!])])
-
-echo ""
-=======
       [AC_MSG_WARN([In order to use ECHAM physics, you need to enable ocean!])
        echo ""])
->>>>>>> dc61a374
+
+echo ""
