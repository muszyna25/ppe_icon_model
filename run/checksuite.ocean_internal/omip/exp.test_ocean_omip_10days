--- conflicted
+++ resolved
@@ -19,7 +19,6 @@
 leading_zero=""
 if [[ $days_data -lt 10 ]] ; then leading_zero="0"; fi
 output_interval="P$leading_zero${days_data}D"     # ocean model output interval in days
-output_interval="PT01H"     # ocean model output interval in days
 (( dt_data        = days_data         * day  ))   # used for output_bounds and buildbot
 (( dt_checkpoint  = years_checkpoint  * year ))
 (( dt_restart     = years_restart     * year ))
@@ -126,46 +125,6 @@
   FLUX_CALCULATION_VERT =  7 ! 7      ! 6=adpo; 7=upwind biased ppm (default); 8=FCT with zalesak limiter
   ! define low and high order methods to be used in horizontal flux corrected transport methods (flux_calculation_horz=4,5)
   fct_low_order_flux    = 1      ! horizontal low  order method: 1=upwind (def), no other implemented
-<<<<<<< HEAD
-  fct_high_order_flux   = 2      ! horizontal high order method: 1=upwind, 2=central (def), 3=lax_friedrichs, 4=miura_order1
-  threshold_min_T       = -4.0   ! to avoid abort
-/
-&ocean_diffusion_nml
-  HorizontalViscosity_type            =   1       ! 3: calculate varying horizontal viscosity coefficient according to Munk criterion
-  k_veloc_h                       =   3.0E+4  ! [m2/s] constant horizontal viscosity coefficient for velocity
-  k_veloc_v                       =   1.5E-5  ! [m2/s]  vertical background viscosity coefficient for velocity
-  MAX_VERT_DIFF_VELOC             =   0.0     ! max vertical viscosity for convection used in case of instability
-  k_pot_temp_h                    = 600.0     ! [m2/s] constant horizontal diffusion coefficient for temperature
-  k_pot_temp_v                    =   1.5E-5  ! [m2/s]  vertical background diffusion coefficient for temperature
-  k_sal_h                         = 600.0     ! [m2/s] constant horizontal diffusion coefficient for salinity
-  k_sal_v                         =   1.5E-5  ! [m2/s]  vertical background diffusion coefficient for salinity
-  MAX_VERT_DIFF_TRAC              =   0.1     ! max vertical tracer diffusion for convection used in case of instability
-! convection_InstabilityThreshold =  -5.0E-5  ! used in update_ho_params - default=-5e-8
-! RichardsonDiffusion_threshold   =   0.0     ! used in update_ho_params - default=+5e-8
-/
-&ocean_physics_nml
-! i_sea_ice                       =   1       ! 0 = no sea ice; 1 = sea ice model on; default=1
-  richardson_tracer               =   2.0E-3  ! factor for vertical diffusion coefficient in PP scheme
-  richardson_veloc                =   2.0E-3  ! factor for vertical viscosity coefficient in PP scheme
-  bottom_drag_coeff               =   1.0E-3  ! default=2.5E-3; active for i_bc_veloc_bot=1
-  physics_parameters_type         =   1       ! type of pp-scheme: 1=ICON-optimized; 2=MPIOM-type
-  use_wind_mixing                 = .FALSE.    ! true: use wind mixing scheme in MPIOM-type pp-scheme
-/                                           
-&ocean_GentMcWilliamsRedi_nml
- GMRedi_configuration            =   0        ! 0=cartesian diffusion 1=GM-Redi: bolus advection + isopycnal diffusion
- tapering_scheme=1
- S_max=0.01                                   !Dann vielleicht auf 0.1 hochgehen  
- S_critical=0.0025
- S_d=0.02
-! GMRedi_usesRelativeMaxSlopes=.FALSE.
- k_tracer_GM_kappa_parameter     = 600.0  !kappa parameter in GentMcWilliams parametrization
- k_tracer_isoneutral_parameter   = 600    !oder ein Wert deiner Wahl
- k_tracer_dianeutral_parameter   = 1.0E-5  
-! switch_off_diagonal_vert_expl =.TRUE.
-  GMREDI_COMBINED_DIAGNOSTIC    =.TRUE. 
-  TEST_MODE_GM_ONLY             =.FALSE.
-  TEST_MODE_REDI_ONLY           =.FALSE.
-=======
   fct_high_order_flux   = 5      ! horizontal high order method: 1=upwind, 2=central, 3=lax_friedrichs, 4=miura_order1
   fct_limiter_horz      = 100    ! zalesak
   threshold_min_T       = -2.0   ! to avoid abort
@@ -208,7 +167,6 @@
 &ocean_physics_nml
   EOS_TYPE           = 2
   i_sea_ice          = 1       ! 0 = no sea ice; 1 = sea ice model on; default=1
->>>>>>> 5e57132b
 /                                           
 &sea_ice_nml
   i_ice_therm                     =   1       ! 1=zero-layer (default), 2=Winton, 0/2: not allowed
@@ -230,17 +188,6 @@
                                               ! this value is divided by number of seconds per month (=30*24*3600)
   type_surfRelax_Salt             =   1       ! 2-dim relaxation of salinity - see temperature relaxation for type values
   para_surfRelax_Salt             =   3.0     ! strength of 2-dim relaxation for salinity (months)
-
-!  type_3dimRelax_Temp             =   3       ! 0: no relaxation used
-!  para_3dimRelax_Temp             =   1.0     ! strength of 3-dim relaxation for temperature (months)
-!  type_3dimRelax_Salt             =   3       ! 3-dim relaxation of salinity - see temperature relaxation for type values
-!  para_3dimRelax_Salt             =   1.0     ! strength of 3-dim relaxation for salinity (months)
-
-
-
-  forcing_windstress_u_type       =   1       ! read from file
-  forcing_windstress_v_type       =   1       ! read from file
-  forcing_fluxes_type             =   1       ! read from file
 ! forcing_enable_freshwater       = .TRUE.    ! apply freshwater forcing boundary condition (OMIP only)
 ! forcing_set_runoff_to_zero      = .FALSE.   ! set runoff to zero for comparison to MPIOM; default: false
 ! zero_freshwater_flux            = .FALSE.   ! set external freshwater flux to zero; default: false 
@@ -270,7 +217,6 @@
 &io_nml
   dt_checkpoint = ${dt_checkpoint}
   lkeep_in_sync = .true.          ! sync after each timestep
-  write_last_restart = .true.
 /
 EOF
 #-----------------------------------------------------------------------------
