--- conflicted
+++ resolved
@@ -119,30 +119,6 @@
   fct_limiter_horz      = 100    ! zalesak
   threshold_min_T       = -4.0   ! to avoid abort
 /
-<<<<<<< HEAD
-&ocean_diffusion_nml
-  HorizontalViscosity_type            =   1       ! 3: calculate varying horizontal viscosity coefficient according to Munk criterion
-  k_veloc_h                       =   3.0E+4  ! [m2/s] constant horizontal viscosity coefficient for velocity
-  biharmonic_const                =   0.01    ! used with veloc_diffusion_form=2 only
-  k_veloc_v                       =   1.5E-5  ! [m2/s]  vertical background viscosity coefficient for velocity
-  MAX_VERT_DIFF_VELOC             =   0.0     ! max vertical viscosity for convection used in case of instability
-  k_pot_temp_h                    = 600.0     ! [m2/s] constant horizontal diffusion coefficient for temperature
-  k_pot_temp_v                    =   1.5E-5  ! [m2/s]  vertical background diffusion coefficient for temperature
-  k_sal_h                         = 600.0     ! [m2/s] constant horizontal diffusion coefficient for salinity
-  k_sal_v                         =   1.5E-5  ! [m2/s]  vertical background diffusion coefficient for salinity
-  MAX_VERT_DIFF_TRAC              =   0.1     ! max vertical tracer diffusion for convection used in case of instability
-/
-&ocean_physics_nml
-  i_sea_ice                       =   1       ! 0 = no sea ice; 1 = sea ice model on
-  richardson_tracer               =   2.0E-3  ! factor for vertical diffusion coefficient in PP scheme
-  richardson_veloc                =   2.0E-3  ! factor for vertical viscosity coefficient in PP scheme
-! bottom_drag_coeff               =   2.5E-3  ! default=2.5E-3
-  physics_parameters_type         =   1       ! type of pp-scheme: 1=ICON-optimized; 2=MPIOM-type
-  use_wind_mixing                 = .FALSE.   ! true: use wind mixing scheme in MPIOM-type pp-scheme
-/                                           
-&ocean_GentMcWilliamsRedi_nml
-  GMRedi_configuration           =   1       ! 0=cartesian diffusion 1=GM-Redi: bolus advection + isopycnal diffusion
-=======
 &ocean_horizontal_diffusion_nml
   laplacian_form = 1                   ! 1=curlcurl-graddiv
   VelocityDiffusion_order = 1          ! 21=biharmonic+laplacian (for the laplacian leith)
@@ -177,7 +153,6 @@
 &ocean_GentMcWilliamsRedi_nml
   GMRedi_configuration           =   0       ! 0=cartesian diffusion 1=GM-Redi: bolus advection + isopycnal diffusion
   GMREDI_COMBINED_DIAGNOSTIC    = .false.
->>>>>>> 5e57132b
 /                                           
 &sea_ice_nml
   i_ice_therm                     =   1       ! 0: not allowed, 1=zero-layer, 2=Winton
