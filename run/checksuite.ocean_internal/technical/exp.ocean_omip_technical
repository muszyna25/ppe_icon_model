--- conflicted
+++ resolved
@@ -142,13 +142,9 @@
   Salinity_HorizontalDiffusion_Reference     = 600 !  40
 /
 &ocean_vertical_diffusion_nml
-<<<<<<< HEAD
-  vert_mix_type                            = 2 ! 1=PP, 2=TKE, 3=KPP
-=======
   vert_mix_type                            = 4  ! 1: PP; 2: TKE; 3: KPP; 4 TKE+IDEMIX
   only_tke                                 = .false. ! .true. for TKE; .false. for TKE+IDEMIX
   l_use_idemix_forcing                     = .false. ! .false. should only be used for debugging
->>>>>>> 382a01f8
   PPscheme_type                            = 4
   velocity_VerticalDiffusion_background    =   1.5E-5  ! [m2/s]  vertical background viscosity coefficient for velocity
   Temperature_VerticalDiffusion_background =   1.5E-5  ! [m2/s]  vertical background diffusion coefficient for temperature
