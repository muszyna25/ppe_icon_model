#!/bin/bash
#=============================================================================
#-----------------------------------------------------------------------------
# the namelist filename
ocean_namelist=NAMELIST_${EXPNAME}
#-----------------------------------------------------------------------------
start_date="2001-01-01T00:00:00Z"
  end_date="2001-01-03T00:00:00Z"
checkpoint_interval="P01D"
restart_interval="P25Y"
output_interval="PT06H"
file_interval=${output_interval}
# restart=".true."
#-----------------------------------------------------------------------------
#-----------------------------------------------------------------------------
# global resolution
iforc=12
forcing_timescale=365  # length of OMIP/NCEP dataset: 1 = annual; 12 = monthly data; 365/else = daily data
init_relax=1
ocean_vertical_levels=40
ocean_grids="OceanOnly_Icos_0158km_etopo40.nc"
#icon_data_rootFolder=/pool/data/ICON
#ocean_location="fluent"
#grids_folder="/scratch/mpi/CC/mh0287/users/m300056/icon/boundary_files/OceanOnly_160km_20levels_conservative"
#-----------------------------------------------------------------------------
#
# write namelist parameters
# -------------------------
cat > ${ocean_namelist} << EOF
!
&parallel_nml
 nproma         = $nproma
 p_test_run     = .false.
 l_fast_sum     = .false.
/
&grid_nml
 dynamics_grid_filename = "${ocean_grids}",
 use_dummy_cell_closure = .true.
 use_duplicated_connectivity = .false.
/
&dynamics_nml
 iequations  = -1       ! -1: hydrost. ocean model
/
&run_nml
 dtime       = 3600               ! model timestep in seconds
 output      = 'nml'              ! output mechanism via namelist
 activate_sync_timers = .TRUE.
 profiling_output = 3
 msg_timestamp        = .FALSE.
 debug_check_level    = 10
 restart_filename = "${EXPNAME}_restart_oce_<rsttime>.nc"
/
&output_nml
  output_start     = "${start_date}"
  output_end       = "${end_date}"
  output_interval  = "${output_interval}"
  file_interval    = "${file_interval}"
  output_grid      = .TRUE.
  output_filename  = "${EXPNAME}_oceDefault"
  filename_format  = "<output_filename>_<datetime2>"
  mode             =  2                               ! 1: forecast mode (relative t-axis), 2: climate mode (absolute t-axis)
  include_last     = .false.
  output_grid      = .TRUE.
  filename_format  = "<output_filename>_<datetime2>"
  ml_varlist       =  'group:oce_default','group:ice_default', 'topBoundCond_windStress_u', 'A_tracer_v_T'
/
&output_nml
  output_start     = "${start_date}"
  output_end       = "${end_date}"
  output_interval  = "${output_interval}"
  file_interval    = "${file_interval}"
  output_grid      = .TRUE.
  output_filename  = "${EXPNAME}_oceMonitor"
  filename_format  = "<output_filename>_<datetime2>"
  ml_varlist       =  'group:ocean_monitor'
/
&dbg_index_nml
  idbg_mxmn=1                     ! initialize MIN/MAX  debug output
  idbg_val =0                     ! initialize one cell debug output
  idbg_slev=1                     ! initialize start level for debug output
  idbg_elev=5                     ! initialize end level for debug output
  dbg_lat_in=   30.0              ! latitude location of one cell debug output
  dbg_lon_in=  -30.0              ! longitude location of one cell debug output
  str_mod_tst='all'               ! define modules to print out in debug mode
/
&ocean_dynamics_nml
! 20 unevenly spaced levels used by MPIOM/GR60, limited to 700m at bottom
!  n_zlev             =   20      ! number of vertical levels and (dzlev_m) thicknesses
!  dzlev_m(1:20)      =   20.0,   20.0,   20.0,   30.0,   40.0,   50.0,   70.0,   90.0,  120.0,  150.0,
!                        180.0,  210.0,  250.0,  300.0,  400.0,  500.0,  600.0,  700.0,  700.0,  700.0
! 40 unevenly spaced levels used by MPIOM/GR30
 n_zlev             =  $ocean_vertical_levels
 dzlev_m(1:40)      =  12.0,   10.0,   10.0,   10.0,   10.0,   10.0,   13.0,   15.0,   20.0,   25.0,
                       30.0,   35.0,   40.0,   45.0,   50.0,   55.0,   60.0,   70.0,   80.0,   90.0,
                       100.0,  110.0,  120.0,  130.0,  140.0,  150.0,  170.0,  180.0,  190.0,  200.0,
                       220.0,  250.0,  270.0,  300.0,  350.0,  400.0,  450.0,  500.0,  500.0,  600.0
  l_edge_based                    = .FALSE.   ! edge- or cell-based mimetic discretization
! l_partial_cells                 = .FALSE.   ! partial bottom cells=true: local varying bottom depth
  select_solver                   =   2       ! 1=gmres_oce_old; 2=ocean_restart_gmres, 3=mixed precisison restart
  use_absolute_solver_tolerance   = .true.
  solver_tolerance                =   1.0E-13
  solver_max_iter_per_restart     =  26       !
  solver_tolerance_sp             =   1.0E-13 !
  solver_max_iter_per_restart_sp  =  26  !
  solver_max_restart_iterations   = 100       ! outer (restart solver)
  fast_performance_level          = 200       ! performance level 12: for cell-based; 5: default
  use_continuity_correction       = .TRUE.    ! height adjustment according to vertical velocity in dynamics
  cfl_check                       = .FALSE.
  cfl_write                       = .FALSE.
/

&ocean_tracer_transport_nml
  tracer_HorizontalAdvection_type = 1 ! cell based=edge_based
  FLUX_CALCULATION_HORZ =  5 ! 5      ! 1=upwind, 2=central, 3=Lax-Friedrichs, 4=Miura, 5=FCT with Zalesak limiter (default)
  FLUX_CALCULATION_VERT =  7 ! 7      ! 6=adpo; 7=upwind biased ppm (default); 8=FCT with zalesak limiter
  ! define low and high order methods to be used in horizontal flux corrected transport methods (flux_calculation_horz=4,5)
  fct_low_order_flux    = 1      ! horizontal low  order method: 1=upwind (def), no other implemented
  fct_high_order_flux   = 5      ! horizontal high order method: 1=upwind, 2=central, 3=lax_friedrichs, 4=miura_order1
  fct_limiter_horz      = 100    ! zalesak
  threshold_min_T       = -4.0   ! to avoid abort
/
&ocean_horizontal_diffusion_nml
  laplacian_form = 1                   ! 1=curlcurl-graddiv
  VelocityDiffusion_order = 1          ! 21=biharmonic+laplacian (for the laplacian leith)

  HarmonicViscosity_scaling     =  1
  HarmonicViscosity_reference   =  3.0E+4  !  [m2/s] constant horizontal viscosity coefficient for velocity
  HarmonicViscosity_background  =  0.0  

  TracerHorizontalDiffusion_scaling          = 1
  Temperature_HorizontalDiffusion_Background = 0.0
  Temperature_HorizontalDiffusion_Reference  = 600 !  40
  Salinity_HorizontalDiffusion_Background    = 0.0
  Salinity_HorizontalDiffusion_Reference     = 600 !  40
/
&ocean_vertical_diffusion_nml
  PPscheme_type                            = 4
  velocity_VerticalDiffusion_background    =   1.5E-5  ! [m2/s]  vertical background viscosity coefficient for velocity
  Temperature_VerticalDiffusion_background =   1.5E-5  ! [m2/s]  vertical background diffusion coefficient for temperature
  Salinity_VerticalDiffusion_background    =   1.5E-5  ! [m2/s]  vertical background diffusion coefficient for salinity
  tracer_convection_MixingCoefficient =   0.1 ! max vertical tracer diffusion for convection used in case of instability
  convection_InstabilityThreshold =  -1.0E-6  ! used in update_ho_params - default=-5e-8
  RichardsonDiffusion_threshold   =   0.0     ! used in update_ho_params - default=+5e-8
  tracer_RichardsonCoeff          =   2.0E-3  ! factor for vertical diffusion coefficient in PP scheme
  velocity_RichardsonCoeff        =   2.0E-3  ! factor for vertical viscosity coefficient in PP scheme
  bottom_drag_coeff               =   3.0E-3  ! default=2.5E-3; active for i_bc_veloc_bot=1
  use_wind_mixing                 = .true.    ! true: use wind mixing scheme in MPIOM-type pp-scheme
  lambda_wind                     = 0.03
  tracer_TopWindMixing            = 4.0E-6
  velocity_TopWindMixing          = 4.0E-6
  Salinity_ConvectionRestrict     = 0.0
/                                           
&ocean_GentMcWilliamsRedi_nml
<<<<<<< HEAD
  GMRedi_configuration           =   0       ! 0=cartesian diffusion 1=GM-Redi: bolus advection + isopycnal diffusion
  GMREDI_COMBINED_DIAGNOSTIC    = .false.
=======
  GMRedi_configuration           =   1       ! 0=cartesian diffusion 1=GM-Redi: bolus advection + isopycnal diffusion
  GMREDI_COMBINED_DIAGNOSTIC     = .false.
  SLOPE_CALC_VIA_TEMPERTURE_SALINITY = .true.  
>>>>>>> dd2cc748
/                                           
&sea_ice_nml
  i_ice_therm                     =   1       ! 0: not allowed, 1=zero-layer, 2=Winton
  i_ice_dyn                       =   1       ! 1/0=switch on/off AWI ice dynamics
/
&ocean_forcing_nml
  iforc_oce                       =  $iforc   ! ocean forcing
  forcing_windstress_u_type       =   1
  forcing_windstress_v_type       =   1
  forcing_fluxes_type             =   1
  forcing_timescale               = $forcing_timescale  ! length of ocean forcing data set, see above
  init_oce_relax                  =   1       ! read ocean surface relaxation file, see above
  type_surfRelax_Temp             =   0       ! 0: no relaxation used
                                              ! 1: relaxation switched on for reading (init_oce_relax=1) or some testcases only
  para_surfRelax_Temp             =   1.0     ! strength of 2-dim relaxation for temperature (months)
                                              ! this value is divided by number of seconds per month (=30*24*3600)
  type_surfRelax_Salt             =   1       ! 2-dim relaxation of salinity - see temperature relaxation for type values
  para_surfRelax_Salt             =   3.0     ! strength of 2-dim relaxation for salinity (months)
  forcing_enable_freshwater       = .TRUE.    ! apply freshwater forcing boundary condition (OMIP only)
  forcing_set_runoff_to_zero      = .FALSE.   ! set runoff to zero for comparison to MPIOM
  seaice_limit                    =   0.8     ! maximum of 8m (0.4*dz) for both, ice and snow
  limit_elevation                 = .TRUE.
/                                    
&ocean_initialConditions_nml
  initial_salinity_type           = 1
  initial_temperature_type        = 1  
/
&ocean_diagnostics_nml
   diagnostics_level            = 1
   gibraltar(1:10)              = 1367,1369
   denmark_strait(1:10)         = 1411,1443
   drake_passage(1:10)          = 7167,7201,7203,7288,7290,7505
   indonesian_throughflow(1:20) = 2114,2118,2117,2120,4242,4245,4343,4349,4340,4350,4250,4615,4611,4616
   scotland_iceland(1:10)       = 1240,1439,1238,1249,1248
   mozambique(1:10)             = 1704,1688,1707,4200
   framStrait(1:10)             = 116,118,1462
   beringStrait(1:10)           = 693,721
   barentsOpening(1:10)         = 68,65,67,42
   agulhas(1:10)                = 8024,8022
   agulhas_long(1:10)           = 8024,8022,6036
   agulhas_longer(1:10)         = 8024,8022,6036,6025
/
EOF
#-----------------------------------------------------------------------------



#-----------------------------------------------------------------------------
# add standard atmo_non-hydrostatic_files
. ${thisdir}/add_required_ocean_files
#-----------------------------------------------------------------------------<|MERGE_RESOLUTION|>--- conflicted
+++ resolved
@@ -151,14 +151,9 @@
   Salinity_ConvectionRestrict     = 0.0
 /                                           
 &ocean_GentMcWilliamsRedi_nml
-<<<<<<< HEAD
-  GMRedi_configuration           =   0       ! 0=cartesian diffusion 1=GM-Redi: bolus advection + isopycnal diffusion
-  GMREDI_COMBINED_DIAGNOSTIC    = .false.
-=======
   GMRedi_configuration           =   1       ! 0=cartesian diffusion 1=GM-Redi: bolus advection + isopycnal diffusion
   GMREDI_COMBINED_DIAGNOSTIC     = .false.
   SLOPE_CALC_VIA_TEMPERTURE_SALINITY = .true.  
->>>>>>> dd2cc748
 /                                           
 &sea_ice_nml
   i_ice_therm                     =   1       ! 0: not allowed, 1=zero-layer, 2=Winton
