#--------------------------------------------------------------------------------------------------
#
# ICON-ESM R2B3 atmosphere coupled to R2B4 ocean
#
author_list="Monika Esch, Rene Redler, Stephan Lorenz, Lennart Ramme"
#
#--------------------------------------------------------------------------------------------------
#
# This file describes a coupled experiment test setup on a R2B3 grid based on
# the non-hydrostatic atmosphere with ECHAM physics and the hydrostatic ocean
# running on an R2B4 grid. The atmosphere is initialized from analysis files and
# using constant pre-industrial (PI-control) boundary conditions for the year
# 1850:
# - spectral solar irradiation
# - well mixed greenhouse gases CO2, CH4, N2O, no CFCs
# - O3 concentration
# - SST and sea ice are transferred via YAC from the ocean.
# - and no (!) aerosols
#
# A test version for HD is included. Model is water mass conserving now.
#
# Here, ocean is initialized from long (3600y) tuning run with good AMOC and sea-ice.
# Hamocc is initialized with cmip6 data interpolated to icon-ocean grid.
#
#
# The coupling:
#
# atmosphere -> ocean:
# . surface_downward_eastward_stress
# . surface_downward_northward_stress
# . surface_fresh_water_flux
# . total_heat_flux
# . atmosphere_sea_ice_bundle
# . river_runoff
# . co2_mixing_ratio
#
# ocean -> atmosphere:
# . sea_surface_temperature
# . eastward_sea_water_velocity
# . northward_sea_water_velocity
# . ocean_sea_ice_bundle
# . 10m_wind_speed
# . co2_flux
#
#--------------------------------------------------------------------------------------------------

# (0) Basic model configuration
# -----------------------------

atmos_gridID="0030"
atmos_refinement="R02B03"

ocean_gridID="0036"
ocean_refinement="R02B04"

nproma_atm=24
nproma_oce=48

# use alternatively: full restart, init from (ocean) restart, init from climatology or false
#  - set to false if ocean was already initialised
initialiseOcean="fromRestart"
# initialiseOcean="fromRestartwithHamocc"
# initialiseOcean="fromClimatology"
# initialiseOcean="FALSE"

read_restart_namelists=".false."

# restart=.true.    # deactivate semaphore mechanism
#
# 1 ocean node is sufficient for low resolution, 9 nodes for coupled is suitable.
# faster: 2 nodes for ocean, 16 nodes in total
#         running with Hamocc: 8 nodes for ocean, 22 in total for similar performance
mpi_oce_nodes=8
#mpi_oce_nodes=${mpi_oce_nodes:=((no_of_nodes/2))}   # default: half of requested nodes
((mpi_oce_procs=mpi_oce_nodes * mpi_procs_pernode))
#
#--------------------------------------------------------------------------------------------------
#
# (1) Define the model time stepping
# ----------------------------------

# standard atmosphere timestep: 15 min, 8 substeps (r2b4 values)
# atmospheric timesteps > 15 min are possible with a higher value in hdiff_smag_fac, see diffusion nml
# tested: atmTimeStep="PT20M" / atm_substeps=15 with hdiff_smag_fac=0.15

radTimeStep="PT2H"               # radiation time step:    12 time steps per day
atmTimeStep="PT15M"              # atmosphere time step:   72 time steps per day
atm_substeps=8                   # atmosphere dynamics substeps, ca. 2 min for atm-dyn-stepping
oceTimeStep="PT60M"              # ocean time step:        24 time steps per day
couplingTimeStep="PT60M"         # coupling time step:      2 time steps per radTimeStep 

#--------------------------------------------------------------------------------------------------

# (2) unset some setting of create_target_header for mistral

unset OMPI_MCA_coll_fca_enable
unset OMPI_MCA_coll_fca_priority

#--------------------------------------------------------------------------------------------------

# (3) icon_data_poolFolder

# Variables provided by the scripting mechanism

# EXPNAME                       = name of exp. in 'exp.<name>'
# basedir                       = base directory, where src/, run/ etc exist
# icon_data_poolFolder          = base directory, where grids/, input/ and setup/ exist
# nproma                        = blocking length for array dimensioning and inner loop lengths
#                                 -> deprecated. nproma_atm and nproma_ocn are used here.

# overwrite the default setting with the new path and handle daint (CSCS)

if [ -d /users/icontest ]
then
    poolFolder_prefix=/users/icontest
else
    poolFolder_prefix=
fi

#icon_data_poolFolder="$poolFolder_prefix/work/mh0287/users/rene/public/mpim"
icon_data_poolFolder="$poolFolder_prefix/pool/data/ICON/grids/private/rene/mpim"

# horizontal grid(s)
# ------------------
atm_grid_name=icon_grid_${atmos_gridID}_${atmos_refinement}_G

atmo_grid_folder=/pool/data/ICON/grids/private/rene/mpim/${atmos_gridID}  # still some private path!
atmo_data_InputFolder=${icon_data_poolFolder}/${atmos_gridID}
atmo_land_data_InputFolder=${icon_data_poolFolder}/${atmos_gridID}-${ocean_gridID}
atmo_dyn_grid=${atm_grid_name}.nc

#--------------------------------------------------------------------------------------------------

# (4) Set variables to configure the experiment:
# ----------------------------------------------

# start and end date+time of experiment
# -------------------------------------
start_date=${start_date:="2000-01-01T00:00:00Z"}
    end_date=${end_date:="2002-01-01T00:00:00Z"}

# restart/checkpoint/output intervals
# -----------------
restart_interval="P1Y"
checkpoint_interval="P1Y"

# file interval is restart-interval
atm_file_interval="P2Y"
oce_file_interval="P2Y"
lnd_file_interval="P2Y"
hamocc_file_interval="P2Y"

atm_output_interval="P1M"
oce_output_interval="P1M"
lnd_output_interval="P1M"
hamocc_output_interval="P1M"

# asynchronous diagnostic output processes
# ----------------------------------------

# Note that "mpi_atm_io_procs" must match the number of output files
mpi_atm_io_procs=0      # >0 for atmosphere plus land (not working for monitoring)
mpi_oce_io_procs=0      # >0 for ocean is not working yet

# output file selection
# ---------------------
#
# output_<xyz>=yes : yes --> output files for <xyz>, any other value --> no files for <xyz>

# monitoring output switches
output_atm_mon=yes
output_oce_mon=yes
output_oce_moc=yes      #  calc_moc is called every timestep - switch off for high resolutions

# sea ice, snow, SST and some deeper levels ocean output
output_oce_ice=yes

# standard debug-flux arrays at surface
output_atm_dbg=yes
output_oce_dbg=yes

# choose between none/basic/medium/full for land output
output_lnd=basic

# output switches for large atm/oce files - set to "yes" if needed for standard quickplots
#  - yes writes much output and needs more computing time at least in high resolution
output_atm_cgrid=no     # produces 1 atm file 
output_atm_3d=yes
output_atm_2d=yes
output_phy_3d=no        #  atmosphere physics, note: "yes" increases the output volume significantly!
output_oce_def=yes      #  annual mean is sufficient

# output interval for large atm/oce files, normally set to general atmos interval:
atm_output_interval_3d="$atm_output_interval"
atm_output_interval_2d="$atm_output_interval"
oce_output_interval_def="P1Y"  # annual mean output for deep ocean

# output switches for HAMOCC files
output_hamocc_mon=yes
output_hamocc_base=yes    # very large
output_hamocc_EU=yes      # large
output_hamocc_sed=yes     # large
output_hamocc_2d=yes
output_hamocc_3d=yes


#--------------------------------------------------------------------------------------------------

# (5) Define the model configuration
#-----------------------------------

# JSBACH settings
run_jsbach=yes
jsbach_usecase=jsbach_pfts    # jsbach_lite or jsbach_pfts
jsbach_with_lakes=yes
jsbach_with_carbon=yes         # yes needs jsbach_pfts usecase

# Some further processing for land configuration
# ----------------------------------------------

ljsbach=$([ "${run_jsbach:=no}" == yes ]          && echo .TRUE. || echo .FALSE. )
llake=$([ "${jsbach_with_lakes:=yes}" == yes ]    && echo .TRUE. || echo .FALSE. )
lcarbon=$([ "${jsbach_with_carbon:=yes}" == yes ] && echo .TRUE. || echo .FALSE. )

if [[ $jsbach_usecase == *pfts* ]]
then
  pft_file_tag="11pfts_"
else
  pft_file_tag=""
fi

# namelist files
# --------------
atm_namelist=NAMELIST_${EXPNAME}_atm
lnd_namelist=NAMELIST_${EXPNAME}_lnd
oce_namelist=NAMELIST_${EXPNAME}_oce


#--------------------------------------------------------------------------------------------------
# I. coupling section
#--------------------------------------------------------------------------------------------------

if [ $mpi_total_procs -lt 2 ] ; then
  check_error 0 "This setup requires at least 2 mpi processes. Exit"
fi

# I.1 Split the number of total procs and assign to each component
# ----------------------------------------------------------------
oce_min_rank=`expr ${mpi_total_procs} - ${mpi_oce_procs}`
oce_max_rank=`expr ${oce_min_rank} + ${mpi_oce_procs} - 1`
oce_inc_rank=1
atm_min_rank=0
atm_max_rank=`expr ${oce_min_rank} - 1`
atm_inc_rank=1
#
# I.2 Fill model list
# -------------------
#
namelist_list[0]="$atm_namelist"
modelname_list[0]="atmo"
modeltype_list[0]=1
minrank_list[0]=$atm_min_rank
maxrank_list[0]=$atm_max_rank
incrank_list[0]=$atm_inc_rank
#
namelist_list[1]="$oce_namelist"
modelname_list[1]="ocean"
modeltype_list[1]=2
minrank_list[1]=$oce_min_rank
maxrank_list[1]=$oce_max_rank
incrank_list[1]=$oce_inc_rank


# I.3 YAC coupling library configuration
#-----------------------------------------------------------------------------

atm_lag=1
oce_lag=1

# co2_flux and co2_mixing_ratio are listed as transients
# below but are not configured for coupling in the couples
# section. There fields are therefore not considered for
# the search not for the data exchange even if yac_fget and
# yac_fput are called for these fields.
#
# component names in coupling.xml must (!) match with modelname_list[*]
#
cat > coupling_${EXPNAME}.xml << EOF
<?xml version="1.0" encoding="UTF-8" standalone="no"?>
<coupling xmlns="http://www.w3schools.com"
          xmlns:xsi="http://www.w3.org/2001/XMLSchema-instance"
          xsi:schemaLocation="http://www.w3schools.com coupling.xsd">
   <redirect redirect_of_root="false" redirect_stdout="false"/>
   <components>
      <component id="1">
         <name>${modelname_list[0]}</name>
         <model>ICON</model>
         <simulated>atmosphere</simulated>
         <transient_grid_refs>
            <transient_grid_ref collection_size="2" grid_ref="1" id="1" transient_ref="1"/>
            <transient_grid_ref collection_size="2" grid_ref="1" id="2" transient_ref="2"/>
            <transient_grid_ref collection_size="3" grid_ref="1" id="3" transient_ref="3"/>
            <transient_grid_ref collection_size="4" grid_ref="1" id="4" transient_ref="4"/>
            <transient_grid_ref collection_size="2" grid_ref="1" id="5" transient_ref="5"/>
            <transient_grid_ref collection_size="1" grid_ref="1" id="6" transient_ref="6"/>
            <transient_grid_ref collection_size="1" grid_ref="1" id="7" transient_ref="7"/>
            <transient_grid_ref collection_size="1" grid_ref="1" id="8" transient_ref="8"/>
            <transient_grid_ref collection_size="3" grid_ref="1" id="9" transient_ref="9"/>
            <transient_grid_ref collection_size="1" grid_ref="1" id="10" transient_ref="10"/>
            <transient_grid_ref collection_size="1" grid_ref="1" id="11" transient_ref="11"/>
            <transient_grid_ref collection_size="1" grid_ref="1" id="12" transient_ref="12"/>
            <transient_grid_ref collection_size="1" grid_ref="1" id="13" transient_ref="13"/>
         </transient_grid_refs>
      </component>
      <component id="2">
         <name>${modelname_list[1]}</name>
         <model>ICON</model>
         <simulated>ocean</simulated>
         <transient_grid_refs>
            <transient_grid_ref collection_size="2" grid_ref="1" id="1" transient_ref="1"/>
            <transient_grid_ref collection_size="2" grid_ref="1" id="2" transient_ref="2"/>
            <transient_grid_ref collection_size="3" grid_ref="1" id="3" transient_ref="3"/>
            <transient_grid_ref collection_size="4" grid_ref="1" id="4" transient_ref="4"/>
            <transient_grid_ref collection_size="2" grid_ref="1" id="5" transient_ref="5"/>
            <transient_grid_ref collection_size="1" grid_ref="1" id="6" transient_ref="6"/>
            <transient_grid_ref collection_size="1" grid_ref="1" id="7" transient_ref="7"/>
            <transient_grid_ref collection_size="1" grid_ref="1" id="8" transient_ref="8"/>
            <transient_grid_ref collection_size="3" grid_ref="1" id="9" transient_ref="9"/>
            <transient_grid_ref collection_size="1" grid_ref="1" id="10" transient_ref="10"/>
            <transient_grid_ref collection_size="1" grid_ref="1" id="11" transient_ref="11"/>
            <transient_grid_ref collection_size="1" grid_ref="1" id="12" transient_ref="12"/>
            <transient_grid_ref collection_size="1" grid_ref="1" id="13" transient_ref="13"/>
         </transient_grid_refs>
      </component>
      <component id="3">
         <name>name_list_io</name>
         <model>ICON</model>
         <simulated>IO</simulated>
      </component>
   </components>
   <transients>
      <transient id="1" transient_standard_name="surface_downward_eastward_stress"/>
      <transient id="2" transient_standard_name="surface_downward_northward_stress"/>
      <transient id="3" transient_standard_name="surface_fresh_water_flux"/>
      <transient id="4" transient_standard_name="total_heat_flux"/>
      <transient id="5" transient_standard_name="atmosphere_sea_ice_bundle"/>
      <transient id="6" transient_standard_name="sea_surface_temperature"/>
      <transient id="7" transient_standard_name="eastward_sea_water_velocity"/>
      <transient id="8" transient_standard_name="northward_sea_water_velocity"/>
      <transient id="9" transient_standard_name="ocean_sea_ice_bundle"/>
      <transient id="10" transient_standard_name="10m_wind_speed"/>
      <transient id="11" transient_standard_name="river_runoff"/>
      <transient id="12" transient_standard_name="co2_mixing_ratio"/>
      <transient id="13" transient_standard_name="co2_flux"/>
   </transients>
   <grids>
      <grid alias_name="grid1" id="1"/>
   </grids>
   <dates>
      <start_date>+1800-01-01T00:00:00.000</start_date>
      <end_date>+2100-01-01T00:00:00.000</end_date>
      <calendar>proleptic-gregorian</calendar>
   </dates>
   <timestep_unit>ISO_format</timestep_unit>
   <couples>
      <couple>
         <component1 component_id="1"/>
         <component2 component_id="2"/>
         <transient_couple transient_id="1">
            <source component_ref="1" transient_grid_ref="1"/>
            <target transient_grid_ref="1"/>
            <timestep>
               <source>${atmTimeStep}</source>
               <target>${oceTimeStep}</target>
               <coupling_period operation="average">${couplingTimeStep}</coupling_period>
               <source_timelag>${atm_lag}</source_timelag>
               <target_timelag>${oce_lag}</target_timelag>
            </timestep>
            <mapping_on_source>true</mapping_on_source>
            <interpolation_requirements use_source_mask="true" use_target_mask="true">
               <interpolation method="bernstein_bezier"/>
               <interpolation method="n-nearest_neighbor" n="4" weighted="ARITHMETIC_AVERAGE"/>
               <interpolation method="fixed_value" user_value="-999.9"/>
            </interpolation_requirements>
            <debug_mode at_source_after_interpolation="false" at_source_before_interpolation="false" at_target="false"/>
            <enforce_write_restart>false</enforce_write_restart>
            <enforce_write_weight_file filename="">false</enforce_write_weight_file>
         </transient_couple>
         <transient_couple transient_id="2">
            <source component_ref="1" transient_grid_ref="2"/>
            <target transient_grid_ref="2"/>
            <timestep>
               <source>${atmTimeStep}</source>
               <target>${oceTimeStep}</target>
               <coupling_period operation="average">${couplingTimeStep}</coupling_period>
               <source_timelag>${atm_lag}</source_timelag>
               <target_timelag>${oce_lag}</target_timelag>
            </timestep>
            <mapping_on_source>true</mapping_on_source>
            <interpolation_requirements use_source_mask="true" use_target_mask="true">
               <interpolation method="bernstein_bezier"/>
               <interpolation method="n-nearest_neighbor" n="4" weighted="ARITHMETIC_AVERAGE"/>
               <interpolation method="fixed_value" user_value="-999.9"/>
            </interpolation_requirements>
            <debug_mode at_source_after_interpolation="false" at_source_before_interpolation="false" at_target="false"/>
            <enforce_write_restart>false</enforce_write_restart>
            <enforce_write_weight_file filename="">false</enforce_write_weight_file>
         </transient_couple>
         <transient_couple transient_id="3">
            <source component_ref="1" transient_grid_ref="3"/>
            <target transient_grid_ref="3"/>
            <timestep>
               <source>${atmTimeStep}</source>
               <target>${oceTimeStep}</target>
               <coupling_period operation="average">${couplingTimeStep}</coupling_period>
               <source_timelag>${atm_lag}</source_timelag>
               <target_timelag>${oce_lag}</target_timelag>
            </timestep>
            <mapping_on_source>true</mapping_on_source>
            <interpolation_requirements use_source_mask="true" use_target_mask="true">
               <interpolation enforced_conservation="false" method="conservative" normalisation="FRACAREA" order="1" partial_coverage="true"/>
               <interpolation method="fixed_value" user_value="-999.9"/>
            </interpolation_requirements>
            <debug_mode at_source_after_interpolation="false" at_source_before_interpolation="false" at_target="false"/>
            <enforce_write_restart>false</enforce_write_restart>
            <enforce_write_weight_file filename="">false</enforce_write_weight_file>
         </transient_couple>
         <transient_couple transient_id="4">
            <source component_ref="1" transient_grid_ref="4"/>
            <target transient_grid_ref="4"/>
            <timestep>
               <source>${atmTimeStep}</source>
               <target>${oceTimeStep}</target>
               <coupling_period operation="average">${couplingTimeStep}</coupling_period>
               <source_timelag>${atm_lag}</source_timelag>
               <target_timelag>${oce_lag}</target_timelag>
            </timestep>
            <mapping_on_source>true</mapping_on_source>
            <interpolation_requirements use_source_mask="true" use_target_mask="true">
               <interpolation enforced_conservation="false" method="conservative" normalisation="FRACAREA" order="1" partial_coverage="true"/>
               <interpolation method="fixed_value" user_value="-999.9"/>
            </interpolation_requirements>
            <debug_mode at_source_after_interpolation="false" at_source_before_interpolation="false" at_target="false"/>
            <enforce_write_restart>false</enforce_write_restart>
            <enforce_write_weight_file filename="">false</enforce_write_weight_file>
         </transient_couple>
         <transient_couple transient_id="5">
            <source component_ref="1" transient_grid_ref="5"/>
            <target transient_grid_ref="5"/>
            <timestep>
               <source>${atmTimeStep}</source>
               <target>${oceTimeStep}</target>
               <coupling_period operation="average">${couplingTimeStep}</coupling_period>
               <source_timelag>${atm_lag}</source_timelag>
               <target_timelag>${oce_lag}</target_timelag>
            </timestep>
            <mapping_on_source>true</mapping_on_source>
            <interpolation_requirements use_source_mask="true" use_target_mask="true">
               <interpolation enforced_conservation="false" method="conservative" normalisation="FRACAREA" order="1" partial_coverage="true"/>
               <interpolation method="fixed_value" user_value="-999.9"/>
            </interpolation_requirements>
            <debug_mode at_source_after_interpolation="false" at_source_before_interpolation="false" at_target="false"/>
            <enforce_write_restart>false</enforce_write_restart>
            <enforce_write_weight_file filename="">false</enforce_write_weight_file>
         </transient_couple>
         <transient_couple transient_id="6">
            <source component_ref="2" transient_grid_ref="6"/>
            <target transient_grid_ref="6"/>
            <timestep>
               <source>${oceTimeStep}</source>
               <target>${atmTimeStep}</target>
               <coupling_period operation="average">${couplingTimeStep}</coupling_period>
               <source_timelag>${oce_lag}</source_timelag>
               <target_timelag>${atm_lag}</target_timelag>
            </timestep>
            <mapping_on_source>true</mapping_on_source>
            <interpolation_requirements use_source_mask="true" use_target_mask="true">
               <interpolation enforced_conservation="false" method="conservative" normalisation="FRACAREA" order="1" partial_coverage="true"/>
               <interpolation method="fixed_value" user_value="-999.9"/>
            </interpolation_requirements>
            <debug_mode at_source_after_interpolation="false" at_source_before_interpolation="false" at_target="false"/>
            <enforce_write_restart>false</enforce_write_restart>
            <enforce_write_weight_file filename="">false</enforce_write_weight_file>
         </transient_couple>
         <transient_couple transient_id="7">
            <source component_ref="2" transient_grid_ref="7"/>
            <target transient_grid_ref="7"/>
            <timestep>
               <source>${oceTimeStep}</source>
               <target>${atmTimeStep}</target>
               <coupling_period operation="average">${couplingTimeStep}</coupling_period>
               <source_timelag>${oce_lag}</source_timelag>
               <target_timelag>${atm_lag}</target_timelag>
            </timestep>
            <mapping_on_source>true</mapping_on_source>
            <interpolation_requirements use_source_mask="true" use_target_mask="true">
               <interpolation enforced_conservation="false" method="conservative" normalisation="FRACAREA" order="1" partial_coverage="true"/>
               <interpolation method="fixed_value" user_value="-999.9"/>
            </interpolation_requirements>
            <debug_mode at_source_after_interpolation="false" at_source_before_interpolation="false" at_target="false"/>
            <enforce_write_restart>false</enforce_write_restart>
            <enforce_write_weight_file filename="">false</enforce_write_weight_file>
         </transient_couple>
         <transient_couple transient_id="8">
            <source component_ref="2" transient_grid_ref="8"/>
            <target transient_grid_ref="8"/>
            <timestep>
               <source>${oceTimeStep}</source>
               <target>${atmTimeStep}</target>
               <coupling_period operation="average">${couplingTimeStep}</coupling_period>
               <source_timelag>${oce_lag}</source_timelag>
               <target_timelag>${atm_lag}</target_timelag>
            </timestep>
            <mapping_on_source>true</mapping_on_source>
            <interpolation_requirements use_source_mask="true" use_target_mask="true">
               <interpolation enforced_conservation="false" method="conservative" normalisation="FRACAREA" order="1" partial_coverage="true"/>
               <interpolation method="fixed_value" user_value="-999.9"/>
            </interpolation_requirements>
            <debug_mode at_source_after_interpolation="false" at_source_before_interpolation="false" at_target="false"/>
            <enforce_write_restart>false</enforce_write_restart>
            <enforce_write_weight_file filename="">false</enforce_write_weight_file>
         </transient_couple>
         <transient_couple transient_id="9">
            <source component_ref="2" transient_grid_ref="9"/>
            <target transient_grid_ref="9"/>
            <timestep>
               <source>${oceTimeStep}</source>
               <target>${atmTimeStep}</target>
               <coupling_period operation="average">${couplingTimeStep}</coupling_period>
               <source_timelag>${oce_lag}</source_timelag>
               <target_timelag>${atm_lag}</target_timelag>
            </timestep>
            <mapping_on_source>true</mapping_on_source>
            <interpolation_requirements use_source_mask="true" use_target_mask="true">
               <interpolation enforced_conservation="false" method="conservative" normalisation="FRACAREA" order="1" partial_coverage="true"/>
               <interpolation method="fixed_value" user_value="-999.9"/>
            </interpolation_requirements>
            <debug_mode at_source_after_interpolation="false" at_source_before_interpolation="false" at_target="false"/>
            <enforce_write_restart>false</enforce_write_restart>
            <enforce_write_weight_file filename="">false</enforce_write_weight_file>
         </transient_couple>
         <transient_couple transient_id="10">
            <source component_ref="1" transient_grid_ref="10"/>
            <target transient_grid_ref="10"/>
            <timestep>
               <source>${atmTimeStep}</source>
               <target>${oceTimeStep}</target>
               <coupling_period operation="average">${couplingTimeStep}</coupling_period>
               <source_timelag>${atm_lag}</source_timelag>
               <target_timelag>${oce_lag}</target_timelag>
            </timestep>
            <mapping_on_source>true</mapping_on_source>
            <interpolation_requirements use_source_mask="true" use_target_mask="true">
               <interpolation method="bernstein_bezier"/>
               <interpolation method="n-nearest_neighbor" n="4" weighted="ARITHMETIC_AVERAGE"/>
               <interpolation method="fixed_value" user_value="-999.9"/>
            </interpolation_requirements>
            <debug_mode at_source_after_interpolation="false" at_source_before_interpolation="false" at_target="false"/>
            <enforce_write_restart>false</enforce_write_restart>
            <enforce_write_weight_file filename="">false</enforce_write_weight_file>
         </transient_couple>
         <transient_couple transient_id="11">
            <source component_ref="1" transient_grid_ref="11"/>
            <target transient_grid_ref="11"/>
            <timestep>
               <source>${atmTimeStep}</source>
               <target>${oceTimeStep}</target>
               <coupling_period operation="average">${couplingTimeStep}</coupling_period>
               <source_timelag>${atm_lag}</source_timelag>
               <target_timelag>${oce_lag}</target_timelag>
            </timestep>
            <mapping_on_source>true</mapping_on_source>
            <interpolation_requirements use_source_mask="true" use_target_mask="true">
               <interpolation method="source_to_target_map"/>
            </interpolation_requirements>
            <debug_mode at_source_after_interpolation="false" at_source_before_interpolation="false" at_target="false"/>
            <enforce_write_restart>false</enforce_write_restart>
            <enforce_write_weight_file filename="">false</enforce_write_weight_file>
         </transient_couple>
         <transient_couple transient_id="12">
            <source component_ref="1" transient_grid_ref="12"/>
            <target transient_grid_ref="12"/>
            <timestep>
               <source>${atmTimeStep}</source>
               <target>${oceTimeStep}</target>
               <coupling_period operation="average">${couplingTimeStep}</coupling_period>
               <source_timelag>${atm_lag}</source_timelag>
               <target_timelag>${oce_lag}</target_timelag>
            </timestep>
            <mapping_on_source>true</mapping_on_source>
            <interpolation_requirements use_source_mask="true" use_target_mask="true">
               <interpolation method="bernstein_bezier"/>
               <interpolation method="n-nearest_neighbor" n="4" weighted="ARITHMETIC_AVERAGE"/>
               <interpolation method="fixed_value" user_value="-999.9"/>
            </interpolation_requirements>
            <debug_mode at_source_after_interpolation="false" at_source_before_interpolation="false" at_target="false"/>
            <enforce_write_restart>false</enforce_write_restart>
            <enforce_write_weight_file filename="">false</enforce_write_weight_file>
         </transient_couple>
         <transient_couple transient_id="13">
            <source component_ref="2" transient_grid_ref="13"/>
            <target transient_grid_ref="13"/>
            <timestep>
               <source>${oceTimeStep}</source>
               <target>${atmTimeStep}</target>
               <coupling_period operation="average">${couplingTimeStep}</coupling_period>
               <source_timelag>${oce_lag}</source_timelag>
               <target_timelag>${atm_lag}</target_timelag>
            </timestep>
            <mapping_on_source>true</mapping_on_source>
            <interpolation_requirements use_source_mask="true" use_target_mask="true">
               <interpolation enforced_conservation="false" method="conservative" normalisation="FRACAREA" order="1" partial_coverage="true"/>
               <interpolation method="fixed_value" user_value="-999.9"/>
            </interpolation_requirements>
            <debug_mode at_source_after_interpolation="false" at_source_before_interpolation="false" at_target="false"/>
            <enforce_write_restart>false</enforce_write_restart>
            <enforce_write_weight_file filename="">false</enforce_write_weight_file>
         </transient_couple>
      </couple>
   </couples>
   <created date="16-04-2019 15:49" tool="YAC-CouplingGUI v.1.5"/>
</coupling>
EOF

#
# xsd and xml files for yac
# -------------------------
#
add_required_file ${basedir}/run/coupling_${EXPNAME}.xml       ./coupling.xml
add_required_file ${basedir}/externals/yac/input/coupling.xsd  ./coupling.xsd

#-----------------------------------------------------------------------------
# II. ATMOSPHERE and LAND
#-----------------------------------------------------------------------------
#

# atmosphere namelist
# -------------------
cat > ${atm_namelist} << EOF
!
&coupling_mode_nml
  coupled_mode     = .TRUE.
/
&parallel_nml
 nproma            = ${nproma_atm}
 num_io_procs      = ${mpi_atm_io_procs}
 num_prefetch_proc = 0
 pio_type          = 0
/
&grid_nml
 dynamics_grid_filename = "${atmo_dyn_grid}"
/
&run_nml
 num_lev          = 47          ! number of full levels
 modelTimeStep    = "${atmTimeStep}"
 ltestcase        = .FALSE.     ! run testcase
 ldynamics        = .TRUE.      ! dynamics
 ltransport       = .TRUE.      ! transport
 iforcing         = 2           ! 0: none, 1: HS, 2: ECHAM, 3: NWP
 output           = 'nml'
 msg_level        = 12          ! level of details report during integration 
 restart_filename = "${EXPNAME}_restart_atm_<rsttime>.nc"
 activate_sync_timers = .TRUE.
 profiling_output = 1           ! aggregated: 1; detailed: 2; in files: 3
/
&extpar_nml
 itopo            = 1           ! 1: read topography from the grid file
 itype_lwemiss    = 0
/
&initicon_nml
 init_mode        = 2           ! 2: initialize from IFS analysis
 ifs2icon_filename= "ifs2icon.nc"
/
&nonhydrostatic_nml
 ndyn_substeps    = $atm_substeps ! dtime/dt_dyn
 damp_height      = 25000.      ! [m]
 rayleigh_coeff   = 0.5000      ! set to 0.1001 for rerun with little change
 vwind_offctr     = 0.2
 divdamp_fac      = 0.004
 exner_expol      = 0.6
/
&interpol_nml
 rbf_scale_mode_ll = 1
/
&sleve_nml
 min_lay_thckn    = 40.         ! [m]
 top_height       = 83000.      ! [m]
 stretch_fac      = 0.9
 decay_scale_1    = 4000.       ! [m]
 decay_scale_2    = 2500.       ! [m]
 decay_exp        = 1.2
 flat_height      = 16000.      ! [m]
/
&diffusion_nml
<<<<<<< HEAD
 hdiff_smag_fac   = 0.05       ! default: 0.015  higher values will increase diffusion
=======
 hdiff_smag_fac   = 0.015       ! default: 0.015  higher values will increase diffusion
>>>>>>> 612ce7ac
/
&transport_nml
 tracer_names     = 'hus','clw','cli','o3','co2'
 ivadv_tracer     =    3 ,   3 ,   3 , 3  , 3
 itype_hlimit     =    4 ,   4 ,   4 , 3  , 3
 itype_vlimit     =    3 ,   3 ,   3 , 1  , 1
 ihadv_tracer     =   52 ,   2 ,   2 , 52 , 52
/
&echam_phy_nml
!
! domain 1
! --------
!
! atmospheric phyiscs (""=never)
 echam_phy_config(1)%dt_rad = "${radTimeStep}"
 echam_phy_config(1)%dt_vdf = "${atmTimeStep}"
 echam_phy_config(1)%dt_cnv = "${atmTimeStep}"
 echam_phy_config(1)%dt_cld = "${atmTimeStep}"
 echam_phy_config(1)%dt_gwd = "${atmTimeStep}"
 echam_phy_config(1)%dt_sso = "${atmTimeStep}"
!
! atmospheric chemistry (""=never)
 echam_phy_config(1)%dt_mox = "${atmTimeStep}"
 echam_phy_config(1)%dt_car = ""
 echam_phy_config(1)%dt_art = ""
!
! surface (.TRUE. or .FALSE.)
 echam_phy_config(1)%ljsb   = ${ljsbach}
 echam_phy_config(1)%lamip  = .FALSE.
 echam_phy_config(1)%lice   = .TRUE.
 echam_phy_config(1)%lmlo   = .FALSE.
 echam_phy_config(1)%llake  = ${llake}
!
! fix negative humidity
 echam_phy_config(1)%iqneg_d2p = 0
 echam_phy_config(1)%iqneg_p2d = 0
/
&echam_rad_nml
!
! domain 1
! --------
!
 echam_rad_config(1)%isolrad    =  6
 echam_rad_config(1)%irad_h2o   =  1
 echam_rad_config(1)%irad_co2   =  1
 echam_rad_config(1)%irad_ch4   =  2
 echam_rad_config(1)%irad_n2o   =  2
 echam_rad_config(1)%irad_o3    =  2          ! constant annual cycle climatology
 echam_rad_config(1)%irad_o2    =  2
 echam_rad_config(1)%irad_cfc11 =  0
 echam_rad_config(1)%irad_cfc12 =  0
 echam_rad_config(1)%irad_aero  =  0
 echam_rad_config(1)%vmr_co2    = 284.317e-6  ! constant volume mixing ratio, default: 348.0e-6
 echam_rad_config(1)%vmr_ch4    = 808.249e-9  ! constant volume mixing ratio, default: 1650.0e-9
 echam_rad_config(1)%vmr_n2o    = 273.021e-9  ! constant volume mixing ratio, default: 306.0e-9
 echam_rad_config(1)%lyr_perp   =  .TRUE.
 echam_rad_config(1)%yr_perp    =  1850
/
&echam_gwd_nml
 echam_gwd_config(1)%emiss_lev	=  20       ! default: 10
/
&echam_sso_nml
 echam_sso_config(1)%gkdrag     = 0.005      ! default: 0.05
 echam_sso_config(1)%gkwake     = 0.005      ! default: 0.05
 echam_sso_config(1)%gklift     = 0.7
/
&echam_vdf_nml
 echam_vdf_config(1)%c_n        = 1.0
 echam_vdf_config(1)%fsl        = 0.5
<<<<<<< HEAD
 echam_vdf_config(1)%pr0	= 0.8	    ! default: 1.0   ! lower values help to avoid negative humidities
=======
 echam_vdf_config(1)%pr0	= 0.7	    ! default: 1.0   ! lower values help to avoid negative humidities
>>>>>>> 612ce7ac
/
&echam_cnv_nml
 echam_cnv_config(1)%entrpen    = 0.00025    ! default: 0.0003    (old default:  0.0002)
 echam_cnv_config(1)%cmfctop    = 0.1       ! default: 0.1       (old default:  0.2)
 echam_cnv_config(1)%entrscv    = 0.0003    ! default: 0.0003    (old default:  0.003)
/
&echam_cld_nml
 echam_cld_config(1)%csecfrl    = 0.7e-5     ! threshold for ice and water in clouds, default 5.e-6
 echam_cld_config(1)%ccraut     = 2.0       ! default: 2.0      (old default: 15.0)
 echam_cld_config(1)%ccsaut     = 2.0       ! default: 2.0      (old default: 95.0)
 echam_cld_config(1)%cauloc     = 1.0       ! default: 1.0      (old default: 10.0)
/
&echam_cov_nml
 echam_cov_config(1)%crs        = 0.968     ! Critical relative humidity at surface, default 0.968
<<<<<<< HEAD
 echam_cov_config(1)%crt        = 0.93      ! Critical relative humidity at toa, default 0.8
=======
 echam_cov_config(1)%crt        = 0.9      ! Critical relative humidity at toa, default 0.8
>>>>>>> 612ce7ac
/
&ccycle_nml
 ccycle_config(1)%iccycle   = 1      ! 0: no ccycle
                                     ! 1: ccycle (interactive atm. co2)
                                     ! 2: ccycle (prescribed atm. co2)
 ccycle_config(1)%ico2conc  = 2      ! atm. co2 source (if iccycle=2) (2: const., 4: transient from file)
 ccycle_config(1)%vmr_co2   = 284.3e-06    ! CO2 volume mixing ratio (if ico2conc = 2), default: 284.3e-06
/
&sea_ice_nml
 hci_layer    = 0.2
 albs         = 0.865         ! Albedo of snow (not melting)
 albsm        = 0.7         ! Albedo of snow (melting)
 albi         = 0.75         ! Albedo of ice (not melting)
 albim        = 0.7         ! Albedo of ice (melting)
/
EOF

# jsbach namelist
# ---------------

cat > ${lnd_namelist} << EOF
&jsb_model_nml
  usecase              = "${jsbach_usecase}"
  use_lakes            = ${llake}
  fract_filename       = "bc_land_frac.nc"
  output_tiles         = ${output_tiles}     ! List of tiles to output
/
&jsb_seb_nml
  bc_filename          = 'bc_land_phys.nc'
  ic_filename          = 'ic_land_soil.nc'
/
&jsb_rad_nml
  use_alb_veg_simple   = .FALSE.          ! Use TRUE for jsbach_lite, FALSE for jsbach_pfts
  bc_filename          = 'bc_land_phys.nc'
  ic_filename          = 'ic_land_soil.nc'
/
&jsb_turb_nml
  bc_filename          = 'bc_land_phys.nc'
  ic_filename          = 'ic_land_soil.nc'
/
&jsb_sse_nml
  l_heat_cap_map       = .FALSE.
  l_heat_cond_map      = .FALSE.
  l_heat_cap_dyn       = .FALSE.
  l_heat_cond_dyn      = .FALSE.
  l_snow               = .TRUE.
  l_dynsnow            = .TRUE.
  l_freeze             = .TRUE.
  l_supercool          = .TRUE.
  bc_filename          = 'bc_land_soil.nc'
  ic_filename          = 'ic_land_soil.nc'
/
&jsb_hydro_nml
  l_organic            = .FALSE.
  bc_filename          = 'bc_land_soil.nc'
  ic_filename          = 'ic_land_soil.nc'
  bc_sso_filename      = 'bc_land_sso.nc'
  snow_depth_max       = 10.0
/
&jsb_assimi_nml
  active               = .TRUE.              ! Use FALSE for jsbach_lite, TRUE for jsbach_pfts
/
&jsb_pheno_nml
  scheme               = 'logrop'            ! scheme = logrop / climatology; use climatology for jsbach_lite
  bc_filename          = 'bc_land_phys.nc'
  ic_filename          = 'ic_land_soil.nc'
/
&jsb_carbon_nml
  active               = ${lcarbon}
  bc_filename          = 'bc_land_carbon.nc'
  ic_filename          = 'ic_land_carbon.nc'
  read_cpools          = .FALSE.
/
&jsb_fuel_nml
  active               = ${lcarbon}
  fuel_algorithm       = 1
/
&jsb_disturb_nml
  active               = .FALSE.
  ic_filename          = 'ic_land_soil.nc'
  bc_filename          = 'bc_land_phys.nc'
  fire_algorithm       = 1
  windbreak_algorithm  = 1
  lburn_pasture        = .FALSE.
/
&jsb_hd_nml
  active               = .TRUE.
  routing_scheme       = 'full'          ! 'zero': simple scheme with zero runoff everywhere
  bc_filename          = 'bc_land_hd.nc'
  diag_water_budget    = .TRUE.
  debug_hd             = .FALSE.
  enforce_water_budget = .FALSE.         ! TRUE: stop in case of water conservation problem
/
EOF

#--------------------------------------------------------------------------------------------------

# Define the atmosphere and land input
# ------------------------------------

# model files
#
add_link_file ${basedir}/data/lsdata.nc                                 ./
add_link_file ${basedir}/data/ECHAM6_CldOptProps.nc                     ./

# namelist files
# --------------
add_required_file ${basedir}/run/${atm_namelist}                        ./
add_required_file ${basedir}/run/${lnd_namelist}                        ./

# dictionary file for output variable names
#
dict_file="dict.${EXPNAME}"
cat dict.iconam.mpim  > ${dict_file}
add_required_file ${basedir}/run/${dict_file}                           ./

# initial conditions
#
# - atmosphere: ECMWF analysis, 1979-01-01T00:00:00Z
datadir=${atmo_data_InputFolder}/initial_condition/r0002
add_link_file ${datadir}/ifs2icon_1979010100_${atmos_refinement}_G.nc   ./ifs2icon.nc
#
# - land: source?, date+time?
datadir=${atmo_land_data_InputFolder}/land/r0001
add_link_file ${datadir}/ic_land_soil_1992.nc                           ./ic_land_soil.nc

# boundary conditions
#
# - ozone
# -- for irad_o3=8
#
datadir=${atmo_data_InputFolder}/ozone/r0002
#
add_link_file ${datadir}/bc_ozone_picontrol.nc                          ./bc_ozone.nc
#
# - sst and sic
#
datadir=${atmo_data_InputFolder}/sst_and_seaice/r0002
#
add_link_file ${datadir}/bc_sic_1979_2016.nc                            ./bc_sic.nc
add_link_file ${datadir}/bc_sst_1979_2016.nc                            ./bc_sst.nc
#
# - ssi and tsi
#
datadir=${icon_data_poolFolder}/independent/solar_radiation/3.2
#
add_link_file ${datadir}/swflux_14band_cmip6_1850-2299-v3.2.nc          ./bc_solar_irradiance_sw_b14.nc
#
# - land parameters
#
datadir=${atmo_land_data_InputFolder}/land/r0001
#
add_link_file ${datadir}/bc_land_frac_${pft_file_tag}1992.nc            ./bc_land_frac.nc
add_link_file ${datadir}/bc_land_phys_1992.nc                           ./bc_land_phys.nc
add_link_file ${datadir}/bc_land_soil_1992.nc                           ./bc_land_soil.nc
add_link_file ${datadir}/bc_land_sso_1992.nc                            ./bc_land_sso.nc
#
# - HD model input by Tom Riddick
#
<<<<<<< HEAD
# FIXME: still a private path
datadir=/work/mh0727/m300732/input/hd
=======
datadir=/work/mh0727/m300732/input/hd       # FIXME move hdpara file to pool directory and adapt path
>>>>>>> 612ce7ac
add_link_file $datadir/hdpara_r2b3_0030_0036_no_sinks_half_frac_lnd_adjusted.nc     ./bc_land_hd.nc
#
# - lctlib file for JSBACH
#
add_link_file ${basedir}/externals/jsbach/data/lctlib_nlct21.def        ./lctlib_nlct21.def
#
# - HD mask for interpolation of runoff
#
add_required_file ${atmo_grid_folder}/${atmo_dyn_grid}                  ./hd_mask.nc
#
# - the atmosphere grid itself (the grid copy section below from $HGRIDDIR is ignored)
#
add_required_file ${atmo_grid_folder}/${atmo_dyn_grid}                  ./
#
#--------------------------------------------------------------------------------------------------

# (5) Define the output
# ---------------------

# Parameters for all output files
# -------------------------------
cat >> ${atm_namelist} << EOF
&io_nml
  output_nml_dict  = "${dict_file}"
  netcdf_dict      = "${dict_file}"
  itype_pres_msl   = 4
  restart_file_type= 5
! restart_write_mode = "joint procs multifile"  ! not necessary/useful in default r2b4 setup
! lnetcdf_flt64_output = .TRUE.   ! 64 bit output in all files
  lkeep_in_sync = .TRUE.          ! sync after each timestep
! lkeep_in_sync = .FALSE.
/
&dbg_index_nml
  idbg_mxmn        = 1                        ! initialize MIN/MAX  debug output
  idbg_val         = 0                        ! initialize one cell debug output
  idbg_slev        = 1                        ! initialize start level for debug output
  idbg_elev        = 2                        ! initialize end level for debug output
  dbg_lat_in       =  30.0                    ! latitude location of one cell debug output
  dbg_lon_in       = -30.0                    ! longitude location of one cell debug output
  str_mod_tst      ='InterFaceOce'            ! define modules to print out in debug mode
/
EOF

# Define output files
# -------------------
#
# output_<xyz>=yes : yes --> output files for <xyz>, any other value --> no files for <xyz>
#
# 3-dimensional files include 'ps' and 'pfull' to allow the vertical
# interpolation to pressure levels by cdo ap2pl.
#
if [[ "$output_atm_cgrid" == "yes" ]]; then
  #
  cat >> ${atm_namelist} << EOF
&output_nml
 output_filename  = "${EXPNAME}_atm_cgrid"
 filename_format  = "<output_filename>_<levtype_l>"
 filetype         = 5
 remap            = 0
 output_grid      = .TRUE.
 output_start     = "${start_date}"           ! output_start = output_end
 output_end       = "${start_date}"           ! --> write once only irrespective of
 output_interval  = "${atm_output_interval}"  !     the output interval and
 file_interval    = "${atm_file_interval}"    !     the file interval
 ml_varlist       = 'clon', 'clat', 'areacella', 'zghalf', 'zg'
/
EOF
fi

# output atmospheric monitoring
if [[ "$output_atm_mon" == "yes" ]]; then
  cat >> ${atm_namelist} << EOF
&output_nml
 output_filename  = "${EXPNAME}_atm_mon"
 filename_format  = "<output_filename>_<datetime2>"
 filetype         = 5                                ! output format: 2=GRIB2, 4=NETCDFv2, 5=NETCDFv4
 remap            = 0
 mode             = 1                                ! 1: forecast mode (relative t-axis), 2: climate mode (absolute t-axis)
 operation        = 'mean'                           ! mean over output interval
 output_grid      = .FALSE.
 output_start     = "${start_date}"
 output_end       = "${end_date}"
 output_interval  = "${atm_output_interval}"
 file_interval    = "${atm_file_interval}"
 include_last     = .FALSE.
 ml_varlist       = 'tas_gmean','rsdt_gmean','rsut_gmean','rlut_gmean','radtop_gmean',
                    'prec_gmean','evap_gmean','fwfoce_gmean'
/
EOF
fi

# interface debug output
if [[ "$output_atm_dbg" == "yes" ]]; then
  cat >> ${atm_namelist} <<EOF
&output_nml 
 filetype         = 5                                ! output format: 2=GRIB2, 4=NETCDFv2, 5=NETCDFv4
 output_filename  = "${EXPNAME}_atm_dbg"
 filename_format  = "<output_filename>_<levtype_l>_<datetime2>"
 remap            = 0
 operation        = 'mean'
 output_grid      = .TRUE.
 output_start     = "${start_date}"
 output_end       = "${end_date}"
 output_interval  = "${atm_output_interval}"
 file_interval    = "${atm_file_interval}"
 include_last     = .FALSE.
 ml_varlist       = 'orog'    , 'ps'      ,
                    'frac_wtr', 'frac_ice', 'frac_lnd', 'alake', 'lake_ice_frc',
                    'hs_icecl', 'ts_icecl', 'qtop_icecl','qbot_icecl',
                    'sic'     , 'sit'     , 'sic_icecl', 'sit_icecl',
                    'clt'     , 'psl'     , 'tas'     , 'ts'      ,
                    'pr'      , 'prw'     , 'cllvi'   , 'clivi'   ,
                    'prlr'    , 'prls'    , 'prcr'    , 'prcs'    ,
                    'tauu'    , 'tauv'    , 'albedo'  ,
                    'albedo_wtr', 'albedo_ice', 'albedo_lnd',
                    'albvisdir','albvisdif' , 'albnirdir' , 'albnirdif',
                    'albvisdir_ice', 'albvisdir_wtr', 'albvisdir_lnd',
                    'rvds_dir','rvds_dif','rnds_dir','rnds_dif','rvus','rnus',
                    'hfls'    , 'hfss'    , 'evspsbl' ,
                    'hfls_wtr', 'hfls_ice', 'hfls_lnd',
                    'hfss_wtr', 'hfss_ice', 'hfss_lnd',
                    'rsns_wtr', 'rsns_ice', 'rsns_lnd',
                    'rlns_wtr', 'rlns_ice', 'rlns_lnd', 
                    'rsut'    , 'rsutcs'  , 'rlut'    , 'rlutcs',
                    'rsds'    , 'rsdscs'  , 'rlds'    , 'rldscs',
                    'rsus'    , 'rsuscs'  , 'rlus'    , 'rsdt'  ,
                    'evspsbl_wtr', 'evspsbl_ice', 'evspsbl_lnd',
                    'ts_wtr'  , 'ts_ice'  , 'ts_lnd'  ,
                    'tauu_wtr', 'tauu_ice', 'tauu_lnd',
                    'tauv_wtr', 'tauv_ice', 'tauv_lnd',
                    'sfcwind' , 'uas'     , 'vas'
/
EOF
fi
#
# Standard AMIP output...
#
#
if [[ "$output_atm_3d" == "yes" ]]; then
  #
  cat >> ${atm_namelist} << EOF
&output_nml
 output_filename  = "${EXPNAME}_atm_3d"
 filename_format  = "<output_filename>_<levtype_l>_<datetime2>"
 filetype         = 5
 remap            = 0
 operation        = 'mean'
 output_grid      = .FALSE.
 output_start     = "${start_date}"
 output_end       = "${end_date}"
 output_interval  = "${atm_output_interval}"
 file_interval    = "${atm_file_interval}"
 include_last     = .FALSE.
 ml_varlist       = 'zg'      ,
                    'ps'      , 'pfull'   ,
                    'rho'     , 'ta'      ,
                    'ua'      , 'va'      , 'wap'     ,
                    'hus'     , 'clw'     , 'cli'     ,
                    'hur'     , 'cl'      ,
                    'qco2_phy', 'mco2vi_phy', 'tend_mco2vi_phy'
!                    'qo3_phy' ,                                   
/
EOF
fi


if [[ "$output_atm_2d" == "yes" ]]; then
  #
  cat >> ${atm_namelist} << EOF
&output_nml
 output_filename  = "${EXPNAME}_atm_2d"
 filename_format  = "<output_filename>_<levtype_l>_<datetime2>"
 filetype         = 5
 remap            = 0
 operation        = 'mean'
 output_grid      = .FALSE.
 output_start     = "${start_date}"
 output_end       = "${end_date}"
 output_interval  = "${atm_output_interval}"
 file_interval    = "${atm_file_interval}"
 include_last     = .FALSE.
 ml_varlist       = 'orog'    ,
                    'ps'      , 'psl'     ,
                    'cosmu0'  ,
                    'rsdt'    ,
                    'rsut'    , 'rsutcs'  , 'rlut'    , 'rlutcs'  ,
                    'rsds'    , 'rsdscs'  , 'rlds'    , 'rldscs'  ,
                    'rsus'    , 'rsuscs'  , 'rlus'    ,
                    'ts'      ,
                    'sic'     , 'sit'     ,
                    'albedo'  ,
                    'clt'     ,
                    'prlr'    , 'prls'    , 'prcr'    , 'prcs'    ,
                    'pr'      , 'prw'     , 'cllvi'   , 'clivi'   ,
                    'hfls'    , 'hfss'    , 'evspsbl' ,
                    'tauu'    , 'tauv'    ,
                    'tauu_sso', 'tauv_sso', 'diss_sso',
                    'sfcwind' , 'uas'     , 'vas'     ,
                    'tas'     , 'dew2'    ,
                    'ptp'     ,
                    'co2_flux_wtr' , 'co2_flux_ice' , 'co2_flux_lnd' ,
                    'fco2nat'
/
EOF
fi


if [[ "$output_phy_3d" == "yes" ]]; then
  #
  cat >> ${atm_namelist} << EOF
&output_nml
 output_filename  = "${EXPNAME}_phy_3d"
 filename_format  = "<output_filename>_<levtype_l>_<datetime2>"
 filetype         = 5
 remap            = 0
 operation        = 'mean'
 output_grid      = .FALSE.
 output_start     = "${start_date}"
 output_end       = "${end_date}"
 output_interval  = "${atm_output_interval}"
 file_interval    = "${atm_file_interval}"
 include_last     = .FALSE.
 ml_varlist       = 'ps'           , 'pfull'        ,
                    'tend_ta'      , 'tend_ta_dyn'  , 'tend_ta_phy'  ,
                    'tend_ta_vdf'  , 'tend_ta_gwd'  , 'tend_ta_sso'  ,
                    'tend_ta_cnv'  , 'tend_ta_cld'  , 
                    'tend_ua'      , 'tend_ua_dyn'  , 'tend_ua_phy'  ,
                    'tend_ua_vdf'  , 'tend_ua_gwd'  , 'tend_ua_sso'  ,
                    'tend_ua_cnv'  ,
                    'tend_va'      , 'tend_va_dyn'  , 'tend_va_phy'  ,
                    'tend_va_vdf'  , 'tend_va_gwd'  , 'tend_va_sso'  ,
                    'tend_va_cnv'  ,
                    'tend_qhus'    , 'tend_qhus_dyn', 'tend_qhus_phy',
                    'tend_qhus_cld', 'tend_qhus_cnv', 'tend_qhus_vdf'
/
EOF
fi

# jsbach output for running atm_amip experiment
# for more jsbach output see exp.atm_amip_les
#
if [[ "$output_lnd" != "none" ]]; then
  cat >> ${atm_namelist} << EOF
&output_nml
 output_filename  = "${EXPNAME}_lnd_basic"
 filename_format  = "<output_filename>_<levtype_l>_<datetime2>"
 filetype         = 5
 remap            = 0
 operation        = 'mean'
 output_grid      = .TRUE.
 output_start     = "${start_date}"
 output_end       = "${end_date}"
 output_interval  = "${lnd_output_interval}"
 file_interval    = "${lnd_file_interval}"
 include_last     = .FALSE.
 ml_varlist       = 'group:jsb_all_basic','hd_water_error_box','hydro_discharge_ocean_box','hydro_discharge_box' 
/
EOF
fi
case "${output_lnd}" in
  medium|full)
    cat >> ${atm_namelist} << EOF
&output_nml
 output_filename  = "${EXPNAME}_lnd_medium"
 filename_format  = "<output_filename>_<levtype_l>_<datetime2>"
 filetype         = 5
 remap            = 0
 operation        = 'mean'
 output_grid      = .TRUE.
 output_start     = "${start_date}"
 output_end       = "${end_date}"
 output_interval  = "${lnd_output_interval}"
 file_interval    = "${lnd_file_interval}"
 include_last     = .FALSE.
 ml_varlist       = 'group:jsb_all_medium'
/
EOF
    ;;
esac
case "${output_lnd}" in
  full)
    cat >> ${atm_namelist} << EOF
&output_nml
 output_filename  = "${EXPNAME}_lnd_full"
 filename_format  = "<output_filename>_<levtype_l>_<datetime2>"
 filetype         = 5
 remap            = 0
 operation        = 'mean'
 output_grid      = .TRUE.
 output_start     = "${start_date}"
 output_end       = "${end_date}"
 output_interval  = "${lnd_output_interval}"
 file_interval    = "${lnd_file_interval}"
 include_last     = .FALSE.
 ml_varlist       = 'group:jsb_all_full'
/
EOF
    ;;
esac

#-----------------------------------------------------------------------------
# III. OCEAN and SEA-ICE (and HAMOCC) 
#-----------------------------------------------------------------------------

ocean_vertical_levels=40
ocean_grid_name="icon_grid_${ocean_gridID}_${ocean_refinement}_O"
ocean_grid=${ocean_grid_name}.nc
ocean_grid_folder="/pool/data/ICON/grids/public/mpim/${ocean_gridID}"
ocean_data_InputFolder="/pool/data/ICON/oes/input/r0004/${ocean_grid_name}"

#-----------------------------------------------------------------------------
# HAMOCC
#

use_hamocc=yes


if [  "x${use_hamocc}"  = "xyes" ]; then
lhamocc=".TRUE."
lbgcadv=".TRUE."
nlev_eu=$ocean_vertical_levels
# set nlev_eu to level belonging to approx 500m
if [ "x$ocean_vertical_levels" = "x40" ];then
nlev_eu=19
fi
if [ "x$ocean_vertical_levels" = "x64" ];then
nlev_eu=26
fi
if [ "x$ocean_vertical_levels" = "x20" ];then
nlev_eu=16
fi
else
lhamocc=".FALSE."
lbgcadv=".FALSE."
fi
l_init_bgc=".false." # Hamocc state variables are in restart
if [[ "$initialiseOcean" == "fromRestart" ]] || [[ "$initialiseOcean" == "fromClimatology" ]]; then
  l_init_bgc=".true." # initialize HAMOCC (HAMOCC state variables are not in restart)
fi
# ----------------------------------------------------------------------------
#
# ocean namelist
# --------------

cat > ${oce_namelist} << EOF
!
&coupling_mode_nml
  coupled_mode               = .TRUE.
/
&parallel_nml
 nproma                      = ${nproma_oce}
 num_io_procs                = ${mpi_oce_io_procs}
 num_prefetch_proc           = 0
 pio_type                    = 0
 p_test_run                  = .FALSE.
 l_fast_sum                  = .TRUE.
/
&grid_nml
 dynamics_grid_filename      = "${ocean_grid}"
 use_dummy_cell_closure      = .TRUE.
 use_duplicated_connectivity = .FALSE.
/
&dynamics_nml
 iequations                  = -1                               ! -1: hydrost. ocean model
/
&run_nml
 modelTimeStep               = "${oceTimeStep}"
 output                      = 'nml'                            ! namelist controlled output scheme
 activate_sync_timers        = .TRUE.
 profiling_output            = 1                                ! aggregated: 1; detailed: 2; in files: 3
 msg_timestamp               = .FALSE.
 timers_level                = 10
 debug_check_level           = 1
 restart_filename            = "${EXPNAME}_restart_oce_<rsttime>.nc"
/
EOF
# output of fixed geometry
cat >> ${oce_namelist} << EOF
 &output_nml
  filetype         =  5                               ! output format: 2=GRIB2, 4=NETCDFv2, 5=NETCDFv4
  output_filename  = "${EXPNAME}_oce_fx"
  filename_format  = "<output_filename>_<datetime2>"
  output_start     = "${start_date}"                  ! start date in ISO-format
  output_end       = "${start_date}"                  ! end date in ISO-format
  output_interval  = "${oce_output_interval}"         ! interval in ISO-format
  file_interval    = "${oce_file_interval}"           ! interval in ISO-format
  output_grid      = .TRUE.
  mode             =  2                               ! 1: forecast mode (relative t-axis); 2: climate mode
  include_last     = .false.
  ml_varlist       =  'wet_c','basin_c','regio_c','lsm_ctr_c'
/
EOF
#
if [[ "$output_oce_def" == "yes" ]]; then
   #
   cat >> ${oce_namelist} << EOF
&output_nml
  filetype                   = 5
  output_filename            = "${EXPNAME}_oce_def"
  filename_format            = "<output_filename>_<datetime2>"
  output_start               = "${start_date}"                  ! start in ISO-format
  output_end                 = "${end_date}"                    ! end in ISO-format
  output_interval            = "${oce_output_interval_def}"     ! interval in ISO-format
  file_interval              = "${oce_file_interval}"
  mode                       = 1                                ! 1: forecast mode (relative t-axis)
                                                                ! 2: climate mode (absolute t-axis)
  include_last               = .FALSE.
  output_grid                = .FALSE.
  filename_format            = "<output_filename>_<datetime2>"
  operation                  = "mean"
  ml_varlist                 = 'group:oce_default', 'group:oce_essentials'
/
EOF
fi

if [[ "$output_oce_ice" == "yes" ]]; then
  cat >> ${oce_namelist} <<EOF

&output_nml
  output_start     = "${start_date}"                  ! start date in ISO-format
  output_end       = "${end_date}"                    ! end date in ISO-format
  output_interval  = "${oce_output_interval}"         ! interval in ISO-format
  file_interval    = "${oce_file_interval}"           ! interval in ISO-format
  mode             =  1                               ! 1: forecast mode (relative t-axis), 2: climate mode (absolute t-axis)
  operation        = 'mean'                           ! mean over output interval
  output_grid      = .TRUE.
  output_filename  = "${EXPNAME}_oce_ice"
  filename_format  = "<output_filename>_<datetime2>"
  filetype         =  5                               ! output format: 2=GRIB2, 4=NETCDFv2, 5=NETCDFv4
  m_levels         = "1...3,9,23,30,34"               ! surface and some subsurface levels only
  ml_varlist       =  'draftave','hi','hs','conc','to','so'
/
EOF
fi
#
if [[ "$output_oce_mon" == "yes" ]]; then
   #
   cat >> ${oce_namelist} << EOF
&output_nml
  filetype                   = 4
  output_filename            = "${EXPNAME}_oce_mon"
  filename_format            = "<output_filename>_<datetime2>"
  output_start               = "${start_date}"                  ! start in ISO-format
  output_end                 = "${end_date}"                    ! end in ISO-format
  output_interval            = "${oce_output_interval}"
  file_interval              = "${oce_file_interval}"
  mode                       = 1                                ! 1: forecast mode (relative t-axis)
                                                                ! 2: climate mode (absolute t-axis)
  include_last               = .FALSE.
  output_grid                = .FALSE.
  filename_format            = "<output_filename>_<datetime2>"
  operation                  = "mean"
  ml_varlist                 = 'group:ocean_monitor'
/
EOF
fi
#
if [[ "$output_oce_moc" == "yes" ]]; then
   #
   cat >> ${oce_namelist} << EOF
&output_nml
  filetype                   = 5
  output_filename            = "${EXPNAME}_oce_moc"
  filename_format            = "<output_filename>_<datetime2>"
  output_start               = "${start_date}"                  ! start in ISO-format
  output_end                 = "${end_date}"                    ! end in ISO-format
  output_interval            = "${oce_output_interval}"
  file_interval              = "${oce_file_interval}"
  mode                       = 1                                ! 1: forecast mode (relative t-axis)
                                                                ! 2: climate mode (absolute t-axis)
  include_last               = .FALSE.
  output_grid                = .FALSE.
  filename_format            = "<output_filename>_<datetime2>"
  operation                  = "mean"
  ml_varlist                 = 'group:ocean_moc'
/
EOF
fi

if [[ "$output_oce_dbg" == "yes" ]]; then
  cat >> ${oce_namelist} <<EOF

&output_nml
  filetype         =  5                               ! output format: 2=GRIB2, 4=NETCDFv2, 5=NETCDFv4
  output_filename  = "${EXPNAME}_oce_dbg"
  filename_format  = "<output_filename>_<datetime2>"
  output_start     = "${start_date}"                  ! start date in ISO-format
  output_end       = "${end_date}"                    ! end date in ISO-format
  output_interval  = "${oce_output_interval}"         ! interval in ISO-format
  file_interval    = "${oce_file_interval}"           ! interval in ISO-format
  output_grid      = .TRUE.
  mode             =  1                               ! 1: forecast mode (relative t-axis); 2: climate mode
  operation        = 'mean'                           ! mean over output interval
  include_last     = .false.
  m_levels         = "1,2"                            ! surface and subsurface level only
  filename_format  = "<output_filename>_<datetime2>"
  ml_varlist       =  'Qtop', 'Qbot','Qbot_slow', 'zHeatOceI','heatOceI','heatOceW','draftave','zUnderIce',
                      'mld','condep','zos','u_vint','hi','hs','conc','to','so','u',
                      'HeatFlux_Total','atmos_fluxes_HeatFlux_ShortWave','atmos_fluxes_HeatFlux_LongWave',
                      'HeatFlux_ShortWave','HeatFlux_LongWave','HeatFlux_Sensible','HeatFlux_Latent',
                      'FrshFlux_Runoff','FrshFlux_Precipitation','FrshFlux_Evaporation','FrshFlux_SnowFall',
                      'FrshFlux_TotalOcean','FrshFlux_VolumeIce','totalsnowfall','Wind_Speed_10m'
/
EOF
fi


## HAMMOCC output #####################################
if [  "x${use_hamocc}"  = "xyes" ]; then
#
if [[ "$output_hamocc_mon" == "yes" ]]; then
cat >> ${oce_namelist} << EOF
&output_nml
  output_filename  = "${EXPNAME}_hamocc_monitor"
  filename_format  = "<output_filename>_<datetime2>"
  output_start     = "${start_date}"
  output_end       = "${end_date}"
  output_interval  = "${hamocc_output_interval}"
  file_interval    = "${hamocc_file_interval}"
  mode             = 1
  output_grid      = .false.
  operation       = 'mean'
  ml_varlist       =  'group:HAMOCC_MONI'
/
EOF
fi
#
if [[ "$output_hamocc_base" == "yes" ]]; then
cat >> ${oce_namelist} << EOF
&output_nml
  filetype         =  4                       ! output format: 2=GRIB2, 4=NETCDFv2
  filename_format  = "<output_filename>_<datetime2>"
  output_filename  = "${EXPNAME}_hamocc"
  output_start     = "${start_date}"                  ! start in ISO-format
  output_end       = "${end_date}"                    ! end in ISO-format
  output_interval  = "${hamocc_output_interval}"
  file_interval    = "${hamocc_file_interval}"
  mode             = 1
  output_grid      = .TRUE.
  operation       = 'mean'
  ml_varlist       =  'group:HAMOCC_BASE'
/
EOF
fi
#
if [[ "$output_hamocc_sed" == "yes" ]]; then
cat >> ${oce_namelist} << EOF
&output_nml
  filetype         =  4                       ! output format: 2=GRIB2, 4=NETCDFv2
  filename_format  = "<output_filename>_<datetime2>"
  output_filename  = "${EXPNAME}_hamocc_sediment"
  output_start     = "${start_date}"                  ! start in ISO-format
  output_end       = "${end_date}"                    ! end in ISO-format
  output_interval  = "${hamocc_output_interval}"
  file_interval    = "${hamocc_file_interval}"
  output_grid      = .TRUE.
  mode             = 1
  operation        = 'mean'
  ml_varlist       =  'group:HAMOCC_SED'
/
EOF
fi
#
if [[ "$output_hamocc_3d" == "yes" ]]; then
cat >> ${oce_namelist} << EOF
&output_nml
  filetype         =  4                       ! output format: 2=GRIB2, 4=NETCDFv2
  filename_format  = "<output_filename>_<datetime2>"
  output_filename  = "${EXPNAME}_hamocc_3d_tendencies"
  output_start     = "${start_date}"                  ! start in ISO-format
  output_end       = "${end_date}"                    ! end in ISO-format
  output_interval  = "${hamocc_output_interval}"
  file_interval    = "${hamocc_file_interval}"
  output_grid      = .TRUE.
  operation        = 'mean'
  mode             = 1
  ml_varlist       =  'HAMOCC_BACFRA','HAMOCC_SRED','HAMOCC_REMIN','HAMOCC_DENIT','HAMOCC_delsil','HAMOCC_delcar','HAMOCC_aou'
/
EOF
fi
#
if [[ "$output_hamocc_EU" == "yes" ]]; then
cat >> ${oce_namelist} << EOF
&output_nml
  filetype         =  4                       ! output format: 2=GRIB2, 4=NETCDFv2
  filename_format  = "<output_filename>_<datetime2>"
  output_filename  = "${EXPNAME}_hamocc_EU_tendencies"
  output_start     = "${start_date}"                  ! start in ISO-format
  output_end       = "${end_date}"                    ! end in ISO-format
  output_interval  = "${hamocc_output_interval}"
  file_interval    = "${hamocc_file_interval}"
  mode             =  1                               ! 1: forecast mode (relative t-axis), 2: climate mode (absolute t-axis)
  output_grid      = .TRUE.
  operation        = 'mean'
  ml_varlist       =  'HAMOCC_NPP','HAMOCC_nfix','HAMOCC_dms_prod','HAMOCC_dms_bac','HAMOCC_dms_uv','HAMOCC_eu_export','HAMOCC_pho_cya','HAMOCC_cya_loss','HAMOCC_grazing','HAMOCC_remin_via_grazer','HAMOCC_exudation_phy','HAMOCC_exudation_zoo','HAMOCC_zoomor','HAMOCC_phymor','HAMOCC_plim','HAMOCC_flim','HAMOCC_nlim','HAMOCC_cTlim','HAMOCC_cLlim','HAMOCC_cPlim','HAMOCC_cFlim'
  m_levels         ='1...${nlev_eu}'  ! ~500m: 19 for L40, 16 for L20, 26 for L64
/
EOF
fi
#
if [[ "$output_hamocc_2d" == "yes" ]]; then
cat >> ${oce_namelist} << EOF
&output_nml
  filetype         =  4                       ! output format: 2=GRIB2, 4=NETCDFv2
  filename_format  = "<output_filename>_<datetime2>"
  output_filename  = "${EXPNAME}_hamocc_2d_tendencies"
  output_start     = "${start_date}"                  ! start in ISO-format
  output_end       = "${end_date}"                    ! end in ISO-format
  output_interval  = "${hamocc_output_interval}"
  mode             =  1                             ! 1: forecast mode (relative t-axis), 2: climate mode (absolute t-axis)
  file_interval    = "${hamocc_file_interval}"
  output_grid      = .TRUE.
  operation        = 'mean'
  ml_varlist       =  'HAMOCC_co2flux','HAMOCC_orginp','HAMOCC_dmsflux','HAMOCC_silinp','HAMOCC_calinp','HAMOCC_o2flux','HAMOCC_n2flux','HAMOCC_n2oflux','HAMOCC_nfix_diag','HAMOCC_coex90','HAMOCC_calex90','HAMOCC_opex90','HAMOCC_coex1000','HAMOCC_opex1000','HAMOCC_calex1000','HAMOCC_coex2000','HAMOCC_opex2000','HAMOCC_calex2000','HAMOCC_o2min','HAMOCC_zo2min', 'co2mr'
/
EOF
fi
fi
##############################################################

cat >> ${oce_namelist} << EOF
&dbg_index_nml
  idbg_mxmn                  = 1                                ! initialize MIN/MAX  debug output
  idbg_val                   = 0                                ! initialize one cell debug output
  idbg_slev                  = 1                                ! initialize start level for debug output
  idbg_elev                  = 2                                ! initialize end level for debug output
  dbg_lat_in                 = 30.0                             ! latitude location of one cell debug output
  dbg_lon_in                 = -30.0                            ! longitude location of one cell debug output
  str_mod_tst                ='oceanCouplng'                    ! define modules to print out in debug mode
  !str_mod_tst                = 'all'                            ! define modules to print out in debug mode
/
&ocean_dynamics_nml
! 40 unevenly spaced levels used by MPIOM/GR30
 n_zlev         =   ${ocean_vertical_levels}
 dzlev_m(1:40)  =   12.0,   10.0,   10.0,   10.0,   10.0,   10.0,   13.0,   15.0,   20.0,   25.0,
                    30.0,   35.0,   40.0,   45.0,   50.0,   55.0,   60.0,   70.0,   80.0,   90.0,
                   100.0,  110.0,  120.0,  130.0,  140.0,  150.0,  170.0,  180.0,  190.0,  200.0,
                   220.0,  250.0,  270.0,  300.0,  350.0,  400.0,  450.0,  500.0,  500.0,  600.0
  l_edge_based                               = .FALSE.          ! edge- or cell-based mimetic discretization
! l_partial_cells                            = .FALSE.          ! partial bottom cells=TRUE: local varying bottom depth
  select_solver                              = 4       ! 1=gmres_oce_old; 2=ocean_restart_gmres, 3=mixed precisison restart 
                                                       ! 4=CG (default) 5=CGJ 6=BiCG 7=GMRES restart (legacy) 8=MINRES
  use_absolute_solver_tolerance              = .TRUE.
  solver_tolerance                           = 1.0E-13 ! this may further be reduced
  solver_FirstGuess                          = 2       ! 0=start from zeros 1=last timestep smoothed 2=last timestep (default) 

! solver_tolerance                           = 7.5E-14     ! old value
! solver_max_iter_per_restart                = 19          ! old value
! solver_max_restart_iterations              = 100         ! outer (restart solver)

  fast_performance_level                     = 200         ! performance level 12: for cell-based; 5: default
  use_continuity_correction                  = .TRUE.      ! height adjustment according to vertical velocity in dynamics
  cfl_check                                  = .FALSE.
  cfl_write                                  = .FALSE.

  i_bc_veloc_top                             = 1
  i_bc_veloc_bot                             = 1           ! 0: (def) bottom friction off, 1: on
/
&ocean_tracer_transport_nml
  flux_calculation_horz                      = 5           ! 1=upwind, 2=central, 3=Lax-Friedrichs,
                                                           ! 4=Miura, 5=FCT with Zalesak limiter (default)
  flux_calculation_vert                      = 7           ! 6=adpo; 7=upwind biased ppm (default); 8=FCT with zalesak limiter
  ! define low and high order methods to be used in
  ! horizontal flux corrected transport methods
  ! (flux_calculation_horz=4,5)
  fct_low_order_flux                         = 1           ! horizontal low  order method: 1=upwind (def), no other implemented
  fct_high_order_flux                        = 5           ! horizontal high order method: 1=upwind, 2=central, 3=lax_friedrichs, 4=miura_order1
  fct_limiter_horz                           = 100         ! zalesak
/
&ocean_horizontal_diffusion_nml
  laplacian_form                             = 1           ! 1=curlcurl-graddiv
  VelocityDiffusion_order                    = 1           ! 21=biharmonic+laplacian (for the laplacian leith)
                                                           !
!  BiharmonicViscosity_scaling                = 1
!  BiharmonicViscosity_reference              = 1.0E15      ! [m2/s] constant horizontal viscosity coefficient for velocity
!  BiharmonicViscosity_background             = 0.0         ! [m2/s] constant horizontal viscosity coefficient for velocity

  HarmonicViscosity_scaling                  = 1
  HarmonicViscosity_reference                = 5.0E+4      ! [m2/s] constant horizontal viscosity coefficient for velocity
  HarmonicViscosity_background               = 0.0  

  TracerHorizontalDiffusion_scaling          = 1
  Temperature_HorizontalDiffusion_Background = 0.0
  Temperature_HorizontalDiffusion_Reference  = 0
  Salinity_HorizontalDiffusion_Background    = 0.0
  Salinity_HorizontalDiffusion_Reference     = 0
/
&ocean_vertical_diffusion_nml
  PPscheme_type                              = 4
  velocity_VerticalDiffusion_background      = 5.0E-5      ! [m2/s]  vertical background viscosity coefficient for velocity
  temperature_VerticalDiffusion_background   = 5.0E-5      ! [m2/s]  vertical background diffusion coefficient for temperature
  salinity_VerticalDiffusion_background      = 5.0E-5      ! [m2/s]  vertical background diffusion coefficient for salinity
  tracer_convection_MixingCoefficient        = 0.1         ! max vertical tracer diffusion for convection used in case of instability
  convection_InstabilityThreshold            = -1.0E-6     ! used in update_ho_params - default=-5e-8
  richardsonDiffusion_threshold              = 0.0         ! used in update_ho_params - default=+5e-8
  tracer_RichardsonCoeff                     = 2.0E-3      ! factor for vertical diffusion coefficient in PP scheme
  velocity_RichardsonCoeff                   = 2.0E-3      ! factor for vertical viscosity coefficient in PP scheme
  bottom_drag_coeff                          = 3.0E-3      ! default=2.5E-3; active for i_bc_veloc_bot=1
  use_wind_mixing                            = .TRUE.      ! TRUE: use wind mixing scheme in MPIOM-type pp-scheme
  lambda_wind                                = 0.03
  tracer_TopWindMixing                       = 1.0E-5
  velocity_TopWindMixing                     = 1.0E-5
/
&ocean_GentMcWilliamsRedi_nml
  GMRedi_configuration                       = 1           ! 0=cartesian diffusion; 1=GM-Redi: bolus advection + isopycnal diffusion
  tapering_scheme                            = 1
  GMRedi_usesRelativeMaxSlopes               = .FALSE.
<<<<<<< HEAD
  S_max                                      = 3.0e-5      ! 1.0
=======
  S_max                                      = 1.0e-5      ! 1.0
>>>>>>> 612ce7ac
  S_d                                        = 1.0e-4      ! 5e-3 to 5e-4
                                                           !
  k_tracer_GM_kappa_parameter                = 800.0      !
  k_tracer_isoneutral_parameter              = 800.0      ! value for cell-based cartesian diffusion - mpiom: 1000/400km = 400/160km
  k_tracer_dianeutral_parameter              = 0.0         ! 1.0E-5  !
                                                           !
  switch_off_diagonal_vert_expl              = .TRUE.
  gmredi_combined_diagnostic                 = .FALSE.
! switch_on_redi_balance_diagnostic          = .FALSE.     ! not yet available in icon-aes-dyamond++
  revert_vertical_recon_and_transposed       = .TRUE.
  slope_calc_via_temperture_salinity         = .TRUE.
  include_slope_squared_implicit             = .TRUE.      ! think of l_with_vert_tracer_diffusion
  switch_on_tapering_horizontal_diffusion    = .TRUE.
/
&ocean_physics_nml
  i_sea_ice                                  = 1           ! 0 = no sea ice; 1 = sea ice model on; default=1
  lhamocc                                    = ${lhamocc}
  lbgcadv                                    = ${lbgcadv}
/                                           
&sea_ice_nml
  i_ice_therm                                = 1           ! 1=zero-layer (default), 2=Winton, 0/2: not allowed
  i_ice_dyn                                  = 1           ! 1/0=switch on/off AWI ice dynamics
! i_Qio_type                                 = 3           ! 3 (default): energy of whole grid-area used for melting (MPIOM-type)
! use_constant_tfreez                        = .TRUE.      ! default: TRUE
! use_no_flux_gradients                      = .FALSE.     ! default: TRUE
<<<<<<< HEAD
 leadclose_1                                = 0.5        ! default: 0.5 - value of MPIOM: 0.25
 leadclose_2n                               = 0.0       ! default: 0.0 - value of MPIOM: 2/3
=======
 leadclose_1                                = 0.25        ! default: 0.5 - value of MPIOM: 0.25
 leadclose_2n                               = 0.666       ! default: 0.0 - value of MPIOM: 2/3
>>>>>>> 612ce7ac
/
EOF

## HAMOCC namelist ########################################
if [  "x${use_hamocc}"  = "xyes" ]; then
cat >> ${oce_namelist} << EOF
&hamocc_nml
l_cyadyn                          = .TRUE.    ! dynamic cyanobacteria
l_cpl_co2                         = .TRUE.   ! CO2 coupled to land carbon cycle
l_bgc_check                       = .FALSE.   ! mass check at every time step
<<<<<<< HEAD
deltacalc                         = 386.6        ! CaCO3 weathering rate [kmol/s] 
deltaorg                          = 16.8        ! OC weathering rate [kmol/s]
deltasil                          = 1166.2        ! Si(OH)4 weathering rate [kmol/s]
=======
deltacalc                         = 0.0        ! CaCO3 weathering rate [kmol/s] 
deltaorg                          = 0.0        ! OC weathering rate [kmol/s]
deltasil                          = 0.0        ! Si(OH)4 weathering rate [kmol/s]
>>>>>>> 612ce7ac
atm_co2                           = 284.3      ! atmospheric CO2 (default 278)
atm_n2                            = 802000.   ! atmospheric N2  (default 802000)
atm_o2                            = 196800.   ! atmospheric O2  (default 196800)
sinkspeed_opal                    = 25.       ! opal sinking speed [m/d] (default 30)
sinkspeed_calc                    = 30.       ! calc sinking speed [m/d] (default 30)
i_settling                        = 1         ! 0 constant POC sinking speed, 1 Martin curve, 2 AGG module (not yet implemented)
sinkspeed_poc                     = 5.        ! detritus sinking speed [m/d] for i_settling=0 (default 5)
sinkspeed_martin_ez               = 3.5       ! detritue sinking speed within (0, mc_depth) [m/d] for i_settling=1 (default 3.5)
mc_depth                          = 100.      ! depth where linear increase of sinking speed starts for i_settling=1 (default 100.)
mc_fac                            = 2.0       ! slope of sinking speed increase relative to remin rate (default 2.0)
l_implsed                         =.FALSE.    ! implicit sediment formulation
cycdec                            = 0.07
cya_growth_max                    = 0.3
grazra                            = 0.7
l_init_bgc                        = ${l_init_bgc}
/
EOF
fi
############################################################

cat >> ${oce_namelist} << EOF
&ocean_forcing_nml
  iforc_oce                                  = 14          ! ocean forcing: 14 from coupling via YAC
  type_surfRelax_Temp                        = -1          ! -1: use net surface heat flux from atmosphere
                                                           !  0: no relaxation used
                                                           !  1: relaxation switched on for reading (init_oce_relax=1)
                                                           !     or some testcases only
  forcing_enable_freshwater                  = .TRUE.      ! enable/disable freshwater flux
  forcing_windstress_u_type                  = 2           ! 0: zero wind stress, 1: read from file, 2: none
  forcing_windstress_v_type                  = 2           ! 0: zero wind stress, 1: read from file, 2: none
                                                           ! salt-change due to internal fluxes only
  limit_seaice                               = .TRUE.      ! default: TRUE
  seaice_limit                               = 0.8         ! hard limit set to 80% of upper layer for sea ice
  lfix_salt_content                          = .TRUE.
  limit_elevation                            = .FALSE.     ! true: adjust daily to zero, default=false: free surface
! lswr_jerlov                                = .FALSE.     ! SW-penetration (Jerlov-radiation, default=T)
/
EOF
#
if [[ "$initialiseOcean" == "fromRestart" ]] || [[ "$initialiseOcean" == "fromRestartwithHamocc" ]]; then
  #
  cat >> ${oce_namelist} << EOF
&ocean_initialConditions_nml
  initial_salinity_type                      = 0                ! 0: none, 1: read S from initial_state.nc
  initial_temperature_type                   = 0                ! 0: none, 1: read T from initial_state.nc
  initialize_fromRestart                     = .TRUE.
/
EOF
#
else
#
  if [[ "$initialiseOcean" == "fromClimatology" ]]; then
    cat >> ${oce_namelist} << EOF
&ocean_initialConditions_nml
  initial_salinity_type                      = 1                ! 0: none, 1: read S from initial_state.nc
  initial_temperature_type                   = 1                ! 0: none, 1: read T from initial_state.nc
  initialize_fromRestart                     = .FALSE.
/
EOF
  else
    cat >> ${oce_namelist} << EOF
&ocean_initialConditions_nml
  initial_salinity_type                      = 0                ! 0: none, 1: read S from initial_state.nc
  initial_temperature_type                   = 0                ! 0: none, 1: read T from initial_state.nc
  initialize_fromRestart                     = .FALSE.
/
EOF
  fi
fi
#
cat >> ${oce_namelist} << EOF
&ocean_diagnostics_nml
  diagnostics_level                          = 1
  diagnose_for_horizontalVelocity            = .FALSE.
  diagnose_for_heat_content                  = .TRUE.
/
&io_nml
  restart_file_type                          = 5
  write_last_restart                         = .TRUE.
! restart_write_mode                         = "joint procs multifile"  ! not yet available in ocean model
! lnetcdf_flt64_output = .TRUE.                                 ! 64 bit output in all files
  lkeep_in_sync                              = .TRUE.           ! sync after each timestep
/
EOF

add_required_file ${basedir}/run/${oce_namelist} ./

#-----------------------------------------------------------------------------
#
# Ocean initialisation input
#
if [[ "$initialiseOcean" == "fromRestart" ]]; then
<<<<<<< HEAD
 # FIXME: still a private path
 # spun-up for 1400 years
 add_link_file /work/mh0727/m300732/input/0036/ocean/restart/ler0656_restart_oce_24000101T000000Z.nc    restart_ocean_DOM01.nc
fi

if [[ "$initialiseOcean" == "fromRestartwithHamocc" ]]; then
 # FIXME: still a private path
 # 900 years of physical spin-up + 350 years spinup with Hamocc
 add_link_file /work/mh0727/m300732/input/0036/ocean/restart/ler0651_restart_oce_13500101T000000Z.nc    restart_ocean_DOM01.nc
=======
 # spun-up for 500 (200+300) years
 add_link_file /work/mh0727/m300732/input/0036/ocean/restart/ler0613_restart_oce_13000101T000000Z.nc    restart_ocean_DOM01.nc
fi

if [[ "$initialiseOcean" == "fromRestartwithHamocc" ]]; then
 #FIXME: add restart file with spun-up Hamocc
 # Restart file like above + 1 year with Hamocc (initialized from basin averages)
 add_link_file /work/mh0727/m300732/input/0036/ocean/restart/ler0614_restart_oce_10010101T000000Z.nc    restart_ocean_DOM01.nc
>>>>>>> 612ce7ac
 fi

if [[ "$initialiseOcean" == "fromClimatology" ]]; then
  # for initializing from Levitus:
  add_link_file ${ocean_data_InputFolder}/R2B4L40_initial_state.nc initial_state.nc
fi

#
# Ocean grid
#
add_required_file ${ocean_grid_folder}/${ocean_grid} ./
#
## HAMOCC forcing files
#
if [  "x${use_hamocc}"  = "xyes" ]; then
<<<<<<< HEAD
  # FIXME: still a private path
=======
  # FIXME: this is still a private path
>>>>>>> 612ce7ac
  datadir=/work/mh0727/m300732/input/0036/ocean/hamocc/
  add_link_file $datadir/MAHOWALDDUST_icon_grid_0036_R02B04_O_remapbil1.nc           dust.nc  # iron deposition
  add_link_file $datadir/ndepo_1-0_gr_185001-185012-clim_icon_grid_0036_R02B04_O.nc  nitrogen.nc  # nitrate deposition
fi
#
#-----------------------------------------------------------------------------

if [ $mpi_total_procs -lt `expr $mpi_oce_procs + 1` ] ; then
   echo "Too few mpi_total_procs for requested mpi_oce_procs."
   echo "-> check mpi_total_procs and mpi_oce_procs. Exiting."
   check_error 0
   exit
fi

#-----------------------------------------------------------------------------

<|MERGE_RESOLUTION|>--- conflicted
+++ resolved
@@ -692,11 +692,7 @@
  flat_height      = 16000.      ! [m]
 /
 &diffusion_nml
-<<<<<<< HEAD
  hdiff_smag_fac   = 0.05       ! default: 0.015  higher values will increase diffusion
-=======
- hdiff_smag_fac   = 0.015       ! default: 0.015  higher values will increase diffusion
->>>>>>> 612ce7ac
 /
 &transport_nml
  tracer_names     = 'hus','clw','cli','o3','co2'
@@ -766,11 +762,7 @@
 &echam_vdf_nml
  echam_vdf_config(1)%c_n        = 1.0
  echam_vdf_config(1)%fsl        = 0.5
-<<<<<<< HEAD
  echam_vdf_config(1)%pr0	= 0.8	    ! default: 1.0   ! lower values help to avoid negative humidities
-=======
- echam_vdf_config(1)%pr0	= 0.7	    ! default: 1.0   ! lower values help to avoid negative humidities
->>>>>>> 612ce7ac
 /
 &echam_cnv_nml
  echam_cnv_config(1)%entrpen    = 0.00025    ! default: 0.0003    (old default:  0.0002)
@@ -785,11 +777,7 @@
 /
 &echam_cov_nml
  echam_cov_config(1)%crs        = 0.968     ! Critical relative humidity at surface, default 0.968
-<<<<<<< HEAD
  echam_cov_config(1)%crt        = 0.93      ! Critical relative humidity at toa, default 0.8
-=======
- echam_cov_config(1)%crt        = 0.9      ! Critical relative humidity at toa, default 0.8
->>>>>>> 612ce7ac
 /
 &ccycle_nml
  ccycle_config(1)%iccycle   = 1      ! 0: no ccycle
@@ -949,12 +937,8 @@
 #
 # - HD model input by Tom Riddick
 #
-<<<<<<< HEAD
 # FIXME: still a private path
 datadir=/work/mh0727/m300732/input/hd
-=======
-datadir=/work/mh0727/m300732/input/hd       # FIXME move hdpara file to pool directory and adapt path
->>>>>>> 612ce7ac
 add_link_file $datadir/hdpara_r2b3_0030_0036_no_sinks_half_frac_lnd_adjusted.nc     ./bc_land_hd.nc
 #
 # - lctlib file for JSBACH
@@ -1662,11 +1646,7 @@
   GMRedi_configuration                       = 1           ! 0=cartesian diffusion; 1=GM-Redi: bolus advection + isopycnal diffusion
   tapering_scheme                            = 1
   GMRedi_usesRelativeMaxSlopes               = .FALSE.
-<<<<<<< HEAD
   S_max                                      = 3.0e-5      ! 1.0
-=======
-  S_max                                      = 1.0e-5      ! 1.0
->>>>>>> 612ce7ac
   S_d                                        = 1.0e-4      ! 5e-3 to 5e-4
                                                            !
   k_tracer_GM_kappa_parameter                = 800.0      !
@@ -1692,13 +1672,8 @@
 ! i_Qio_type                                 = 3           ! 3 (default): energy of whole grid-area used for melting (MPIOM-type)
 ! use_constant_tfreez                        = .TRUE.      ! default: TRUE
 ! use_no_flux_gradients                      = .FALSE.     ! default: TRUE
-<<<<<<< HEAD
  leadclose_1                                = 0.5        ! default: 0.5 - value of MPIOM: 0.25
  leadclose_2n                               = 0.0       ! default: 0.0 - value of MPIOM: 2/3
-=======
- leadclose_1                                = 0.25        ! default: 0.5 - value of MPIOM: 0.25
- leadclose_2n                               = 0.666       ! default: 0.0 - value of MPIOM: 2/3
->>>>>>> 612ce7ac
 /
 EOF
 
@@ -1709,15 +1684,9 @@
 l_cyadyn                          = .TRUE.    ! dynamic cyanobacteria
 l_cpl_co2                         = .TRUE.   ! CO2 coupled to land carbon cycle
 l_bgc_check                       = .FALSE.   ! mass check at every time step
-<<<<<<< HEAD
 deltacalc                         = 386.6        ! CaCO3 weathering rate [kmol/s] 
 deltaorg                          = 16.8        ! OC weathering rate [kmol/s]
 deltasil                          = 1166.2        ! Si(OH)4 weathering rate [kmol/s]
-=======
-deltacalc                         = 0.0        ! CaCO3 weathering rate [kmol/s] 
-deltaorg                          = 0.0        ! OC weathering rate [kmol/s]
-deltasil                          = 0.0        ! Si(OH)4 weathering rate [kmol/s]
->>>>>>> 612ce7ac
 atm_co2                           = 284.3      ! atmospheric CO2 (default 278)
 atm_n2                            = 802000.   ! atmospheric N2  (default 802000)
 atm_o2                            = 196800.   ! atmospheric O2  (default 196800)
@@ -1810,7 +1779,6 @@
 # Ocean initialisation input
 #
 if [[ "$initialiseOcean" == "fromRestart" ]]; then
-<<<<<<< HEAD
  # FIXME: still a private path
  # spun-up for 1400 years
  add_link_file /work/mh0727/m300732/input/0036/ocean/restart/ler0656_restart_oce_24000101T000000Z.nc    restart_ocean_DOM01.nc
@@ -1820,16 +1788,6 @@
  # FIXME: still a private path
  # 900 years of physical spin-up + 350 years spinup with Hamocc
  add_link_file /work/mh0727/m300732/input/0036/ocean/restart/ler0651_restart_oce_13500101T000000Z.nc    restart_ocean_DOM01.nc
-=======
- # spun-up for 500 (200+300) years
- add_link_file /work/mh0727/m300732/input/0036/ocean/restart/ler0613_restart_oce_13000101T000000Z.nc    restart_ocean_DOM01.nc
-fi
-
-if [[ "$initialiseOcean" == "fromRestartwithHamocc" ]]; then
- #FIXME: add restart file with spun-up Hamocc
- # Restart file like above + 1 year with Hamocc (initialized from basin averages)
- add_link_file /work/mh0727/m300732/input/0036/ocean/restart/ler0614_restart_oce_10010101T000000Z.nc    restart_ocean_DOM01.nc
->>>>>>> 612ce7ac
  fi
 
 if [[ "$initialiseOcean" == "fromClimatology" ]]; then
@@ -1845,11 +1803,7 @@
 ## HAMOCC forcing files
 #
 if [  "x${use_hamocc}"  = "xyes" ]; then
-<<<<<<< HEAD
   # FIXME: still a private path
-=======
-  # FIXME: this is still a private path
->>>>>>> 612ce7ac
   datadir=/work/mh0727/m300732/input/0036/ocean/hamocc/
   add_link_file $datadir/MAHOWALDDUST_icon_grid_0036_R02B04_O_remapbil1.nc           dust.nc  # iron deposition
   add_link_file $datadir/ndepo_1-0_gr_185001-185012-clim_icon_grid_0036_R02B04_O.nc  nitrogen.nc  # nitrate deposition
