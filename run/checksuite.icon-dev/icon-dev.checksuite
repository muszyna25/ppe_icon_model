--- conflicted
+++ resolved
@@ -113,15 +113,15 @@
     MODEL_DIR2=$3
     DEXP2=$4
     TEST=$5
-    # DISTRO=$(lsb_release -cs)
-    # case $DISTRO in
-    #     squeeze)
-    #         module load cdo/1.6.5.1
-    #         ;;
-    #     wheezy)
-    #         module load cdo/1.6.5.1
-    #         ;;
-    # esac
+    DISTRO=$(lsb_release -cs)
+    case $DISTRO in
+        squeeze)
+            module load cdo/1.6.5.1
+            ;;
+        wheezy)
+            module load cdo/1.6.5.1
+            ;;
+    esac
     #TYPES: defined in main script and used from main script 
     #DATES: defined in main script and used from main script 
 
@@ -200,11 +200,7 @@
                 FILE2="${MODEL_DIR2}/experiments/${DEXP2}/${DEXP2}_${TYPE}_${DATE}.nc"
                 TEMP_SUFFIX=$(cat /dev/urandom | env LC_CTYPE=C tr -cd 'a-f0-9' | head -c 16)
                 DIFF_FILE="cdo_diffn_${DEXP1}_${DEXP2}_${TYPE}_${DATE}_${TEMP_SUFFIX}.out"
-<<<<<<< HEAD
-                
-=======
-
->>>>>>> 09bd8bd5
+
                 echo "Compare for TYPE=$TYPE"
                 cdo diffn ${FILE1} ${FILE2} > ${DIFF_FILE}
     
