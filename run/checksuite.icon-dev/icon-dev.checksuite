#!/bin/ksh
set +x
#################### functions ##########################################
function copy_experiment
{
    typeset MODEL_DIR EXP_ORI EXP_NEW
    MODEL_DIR=$1
    EXP_ORI=$2
    EXP_NEW=$3
    cd ${MODEL_DIR}/experiments
    if [ ! -d "${EXP_ORI}" ]; then
        echo 'no experiment '${EXP_ORI}' found'
        exit 1
    fi
    if [ ! -f ${EXP_ORI}/${EXP_ORI}_restart_*${RESTART_DATE}.nc ]; then
        echo "Cannot find restart file: ${EXP_ORI}/${EXP_ORI}_restart_*${RESTART_DATE}.nc !"
        echo "The run ${EXP_ORI} did not write any restart at ${RESTART_DATE}"
        exit 1
    fi
    rm -rf ${EXP_NEW}
    mkdir ${EXP_NEW}
    cd ${EXP_NEW}
    COMPS=''
    if [ -f ../${EXP_ORI}/${EXP_ORI}_restart_atm_*${RESTART_DATE}.nc ]; then
        COMPS=${COMPS}' atm'
    fi
    if [ -f ../${EXP_ORI}/${EXP_ORI}_restart_oce_*${RESTART_DATE}.nc ]; then
        COMPS=${COMPS}' oce'
    fi
    if [ -f ../${EXP_ORI}/${EXP_ORI}_restart_lnd_*${RESTART_DATE}.nc ]; then
        COMPS=${COMPS}' lnd'
    fi
    for COMP in ${COMPS}; do
        cp ../${EXP_ORI}/${EXP_ORI}_restart_${COMP}_*${RESTART_DATE}.nc .
        NDOM=`ls ${EXP_ORI}_restart_${COMP}_*${RESTART_DATE}.nc | wc -w`
        DOM=01
        while [ "${DOM}" -le "${NDOM}" ]; do
            if [ ${#DOM} -lt 2 ]; then
                DOM=0${DOM}
            fi 
            if [ ${NDOM} -eq 1 ]; then
                ln -sf ${EXP_ORI}_restart_${COMP}_${RESTART_DATE}.nc restart_${COMP}_DOM${DOM}.nc
            else
                ln -sf ${EXP_ORI}_restart_${COMP}_DOM${DOM}_${RESTART_DATE}.nc restart_${COMP}_DOM${DOM}.nc
            fi
            DOM=$(( DOM + 1 ))
        done
    done
}
#------------------------------------------------------------------------
function print_mode
{
    typeset MOD
    MOD=$1
    case $MOD in  
        'b') PRINT_MD='b(ase)';;
        'u') PRINT_MD='u(pdate)';;
        'r') PRINT_MD='r(estart)';;
        'n') PRINT_MD='n(proma)';;
        'm') PRINT_MD='m(pi)';;
        'o') PRINT_MD='o(mp)';;
        *) PRINT_MD=$MOD;;
    esac
    echo "- test mode    = $PRINT_MD"
}
#------------------------------------------------------------------------
function print_usage
{
    typeset COMMAND MOD_ARG
    COMMAND=$1
    MOD_ARG=""

    for MOD in $MODES; do
        case $MOD in  
            'b') MD='b(ase)';;
            'u') MD='u(pdate)';;
            'r') MD='r(estart)';;
            'n') MD='n(proma)';;
            'm') MD='m(pi)';;
            'o') MD='o(mp)';;
            *) MD=$MOD;;
        esac
        MOD_ARG=$MOD_ARG'|'$MD
    done 
    echo "usage: ${COMMAND} [-c] [-d <dates>] [-e <experiment>] [-f yes|no] [-h] [-m $MOD_ARG] [-o yes|no] [-r <reference model path>] [-s <restart_date>] [-t <files>] [-u]"
    echo '-c : colour output'
    echo '-d : string containing the dates of the output files of the respective '
    echo '     experiment, default depends on experiment' 
    echo '-e : name of the experiment to be checked, default = atm_amip_test'
    echo '-f : '"'yes'"': force make_runscripts even if base runscript exists (default)'
    echo '     '"'no'"': perform make_runscripts only if no runscripts are available'
    echo '-h : display help'
    echo '-m : test mode, either single tests like base, update, restart,'
    echo '     nproma, mpi or omp test'
    echo '     or combined tests like ur (update and restart) possible'
    echo '     Default mode: rnmo'
    echo '-o : '"'yes'"': overwrite existing experiments (default)'
    echo '     '"'no'"': use existing experiments'
    echo '-r : reference model path'
    echo '-s : Date in file name of restart file of respective experiment,'
    echo '     the default depends on the respective experiment default'
    echo '-t : Types of output files, the default depends on the respective'
    echo '     experiment'
    echo '-u : if files of the experiments differ, '
    echo '     calculate the difference between these files with cdo sub'
}
#------------------------------------------------------------------------
function diff_results
{
    typeset MODEL_DIR1 DEXP1 MODEL_DIR2 DEXP2 TEST FILES FILE1 FILE2 STATUS
    MODEL_DIR1=$1
    DEXP1=$2
    MODEL_DIR2=$3
    DEXP2=$4
    TEST=$5
    DISTRO=$(lsb_release -cs)
    case $DISTRO in
        squeeze)
            module load cdo/1.6.5.1
            ;;
        wheezy)
            module load cdo/1.6.5.1
            ;;
    esac
    #TYPES: defined in main script and used from main script 
    #DATES: defined in main script and used from main script 

    # status variable that is evaluated after the function call
    DIFF_STATUS=0

    # create more beautiful output for variables MODEL_DIR[12]
    cd $MODEL_DIR1; MODEL_DIR1=`pwd`
    cd $MODEL_DIR2; MODEL_DIR2=`pwd`

    # dump output of "cdo diffn", if differences exist, only for the first date
    CAT_CDO_DIFFN='yes'

    # if this is the restart test, then compare only for dates after the restart date
    DIFF_DATES=""
    if [ "$TEST" == "restart" ]; then
        for DATE in $DATES; do
            if [ $DATE \> $RESTART_DATE ]; then
                DIFF_DATES="$DIFF_DATES $DATE"
            fi
        done
    else
        DIFF_DATES=$DATES
    fi

    if [ "x$TYPES" == "x" ]; then
        echo "There are no file types to compare"
        exit 1
    fi

<<<<<<< HEAD
    echo "=================================================================="
    echo "Compare these experiments:"
    echo "- ${MODEL_DIR1}/experiments/${DEXP1}"
    echo "- ${MODEL_DIR2}/experiments/${DEXP2}"
    echo " "

    # Wait for some seconds so that the file system has a better
    # chance to deliver the correct files
    sleep 30s

    for DATE in $DIFF_DATES; do

        echo "----------------------------------------------------------------"
        echo "Compare for DATE=$DATE"
        DIFFERENT_TYPES=''
=======
    if [ "x$TYPES" == "xmaxwinds.log" ]; then
>>>>>>> 188a20f1

        echo "=================================================================="
        echo "Comparing maxwinds.log files"
        echo " "
        FILE1="${MODEL_DIR1}/experiments/${DEXP1}/maxwinds.log"
        FILE2="${MODEL_DIR2}/experiments/${DEXP2}/maxwinds.log"
	# test if the maxwinds.log file of the restarted run is a
	# subset of the non-restarted run:
	subset_cmp=$(diff --unchanged-line-format= --old-line-format= --new-line-format='%L' ${FILE1} ${FILE2} | wc -l)
        echo " "
	if [ "$subset_cmp" -eq "0" ]
	then
	    echo "File maxwinds.log of the second run is a subset of the first run."
            DIFF_STATUS=0
            STATUS=0
	else
	    echo "File maxwinds.log of the second run is NOT a subset of the first run."
            DIFF_STATUS=1
            STATUS=1
	fi
        echo " "

    else

<<<<<<< HEAD
            STATUS=`echo $?`
            if [ "$STATUS" -ne 0 ]; then
                echo " File 1 and file 2 cannot be compared"
                echo " - file 1: ${FILE1}"
                echo " - file 2: ${FILE2}"
                DIFFERENT_TYPES="$DIFFERENT_TYPES $TYPE"
            fi
            if [ -s cdo_diffn.out ]; then
                echo " File 1 and file 2 differ"
                echo " - file 1: ${FILE1}"
                echo " - file 2: ${FILE2}"
                if [ "$CAT_CDO_DIFFN" == 'yes' ]; then
                    cat cdo_diffn.out
=======
        if [ "x$DIFF_DATES" == "x" ]; then
            echo "There are no dates to compare"
            exit 1
        fi
    
        echo "=================================================================="
        echo "Compare these experiments:"
        echo "- ${MODEL_DIR1}/experiments/${DEXP1}"
        echo "- ${MODEL_DIR2}/experiments/${DEXP2}"
        echo " "
    
        for DATE in $DIFF_DATES; do
    
            echo "----------------------------------------------------------------"
            echo "Compare for DATE=$DATE"
            DIFFERENT_TYPES=''
    
            for TYPE in $TYPES; do
    
                FILE1="${MODEL_DIR1}/experiments/${DEXP1}/${DEXP1}_${TYPE}_${DATE}.nc"
                FILE2="${MODEL_DIR2}/experiments/${DEXP2}/${DEXP2}_${TYPE}_${DATE}.nc"
    
                echo "Compare for TYPE=$TYPE"
                cdo diffn ${FILE1} ${FILE2} > cdo_diffn.out
    
                STATUS=`echo $?`
                if [ "$STATUS" -ne 0 ]; then
                    echo " File 1 and file 2 cannot be compared"
                    echo " - file 1: ${FILE1}"
                    echo " - file 2: ${FILE2}"
                    DIFFERENT_TYPES="$DIFFERENT_TYPES $TYPE"
>>>>>>> 188a20f1
                fi
                if [ -s cdo_diffn.out ]; then
                    echo " File 1 and file 2 differ"
                    echo " - file 1: ${FILE1}"
                    echo " - file 2: ${FILE2}"
                    if [ "$CAT_CDO_DIFFN" == 'yes' ]; then
                        cat cdo_diffn.out
                        rm  cdo_diffn.out
                    fi
                    IS_DIFFERENT='yes'
                    DIFFERENT_TYPES="$DIFFERENT_TYPES $TYPE"
                    if [ "$SUB_FILES" == 'yes' ]; then
                        BFILE1=`basename $FILE1`
                        BFILE2=`basename $FILE2`
                        WDIR=`dirname $FILE2`
                        cdo sub ${FILE2} ${FILE1} ${WDIR}/diff_${BFILE2%.nc}-${BFILE1}
                    fi
                fi
    
            done
    
            if [ "x$DIFFERENT_TYPES" != 'x' -a $CAT_CDO_DIFFN == 'yes' ]; then
                DIFF_STATUS=1
                DIFF_DATE=$DATE
                DIFF_TYPES=$DIFFERENT_TYPES
                CAT_CDO_DIFFN='no'
            fi
<<<<<<< HEAD
            rm cdo_diffn.out

=======
    
>>>>>>> 188a20f1
        done
    
        if [ $DIFF_STATUS == 0 ]; then
            echo " "
            echo "The experiments are equal"
            echo " "
        else
            echo " "
            echo "The experiments differ:"
            echo "- first at date/time $DIFF_DATE"
            echo "- for the file types $DIFF_TYPES"
            echo " "
        fi
    fi
}
#------------------------------------------------------------------------
function string_in_list
{
    typeset STR_IN_LIST STR
    STR_IN_LIST=false
    STR=$1
    N=$#
    M=2
    LIST=""
    while [ $M -le $N ]; do
        ARG=$(eval echo \${$M})
        LIST=$LIST" "$ARG
        M=$(( M + 1 ))
    done
    for ELEMENT in $LIST; do
        if [ "$STR" == $ELEMENT ]; then
            STR_IN_LIST=true
        fi
    done 
    if [ "$STR_IN_LIST" == 'true' ]; then
        return 0
    else
        return 1
    fi
}

#################### main script ########################################

date

# assume this script is started in run/checksuite.icon-dev
cd ..

# get paths standardized by pwd
SCRIPT_DIR=`pwd`
cd ..
MODEL_DIR=`pwd`
cd $SCRIPT_DIR

# possible test modes
MODES="b u r n m o ur un um uo rn rm ro nm no mo urn urm uro unm uno umo rnm rno rmo nmo urnm urno urmo unmo rnmo urnmo"

while getopts ":cd:e:f:hm:o:r:s:t:u" OPT; do
    case $OPT in
        c  ) COLOUR='yes'
            ;;
        d  ) DATES=$OPTARG
            ;;
        e  ) EXPERIMENT=$OPTARG
            ;;
        f  ) FORCE_MRS=$OPTARG
            if [ "$FORCE_MRS" != 'yes' -a "$FORCE_MRS" != 'no' ]; then
                print_usage $0
                exit 1
            fi
            ;;
        h  ) print_usage $0
            exit 1
            ;;
        m  ) MODE=$OPTARG 
            case $MODE in
                'base')     MD='b';;
                'update')   MD='u';;
                'restart')  MD='r';;
                'nproma')   MD='n';;
                'mpi')      MD='m';;
                'omp')      MD='o';;
                *)      MD=$MODE;;
            esac
            if ! string_in_list $MD $MODES; then
                print_usage $0
                exit 1
            fi 
            ;;
        o  ) OVERWRITE=$OPTARG
            if [ "$OVERWRITE" != 'yes' -a "$OVERWRITE" != 'no' ]; then
                print_usage $0
                exit 1
            fi
            ;;
        r  ) REFERENCE=$OPTARG
            CMODES="u ur un um uo urn urm uro unm uno umo urnm urno urmo unmo urnmo"
            if string_in_list $MD $CMODES; then
                if [ ! -d ${REFERENCE}/run ]; then
	            echo 'you asked for an update test, but no reference model found'
	            echo "reference model ${REFERENCE} does not exist"
	            exit 1
	        fi
            fi
            ;;
        s  ) RESTART_DATE=$OPTARG
            ;;
        t  ) TYPES=$OPTARG
            ;;
        u  ) SUB_FILES='yes'
            ;;
        \? ) print_usage $0
            exit ;;
    esac
done

# Default values:
# The following variables are set to a default value if these variables
# are not set by an option argument yet or an environment variable.
# A calling script can set these variables exporting their values.

# Ouput in colour
COLOUR=${COLOUR='no'}
# Experiment
EXPERIMENT=${EXPERIMENT='atm_amip_test'}
# Force to run "make_runscripts" for the specified experiment even
# if the respective runscript is present 
FORCE_MRS=${FORCE_MRS='yes'}
# Test mode
MD=${MD='rnmo'}
# Force to overwrite existing experiments even if they are present
OVERWRITE=${OVERWRITE='yes'}
# Specify a reference model
REFERENCE=${REFERENCE=''}
# Do not calculate differences between differing files
SUB_FILES=${SUB_FILES='no'}

# Set defaults for file types, dates, and the restart date for the 
# checks depending on the experiment.
if [ "${EXPERIMENT}" == 'atm_amip_test' ]; then
    TYPES=${TYPES='atm_2d_ml atm_3d_ml phy_3d_ml lnd_ml'}
    DATES=${DATES='19790101T000000Z 19790101T000400Z 19790101T000800Z 19790101T001200Z 19790101T001600Z'}
    RESTART_DATE=${RESTART_DATE='19790101T000800Z'}
fi
if [ "${EXPERIMENT}" == 'oce_omip_0160km' ]; then
    TYPES=${TYPES='oceDefault oceDiag'}
    DATES=${DATES='20010101T000000Z 20010101T120000Z 20010101T180000Z 20010102T000000Z 20010102T120000Z 20010102T180000Z 20010103T000000Z'}
    RESTART_DATE=${RESTART_DATE='20010102T000000Z'}
fi
if [ "${EXPERIMENT}" == 'atm_icoles_nested' ]; then
    TYPES=${TYPES='prog_vars_DOM01_ML prog_vars_DOM02_ML pbl_vars_DOM01_ML pbl_vars_DOM02_ML cloud_diag_DOM01_ML cloud_diag_DOM02_ML'}
    DATES=${DATES='20130424T000500Z 20130424T001000Z 20130424T001500Z 20130424T002000Z'}
    RESTART_DATE=${RESTART_DATE='20130424T001000Z'}
fi
if [ "${EXPERIMENT}" == 'atm_jww_hs_test' ]; then
    TYPES=${TYPES='ml'}
    DATES=${DATES='20080901T001000Z 20080901T002000Z 20080901T003000Z 20080901T005000Z 20080901T010000Z'}
    RESTART_DATE=${RESTART_DATE='20080901T003000Z'}
fi

echo " "
echo "=============================================================="
echo " "
echo "Run the checksuite for:"
echo "- EXPERIMENT   = ${EXPERIMENT:?   is not defined --> ERROR}"
echo "- TYPES        = ${TYPES:?        is not defined --> ERROR}"
echo "- DATES        = ${DATES:?        is not defined --> ERROR}"
echo "- RESTART_DATE = ${RESTART_DATE:? is not defined --> ERROR}"
echo "- CHECK MODE   = ${MD:?           is not defined --> ERROR}"
echo "--------------------------------------------------------------"
echo " "

# check if REFERENCE is defined if an update test is requested
CMODES="u ur un um uo urn urm uro unm uno umo urnm urno urmo unmo urnmo"
if string_in_list $MD $CMODES; then
    echo "- REFERENCE    = ${REFERENCE:?  is not defined --> ERROR}"

    # get reference path standardized by pwd
    cd ${REFERENCE}; REFERENCE=`pwd`
    if [ "${REFERENCE}" == "${MODEL_DIR}" ]; then
        if [ "$COLOUR" == 'no' ]; then
            echo 'reference model and test model are the same'
        else
            echo -e "\033[31mreference model and test model are the same\033[00m"
        fi
        exit 1
    fi
fi

SCRIPT=${EXPERIMENT}

cd ${MODEL_DIR}

if [ ! -f ${SCRIPT_DIR}/exp.${SCRIPT}.run -o "$FORCE_MRS" == 'yes' ]; then
    ./make_runscripts ${SCRIPT}
fi

if [ ! -d experiments ]; then
    mkdir experiments
fi

# check if the test runscript exists
if [ ! -f ${SCRIPT_DIR}/exp.${SCRIPT}.run ]; then
    if [ "$COLOUR" == 'no' ]; then
        echo "did not find base runscript ${SCRIPT_DIR}/exp.${SCRIPT}.run"
    else
        echo "\033[31mdid not find base runscript ${SCRIPT_DIR}/exp.${SCRIPT}.run\033[00m"
    fi
    exit 1
else
    echo "found runscript ${SCRIPT_DIR}/exp.${SCRIPT}.run"
fi

# find out on which system we are
TARGET_MACHINE=`grep "# target machine is " ${SCRIPT_DIR}/exp.${SCRIPT}.run`
TARGET_MACHINE=${TARGET_MACHINE#'# target machine is '}

# variables to track the test results
PASSED_TESTS="PASSED_TESTS: "
FAILED_TESTS="FAILED_TESTS: "
EXIT_STATUS=0

# now start with the tests

TEST='base'
echo ' '
echo "#################### perform $TEST test            ####################"
echo ' '
EXP_BASE=${EXPERIMENT}_${TEST}
EXP_TEST=${EXPERIMENT}_${TEST}
if [ "${OVERWRITE}" == 'yes' -o ! -d ${MODEL_DIR}/experiments/${EXP_BASE} ]; then
    cd ${SCRIPT_DIR}
    RUN_SCRIPT=exp.${EXP_BASE}.run
    sed s/${SCRIPT}/${EXP_BASE}/g < exp.${SCRIPT}.run > ${RUN_SCRIPT}

    echo "Perform $TEST run"
    chmod 755 ${RUN_SCRIPT}
    ${SCRIPT_DIR}/${RUN_SCRIPT}
    

    STATUS=$?
    if [ "$STATUS" -eq 0 ]; then
        PASSED_TESTS="$PASSED_TESTS $TEST"
        EXIT_STATUS=$(($EXIT_STATUS + 0))
    else
        FAILED_TESTS="$FAILED_TESTS $TEST"
        EXIT_STATUS=$((EXIT_STATUS + 1))
        if [ "$COLOUR" == 'no' ]; then
            echo "ERROR: Base run FAILED --> no further testing possible"
        else
            echo -e "\033[31mERROR: Base run FAILED --> no further testing possible\033[00m"
        fi
        exit 1
    fi
else
    echo "Found $TEST run"
fi # OVERWRITE


CMODES="u ur un um uo urn urm uro unm uno umo urnm urno urmo unmo urnmo"
if string_in_list $MD $CMODES; then
    TEST='update'
    echo ' '
    echo "#################### perform $TEST test          ####################"
    echo ' '
    cd ${REFERENCE} 
    RUN_STATUS=-1
    if [ ! -d experiments/${EXP_BASE} ] ;then 
        if [ ! -f run/exp.${SCRIPT}.run -o "$FORCE_MRS" == 'yes' ]; then
            ${MODEL_DIR}/make_runscripts ${SCRIPT}
        fi
        if [ ! -d experiments ]; then
            mkdir experiments
        fi
        cd run
        if [ ! -f exp.${SCRIPT}.run ]; then
            if [ "$COLOUR" == 'no' ]; then
                echo 'reference model: '$REFERENCE
                echo "did not find base runscript for reference model exp.${SCRIPT}.run"
            else
                echo -e "\033[31mreference model: $REFERENCE\033[00m"
                echo -e "\033[31mdid not find base runscript for reference model exp.${SCRIPT}.run\033[00m"
            fi
            exit 1
        else
            echo "found base runscript exp.${SCRIPT}.run"
        fi

        RUN_SCRIPT=exp.${EXP_BASE}.run
        sed s/${SCRIPT}/${EXP_BASE}/g < exp.${SCRIPT}.run > ${RUN_SCRIPT}

        echo "Perform $TEST run"
        chmod 755 ${RUN_SCRIPT}
        ${REFERENCE}/run/${RUN_SCRIPT}
        RUN_STATUS=$?

    else
        echo "Found $TEST run"
        RUN_STATUS=0
    fi # OVERWRITE

    if [ "$RUN_STATUS" == 0 ]; then
    # compare base run with test run
        diff_results $MODEL_DIR $EXP_BASE $REFERENCE $EXP_BASE $TEST
        if [ "$DIFF_STATUS" == 0 ]; then
            PASSED_TESTS="$PASSED_TESTS $TEST"
            EXIT_STATUS=$(($EXIT_STATUS + 0))
        else
            FAILED_TESTS="$FAILED_TESTS $TEST"
            EXIT_STATUS=$(($EXIT_STATUS + 1))
        fi
    else
        if [ "$COLOUR" == 'no' ]; then
            echo "ERROR: The $TEST test run aborted --> no comparison with the base run"
        else
            echo -e "\033[31mERROR: The $TEST test run aborted --> no comparison with the base run\033[00m"
        fi
        FAILED_TESTS="$FAILED_TESTS $TEST"
        EXIT_STATUS=$(($EXIT_STATUS + 1))
    fi # RUN_STATUS
fi # MODE


CMODES="r ur rn rm ro urn urm uro rnm rno rmo urnm urno urmo rnmo urnmo"
if string_in_list $MD $CMODES; then
    TEST='restart'
    echo ' '
    echo "#################### perform $TEST test          ####################"
    echo ' '
    RUN_STATUS=-1
    EXP_TEST=${EXPERIMENT}_${TEST}
    if [ "${OVERWRITE}" == 'yes' -o ! -d ${MODEL_DIR}/experiments/${EXP_TEST} ]; then

        copy_experiment ${MODEL_DIR} ${EXP_BASE} ${EXP_TEST}
        if [ $? -ne 0 ]; then
            if [ "$CLOLUR" == 'no' ]; then
                echo "could not get base experiment ${EXP_BASE} or create new experiment ${EXP_TEST}"
            else
	        echo -e "\033[31mcould not get base experiment ${EXP_BASE} or create new experiment ${EXP_TEST}\033[00m"
            fi
            exit 1
        fi

        RUN_SCRIPT=exp.${EXP_TEST}.run
        cd ${SCRIPT_DIR}
        sed s/${SCRIPT}/${EXP_TEST}/g < exp.${SCRIPT}.run > ${RUN_SCRIPT}

        sed s/restart:=\".false.\"/restart:=\".true.\"/g < ${RUN_SCRIPT} > ${RUN_SCRIPT}.out
        mv ${RUN_SCRIPT}.out ${RUN_SCRIPT}

        echo "Perform $TEST run"
        chmod 755 ${RUN_SCRIPT}
        ${SCRIPT_DIR}/${RUN_SCRIPT}
        RUN_STATUS=$?

    else
        echo "Found $TEST run"
        RUN_STATUS=0
    fi # OVERWRITE

    if [ "$RUN_STATUS" == 0 ]; then
        # compare base run with test run
        diff_results $MODEL_DIR $EXP_BASE $MODEL_DIR $EXP_TEST $TEST
        if [ "$DIFF_STATUS" == 0 ]; then
            PASSED_TESTS="$PASSED_TESTS $TEST"
            EXIT_STATUS=$(($EXIT_STATUS + 0))
        else
            FAILED_TESTS="$FAILED_TESTS $TEST"
            EXIT_STATUS=$(($EXIT_STATUS + 1))
        fi
    else
        if [ "$COLOUR" == 'no' ]; then
            echo "ERROR: The $TEST test run aborted --> no comparison with the base run"
        else
            echo -e "\033[31mERROR: The $TEST test run aborted --> no comparison with the base run\033[00m"
        fi
        FAILED_TESTS="$FAILED_TESTS $TEST"
        EXIT_STATUS=$(($EXIT_STATUS + 1))
    fi # RUN_STATUS
fi # MODE


CMODES="n un rn nm no urn unm uno rnm rno nmo urnm urno unmo rnmo urnmo"
if string_in_list $MD $CMODES; then
    TEST='nproma'
    echo ' '
    echo "#################### perform $TEST test         ####################"
    echo ' '
    RUN_STATUS=-1
    EXP_TEST=${EXPERIMENT}_${TEST}
    if [ "${OVERWRITE}" == 'yes' -o ! -d ${MODEL_DIR}/experiments/${EXP_TEST} ]; then

        RUN_SCRIPT=exp.${EXP_TEST}.run
        cd ${SCRIPT_DIR}
        sed s/${SCRIPT}/${EXP_TEST}/g < exp.${SCRIPT}.run > ${RUN_SCRIPT}

        N_NPROMA=`grep "nproma=" ${RUN_SCRIPT}`
        N_NPROMA_NEW="nproma=17"
        if [ "${N_NPROMA#nproma=}" == "${N_NPROMA_NEW#nproma=}" ]; then
            N_NPROMA_NEW='nproma=19'
        fi
        sed s/$N_NPROMA/$N_NPROMA_NEW/g < ${RUN_SCRIPT} > ${RUN_SCRIPT}.out
        mv ${RUN_SCRIPT}.out ${RUN_SCRIPT}

        echo "Perform $TEST run"
        chmod 755 ${RUN_SCRIPT}
        ${SCRIPT_DIR}/${RUN_SCRIPT}
        RUN_STATUS=$?

    else
        echo "Found $TEST run"
        RUN_STATUS=0
    fi # OVERWRITE

    if [ "$RUN_STATUS" == 0 ]; then
        # compare base run with test run
        diff_results $MODEL_DIR $EXP_BASE $MODEL_DIR $EXP_TEST $TEST
        if [ "$DIFF_STATUS" == 0 ]; then
            PASSED_TESTS="$PASSED_TESTS $TEST"
            EXIT_STATUS=$(($EXIT_STATUS + 0))
        else
            FAILED_TESTS="$FAILED_TESTS $TEST"
            EXIT_STATUS=$(($EXIT_STATUS + 1))
        fi
    else
        if [ "$COLOUR" == 'no' ]; then
            echo "ERROR: The $TEST test run aborted --> no comparison with the base run"
        else
            echo -e "\033[31mERROR: The $TEST test run aborted --> no comparison with the base run\033[00m"
        fi
        FAILED_TESTS="$FAILED_TESTS $TEST"
        EXIT_STATUS=$(($EXIT_STATUS + 1))
    fi # RUN_STATUS
fi # MODE


CMODES="m um rm nm mo urm unm umo rnm rmo nmo urnm urmo unmo rnmo urnmo"
if string_in_list $MD $CMODES; then
    TEST='mpi'
    echo ' '
    echo "#################### perform $TEST test         ####################"
    echo ' '
    TEST_POSSIBLE='no'
    RUN_STATUS=-1
    EXP_TEST=${EXPERIMENT}_${TEST}
    if [ "${OVERWRITE}" == 'yes' -o ! -d ${MODEL_DIR}/experiments/${EXP_TEST} ]; then
        cd ${SCRIPT_DIR}
        MPI=`grep with_mpi exp.${SCRIPT}.run`
        MPIYES='with_mpi="yes"'
        if [ "$MPI" == "$MPIYES" ]; then

            # find out how many nodes and processes per node are in use

            N_NODES=`grep "no_of_nodes=" exp.${SCRIPT}.run`
            echo ${N_NODES} | grep SLURM_JOB_NUM_NODES && N_NODES=1 || N_NODES=${N_NODES#'no_of_nodes='}
            N_PPNODE=`grep "mpi_procs_pernode=" exp.${SCRIPT}.run`
            N_PPNODE=${N_PPNODE#'mpi_procs_pernode='}
            N_PROCS=$(( N_NODES * N_PPNODE ))

            if [ $N_PROCS -gt 1 ]; then

	        TEST_POSSIBLE='yes'

                RUN_SCRIPT=exp.${EXP_TEST}.run
                cd ${SCRIPT_DIR}
                sed s/${SCRIPT}/${EXP_TEST}/g < exp.${SCRIPT}.run > ${RUN_SCRIPT}


                if [ $N_PPNODE -gt 1 ]; then

                    # keep number of nodes, and use one process less per node

	            N_NODES_NEW=$N_NODES
                    N_PPNODE_NEW=$(( N_PPNODE - 1 ))

                    # change script variables
                    sed s/"mpi_procs_pernode=$N_PPNODE"/"mpi_procs_pernode=$N_PPNODE_NEW"/g < ${RUN_SCRIPT} > ${RUN_SCRIPT}.out
                    mv ${RUN_SCRIPT}.out ${RUN_SCRIPT}

                    # change system variables where necessary
                    if [ "${TARGET_MACHINE}" == 'blizzard' ]; then
                        PPNODE=`grep "# @"     ${RUN_SCRIPT} | grep  " tasks_per_node "`
                        PPNODE_NEW=${PPNODE%$N_PPNODE}$N_PPNODE_NEW
                        sed s/"$PPNODE"/"$PPNODE_NEW"/g < ${RUN_SCRIPT} > ${RUN_SCRIPT}.out
                        mv ${RUN_SCRIPT}.out ${RUN_SCRIPT}
                    fi
                    if [ "${TARGET_MACHINE}" == 'thunder'  ]; then
                        PPNODE=`grep "#SBATCH" ${RUN_SCRIPT} | grep  "ntasks-per-node"`
                        PPNODE_NEW=${PPNODE%$N_PPNODE}$N_PPNODE_NEW
                        sed s/"$PPNODE"/"$PPNODE_NEW"/g < ${RUN_SCRIPT} > ${RUN_SCRIPT}.out
                        mv ${RUN_SCRIPT}.out ${RUN_SCRIPT}
                    fi

	        else

                    # use one node less and keep one process per node

	            N_NODES_NEW=$(( N_NODES - 1 ))
	            N_PPNODE_NEW=$N_PPNODE

                    # change script variables
	            sed s/"no_of_nodes=$N_NODES"/"no_of_nodes=$N_NODES_NEW"/g < ${RUN_SCRIPT} > ${RUN_SCRIPT}.out
                    mv ${RUN_SCRIPT}.out ${RUN_SCRIPT}

                    # change system variables where necessary
                    if [ "${TARGET_MACHINE}" == 'blizzard' ]; then
                        NODES=`grep "# @"     ${RUN_SCRIPT} | grep  " node "`
                        NODES_NEW=${NODES%$N_NODES}$N_NODES_NEW
                        sed s/"$NODES"/"$NODES_NEW"/g < ${RUN_SCRIPT} > ${RUN_SCRIPT}.out
                        mv ${RUN_SCRIPT}.out ${RUN_SCRIPT}
                    fi
                    if [ "${TARGET_MACHINE}" == 'thunder'  ]; then
                        NODES=`grep "#SBATCH" ${RUN_SCRIPT} | grep  "nodes"`
                        NODES_NEW=${NODES%$N_NODES}$N_NODES_NEW
                        sed s/"$NODES"/"$NODES_NEW"/g < ${RUN_SCRIPT} > ${RUN_SCRIPT}.out
                        mv ${RUN_SCRIPT}.out ${RUN_SCRIPT}
                    fi

	        fi # N_PPNODE>1

                N_PROCS_NEW=$(( N_NODES_NEW * N_PPNODE_NEW ))
                sed s/"mpi_total_procs=$N_PROCS"/"mpi_total_procs=$N_PROCS_NEW"/g < ${RUN_SCRIPT} > ${RUN_SCRIPT}.out
                mv ${RUN_SCRIPT}.out ${RUN_SCRIPT}

                echo "Perform $TEST run"
                chmod 755 ${RUN_SCRIPT}
                ${SCRIPT_DIR}/${RUN_SCRIPT}
                RUN_STATUS=$?

            else
                if [ "$COLOUR" == 'no' ]; then
                    echo "No MPI parallelization test because total number of MPI processors is : $N_PROCS"
	        else
                    echo -e "\033[31mNo MPI parallelization test because total number of MPI processors is : $N_PROCS\033[00m"
	        fi
            fi # total number of procs > 1

        else
            if [ "$COLOUR" == 'no' ]; then
                echo "No MPI parallelization test is peformed because: $MPI"
            else
                echo -e "\033[31mNo MPI parallelization test is peformed because: $MPI\033[00m"
            fi
        fi # MPI = yes

    else
        echo "Found $TEST run"
        TEST_POSSIBLE='yes'
        RUN_STATUS=0
    fi # OVERWRITE

    if [ "${TEST_POSSIBLE}" == 'yes' ]; then
        if [ "$RUN_STATUS" == 0 ]; then
      # compare base run with test run
            diff_results $MODEL_DIR $EXP_BASE $MODEL_DIR $EXP_TEST $TEST
            if [ "$DIFF_STATUS" == 0 ]; then
                PASSED_TESTS="$PASSED_TESTS $TEST"
                EXIT_STATUS=$(($EXIT_STATUS + 0))
            else
                FAILED_TESTS="$FAILED_TESTS $TEST"
                EXIT_STATUS=$(($EXIT_STATUS + 1))
            fi
        else
            if [ "$COLOUR" == 'no' ]; then
                echo "ERROR: The $TEST test run aborted --> no comparison with the base run"
            else
                echo -e "\033[31mERROR: The $TEST test run aborted --> no comparison with the base run\033[00m"
            fi
            FAILED_TESTS="$FAILED_TESTS $TEST"
            EXIT_STATUS=$(($EXIT_STATUS + 1))
        fi # RUN_STATUS
    fi # TEST_POSSIBLE
fi # MODE


CMODES="o uo ro no mo uro uno umo rno rmo nmo urno urmo unmo rnmo urnmo"
if string_in_list $MD $CMODES; then
    TEST='omp'
    echo ' '
    echo "#################### perform $TEST test         ####################"
    echo ' '
    TEST_POSSIBLE='no'
    RUN_STATUS=-1
    EXP_TEST=${EXPERIMENT}_${TEST}
    if [ "${OVERWRITE}" == 'yes' -o ! -d ${MODEL_DIR}/experiments/${EXP_TEST} ]; then
        cd ${SCRIPT_DIR}
        OMP=`grep with_openmp exp.${SCRIPT}.run`
        OMPYES='with_openmp="yes"'
        if [ "$OMP" == "$OMPYES" ]; then

            # find out how many omp threads are in use

            N_OMP_NUM_THREADS=`grep "export OMP_NUM_THREADS=" exp.${SCRIPT}.run`
            N_OMP_NUM_THREADS=${N_OMP_NUM_THREADS#'export OMP_NUM_THREADS='}
            N_ICON_THREADS=`grep "export ICON_THREADS=" exp.${SCRIPT}.run`
            N_ICON_THREADS=${N_ICON_THREADS#'export ICON_THREADS='}

            if [ $N_OMP_NUM_THREADS -gt 1 ]; then

	        TEST_POSSIBLE='yes'

                RUN_SCRIPT=exp.${EXP_TEST}.run
                cd ${SCRIPT_DIR}
                sed s/${SCRIPT}/${EXP_TEST}/g < exp.${SCRIPT}.run > ${RUN_SCRIPT}

                N_OMP_NUM_THREADS_NEW=$(( N_OMP_NUM_THREADS - 1 ))
	        N_ICON_THREADS_NEW=$(( N_ICON_THREADS - 1 ))

                # change script variables
                sed s/"export OMP_NUM_THREADS=$N_OMP_NUM_THREADS"/"export OMP_NUM_THREADS=$N_OMP_NUM_THREADS_NEW"/g < ${RUN_SCRIPT} > ${RUN_SCRIPT}.out
                mv ${RUN_SCRIPT}.out ${RUN_SCRIPT}
                sed s/"export ICON_THREADS=$N_ICON_THREADS"/"export ICON_THREADS=$N_ICON_THREADS_NEW"/g < ${RUN_SCRIPT} > ${RUN_SCRIPT}.out
                mv ${RUN_SCRIPT}.out ${RUN_SCRIPT}

                # change system variables where necessary
                if [ "${TARGET_MACHINE}" == 'blizzard' ]; then
                    THREADS=`grep "# @"     ${RUN_SCRIPT} | grep  " task_affinity "`
                    THREADS_NEW=${THREADS%\($N_OMP_NUM_THREADS\)}\($N_OMP_NUM_THREADS_NEW\)
                    sed s/"$THREADS"/"$THREADS_NEW"/g < ${RUN_SCRIPT} > ${RUN_SCRIPT}.out
                    mv ${RUN_SCRIPT}.out ${RUN_SCRIPT}
                    THREADS=`grep "# @"     ${RUN_SCRIPT} | grep  " parallel_threads "`
                    THREADS_NEW=${THREADS%$N_OMP_NUM_THREADS}$N_OMP_NUM_THREADS_NEW
                    sed s/"$THREADS"/"$THREADS_NEW"/g < ${RUN_SCRIPT} > ${RUN_SCRIPT}.out
                    mv ${RUN_SCRIPT}.out ${RUN_SCRIPT}
                fi
##        if [ "${TARGET_MACHINE}" == 'thunder'  ]; then
##          THREADS=`grep "#SBATCH" ${RUN_SCRIPT} | grep  "cpus-per-task"`
##          THREADS_NEW=${THREADS%$N_OMP_NUM_THREADS}$N_OMP_NUM_THREADS_NEW
##          sed s/"$THREADS"/"$THREADS_NEW"/g < ${RUN_SCRIPT} > ${RUN_SCRIPT}.out
##          mv ${RUN_SCRIPT}.out ${RUN_SCRIPT}
##        fi

                echo "Perform $TEST run"
                chmod 755 ${RUN_SCRIPT}
                ${SCRIPT_DIR}/${RUN_SCRIPT}
                RUN_STATUS=$?

            else
	        if [ "$COLOUR" == 'no' ]; then
                    echo "No OMP parallelization test because number of OMP threads = $N_OMP_NUM_THREADS"
	        else
                    echo -e "\033[31mNo OMP parallelization test because number of OMP threads = $N_OMP_NUM_THREADS\033[00m"
	        fi
            fi # total number of omp threads > 1

        else
            if [ "$COLOUR" == 'no' ]; then
                echo "No OMP parallelization test is peformed because: $OMP"
            else
                echo -e "\033[31mNo OMP parallelization test is peformed because: $OMP\033[00m"
            fi
        fi # OMP = yes

    else
        echo "Found $TEST run"
        TEST_POSSIBLE='yes'
        RUN_STATUS=0
    fi # OVERWRITE

    if [ "${TEST_POSSIBLE}" == 'yes' ]; then
        if [ "$RUN_STATUS" == 0 ]; then
            # compare base run with test run
            diff_results $MODEL_DIR $EXP_BASE $MODEL_DIR $EXP_TEST $TEST
            if [ "$DIFF_STATUS" == 0 ]; then
                PASSED_TESTS="$PASSED_TESTS $TEST"
                EXIT_STATUS=$(($EXIT_STATUS + 0))
            else
                FAILED_TESTS="$FAILED_TESTS $TEST"
                EXIT_STATUS=$(($EXIT_STATUS + 1))
            fi
        else
            if [ "$COLOUR" == 'no' ]; then
                echo "ERROR: The $TEST test run aborted --> no comparison with the base run"
            else
                echo -e "\033[31mERROR: The $TEST test run aborted --> no comparison with the base run\033[00m"
            fi
            FAILED_TESTS="$FAILED_TESTS $TEST"
            EXIT_STATUS=$(($EXIT_STATUS + 1))
        fi # RUN_STATUS
    fi # TEST_POSSIBLE
fi # MODE


echo ' '
echo ' '
echo '#################### test summary             ########################'
echo ' '
if [ "$COLOUR" == 'no' ]; then
    echo $PASSED_TESTS
    echo $FAILED_TESTS
else
    echo -e "\033[32m$PASSED_TESTS\033[00m"
    echo -e "\033[31m$FAILED_TESTS\033[00m"
fi
echo ' '
echo 'EXIT_STATUS: '$EXIT_STATUS
echo ' '
echo '======================================================================'
date
exit $EXIT_STATUS<|MERGE_RESOLUTION|>--- conflicted
+++ resolved
@@ -152,25 +152,7 @@
         exit 1
     fi
 
-<<<<<<< HEAD
-    echo "=================================================================="
-    echo "Compare these experiments:"
-    echo "- ${MODEL_DIR1}/experiments/${DEXP1}"
-    echo "- ${MODEL_DIR2}/experiments/${DEXP2}"
-    echo " "
-
-    # Wait for some seconds so that the file system has a better
-    # chance to deliver the correct files
-    sleep 30s
-
-    for DATE in $DIFF_DATES; do
-
-        echo "----------------------------------------------------------------"
-        echo "Compare for DATE=$DATE"
-        DIFFERENT_TYPES=''
-=======
     if [ "x$TYPES" == "xmaxwinds.log" ]; then
->>>>>>> 188a20f1
 
         echo "=================================================================="
         echo "Comparing maxwinds.log files"
@@ -195,21 +177,6 @@
 
     else
 
-<<<<<<< HEAD
-            STATUS=`echo $?`
-            if [ "$STATUS" -ne 0 ]; then
-                echo " File 1 and file 2 cannot be compared"
-                echo " - file 1: ${FILE1}"
-                echo " - file 2: ${FILE2}"
-                DIFFERENT_TYPES="$DIFFERENT_TYPES $TYPE"
-            fi
-            if [ -s cdo_diffn.out ]; then
-                echo " File 1 and file 2 differ"
-                echo " - file 1: ${FILE1}"
-                echo " - file 2: ${FILE2}"
-                if [ "$CAT_CDO_DIFFN" == 'yes' ]; then
-                    cat cdo_diffn.out
-=======
         if [ "x$DIFF_DATES" == "x" ]; then
             echo "There are no dates to compare"
             exit 1
@@ -241,7 +208,6 @@
                     echo " - file 1: ${FILE1}"
                     echo " - file 2: ${FILE2}"
                     DIFFERENT_TYPES="$DIFFERENT_TYPES $TYPE"
->>>>>>> 188a20f1
                 fi
                 if [ -s cdo_diffn.out ]; then
                     echo " File 1 and file 2 differ"
@@ -269,12 +235,7 @@
                 DIFF_TYPES=$DIFFERENT_TYPES
                 CAT_CDO_DIFFN='no'
             fi
-<<<<<<< HEAD
-            rm cdo_diffn.out
-
-=======
-    
->>>>>>> 188a20f1
+    
         done
     
         if [ $DIFF_STATUS == 0 ]; then
