#!/bin/ksh
set +x
#################### functions ##########################################
function copy_experiment
{
    typeset MODEL_DIR EXP_ORI EXP_NEW
    MODEL_DIR=$1
    EXP_ORI=$2
    EXP_NEW=$3
    cd ${MODEL_DIR}/experiments
    if [ ! -d "${EXP_ORI}" ]; then
        echo 'no experiment '${EXP_ORI}' found'
        exit 1
    fi
    if [ ! -f ${EXP_ORI}/${EXP_ORI}_restart_*${RESTART_DATE}.nc ]; then
        echo "Cannot find restart file: ${EXP_ORI}/${EXP_ORI}_restart_*${RESTART_DATE}.nc !"
        echo "The run ${EXP_ORI} did not write any restart at ${RESTART_DATE}"
        exit 1
    fi
    rm -rf ${EXP_NEW}
    mkdir ${EXP_NEW}
    cd ${EXP_NEW}
    COMPS=''
    if [ -f ../${EXP_ORI}/${EXP_ORI}_restart_atm_*${RESTART_DATE}.nc ]; then
        COMPS=${COMPS}' atm'
    fi
    if [ -f ../${EXP_ORI}/${EXP_ORI}_restart_oce_*${RESTART_DATE}.nc ]; then
        COMPS=${COMPS}' oce'
    fi
    if [ -f ../${EXP_ORI}/${EXP_ORI}_restart_lnd_*${RESTART_DATE}.nc ]; then
        COMPS=${COMPS}' lnd'
    fi
    for COMP in ${COMPS}; do
        cp ../${EXP_ORI}/${EXP_ORI}_restart_${COMP}_*${RESTART_DATE}.nc .
        NDOM=`ls ${EXP_ORI}_restart_${COMP}_*${RESTART_DATE}.nc | wc -w`
        DOM=01
        while [ "${DOM}" -le "${NDOM}" ]; do
            if [ ${#DOM} -lt 2 ]; then
                DOM=0${DOM}
            fi 
            if [ ${NDOM} -eq 1 ]; then
                ln -sf ${EXP_ORI}_restart_${COMP}_${RESTART_DATE}.nc restart_${COMP}_DOM${DOM}.nc
            else
                ln -sf ${EXP_ORI}_restart_${COMP}_DOM${DOM}_${RESTART_DATE}.nc restart_${COMP}_DOM${DOM}.nc
            fi
            DOM=$(( DOM + 1 ))
        done
    done
}
#------------------------------------------------------------------------
function print_mode
{
    typeset MOD
    MOD=$1
    case $MOD in  
        'b') PRINT_MD='b(ase)';;
        'u') PRINT_MD='u(pdate)';;
        'r') PRINT_MD='r(estart)';;
        'n') PRINT_MD='n(proma)';;
        'm') PRINT_MD='m(pi)';;
        'o') PRINT_MD='o(mp)';;
        *) PRINT_MD=$MOD;;
    esac
    echo "- test mode    = $PRINT_MD"
}
#------------------------------------------------------------------------
function print_usage
{
    typeset COMMAND MOD_ARG
    COMMAND=$1
    MOD_ARG=""

    for MOD in $MODES; do
        case $MOD in  
            'b') MD='b(ase)';;
            'u') MD='u(pdate)';;
            'r') MD='r(estart)';;
            'n') MD='n(proma)';;
            'm') MD='m(pi)';;
            'o') MD='o(mp)';;
            *) MD=$MOD;;
        esac
        MOD_ARG=$MOD_ARG'|'$MD
    done 
    echo "usage: ${COMMAND} [-c] [-d <dates>] [-e <experiment>] [-f yes|no] [-h] [-m $MOD_ARG] [-o yes|no] [-r <reference model path>] [-s <restart_date>] [-t <files>] [-u]"
    echo '-c : colour output'
    echo '-d : string containing the dates of the output files of the respective '
    echo '     experiment, default depends on experiment' 
    echo '-e : name of the experiment to be checked, default = atm_amip_test'
    echo '-f : '"'yes'"': force make_runscripts even if base runscript exists (default)'
    echo '     '"'no'"': perform make_runscripts only if no runscripts are available'
    echo '-h : display help'
    echo '-m : test mode, either single tests like base, update, restart,'
    echo '     nproma, mpi or omp test'
    echo '     or combined tests like ur (update and restart) possible'
    echo '     Default mode: rnmo'
    echo '-o : '"'yes'"': overwrite existing experiments (default)'
    echo '     '"'no'"': use existing experiments'
    echo '-r : reference model path'
    echo '-s : Date in file name of restart file of respective experiment,'
    echo '     the default depends on the respective experiment default'
    echo '-t : Types of output files, the default depends on the respective'
    echo '     experiment'
    echo '-u : if files of the experiments differ, '
    echo '     calculate the difference between these files with cdo sub'
}
#------------------------------------------------------------------------
function diff_results
{
    typeset MODEL_DIR1 DEXP1 MODEL_DIR2 DEXP2 TEST FILES FILE1 FILE2 STATUS
    MODEL_DIR1=$1
    DEXP1=$2
    MODEL_DIR2=$3
    DEXP2=$4
    TEST=$5
    DISTRO=$(lsb_release -cs)
    case $DISTRO in
        squeeze)
            module load cdo/1.6.5.1
            ;;
        wheezy)
            module load cdo/1.6.5.1
            ;;
    esac
    #TYPES: defined in main script and used from main script 
    #DATES: defined in main script and used from main script 

    # status variable that is evaluated after the function call
    DIFF_STATUS=0

    # create more beautiful output for variables MODEL_DIR[12]
    cd $MODEL_DIR1; MODEL_DIR1=`pwd`
    cd $MODEL_DIR2; MODEL_DIR2=`pwd`

    # dump output of "cdo diffn", if differences exist, only for the first date
    CAT_CDO_DIFFN='yes'

    # if this is the restart test, then compare only for dates after the restart date
    DIFF_DATES=""
    if [ "$TEST" == "restart" ]; then
        for DATE in $DATES; do
            if [ $DATE \> $RESTART_DATE ]; then
                DIFF_DATES="$DIFF_DATES $DATE"
            fi
        done
    else
        DIFF_DATES=$DATES
    fi

    if [ "x$TYPES" == "x" ]; then
        echo "There are no file types to compare"
        exit 1
    fi

    if [ "x$TYPES" == "xmaxwinds.log" ]; then

        echo "=================================================================="
        echo "Comparing maxwinds.log files"
        echo " "
        FILE1="${MODEL_DIR1}/experiments/${DEXP1}/maxwinds.log"
        FILE2="${MODEL_DIR2}/experiments/${DEXP2}/maxwinds.log"
	# test if the maxwinds.log file of the restarted run is a
	# subset of the non-restarted run:
	subset_cmp=$(diff --unchanged-line-format= --old-line-format= --new-line-format='%L' ${FILE1} ${FILE2} | wc -l)
        echo " "
	if [ "$subset_cmp" -eq "0" ]
	then
	    echo "File maxwinds.log of the second run is a subset of the first run."
            DIFF_STATUS=0
            STATUS=0
	else
	    echo "File maxwinds.log of the second run is NOT a subset of the first run."
            DIFF_STATUS=1
            STATUS=1
	fi
        echo " "

    else

        if [ "x$DIFF_DATES" == "x" ]; then
            echo "There are no dates to compare"
            exit 1
        fi
    
        echo "=================================================================="
        echo "Compare these experiments:"
        echo "- ${MODEL_DIR1}/experiments/${DEXP1}"
        echo "- ${MODEL_DIR2}/experiments/${DEXP2}"
        echo " "
    
        for DATE in $DIFF_DATES; do
    
            echo "----------------------------------------------------------------"
            echo "Compare for DATE=$DATE"
            DIFFERENT_TYPES=''
    
            for TYPE in $TYPES; do
    
                FILE1="${MODEL_DIR1}/experiments/${DEXP1}/${DEXP1}_${TYPE}_${DATE}.nc"
                FILE2="${MODEL_DIR2}/experiments/${DEXP2}/${DEXP2}_${TYPE}_${DATE}.nc"
                TEMP_SUFFIX=$(cat /dev/urandom | env LC_CTYPE=C tr -cd 'a-f0-9' | head -c 16)
                DIFF_FILE="cdo_diffn_${DEXP1}_${DEXP2}_${TYPE}_${DATE}_${TEMP_SUFFIX}.out"

                echo "Compare for TYPE=$TYPE"
<<<<<<< HEAD
                cdo diffn ${FILE1} ${FILE2} > cdo_diffn_${DEXP1}_${DEXP2}_${TYPE}_${DATE}.out
=======
                cdo diffn ${FILE1} ${FILE2} > ${DIFF_FILE}
>>>>>>> 7ddcf07f
    
                STATUS=`echo $?`
                if [ "$STATUS" -ne 0 ]; then
                    echo " File 1 and file 2 cannot be compared"
                    echo " - file 1: ${FILE1}"
                    echo " - file 2: ${FILE2}"
                    DIFFERENT_TYPES="$DIFFERENT_TYPES $TYPE"
                fi
<<<<<<< HEAD
                if [ -s cdo_diffn_${DEXP1}_${DEXP2}_${TYPE}_${DATE}.out ]; then
=======
                if [ -s ${DIFF_FILE} ]; then
>>>>>>> 7ddcf07f
                    echo " File 1 and file 2 differ"
                    echo " - file 1: ${FILE1}"
                    echo " - file 2: ${FILE2}"
                    if [ "$CAT_CDO_DIFFN" == 'yes' ]; then
<<<<<<< HEAD
                        cat cdo_diffn_${DEXP1}_${DEXP2}_${TYPE}_${DATE}.out
                        rm  cdo_diffn_${DEXP1}_${DEXP2}_${TYPE}_${DATE}.out
=======
                        cat ${DIFF_FILE}
                        rm  ${DIFF_FILE}
>>>>>>> 7ddcf07f
                    fi
                    IS_DIFFERENT='yes'
                    DIFFERENT_TYPES="$DIFFERENT_TYPES $TYPE"
                    if [ "$SUB_FILES" == 'yes' ]; then
                        BFILE1=`basename $FILE1`
                        BFILE2=`basename $FILE2`
                        WDIR=`dirname $FILE2`
                        cdo sub ${FILE2} ${FILE1} ${WDIR}/diff_${BFILE2%.nc}-${BFILE1}
                    fi
                fi
    
            done
    
            if [ "x$DIFFERENT_TYPES" != 'x' -a $CAT_CDO_DIFFN == 'yes' ]; then
                DIFF_STATUS=1
                DIFF_DATE=$DATE
                DIFF_TYPES=$DIFFERENT_TYPES
                CAT_CDO_DIFFN='no'
            fi
    
        done
    
        if [ $DIFF_STATUS == 0 ]; then
            echo " "
            echo "The experiments are equal"
            echo " "
        else
            echo " "
            echo "The experiments differ:"
            echo "- first at date/time $DIFF_DATE"
            echo "- for the file types $DIFF_TYPES"
            echo " "
        fi
    fi
}
#------------------------------------------------------------------------
function string_in_list
{
    typeset STR_IN_LIST STR
    STR_IN_LIST=false
    STR=$1
    N=$#
    M=2
    LIST=""
    while [ $M -le $N ]; do
        ARG=$(eval echo \${$M})
        LIST=$LIST" "$ARG
        M=$(( M + 1 ))
    done
    for ELEMENT in $LIST; do
        if [ "$STR" == $ELEMENT ]; then
            STR_IN_LIST=true
        fi
    done 
    if [ "$STR_IN_LIST" == 'true' ]; then
        return 0
    else
        return 1
    fi
}

#################### main script ########################################

date

# assume this script is started in run/checksuite.icon-dev
cd ..

# get paths standardized by pwd
SCRIPT_DIR=`pwd`
cd ..
MODEL_DIR=`pwd`
cd $SCRIPT_DIR

# possible test modes
MODES="b u r n m o ur un um uo rn rm ro nm no mo urn urm uro unm uno umo rnm rno rmo nmo urnm urno urmo unmo rnmo urnmo"

while getopts ":cd:e:f:hm:o:r:s:t:u" OPT; do
    case $OPT in
        c  ) COLOUR='yes'
            ;;
        d  ) DATES=$OPTARG
            ;;
        e  ) EXPERIMENT=$OPTARG
            ;;
        f  ) FORCE_MRS=$OPTARG
            if [ "$FORCE_MRS" != 'yes' -a "$FORCE_MRS" != 'no' ]; then
                print_usage $0
                exit 1
            fi
            ;;
        h  ) print_usage $0
            exit 1
            ;;
        m  ) MODE=$OPTARG 
            case $MODE in
                'base')     MD='b';;
                'update')   MD='u';;
                'restart')  MD='r';;
                'nproma')   MD='n';;
                'mpi')      MD='m';;
                'omp')      MD='o';;
                *)      MD=$MODE;;
            esac
            if ! string_in_list $MD $MODES; then
                print_usage $0
                exit 1
            fi 
            ;;
        o  ) OVERWRITE=$OPTARG
            if [ "$OVERWRITE" != 'yes' -a "$OVERWRITE" != 'no' ]; then
                print_usage $0
                exit 1
            fi
            ;;
        r  ) REFERENCE=$OPTARG
            CMODES="u ur un um uo urn urm uro unm uno umo urnm urno urmo unmo urnmo"
            if string_in_list $MD $CMODES; then
                if [ ! -d ${REFERENCE}/run ]; then
	            echo 'you asked for an update test, but no reference model found'
	            echo "reference model ${REFERENCE} does not exist"
	            exit 1
	        fi
            fi
            ;;
        s  ) RESTART_DATE=$OPTARG
            ;;
        t  ) TYPES=$OPTARG
            ;;
        u  ) SUB_FILES='yes'
            ;;
        \? ) print_usage $0
            exit ;;
    esac
done

# Default values:
# The following variables are set to a default value if these variables
# are not set by an option argument yet or an environment variable.
# A calling script can set these variables exporting their values.

# Ouput in colour
COLOUR=${COLOUR='no'}
# Experiment
EXPERIMENT=${EXPERIMENT='atm_amip_test'}
# Force to run "make_runscripts" for the specified experiment even
# if the respective runscript is present 
FORCE_MRS=${FORCE_MRS='yes'}
# Test mode
MD=${MD='rnmo'}
# Force to overwrite existing experiments even if they are present
OVERWRITE=${OVERWRITE='yes'}
# Specify a reference model
REFERENCE=${REFERENCE=''}
# Do not calculate differences between differing files
SUB_FILES=${SUB_FILES='no'}

# Set defaults for file types, dates, and the restart date for the 
# checks depending on the experiment.
if [ "${EXPERIMENT}" == 'atm_amip_test' ]; then
    TYPES=${TYPES='atm_2d_ml atm_3d_ml phy_3d_ml lnd_ml'}
    DATES=${DATES='19790101T000000Z 19790101T000400Z 19790101T000800Z 19790101T001200Z 19790101T001600Z'}
    RESTART_DATE=${RESTART_DATE='19790101T000800Z'}
fi
if [ "${EXPERIMENT}" == 'oce_omip_0160km' ]; then
    TYPES=${TYPES='oceDefault oceDiag'}
    DATES=${DATES='20010101T000000Z 20010101T120000Z 20010101T180000Z 20010102T000000Z 20010102T120000Z 20010102T180000Z 20010103T000000Z'}
    RESTART_DATE=${RESTART_DATE='20010102T000000Z'}
fi
if [ "${EXPERIMENT}" == 'atm_icoles_nested' ]; then
    TYPES=${TYPES='prog_vars_DOM01_ML prog_vars_DOM02_ML pbl_vars_DOM01_ML pbl_vars_DOM02_ML cloud_diag_DOM01_ML cloud_diag_DOM02_ML'}
    DATES=${DATES='20130424T000500Z 20130424T001000Z 20130424T001500Z 20130424T002000Z'}
    RESTART_DATE=${RESTART_DATE='20130424T001000Z'}
fi
if [ "${EXPERIMENT}" == 'atm_jww_hs_test' ]; then
    TYPES=${TYPES='ml'}
    DATES=${DATES='20080901T001000Z 20080901T002000Z 20080901T003000Z 20080901T005000Z 20080901T010000Z'}
    RESTART_DATE=${RESTART_DATE='20080901T003000Z'}
fi
if [ "${EXPERIMENT}" == 'atm_ape_test' ]; then
    TYPES=${TYPES='atm_2d_ml atm_2d_rmb_ml phy_3d_ml phy_3d_rmb_ml'}
    DATES=${DATES='19790101T000000Z 19790101T000400Z 19790101T000800Z 19790101T001200Z 19790101T001600Z'}
    RESTART_DATE=${RESTART_DATE='19790101T000800Z'}
fi

echo " "
echo "=============================================================="
echo " "
echo "Run the checksuite for:"
echo "- EXPERIMENT   = ${EXPERIMENT:?   is not defined --> ERROR}"
echo "- TYPES        = ${TYPES:?        is not defined --> ERROR}"
echo "- DATES        = ${DATES:?        is not defined --> ERROR}"
echo "- RESTART_DATE = ${RESTART_DATE:? is not defined --> ERROR}"
echo "- CHECK MODE   = ${MD:?           is not defined --> ERROR}"
echo "--------------------------------------------------------------"
echo " "

# check if REFERENCE is defined if an update test is requested
CMODES="u ur un um uo urn urm uro unm uno umo urnm urno urmo unmo urnmo"
if string_in_list $MD $CMODES; then
    echo "- REFERENCE    = ${REFERENCE:?  is not defined --> ERROR}"

    # get reference path standardized by pwd
    cd ${REFERENCE}; REFERENCE=`pwd`
    if [ "${REFERENCE}" == "${MODEL_DIR}" ]; then
        if [ "$COLOUR" == 'no' ]; then
            echo 'reference model and test model are the same'
        else
            echo -e "\033[31mreference model and test model are the same\033[00m"
        fi
        exit 1
    fi
fi

SCRIPT=${EXPERIMENT}

cd ${MODEL_DIR}

if [ ! -f ${SCRIPT_DIR}/exp.${SCRIPT}.run -o "$FORCE_MRS" == 'yes' ]; then
    ./make_runscripts ${SCRIPT}
fi

if [ ! -d experiments ]; then
    mkdir experiments
fi

# check if the test runscript exists
if [ ! -f ${SCRIPT_DIR}/exp.${SCRIPT}.run ]; then
    if [ "$COLOUR" == 'no' ]; then
        echo "did not find base runscript ${SCRIPT_DIR}/exp.${SCRIPT}.run"
    else
        echo "\033[31mdid not find base runscript ${SCRIPT_DIR}/exp.${SCRIPT}.run\033[00m"
    fi
    exit 1
else
    echo "found runscript ${SCRIPT_DIR}/exp.${SCRIPT}.run"
fi

# find out on which system we are
TARGET_MACHINE=`grep "# target machine is " ${SCRIPT_DIR}/exp.${SCRIPT}.run`
TARGET_MACHINE=${TARGET_MACHINE#'# target machine is '}

# variables to track the test results
PASSED_TESTS="PASSED_TESTS: "
FAILED_TESTS="FAILED_TESTS: "
EXIT_STATUS=0

# now start with the tests

TEST='base'
echo ' '
echo "#################### perform $TEST test            ####################"
echo ' '
EXP_BASE=${EXPERIMENT}_${TEST}
EXP_TEST=${EXPERIMENT}_${TEST}
if [ "${OVERWRITE}" == 'yes' -o ! -d ${MODEL_DIR}/experiments/${EXP_BASE} ]; then
    cd ${SCRIPT_DIR}
    RUN_SCRIPT=exp.${EXP_BASE}.run
    sed s/${SCRIPT}/${EXP_BASE}/g < exp.${SCRIPT}.run > ${RUN_SCRIPT}

    echo "Perform $TEST run"
    chmod 755 ${RUN_SCRIPT}
    ${SCRIPT_DIR}/${RUN_SCRIPT}
    

    STATUS=$?
    if [ "$STATUS" -eq 0 ]; then
        PASSED_TESTS="$PASSED_TESTS $TEST"
        EXIT_STATUS=$(($EXIT_STATUS + 0))
    else
        FAILED_TESTS="$FAILED_TESTS $TEST"
        EXIT_STATUS=$((EXIT_STATUS + 1))
        if [ "$COLOUR" == 'no' ]; then
            echo "ERROR: Base run FAILED --> no further testing possible"
        else
            echo -e "\033[31mERROR: Base run FAILED --> no further testing possible\033[00m"
        fi
        exit 1
    fi
else
    echo "Found $TEST run"
fi # OVERWRITE


CMODES="u ur un um uo urn urm uro unm uno umo urnm urno urmo unmo urnmo"
if string_in_list $MD $CMODES; then
    TEST='update'
    echo ' '
    echo "#################### perform $TEST test          ####################"
    echo ' '
    cd ${REFERENCE} 
    RUN_STATUS=-1
    if [ ! -d experiments/${EXP_BASE} ] ;then 
        if [ ! -f run/exp.${SCRIPT}.run -o "$FORCE_MRS" == 'yes' ]; then
            ${MODEL_DIR}/make_runscripts ${SCRIPT}
        fi
        if [ ! -d experiments ]; then
            mkdir experiments
        fi
        cd run
        if [ ! -f exp.${SCRIPT}.run ]; then
            if [ "$COLOUR" == 'no' ]; then
                echo 'reference model: '$REFERENCE
                echo "did not find base runscript for reference model exp.${SCRIPT}.run"
            else
                echo -e "\033[31mreference model: $REFERENCE\033[00m"
                echo -e "\033[31mdid not find base runscript for reference model exp.${SCRIPT}.run\033[00m"
            fi
            exit 1
        else
            echo "found base runscript exp.${SCRIPT}.run"
        fi

        RUN_SCRIPT=exp.${EXP_BASE}.run
        sed s/${SCRIPT}/${EXP_BASE}/g < exp.${SCRIPT}.run > ${RUN_SCRIPT}

        echo "Perform $TEST run"
        chmod 755 ${RUN_SCRIPT}
        ${REFERENCE}/run/${RUN_SCRIPT}
        RUN_STATUS=$?

    else
        echo "Found $TEST run"
        RUN_STATUS=0
    fi # OVERWRITE

    if [ "$RUN_STATUS" == 0 ]; then
    # compare base run with test run
        diff_results $MODEL_DIR $EXP_BASE $REFERENCE $EXP_BASE $TEST
        if [ "$DIFF_STATUS" == 0 ]; then
            PASSED_TESTS="$PASSED_TESTS $TEST"
            EXIT_STATUS=$(($EXIT_STATUS + 0))
        else
            FAILED_TESTS="$FAILED_TESTS $TEST"
            EXIT_STATUS=$(($EXIT_STATUS + 1))
        fi
    else
        if [ "$COLOUR" == 'no' ]; then
            echo "ERROR: The $TEST test run aborted --> no comparison with the base run"
        else
            echo -e "\033[31mERROR: The $TEST test run aborted --> no comparison with the base run\033[00m"
        fi
        FAILED_TESTS="$FAILED_TESTS $TEST"
        EXIT_STATUS=$(($EXIT_STATUS + 1))
    fi # RUN_STATUS
fi # MODE


CMODES="r ur rn rm ro urn urm uro rnm rno rmo urnm urno urmo rnmo urnmo"
if string_in_list $MD $CMODES; then
    TEST='restart'
    echo ' '
    echo "#################### perform $TEST test          ####################"
    echo ' '
    RUN_STATUS=-1
    EXP_TEST=${EXPERIMENT}_${TEST}
    if [ "${OVERWRITE}" == 'yes' -o ! -d ${MODEL_DIR}/experiments/${EXP_TEST} ]; then

        copy_experiment ${MODEL_DIR} ${EXP_BASE} ${EXP_TEST}
        if [ $? -ne 0 ]; then
            if [ "$CLOLUR" == 'no' ]; then
                echo "could not get base experiment ${EXP_BASE} or create new experiment ${EXP_TEST}"
            else
	        echo -e "\033[31mcould not get base experiment ${EXP_BASE} or create new experiment ${EXP_TEST}\033[00m"
            fi
            exit 1
        fi

        RUN_SCRIPT=exp.${EXP_TEST}.run
        cd ${SCRIPT_DIR}
        sed s/${SCRIPT}/${EXP_TEST}/g < exp.${SCRIPT}.run > ${RUN_SCRIPT}

        sed s/restart:=\".false.\"/restart:=\".true.\"/g < ${RUN_SCRIPT} > ${RUN_SCRIPT}.out
        mv ${RUN_SCRIPT}.out ${RUN_SCRIPT}

        echo "Perform $TEST run"
        chmod 755 ${RUN_SCRIPT}
        ${SCRIPT_DIR}/${RUN_SCRIPT}
        RUN_STATUS=$?

    else
        echo "Found $TEST run"
        RUN_STATUS=0
    fi # OVERWRITE

    if [ "$RUN_STATUS" == 0 ]; then
        # compare base run with test run
        diff_results $MODEL_DIR $EXP_BASE $MODEL_DIR $EXP_TEST $TEST
        if [ "$DIFF_STATUS" == 0 ]; then
            PASSED_TESTS="$PASSED_TESTS $TEST"
            EXIT_STATUS=$(($EXIT_STATUS + 0))
        else
            FAILED_TESTS="$FAILED_TESTS $TEST"
            EXIT_STATUS=$(($EXIT_STATUS + 1))
        fi
    else
        if [ "$COLOUR" == 'no' ]; then
            echo "ERROR: The $TEST test run aborted --> no comparison with the base run"
        else
            echo -e "\033[31mERROR: The $TEST test run aborted --> no comparison with the base run\033[00m"
        fi
        FAILED_TESTS="$FAILED_TESTS $TEST"
        EXIT_STATUS=$(($EXIT_STATUS + 1))
    fi # RUN_STATUS
fi # MODE


CMODES="n un rn nm no urn unm uno rnm rno nmo urnm urno unmo rnmo urnmo"
if string_in_list $MD $CMODES; then
    TEST='nproma'
    echo ' '
    echo "#################### perform $TEST test         ####################"
    echo ' '
    RUN_STATUS=-1
    EXP_TEST=${EXPERIMENT}_${TEST}
    if [ "${OVERWRITE}" == 'yes' -o ! -d ${MODEL_DIR}/experiments/${EXP_TEST} ]; then

        RUN_SCRIPT=exp.${EXP_TEST}.run
        cd ${SCRIPT_DIR}
        sed s/${SCRIPT}/${EXP_TEST}/g < exp.${SCRIPT}.run > ${RUN_SCRIPT}

        N_NPROMA=`grep "nproma=" ${RUN_SCRIPT}`
        N_NPROMA_NEW="nproma=17"
        if [ "${N_NPROMA#nproma=}" == "${N_NPROMA_NEW#nproma=}" ]; then
            N_NPROMA_NEW='nproma=19'
        fi
        sed s/$N_NPROMA/$N_NPROMA_NEW/g < ${RUN_SCRIPT} > ${RUN_SCRIPT}.out
        mv ${RUN_SCRIPT}.out ${RUN_SCRIPT}

        echo "Perform $TEST run"
        chmod 755 ${RUN_SCRIPT}
        ${SCRIPT_DIR}/${RUN_SCRIPT}
        RUN_STATUS=$?

    else
        echo "Found $TEST run"
        RUN_STATUS=0
    fi # OVERWRITE

    if [ "$RUN_STATUS" == 0 ]; then
        # compare base run with test run
        diff_results $MODEL_DIR $EXP_BASE $MODEL_DIR $EXP_TEST $TEST
        if [ "$DIFF_STATUS" == 0 ]; then
            PASSED_TESTS="$PASSED_TESTS $TEST"
            EXIT_STATUS=$(($EXIT_STATUS + 0))
        else
            FAILED_TESTS="$FAILED_TESTS $TEST"
            EXIT_STATUS=$(($EXIT_STATUS + 1))
        fi
    else
        if [ "$COLOUR" == 'no' ]; then
            echo "ERROR: The $TEST test run aborted --> no comparison with the base run"
        else
            echo -e "\033[31mERROR: The $TEST test run aborted --> no comparison with the base run\033[00m"
        fi
        FAILED_TESTS="$FAILED_TESTS $TEST"
        EXIT_STATUS=$(($EXIT_STATUS + 1))
    fi # RUN_STATUS
fi # MODE


CMODES="m um rm nm mo urm unm umo rnm rmo nmo urnm urmo unmo rnmo urnmo"
if string_in_list $MD $CMODES; then
    TEST='mpi'
    echo ' '
    echo "#################### perform $TEST test         ####################"
    echo ' '
    TEST_POSSIBLE='no'
    RUN_STATUS=-1
    EXP_TEST=${EXPERIMENT}_${TEST}
    if [ "${OVERWRITE}" == 'yes' -o ! -d ${MODEL_DIR}/experiments/${EXP_TEST} ]; then
        cd ${SCRIPT_DIR}
        MPI=`grep with_mpi exp.${SCRIPT}.run`
        MPIYES='with_mpi="yes"'
        if [ "$MPI" == "$MPIYES" ]; then

            # find out how many nodes and processes per node are in use

            N_NODES=`grep "no_of_nodes=" exp.${SCRIPT}.run`
            echo ${N_NODES} | grep SLURM_JOB_NUM_NODES && N_NODES=1 || N_NODES=${N_NODES#'no_of_nodes='}
            N_PPNODE=`grep "mpi_procs_pernode=" exp.${SCRIPT}.run`
            N_PPNODE=${N_PPNODE#'mpi_procs_pernode='}
            N_PROCS=$(( N_NODES * N_PPNODE ))

            if [ $N_PROCS -gt 1 ]; then

	        TEST_POSSIBLE='yes'

                RUN_SCRIPT=exp.${EXP_TEST}.run
                cd ${SCRIPT_DIR}
                sed s/${SCRIPT}/${EXP_TEST}/g < exp.${SCRIPT}.run > ${RUN_SCRIPT}


                if [ $N_PPNODE -gt 1 ]; then

                    # keep number of nodes, and use one process less per node

	            N_NODES_NEW=$N_NODES
                    N_PPNODE_NEW=$(( N_PPNODE - 1 ))

                    # change script variables
                    sed s/"mpi_procs_pernode=$N_PPNODE"/"mpi_procs_pernode=$N_PPNODE_NEW"/g < ${RUN_SCRIPT} > ${RUN_SCRIPT}.out
                    mv ${RUN_SCRIPT}.out ${RUN_SCRIPT}

                    # change system variables where necessary
                    if [ "${TARGET_MACHINE}" == 'blizzard' ]; then
                        PPNODE=`grep "# @"     ${RUN_SCRIPT} | grep  " tasks_per_node "`
                        PPNODE_NEW=${PPNODE%$N_PPNODE}$N_PPNODE_NEW
                        sed s/"$PPNODE"/"$PPNODE_NEW"/g < ${RUN_SCRIPT} > ${RUN_SCRIPT}.out
                        mv ${RUN_SCRIPT}.out ${RUN_SCRIPT}
                    fi
                    if [ "${TARGET_MACHINE}" == 'thunder'  ]; then
                        PPNODE=`grep "#SBATCH" ${RUN_SCRIPT} | grep  "ntasks-per-node"`
                        PPNODE_NEW=${PPNODE%$N_PPNODE}$N_PPNODE_NEW
                        sed s/"$PPNODE"/"$PPNODE_NEW"/g < ${RUN_SCRIPT} > ${RUN_SCRIPT}.out
                        mv ${RUN_SCRIPT}.out ${RUN_SCRIPT}
                    fi

	        else

                    # use one node less and keep one process per node

	            N_NODES_NEW=$(( N_NODES - 1 ))
	            N_PPNODE_NEW=$N_PPNODE

                    # change script variables
	            sed s/"no_of_nodes=$N_NODES"/"no_of_nodes=$N_NODES_NEW"/g < ${RUN_SCRIPT} > ${RUN_SCRIPT}.out
                    mv ${RUN_SCRIPT}.out ${RUN_SCRIPT}

                    # change system variables where necessary
                    if [ "${TARGET_MACHINE}" == 'blizzard' ]; then
                        NODES=`grep "# @"     ${RUN_SCRIPT} | grep  " node "`
                        NODES_NEW=${NODES%$N_NODES}$N_NODES_NEW
                        sed s/"$NODES"/"$NODES_NEW"/g < ${RUN_SCRIPT} > ${RUN_SCRIPT}.out
                        mv ${RUN_SCRIPT}.out ${RUN_SCRIPT}
                    fi
                    if [ "${TARGET_MACHINE}" == 'thunder'  ]; then
                        NODES=`grep "#SBATCH" ${RUN_SCRIPT} | grep  "nodes"`
                        NODES_NEW=${NODES%$N_NODES}$N_NODES_NEW
                        sed s/"$NODES"/"$NODES_NEW"/g < ${RUN_SCRIPT} > ${RUN_SCRIPT}.out
                        mv ${RUN_SCRIPT}.out ${RUN_SCRIPT}
                    fi

	        fi # N_PPNODE>1

                N_PROCS_NEW=$(( N_NODES_NEW * N_PPNODE_NEW ))
                sed s/"mpi_total_procs=$N_PROCS"/"mpi_total_procs=$N_PROCS_NEW"/g < ${RUN_SCRIPT} > ${RUN_SCRIPT}.out
                mv ${RUN_SCRIPT}.out ${RUN_SCRIPT}

                echo "Perform $TEST run"
                chmod 755 ${RUN_SCRIPT}
                ${SCRIPT_DIR}/${RUN_SCRIPT}
                RUN_STATUS=$?

            else
                if [ "$COLOUR" == 'no' ]; then
                    echo "No MPI parallelization test because total number of MPI processors is : $N_PROCS"
	        else
                    echo -e "\033[31mNo MPI parallelization test because total number of MPI processors is : $N_PROCS\033[00m"
	        fi
            fi # total number of procs > 1

        else
            if [ "$COLOUR" == 'no' ]; then
                echo "No MPI parallelization test is peformed because: $MPI"
            else
                echo -e "\033[31mNo MPI parallelization test is peformed because: $MPI\033[00m"
            fi
        fi # MPI = yes

    else
        echo "Found $TEST run"
        TEST_POSSIBLE='yes'
        RUN_STATUS=0
    fi # OVERWRITE

    if [ "${TEST_POSSIBLE}" == 'yes' ]; then
        if [ "$RUN_STATUS" == 0 ]; then
      # compare base run with test run
            diff_results $MODEL_DIR $EXP_BASE $MODEL_DIR $EXP_TEST $TEST
            if [ "$DIFF_STATUS" == 0 ]; then
                PASSED_TESTS="$PASSED_TESTS $TEST"
                EXIT_STATUS=$(($EXIT_STATUS + 0))
            else
                FAILED_TESTS="$FAILED_TESTS $TEST"
                EXIT_STATUS=$(($EXIT_STATUS + 1))
            fi
        else
            if [ "$COLOUR" == 'no' ]; then
                echo "ERROR: The $TEST test run aborted --> no comparison with the base run"
            else
                echo -e "\033[31mERROR: The $TEST test run aborted --> no comparison with the base run\033[00m"
            fi
            FAILED_TESTS="$FAILED_TESTS $TEST"
            EXIT_STATUS=$(($EXIT_STATUS + 1))
        fi # RUN_STATUS
    fi # TEST_POSSIBLE
fi # MODE


CMODES="o uo ro no mo uro uno umo rno rmo nmo urno urmo unmo rnmo urnmo"
if string_in_list $MD $CMODES; then
    TEST='omp'
    echo ' '
    echo "#################### perform $TEST test         ####################"
    echo ' '
    TEST_POSSIBLE='no'
    RUN_STATUS=-1
    EXP_TEST=${EXPERIMENT}_${TEST}
    if [ "${OVERWRITE}" == 'yes' -o ! -d ${MODEL_DIR}/experiments/${EXP_TEST} ]; then
        cd ${SCRIPT_DIR}
        OMP=`grep with_openmp exp.${SCRIPT}.run`
        OMPYES='with_openmp="yes"'
        if [ "$OMP" == "$OMPYES" ]; then

            # find out how many omp threads are in use

            N_OMP_NUM_THREADS=`grep "export OMP_NUM_THREADS=" exp.${SCRIPT}.run`
            N_OMP_NUM_THREADS=${N_OMP_NUM_THREADS#'export OMP_NUM_THREADS='}
            N_ICON_THREADS=`grep "export ICON_THREADS=" exp.${SCRIPT}.run`
            N_ICON_THREADS=${N_ICON_THREADS#'export ICON_THREADS='}

            if [ $N_OMP_NUM_THREADS -gt 1 ]; then

	        TEST_POSSIBLE='yes'

                RUN_SCRIPT=exp.${EXP_TEST}.run
                cd ${SCRIPT_DIR}
                sed s/${SCRIPT}/${EXP_TEST}/g < exp.${SCRIPT}.run > ${RUN_SCRIPT}

                N_OMP_NUM_THREADS_NEW=$(( N_OMP_NUM_THREADS - 1 ))
	        N_ICON_THREADS_NEW=$(( N_ICON_THREADS - 1 ))

                # change script variables
                sed s/"export OMP_NUM_THREADS=$N_OMP_NUM_THREADS"/"export OMP_NUM_THREADS=$N_OMP_NUM_THREADS_NEW"/g < ${RUN_SCRIPT} > ${RUN_SCRIPT}.out
                mv ${RUN_SCRIPT}.out ${RUN_SCRIPT}
                sed s/"export ICON_THREADS=$N_ICON_THREADS"/"export ICON_THREADS=$N_ICON_THREADS_NEW"/g < ${RUN_SCRIPT} > ${RUN_SCRIPT}.out
                mv ${RUN_SCRIPT}.out ${RUN_SCRIPT}

                # change system variables where necessary
                if [ "${TARGET_MACHINE}" == 'blizzard' ]; then
                    THREADS=`grep "# @"     ${RUN_SCRIPT} | grep  " task_affinity "`
                    THREADS_NEW=${THREADS%\($N_OMP_NUM_THREADS\)}\($N_OMP_NUM_THREADS_NEW\)
                    sed s/"$THREADS"/"$THREADS_NEW"/g < ${RUN_SCRIPT} > ${RUN_SCRIPT}.out
                    mv ${RUN_SCRIPT}.out ${RUN_SCRIPT}
                    THREADS=`grep "# @"     ${RUN_SCRIPT} | grep  " parallel_threads "`
                    THREADS_NEW=${THREADS%$N_OMP_NUM_THREADS}$N_OMP_NUM_THREADS_NEW
                    sed s/"$THREADS"/"$THREADS_NEW"/g < ${RUN_SCRIPT} > ${RUN_SCRIPT}.out
                    mv ${RUN_SCRIPT}.out ${RUN_SCRIPT}
                fi
##        if [ "${TARGET_MACHINE}" == 'thunder'  ]; then
##          THREADS=`grep "#SBATCH" ${RUN_SCRIPT} | grep  "cpus-per-task"`
##          THREADS_NEW=${THREADS%$N_OMP_NUM_THREADS}$N_OMP_NUM_THREADS_NEW
##          sed s/"$THREADS"/"$THREADS_NEW"/g < ${RUN_SCRIPT} > ${RUN_SCRIPT}.out
##          mv ${RUN_SCRIPT}.out ${RUN_SCRIPT}
##        fi

                echo "Perform $TEST run"
                chmod 755 ${RUN_SCRIPT}
                ${SCRIPT_DIR}/${RUN_SCRIPT}
                RUN_STATUS=$?

            else
	        if [ "$COLOUR" == 'no' ]; then
                    echo "No OMP parallelization test because number of OMP threads = $N_OMP_NUM_THREADS"
	        else
                    echo -e "\033[31mNo OMP parallelization test because number of OMP threads = $N_OMP_NUM_THREADS\033[00m"
	        fi
            fi # total number of omp threads > 1

        else
            if [ "$COLOUR" == 'no' ]; then
                echo "No OMP parallelization test is peformed because: $OMP"
            else
                echo -e "\033[31mNo OMP parallelization test is peformed because: $OMP\033[00m"
            fi
        fi # OMP = yes

    else
        echo "Found $TEST run"
        TEST_POSSIBLE='yes'
        RUN_STATUS=0
    fi # OVERWRITE

    if [ "${TEST_POSSIBLE}" == 'yes' ]; then
        if [ "$RUN_STATUS" == 0 ]; then
            # compare base run with test run
            diff_results $MODEL_DIR $EXP_BASE $MODEL_DIR $EXP_TEST $TEST
            if [ "$DIFF_STATUS" == 0 ]; then
                PASSED_TESTS="$PASSED_TESTS $TEST"
                EXIT_STATUS=$(($EXIT_STATUS + 0))
            else
                FAILED_TESTS="$FAILED_TESTS $TEST"
                EXIT_STATUS=$(($EXIT_STATUS + 1))
            fi
        else
            if [ "$COLOUR" == 'no' ]; then
                echo "ERROR: The $TEST test run aborted --> no comparison with the base run"
            else
                echo -e "\033[31mERROR: The $TEST test run aborted --> no comparison with the base run\033[00m"
            fi
            FAILED_TESTS="$FAILED_TESTS $TEST"
            EXIT_STATUS=$(($EXIT_STATUS + 1))
        fi # RUN_STATUS
    fi # TEST_POSSIBLE
fi # MODE


echo ' '
echo ' '
echo '#################### test summary             ########################'
echo ' '
if [ "$COLOUR" == 'no' ]; then
    echo $PASSED_TESTS
    echo $FAILED_TESTS
else
    echo -e "\033[32m$PASSED_TESTS\033[00m"
    echo -e "\033[31m$FAILED_TESTS\033[00m"
fi
echo ' '
echo 'EXIT_STATUS: '$EXIT_STATUS
echo ' '
echo '======================================================================'
date
exit $EXIT_STATUS<|MERGE_RESOLUTION|>--- conflicted
+++ resolved
@@ -202,11 +202,7 @@
                 DIFF_FILE="cdo_diffn_${DEXP1}_${DEXP2}_${TYPE}_${DATE}_${TEMP_SUFFIX}.out"
 
                 echo "Compare for TYPE=$TYPE"
-<<<<<<< HEAD
-                cdo diffn ${FILE1} ${FILE2} > cdo_diffn_${DEXP1}_${DEXP2}_${TYPE}_${DATE}.out
-=======
                 cdo diffn ${FILE1} ${FILE2} > ${DIFF_FILE}
->>>>>>> 7ddcf07f
     
                 STATUS=`echo $?`
                 if [ "$STATUS" -ne 0 ]; then
@@ -215,22 +211,13 @@
                     echo " - file 2: ${FILE2}"
                     DIFFERENT_TYPES="$DIFFERENT_TYPES $TYPE"
                 fi
-<<<<<<< HEAD
-                if [ -s cdo_diffn_${DEXP1}_${DEXP2}_${TYPE}_${DATE}.out ]; then
-=======
                 if [ -s ${DIFF_FILE} ]; then
->>>>>>> 7ddcf07f
                     echo " File 1 and file 2 differ"
                     echo " - file 1: ${FILE1}"
                     echo " - file 2: ${FILE2}"
                     if [ "$CAT_CDO_DIFFN" == 'yes' ]; then
-<<<<<<< HEAD
-                        cat cdo_diffn_${DEXP1}_${DEXP2}_${TYPE}_${DATE}.out
-                        rm  cdo_diffn_${DEXP1}_${DEXP2}_${TYPE}_${DATE}.out
-=======
                         cat ${DIFF_FILE}
                         rm  ${DIFF_FILE}
->>>>>>> 7ddcf07f
                     fi
                     IS_DIFFERENT='yes'
                     DIFFERENT_TYPES="$DIFFERENT_TYPES $TYPE"
