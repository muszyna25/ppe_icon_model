#!/bin/ksh
set +x
#################### functions ##########################################
function copy_experiment
{
    typeset MODEL_DIR EXP_ORI EXP_NEW
    MODEL_DIR=$1
    EXP_ORI=$2
    EXP_NEW=$3
    cd ${MODEL_DIR}/experiments
    if [ ! -d "${EXP_ORI}" ]; then
        echo 'no experiment '${EXP_ORI}' found'
        exit 1
    fi
    if [ ! -f ${EXP_ORI}/${EXP_ORI}_restart_*${RESTART_DATE}.nc ]; then
        echo "Cannot find restart file: ${EXP_ORI}/${EXP_ORI}_restart_*${RESTART_DATE}.nc !"
        echo "The run ${EXP_ORI} did not write any restart at ${RESTART_DATE}"
        exit 1
    fi
    rm -rf ${EXP_NEW}
    mkdir ${EXP_NEW}
    cd ${EXP_NEW}
    COMPS=''
    if [ -f ../${EXP_ORI}/${EXP_ORI}_restart_atm_*${RESTART_DATE}.nc ]; then
        COMPS=${COMPS}' atm'
    fi
    if [ -f ../${EXP_ORI}/${EXP_ORI}_restart_oce_*${RESTART_DATE}.nc ]; then
        COMPS=${COMPS}' oce'
    fi
    if [ -f ../${EXP_ORI}/${EXP_ORI}_restart_lnd_*${RESTART_DATE}.nc ]; then
        COMPS=${COMPS}' lnd'
    fi
    for COMP in ${COMPS}; do
        cp ../${EXP_ORI}/${EXP_ORI}_restart_${COMP}_*${RESTART_DATE}.nc .
        NDOM=`ls ${EXP_ORI}_restart_${COMP}_*${RESTART_DATE}.nc | wc -w`
        DOM=01
        while [ "${DOM}" -le "${NDOM}" ]; do
            if [ ${#DOM} -lt 2 ]; then
                DOM=0${DOM}
            fi 
            if [ ${NDOM} -eq 1 ]; then
                ln -sf ${EXP_ORI}_restart_${COMP}_${RESTART_DATE}.nc restart_${COMP}_DOM${DOM}.nc
            else
                ln -sf ${EXP_ORI}_restart_${COMP}_DOM${DOM}_${RESTART_DATE}.nc restart_${COMP}_DOM${DOM}.nc
            fi
            DOM=$(( DOM + 1 ))
        done
    done
}
#------------------------------------------------------------------------
function print_mode
{
    typeset MOD
    MOD=$1
    case $MOD in  
        'b') PRINT_MD='b(ase)';;
        'u') PRINT_MD='u(pdate)';;
        'r') PRINT_MD='r(estart)';;
        'n') PRINT_MD='n(proma)';;
        'm') PRINT_MD='m(pi)';;
        'o') PRINT_MD='o(mp)';;
        *) PRINT_MD=$MOD;;
    esac
    echo "- test mode    = $PRINT_MD"
}
#------------------------------------------------------------------------
function print_usage
{
    typeset COMMAND MOD_ARG
    COMMAND=$1
    MOD_ARG=""

    for MOD in $MODES; do
        case $MOD in  
            'b') MD='b(ase)';;
            'u') MD='u(pdate)';;
            'r') MD='r(estart)';;
            'n') MD='n(proma)';;
            'm') MD='m(pi)';;
            'o') MD='o(mp)';;
            *) MD=$MOD;;
        esac
        MOD_ARG=$MOD_ARG'|'$MD
    done 
    echo "usage: ${COMMAND} [-c] [-d <dates>] [-e <experiment>] [-f yes|no] [-h] [-m $MOD_ARG] [-o yes|no] [-r <reference model path>] [-s <restart_date>] [-t <files>] [-u]"
    echo '-c : colour output'
    echo '-d : string containing the dates of the output files of the respective '
    echo '     experiment, default depends on experiment' 
    echo '-e : name of the experiment to be checked, default = atm_amip_test'
    echo '-f : '"'yes'"': force make_runscripts even if base runscript exists (default)'
    echo '     '"'no'"': perform make_runscripts only if no runscripts are available'
    echo '-h : display help'
    echo '-m : test mode, either single tests like base, update, restart,'
    echo '     nproma, mpi or omp test'
    echo '     or combined tests like ur (update and restart) possible'
    echo '     Default mode: rnmo'
    echo '-o : '"'yes'"': overwrite existing experiments (default)'
    echo '     '"'no'"': use existing experiments'
    echo '-r : reference model path'
    echo '-s : Date in file name of restart file of respective experiment,'
    echo '     the default depends on the respective experiment default'
    echo '-t : Types of output files, the default depends on the respective'
    echo '     experiment'
    echo '-u : if files of the experiments differ, '
    echo '     calculate the difference between these files with cdo sub'
}
#------------------------------------------------------------------------
function diff_results
{
<<<<<<< HEAD
typeset MODEL_DIR1 DEXP1 MODEL_DIR2 DEXP2 TEST FILES FILE1 FILE2 STATUS
MODEL_DIR1=$1
DEXP1=$2
MODEL_DIR2=$3
DEXP2=$4
TEST=$5
DISTRO=$(lsb_release -cs)
case $DISTRO in
  squeeze)
    . /sw/share/Modules/init/ksh
    module load cdo/1.6.5.1
    ;;
  wheezy)
    . /sw/share/Modules/init/ksh
    module load cdo/1.6.5.1
    ;;
esac
echo `which cdo`
echo `module list`
#TYPES: defined in main script and used from main script 
#DATES: defined in main script and used from main script 
#
# status variable that is evaluated after the function call
DIFF_STATUS=0
#
# create more beautiful output for variables MODEL_DIR[12]
cd $MODEL_DIR1; MODEL_DIR1=`pwd`
cd $MODEL_DIR2; MODEL_DIR2=`pwd`
#
# dump output of "cdo diffn", if differences exist, only for the first date
CAT_CDO_DIFFN='yes'
#
# if this is the restart test, then compare only for dates after the restart date
DIFF_DATES=""
if [ "$TEST" == "restart" ]; then
  for DATE in $DATES; do
    if [ $DATE \> $RESTART_DATE ]; then
      DIFF_DATES="$DIFF_DATES $DATE"
=======
    typeset MODEL_DIR1 DEXP1 MODEL_DIR2 DEXP2 TEST FILES FILE1 FILE2 STATUS
    MODEL_DIR1=$1
    DEXP1=$2
    MODEL_DIR2=$3
    DEXP2=$4
    TEST=$5
    DISTRO=$(lsb_release -cs)
    case $DISTRO in
        squeeze)
            module load cdo/1.6.5.1
            ;;
        wheezy)
            module load cdo/1.6.5.1
            ;;
    esac
    #TYPES: defined in main script and used from main script 
    #DATES: defined in main script and used from main script 

    # status variable that is evaluated after the function call
    DIFF_STATUS=0

    # create more beautiful output for variables MODEL_DIR[12]
    cd $MODEL_DIR1; MODEL_DIR1=`pwd`
    cd $MODEL_DIR2; MODEL_DIR2=`pwd`

    # dump output of "cdo diffn", if differences exist, only for the first date
    CAT_CDO_DIFFN='yes'

    # if this is the restart test, then compare only for dates after the restart date
    DIFF_DATES=""
    if [ "$TEST" == "restart" ]; then
        for DATE in $DATES; do
            if [ $DATE \> $RESTART_DATE ]; then
                DIFF_DATES="$DIFF_DATES $DATE"
            fi
        done
    else
        DIFF_DATES=$DATES
>>>>>>> 09174c5f
    fi

    if [ "x$DIFF_DATES" == "x" ]; then
        echo "There are no dates to compare"
        exit 1
    fi

    if [ "x$TYPES" == "x" ]; then
        echo "There are no file types to compare"
        exit 1
    fi

    echo "=================================================================="
    echo "Compare these experiments:"
    echo "- ${MODEL_DIR1}/experiments/${DEXP1}"
    echo "- ${MODEL_DIR2}/experiments/${DEXP2}"
    echo " "

    for DATE in $DIFF_DATES; do

        echo "----------------------------------------------------------------"
        echo "Compare for DATE=$DATE"
        DIFFERENT_TYPES=''

        for TYPE in $TYPES; do

            FILE1="${MODEL_DIR1}/experiments/${DEXP1}/${DEXP1}_${TYPE}_${DATE}.nc"
            FILE2="${MODEL_DIR2}/experiments/${DEXP2}/${DEXP2}_${TYPE}_${DATE}.nc"

            echo "Compare for TYPE=$TYPE"
            cdo diffn ${FILE1} ${FILE2} > cdo_diffn.out

            STATUS=`echo $?`
            if [ "$STATUS" -ne 0 ]; then
                echo " File 1 and file 2 cannot be compared"
                echo " - file 1: ${FILE1}"
                echo " - file 2: ${FILE2}"
                DIFFERENT_TYPES="$DIFFERENT_TYPES $TYPE"
            fi
            if [ -s cdo_diffn.out ]; then
                echo " File 1 and file 2 differ"
                echo " - file 1: ${FILE1}"
                echo " - file 2: ${FILE2}"
                if [ "$CAT_CDO_DIFFN" == 'yes' ]; then
                    cat cdo_diffn.out
                    rm  cdo_diffn.out
                fi
                IS_DIFFERENT='yes'
                DIFFERENT_TYPES="$DIFFERENT_TYPES $TYPE"
                if [ "$SUB_FILES" == 'yes' ]; then
                    BFILE1=`basename $FILE1`
                    BFILE2=`basename $FILE2`
                    WDIR=`dirname $FILE2`
                    cdo sub ${FILE2} ${FILE1} ${WDIR}/diff_${BFILE2%.nc}-${BFILE1}
                fi
            fi

        done

        if [ "x$DIFFERENT_TYPES" != 'x' -a $CAT_CDO_DIFFN == 'yes' ]; then
            DIFF_STATUS=1
            DIFF_DATE=$DATE
            DIFF_TYPES=$DIFFERENT_TYPES
            CAT_CDO_DIFFN='no'
        fi

    done

    if [ $DIFF_STATUS == 0 ]; then
        echo " "
        echo "The experiments are equal"
        echo " "
    else
        echo " "
        echo "The experiments differ:"
        echo "- first at date/time $DIFF_DATE"
        echo "- for the file types $DIFF_TYPES"
        echo " "
    fi
}
#------------------------------------------------------------------------
function string_in_list
{
    typeset STR_IN_LIST STR
    STR_IN_LIST=false
    STR=$1
    N=$#
    M=2
    LIST=""
    while [ $M -le $N ]; do
        ARG=$(eval echo \${$M})
        LIST=$LIST" "$ARG
        M=$(( M + 1 ))
    done
    for ELEMENT in $LIST; do
        if [ "$STR" == $ELEMENT ]; then
            STR_IN_LIST=true
        fi
    done 
    if [ "$STR_IN_LIST" == 'true' ]; then
        return 0
    else
        return 1
    fi
}

#################### main script ########################################

date

# assume this script is started in run/checksuite.icon-dev
cd ..

# get paths standardized by pwd
SCRIPT_DIR=`pwd`
cd ..
MODEL_DIR=`pwd`
cd $SCRIPT_DIR

# possible test modes
MODES="b u r n m o ur un um uo rn rm ro nm no mo urn urm uro unm uno umo rnm rno rmo nmo urnm urno urmo unmo rnmo urnmo"

while getopts ":cd:e:f:hm:o:r:s:t:u" OPT; do
    case $OPT in
        c  ) COLOUR='yes'
            ;;
        d  ) DATES=$OPTARG
            ;;
        e  ) EXPERIMENT=$OPTARG
            ;;
        f  ) FORCE_MRS=$OPTARG
            if [ "$FORCE_MRS" != 'yes' -a "$FORCE_MRS" != 'no' ]; then
                print_usage $0
                exit 1
            fi
            ;;
        h  ) print_usage $0
            exit 1
            ;;
        m  ) MODE=$OPTARG 
            case $MODE in
                'base')     MD='b';;
                'update')   MD='u';;
                'restart')  MD='r';;
                'nproma')   MD='n';;
                'mpi')      MD='m';;
                'omp')      MD='o';;
                *)      MD=$MODE;;
            esac
            if ! string_in_list $MD $MODES; then
                print_usage $0
                exit 1
            fi 
            ;;
        o  ) OVERWRITE=$OPTARG
            if [ "$OVERWRITE" != 'yes' -a "$OVERWRITE" != 'no' ]; then
                print_usage $0
                exit 1
            fi
            ;;
        r  ) REFERENCE=$OPTARG
            CMODES="u ur un um uo urn urm uro unm uno umo urnm urno urmo unmo urnmo"
            if string_in_list $MD $CMODES; then
                if [ ! -d ${REFERENCE}/run ]; then
	            echo 'you asked for an update test, but no reference model found'
	            echo "reference model ${REFERENCE} does not exist"
	            exit 1
	        fi
            fi
            ;;
        s  ) RESTART_DATE=$OPTARG
            ;;
        t  ) TYPES=$OPTARG
            ;;
        u  ) SUB_FILES='yes'
            ;;
        \? ) print_usage $0
            exit ;;
    esac
done

# Default values:
# The following variables are set to a default value if these variables
# are not set by an option argument yet or an environment variable.
# A calling script can set these variables exporting their values.

# Ouput in colour
COLOUR=${COLOUR='no'}
# Experiment
EXPERIMENT=${EXPERIMENT='atm_amip_test'}
# Force to run "make_runscripts" for the specified experiment even
# if the respective runscript is present 
FORCE_MRS=${FORCE_MRS='yes'}
# Test mode
MD=${MD='rnmo'}
# Force to overwrite existing experiments even if they are present
OVERWRITE=${OVERWRITE='yes'}
# Specify a reference model
REFERENCE=${REFERENCE=''}
# Do not calculate differences between differing files
SUB_FILES=${SUB_FILES='no'}

# Set defaults for file types, dates, and the restart date for the 
# checks depending on the experiment.
if [ "${EXPERIMENT}" == 'atm_amip_test' ]; then
    TYPES=${TYPES='atm_2d_ml atm_3d_ml phy_3d_ml lnd_ml'}
    DATES=${DATES='19790101T000000Z 19790101T000400Z 19790101T000800Z 19790101T001200Z 19790101T001600Z'}
    RESTART_DATE=${RESTART_DATE='19790101T000800Z'}
fi
if [ "${EXPERIMENT}" == 'oce_omip_0160km' ]; then
    TYPES=${TYPES='oceDefault oceDiag'}
    DATES=${DATES='20010101T000000Z 20010101T120000Z 20010101T180000Z 20010102T000000Z 20010102T120000Z 20010102T180000Z 20010103T000000Z'}
    RESTART_DATE=${RESTART_DATE='20010102T000000Z'}
fi
if [ "${EXPERIMENT}" == 'atm_icoles_nested' ]; then
    TYPES=${TYPES='prog_vars_DOM01_ML prog_vars_DOM02_ML pbl_vars_DOM01_ML pbl_vars_DOM02_ML cloud_diag_DOM01_ML cloud_diag_DOM02_ML'}
    DATES=${DATES='20130424T000500Z 20130424T001000Z 20130424T001500Z 20130424T002000Z'}
    RESTART_DATE=${RESTART_DATE='20130424T001000Z'}
fi
if [ "${EXPERIMENT}" == 'atm_jww_hs_test' ]; then
    TYPES=${TYPES='ml'}
    DATES=${DATES='20080901T001000Z 20080901T002000Z 20080901T003000Z 20080901T005000Z 20080901T010000Z'}
    RESTART_DATE=${RESTART_DATE='20080901T003000Z'}
fi

echo " "
echo "=============================================================="
echo " "
echo "Run the checksuite for:"
echo "- EXPERIMENT   = ${EXPERIMENT:?   is not defined --> ERROR}"
echo "- TYPES        = ${TYPES:?        is not defined --> ERROR}"
echo "- DATES        = ${DATES:?        is not defined --> ERROR}"
echo "- RESTART_DATE = ${RESTART_DATE:? is not defined --> ERROR}"
echo "- CHECK MODE   = ${MD:?           is not defined --> ERROR}"
echo "--------------------------------------------------------------"
echo " "

# check if REFERENCE is defined if an update test is requested
CMODES="u ur un um uo urn urm uro unm uno umo urnm urno urmo unmo urnmo"
if string_in_list $MD $CMODES; then
    echo "- REFERENCE    = ${REFERENCE:?  is not defined --> ERROR}"

    # get reference path standardized by pwd
    cd ${REFERENCE}; REFERENCE=`pwd`
    if [ "${REFERENCE}" == "${MODEL_DIR}" ]; then
        if [ "$COLOUR" == 'no' ]; then
            echo 'reference model and test model are the same'
        else
            echo -e "\033[31mreference model and test model are the same\033[00m"
        fi
        exit 1
    fi
fi

SCRIPT=${EXPERIMENT}

cd ${MODEL_DIR}

if [ ! -f ${SCRIPT_DIR}/exp.${SCRIPT}.run -o "$FORCE_MRS" == 'yes' ]; then
    ./make_runscripts ${SCRIPT}
fi

if [ ! -d experiments ]; then
    mkdir experiments
fi

# check if the test runscript exists
if [ ! -f ${SCRIPT_DIR}/exp.${SCRIPT}.run ]; then
    if [ "$COLOUR" == 'no' ]; then
        echo "did not find base runscript ${SCRIPT_DIR}/exp.${SCRIPT}.run"
    else
        echo "\033[31mdid not find base runscript ${SCRIPT_DIR}/exp.${SCRIPT}.run\033[00m"
    fi
    exit 1
else
    echo "found runscript ${SCRIPT_DIR}/exp.${SCRIPT}.run"
fi

# find out on which system we are
TARGET_MACHINE=`grep "# target machine is " ${SCRIPT_DIR}/exp.${SCRIPT}.run`
TARGET_MACHINE=${TARGET_MACHINE#'# target machine is '}

# variables to track the test results
PASSED_TESTS="PASSED_TESTS: "
FAILED_TESTS="FAILED_TESTS: "
EXIT_STATUS=0

# now start with the tests

TEST='base'
echo ' '
echo "#################### perform $TEST test            ####################"
echo ' '
EXP_BASE=${EXPERIMENT}_${TEST}
EXP_TEST=${EXPERIMENT}_${TEST}
if [ "${OVERWRITE}" == 'yes' -o ! -d ${MODEL_DIR}/experiments/${EXP_BASE} ]; then
    cd ${SCRIPT_DIR}
    RUN_SCRIPT=exp.${EXP_BASE}.run
    sed s/${SCRIPT}/${EXP_BASE}/g < exp.${SCRIPT}.run > ${RUN_SCRIPT}

    echo "Perform $TEST run"
    chmod 755 ${RUN_SCRIPT}
    ${SCRIPT_DIR}/${RUN_SCRIPT}
    

    STATUS=$?
    if [ "$STATUS" -eq 0 ]; then
        PASSED_TESTS="$PASSED_TESTS $TEST"
        EXIT_STATUS=$(($EXIT_STATUS + 0))
    else
        FAILED_TESTS="$FAILED_TESTS $TEST"
        EXIT_STATUS=$((EXIT_STATUS + 1))
        if [ "$COLOUR" == 'no' ]; then
            echo "ERROR: Base run FAILED --> no further testing possible"
        else
            echo -e "\033[31mERROR: Base run FAILED --> no further testing possible\033[00m"
        fi
        exit 1
    fi
else
    echo "Found $TEST run"
fi # OVERWRITE


CMODES="u ur un um uo urn urm uro unm uno umo urnm urno urmo unmo urnmo"
if string_in_list $MD $CMODES; then
    TEST='update'
    echo ' '
    echo "#################### perform $TEST test          ####################"
    echo ' '
    cd ${REFERENCE} 
    RUN_STATUS=-1
    if [ ! -d experiments/${EXP_BASE} ] ;then 
        if [ ! -f run/exp.${SCRIPT}.run -o "$FORCE_MRS" == 'yes' ]; then
            ${MODEL_DIR}/make_runscripts ${SCRIPT}
        fi
        if [ ! -d experiments ]; then
            mkdir experiments
        fi
        cd run
        if [ ! -f exp.${SCRIPT}.run ]; then
            if [ "$COLOUR" == 'no' ]; then
                echo 'reference model: '$REFERENCE
                echo "did not find base runscript for reference model exp.${SCRIPT}.run"
            else
                echo -e "\033[31mreference model: $REFERENCE\033[00m"
                echo -e "\033[31mdid not find base runscript for reference model exp.${SCRIPT}.run\033[00m"
            fi
            exit 1
        else
            echo "found base runscript exp.${SCRIPT}.run"
        fi

        RUN_SCRIPT=exp.${EXP_BASE}.run
        sed s/${SCRIPT}/${EXP_BASE}/g < exp.${SCRIPT}.run > ${RUN_SCRIPT}

        echo "Perform $TEST run"
        chmod 755 ${RUN_SCRIPT}
        ${REFERENCE}/run/${RUN_SCRIPT}
        RUN_STATUS=$?

    else
        echo "Found $TEST run"
        RUN_STATUS=0
    fi # OVERWRITE

    if [ "$RUN_STATUS" == 0 ]; then
    # compare base run with test run
        diff_results $MODEL_DIR $EXP_BASE $REFERENCE $EXP_BASE $TEST
        if [ "$DIFF_STATUS" == 0 ]; then
            PASSED_TESTS="$PASSED_TESTS $TEST"
            EXIT_STATUS=$(($EXIT_STATUS + 0))
        else
            FAILED_TESTS="$FAILED_TESTS $TEST"
            EXIT_STATUS=$(($EXIT_STATUS + 1))
        fi
    else
        if [ "$COLOUR" == 'no' ]; then
            echo "ERROR: The $TEST test run aborted --> no comparison with the base run"
        else
            echo -e "\033[31mERROR: The $TEST test run aborted --> no comparison with the base run\033[00m"
        fi
        FAILED_TESTS="$FAILED_TESTS $TEST"
        EXIT_STATUS=$(($EXIT_STATUS + 1))
    fi # RUN_STATUS
fi # MODE


CMODES="r ur rn rm ro urn urm uro rnm rno rmo urnm urno urmo rnmo urnmo"
if string_in_list $MD $CMODES; then
    TEST='restart'
    echo ' '
    echo "#################### perform $TEST test          ####################"
    echo ' '
    RUN_STATUS=-1
    EXP_TEST=${EXPERIMENT}_${TEST}
    if [ "${OVERWRITE}" == 'yes' -o ! -d ${MODEL_DIR}/experiments/${EXP_TEST} ]; then

        copy_experiment ${MODEL_DIR} ${EXP_BASE} ${EXP_TEST}
        if [ $? -ne 0 ]; then
            if [ "$CLOLUR" == 'no' ]; then
                echo "could not get base experiment ${EXP_BASE} or create new experiment ${EXP_TEST}"
            else
	        echo -e "\033[31mcould not get base experiment ${EXP_BASE} or create new experiment ${EXP_TEST}\033[00m"
            fi
            exit 1
        fi

        RUN_SCRIPT=exp.${EXP_TEST}.run
        cd ${SCRIPT_DIR}
        sed s/${SCRIPT}/${EXP_TEST}/g < exp.${SCRIPT}.run > ${RUN_SCRIPT}

        sed s/restart:=\".false.\"/restart:=\".true.\"/g < ${RUN_SCRIPT} > ${RUN_SCRIPT}.out
        mv ${RUN_SCRIPT}.out ${RUN_SCRIPT}

        echo "Perform $TEST run"
        chmod 755 ${RUN_SCRIPT}
        ${SCRIPT_DIR}/${RUN_SCRIPT}
        RUN_STATUS=$?

    else
        echo "Found $TEST run"
        RUN_STATUS=0
    fi # OVERWRITE

    if [ "$RUN_STATUS" == 0 ]; then
        # compare base run with test run
        diff_results $MODEL_DIR $EXP_BASE $MODEL_DIR $EXP_TEST $TEST
        if [ "$DIFF_STATUS" == 0 ]; then
            PASSED_TESTS="$PASSED_TESTS $TEST"
            EXIT_STATUS=$(($EXIT_STATUS + 0))
        else
            FAILED_TESTS="$FAILED_TESTS $TEST"
            EXIT_STATUS=$(($EXIT_STATUS + 1))
        fi
    else
        if [ "$COLOUR" == 'no' ]; then
            echo "ERROR: The $TEST test run aborted --> no comparison with the base run"
        else
            echo -e "\033[31mERROR: The $TEST test run aborted --> no comparison with the base run\033[00m"
        fi
        FAILED_TESTS="$FAILED_TESTS $TEST"
        EXIT_STATUS=$(($EXIT_STATUS + 1))
    fi # RUN_STATUS
fi # MODE


CMODES="n un rn nm no urn unm uno rnm rno nmo urnm urno unmo rnmo urnmo"
if string_in_list $MD $CMODES; then
    TEST='nproma'
    echo ' '
    echo "#################### perform $TEST test         ####################"
    echo ' '
    RUN_STATUS=-1
    EXP_TEST=${EXPERIMENT}_${TEST}
    if [ "${OVERWRITE}" == 'yes' -o ! -d ${MODEL_DIR}/experiments/${EXP_TEST} ]; then

        RUN_SCRIPT=exp.${EXP_TEST}.run
        cd ${SCRIPT_DIR}
        sed s/${SCRIPT}/${EXP_TEST}/g < exp.${SCRIPT}.run > ${RUN_SCRIPT}

        N_NPROMA=`grep "nproma=" ${RUN_SCRIPT}`
        N_NPROMA_NEW="nproma=17"
        if [ "${N_NPROMA#nproma=}" == "${N_NPROMA_NEW#nproma=}" ]; then
            N_NPROMA_NEW='nproma=19'
        fi
        sed s/$N_NPROMA/$N_NPROMA_NEW/g < ${RUN_SCRIPT} > ${RUN_SCRIPT}.out
        mv ${RUN_SCRIPT}.out ${RUN_SCRIPT}

        echo "Perform $TEST run"
        chmod 755 ${RUN_SCRIPT}
        ${SCRIPT_DIR}/${RUN_SCRIPT}
        RUN_STATUS=$?

    else
        echo "Found $TEST run"
        RUN_STATUS=0
    fi # OVERWRITE

    if [ "$RUN_STATUS" == 0 ]; then
        # compare base run with test run
        diff_results $MODEL_DIR $EXP_BASE $MODEL_DIR $EXP_TEST $TEST
        if [ "$DIFF_STATUS" == 0 ]; then
            PASSED_TESTS="$PASSED_TESTS $TEST"
            EXIT_STATUS=$(($EXIT_STATUS + 0))
        else
            FAILED_TESTS="$FAILED_TESTS $TEST"
            EXIT_STATUS=$(($EXIT_STATUS + 1))
        fi
    else
        if [ "$COLOUR" == 'no' ]; then
            echo "ERROR: The $TEST test run aborted --> no comparison with the base run"
        else
            echo -e "\033[31mERROR: The $TEST test run aborted --> no comparison with the base run\033[00m"
        fi
        FAILED_TESTS="$FAILED_TESTS $TEST"
        EXIT_STATUS=$(($EXIT_STATUS + 1))
    fi # RUN_STATUS
fi # MODE


CMODES="m um rm nm mo urm unm umo rnm rmo nmo urnm urmo unmo rnmo urnmo"
if string_in_list $MD $CMODES; then
    TEST='mpi'
    echo ' '
    echo "#################### perform $TEST test         ####################"
    echo ' '
    TEST_POSSIBLE='no'
    RUN_STATUS=-1
    EXP_TEST=${EXPERIMENT}_${TEST}
    if [ "${OVERWRITE}" == 'yes' -o ! -d ${MODEL_DIR}/experiments/${EXP_TEST} ]; then
        cd ${SCRIPT_DIR}
        MPI=`grep with_mpi exp.${SCRIPT}.run`
        MPIYES='with_mpi="yes"'
        if [ "$MPI" == "$MPIYES" ]; then

            # find out how many nodes and processes per node are in use

            N_NODES=`grep "no_of_nodes=" exp.${SCRIPT}.run`
            N_NODES=${N_NODES#'no_of_nodes='}
            N_PPNODE=`grep "mpi_procs_pernode=" exp.${SCRIPT}.run`
            N_PPNODE=${N_PPNODE#'mpi_procs_pernode='}
            N_PROCS=$(( N_NODES * N_PPNODE ))

            if [ $N_PROCS -gt 1 ]; then

	        TEST_POSSIBLE='yes'

                RUN_SCRIPT=exp.${EXP_TEST}.run
                cd ${SCRIPT_DIR}
                sed s/${SCRIPT}/${EXP_TEST}/g < exp.${SCRIPT}.run > ${RUN_SCRIPT}


                if [ $N_PPNODE -gt 1 ]; then

                    # keep number of nodes, and use one process less per node

	            N_NODES_NEW=$N_NODES
                    N_PPNODE_NEW=$(( N_PPNODE - 1 ))

                    # change script variables
                    sed s/"mpi_procs_pernode=$N_PPNODE"/"mpi_procs_pernode=$N_PPNODE_NEW"/g < ${RUN_SCRIPT} > ${RUN_SCRIPT}.out
                    mv ${RUN_SCRIPT}.out ${RUN_SCRIPT}

                    # change system variables where necessary
                    if [ "${TARGET_MACHINE}" == 'blizzard' ]; then
                        PPNODE=`grep "# @"     ${RUN_SCRIPT} | grep  " tasks_per_node "`
                        PPNODE_NEW=${PPNODE%$N_PPNODE}$N_PPNODE_NEW
                        sed s/"$PPNODE"/"$PPNODE_NEW"/g < ${RUN_SCRIPT} > ${RUN_SCRIPT}.out
                        mv ${RUN_SCRIPT}.out ${RUN_SCRIPT}
                    fi
                    if [ "${TARGET_MACHINE}" == 'thunder'  ]; then
                        PPNODE=`grep "#SBATCH" ${RUN_SCRIPT} | grep  "ntasks-per-node"`
                        PPNODE_NEW=${PPNODE%$N_PPNODE}$N_PPNODE_NEW
                        sed s/"$PPNODE"/"$PPNODE_NEW"/g < ${RUN_SCRIPT} > ${RUN_SCRIPT}.out
                        mv ${RUN_SCRIPT}.out ${RUN_SCRIPT}
                    fi

	        else

                    # use one node less and keep one process per node

	            N_NODES_NEW=$(( N_NODES - 1 ))
	            N_PPNODE_NEW=$N_PPNODE

                    # change script variables
	            sed s/"no_of_nodes=$N_NODES"/"no_of_nodes=$N_NODES_NEW"/g < ${RUN_SCRIPT} > ${RUN_SCRIPT}.out
                    mv ${RUN_SCRIPT}.out ${RUN_SCRIPT}

                    # change system variables where necessary
                    if [ "${TARGET_MACHINE}" == 'blizzard' ]; then
                        NODES=`grep "# @"     ${RUN_SCRIPT} | grep  " node "`
                        NODES_NEW=${NODES%$N_NODES}$N_NODES_NEW
                        sed s/"$NODES"/"$NODES_NEW"/g < ${RUN_SCRIPT} > ${RUN_SCRIPT}.out
                        mv ${RUN_SCRIPT}.out ${RUN_SCRIPT}
                    fi
                    if [ "${TARGET_MACHINE}" == 'thunder'  ]; then
                        NODES=`grep "#SBATCH" ${RUN_SCRIPT} | grep  "nodes"`
                        NODES_NEW=${NODES%$N_NODES}$N_NODES_NEW
                        sed s/"$NODES"/"$NODES_NEW"/g < ${RUN_SCRIPT} > ${RUN_SCRIPT}.out
                        mv ${RUN_SCRIPT}.out ${RUN_SCRIPT}
                    fi

	        fi # N_PPNODE>1

                N_PROCS_NEW=$(( N_NODES_NEW * N_PPNODE_NEW ))
                sed s/"mpi_total_procs=$N_PROCS"/"mpi_total_procs=$N_PROCS_NEW"/g < ${RUN_SCRIPT} > ${RUN_SCRIPT}.out
                mv ${RUN_SCRIPT}.out ${RUN_SCRIPT}

                echo "Perform $TEST run"
                chmod 755 ${RUN_SCRIPT}
                ${SCRIPT_DIR}/${RUN_SCRIPT}
                RUN_STATUS=$?

            else
                if [ "$COLOUR" == 'no' ]; then
                    echo "No MPI parallelization test because total number of MPI processors is : $N_PROCS"
	        else
                    echo -e "\033[31mNo MPI parallelization test because total number of MPI processors is : $N_PROCS\033[00m"
	        fi
            fi # total number of procs > 1

        else
            if [ "$COLOUR" == 'no' ]; then
                echo "No MPI parallelization test is peformed because: $MPI"
            else
                echo -e "\033[31mNo MPI parallelization test is peformed because: $MPI\033[00m"
            fi
        fi # MPI = yes

    else
        echo "Found $TEST run"
        TEST_POSSIBLE='yes'
        RUN_STATUS=0
    fi # OVERWRITE

    if [ "${TEST_POSSIBLE}" == 'yes' ]; then
        if [ "$RUN_STATUS" == 0 ]; then
      # compare base run with test run
            diff_results $MODEL_DIR $EXP_BASE $MODEL_DIR $EXP_TEST $TEST
            if [ "$DIFF_STATUS" == 0 ]; then
                PASSED_TESTS="$PASSED_TESTS $TEST"
                EXIT_STATUS=$(($EXIT_STATUS + 0))
            else
                FAILED_TESTS="$FAILED_TESTS $TEST"
                EXIT_STATUS=$(($EXIT_STATUS + 1))
            fi
        else
            if [ "$COLOUR" == 'no' ]; then
                echo "ERROR: The $TEST test run aborted --> no comparison with the base run"
            else
                echo -e "\033[31mERROR: The $TEST test run aborted --> no comparison with the base run\033[00m"
            fi
            FAILED_TESTS="$FAILED_TESTS $TEST"
            EXIT_STATUS=$(($EXIT_STATUS + 1))
        fi # RUN_STATUS
    fi # TEST_POSSIBLE
fi # MODE


CMODES="o uo ro no mo uro uno umo rno rmo nmo urno urmo unmo rnmo urnmo"
if string_in_list $MD $CMODES; then
    TEST='omp'
    echo ' '
    echo "#################### perform $TEST test         ####################"
    echo ' '
    TEST_POSSIBLE='no'
    RUN_STATUS=-1
    EXP_TEST=${EXPERIMENT}_${TEST}
    if [ "${OVERWRITE}" == 'yes' -o ! -d ${MODEL_DIR}/experiments/${EXP_TEST} ]; then
        cd ${SCRIPT_DIR}
        OMP=`grep with_openmp exp.${SCRIPT}.run`
        OMPYES='with_openmp="yes"'
        if [ "$OMP" == "$OMPYES" ]; then

            # find out how many omp threads are in use

            N_OMP_NUM_THREADS=`grep "export OMP_NUM_THREADS=" exp.${SCRIPT}.run`
            N_OMP_NUM_THREADS=${N_OMP_NUM_THREADS#'export OMP_NUM_THREADS='}
            N_ICON_THREADS=`grep "export ICON_THREADS=" exp.${SCRIPT}.run`
            N_ICON_THREADS=${N_ICON_THREADS#'export ICON_THREADS='}

            if [ $N_OMP_NUM_THREADS -gt 1 ]; then

	        TEST_POSSIBLE='yes'

                RUN_SCRIPT=exp.${EXP_TEST}.run
                cd ${SCRIPT_DIR}
                sed s/${SCRIPT}/${EXP_TEST}/g < exp.${SCRIPT}.run > ${RUN_SCRIPT}

                N_OMP_NUM_THREADS_NEW=$(( N_OMP_NUM_THREADS - 1 ))
	        N_ICON_THREADS_NEW=$(( N_ICON_THREADS - 1 ))

                # change script variables
                sed s/"export OMP_NUM_THREADS=$N_OMP_NUM_THREADS"/"export OMP_NUM_THREADS=$N_OMP_NUM_THREADS_NEW"/g < ${RUN_SCRIPT} > ${RUN_SCRIPT}.out
                mv ${RUN_SCRIPT}.out ${RUN_SCRIPT}
                sed s/"export ICON_THREADS=$N_ICON_THREADS"/"export ICON_THREADS=$N_ICON_THREADS_NEW"/g < ${RUN_SCRIPT} > ${RUN_SCRIPT}.out
                mv ${RUN_SCRIPT}.out ${RUN_SCRIPT}

                # change system variables where necessary
                if [ "${TARGET_MACHINE}" == 'blizzard' ]; then
                    THREADS=`grep "# @"     ${RUN_SCRIPT} | grep  " task_affinity "`
                    THREADS_NEW=${THREADS%\($N_OMP_NUM_THREADS\)}\($N_OMP_NUM_THREADS_NEW\)
                    sed s/"$THREADS"/"$THREADS_NEW"/g < ${RUN_SCRIPT} > ${RUN_SCRIPT}.out
                    mv ${RUN_SCRIPT}.out ${RUN_SCRIPT}
                    THREADS=`grep "# @"     ${RUN_SCRIPT} | grep  " parallel_threads "`
                    THREADS_NEW=${THREADS%$N_OMP_NUM_THREADS}$N_OMP_NUM_THREADS_NEW
                    sed s/"$THREADS"/"$THREADS_NEW"/g < ${RUN_SCRIPT} > ${RUN_SCRIPT}.out
                    mv ${RUN_SCRIPT}.out ${RUN_SCRIPT}
                fi
##        if [ "${TARGET_MACHINE}" == 'thunder'  ]; then
##          THREADS=`grep "#SBATCH" ${RUN_SCRIPT} | grep  "cpus-per-task"`
##          THREADS_NEW=${THREADS%$N_OMP_NUM_THREADS}$N_OMP_NUM_THREADS_NEW
##          sed s/"$THREADS"/"$THREADS_NEW"/g < ${RUN_SCRIPT} > ${RUN_SCRIPT}.out
##          mv ${RUN_SCRIPT}.out ${RUN_SCRIPT}
##        fi

                echo "Perform $TEST run"
                chmod 755 ${RUN_SCRIPT}
                ${SCRIPT_DIR}/${RUN_SCRIPT}
                RUN_STATUS=$?

            else
	        if [ "$COLOUR" == 'no' ]; then
                    echo "No OMP parallelization test because number of OMP threads = $N_OMP_NUM_THREADS"
	        else
                    echo -e "\033[31mNo OMP parallelization test because number of OMP threads = $N_OMP_NUM_THREADS\033[00m"
	        fi
            fi # total number of omp threads > 1

        else
            if [ "$COLOUR" == 'no' ]; then
                echo "No OMP parallelization test is peformed because: $OMP"
            else
                echo -e "\033[31mNo OMP parallelization test is peformed because: $OMP\033[00m"
            fi
        fi # OMP = yes

    else
        echo "Found $TEST run"
        TEST_POSSIBLE='yes'
        RUN_STATUS=0
    fi # OVERWRITE

    if [ "${TEST_POSSIBLE}" == 'yes' ]; then
        if [ "$RUN_STATUS" == 0 ]; then
            # compare base run with test run
            diff_results $MODEL_DIR $EXP_BASE $MODEL_DIR $EXP_TEST $TEST
            if [ "$DIFF_STATUS" == 0 ]; then
                PASSED_TESTS="$PASSED_TESTS $TEST"
                EXIT_STATUS=$(($EXIT_STATUS + 0))
            else
                FAILED_TESTS="$FAILED_TESTS $TEST"
                EXIT_STATUS=$(($EXIT_STATUS + 1))
            fi
        else
            if [ "$COLOUR" == 'no' ]; then
                echo "ERROR: The $TEST test run aborted --> no comparison with the base run"
            else
                echo -e "\033[31mERROR: The $TEST test run aborted --> no comparison with the base run\033[00m"
            fi
            FAILED_TESTS="$FAILED_TESTS $TEST"
            EXIT_STATUS=$(($EXIT_STATUS + 1))
        fi # RUN_STATUS
    fi # TEST_POSSIBLE
fi # MODE


echo ' '
echo ' '
echo '#################### test summary             ########################'
echo ' '
if [ "$COLOUR" == 'no' ]; then
    echo $PASSED_TESTS
    echo $FAILED_TESTS
else
    echo -e "\033[32m$PASSED_TESTS\033[00m"
    echo -e "\033[31m$FAILED_TESTS\033[00m"
fi
echo ' '
echo 'EXIT_STATUS: '$EXIT_STATUS
echo ' '
echo '======================================================================'
date
exit $EXIT_STATUS<|MERGE_RESOLUTION|>--- conflicted
+++ resolved
@@ -107,46 +107,6 @@
 #------------------------------------------------------------------------
 function diff_results
 {
-<<<<<<< HEAD
-typeset MODEL_DIR1 DEXP1 MODEL_DIR2 DEXP2 TEST FILES FILE1 FILE2 STATUS
-MODEL_DIR1=$1
-DEXP1=$2
-MODEL_DIR2=$3
-DEXP2=$4
-TEST=$5
-DISTRO=$(lsb_release -cs)
-case $DISTRO in
-  squeeze)
-    . /sw/share/Modules/init/ksh
-    module load cdo/1.6.5.1
-    ;;
-  wheezy)
-    . /sw/share/Modules/init/ksh
-    module load cdo/1.6.5.1
-    ;;
-esac
-echo `which cdo`
-echo `module list`
-#TYPES: defined in main script and used from main script 
-#DATES: defined in main script and used from main script 
-#
-# status variable that is evaluated after the function call
-DIFF_STATUS=0
-#
-# create more beautiful output for variables MODEL_DIR[12]
-cd $MODEL_DIR1; MODEL_DIR1=`pwd`
-cd $MODEL_DIR2; MODEL_DIR2=`pwd`
-#
-# dump output of "cdo diffn", if differences exist, only for the first date
-CAT_CDO_DIFFN='yes'
-#
-# if this is the restart test, then compare only for dates after the restart date
-DIFF_DATES=""
-if [ "$TEST" == "restart" ]; then
-  for DATE in $DATES; do
-    if [ $DATE \> $RESTART_DATE ]; then
-      DIFF_DATES="$DIFF_DATES $DATE"
-=======
     typeset MODEL_DIR1 DEXP1 MODEL_DIR2 DEXP2 TEST FILES FILE1 FILE2 STATUS
     MODEL_DIR1=$1
     DEXP1=$2
@@ -185,7 +145,6 @@
         done
     else
         DIFF_DATES=$DATES
->>>>>>> 09174c5f
     fi
 
     if [ "x$DIFF_DATES" == "x" ]; then
