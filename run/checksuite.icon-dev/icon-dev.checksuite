#!/bin/ksh
set +x
#################### functions ##########################################
function copy_experiment
{
    typeset MODEL_DIR EXP_ORI EXP_NEW
    MODEL_DIR=$1
    EXP_ORI=$2
    EXP_NEW=$3
    cd ${MODEL_DIR}/experiments
    if [ ! -d "${EXP_ORI}" ]; then
        echo 'no experiment '${EXP_ORI}' found'
        exit 1
    fi
    if [ ! -f ${EXP_ORI}/${EXP_ORI}_restart_*${RESTART_DATE}.nc ]; then
        echo "Cannot find restart file: ${EXP_ORI}/${EXP_ORI}_restart_*${RESTART_DATE}.nc !"
        echo "The run ${EXP_ORI} did not write any restart at ${RESTART_DATE}"
        exit 1
    fi
    rm -rf ${EXP_NEW}
    mkdir ${EXP_NEW}
    cd ${EXP_NEW}
    COMPS=''
    if [ -f ../${EXP_ORI}/${EXP_ORI}_restart_atm_*${RESTART_DATE}.nc ]; then
        COMPS=${COMPS}' atm'
    fi
    if [ -f ../${EXP_ORI}/${EXP_ORI}_restart_oce_*${RESTART_DATE}.nc ]; then
        COMPS=${COMPS}' oce'
    fi
    if [ -f ../${EXP_ORI}/${EXP_ORI}_restart_lnd_*${RESTART_DATE}.nc ]; then
        COMPS=${COMPS}' lnd'
    fi
    for COMP in ${COMPS}; do
        cp ../${EXP_ORI}/${EXP_ORI}_restart_${COMP}_*${RESTART_DATE}.nc .
        NDOM=`ls ${EXP_ORI}_restart_${COMP}_*${RESTART_DATE}.nc | wc -w`
        DOM=01
        while [ "${DOM}" -le "${NDOM}" ]; do
            if [ ${#DOM} -lt 2 ]; then
                DOM=0${DOM}
            fi 
            if [ ${NDOM} -eq 1 ]; then
                ln -sf ${EXP_ORI}_restart_${COMP}_${RESTART_DATE}.nc restart_${COMP}_DOM${DOM}.nc
            else
                ln -sf ${EXP_ORI}_restart_${COMP}_DOM${DOM}_${RESTART_DATE}.nc restart_${COMP}_DOM${DOM}.nc
            fi
            DOM=$(( DOM + 1 ))
        done
    done
}
#------------------------------------------------------------------------
function print_mode
{
    typeset MOD
    MOD=$1
    case $MOD in  
        'b') PRINT_MD='b(ase)';;
        'u') PRINT_MD='u(pdate)';;
        'r') PRINT_MD='r(estart)';;
        'n') PRINT_MD='n(proma)';;
        'm') PRINT_MD='m(pi)';;
        'o') PRINT_MD='o(mp)';;
        *) PRINT_MD=$MOD;;
    esac
    echo "- test mode    = $PRINT_MD"
}
#------------------------------------------------------------------------
function print_usage
{
    typeset COMMAND MOD_ARG
    COMMAND=$1
    MOD_ARG=""

    for MOD in $MODES; do
        case $MOD in  
            'b') MD='b(ase)';;
            'u') MD='u(pdate)';;
            'r') MD='r(estart)';;
            'n') MD='n(proma)';;
            'm') MD='m(pi)';;
            'o') MD='o(mp)';;
            *) MD=$MOD;;
        esac
        MOD_ARG=$MOD_ARG'|'$MD
    done 
    echo "usage: ${COMMAND} [-c] [-d <dates>] [-e <experiment>] [-f yes|no] [-h] [-m $MOD_ARG] [-o yes|no] [-r <reference model path>] [-s <restart_date>] [-t <files>] [-u]"
    echo '-c : colour output'
    echo '-d : string containing the dates of the output files of the respective '
    echo '     experiment, default depends on experiment' 
    echo '-e : name of the experiment to be checked, default = atm_amip_test'
    echo '-f : '"'yes'"': force make_runscripts even if base runscript exists (default)'
    echo '     '"'no'"': perform make_runscripts only if no runscripts are available'
    echo '-h : display help'
    echo '-m : test mode, either single tests like base, update, restart,'
    echo '     nproma, mpi or omp test'
    echo '     or combined tests like ur (update and restart) possible'
    echo '     Default mode: rnmo'
    echo '-o : '"'yes'"': overwrite existing experiments (default)'
    echo '     '"'no'"': use existing experiments'
    echo '-r : reference model path'
    echo '-s : Date in file name of restart file of respective experiment,'
    echo '     the default depends on the respective experiment default'
    echo '-t : Types of output files, the default depends on the respective'
    echo '     experiment'
    echo '-u : if files of the experiments differ, '
    echo '     calculate the difference between these files with cdo sub'
}
#------------------------------------------------------------------------
function diff_results
{
    typeset MODEL_DIR1 DEXP1 MODEL_DIR2 DEXP2 TEST FILES FILE1 FILE2 STATUS
    MODEL_DIR1=$1
    DEXP1=$2
    MODEL_DIR2=$3
    DEXP2=$4
    TEST=$5
    DISTRO=$(lsb_release -cs)
    case $DISTRO in
        squeeze)
            module load cdo/1.6.5.1
            ;;
        wheezy)
            module load cdo/1.6.5.1
            ;;
    esac
    #TYPES: defined in main script and used from main script 
    #DATES: defined in main script and used from main script 

    # status variable that is evaluated after the function call
    DIFF_STATUS=0

    # create more beautiful output for variables MODEL_DIR[12]
    cd $MODEL_DIR1; MODEL_DIR1=`pwd`
    cd $MODEL_DIR2; MODEL_DIR2=`pwd`

    # dump output of "cdo diffn", if differences exist, only for the first date
    CAT_CDO_DIFFN='yes'

    # if this is the restart test, then compare only for dates after the restart date
    DIFF_DATES=""
    if [ "$TEST" == "restart" ]; then
        for DATE in $DATES; do
            if [ $DATE \> $RESTART_DATE ]; then
                DIFF_DATES="$DIFF_DATES $DATE"
            fi
        done
    else
        DIFF_DATES=$DATES
    fi

    if [ "x$DIFF_DATES" == "x" ]; then
        echo "There are no dates to compare"
        exit 1
    fi

    if [ "x$TYPES" == "x" ]; then
        echo "There are no file types to compare"
        exit 1
    fi

    echo "=================================================================="
    echo "Compare these experiments:"
    echo "- ${MODEL_DIR1}/experiments/${DEXP1}"
    echo "- ${MODEL_DIR2}/experiments/${DEXP2}"
    echo " "

    for DATE in $DIFF_DATES; do

        echo "----------------------------------------------------------------"
        echo "Compare for DATE=$DATE"
        DIFFERENT_TYPES=''

        for TYPE in $TYPES; do

            FILE1="${MODEL_DIR1}/experiments/${DEXP1}/${DEXP1}_${TYPE}_${DATE}.nc"
            FILE2="${MODEL_DIR2}/experiments/${DEXP2}/${DEXP2}_${TYPE}_${DATE}.nc"

            echo "Compare for TYPE=$TYPE"
            cdo diffn ${FILE1} ${FILE2} > cdo_diffn.out

            STATUS=`echo $?`
            if [ "$STATUS" -ne 0 ]; then
                echo " File 1 and file 2 cannot be compared"
                echo " - file 1: ${FILE1}"
                echo " - file 2: ${FILE2}"
                DIFFERENT_TYPES="$DIFFERENT_TYPES $TYPE"
            fi
            if [ -s cdo_diffn.out ]; then
                echo " File 1 and file 2 differ"
                echo " - file 1: ${FILE1}"
                echo " - file 2: ${FILE2}"
                if [ "$CAT_CDO_DIFFN" == 'yes' ]; then
                    cat cdo_diffn.out
                    rm  cdo_diffn.out
                fi
                IS_DIFFERENT='yes'
                DIFFERENT_TYPES="$DIFFERENT_TYPES $TYPE"
                if [ "$SUB_FILES" == 'yes' ]; then
                    BFILE1=`basename $FILE1`
                    BFILE2=`basename $FILE2`
                    WDIR=`dirname $FILE2`
                    cdo sub ${FILE2} ${FILE1} ${WDIR}/diff_${BFILE2%.nc}-${BFILE1}
                fi
            fi

        done

        if [ "x$DIFFERENT_TYPES" != 'x' -a $CAT_CDO_DIFFN == 'yes' ]; then
            DIFF_STATUS=1
            DIFF_DATE=$DATE
            DIFF_TYPES=$DIFFERENT_TYPES
            CAT_CDO_DIFFN='no'
        fi

    done

    if [ $DIFF_STATUS == 0 ]; then
        echo " "
        echo "The experiments are equal"
        echo " "
    else
        echo " "
        echo "The experiments differ:"
        echo "- first at date/time $DIFF_DATE"
        echo "- for the file types $DIFF_TYPES"
        echo " "
    fi
}
#------------------------------------------------------------------------
function string_in_list
{
    typeset STR_IN_LIST STR
    STR_IN_LIST=false
    STR=$1
    N=$#
    M=2
    LIST=""
    while [ $M -le $N ]; do
        ARG=$(eval echo \${$M})
        LIST=$LIST" "$ARG
        M=$(( M + 1 ))
    done
    for ELEMENT in $LIST; do
        if [ "$STR" == $ELEMENT ]; then
            STR_IN_LIST=true
        fi
    done 
    if [ "$STR_IN_LIST" == 'true' ]; then
        return 0
    else
        return 1
    fi
}

#################### main script ########################################

date

# assume this script is started in run/checksuite.icon-dev
cd ..

# get paths standardized by pwd
SCRIPT_DIR=`pwd`
cd ..
MODEL_DIR=`pwd`
cd $SCRIPT_DIR

# possible test modes
MODES="b u r n m o ur un um uo rn rm ro nm no mo urn urm uro unm uno umo rnm rno rmo nmo urnm urno urmo unmo rnmo urnmo"

while getopts ":cd:e:f:hm:o:r:s:t:u" OPT; do
    case $OPT in
        c  ) COLOUR='yes'
            ;;
        d  ) DATES=$OPTARG
            ;;
        e  ) EXPERIMENT=$OPTARG
            ;;
        f  ) FORCE_MRS=$OPTARG
            if [ "$FORCE_MRS" != 'yes' -a "$FORCE_MRS" != 'no' ]; then
                print_usage $0
                exit 1
            fi
            ;;
        h  ) print_usage $0
            exit 1
            ;;
        m  ) MODE=$OPTARG 
            case $MODE in
                'base')     MD='b';;
                'update')   MD='u';;
                'restart')  MD='r';;
                'nproma')   MD='n';;
                'mpi')      MD='m';;
                'omp')      MD='o';;
                *)      MD=$MODE;;
            esac
            if ! string_in_list $MD $MODES; then
                print_usage $0
                exit 1
            fi 
            ;;
        o  ) OVERWRITE=$OPTARG
            if [ "$OVERWRITE" != 'yes' -a "$OVERWRITE" != 'no' ]; then
                print_usage $0
                exit 1
            fi
            ;;
        r  ) REFERENCE=$OPTARG
            CMODES="u ur un um uo urn urm uro unm uno umo urnm urno urmo unmo urnmo"
            if string_in_list $MD $CMODES; then
                if [ ! -d ${REFERENCE}/run ]; then
	            echo 'you asked for an update test, but no reference model found'
	            echo "reference model ${REFERENCE} does not exist"
	            exit 1
	        fi
            fi
            ;;
        s  ) RESTART_DATE=$OPTARG
            ;;
        t  ) TYPES=$OPTARG
            ;;
        u  ) SUB_FILES='yes'
            ;;
        \? ) print_usage $0
            exit ;;
    esac
done

# Default values:
# The following variables are set to a default value if these variables
# are not set by an option argument yet or an environment variable.
# A calling script can set these variables exporting their values.

# Ouput in colour
COLOUR=${COLOUR='no'}
# Experiment
EXPERIMENT=${EXPERIMENT='atm_amip_test'}
# Force to run "make_runscripts" for the specified experiment even
# if the respective runscript is present 
FORCE_MRS=${FORCE_MRS='yes'}
# Test mode
MD=${MD='rnmo'}
# Force to overwrite existing experiments even if they are present
OVERWRITE=${OVERWRITE='yes'}
# Specify a reference model
REFERENCE=${REFERENCE=''}
# Do not calculate differences between differing files
SUB_FILES=${SUB_FILES='no'}

# Set defaults for file types, dates, and the restart date for the 
# checks depending on the experiment.
if [ "${EXPERIMENT}" == 'atm_amip_test' ]; then
    TYPES=${TYPES='atm_2d_ml atm_3d_ml phy_3d_ml lnd_ml'}
    DATES=${DATES='19790101T000000Z 19790101T000400Z 19790101T000800Z 19790101T001200Z 19790101T001600Z'}
    RESTART_DATE=${RESTART_DATE='19790101T000800Z'}
fi
if [ "${EXPERIMENT}" == 'oce_omip_0160km' ]; then
    TYPES=${TYPES='oceDefault oceDiag'}
    DATES=${DATES='20010101T000000Z 20010101T120000Z 20010101T180000Z 20010102T000000Z 20010102T120000Z 20010102T180000Z 20010103T000000Z'}
    RESTART_DATE=${RESTART_DATE='20010102T000000Z'}
fi
if [ "${EXPERIMENT}" == 'atm_icoles_nested' ]; then
    TYPES=${TYPES='prog_vars_DOM01_ML prog_vars_DOM02_ML pbl_vars_DOM01_ML pbl_vars_DOM02_ML cloud_diag_DOM01_ML cloud_diag_DOM02_ML'}
    DATES=${DATES='20130424T000500Z 20130424T001000Z 20130424T001500Z 20130424T002000Z'}
    RESTART_DATE=${RESTART_DATE='20130424T001000Z'}
fi
if [ "${EXPERIMENT}" == 'atm_jww_hs_test' ]; then
    TYPES=${TYPES='ml'}
    DATES=${DATES='20080901T001000Z 20080901T002000Z 20080901T003000Z 20080901T005000Z 20080901T010000Z'}
    RESTART_DATE=${RESTART_DATE='20080901T003000Z'}
fi

echo " "
echo "=============================================================="
echo " "
echo "Run the checksuite for:"
echo "- EXPERIMENT   = ${EXPERIMENT:?   is not defined --> ERROR}"
echo "- TYPES        = ${TYPES:?        is not defined --> ERROR}"
echo "- DATES        = ${DATES:?        is not defined --> ERROR}"
echo "- RESTART_DATE = ${RESTART_DATE:? is not defined --> ERROR}"
echo "- CHECK MODE   = ${MD:?           is not defined --> ERROR}"
echo "--------------------------------------------------------------"
echo " "

# check if REFERENCE is defined if an update test is requested
CMODES="u ur un um uo urn urm uro unm uno umo urnm urno urmo unmo urnmo"
if string_in_list $MD $CMODES; then
    echo "- REFERENCE    = ${REFERENCE:?  is not defined --> ERROR}"

    # get reference path standardized by pwd
    cd ${REFERENCE}; REFERENCE=`pwd`
    if [ "${REFERENCE}" == "${MODEL_DIR}" ]; then
        if [ "$COLOUR" == 'no' ]; then
            echo 'reference model and test model are the same'
        else
            echo -e "\033[31mreference model and test model are the same\033[00m"
        fi
        exit 1
    fi
fi

SCRIPT=${EXPERIMENT}

cd ${MODEL_DIR}

if [ ! -f ${SCRIPT_DIR}/exp.${SCRIPT}.run -o "$FORCE_MRS" == 'yes' ]; then
    ./make_runscripts ${SCRIPT}
fi

if [ ! -d experiments ]; then
    mkdir experiments
fi

# check if the test runscript exists
if [ ! -f ${SCRIPT_DIR}/exp.${SCRIPT}.run ]; then
    if [ "$COLOUR" == 'no' ]; then
        echo "did not find base runscript ${SCRIPT_DIR}/exp.${SCRIPT}.run"
    else
        echo "\033[31mdid not find base runscript ${SCRIPT_DIR}/exp.${SCRIPT}.run\033[00m"
    fi
    exit 1
else
    echo "found runscript ${SCRIPT_DIR}/exp.${SCRIPT}.run"
fi

# find out on which system we are
TARGET_MACHINE=`grep "# target machine is " ${SCRIPT_DIR}/exp.${SCRIPT}.run`
TARGET_MACHINE=${TARGET_MACHINE#'# target machine is '}

# variables to track the test results
PASSED_TESTS="PASSED_TESTS: "
FAILED_TESTS="FAILED_TESTS: "
EXIT_STATUS=0

# now start with the tests

TEST='base'
echo ' '
echo "#################### perform $TEST test            ####################"
echo ' '
EXP_BASE=${EXPERIMENT}_${TEST}
EXP_TEST=${EXPERIMENT}_${TEST}
if [ "${OVERWRITE}" == 'yes' -o ! -d ${MODEL_DIR}/experiments/${EXP_BASE} ]; then
    cd ${SCRIPT_DIR}
    RUN_SCRIPT=exp.${EXP_BASE}.run
    sed s/${SCRIPT}/${EXP_BASE}/g < exp.${SCRIPT}.run > ${RUN_SCRIPT}

    echo "Perform $TEST run"
    chmod 755 ${RUN_SCRIPT}
    ${SCRIPT_DIR}/${RUN_SCRIPT}
    

    STATUS=$?
    if [ "$STATUS" -eq 0 ]; then
        PASSED_TESTS="$PASSED_TESTS $TEST"
        EXIT_STATUS=$(($EXIT_STATUS + 0))
    else
        FAILED_TESTS="$FAILED_TESTS $TEST"
        EXIT_STATUS=$((EXIT_STATUS + 1))
        if [ "$COLOUR" == 'no' ]; then
            echo "ERROR: Base run FAILED --> no further testing possible"
        else
            echo -e "\033[31mERROR: Base run FAILED --> no further testing possible\033[00m"
        fi
        exit 1
    fi
else
    echo "Found $TEST run"
fi # OVERWRITE


CMODES="u ur un um uo urn urm uro unm uno umo urnm urno urmo unmo urnmo"
if string_in_list $MD $CMODES; then
    TEST='update'
    echo ' '
    echo "#################### perform $TEST test          ####################"
    echo ' '
    cd ${REFERENCE} 
    RUN_STATUS=-1
    if [ ! -d experiments/${EXP_BASE} ] ;then 
        if [ ! -f run/exp.${SCRIPT}.run -o "$FORCE_MRS" == 'yes' ]; then
            ${MODEL_DIR}/make_runscripts ${SCRIPT}
        fi
        if [ ! -d experiments ]; then
            mkdir experiments
        fi
        cd run
        if [ ! -f exp.${SCRIPT}.run ]; then
            if [ "$COLOUR" == 'no' ]; then
                echo 'reference model: '$REFERENCE
                echo "did not find base runscript for reference model exp.${SCRIPT}.run"
            else
                echo -e "\033[31mreference model: $REFERENCE\033[00m"
                echo -e "\033[31mdid not find base runscript for reference model exp.${SCRIPT}.run\033[00m"
            fi
            exit 1
        else
            echo "found base runscript exp.${SCRIPT}.run"
        fi

        RUN_SCRIPT=exp.${EXP_BASE}.run
        sed s/${SCRIPT}/${EXP_BASE}/g < exp.${SCRIPT}.run > ${RUN_SCRIPT}

        echo "Perform $TEST run"
        chmod 755 ${RUN_SCRIPT}
        ${REFERENCE}/run/${RUN_SCRIPT}
        RUN_STATUS=$?

    else
        echo "Found $TEST run"
        RUN_STATUS=0
    fi # OVERWRITE

    if [ "$RUN_STATUS" == 0 ]; then
    # compare base run with test run
        diff_results $MODEL_DIR $EXP_BASE $REFERENCE $EXP_BASE $TEST
        if [ "$DIFF_STATUS" == 0 ]; then
            PASSED_TESTS="$PASSED_TESTS $TEST"
            EXIT_STATUS=$(($EXIT_STATUS + 0))
        else
            FAILED_TESTS="$FAILED_TESTS $TEST"
            EXIT_STATUS=$(($EXIT_STATUS + 1))
        fi
    else
        if [ "$COLOUR" == 'no' ]; then
            echo "ERROR: The $TEST test run aborted --> no comparison with the base run"
        else
            echo -e "\033[31mERROR: The $TEST test run aborted --> no comparison with the base run\033[00m"
        fi
        FAILED_TESTS="$FAILED_TESTS $TEST"
        EXIT_STATUS=$(($EXIT_STATUS + 1))
    fi # RUN_STATUS
fi # MODE


CMODES="r ur rn rm ro urn urm uro rnm rno rmo urnm urno urmo rnmo urnmo"
if string_in_list $MD $CMODES; then
    TEST='restart'
    echo ' '
    echo "#################### perform $TEST test          ####################"
    echo ' '
    RUN_STATUS=-1
    EXP_TEST=${EXPERIMENT}_${TEST}
    if [ "${OVERWRITE}" == 'yes' -o ! -d ${MODEL_DIR}/experiments/${EXP_TEST} ]; then

        copy_experiment ${MODEL_DIR} ${EXP_BASE} ${EXP_TEST}
        if [ $? -ne 0 ]; then
            if [ "$CLOLUR" == 'no' ]; then
                echo "could not get base experiment ${EXP_BASE} or create new experiment ${EXP_TEST}"
            else
	        echo -e "\033[31mcould not get base experiment ${EXP_BASE} or create new experiment ${EXP_TEST}\033[00m"
            fi
            exit 1
        fi

        RUN_SCRIPT=exp.${EXP_TEST}.run
        cd ${SCRIPT_DIR}
        sed s/${SCRIPT}/${EXP_TEST}/g < exp.${SCRIPT}.run > ${RUN_SCRIPT}

        sed s/restart:=\".false.\"/restart:=\".true.\"/g < ${RUN_SCRIPT} > ${RUN_SCRIPT}.out
        mv ${RUN_SCRIPT}.out ${RUN_SCRIPT}

        echo "Perform $TEST run"
        chmod 755 ${RUN_SCRIPT}
        ${SCRIPT_DIR}/${RUN_SCRIPT}
        RUN_STATUS=$?

    else
        echo "Found $TEST run"
        RUN_STATUS=0
    fi # OVERWRITE

    if [ "$RUN_STATUS" == 0 ]; then
        # compare base run with test run
        diff_results $MODEL_DIR $EXP_BASE $MODEL_DIR $EXP_TEST $TEST
        if [ "$DIFF_STATUS" == 0 ]; then
            PASSED_TESTS="$PASSED_TESTS $TEST"
            EXIT_STATUS=$(($EXIT_STATUS + 0))
        else
            FAILED_TESTS="$FAILED_TESTS $TEST"
            EXIT_STATUS=$(($EXIT_STATUS + 1))
        fi
    else
        if [ "$COLOUR" == 'no' ]; then
            echo "ERROR: The $TEST test run aborted --> no comparison with the base run"
        else
            echo -e "\033[31mERROR: The $TEST test run aborted --> no comparison with the base run\033[00m"
        fi
        FAILED_TESTS="$FAILED_TESTS $TEST"
        EXIT_STATUS=$(($EXIT_STATUS + 1))
    fi # RUN_STATUS
fi # MODE


CMODES="n un rn nm no urn unm uno rnm rno nmo urnm urno unmo rnmo urnmo"
if string_in_list $MD $CMODES; then
    TEST='nproma'
    echo ' '
    echo "#################### perform $TEST test         ####################"
    echo ' '
    RUN_STATUS=-1
    EXP_TEST=${EXPERIMENT}_${TEST}
    if [ "${OVERWRITE}" == 'yes' -o ! -d ${MODEL_DIR}/experiments/${EXP_TEST} ]; then

        RUN_SCRIPT=exp.${EXP_TEST}.run
        cd ${SCRIPT_DIR}
        sed s/${SCRIPT}/${EXP_TEST}/g < exp.${SCRIPT}.run > ${RUN_SCRIPT}

        N_NPROMA=`grep "nproma=" ${RUN_SCRIPT}`
        N_NPROMA_NEW="nproma=17"
        if [ "${N_NPROMA#nproma=}" == "${N_NPROMA_NEW#nproma=}" ]; then
            N_NPROMA_NEW='nproma=19'
        fi
        sed s/$N_NPROMA/$N_NPROMA_NEW/g < ${RUN_SCRIPT} > ${RUN_SCRIPT}.out
        mv ${RUN_SCRIPT}.out ${RUN_SCRIPT}

        echo "Perform $TEST run"
        chmod 755 ${RUN_SCRIPT}
        ${SCRIPT_DIR}/${RUN_SCRIPT}
        RUN_STATUS=$?

    else
        echo "Found $TEST run"
        RUN_STATUS=0
    fi # OVERWRITE

    if [ "$RUN_STATUS" == 0 ]; then
        # compare base run with test run
        diff_results $MODEL_DIR $EXP_BASE $MODEL_DIR $EXP_TEST $TEST
        if [ "$DIFF_STATUS" == 0 ]; then
            PASSED_TESTS="$PASSED_TESTS $TEST"
            EXIT_STATUS=$(($EXIT_STATUS + 0))
        else
            FAILED_TESTS="$FAILED_TESTS $TEST"
            EXIT_STATUS=$(($EXIT_STATUS + 1))
        fi
    else
        if [ "$COLOUR" == 'no' ]; then
            echo "ERROR: The $TEST test run aborted --> no comparison with the base run"
        else
            echo -e "\033[31mERROR: The $TEST test run aborted --> no comparison with the base run\033[00m"
        fi
        FAILED_TESTS="$FAILED_TESTS $TEST"
        EXIT_STATUS=$(($EXIT_STATUS + 1))
    fi # RUN_STATUS
fi # MODE


CMODES="m um rm nm mo urm unm umo rnm rmo nmo urnm urmo unmo rnmo urnmo"
if string_in_list $MD $CMODES; then
    TEST='mpi'
    echo ' '
    echo "#################### perform $TEST test         ####################"
    echo ' '
    TEST_POSSIBLE='no'
    RUN_STATUS=-1
    EXP_TEST=${EXPERIMENT}_${TEST}
    if [ "${OVERWRITE}" == 'yes' -o ! -d ${MODEL_DIR}/experiments/${EXP_TEST} ]; then
        cd ${SCRIPT_DIR}
        MPI=`grep with_mpi exp.${SCRIPT}.run`
        MPIYES='with_mpi="yes"'
        if [ "$MPI" == "$MPIYES" ]; then

            # find out how many nodes and processes per node are in use

            N_NODES=`grep "no_of_nodes=" exp.${SCRIPT}.run`
<<<<<<< HEAD
            eval N_NODES=\""${N_NODES#'no_of_nodes='}"\"
=======
            echo ${N_NODES} | grep SLURM_JOB_NUM_NODES && N_NODES=1 || N_NODES=${N_NODES#'no_of_nodes='}
>>>>>>> 140e17a9
            N_PPNODE=`grep "mpi_procs_pernode=" exp.${SCRIPT}.run`
            N_PPNODE=${N_PPNODE#'mpi_procs_pernode='}
            N_PROCS=$(( N_NODES * N_PPNODE ))

            if [ $N_PROCS -gt 1 ]; then

	        TEST_POSSIBLE='yes'

                RUN_SCRIPT=exp.${EXP_TEST}.run
                cd ${SCRIPT_DIR}
                sed s/${SCRIPT}/${EXP_TEST}/g < exp.${SCRIPT}.run > ${RUN_SCRIPT}


                if [ $N_PPNODE -gt 1 ]; then

                    # keep number of nodes, and use one process less per node

	            N_NODES_NEW=$N_NODES
                    N_PPNODE_NEW=$(( N_PPNODE - 1 ))

                    # change script variables
                    sed s/"mpi_procs_pernode=$N_PPNODE"/"mpi_procs_pernode=$N_PPNODE_NEW"/g < ${RUN_SCRIPT} > ${RUN_SCRIPT}.out
                    mv ${RUN_SCRIPT}.out ${RUN_SCRIPT}

                    # change system variables where necessary
                    if [ "${TARGET_MACHINE}" == 'blizzard' ]; then
                        PPNODE=`grep "# @"     ${RUN_SCRIPT} | grep  " tasks_per_node "`
                        PPNODE_NEW=${PPNODE%$N_PPNODE}$N_PPNODE_NEW
                        sed s/"$PPNODE"/"$PPNODE_NEW"/g < ${RUN_SCRIPT} > ${RUN_SCRIPT}.out
                        mv ${RUN_SCRIPT}.out ${RUN_SCRIPT}
                    fi
                    if [ "${TARGET_MACHINE}" == 'thunder'  ]; then
                        PPNODE=`grep "#SBATCH" ${RUN_SCRIPT} | grep  "ntasks-per-node"`
                        PPNODE_NEW=${PPNODE%$N_PPNODE}$N_PPNODE_NEW
                        sed s/"$PPNODE"/"$PPNODE_NEW"/g < ${RUN_SCRIPT} > ${RUN_SCRIPT}.out
                        mv ${RUN_SCRIPT}.out ${RUN_SCRIPT}
                    fi

	        else

                    # use one node less and keep one process per node

	            N_NODES_NEW=$(( N_NODES - 1 ))
	            N_PPNODE_NEW=$N_PPNODE

                    # change script variables
	            sed s/"no_of_nodes=$N_NODES"/"no_of_nodes=$N_NODES_NEW"/g < ${RUN_SCRIPT} > ${RUN_SCRIPT}.out
                    mv ${RUN_SCRIPT}.out ${RUN_SCRIPT}

                    # change system variables where necessary
                    if [ "${TARGET_MACHINE}" == 'blizzard' ]; then
                        NODES=`grep "# @"     ${RUN_SCRIPT} | grep  " node "`
                        NODES_NEW=${NODES%$N_NODES}$N_NODES_NEW
                        sed s/"$NODES"/"$NODES_NEW"/g < ${RUN_SCRIPT} > ${RUN_SCRIPT}.out
                        mv ${RUN_SCRIPT}.out ${RUN_SCRIPT}
                    fi
                    if [ "${TARGET_MACHINE}" == 'thunder'  ]; then
                        NODES=`grep "#SBATCH" ${RUN_SCRIPT} | grep  "nodes"`
                        NODES_NEW=${NODES%$N_NODES}$N_NODES_NEW
                        sed s/"$NODES"/"$NODES_NEW"/g < ${RUN_SCRIPT} > ${RUN_SCRIPT}.out
                        mv ${RUN_SCRIPT}.out ${RUN_SCRIPT}
                    fi

	        fi # N_PPNODE>1

                N_PROCS_NEW=$(( N_NODES_NEW * N_PPNODE_NEW ))
                sed s/"mpi_total_procs=$N_PROCS"/"mpi_total_procs=$N_PROCS_NEW"/g < ${RUN_SCRIPT} > ${RUN_SCRIPT}.out
                mv ${RUN_SCRIPT}.out ${RUN_SCRIPT}

                echo "Perform $TEST run"
                chmod 755 ${RUN_SCRIPT}
                ${SCRIPT_DIR}/${RUN_SCRIPT}
                RUN_STATUS=$?

            else
                if [ "$COLOUR" == 'no' ]; then
                    echo "No MPI parallelization test because total number of MPI processors is : $N_PROCS"
	        else
                    echo -e "\033[31mNo MPI parallelization test because total number of MPI processors is : $N_PROCS\033[00m"
	        fi
            fi # total number of procs > 1

        else
            if [ "$COLOUR" == 'no' ]; then
                echo "No MPI parallelization test is peformed because: $MPI"
            else
                echo -e "\033[31mNo MPI parallelization test is peformed because: $MPI\033[00m"
            fi
        fi # MPI = yes

    else
        echo "Found $TEST run"
        TEST_POSSIBLE='yes'
        RUN_STATUS=0
    fi # OVERWRITE

    if [ "${TEST_POSSIBLE}" == 'yes' ]; then
        if [ "$RUN_STATUS" == 0 ]; then
      # compare base run with test run
            diff_results $MODEL_DIR $EXP_BASE $MODEL_DIR $EXP_TEST $TEST
            if [ "$DIFF_STATUS" == 0 ]; then
                PASSED_TESTS="$PASSED_TESTS $TEST"
                EXIT_STATUS=$(($EXIT_STATUS + 0))
            else
                FAILED_TESTS="$FAILED_TESTS $TEST"
                EXIT_STATUS=$(($EXIT_STATUS + 1))
            fi
        else
            if [ "$COLOUR" == 'no' ]; then
                echo "ERROR: The $TEST test run aborted --> no comparison with the base run"
            else
                echo -e "\033[31mERROR: The $TEST test run aborted --> no comparison with the base run\033[00m"
            fi
            FAILED_TESTS="$FAILED_TESTS $TEST"
            EXIT_STATUS=$(($EXIT_STATUS + 1))
        fi # RUN_STATUS
    fi # TEST_POSSIBLE
fi # MODE


CMODES="o uo ro no mo uro uno umo rno rmo nmo urno urmo unmo rnmo urnmo"
if string_in_list $MD $CMODES; then
    TEST='omp'
    echo ' '
    echo "#################### perform $TEST test         ####################"
    echo ' '
    TEST_POSSIBLE='no'
    RUN_STATUS=-1
    EXP_TEST=${EXPERIMENT}_${TEST}
    if [ "${OVERWRITE}" == 'yes' -o ! -d ${MODEL_DIR}/experiments/${EXP_TEST} ]; then
        cd ${SCRIPT_DIR}
        OMP=`grep with_openmp exp.${SCRIPT}.run`
        OMPYES='with_openmp="yes"'
        if [ "$OMP" == "$OMPYES" ]; then

            # find out how many omp threads are in use

            N_OMP_NUM_THREADS=`grep "export OMP_NUM_THREADS=" exp.${SCRIPT}.run`
            N_OMP_NUM_THREADS=${N_OMP_NUM_THREADS#'export OMP_NUM_THREADS='}
            N_ICON_THREADS=`grep "export ICON_THREADS=" exp.${SCRIPT}.run`
            N_ICON_THREADS=${N_ICON_THREADS#'export ICON_THREADS='}

            if [ $N_OMP_NUM_THREADS -gt 1 ]; then

	        TEST_POSSIBLE='yes'

                RUN_SCRIPT=exp.${EXP_TEST}.run
                cd ${SCRIPT_DIR}
                sed s/${SCRIPT}/${EXP_TEST}/g < exp.${SCRIPT}.run > ${RUN_SCRIPT}

                N_OMP_NUM_THREADS_NEW=$(( N_OMP_NUM_THREADS - 1 ))
	        N_ICON_THREADS_NEW=$(( N_ICON_THREADS - 1 ))

                # change script variables
                sed s/"export OMP_NUM_THREADS=$N_OMP_NUM_THREADS"/"export OMP_NUM_THREADS=$N_OMP_NUM_THREADS_NEW"/g < ${RUN_SCRIPT} > ${RUN_SCRIPT}.out
                mv ${RUN_SCRIPT}.out ${RUN_SCRIPT}
                sed s/"export ICON_THREADS=$N_ICON_THREADS"/"export ICON_THREADS=$N_ICON_THREADS_NEW"/g < ${RUN_SCRIPT} > ${RUN_SCRIPT}.out
                mv ${RUN_SCRIPT}.out ${RUN_SCRIPT}

                # change system variables where necessary
                if [ "${TARGET_MACHINE}" == 'blizzard' ]; then
                    THREADS=`grep "# @"     ${RUN_SCRIPT} | grep  " task_affinity "`
                    THREADS_NEW=${THREADS%\($N_OMP_NUM_THREADS\)}\($N_OMP_NUM_THREADS_NEW\)
                    sed s/"$THREADS"/"$THREADS_NEW"/g < ${RUN_SCRIPT} > ${RUN_SCRIPT}.out
                    mv ${RUN_SCRIPT}.out ${RUN_SCRIPT}
                    THREADS=`grep "# @"     ${RUN_SCRIPT} | grep  " parallel_threads "`
                    THREADS_NEW=${THREADS%$N_OMP_NUM_THREADS}$N_OMP_NUM_THREADS_NEW
                    sed s/"$THREADS"/"$THREADS_NEW"/g < ${RUN_SCRIPT} > ${RUN_SCRIPT}.out
                    mv ${RUN_SCRIPT}.out ${RUN_SCRIPT}
                fi
##        if [ "${TARGET_MACHINE}" == 'thunder'  ]; then
##          THREADS=`grep "#SBATCH" ${RUN_SCRIPT} | grep  "cpus-per-task"`
##          THREADS_NEW=${THREADS%$N_OMP_NUM_THREADS}$N_OMP_NUM_THREADS_NEW
##          sed s/"$THREADS"/"$THREADS_NEW"/g < ${RUN_SCRIPT} > ${RUN_SCRIPT}.out
##          mv ${RUN_SCRIPT}.out ${RUN_SCRIPT}
##        fi

                echo "Perform $TEST run"
                chmod 755 ${RUN_SCRIPT}
                ${SCRIPT_DIR}/${RUN_SCRIPT}
                RUN_STATUS=$?

            else
	        if [ "$COLOUR" == 'no' ]; then
                    echo "No OMP parallelization test because number of OMP threads = $N_OMP_NUM_THREADS"
	        else
                    echo -e "\033[31mNo OMP parallelization test because number of OMP threads = $N_OMP_NUM_THREADS\033[00m"
	        fi
            fi # total number of omp threads > 1

        else
            if [ "$COLOUR" == 'no' ]; then
                echo "No OMP parallelization test is peformed because: $OMP"
            else
                echo -e "\033[31mNo OMP parallelization test is peformed because: $OMP\033[00m"
            fi
        fi # OMP = yes

    else
        echo "Found $TEST run"
        TEST_POSSIBLE='yes'
        RUN_STATUS=0
    fi # OVERWRITE

    if [ "${TEST_POSSIBLE}" == 'yes' ]; then
        if [ "$RUN_STATUS" == 0 ]; then
            # compare base run with test run
            diff_results $MODEL_DIR $EXP_BASE $MODEL_DIR $EXP_TEST $TEST
            if [ "$DIFF_STATUS" == 0 ]; then
                PASSED_TESTS="$PASSED_TESTS $TEST"
                EXIT_STATUS=$(($EXIT_STATUS + 0))
            else
                FAILED_TESTS="$FAILED_TESTS $TEST"
                EXIT_STATUS=$(($EXIT_STATUS + 1))
            fi
        else
            if [ "$COLOUR" == 'no' ]; then
                echo "ERROR: The $TEST test run aborted --> no comparison with the base run"
            else
                echo -e "\033[31mERROR: The $TEST test run aborted --> no comparison with the base run\033[00m"
            fi
            FAILED_TESTS="$FAILED_TESTS $TEST"
            EXIT_STATUS=$(($EXIT_STATUS + 1))
        fi # RUN_STATUS
    fi # TEST_POSSIBLE
fi # MODE


echo ' '
echo ' '
echo '#################### test summary             ########################'
echo ' '
if [ "$COLOUR" == 'no' ]; then
    echo $PASSED_TESTS
    echo $FAILED_TESTS
else
    echo -e "\033[32m$PASSED_TESTS\033[00m"
    echo -e "\033[31m$FAILED_TESTS\033[00m"
fi
echo ' '
echo 'EXIT_STATUS: '$EXIT_STATUS
echo ' '
echo '======================================================================'
date
exit $EXIT_STATUS<|MERGE_RESOLUTION|>--- conflicted
+++ resolved
@@ -664,11 +664,7 @@
             # find out how many nodes and processes per node are in use
 
             N_NODES=`grep "no_of_nodes=" exp.${SCRIPT}.run`
-<<<<<<< HEAD
-            eval N_NODES=\""${N_NODES#'no_of_nodes='}"\"
-=======
             echo ${N_NODES} | grep SLURM_JOB_NUM_NODES && N_NODES=1 || N_NODES=${N_NODES#'no_of_nodes='}
->>>>>>> 140e17a9
             N_PPNODE=`grep "mpi_procs_pernode=" exp.${SCRIPT}.run`
             N_PPNODE=${N_PPNODE#'mpi_procs_pernode='}
             N_PROCS=$(( N_NODES * N_PPNODE ))
