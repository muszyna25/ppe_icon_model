#!/bin/bash
#=============================================================================
#
# This section of the run script defines the experiment.
# The specifications are passed by namelist to the program.
# For a complete list see Namelist_overview.pdf
#
# Marco Giorgetta, MPI-M, 2011-01-29
# Hui Wan,         MPI-M, 2010-08-17
# Leonidas Linardakis, MPI-M, 2011-07-20
#
#-----------------------------------------------------------------------------
#
# Basic specifications of the simulation
# --------------------------------------
#
# These variables are set in the header section of the completed run script:
#   EXPNAME = experiment name
#   nproma  = array blocking length / inner loop length
# They may be overwritten here
#
#-----------------------------------------------------------------------------
# The following information is included to present some information on the buildbot-html main page
#
# _bb_table_Description_  coupled aqua planet, ocean with flat bottom
# _bb_table_Model_        hydrost. atm + ocean
# _bb_table_Grid_         triangle
#-----------------------------------------------------------------------------
grids_folder=${icon_data_poolFolder}/grids/buildbot
#
# Number of ocean processes
#
mpi_ocean_procs=${mpi_ocean_procs:=1}
#
#-----------------------------------------------------------------------------
if [ $mpi_total_procs -lt `expr $mpi_ocean_procs + 1` ] ; then
   echo "The coupled runs require at least 2 mpi procs. Exiting."
   check_error 0
   exit
fi
if [ $OMP_NUM_THREADS -gt 1 ] ; then
   echo "The coupled runs will not run in OpenMP mode . Exiting."
   check_error 0
   exit
fi

#-----------------------------------------------------------------------------
# ATMO
#-----------------------------------------------------------------------------
# The following values must be set here as shell variables so that they can be used
# also in the executing section of the completed run script
#-----------------------------------------------------------------------------
# the namelist filename
#
atmo_namelist=NAMELIST_${EXPNAME}_atmo
#
#-----------------------------------------------------------------------------
# global timing
#
start_date="2000-01-01T00:00:00Z"
  end_date="2000-01-03T00:00:00Z"
# global resolution
#
R=2   # nroot
B=4   # number of bisections applied
#
#time stepping
#
dtime_atmo=${dtime_atmo:=600}
dtime_ocean=$hour
dtime_coupling=$dtime_ocean
#
#---------------------------------------------------------------------------
#model timing
# calculate model timesteps using $ndays
restart_units=2
(( dt_checkpoint = restart_units * day ))
(( dt_restart    = restart_units * day ))
#
<<<<<<< HEAD
dict_file="dict.${EXPNAME}"
cat dict.icoham.mpim > ${dict_file}
=======
atmo_output_interval="PT6H"
atmo_file_interval="P02D"    # 1 month
ocean_output_interval="PT12H"
ocean_file_interval="P02D"   # 1 month
>>>>>>> 99c08751
#
#-----------------------------------------------------------------------------
# model parameters
#
atmo_model_equations=3   # equation system
#                        1=hydrost. atm.
#                        2=non-hydrost. atm., 
#                        3=non-hydrost. atm.,
#                       -1=shallow water model
#                       -2=hydrost. ocean
nlev=47                  # nlev = number of full levels
iforcing=2               # ECHAM physics
#
#-----------------------------------------------------------------------------
# grid file
#
ocean_grids="iconR${R}B0${B}-ocean_aqua_planet.nc"
# atmo_dyn_grids="$ocean_grids" atmo uses the ocean grids
#-----------------------------------------------------------------------------
# ozon file
#
ozon_file="ape_o3_${ocean_grids}"
nproma=${nproma:=32}
#-----------------------------------------------------------------------------
#
#-----------------------------------------------------------------------------
# write ICON namelist parameters
# ------------------------
# For a complete list see Namelist_overview and Namelist_overview.pdf
#  
atm_lag=2 # 2 for cold start, 1 for normal restart
#
cat > $atmo_namelist << EOF
&coupling_mode_nml
  debug_coupler_level = 0
/
&coupling_nml
  name                = 'TAUX'
  dt_model            =  ${dtime_atmo}
  dt_coupling         =  ${dtime_coupling}
  lag                 =  ${atm_lag}
  l_time_average      = .TRUE.
  l_time_accumulation = .FALSE.
  l_diagnostic        = .FALSE.
  l_activated         = .TRUE.
/
&coupling_nml
  name                = 'TAUY'
  dt_model            =  ${dtime_atmo}
  dt_coupling         =  ${dtime_coupling}
  lag                 =  ${atm_lag}
  l_time_average      = .TRUE.
  l_time_accumulation = .FALSE.
  l_diagnostic        = .FALSE.
  l_activated         = .TRUE.
/
&coupling_nml
  name                = 'SFWFLX'
  dt_model            =  ${dtime_atmo}
  dt_coupling         =  ${dtime_coupling}
  lag                 =  ${atm_lag}
  l_time_average      = .TRUE.
  l_time_accumulation = .FALSE.
  l_diagnostic        = .FALSE.
  l_activated         = .TRUE.
/
&coupling_nml
  name                = 'THFLX'
  dt_model            =  ${dtime_atmo}
  dt_coupling         =  ${dtime_coupling}
  lag                 =  ${atm_lag}
  l_time_average      = .TRUE.
  l_time_accumulation = .FALSE.
  l_diagnostic        = .FALSE.
  l_activated         = .TRUE.
/
&coupling_nml
  name                = 'ICEATM'
  dt_model            =  ${dtime_atmo}
  dt_coupling         =  ${dtime_coupling}
  lag                 =  ${atm_lag}
  l_time_average      = .TRUE.
  l_time_accumulation = .FALSE.
  l_diagnostic        = .FALSE.
  l_activated         = .TRUE.
/
&coupling_nml
  name                = 'SST'
  dt_model            =  ${dtime_atmo}
  dt_coupling         =  ${dtime_coupling}
  lag                 =  ${atm_lag}
  l_time_average      = .FALSE.
  l_time_accumulation = .FALSE.
  l_diagnostic        = .FALSE.
  l_activated         = .TRUE.
/
&coupling_nml
  name                = 'OCEANU'
  dt_model            =  ${dtime_atmo}
  dt_coupling         =  ${dtime_coupling}
  lag                 =  ${atm_lag}
  l_time_average      = .FALSE.
  l_time_accumulation = .FALSE.
  l_diagnostic        = .FALSE.
  l_activated         = .TRUE.
/
&coupling_nml
  name                = 'OCEANV'
  dt_model            =  ${dtime_atmo}
  dt_coupling         =  ${dtime_coupling}
  lag                 =  ${atm_lag}
  l_time_average      = .FALSE.
  l_time_accumulation = .FALSE.
  l_diagnostic        = .FALSE.
  l_activated         = .TRUE.
/
&coupling_nml
  name                = 'ICEOCE'
  dt_model            =  ${dtime_atmo}
  dt_coupling         =  ${dtime_coupling}
  lag                 =  ${atm_lag}
  l_time_average      = .FALSE.
  l_time_accumulation = .FALSE.
  l_diagnostic        = .FALSE.
  l_activated         = .TRUE.
/
&parallel_nml
 nproma         = ${nproma}
 p_test_run     = .FALSE.
 l_test_openmp  = .FALSE.
 l_log_checks   = .FALSE.
 ! use_icon_comm  = .TRUE.
 max_send_recv_buffer_size = 262144
/
&grid_nml
 dynamics_grid_filename = "${ocean_grids}",
/
&run_nml
 output               = 'nml'
 num_lev              = ${nlev}      ! number of full levels of vertical grid
 dtime                = ${dtime_atmo}     ! [s] timestep in seconds
 ltestcase            = .TRUE.       ! run testcase                 --> testcase_ctl
 ldynamics            = .TRUE.       ! dynamics                     --> dynamics_ctl, diffusion_ctl
 ltransport           = .TRUE.       ! switch on tracer transport   --> transport_ctl
 ntracer              = 3            ! number of tracers
 iforcing             = ${iforcing}  ! ECHAM physics                --> echam_phy_nml
 msg_level            = 1            ! detailed report during integration
 ltimer               = .TRUE.
 timers_level         = 10
 activate_sync_timers = .TRUE.
/
&time_nml
 dt_restart   = ${dt_restart}
/
&nh_testcase_nml
 nh_test_name    = 'APEc_nh'  ! test case identifier
 ape_sst_case    = 'sst1'
 rh_at_1000hpa   = 0.30       ! [] initial rel. humidity at 1000 hPa
/
<<<<<<< HEAD
&output_nml
 filename_format  = "<output_filename>_<datetime2>"
 output_start     = "${start_date}"                  ! start in ISO-format
 output_end       = "${end_date}"                    ! end in ISO-format
 output_interval  = "${atmo_output_interval}"                 ! interval in ISO-format
 steps_per_file   = ${atmo_steps_per_file}
 ! include_last     = .TRUE.
 output_grid      = .TRUE.
 output_filename  = "${EXPNAME}_atmo"
 ml_varlist       = 'rsdt' , 'ta'    , 'ua'    , 'va'      , 'wap'  ,
                    'rsns' , 'rlns'  , 'rsnt'  , 'rlnt'    ,
                    'sic'  , 'gpfull',
                    'clt'    , 'cl'   , 
                    'prlr'   , 'prls' , 'prcr'  , 'prcs'    ,
                    'pr'     , 'prw'  , 'cllvi' , 'clivi'   ,
                    'evspsbl', 'hfls' , 'hfss'  ,
                    'tauu'   , 'tauv'
/                    
=======
>>>>>>> 99c08751
&dynamics_nml
 iequations  = ${atmo_model_equations}
/
&diffusion_nml
/
&transport_nml
<<<<<<< HEAD
 ctracer_list = 'vwi'   ! water vapour, cloud water, cloud ice, constant field, dummy for ozone
=======
 ctracer_list     = 'vwi'       ! water vapour, cloud water, cloud ice
 ivadv_tracer     = 3,3,3
 itype_hlimit     = 3,4,4
 ihadv_tracer     = 52,2,2
>>>>>>> 99c08751
/
&echam_phy_nml
 lrad             = .TRUE.
 dt_rad           =  7200.      ! [s] radiation time step
 lvdiff           = .TRUE.
 lconv            = .TRUE.
 lcond            = .TRUE.
 lgw_hines        = .TRUE.
 lssodrag         = .FALSE.
 lmlo             = .FALSE.
 lice             = .FALSE.
 ljsbach          = .FALSE.
 lebudget         = .FALSE.
 lamip            = .FALSE.
/
&radiation_nml
 irad_o3    = 4             ! 4= use APE ozone 0=no ozone 6: non-hydrostatic ozone
 irad_aero  = 0             ! switch off aerosols
 izenith    = 3             ! circular orbit, no seasonal cycle but with diurnal cycle
 irad_co2   = 2             ! constant co2 vmr
 irad_ch4   = 0             ! switch off ch4
 irad_n2o   = 0             ! switch off n2o
 irad_h2o   = 1             ! prognostic vapor, liquid and ice
 irad_o2    = 0             ! switch off o2
 irad_cfc11 = 0             ! switch off cfc11
 irad_cfc12 = 0             ! switch off cfc12
/
&nonhydrostatic_nml
 ndyn_substeps    = 10          ! dtime/dt_dyn
 damp_height      = 50000.      ! [m]
 rayleigh_coeff   = 0.10
 vwind_offctr     = 0.2
 divdamp_fac      = 0.004
/
&sleve_nml    
 min_lay_thckn    = 40.         ! [m]
 top_height       = 75000.      ! [m]
 stretch_fac      = 0.9         !
 decay_scale_1    = 4000.       ! [m]
 decay_scale_2    = 2500.       ! [m]
 decay_exp        = 1.2         !
 flat_height      = 16000.      ! [m]
/
&interpol_nml
 rbf_scale_mode_ll = 1
/
EOF
#
# Define the output
#
# Parameters for all output files
# -------------------------------------
#
# Dictionary
# 
dict_file="dict.${EXPNAME}"
cat dict.iconam.mpim > ${dict_file}
cat dict.echam.mpim >> ${dict_file}
#
# -------------------------------------
#
cat >> ${atmo_namelist} << EOF
&io_nml
 lflux_avg      = .false. ! false: accumulated values
 dt_checkpoint  = ${dt_checkpoint}
 output_nml_dict  = "${dict_file}"
 netcdf_dict      = "${dict_file}"
 itype_pres_msl   = 4
 lzaxis_reference = .FALSE. 
/
EOF
#
# Define grids for horizontal remapping
# -------------------------------------
#
# The ICON RmBn grid has 3*m*2**n rows of triangles between the vertices at the N and S pole.
# The number of triangles in a row around this axis increases linearly from 5 to 5*(1+2*(i-1))
# at the base of the "polar" icosahedral triangles. In the "tropical" icosahedral triangles
# all rows have a  5*(2*(m*2**n)) triangles. The triangles are either northward or southward
# pointing. Thus the smallest periodic element in a tropical row is a rhombus formed by two
# adjacent triangles. A tropical row has 5*(m*n**2) rhombi.
#
# The R2B4 grid has a total of 20480 triangular cells in 96 rows.
# The tropical rows have 320 triangles or 160 rhombi.
#
# Therefore the following regular lon-lat grids are of interest for remapping:
#
# regular  grid: nlat=96, nlon=192, npts=18432, dlat=1.875 deg, dlon=1.875 deg
reg_lat_def_reg=-89.0625,1.875,89.0625
reg_lon_def_reg=0.,1.875,358.125
#
# rhombus  grid: nlat=96, nlon=160, npts=15360, dlat=1.875 deg, dlon=2.250 deg
reg_lat_def_rmb=$reg_lat_def_reg
reg_lon_def_rmb=0.,2.25,357.75
#
# triangle grid: nlat=96, nlon=320, npts=30720, dlat=1.875 deg, dlon=1.125 deg
reg_lat_def_tri=$reg_lat_def_reg
reg_lon_def_tri=0.,1.125,358.875


# Define output files
# -------------------
#
cat >> ${atmo_namelist} << EOF
&output_nml
 output_filename  = "${EXPNAME}_2d"
 filename_format  = "<output_filename>_<levtype_l>_<datetime2>"
 remap            = 0
 output_grid      = .TRUE.
 output_start     = "${start_date}"                  ! ISO-format date+time
 output_end       = "${end_date}"                    ! ISO-format date+time
 output_interval  = "${atmo_output_interval}"        ! ISO-format interval
 file_interval    = "${atmo_file_interval}"          ! ISO-format interval
 include_last     = .FALSE.
 ml_varlist       = 'ps','psl',
                    'cosmu0'  , 'rsdt'    ,
                    'rsns'    , 'rlns'    , 'rsnt'    , 'rlnt'    ,
                    'ts'      , 'ts_rad'  ,
                    'swvis_dif_frac', 'swnir_dif_frac', 'swvis', 'swnir',
                    'albedo'  ,
                    'albvisdir','albvisdif' , 'albnirdir' , 'albnirdif',
                    'clt'     ,
                    'prlr'    , 'prls'    , 'prcr'    , 'prcs'    ,
                    'pr'      , 'prw'     , 'cllvi'   , 'clivi'   ,
                    'hfls'    , 'hfss'    , 'evspsbl' ,
                    'tauu'    , 'tauv'    ,
                    'sh_vdiff', 'qv_vdiff',
                    'ch_concloud',
                    'con_dtrl', 'con_dtri', 'con_iteqv',
                    'cld_dtrl', 'cld_dtri', 'cld_iteq',
                    'prm_rintop', 'prm_rtype', 'prm_topmax'
/
&output_nml
 output_filename  = "${EXPNAME}_3d"
 filename_format  = "<output_filename>_<levtype_l>_<datetime2>"
 remap            = 0
 output_grid      = .TRUE.
 output_start     = "${start_date}"                  ! ISO-format date+time
 output_end       = "${end_date}"                    ! ISO-format date+time
 output_interval  = "${atmo_output_interval}"        ! ISO-format interval
 file_interval    = "${atmo_file_interval}"          ! ISO-format interval
 include_last     = .FALSE.
 ml_varlist       = 'ta','ua','va','wap','hus','hur','cl','clw','cli','rho','zg','pfull'
/
EOF
#
#-----------------------------------------------------------------------------
# OCEAN
#-----------------------------------------------------------------------------
#
# The following values must be set here as shell variables so that they can be used
# also in the executing section of the completed run script
#
#-----------------------------------------------------------------------------
# the namelist filename
#
ocean_namelist=NAMELIST_${EXPNAME}_ocean
#
#-----------------------------------------------------------------------------
#
# prognostic ocean initialization files are named $HGRIDDIR/ts_phc_season-iconR${R}B0{B}-L11.nc
#
#-----------------------------------------------------------------------------
# ocean forcing = 14 is for coupling with the atmosphere, no forcing to be read
#
iforc_oce=14
#
# flux files are named $HGRIDDIR/omip4icon-R${R}B0{B}-monmean.nc
#
#-----------------------------------------------------------------------------
# model parameters
ocean_model_equations=-1 # equation system
#
#-----------------------------------------------------------------------------
#
# write ICON namelist parameters
# ------------------------------
# For a complete list see Namelist_overview and Namelist_overview.pdf
#
cat > ${ocean_namelist} << EOF
!
&coupling_mode_nml
  debug_coupler_level = 0
/
&coupling_nml
  name                = 'TAUX'
  dt_model            =  ${dtime_ocean}
  dt_coupling         =  ${dtime_coupling}
  lag                 =  1
  l_time_average      = .FALSE.
  l_time_accumulation = .FALSE.
  l_diagnostic        = .FALSE.
  l_activated         = .TRUE.
/
&coupling_nml
  name                = 'TAUY'
  dt_model            =  ${dtime_ocean}
  dt_coupling         =  ${dtime_coupling}
  lag                 =  1
  l_time_average      = .FALSE.
  l_time_accumulation = .FALSE.
  l_diagnostic        = .FALSE.
  l_activated         = .TRUE.
/
&coupling_nml
  name                = 'SFWFLX'
  dt_model            =  ${dtime_ocean}
  dt_coupling         =  ${dtime_coupling}
  lag                 =  1
  l_time_average      = .FALSE.
  l_time_accumulation = .FALSE.
  l_activated         = .TRUE.
/
&coupling_nml
  name                = 'THFLX'
  dt_model            =  ${dtime_ocean}
  dt_coupling         =  ${dtime_coupling}
  lag                 =  1
  l_time_average      = .FALSE.
  l_time_accumulation = .FALSE.
  l_diagnostic        = .FALSE.
  l_activated         = .TRUE.
/
&coupling_nml
  name                = 'ICEATM'
  dt_model            =  ${dtime_ocean}
  dt_coupling         =  ${dtime_coupling}
  lag                 =  1
  l_time_average      = .FALSE.
  l_time_accumulation = .FALSE.
  l_diagnostic        = .FALSE.
  l_activated         = .TRUE.
/
&coupling_nml
  name                = 'SST'
  dt_model            =  ${dtime_ocean}
  dt_coupling         =  ${dtime_coupling}
  lag                 =  1
  l_time_average      = .FALSE.
  l_time_accumulation = .FALSE.
  l_diagnostic        = .FALSE.
  l_activated         = .TRUE.
/
&coupling_nml
  name                = 'OCEANU'
  dt_model            =  ${dtime_ocean}
  dt_coupling         =  ${dtime_coupling}
  lag                 =  1
  l_time_average      = .FALSE.
  l_time_accumulation = .FALSE.
  l_diagnostic        = .FALSE.
  l_activated         = .TRUE.
/
&coupling_nml
  name                = 'OCEANV'
  dt_model            =  ${dtime_ocean}
  dt_coupling         =  ${dtime_coupling}
  lag                 =  1
  l_time_average      = .FALSE.
  l_time_accumulation = .FALSE.
  l_diagnostic        = .FALSE.
  l_activated         = .TRUE.
/
&coupling_nml
  name                = 'ICEOCE'
  dt_model            =  ${dtime_ocean}
  dt_coupling         =  ${dtime_coupling}
  lag                 =  1
  l_time_average      = .FALSE.
  l_time_accumulation = .FALSE.
  l_diagnostic        = .FALSE.
  l_activated         = .TRUE.
/
&parallel_nml
 nproma         = ${nproma}
 p_test_run     = .FALSE.
 l_test_openmp  = .FALSE.
 l_log_checks   = .FALSE.
 l_fast_sum   = .TRUE.
/
&grid_nml
 dynamics_grid_filename = "${ocean_grids}",
 grid_angular_velocity = 7.29212e-5  !default earth angular velocity is 7.29212e-5
/
&run_nml
 output      = 'nml'
 dtime       = ${dtime_ocean}     ! [s] timestep in seconds
 ltimer      = .TRUE. 
 activate_sync_timers = .TRUE.
 profiling_output = 3
 msg_timestamp = .TRUE.
 msg_level     = 1
/
&output_nml
 filename_format  = "<output_filename>_<datetime2>"
 output_start     = "${start_date}"                  ! start in ISO-format
 output_end       = "${end_date}"                    ! end in ISO-format
 output_interval  = "${ocean_output_interval}"       ! interval in ISO-format
 file_interval    = "${ocean_file_interval}"         ! interval in ISO-format
 ! include_last     = .TRUE.
 output_grid      = .TRUE.
 output_filename  = "${EXPNAME}_ocean"
 ml_varlist       = 'group:oce_default','group:ice_default'
/
&dbg_index_nml
  idbg_mxmn=1                     ! initialize MIN/MAX  debug output
  idbg_val =0                     ! initialize one cell debug output
  dbg_lat_in=30.0 dbg_lon_in=-20. ! lat/lon-location of one cell debug output
  str_mod_tst='all', 'module'     ! define modules to print out in debug mode
  idbg_slev=1                     ! initialize start level for debug output
  idbg_elev=5                     ! initialize end level for debug output
/
&dynamics_nml
 iequations  = ${ocean_model_equations}       ! 1: hydrost. atmosphere
/
&ocean_dynamics_nml
  n_zlev             =   20               ! number of vertical levels and (dzlev_m) thicknesses
  dzlev_m(1:20)      =   20.0,  20.0, 20.0 ,  30.0,  40.0,  50.0,  70.0,  90.0,
                        120.0, 150.0, 180.0, 210.0, 250.0, 300.0, 400.0, 500.0,
                        550.0, 600.0, 700.0, 700.0
 l_edge_based                   = .TRUE.  ! edge-(true) or cell-based (false) mimetic discretization
 l_partial_cells                = .FALSE. ! partial bottom cells=TRUE: local varying bottom depth
  select_solver                 = 2       ! 1=gmres_oce_old; 2=ocean_restart_gmres
  solver_tolerance              = 1.0E-14 ! absolute (new) or relative (gmres_oce_old) - to be checked
  solver_max_iter_per_restart   = 30      ! inner solver loop without syncing (default: 200)
  solver_max_restart_iterations = 50      ! outer (restart solver) loop with syncing (default: 100)
  use_continuity_correction     = .TRUE.
  i_bc_veloc_bot                = 1       !  0/1=bottom friction off/on
  i_bc_veloc_top                = 1       !  0/1/2=top
/
&ocean_tracer_transport_nml
  FLUX_CALCULATION_HORZ         = 1       ! 1=upwind, 2=central, 3=mimetic, 4=mimetic_miura, 5=FCT with Zalesak limiter
  FLUX_CALCULATION_VERT         = 1       ! 1=upwind, 2=central, 3=mimetic, 4=mimetic_miura, 7=upwind biased ppm
/
&ocean_diffusion_nml
  k_pot_temp_h         = 1.0E+3    ! [m2/s] constant horizontal diffusion coefficient for temperature - r2b4
  k_pot_temp_v         = 3.0E-5    ! [m/s]  vertical background diffusion coefficient for temperature - 20m
  k_sal_h              = 1.0E+3    ! [m2/s] constant horizontal diffusion coefficient for salinity - r2b4
  k_sal_v              = 3.0E-5    ! [m/s]  vertical background diffusion coefficient for salinity - 20m
  k_veloc_h            = 1.0E+5    ! [m2/s] horizontal viscosity coefficient for velocity
  k_veloc_v            = 5.0E-5    ! [m/s]  vertical background viscosity coefficient for velocity
  MAX_VERT_DIFF_TRAC   = 0.1       ! max vertical tracer diffusion for convection used in case of instability
  HorizontalViscosity_type = 1         ! 3: calculate varying horizontal viscosity coefficient according to Munk criterion
  MAX_VERT_DIFF_VELOC  = 1.0E-5    ! max vertical viscosity coefficient
/
&ocean_physics_nml
 !i_sea_ice            = 1         ! 0 = no sea ice; 1 = Winton; 2 = Semtner
 !no_tracer            = 2         ! tracer-transport: 0=no transport, 1=temperature, 2=temp. and salinity
  richardson_veloc     = 2.0e-3    ! factor for vertical viscosity coefficient in PP scheme
  richardson_tracer    = 2.0e-3    ! factor for vertical diffusion coefficient in PP scheme
  bottom_drag_coeff    = 2.5E-3  ! bottom drag coefficient default= 2.5E-3
/
&sea_ice_nml
  i_ice_therm   = 1
  i_ice_dyn     = 0                ! ice dynamics not yet ready for coupling
/
&ocean_forcing_nml
  iforc_oce              = ${iforc_oce} ! ocean forcing:
                                        ! NO_FORCING                 = 10
                                        ! FORCING_FROM_COUPLED_FLUX  = 14
  type_surfRelax_Temp    = -1           ! -1: use net surface heat flux from atmosphere as boundary condition
  para_surfRelax_Temp    = 3.0          ! strength of 2-dim relaxation for temperature (months)
                                        ! this value is divided by number of seconds per month (=30*24*3600)
  forcing_enable_freshwater = TRUE      ! enable freshwater flux
/
&ocean_initialConditions_nml
  ! itestcase_oce            = 50           ! 50=zonally homogen temperature for APE SST (Williamson)
  initial_salinity_type      = 402
  initial_temperature_type   = 207
  initial_sst_type           = 'sst1'
  initial_temperature_top    = 27.0
  initial_temperature_bottom = 0.0
/
&ocean_diagnostics_nml
  diagnostics_level  = 0
/
&io_nml
  dt_checkpoint=${dt_checkpoint}
  lkeep_in_sync = .TRUE.          ! sync after each timestep
 ! use_set_event_to_simstep = .false.
/
EOF
#-----------------------------------------------------------------------------

if [ $mpi_total_procs -lt 2 ] ; then
  check_error 0 "This setup requires at least 2 mpi processes. Exit"
fi

#-----------------------------------------------------------------------------
#split the number of procs in two for each of the dummy component
ocean_min_rank=`expr ${mpi_total_procs} - ${mpi_ocean_procs}`
ocean_max_rank=`expr ${ocean_min_rank} + ${mpi_ocean_procs} - 1`
ocean_inc_rank=1
atmo_min_rank=0
atmo_max_rank=`expr ${ocean_min_rank} - 1`
atmo_inc_rank=1
#-----------------------------------------------------------------------------
#
# fill model list
#
namelist_list[0]="$atmo_namelist"
modelname_list[0]="atmo"
modeltype_list[0]=1
minrank_list[0]=$atmo_min_rank
maxrank_list[0]=$atmo_max_rank
incrank_list[0]=$atmo_inc_rank
#
namelist_list[1]="$ocean_namelist"
modelname_list[1]="ocean"
modeltype_list[1]=2
minrank_list[1]=$ocean_min_rank
maxrank_list[1]=$ocean_max_rank
incrank_list[1]=$ocean_inc_rank
#
#-----------------------------------------------------------------------------
#
# Define the input / add required files
#
# atmosphere model files
# ----------------------
#
add_required_file ${basedir}/data/rrtmg_lw.nc           ./
add_required_file ${basedir}/data/ECHAM6_CldOptProps.nc ./
#
# namelist files
# --------------
#
add_required_file ${thisdir}/${atmo_namelist} ./
#
# atmosphere initial conditions
# -----------------------------
#
# restart=.TRUE.
# add_required_file /scratch/mpi/mpiaes/mh0730/m300057/APE_echam_restart_files/AquaPlanet_Icos_0316km_springOpt_restart_atm_20010101T000000Z.nc ./APE_echam_R2B3_restart_atm_20010101T000000Z.nc
# restart_atmo_from="APE_echam_R2B3_restart_atm_20010101T000000Z.nc"
# restart_from_folder=${EXPNAME}
# restart_from_folder="APE_restart_files"
#
# atmosphere boundary conditions
# ------------------------------
#
# - ozone
ozone_file="ape_o3_iconR2B04-ocean_aqua_planet.nc"
add_required_file ${basedir}/data/external/ape_ozone/$ozone_file ./o3_icon_DOM01.nc
#
# dictionary for variable names
# -----------------------------
#
dict_file="dict.${EXPNAME}"
add_required_file ${basedir}/run/${dict_file}  ./
#
#-----------------------------------------------------------------------------<|MERGE_RESOLUTION|>--- conflicted
+++ resolved
@@ -77,15 +77,10 @@
 (( dt_checkpoint = restart_units * day ))
 (( dt_restart    = restart_units * day ))
 #
-<<<<<<< HEAD
-dict_file="dict.${EXPNAME}"
-cat dict.icoham.mpim > ${dict_file}
-=======
 atmo_output_interval="PT6H"
 atmo_file_interval="P02D"    # 1 month
 ocean_output_interval="PT12H"
 ocean_file_interval="P02D"   # 1 month
->>>>>>> 99c08751
 #
 #-----------------------------------------------------------------------------
 # model parameters
@@ -245,41 +240,16 @@
  ape_sst_case    = 'sst1'
  rh_at_1000hpa   = 0.30       ! [] initial rel. humidity at 1000 hPa
 /
-<<<<<<< HEAD
-&output_nml
- filename_format  = "<output_filename>_<datetime2>"
- output_start     = "${start_date}"                  ! start in ISO-format
- output_end       = "${end_date}"                    ! end in ISO-format
- output_interval  = "${atmo_output_interval}"                 ! interval in ISO-format
- steps_per_file   = ${atmo_steps_per_file}
- ! include_last     = .TRUE.
- output_grid      = .TRUE.
- output_filename  = "${EXPNAME}_atmo"
- ml_varlist       = 'rsdt' , 'ta'    , 'ua'    , 'va'      , 'wap'  ,
-                    'rsns' , 'rlns'  , 'rsnt'  , 'rlnt'    ,
-                    'sic'  , 'gpfull',
-                    'clt'    , 'cl'   , 
-                    'prlr'   , 'prls' , 'prcr'  , 'prcs'    ,
-                    'pr'     , 'prw'  , 'cllvi' , 'clivi'   ,
-                    'evspsbl', 'hfls' , 'hfss'  ,
-                    'tauu'   , 'tauv'
-/                    
-=======
->>>>>>> 99c08751
 &dynamics_nml
  iequations  = ${atmo_model_equations}
 /
 &diffusion_nml
 /
 &transport_nml
-<<<<<<< HEAD
- ctracer_list = 'vwi'   ! water vapour, cloud water, cloud ice, constant field, dummy for ozone
-=======
  ctracer_list     = 'vwi'       ! water vapour, cloud water, cloud ice
  ivadv_tracer     = 3,3,3
  itype_hlimit     = 3,4,4
  ihadv_tracer     = 52,2,2
->>>>>>> 99c08751
 /
 &echam_phy_nml
  lrad             = .TRUE.
@@ -337,7 +307,6 @@
 # 
 dict_file="dict.${EXPNAME}"
 cat dict.iconam.mpim > ${dict_file}
-cat dict.echam.mpim >> ${dict_file}
 #
 # -------------------------------------
 #
