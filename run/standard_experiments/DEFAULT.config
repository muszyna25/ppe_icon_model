#
# ICON experiment configuration file_interval
#

VERSION_ = eval(os.popen('git describe --always --all --long $(git log -n1 --format=%H)').read().rstrip('\n\r').split('/')[-1])

# Project info

ACCOUNT = read($HOME/.acct)
PROJECT_SUBDIR = $ACCOUNT

# Model configuration

EXP_KIND = "eval('$EXP_TYPE'.rsplit('-',1)[0])"
EXP_QUALITY = "eval('$EXP_TYPE'.rsplit('-',1)[1])"

# Directory structure

use_srcdir = eval(os.path.dirname('$PWD'))
use_builddir = eval(os.path.dirname('$PWD')+'/build')

TOP_SRCDIR = $use_srcdir
<<<<<<< HEAD
DISTDIR = 
MODEL_DEFAULT_ROOT = 
PREFIX = 
=======
DISTDIR =
MODEL_DEFAULT_ROOT =
PREFIX =
>>>>>>> 612ce7ac

MODEL_ROOT = "eval('$TOP_SRCDIR'.split('/$USER/',1)[0]+'/$USER' if '$TOP_SRCDIR'.find('/$USER/')>=0 else '$MODEL_DEFAULT_ROOT' or '$HOME')"
BIN_ROOT = $MODEL_ROOT
SCRIPT_ROOT = $MODEL_ROOT
DATA_ROOT = $MODEL_ROOT
RESTART_ROOT = $DATA_ROOT
WORK_ROOT = $DATA_ROOT
LOG_ROOT = $DATA_ROOT
MON_ROOT = $DATA_ROOT
PARENT_ROOT = $INPUT_ROOT
INPUT_ROOT = /pool/data

MODEL_SUBDIR = "eval('$TOP_SRCDIR'.split('/$USER/',1)[1] if '$TOP_SRCDIR'.find('/$USER/')>=0 else '$TOP_SRCDIR'.split('/')[-1] if '$TOP_SRCDIR' else '$DISTDIR' or 'mpiesm')"
EXP_SUBDIR = $MODEL_SUBDIR/$EXPERIMENTS_SUBDIR/$EXP_ID
EXPERIMENTS_SUBDIR = experiments
BIN_SUBDIR = bin
SCRIPTS_SUBDIR = scripts
DATA_SUBDIR = outdata
<<<<<<< HEAD
RESTART_SUBDIR = 
WORK_SUBDIR = 
=======
RESTART_SUBDIR =
WORK_SUBDIR =
>>>>>>> 612ce7ac
LOG_SUBDIR = log
MON_SUBDIR = monitoring

PARENT_SUBDIR = MPIESM/restart/dev

INPUT_SUBDIR = MPIESM/input/r0001
<<<<<<< HEAD
ATMO_INPUT_SUBDIR = ICON/grids/private/rene/mpim
LAND_INPUT_SUBDIR = ICON/grids/private/rene/mpim
HYDRO_INPUT_SUBDIR = $LAND_INPUT_SUBDIR/HD
OCEAN_INPUT_SUBDIR = ICON/oes/input/r0004
OBGC_INPUT_SUBDIR = $OCEAN_INPUT_SUBDIR
COUPLER_INPUT_SUBDIR = $INPUT_SUBDIR

ATMO_SUBDIR = 
LAND_SUBDIR = 
OCEAN_SUBDIR = 
OBGC_SUBDIR = 
COUPLER_SUBDIR = 
=======
ATMO_INPUT_SUBDIR = ECHAM6/input/r0008
LAND_INPUT_SUBDIR = JSBACH/input/r0010
HYDRO_INPUT_SUBDIR = $LAND_INPUT_SUBDIR/HD
OCEAN_INPUT_SUBDIR = MPIOM/input/r0010
OBGC_INPUT_SUBDIR = $OCEAN_INPUT_SUBDIR
COUPLER_INPUT_SUBDIR = $INPUT_SUBDIR

ATMO_SUBDIR =
LAND_SUBDIR =
OCEAN_SUBDIR =
OBGC_SUBDIR =
COUPLER_SUBDIR =
>>>>>>> 612ce7ac

BUILD_DIR = $use_builddir
MODEL_DIR = eval('$TOP_SRCDIR' or '$MODEL_ROOT/$MODEL_SUBDIR')
BIN_DIR = eval('$PREFIX/$BIN_SUBDIR' if '$PREFIX' else '$BIN_ROOT/$MODEL_SUBDIR/$BIN_SUBDIR')
SCRIPT_DIR = $SCRIPT_ROOT/$EXP_SUBDIR/$SCRIPTS_SUBDIR
DATA_DIR = $DATA_ROOT/$EXP_SUBDIR/$DATA_SUBDIR
WORK_DIR = $WORK_ROOT/$EXP_SUBDIR/$WORK_SUBDIR
LOG_DIR = $LOG_ROOT/$EXP_SUBDIR/$LOG_SUBDIR
<<<<<<< HEAD
MON_DIR = $MON_ROOT/$MODEL_SUBDIR/$MON_SUBDIR/$EXP_ID
=======
MON_DIR = $MON_ROOT/$MODEL_SUBDIR/$EXPERIMENTS_SUBDIR/$MON_SUBDIR
>>>>>>> 612ce7ac

PARENT_DIR = $PARENT_ROOT/$PARENT_SUBDIR/$PARENT_EXP_ID/$RESTART_SUBDIR
ATMO_PARENT_DIR = $PARENT_DIR/$ATMO_SUBDIR
LAND_PARENT_DIR = $PARENT_DIR/$LAND_SUBDIR
OCEAN_PARENT_DIR = $PARENT_DIR/$OCEAN_SUBDIR
OBGC_PARENT_DIR = $PARENT_DIR/$OBGC_SUBDIR
COUPLER_PARENT_DIR = $PARENT_DIR/$COUPLER_SUBDIR

RESTART_DIR = $RESTART_ROOT/$EXP_SUBDIR/$RESTART_SUBDIR
ATMO_RESTART_DIR = $RESTART_DIR/$ATMO_SUBDIR
LAND_RESTART_DIR = $RESTART_DIR/$LAND_SUBDIR
OCEAN_RESTART_DIR = $RESTART_DIR/$OCEAN_SUBDIR
OBGC_RESTART_DIR = $RESTART_DIR/$OBGC_SUBDIR
COUPLER_RESTART_DIR = $RESTART_DIR/$COUPLER_SUBDIR

INPUT_DIR = $INPUT_ROOT/$INPUT_SUBDIR
ATMO_INPUT_DIR = $INPUT_ROOT/$ATMO_INPUT_SUBDIR
LAND_INPUT_DIR = $INPUT_ROOT/$LAND_INPUT_SUBDIR
HYDRO_INPUT_DIR = $INPUT_ROOT/$HYDRO_INPUT_SUBDIR
OCEAN_INPUT_DIR = $INPUT_ROOT/$OCEAN_INPUT_SUBDIR
OBGC_INPUT_DIR = $INPUT_ROOT/$OBGC_INPUT_SUBDIR
COUPLER_INPUT_DIR = $INPUT_ROOT/$COUPLER_INPUT_SUBDIR

# File names

MODEL_EXE = icon

# Spin-up (parent experiment) configuration

<<<<<<< HEAD
PARENT_EXP_ID = 
PARENT_DATE = 

ATMO_PARENT_EXP_ID = $PARENT_EXP_ID
ATMO_PARENT_DATE = $PARENT_DATE

LAND_PARENT_EXP_ID = $PARENT_EXP_ID
LAND_PARENT_DATE = $PARENT_DATE

OCEAN_PARENT_EXP_ID = $PARENT_EXP_ID
OCEAN_PARENT_DATE = $PARENT_DATE

OBGC_PARENT_EXP_ID = $PARENT_EXP_ID
OBGC_PARENT_DATE = $PARENT_DATE

COUPLER_PARENT_EXP_ID = $PARENT_EXP_ID
COUPLER_PARENT_DATE = $PARENT_DATE

=======
PARENT_EXP_ID =
PARENT_DATE =

ATMO_PARENT_EXP_ID = $PARENT_EXP_ID
ATMO_PARENT_DATE =$PARENT_DATE

LAND_PARENT_EXP_ID = $PARENT_EXP_ID
LAND_PARENT_DATE = $PARENT_DATE

OCEAN_PARENT_EXP_ID = $PARENT_EXP_ID
OCEAN_PARENT_DATE = $PARENT_DATE

OBGC_PARENT_EXP_ID = $PARENT_EXP_ID
OBGC_PARENT_DATE = $PARENT_DATE

COUPLER_PARENT_EXP_ID = $PARENT_EXP_ID
COUPLER_PARENT_DATE = $PARENT_DATE

>>>>>>> 612ce7ac
# Time control

INTERVAL = P1Y
OUTPUT_INTERVAL = P1M
SLOW_OUTPUT_INTERVAL = P1Y

CALENDAR = proleptic gregorian  # proleptic gregorian, 365 day year, 360 day year

# Atmosphere setup

ATMO_GRID = "eval('$ATMO_GRID_TYPE'.replace('0', ''))"
atmo_grid = eval('$ATMO_GRID'.lower())

# Land setup

WITH_LAND = true

LAND_OUTPUT = basic
LAND_USECASE = jsbach_pfts  # jsbach_lite or jsbach_pfts
LAND_WITH_LAKES = true
LAND_REF_YEAR = 1850 # legacy name
LAND_REFERENCE_YEAR = $LAND_REF_YEAR

# Ocean setup

OCEAN_GRID = "eval('$OCEAN_GRID_TYPE'.replace('0', ''))"
ocean_grid = eval('$OCEAN_GRID'.lower())

OCEAN_LAYER_DEPTHS = 
OCEAN_LEVELS = eval(len([$OCEAN_LAYER_DEPTHS]))

# Ocean biogeochemistry setup

WITH_OBGC = false

# Atmosphere setup

ATMO_GRID = "eval('$ATMO_GRID_TYPE'.replace('0', ''))"
atmo_grid = eval('$ATMO_GRID'.lower())

# Land setup

WITH_LAND = true

LAND_OUTPUT = basic
LAND_USECASE = jsbach_pfts # jsbach_lite or jsbach_pfts
LAND_WITH_LAKES = true

# Ocean setup

OCEAN_GRID = "eval('$OCEAN_GRID_TYPE'.replace('0', ''))"
ocean_grid = eval('$OCEAN_GRID'.lower())

# Ocean biogeochemistry setup

WITH_OBGC = true

# Internal variables

calendar_mtime = '''eval({
  'proleptic gregorian':'proleptic_gregorian',
  '365 day year':'year_of_365_days',
  '360 day year':'year_of_360_days',
}['$CALENDAR'])'''

without_obgc = eval('$WITH_OBGC'.lower() == 'false')

[namelists]

<<<<<<< HEAD
  [[coupling.xml]]
    .use_template = true
    timestep = $COUPLER_TIME_STEP
    [[[atmo]]]
      name = atmo
      timestep = $ATMO_TIME_STEP
      lag = 1
    [[[ocean]]]
      name = oce
      timestep = $OCEAN_TIME_STEP
      lag = 1

=======
>>>>>>> 612ce7ac
  [[NAMELIST_atm]]
    # Control level of land variable output
    # by removing unused groups via global LAND_OUTPUT setting
    # eg. for 'basic' remove groups 2 + 3; remove all if not set
    land_output_level = '''eval(\
      {'basic': 1, 'medium': 2, 'full': 3}.get('$LAND_OUTPUT', 0))'''

<<<<<<< HEAD
    [[[coupling_mode_nml]]]
      coupled_mode = true
    [[[parallel_nml]]]
      nproma = $ATMO_BLOCK_SIZE
      num_io_procs = raw($${mpi_atm_io_procs})
      num_prefetch_proc = 0
      pio_type = 0
    [[[grid_nml]]]
      dynamics_grid_filename = icon_grid_G.nc
    [[[run_nml]]]
      num_lev = $ATMO_LEVELS  # number of full levels
      modeltimestep = $ATMO_TIME_STEP
      ltestcase = false  # run testcase
      ldynamics = true  # dynamics
      ltransport = true  # transport
      iforcing = 2  # 0: none, 1: HS, 2: ECHAM, 3: NWP
      output = nml
      msg_level = 12  # level of details report during integration 
      restart_filename = ${EXP_ID}_restart_atm_<rsttime>.nc
      activate_sync_timers = true
      profiling_output = 1  # aggregated: 1; detailed: 2; in files: 3
    [[[extpar_nml]]]
      itopo = 1 # 1: read topography from the grid file
      itype_lwemiss = 0
    [[[initicon_nml]]]
      init_mode = 2 # 2: initialize from IFS analysis
      ifs2icon_filename = ifs2icon.nc
    [[[nonhydrostatic_nml]]]
      ndyn_substeps = $ATMO_DYNAMICS_SUBSTEPS  # dtime/dt_dyn
      damp_height = 50000.  # [m]
      rayleigh_coeff = 0.1000  # set to 0.1001 for rerun with little change
      vwind_offctr = 0.2
      divdamp_fac = 0.004
    [[[interpol_nml]]]
      rbf_scale_mode_ll = 1
    [[[sleve_nml]]]
      min_lay_thckn = 40. # [m]
      top_height = 83000. # [m]
      stretch_fac = 0.9
      decay_scale_1 = 4000. # [m]
      decay_scale_2 = 2500. # [m]
      decay_exp = 1.2
      flat_height = 16000. # [m]
    [[[diffusion_nml]]]
    [[[transport_nml]]]
=======
    [[[run_nml]]]
      num_lev = $ATMO_LEVELS # number of full levels
      modeltimestep = $ATMO_TIME_STEP
      ltestcase = false # run testcase
      ldynamics = true # dynamics
      ltransport = true # transport
      iforcing = 2 # 0: none, 1: HS, 2: ECHAM, 3: NWP
      output = nml
      msg_level = 12 # level of details report during integration 
      restart_filename = ${EXP_ID}_restart_atm_<rsttime>.nc
      activate_sync_timers = true
      profiling_output = 1 # aggregated: 1; detailed: 2; in files: 3
    [[[nonhydrostatic_nml]]]
      ndyn_substeps    = $ATMO_DYNAMICS_SUBSTEPS # dtime/dt_dyn
      damp_height      = 50000. # [m]
      rayleigh_coeff   = 0.1000 # set to 0.1001 for rerun with little change
      vwind_offctr     = 0.2
      divdamp_fac      = 0.004
    [[[echam_rad_nml]]]
      # domain 1
      echam_rad_config(1)%isolrad    = 6
      echam_rad_config(1)%irad_h2o   = 1
      echam_rad_config(1)%irad_co2   = 2
      echam_rad_config(1)%irad_ch4   = 2
      echam_rad_config(1)%irad_n2o   = 2
      echam_rad_config(1)%irad_o3    = 2 # constant annual cycle climatology
      echam_rad_config(1)%irad_o2    = 2
      echam_rad_config(1)%irad_cfc11 = 0
      echam_rad_config(1)%irad_cfc12 = 0
      echam_rad_config(1)%irad_aero  = 0
      echam_rad_config(1)%vmr_co2    = 284.317e-6 # constant ratio (348.0e-6)
      echam_rad_config(1)%vmr_ch4    = 808.249e-9 # constant ratio (1650.0e-9)
      echam_rad_config(1)%vmr_n2o    = 273.021e-9 # constant ratio (306.0e-9)
      echam_rad_config(1)%lyr_perp   = true
      echam_rad_config(1)%yr_perp    = 1850
>>>>>>> 612ce7ac
    [[[echam_phy_nml]]]
      # domain 1
      # atmospheric physics ("" = never)
      echam_phy_config(1)%dt_rad = $ATMO_RADIATION_TIME_STEP
      echam_phy_config(1)%dt_vdf = $ATMO_TIME_STEP
      echam_phy_config(1)%dt_cnv = $ATMO_TIME_STEP
      echam_phy_config(1)%dt_cld = $ATMO_TIME_STEP
      echam_phy_config(1)%dt_gwd = $ATMO_TIME_STEP
      echam_phy_config(1)%dt_sso = $ATMO_TIME_STEP
      # atmospheric chemistry ("" = never)
      echam_phy_config(1)%dt_mox = $ATMO_TIME_STEP
<<<<<<< HEAD
      echam_phy_config(1)%dt_car = 
      echam_phy_config(1)%dt_art = 
=======
      echam_phy_config(1)%dt_car =
      echam_phy_config(1)%dt_art =
>>>>>>> 612ce7ac
      # surface (true or false)
      echam_phy_config(1)%ljsb = $WITH_LAND
      echam_phy_config(1)%lamip = false
      echam_phy_config(1)%lice = true
      echam_phy_config(1)%lmlo = false
      echam_phy_config(1)%llake = $LAND_WITH_LAKES
<<<<<<< HEAD
    [[[echam_rad_nml]]]
      # domain 1
      echam_rad_config(1)%isolrad = 6
      echam_rad_config(1)%irad_h2o = 1
      echam_rad_config(1)%irad_co2 = 2
      echam_rad_config(1)%irad_ch4 = 2
      echam_rad_config(1)%irad_n2o = 2
      echam_rad_config(1)%irad_o3 = 2  # constant annual cycle climatology
      echam_rad_config(1)%irad_o2 = 2
      echam_rad_config(1)%irad_cfc11 = 0
      echam_rad_config(1)%irad_cfc12 = 0
      echam_rad_config(1)%irad_aero = 0
      echam_rad_config(1)%vmr_co2 = 284.317e-6  # constant ratio (348.0e-6)
      echam_rad_config(1)%vmr_ch4 = 808.249e-9  # constant ratio (1650.0e-9)
      echam_rad_config(1)%vmr_n2o = 273.021e-9  # constant ratio (306.0e-9)
      echam_rad_config(1)%lyr_perp = true
      echam_rad_config(1)%yr_perp = 1850
    [[[echam_gwd_nml]]]
    [[[echam_sso_nml]]]
    [[[echam_vdf_nml]]]
    [[[echam_cnv_nml]]]
    [[[echam_cld_nml]]]
    [[[echam_cov_nml]]]
    [[[ccycle_nml]]]
    [[[sea_ice_nml]]]
    # Parameters for all output files
    # -------------------------------
    [[[io_nml]]]
      output_nml_dict = dict.txt
      netcdf_dict = dict.txt
      itype_pres_msl = 4
      restart_file_type = 5
      # restart_write_mode = joint procs multifile # not useful in r2b4 setup
      # lnetcdf_flt64_output = true # 64 bit output in all files
      lkeep_in_sync = true # sync after each timestep
    [[[dbg_index_nml]]]
      idbg_mxmn = 0  # initialize MIN/MAX debug output
      idbg_val = 0  # initialize one cell debug output
      idbg_slev = 1  # initialize start level for debug output
      idbg_elev = 2  # initialize end level for debug output
      dbg_lat_in = 30.0  # latitude location of one cell debug output
      dbg_lon_in = -30.0  # longitude location of one cell debug output
      str_mod_tst = InterFaceOce  # define modules to print out in debug mode

    # Define output files
    # -------------------
    #
    # 3-dimensional files include 'ps' and 'pfull' to allow the vertical
    # interpolation to pressure levels by cdo ap2pl.

    # output atmospheric monitoring
    [[[output_nml atm_mon]]]
      output_filename = ${EXP_ID}_atm_mon
      filename_format = <output_filename>_<datetime2>
      filetype = 5 # output format: 2=GRIB2, 4=NETCDFv2, 5=NETCDFv4
      remap = 0
      mode = 1 # 1: forecast mode (relative t-axis), 2: climate mode (absolute t-axis)
      operation = mean # mean over output interval
      output_grid = false
      output_start = $${initial_date}
      output_end = $${final_date}
      output_interval = $${atm_output_interval}
      file_interval = $${atm_file_interval}
      include_last = false
      ml_varlist = tas_gmean, rsdt_gmean, rsut_gmean, rlut_gmean, radtop_gmean, prec_gmean, evap_gmean, fwfoce_gmean
    # interface debug output
    [[[output_nml atm_dbg]]]
      filetype = 5 # output format: 2=GRIB2, 4=NETCDFv2, 5=NETCDFv4
      output_filename = ${EXP_ID}_atm_dbg
      filename_format = <output_filename>_<levtype_l>_<datetime2>
      remap = 0
      operation = mean
      output_grid = true
      output_start = $${initial_date}
      output_end = $${final_date}
      output_interval = $${atm_output_interval}
      file_interval = $${atm_file_interval}
      include_last = false
      ml_varlist = orog, ps, frac_wtr, frac_ice, frac_lnd, alake, lake_ice_frc, hs_icecl, ts_icecl, qtop_icecl, qbot_icecl, sic, sit, sic_icecl, sit_icecl, clt, psl, tas, ts, pr, prw, cllvi, clivi, prlr, prls, prcr, prcs, tauu, tauv, albedo, albedo_wtr, albedo_ice, albedo_lnd, albvisdir, albvisdif, albnirdir, albnirdif, albvisdir_ice, albvisdir_wtr, albvisdir_lnd, rvds_dir, rvds_dif, rnds_dir, rnds_dif, rvus, rnus, hfls, hfss, evspsbl, hfls_wtr, hfls_ice, hfls_lnd, hfss_wtr, hfss_ice, hfss_lnd, rsns_wtr, rsns_ice, rsns_lnd, rlns_wtr, rlns_ice, rlns_lnd, rsut, rsutcs, rlut, rlutcs, rsds, rsdscs, rlds, rldscs, rsus, rsuscs, rlus, rsdt, evspsbl_wtr, evspsbl_ice, evspsbl_lnd, ts_wtr, ts_ice, ts_lnd, tauu_wtr, tauu_ice, tauu_lnd, tauv_wtr, tauv_ice, tauv_lnd, sfcwind, uas, vas
    # Standard AMIP output...
    [[[output_nml atm_3d]]]
      output_filename = ${EXP_ID}_atm_3d
      filename_format = <output_filename>_<levtype_l>_<datetime2>
      filetype = 5
      remap = 0
      operation = mean
      output_grid = false
      output_start = $${initial_date}
      output_end = $${final_date}
      output_interval = $${atm_output_interval}
      file_interval = $${atm_file_interval}
      include_last = false
      ml_varlist = TODO
    # Standard AMIP output...
    [[[output_nml atm_2d]]]
      output_filename = ${EXP_ID}_atm_2d
      filename_format = <output_filename>_<levtype_l>_<datetime2>
      filetype = 5
      remap = 0
      operation = mean
      output_grid = false
      output_start = $${initial_date}
      output_end = $${final_date}
      output_interval = $${atm_output_interval}
      file_interval = $${atm_file_interval}
      include_last = false
      ml_varlist = TODO
    # jsbach output for running atm_amip experiment
    # for more jsbach output see exp.atm_amip_les
    [[[output_nml lnd_basic]]]
      .hide = eval($land_output_level < 1)
      output_filename = ${EXP_ID}_lnd_basic
      filename_format = <output_filename>_<levtype_l>_<datetime2>
=======
      # fix negative humidity (default = 0, no correction)
      echam_phy_config(1)%iqneg_d2p = 0
      echam_phy_config(1)%iqneg_p2d = 0

    [[[output_nml lnd_basic]]]
      .hide = eval($land_output_level < 1)
      output_filename  = ${EXP_ID}_lnd_basic
      filename_format  = <output_filename>_<levtype_l>_<datetime2>
>>>>>>> 612ce7ac
      filetype = 5
      remap = 0
      operation = mean
      output_grid = true
      output_start = $${initial_date}
      output_end = $${final_date}
      output_interval = $${lnd_output_interval}
      file_interval = $${lnd_file_interval}
      include_last = false
      ml_varlist = group:jsb_all_basic
    [[[output_nml lnd_medium]]]
      .hide = eval($land_output_level < 2)
      output_filename = ${EXP_ID}_lnd_medium
      filename_format = <output_filename>_<levtype_l>_<datetime2>
      filetype = 5
      remap = 0
      operation = mean
      output_grid = true
      output_start = $${initial_date}
      output_end = $${final_date}
      output_interval = $${lnd_output_interval}
      file_interval = $${lnd_file_interval}
      include_last = false
      ml_varlist = group:jsb_all_medium
    [[[output_nml lnd_full]]]
      .hide = eval($land_output_level < 3)
      output_filename = ${EXP_ID}_lnd_full
      filename_format = <output_filename>_<levtype_l>_<datetime2>
      filetype = 5
      remap = 0
      operation = mean
      output_grid = true
      output_start = $${initial_date}
      output_end = $${final_date}
      output_interval = $${lnd_output_interval}
      file_interval = $${lnd_file_interval}
      include_last = false
      ml_varlist = group:jsb_all_full
<<<<<<< HEAD
  
  [[NAMELIST_lnd]]
    with_carbon = false
    
    [[[jsb_model_nml]]]
      usecase = $LAND_USECASE
      use_lakes = $LAND_WITH_LAKES
    [[[jsb_seb_nml]]]
      bc_filename = bc_land_phys.nc
      ic_filename = ic_land_soil.nc
    [[[jsb_rad_nml]]]
      use_alb_veg_simple = eval('$LAND_USECASE' == 'jsbach_lite') # if jsbach_lite
      bc_filename = bc_land_phys.nc
      ic_filename = ic_land_soil.nc
    [[[jsb_turb_nml]]]
      bc_filename = bc_land_phys.nc
      ic_filename = ic_land_soil.nc
    [[[jsb_sse_nml]]]
      l_heat_cap_map = false
      l_heat_cond_map = false
      l_heat_cap_dyn = false
      l_heat_cond_dyn = false
      l_snow = true
      l_dynsnow = true
      l_freeze = true
      l_supercool = true
      bc_filename = bc_land_soil.nc
      ic_filename = ic_land_soil.nc
    [[[jsb_hydro_nml]]]
      l_organic = false
      bc_filename = bc_land_soil.nc
      ic_filename = ic_land_soil.nc
      bc_sso_filename = bc_land_sso.nc
      snow_depth_max = 10.0
    [[[jsb_assimi_nml]]]
      active = eval('$LAND_USECASE' == 'jsbach_pfts') # if jsbach_pfts
    [[[jsb_pheno_nml]]]
      scheme = eval('climatology' if '$LAND_USECASE' == 'jsbach_lite' else 'logrop') # 'climatology' if jsbach_lite
      bc_filename = 'bc_land_phys.nc'
      ic_filename = 'ic_land_soil.nc'
=======

  [[NAMELIST_lnd]]
    with_carbon = false

    [[[jsb_model_nml]]]
      usecase = $LAND_USECASE
      use_lakes = $LAND_WITH_LAKES
>>>>>>> 612ce7ac
    [[[jsb_carbon_nml]]]
      active = $with_carbon
      bc_filename = bc_land_carbon.nc
      ic_filename = ic_land_carbon.nc
      read_cpools = false
    [[[jsb_fuel_nml]]]
      active = $with_carbon
      fuel_algorithm = 1
<<<<<<< HEAD
    [[[jsb_disturb_nml]]]
      active = false
      ic_filename = ic_land_soil.nc
      bc_filename = bc_land_phys.nc
      fire_algorithm = 1
      windbreak_algorithm = 1
      lburn_pasture = false
    [[[jsb_hd_nml]]]
      active = true
      routing_scheme = full # 'zero': simple scheme with zero runoff everywhere
      bc_filename = bc_land_hd.nc
      diag_water_budget = true
      debug_hd = false
      enforce_water_budget = false # stop in case of water conservation problem

  [[NAMELIST_oce]]

    [[[coupling_mode_nml]]]
      coupled_mode = true
    [[[parallel_nml]]]
      nproma = $OCEAN_BLOCK_SIZE
      num_io_procs = raw($${mpi_oce_io_procs})  # TODO: remove script dependency
      num_prefetch_proc = 0
      pio_type = 0
      l_fast_sum = true
    [[[grid_nml]]]
      dynamics_grid_filename = icon_grid_O.nc
      use_dummy_cell_closure = true
      use_duplicated_connectivity = false
    [[[dynamics_nml]]]
      iequations = -1 # -1: hydrost. ocean model
    [[[run_nml]]]
      modeltimestep = $OCEAN_TIME_STEP
      output = nml # namelist controlled output scheme
      activate_sync_timers = true
      profiling_output = 1 # aggregated: 1; detailed: 2; in files: 3
      msg_timestamp = false
      timers_level = 10
      debug_check_level = 1
      restart_filename = ${EXP_ID}_restart_oce_<rsttime>.nc
    [[[dbg_index_nml]]]
    [[[ocean_dynamics_nml]]]
      n_zlev = $OCEAN_LEVELS
      dzlev_m = eval([$OCEAN_LAYER_DEPTHS])
      l_edge_based = false  # edge- or cell-based mimetic discretization
      select_solver = 4  # 1=gmres_oce_old; 2=ocean_restart_gmres, 3=mixed precisison restart, 4=CG (default) 5=CGJ 6=BiCG 7=GMRES restart (legacy) 8=MINRES
      use_absolute_solver_tolerance = true
      solver_firstguess = 2  # 0=start from zeros 1=last timestep smoothed 2=last timestep (default)
      fast_performance_level = 200  # performance level 12: for cell-based; 5: default
      use_continuity_correction = true  # height adjustment according to vertical velocity in dynamics
      cfl_check = false
      cfl_write = false
      i_bc_veloc_top = 1
      i_bc_veloc_bot = 1  # 0: (def) bottom friction off, 1: on
    [[[ocean_tracer_transport_nml]]]
      flux_calculation_horz = 5 # 1=upwind, 2=central, 3=Lax-Friedrichs, 4=Miura, 5=FCT with Zalesak limiter (default)
      flux_calculation_vert = 7 # 6=adpo; 7=upwind biased ppm (default); 8=FCT with Zalesak limiter
      # define low and high order methods to be used in
      # horizontal flux corrected transport methods
      # (flux_calculation_horz=4,5)
      fct_low_order_flux = 1 # horizontal low  order method: 1=upwind (def), no other implemented
      fct_high_order_flux = 5 # horizontal high order method: 1=upwind, 2=central, 3=lax_friedrichs, 4=miura_order1
      fct_limiter_horz = 100 # Zalesak
    [[[ocean_horizontal_diffusion_nml]]]
      laplacian_form = 1  # 1=curlcurl-graddiv
      velocitydiffusion_order = 1  # 1=laplacian (def); 2=biharmonic; 21=biharmonic+laplacian (for the laplacian leith)
      harmonicviscosity_scaling = 1
      harmonicviscosity_reference = 0.0  # [m2/s] constant horizontal viscosity coefficient for velocity
=======

  [[NAMELIST_oce]]

    [[[ocean_dynamics_nml]]]
      n_zlev = eval(len([$OCEAN_LAYER_DEPTHS]))
      dzlev_m = eval([$OCEAN_LAYER_DEPTHS])
      l_edge_based = false # edge- or cell-based mimetic discretization
      select_solver = 4 # 1=gmres_oce_old; 2=ocean_restart_gmres, 3=mixed precisison restart, 4=CG (default) 5=CGJ 6=BiCG 7=GMRES restart (legacy) 8=MINRES
      use_absolute_solver_tolerance = true
      solver_firstguess = 2 # 0=start from zeros 1=last timestep smoothed 2=last timestep (default)
      fast_performance_level = 200 # performance level 12: for cell-based; 5: default
      use_continuity_correction = true # height adjustment according to vertical velocity in dynamics
      cfl_check = false
      cfl_write = false
      i_bc_veloc_top = 1
      i_bc_veloc_bot = 1 # 0: (def) bottom friction off, 1: on
    [[[ocean_horizontal_diffusion_nml]]]
      laplacian_form = 1 # 1=curlcurl-graddiv
      velocitydiffusion_order = 1 # 1=laplacian (def); 2=biharmonic; 21=biharmonic+laplacian (for the laplacian leith)
      harmonicviscosity_scaling = 1
      harmonicviscosity_reference = 0.0 # [m2/s] constant horizontal viscosity coefficient for velocity
>>>>>>> 612ce7ac
      harmonicviscosity_background = 0.0
      tracerhorizontaldiffusion_scaling = 1
      temperature_horizontaldiffusion_background = 0.0
      temperature_horizontaldiffusion_reference = 0
      salinity_horizontaldiffusion_background = 0.0
      salinity_horizontaldiffusion_reference = 0
    [[[ocean_vertical_diffusion_nml]]]
      ppscheme_type = 4
<<<<<<< HEAD
      velocity_verticaldiffusion_background = 5.0E-5  # [m2/s]  vertical background viscosity coefficient for velocity
      temperature_verticaldiffusion_background = 1.5E-5  # [m2/s]  vertical background diffusion coefficient for temperature
      salinity_verticaldiffusion_background = 1.5E-5  # [m2/s]  vertical background diffusion coefficient for salinity
      tracer_convection_mixingcoefficient = 0.1  # max vertical tracer diffusion for convection used in case of instability
      convection_instabilitythreshold = -1.0E-6  # used in update_ho_params - default=-5e-8
      richardsondiffusion_threshold = 0.0  # used in update_ho_params - default=+5e-8
      tracer_richardsoncoeff = 2.0E-3  # factor for vertical diffusion coefficient in PP scheme
      velocity_richardsoncoeff = 2.0E-3  # factor for vertical viscosity coefficient in PP scheme
      bottom_drag_coeff = 3.0E-3  # default=2.5E-3; active for i_bc_veloc_bot=1
      use_wind_mixing = true  # true: use wind mixing scheme in MPIOM-type PP-scheme
=======
      velocity_verticaldiffusion_background = 5.0E-5 # [m2/s]  vertical background viscosity coefficient for velocity
      temperature_verticaldiffusion_background = 1.5E-5 # [m2/s]  vertical background diffusion coefficient for temperature
      salinity_verticaldiffusion_background = 1.5E-5 # [m2/s]  vertical background diffusion coefficient for salinity
      tracer_convection_mixingcoefficient = 0.1 # max vertical tracer diffusion for convection used in case of instability
      convection_instabilitythreshold = -1.0E-6 # used in update_ho_params - default=-5e-8
      richardsondiffusion_threshold = 0.0 # used in update_ho_params - default=+5e-8
      tracer_richardsoncoeff = 2.0E-3 # factor for vertical diffusion coefficient in PP scheme
      velocity_richardsoncoeff = 2.0E-3 # factor for vertical viscosity coefficient in PP scheme
      bottom_drag_coeff = 3.0E-3 # default=2.5E-3; active for i_bc_veloc_bot=1
      use_wind_mixing = true # true: use wind mixing scheme in MPIOM-type PP-scheme
>>>>>>> 612ce7ac
      lambda_wind = 0.03
      tracer_topwindmixing = 0.5E-3
      velocity_topwindmixing = 0.5E-3
    [[[ocean_gentmcwilliamsredi_nml]]]
<<<<<<< HEAD
      gmredi_configuration = 1  # 0=cartesian diffusion; 1=GM-Redi: bolus advection + isopycnal diffusion
      tapering_scheme = 1
      gmredi_usesrelativemaxslopes = false
      s_max = 1.0e-3  # 1.0
      s_d = 1.0e-4  # 5e-3 to 5e-4
      k_tracer_gm_kappa_parameter = 600.0
      k_tracer_isoneutral_parameter = 600.0  # value for cell-based cartesian diffusion - mpiom: 1000/400km = 400/160km
      k_tracer_dianeutral_parameter = 0.0  # 1.0E-5
=======
      gmredi_configuration = 1 # 0=cartesian diffusion; 1=GM-Redi: bolus advection + isopycnal diffusion
      tapering_scheme = 1
      gmredi_usesrelativemaxslopes = false
      s_max = 1.0e-3 # 1.0
      s_d = 1.0e-4 # 5e-3 to 5e-4
      k_tracer_gm_kappa_parameter = 600.0
      k_tracer_isoneutral_parameter = 600.0 # value for cell-based cartesian diffusion - mpiom: 1000/400km = 400/160km
      k_tracer_dianeutral_parameter = 0.0 # 1.0E-5
>>>>>>> 612ce7ac
      switch_off_diagonal_vert_expl = true
      gmredi_combined_diagnostic = false
      revert_vertical_recon_and_transposed = true
      slope_calc_via_temperture_salinity = true
<<<<<<< HEAD
      include_slope_squared_implicit = true  # think of l_with_vert_tracer_diffusion
      switch_on_tapering_horizontal_diffusion = true
    [[[ocean_physics_nml]]]
      i_sea_ice = 1  # 0 = no sea ice; 1 = sea ice model on; default=1
      lhamocc = $WITH_OBGC
      lbgcadv = $WITH_OBGC
    [[[sea_ice_nml]]]
    [[[hamocc_nml]]]
      .hide = $without_obgc
    [[[ocean_forcing_nml]]]
      iforc_oce = 14  # ocean forcing: 14 from coupling via YAC
      type_surfrelax_temp = -1  # -1: use net surface heat flux from atmosphere; 0: no relaxation used; 1: relaxation switched on for reading (init_oce_relax=1) or some testcases only
      forcing_enable_freshwater = true  # enable/disable freshwater flux
      forcing_windstress_u_type = 2  # 0: zero wind stress, 1: read from file, 2: none
      forcing_windstress_v_type = 2  # 0: zero wind stress, 1: read from file, 2: none
      limit_seaice = true  # default: TRUE
      seaice_limit = 0.8  # hard limit set to 80% of upper layer for sea ice
      limit_elevation = false  # true: adjust daily to zero, default=false: free surface
      lfix_salt_content = true  # fix global ocean+ice salt content to constant (false)
    [[[ocean_initialconditions_nml]]]
      initialize_fromrestart = false
    [[[ocean_diagnostics_nml]]]
      diagnostics_level = 1
      diagnose_for_horizontalvelocity = false
      diagnose_for_heat_content = true
    [[[io_nml]]]
      restart_file_type = 5
      write_last_restart = true
      # restart_write_mode = joint procs multifile # not yet available in ocean model
      # lnetcdf_flt64_output = true # 64 bit output in all files
      lkeep_in_sync = true # sync after each timestep

    # output of fixed geometry
    [[[output_nml oce_fx]]]
      filetype = 5 # output format: 2=GRIB2, 4=NETCDFv2, 5=NETCDFv4
      output_filename = ${EXP_ID}_oce_fx
      filename_format = <output_filename>_<datetime2>
      output_start = $${initial_date} # start date in ISO-format
      output_end = $${initial_date} # end date in ISO-format
      output_interval = $${oce_output_interval} # interval in ISO-format
      file_interval = $${oce_file_interval} # interval in ISO-format
      output_grid = true
      mode = 2 # 1: forecast mode (relative t-axis); 2: climate mode
      include_last = false
      ml_varlist = wet_c, basin_c, regio_c, lsm_ctr_c
=======
      include_slope_squared_implicit = true # think of l_with_vert_tracer_diffusion
      switch_on_tapering_horizontal_diffusion = true
    [[[ocean_physics_nml]]]
      i_sea_ice = 1 # 0 = no sea ice; 1 = sea ice model on; default=1
      lhamocc = $WITH_OBGC
      lbgcadv = $WITH_OBGC

>>>>>>> 612ce7ac
    [[[output_nml oce_def]]]
      filetype = 5
      output_filename = ${EXP_ID}_oce_def
      filename_format = <output_filename>_<datetime2>
<<<<<<< HEAD
      output_start = $${initial_date}  # start in ISO-format
      output_end = $${final_date}  # end in ISO-format
      output_interval = $${oce_output_interval_def}  # interval in ISO-format
      file_interval = $${oce_file_interval}
      mode = 1  # 1: forecast mode (relative t-axis) 2: climate mode (absolute t-axis)
=======
      output_start = $${initial_date} # start in ISO-format
      output_end = $${final_date} # end in ISO-format
      output_interval = $${oce_output_interval_def} # interval in ISO-format
      file_interval = $${oce_file_interval}
      mode = 1 # 1: forecast mode (relative t-axis) 2: climate mode (absolute t-axis)
>>>>>>> 612ce7ac
      include_last = false
      output_grid = false
      operation = mean
      ml_varlist = group:oce_default
    [[[output_nml oce_ice]]]
<<<<<<< HEAD
      output_start = $${initial_date}  # start date in ISO-format
      output_end = $${final_date}  # end date in ISO-format
      output_interval = $${oce_output_interval}  # interval in ISO-format
      file_interval = $${oce_file_interval}  # interval in ISO-format
      mode = 1  # 1: forecast mode (relative t-axis), 2: climate mode (absolute t-axis)
      operation = mean  # mean over output interval
      output_grid = true
      output_filename = ${EXP_ID}_oce_ice
      filename_format = <output_filename>_<datetime2>
      filetype = 5  # output format: 2=GRIB2, 4=NETCDFv2, 5=NETCDFv4
      m_levels = "1...3,9,23,30,34"  # surface and some subsurface levels only
      ml_varlist = draftave, hi, hs, conc, to, so
    [[[output_nml oce_mon]]]
      filetype = 4
      output_filename = ${EXP_ID}_oce_mon
      filename_format = <output_filename>_<datetime2>
      output_start = $${initial_date} # start in ISO-format
      output_end = $${final_date} # end in ISO-format
      output_interval = $${oce_output_interval}
      file_interval = $${oce_file_interval}
      mode = 1 # 1: forecast mode (relative t-axis), 2: climate mode (absolute t-axis)
      include_last = false
      output_grid = false
      operation = mean
      ml_varlist = group:ocean_monitor
    [[[output_nml oce_moc]]]
      filetype = 5
      output_filename = ${EXP_ID}_oce_moc
      filename_format = <output_filename>_<datetime2>
      output_start = $${initial_date} # start in ISO-format
      output_end = $${final_date} # end in ISO-format
      output_interval = $${oce_output_interval}
      file_interval = $${oce_file_interval}
      mode = 1 # 1: forecast mode (relative t-axis), 2: climate mode (absolute t-axis)
      include_last = false
      output_grid = false
      operation = mean
      ml_varlist = group:ocean_moc
    [[[output_nml oce_dbg]]]
      filetype = 5  # output format: 2=GRIB2, 4=NETCDFv2, 5=NETCDFv4
      output_filename = ${EXP_ID}_oce_dbg
      filename_format = <output_filename>_<datetime2>
      output_start = $${initial_date}  # start date in ISO-format
      output_end = $${final_date}  # end date in ISO-format
      output_interval = $${oce_output_interval}  # interval in ISO-format
      file_interval = $${oce_file_interval}  # interval in ISO-format
      output_grid = TRUE
      mode = 1  # 1: forecast mode (relative t-axis); 2: climate mode
      operation = mean  # mean over output interval
      include_last = false
      m_levels = "1,2"  # surface and subsurface level only
      ml_varlist = Qtop, Qbot, Qbot_slow, zHeatOceI, heatOceI, heatOceW, draftave, zUnderIce, mld, condep, zos, u_vint, hi, hs, conc, to, so, u, HeatFlux_Total, atmos_fluxes_HeatFlux_ShortWave, atmos_fluxes_HeatFlux_LongWave, HeatFlux_ShortWave, HeatFlux_LongWave, HeatFlux_Sensible, HeatFlux_Latent, FrshFlux_Runoff, FrshFlux_Precipitation, FrshFlux_Evaporation, FrshFlux_SnowFall, FrshFlux_TotalOcean, FrshFlux_VolumeIce, totalsnowfall, Wind_Speed_10m

    # HAMOCC output
    [[[output_nml hamocc_monitor]]]
      .hide = $without_obgc
      output_filename = ${EXP_ID}_hamocc_monitor
      filename_format = <output_filename>_<datetime2>
      output_start = $${initial_date}
      output_end = $${final_date}
      output_interval = $${hamocc_output_interval}
      file_interval = $${hamocc_file_interval}
      output_grid = false
      operation = mean
      mode = 1
      ml_varlist = group:HAMOCC_MONI
    [[[output_nml hamocc]]]
      .hide = $without_obgc
      filetype = 4 # output format: 2=GRIB2, 4=NETCDFv2
      filename_format = <output_filename>_<datetime2>
      output_filename = ${EXP_ID}_hamocc
      output_start = $${initial_date} # start in ISO-format
      output_end = $${final_date} # end in ISO-format
      output_interval = $${hamocc_output_interval}
      file_interval = $${hamocc_file_interval}
      output_grid = true
      operation = mean
      mode = 1
      ml_varlist = group:HAMOCC_BASE
    [[[output_nml hamocc_sediment]]]
      .hide = $without_obgc
      filetype = 4 # output format: 2=GRIB2, 4=NETCDFv2
      filename_format = <output_filename>_<datetime2>
      output_filename = ${EXP_ID}_hamocc_sediment
      output_start = $${initial_date} # start in ISO-format
      output_end = $${final_date} # end in ISO-format
      output_interval = $${hamocc_output_interval}
      file_interval = $${hamocc_file_interval}
      output_grid = true
      operation = mean
      mode = 1
      ml_varlist = group:HAMOCC_SED
    [[[output_nml hamocc_3d_tendencies]]]
      .hide = $without_obgc
      filetype = 4 # output format: 2=GRIB2, 4=NETCDFv2
      filename_format = <output_filename>_<datetime2>
      output_filename = ${EXP_ID}_hamocc_3d_tendencies
      output_start = $${initial_date} # start in ISO-format
      output_end = $${final_date} # end in ISO-format
      output_interval = $${hamocc_output_interval}
      file_interval = $${hamocc_file_interval}
      output_grid = true
      operation = mean
      mode = 1
      ml_varlist = HAMOCC_BACFRA, HAMOCC_SRED, HAMOCC_REMIN, HAMOCC_DENIT, HAMOCC_delsil, HAMOCC_delcar, HAMOCC_aou
    [[[output_nml hamocc_EU_tendencies]]]
      .hide = $without_obgc
      filetype = 4 # output format: 2=GRIB2, 4=NETCDFv2
      filename_format = <output_filename>_<datetime2>
      output_filename = ${EXP_ID}_hamocc_EU_tendencies
      output_start = $${initial_date} # start in ISO-format
      output_end = $${final_date} # end in ISO-format
      output_interval = $${hamocc_output_interval}
      file_interval = $${hamocc_file_interval}
      mode = 1 # 1: forecast mode (relative t-axis), 2: climate mode (absolute t-axis)
      output_grid = true
      operation = mean
      ml_varlist = HAMOCC_NPP, HAMOCC_nfix, HAMOCC_dms_prod, HAMOCC_dms_bac, HAMOCC_dms_uv, HAMOCC_eu_export, HAMOCC_pho_cya, HAMOCC_cya_loss, HAMOCC_grazing, HAMOCC_remin_via_grazer, HAMOCC_exudation_phy, HAMOCC_exudation_zoo, HAMOCC_zoomor, HAMOCC_phymor, HAMOCC_plim, HAMOCC_flim, HAMOCC_nlim, HAMOCC_cTlim, HAMOCC_cLlim, HAMOCC_cPlim, HAMOCC_cFlim
      m_levels = '1...$OBGC_EUPHOTIC_LEVELS' # ~500m: 19 for L40, 16 for L20, 26 for L64
    [[[output_nml hamocc_2d_tendencies]]]
      .hide = $without_obgc
      filetype = 4  # output format: 2=GRIB2, 4=NETCDFv2
      filename_format = <output_filename>_<datetime2>
      output_filename = ${EXP_ID}_hamocc_2d_tendencies
      output_start = $${initial_date}  # start in ISO-format
      output_end = $${final_date}  # end in ISO-format
      output_interval = $${hamocc_output_interval}
      file_interval = $${hamocc_file_interval}
      output_grid = true
      operation = mean
      mode = 1
      ml_varlist = HAMOCC_co2flux, HAMOCC_orginp, HAMOCC_dmsflux, HAMOCC_silinp, HAMOCC_calinp, HAMOCC_o2flux, HAMOCC_n2flux, HAMOCC_n2oflux, HAMOCC_nfix_diag, HAMOCC_coex90, HAMOCC_calex90, HAMOCC_opex90, HAMOCC_coex1000, HAMOCC_opex1000, HAMOCC_calex1000, HAMOCC_coex2000, HAMOCC_opex2000, HAMOCC_calex2000, HAMOCC_o2min, HAMOCC_zo2min, co2mr

[files]

  [[atmosphere]]
    .base_dir = $ATMO_INPUT_DIR
    [[[mapped]]]
      .sub_dir = $ATMO_GRID_ID
      icon_grid_G.nc = icon_grid_${ATMO_GRID_ID}_${ATMO_GRID_TYPE}_G.nc
      hd_mask.nc = icon_grid_${ATMO_GRID_ID}_${ATMO_GRID_TYPE}_G.nc

  [[land]]
    .base_dir = $LAND_INPUT_DIR
    [[[mapped]]]
      .sub_dir = $ATMO_GRID_ID/land/r0006
      .pft_tag = eval('_11pfts' if '$LAND_USECASE' == 'jsbach_pfts' else '')
      ic_land_soil.nc = ic_land_soil_$LAND_REFERENCE_YEAR.nc
      bc_land_frac.nc = bc_land_frac${.pft_tag}_$LAND_REFERENCE_YEAR.nc
      bc_land_phys.nc = bc_land_phys_$LAND_REFERENCE_YEAR.nc
      bc_land_soil.nc = bc_land_soil_$LAND_REFERENCE_YEAR.nc
      bc_land_sso.nc = bc_land_sso_$LAND_REFERENCE_YEAR.nc
    [[[hydro]]]
      .base_dir = /pool/data/ICON/grids/private/Stephan/mpim/$ATMO_GRID_ID/land
      # preliminary test version
      bc_land_hd.nc = hdpara_icon_${ATMO_GRID_ID}_${ATMO_GRID_TYPE}_20200303_v2.nc
    [[[model]]]
      .base_dir = $MODEL_DIR/externals/jsbach/data
      lctlib_nlct21.def = .

  [[ocean]]
    .base_dir = $OCEAN_INPUT_DIR
    [[[grids]]]
      .sub_dir = icon_grid_${OCEAN_GRID_ID}_${OCEAN_GRID_TYPE}_O
      icon_grid_O.nc = icon_grid_${OCEAN_GRID_ID}_${OCEAN_GRID_TYPE}_O.nc

  [[obgc]]
    .method = eval('ln -svf' if '$WITH_OBGC'.lower() == 'true' else ':')
    # FIXME: this is still a private path
    .base_dir = /work/mh0727/m300732/input
    [[[mapped]]]
      .sub_dir = $OCEAN_GRID_ID/ocean/hamocc
      # iron deposition
      dust.nc = MAHOWALDDUST_icon_grid_${OCEAN_GRID_ID}_${OCEAN_GRID_TYPE}_O_remapbil1.nc
      # nitrate deposition
      nitrogen.nc = ndepo_1-0_gr_185001-185012-clim_icon_grid_${OCEAN_GRID_ID}_${OCEAN_GRID_TYPE}_O.nc

=======
      output_start = $${initial_date} # start date in ISO-format
      output_end = $${final_date} # end date in ISO-format
      output_interval = $${oce_output_interval} # interval in ISO-format
      file_interval = $${oce_file_interval} # interval in ISO-format
      mode = 1 # 1: forecast mode (relative t-axis), 2: climate mode (absolute t-axis)
      operation = mean # mean over output interval
      output_grid = true
      output_filename = ${EXP_ID}_oce_ice
      filename_format = <output_filename>_<datetime2>
      filetype = 5 # output format: 2=GRIB2, 4=NETCDFv2, 5=NETCDFv4
      m_levels = "1...3,9,23,30,34" # surface and some subsurface levels only
      ml_varlist = draftave, hi, hs, conc, to, so
    [[[output_nml oce_dbg]]]
      filetype =  5 # output format: 2=GRIB2, 4=NETCDFv2, 5=NETCDFv4
      output_filename = ${EXP_ID}_oce_dbg
      filename_format = <output_filename>_<datetime2>
      output_start = $${initial_date} # start date in ISO-format
      output_end = $${final_date} # end date in ISO-format
      output_interval = $${oce_output_interval} # interval in ISO-format
      file_interval = $${oce_file_interval} # interval in ISO-format
      output_grid = TRUE
      mode =  1 # 1: forecast mode (relative t-axis); 2: climate mode
      operation = mean # mean over output interval
      include_last = false
      m_levels = "1,2" # surface and subsurface level only
      ml_varlist = Qtop, Qbot, Qbot_slow, zHeatOceI, heatOceI, heatOceW, draftave, zUnderIce, mld, condep, zos, u_vint, hi, hs, conc, to, so, u, HeatFlux_Total, atmos_fluxes_HeatFlux_ShortWave, atmos_fluxes_HeatFlux_LongWave, HeatFlux_ShortWave, HeatFlux_LongWave, HeatFlux_Sensible, HeatFlux_Latent, FrshFlux_Runoff, FrshFlux_Precipitation, FrshFlux_Evaporation, FrshFlux_SnowFall, FrshFlux_TotalOcean, FrshFlux_VolumeIce, totalsnowfall, Wind_Speed_10m

>>>>>>> 612ce7ac
[jobs]
  mon_tags = atm_mon, oce_mon
  [[run]]
    .trigger = post
    nodes = 4
    time_limit = 00:20:00
  [[run_start]]
    .extends = run
    entry_point = true
    
    [[[namelists]]]
      [[[[NAMELIST_oce]]]]
        [[[[[ocean_initialconditions_nml]]]]]
          initialize_fromrestart = true
    
    [[[files]]]
      [[[[ocean]]]]
        [[[[[restart]]]]]
          .base_dir = $OCEAN_PARENT_DIR
          restart_ocean_DOM01.nc = ${OCEAN_PARENT_EXP_ID}_restart_oce_${OCEAN_PARENT_DATE}.nc
  
  [[post]]
    .trigger = mon
  [[mon]]
  [[mon_index]]<|MERGE_RESOLUTION|>--- conflicted
+++ resolved
@@ -20,15 +20,9 @@
 use_builddir = eval(os.path.dirname('$PWD')+'/build')
 
 TOP_SRCDIR = $use_srcdir
-<<<<<<< HEAD
 DISTDIR = 
 MODEL_DEFAULT_ROOT = 
 PREFIX = 
-=======
-DISTDIR =
-MODEL_DEFAULT_ROOT =
-PREFIX =
->>>>>>> 612ce7ac
 
 MODEL_ROOT = "eval('$TOP_SRCDIR'.split('/$USER/',1)[0]+'/$USER' if '$TOP_SRCDIR'.find('/$USER/')>=0 else '$MODEL_DEFAULT_ROOT' or '$HOME')"
 BIN_ROOT = $MODEL_ROOT
@@ -47,20 +41,14 @@
 BIN_SUBDIR = bin
 SCRIPTS_SUBDIR = scripts
 DATA_SUBDIR = outdata
-<<<<<<< HEAD
 RESTART_SUBDIR = 
 WORK_SUBDIR = 
-=======
-RESTART_SUBDIR =
-WORK_SUBDIR =
->>>>>>> 612ce7ac
 LOG_SUBDIR = log
 MON_SUBDIR = monitoring
 
 PARENT_SUBDIR = MPIESM/restart/dev
 
 INPUT_SUBDIR = MPIESM/input/r0001
-<<<<<<< HEAD
 ATMO_INPUT_SUBDIR = ICON/grids/private/rene/mpim
 LAND_INPUT_SUBDIR = ICON/grids/private/rene/mpim
 HYDRO_INPUT_SUBDIR = $LAND_INPUT_SUBDIR/HD
@@ -73,20 +61,6 @@
 OCEAN_SUBDIR = 
 OBGC_SUBDIR = 
 COUPLER_SUBDIR = 
-=======
-ATMO_INPUT_SUBDIR = ECHAM6/input/r0008
-LAND_INPUT_SUBDIR = JSBACH/input/r0010
-HYDRO_INPUT_SUBDIR = $LAND_INPUT_SUBDIR/HD
-OCEAN_INPUT_SUBDIR = MPIOM/input/r0010
-OBGC_INPUT_SUBDIR = $OCEAN_INPUT_SUBDIR
-COUPLER_INPUT_SUBDIR = $INPUT_SUBDIR
-
-ATMO_SUBDIR =
-LAND_SUBDIR =
-OCEAN_SUBDIR =
-OBGC_SUBDIR =
-COUPLER_SUBDIR =
->>>>>>> 612ce7ac
 
 BUILD_DIR = $use_builddir
 MODEL_DIR = eval('$TOP_SRCDIR' or '$MODEL_ROOT/$MODEL_SUBDIR')
@@ -95,11 +69,7 @@
 DATA_DIR = $DATA_ROOT/$EXP_SUBDIR/$DATA_SUBDIR
 WORK_DIR = $WORK_ROOT/$EXP_SUBDIR/$WORK_SUBDIR
 LOG_DIR = $LOG_ROOT/$EXP_SUBDIR/$LOG_SUBDIR
-<<<<<<< HEAD
 MON_DIR = $MON_ROOT/$MODEL_SUBDIR/$MON_SUBDIR/$EXP_ID
-=======
-MON_DIR = $MON_ROOT/$MODEL_SUBDIR/$EXPERIMENTS_SUBDIR/$MON_SUBDIR
->>>>>>> 612ce7ac
 
 PARENT_DIR = $PARENT_ROOT/$PARENT_SUBDIR/$PARENT_EXP_ID/$RESTART_SUBDIR
 ATMO_PARENT_DIR = $PARENT_DIR/$ATMO_SUBDIR
@@ -129,7 +99,6 @@
 
 # Spin-up (parent experiment) configuration
 
-<<<<<<< HEAD
 PARENT_EXP_ID = 
 PARENT_DATE = 
 
@@ -148,26 +117,6 @@
 COUPLER_PARENT_EXP_ID = $PARENT_EXP_ID
 COUPLER_PARENT_DATE = $PARENT_DATE
 
-=======
-PARENT_EXP_ID =
-PARENT_DATE =
-
-ATMO_PARENT_EXP_ID = $PARENT_EXP_ID
-ATMO_PARENT_DATE =$PARENT_DATE
-
-LAND_PARENT_EXP_ID = $PARENT_EXP_ID
-LAND_PARENT_DATE = $PARENT_DATE
-
-OCEAN_PARENT_EXP_ID = $PARENT_EXP_ID
-OCEAN_PARENT_DATE = $PARENT_DATE
-
-OBGC_PARENT_EXP_ID = $PARENT_EXP_ID
-OBGC_PARENT_DATE = $PARENT_DATE
-
-COUPLER_PARENT_EXP_ID = $PARENT_EXP_ID
-COUPLER_PARENT_DATE = $PARENT_DATE
-
->>>>>>> 612ce7ac
 # Time control
 
 INTERVAL = P1Y
@@ -237,7 +186,6 @@
 
 [namelists]
 
-<<<<<<< HEAD
   [[coupling.xml]]
     .use_template = true
     timestep = $COUPLER_TIME_STEP
@@ -250,8 +198,6 @@
       timestep = $OCEAN_TIME_STEP
       lag = 1
 
-=======
->>>>>>> 612ce7ac
   [[NAMELIST_atm]]
     # Control level of land variable output
     # by removing unused groups via global LAND_OUTPUT setting
@@ -259,7 +205,6 @@
     land_output_level = '''eval(\
       {'basic': 1, 'medium': 2, 'full': 3}.get('$LAND_OUTPUT', 0))'''
 
-<<<<<<< HEAD
     [[[coupling_mode_nml]]]
       coupled_mode = true
     [[[parallel_nml]]]
@@ -305,43 +250,6 @@
       flat_height = 16000. # [m]
     [[[diffusion_nml]]]
     [[[transport_nml]]]
-=======
-    [[[run_nml]]]
-      num_lev = $ATMO_LEVELS # number of full levels
-      modeltimestep = $ATMO_TIME_STEP
-      ltestcase = false # run testcase
-      ldynamics = true # dynamics
-      ltransport = true # transport
-      iforcing = 2 # 0: none, 1: HS, 2: ECHAM, 3: NWP
-      output = nml
-      msg_level = 12 # level of details report during integration 
-      restart_filename = ${EXP_ID}_restart_atm_<rsttime>.nc
-      activate_sync_timers = true
-      profiling_output = 1 # aggregated: 1; detailed: 2; in files: 3
-    [[[nonhydrostatic_nml]]]
-      ndyn_substeps    = $ATMO_DYNAMICS_SUBSTEPS # dtime/dt_dyn
-      damp_height      = 50000. # [m]
-      rayleigh_coeff   = 0.1000 # set to 0.1001 for rerun with little change
-      vwind_offctr     = 0.2
-      divdamp_fac      = 0.004
-    [[[echam_rad_nml]]]
-      # domain 1
-      echam_rad_config(1)%isolrad    = 6
-      echam_rad_config(1)%irad_h2o   = 1
-      echam_rad_config(1)%irad_co2   = 2
-      echam_rad_config(1)%irad_ch4   = 2
-      echam_rad_config(1)%irad_n2o   = 2
-      echam_rad_config(1)%irad_o3    = 2 # constant annual cycle climatology
-      echam_rad_config(1)%irad_o2    = 2
-      echam_rad_config(1)%irad_cfc11 = 0
-      echam_rad_config(1)%irad_cfc12 = 0
-      echam_rad_config(1)%irad_aero  = 0
-      echam_rad_config(1)%vmr_co2    = 284.317e-6 # constant ratio (348.0e-6)
-      echam_rad_config(1)%vmr_ch4    = 808.249e-9 # constant ratio (1650.0e-9)
-      echam_rad_config(1)%vmr_n2o    = 273.021e-9 # constant ratio (306.0e-9)
-      echam_rad_config(1)%lyr_perp   = true
-      echam_rad_config(1)%yr_perp    = 1850
->>>>>>> 612ce7ac
     [[[echam_phy_nml]]]
       # domain 1
       # atmospheric physics ("" = never)
@@ -353,20 +261,14 @@
       echam_phy_config(1)%dt_sso = $ATMO_TIME_STEP
       # atmospheric chemistry ("" = never)
       echam_phy_config(1)%dt_mox = $ATMO_TIME_STEP
-<<<<<<< HEAD
       echam_phy_config(1)%dt_car = 
       echam_phy_config(1)%dt_art = 
-=======
-      echam_phy_config(1)%dt_car =
-      echam_phy_config(1)%dt_art =
->>>>>>> 612ce7ac
       # surface (true or false)
       echam_phy_config(1)%ljsb = $WITH_LAND
       echam_phy_config(1)%lamip = false
       echam_phy_config(1)%lice = true
       echam_phy_config(1)%lmlo = false
       echam_phy_config(1)%llake = $LAND_WITH_LAKES
-<<<<<<< HEAD
     [[[echam_rad_nml]]]
       # domain 1
       echam_rad_config(1)%isolrad = 6
@@ -480,16 +382,6 @@
       .hide = eval($land_output_level < 1)
       output_filename = ${EXP_ID}_lnd_basic
       filename_format = <output_filename>_<levtype_l>_<datetime2>
-=======
-      # fix negative humidity (default = 0, no correction)
-      echam_phy_config(1)%iqneg_d2p = 0
-      echam_phy_config(1)%iqneg_p2d = 0
-
-    [[[output_nml lnd_basic]]]
-      .hide = eval($land_output_level < 1)
-      output_filename  = ${EXP_ID}_lnd_basic
-      filename_format  = <output_filename>_<levtype_l>_<datetime2>
->>>>>>> 612ce7ac
       filetype = 5
       remap = 0
       operation = mean
@@ -528,7 +420,6 @@
       file_interval = $${lnd_file_interval}
       include_last = false
       ml_varlist = group:jsb_all_full
-<<<<<<< HEAD
   
   [[NAMELIST_lnd]]
     with_carbon = false
@@ -569,15 +460,6 @@
       scheme = eval('climatology' if '$LAND_USECASE' == 'jsbach_lite' else 'logrop') # 'climatology' if jsbach_lite
       bc_filename = 'bc_land_phys.nc'
       ic_filename = 'ic_land_soil.nc'
-=======
-
-  [[NAMELIST_lnd]]
-    with_carbon = false
-
-    [[[jsb_model_nml]]]
-      usecase = $LAND_USECASE
-      use_lakes = $LAND_WITH_LAKES
->>>>>>> 612ce7ac
     [[[jsb_carbon_nml]]]
       active = $with_carbon
       bc_filename = bc_land_carbon.nc
@@ -586,7 +468,6 @@
     [[[jsb_fuel_nml]]]
       active = $with_carbon
       fuel_algorithm = 1
-<<<<<<< HEAD
     [[[jsb_disturb_nml]]]
       active = false
       ic_filename = ic_land_soil.nc
@@ -655,29 +536,6 @@
       velocitydiffusion_order = 1  # 1=laplacian (def); 2=biharmonic; 21=biharmonic+laplacian (for the laplacian leith)
       harmonicviscosity_scaling = 1
       harmonicviscosity_reference = 0.0  # [m2/s] constant horizontal viscosity coefficient for velocity
-=======
-
-  [[NAMELIST_oce]]
-
-    [[[ocean_dynamics_nml]]]
-      n_zlev = eval(len([$OCEAN_LAYER_DEPTHS]))
-      dzlev_m = eval([$OCEAN_LAYER_DEPTHS])
-      l_edge_based = false # edge- or cell-based mimetic discretization
-      select_solver = 4 # 1=gmres_oce_old; 2=ocean_restart_gmres, 3=mixed precisison restart, 4=CG (default) 5=CGJ 6=BiCG 7=GMRES restart (legacy) 8=MINRES
-      use_absolute_solver_tolerance = true
-      solver_firstguess = 2 # 0=start from zeros 1=last timestep smoothed 2=last timestep (default)
-      fast_performance_level = 200 # performance level 12: for cell-based; 5: default
-      use_continuity_correction = true # height adjustment according to vertical velocity in dynamics
-      cfl_check = false
-      cfl_write = false
-      i_bc_veloc_top = 1
-      i_bc_veloc_bot = 1 # 0: (def) bottom friction off, 1: on
-    [[[ocean_horizontal_diffusion_nml]]]
-      laplacian_form = 1 # 1=curlcurl-graddiv
-      velocitydiffusion_order = 1 # 1=laplacian (def); 2=biharmonic; 21=biharmonic+laplacian (for the laplacian leith)
-      harmonicviscosity_scaling = 1
-      harmonicviscosity_reference = 0.0 # [m2/s] constant horizontal viscosity coefficient for velocity
->>>>>>> 612ce7ac
       harmonicviscosity_background = 0.0
       tracerhorizontaldiffusion_scaling = 1
       temperature_horizontaldiffusion_background = 0.0
@@ -686,7 +544,6 @@
       salinity_horizontaldiffusion_reference = 0
     [[[ocean_vertical_diffusion_nml]]]
       ppscheme_type = 4
-<<<<<<< HEAD
       velocity_verticaldiffusion_background = 5.0E-5  # [m2/s]  vertical background viscosity coefficient for velocity
       temperature_verticaldiffusion_background = 1.5E-5  # [m2/s]  vertical background diffusion coefficient for temperature
       salinity_verticaldiffusion_background = 1.5E-5  # [m2/s]  vertical background diffusion coefficient for salinity
@@ -697,23 +554,10 @@
       velocity_richardsoncoeff = 2.0E-3  # factor for vertical viscosity coefficient in PP scheme
       bottom_drag_coeff = 3.0E-3  # default=2.5E-3; active for i_bc_veloc_bot=1
       use_wind_mixing = true  # true: use wind mixing scheme in MPIOM-type PP-scheme
-=======
-      velocity_verticaldiffusion_background = 5.0E-5 # [m2/s]  vertical background viscosity coefficient for velocity
-      temperature_verticaldiffusion_background = 1.5E-5 # [m2/s]  vertical background diffusion coefficient for temperature
-      salinity_verticaldiffusion_background = 1.5E-5 # [m2/s]  vertical background diffusion coefficient for salinity
-      tracer_convection_mixingcoefficient = 0.1 # max vertical tracer diffusion for convection used in case of instability
-      convection_instabilitythreshold = -1.0E-6 # used in update_ho_params - default=-5e-8
-      richardsondiffusion_threshold = 0.0 # used in update_ho_params - default=+5e-8
-      tracer_richardsoncoeff = 2.0E-3 # factor for vertical diffusion coefficient in PP scheme
-      velocity_richardsoncoeff = 2.0E-3 # factor for vertical viscosity coefficient in PP scheme
-      bottom_drag_coeff = 3.0E-3 # default=2.5E-3; active for i_bc_veloc_bot=1
-      use_wind_mixing = true # true: use wind mixing scheme in MPIOM-type PP-scheme
->>>>>>> 612ce7ac
       lambda_wind = 0.03
       tracer_topwindmixing = 0.5E-3
       velocity_topwindmixing = 0.5E-3
     [[[ocean_gentmcwilliamsredi_nml]]]
-<<<<<<< HEAD
       gmredi_configuration = 1  # 0=cartesian diffusion; 1=GM-Redi: bolus advection + isopycnal diffusion
       tapering_scheme = 1
       gmredi_usesrelativemaxslopes = false
@@ -722,21 +566,10 @@
       k_tracer_gm_kappa_parameter = 600.0
       k_tracer_isoneutral_parameter = 600.0  # value for cell-based cartesian diffusion - mpiom: 1000/400km = 400/160km
       k_tracer_dianeutral_parameter = 0.0  # 1.0E-5
-=======
-      gmredi_configuration = 1 # 0=cartesian diffusion; 1=GM-Redi: bolus advection + isopycnal diffusion
-      tapering_scheme = 1
-      gmredi_usesrelativemaxslopes = false
-      s_max = 1.0e-3 # 1.0
-      s_d = 1.0e-4 # 5e-3 to 5e-4
-      k_tracer_gm_kappa_parameter = 600.0
-      k_tracer_isoneutral_parameter = 600.0 # value for cell-based cartesian diffusion - mpiom: 1000/400km = 400/160km
-      k_tracer_dianeutral_parameter = 0.0 # 1.0E-5
->>>>>>> 612ce7ac
       switch_off_diagonal_vert_expl = true
       gmredi_combined_diagnostic = false
       revert_vertical_recon_and_transposed = true
       slope_calc_via_temperture_salinity = true
-<<<<<<< HEAD
       include_slope_squared_implicit = true  # think of l_with_vert_tracer_diffusion
       switch_on_tapering_horizontal_diffusion = true
     [[[ocean_physics_nml]]]
@@ -782,38 +615,20 @@
       mode = 2 # 1: forecast mode (relative t-axis); 2: climate mode
       include_last = false
       ml_varlist = wet_c, basin_c, regio_c, lsm_ctr_c
-=======
-      include_slope_squared_implicit = true # think of l_with_vert_tracer_diffusion
-      switch_on_tapering_horizontal_diffusion = true
-    [[[ocean_physics_nml]]]
-      i_sea_ice = 1 # 0 = no sea ice; 1 = sea ice model on; default=1
-      lhamocc = $WITH_OBGC
-      lbgcadv = $WITH_OBGC
-
->>>>>>> 612ce7ac
     [[[output_nml oce_def]]]
       filetype = 5
       output_filename = ${EXP_ID}_oce_def
       filename_format = <output_filename>_<datetime2>
-<<<<<<< HEAD
       output_start = $${initial_date}  # start in ISO-format
       output_end = $${final_date}  # end in ISO-format
       output_interval = $${oce_output_interval_def}  # interval in ISO-format
       file_interval = $${oce_file_interval}
       mode = 1  # 1: forecast mode (relative t-axis) 2: climate mode (absolute t-axis)
-=======
-      output_start = $${initial_date} # start in ISO-format
-      output_end = $${final_date} # end in ISO-format
-      output_interval = $${oce_output_interval_def} # interval in ISO-format
-      file_interval = $${oce_file_interval}
-      mode = 1 # 1: forecast mode (relative t-axis) 2: climate mode (absolute t-axis)
->>>>>>> 612ce7ac
       include_last = false
       output_grid = false
       operation = mean
       ml_varlist = group:oce_default
     [[[output_nml oce_ice]]]
-<<<<<<< HEAD
       output_start = $${initial_date}  # start date in ISO-format
       output_end = $${final_date}  # end date in ISO-format
       output_interval = $${oce_output_interval}  # interval in ISO-format
@@ -991,35 +806,6 @@
       # nitrate deposition
       nitrogen.nc = ndepo_1-0_gr_185001-185012-clim_icon_grid_${OCEAN_GRID_ID}_${OCEAN_GRID_TYPE}_O.nc
 
-=======
-      output_start = $${initial_date} # start date in ISO-format
-      output_end = $${final_date} # end date in ISO-format
-      output_interval = $${oce_output_interval} # interval in ISO-format
-      file_interval = $${oce_file_interval} # interval in ISO-format
-      mode = 1 # 1: forecast mode (relative t-axis), 2: climate mode (absolute t-axis)
-      operation = mean # mean over output interval
-      output_grid = true
-      output_filename = ${EXP_ID}_oce_ice
-      filename_format = <output_filename>_<datetime2>
-      filetype = 5 # output format: 2=GRIB2, 4=NETCDFv2, 5=NETCDFv4
-      m_levels = "1...3,9,23,30,34" # surface and some subsurface levels only
-      ml_varlist = draftave, hi, hs, conc, to, so
-    [[[output_nml oce_dbg]]]
-      filetype =  5 # output format: 2=GRIB2, 4=NETCDFv2, 5=NETCDFv4
-      output_filename = ${EXP_ID}_oce_dbg
-      filename_format = <output_filename>_<datetime2>
-      output_start = $${initial_date} # start date in ISO-format
-      output_end = $${final_date} # end date in ISO-format
-      output_interval = $${oce_output_interval} # interval in ISO-format
-      file_interval = $${oce_file_interval} # interval in ISO-format
-      output_grid = TRUE
-      mode =  1 # 1: forecast mode (relative t-axis); 2: climate mode
-      operation = mean # mean over output interval
-      include_last = false
-      m_levels = "1,2" # surface and subsurface level only
-      ml_varlist = Qtop, Qbot, Qbot_slow, zHeatOceI, heatOceI, heatOceW, draftave, zUnderIce, mld, condep, zos, u_vint, hi, hs, conc, to, so, u, HeatFlux_Total, atmos_fluxes_HeatFlux_ShortWave, atmos_fluxes_HeatFlux_LongWave, HeatFlux_ShortWave, HeatFlux_LongWave, HeatFlux_Sensible, HeatFlux_Latent, FrshFlux_Runoff, FrshFlux_Precipitation, FrshFlux_Evaporation, FrshFlux_SnowFall, FrshFlux_TotalOcean, FrshFlux_VolumeIce, totalsnowfall, Wind_Speed_10m
-
->>>>>>> 612ce7ac
 [jobs]
   mon_tags = atm_mon, oce_mon
   [[run]]
