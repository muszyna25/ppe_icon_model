VERSION_ = 

# Atmosphere setup
<<<<<<< HEAD

ATMO_GRID_ID = 0030
ATMO_GRID_TYPE = R02B03
ATMO_LEVELS = 47
=======

ATMO_GRID_ID = 0030
ATMO_GRID_TYPE = R02B03
ATMO_LEVELS = 47

# standard atmosphere timestep: 15 min, 8 substeps (r2b4 values)
# atmospheric timesteps > 15 min are possible with a higher value in hdiff_smag_fac, see diffusion nml
# tested: atmTimeStep="PT20M" / atm_substeps=10 with hdiff_smag_fac=0.15
ATMO_TIME_STEP = PT15M # 96 time steps per day
ATMO_RADIATION_TIME_STEP = PT2H # 12 time steps per day
ATMO_DYNAMICS_SUBSTEPS = 8 # ca. 2 min
ATMO_BLOCK_SIZE = 24

# Ocean setup

OCEAN_GRID_ID = 0036
OCEAN_GRID_TYPE = R02B04
# 40 unevenly spaced levels used by MPIOM/GR30
OCEAN_LAYER_DEPTHS = '12.0, 10.0, 10.0, 10.0, 10.0, 10.0, 13.0, 15.0, 20.0, 25.0, 30.0, 35.0, 40.0, 45.0, 50.0, 55.0, 60.0, 70.0, 80.0, 90.0, 100.0, 110.0, 120.0, 130.0, 140.0, 150.0, 170.0, 180.0, 190.0, 200.0, 220.0, 250.0, 270.0, 300.0, 350.0, 400.0, 450.0, 500.0, 500.0, 600.0'
      
OCEAN_TIME_STEP = PT60M # 24 time steps per day
OCEAN_BLOCK_SIZE = 48

# Ocean biogeochemistry setup

OBGC_EUPHOTIC_LEVELS = 19

# Coupling setup

COUPLER_TIME_STEP = PT60M # 2 time steps per radiation time step

# Time control
>>>>>>> 612ce7ac

# standard atmosphere timestep: 15 min, 8 substeps (r2b4 values)
# atmospheric timesteps > 15 min are possible with a higher value in hdiff_smag_fac, see diffusion nml
# tested: atmTimeStep="PT20M" / atm_substeps=10 with hdiff_smag_fac=0.15
ATMO_TIME_STEP = PT15M  # 96 time steps per day
ATMO_RADIATION_TIME_STEP = PT2H  # 12 time steps per day
ATMO_DYNAMICS_SUBSTEPS = 8  # ca. 2 min
ATMO_BLOCK_SIZE = 24

# Land setup

LAND_REFERENCE_YEAR = 1992

# Ocean setup

OCEAN_GRID_ID = 0036
OCEAN_GRID_TYPE = R02B04
# 40 unevenly spaced levels used by MPIOM/GR30
OCEAN_LAYER_DEPTHS = "12.0, 10.0, 10.0, 10.0, 10.0, 10.0, 13.0, 15.0, 20.0, 25.0, 30.0, 35.0, 40.0, 45.0, 50.0, 55.0, 60.0, 70.0, 80.0, 90.0, 100.0, 110.0, 120.0, 130.0, 140.0, 150.0, 170.0, 180.0, 190.0, 200.0, 220.0, 250.0, 270.0, 300.0, 350.0, 400.0, 450.0, 500.0, 500.0, 600.0"

OCEAN_TIME_STEP = PT60M  # 24 time steps per day
OCEAN_BLOCK_SIZE = 48

OCEAN_PARENT_DIR = /work/mh0727/m300732/input/${OCEAN_GRID_ID}/ocean/restart
OCEAN_PARENT_EXP_ID = ler0651
OCEAN_PARENT_DATE = 13500101T000000Z

# Ocean biogeochemistry setup

OBGC_EUPHOTIC_LEVELS = 19  # ~500m: 19 for L40, 16 for L20, 26 for L64

# Coupling setup

COUPLER_TIME_STEP = PT60M  # 2 time steps per radiation time step

# Time control

INITIAL_DATE = 1000-01-01
FINAL_DATE = 1010-01-01
INTERVAL = P1Y
OUTPUT_INTERVAL = P1M
SLOW_OUTPUT_INTERVAL = P1Y
<<<<<<< HEAD
WITH_OBGC = true
=======
>>>>>>> 612ce7ac

[namelists]
  
  [[NAMELIST_atm]]
<<<<<<< HEAD
    
    [[[nonhydrostatic_nml]]]
      exner_expol = 0.6
      damp_height = 25000.
      rayleigh_coeff = 0.5000
    [[[diffusion_nml]]]
      hdiff_smag_fac = 0.05  # default: 0.015, higher values increase diffusion
=======

    [[[nonhydrostatic_nml]]]
      exner_expol = 0.6
    [[[diffusion_nml]]]
      hdiff_smag_fac = 0.015 # default: 0.015, higher values increase diffusion
>>>>>>> 612ce7ac
    [[[transport_nml]]]
      tracer_names = hus, clw, cli, o3, co2
      ivadv_tracer = 3, 3, 3, 3, 3
      itype_hlimit = 4, 4, 4, 3, 3
      itype_vlimit = 3, 3, 3, 1, 1
      ihadv_tracer = 52, 2, 2, 52, 52
<<<<<<< HEAD
    [[[echam_gwd_nml]]]
      echam_gwd_config(1)%emiss_lev = 20
    [[[echam_sso_nml]]]
      echam_sso_config(1)%gkdrag = 0.005  # default: 0.05
      echam_sso_config(1)%gkwake = 0.005  # default: 0.05
      echam_sso_config(1)%gklift = 0.7
    [[[echam_vdf_nml]]]
      echam_vdf_config(1)%pr0 = 0.8  # default: 1.0; lower values help to avoid negative humidities
      echam_vdf_config(1)%c_n = 1.0
      echam_vdf_config(1)%fsl = 0.5
    [[[echam_cnv_nml]]]
      echam_cnv_config(1)%entrpen = 0.00025
    [[[echam_cld_nml]]]
      echam_cld_config(1)%csecfrl = 0.7e-5
    [[[echam_cov_nml]]]
      echam_cov_config(1)%crt = 0.93  # Critical relative humidity at toa, (0.8)
    [[[sea_ice_nml]]]
      hci_layer = 0.2
      albs = 0.865  # Albedo of snow (not melting) (0.85)
      albsm = 0.7  # Albedo of snow (melting) (0.70)
      albi = 0.75  # Albedo of ice (not melting) (0.80)
      albim = 0.7  # Albedo of ice (melting) (0.75)
    [[[dbg_index_nml]]]
      idbg_mxmn = 1
=======
    [[[echam_rad_nml]]]
      echam_rad_config(1)%irad_co2 = 1
    [[[echam_sso_nml]]]
      echam_sso_config(1)%gkdrag = 0.005 # default: 0.05
      echam_sso_config(1)%gkwake = 0.005 # default: 0.05
      echam_sso_config(1)%gklift = 0.7
    [[[echam_vdf_nml]]]
      echam_vdf_config(1)%pr0 = 0.7	# default: 1.0; lower values help to avoid negative humidities
      echam_vdf_config(1)%c_n = 1.0
      echam_vdf_config(1)%fsl = 0.5
    [[[echam_cld_nml]]]
      echam_cld_config(1)%csecfrl = 0.7e-5
    [[[echam_cov_nml]]]
      echam_cov_config(1)%crt = 0.9 # Critical relative humidity at toa, (0.8)
    [[[ccycle_nml]]]
      ccycle_config(1)%iccycle = 1 # 0:none, 1:interactive, 2:prescribed
    [[[sea_ice_nml]]]
      albs = 0.85 # Albedo of snow (not melting) (0.85)
      albsm = 0.7 # Albedo of snow (melting) (0.70)
      albi = 0.75 # Albedo of ice (not melting) (0.80)
      albim = 0.7 # Albedo of ice (melting) (0.75)
    [[[dbg_index_nml]]]
      idbg_mxmn = 1 # initialize MIN/MAX debug output
      idbg_val = 0 # initialize one cell debug output
      idbg_slev = 1 # initialize start level for debug output
      idbg_elev = 2 # initialize end level for debug output
      dbg_lat_in =  30.0 # latitude location of one cell debug output
      dbg_lon_in = -30.0 # longitude location of one cell debug output
      str_mod_tst ='InterFaceOce' # define modules to print out in debug mode
>>>>>>> 612ce7ac

    [[[output_nml atm_3d]]]
      ml_varlist = zg, ps, pfull, rho, ta, ua, va, wap, hus, clw, cli, hur, cl, qco2_phy, mco2vi_phy, tend_mco2vi_phy
    [[[output_nml atm_2d]]]
      ml_varlist = orog, ps, psl, cosmu0, rsdt, rsut, rsutcs, rlut, rlutcs, rsds, rsdscs, rlds, rldscs, rsus, rsuscs, rlus, ts, sic, sit, albedo, clt, prlr, prls, prcr, prcs, pr, prw, cllvi, clivi, hfls, hfss, evspsbl, tauu, tauv, tauu_sso, tauv_sso, diss_sso, sfcwind, uas, vas, tas, dew2, ptp, co2_flux_wtr, co2_flux_ice, co2_flux_lnd, fco2nat
    # Additional land variables for basic output set
    [[[output_nml lnd_basic]]]
      ml_varlist = group:jsb_all_basic, hd_water_error_box, hydro_discharge_ocean_box, hydro_discharge_box
<<<<<<< HEAD
    [[[echam_rad_nml]]]
      echam_rad_config(1)%irad_co2 = 1
    [[[ccycle_nml]]]
      ccycle_config(1)%iccycle = 1  # 0:none, 1:interactive, 2:prescribed
  
  [[NAMELIST_oce]]
    
    [[[dbg_index_nml]]]
      idbg_mxmn = 1  # initialize MIN/MAX debug output
      idbg_val = 0  # initialize one cell debug output
      idbg_slev = 1  # initialize start level for debug output
      idbg_elev = 2  # initialize end level for debug output
      dbg_lat_in = 30.0  # latitude location of one cell debug output
      dbg_lon_in = -30.0  # longitude location of one cell debug output
      str_mod_tst = oceanCouplng  # define modules to print out in debug mode
    [[[ocean_dynamics_nml]]]
      solver_tolerance = 1.0E-13  # this may further be reduced
=======

  [[NAMELIST_lnd]]
    with_carbon = true

  [[NAMELIST_oce]]

    [[[dbg_index_nml]]]
      idbg_mxmn = 1 # initialize MIN/MAX debug output
      idbg_val = 0 # initialize one cell debug output
      idbg_slev = 1 # initialize start level for debug output
      idbg_elev = 2 # initialize end level for debug output
      dbg_lat_in =  30.0 # latitude location of one cell debug output
      dbg_lon_in = -30.0 # longitude location of one cell debug output
      str_mod_tst ='oceanCouplng' # define modules to print out in debug mode
    [[[ocean_dynamics_nml]]]
      solver_tolerance = 1.0E-13 # this may further be reduced
>>>>>>> 612ce7ac
    [[[ocean_horizontal_diffusion_nml]]]
      harmonicviscosity_reference = 5.0E+4
    [[[ocean_vertical_diffusion_nml]]]
      temperature_verticaldiffusion_background = 5.0E-5
      salinity_verticaldiffusion_background = 5.0E-5
      tracer_topwindmixing = 1.0E-5
      velocity_topwindmixing = 1.0E-5
    [[[ocean_gentmcwilliamsredi_nml]]]
      k_tracer_gm_kappa_parameter = 800.0
      k_tracer_isoneutral_parameter = 800.0
<<<<<<< HEAD
      s_max = 3.0e-5
    [[[sea_ice_nml]]]
      i_ice_therm = 1  # 1=zero-layer (default), 2=Winton, 0/2: not allowed
      i_ice_dyn = 1  # 1/0=switch on/off AWI ice dynamics
      # i_qio_type = 3 # 3 (default): energy of whole grid-area used for melting (MPIOM-type)
      # use_constant_tfreez = true # default: TRUE
      # use_no_flux_gradients = false # default: TRUE
      leadclose_1 = 0.5  # default: 0.5 - value of MPIOM: 0.25
      leadclose_2n = 0.0  # default: 0.0 - value of MPIOM: 2/3
    [[[hamocc_nml]]]
      l_cyadyn = true  # dynamic cyanobacteria
      l_cpl_co2 = true  # CO2 coupled to land carbon cycle
      l_bgc_check = false  # mass check at every time step
      deltacalc = 386.6  # CaCO3 weathering rate [kmol/s] 
      deltaorg = 16.8  # OC weathering rate [kmol/s]
      deltasil = 1166.2  # Si(OH)4 weathering rate [kmol/s]
      atm_co2 = 284.3  # atmospheric CO2 (default 278)
      atm_n2 = 802000.  # atmospheric N2 (default 802000)
      atm_o2 = 196800.  # atmospheric O2 (default 196800)
      sinkspeed_opal = 25.  # opal sinking speed [m/d] (default 30)
      sinkspeed_calc = 30.  # calc sinking speed [m/d] (default 30)
      i_settling = 1  # 0 constant POC sinking speed, 1 Martin curve, 2 AGG module (not yet implemented)
      sinkspeed_poc = 5.  # detritus sinking speed [m/d] for i_settling=0 (default 5)
      sinkspeed_martin_ez = 3.5  # detritue sinking speed within (0, mc_depth) [m/d] for i_settling=1 (default 3.5)
      mc_depth = 100.  # depth where linear increase of sinking speed starts for i_settling=1 (default 100.)
      mc_fac = 2.0  # slope of sinking speed increase relative to remin rate (default 2.0)
      l_implsed = false  # implicit sediment formulation
      cycdec = 0.07
      cya_growth_max = 0.3
      grazra = 0.7
      l_init_bgc = true
    
    [[[output_nml oce_def]]]
      ml_varlist = group:oce_default, group:oce_essentials
  
=======
      s_max = 1.0e-5
    [[[ocean_diagnostics_nml]]]
      diagnostics_level = 1
      diagnose_for_horizontalvelocity = false
      diagnose_for_heat_content = true
    [[[sea_ice_nml]]]
      i_ice_therm = 1 # 1=zero-layer (default), 2=Winton, 0/2: not allowed
      i_ice_dyn = 1 # 1/0=switch on/off AWI ice dynamics
      # i_qio_type = 3 # 3 (default): energy of whole grid-area used for melting (MPIOM-type)
      # use_constant_tfreez = true # default: TRUE
      # use_no_flux_gradients = false # default: TRUE
      leadclose_1 = 0.25 # default: 0.5 - value of MPIOM: 0.25
      leadclose_2n = 0.666 # default: 0.0 - value of MPIOM: 2/3
    [[[ocean_forcing_nml]]]
      iforc_oce = 14 # ocean forcing: 14 from coupling via YAC
      type_surfrelax_temp = -1 # -1: use net surface heat flux from atmosphere; 0: no relaxation used; 1: relaxation switched on for reading (init_oce_relax=1) or some testcases only
      forcing_enable_freshwater = true # enable/disable freshwater flux
      forcing_windstress_u_type = 2 # 0: zero wind stress, 1: read from file, 2: none
      forcing_windstress_v_type = 2 # 0: zero wind stress, 1: read from file, 2: none
      limit_seaice = true # default: TRUE
      seaice_limit = 0.8 # hard limit set to 80% of upper layer for sea ice
      limit_elevation = false # true: adjust daily to zero, default=false: free surface
      lfix_salt_content = true # fix global ocean+ice salt content to constant (false)
    [[[hamocc_nml]]]
      l_cyadyn = true # dynamic cyanobacteria
      l_cpl_co2 = true # CO2 coupled to land carbon cycle
      l_bgc_check = false # mass check at every time step
      deltacalc = 0.0 # CaCO3 weathering rate [kmol/s] 
      deltaorg = 0.0 # OC weathering rate [kmol/s]
      deltasil = 0.0 # Si(OH)4 weathering rate [kmol/s]
      atm_co2 = 284.3 # atmospheric CO2 (default 278)
      atm_n2 = 802000. # atmospheric N2 (default 802000)
      atm_o2 = 196800. # atmospheric O2 (default 196800)
      sinkspeed_opal = 25. # opal sinking speed [m/d] (default 30)
      sinkspeed_calc = 30. # calc sinking speed [m/d] (default 30)
      i_settling = 1 # 0 constant POC sinking speed, 1 Martin curve, 2 AGG module (not yet implemented)
      sinkspeed_poc = 5. # detritus sinking speed [m/d] for i_settling=0 (default 5)
      sinkspeed_martin_ez = 3.5 # detritue sinking speed within (0, mc_depth) [m/d] for i_settling=1 (default 3.5)
      mc_depth = 100. # depth where linear increase of sinking speed starts for i_settling=1 (default 100.)
      mc_fac = 2.0 # slope of sinking speed increase relative to remin rate (default 2.0)
      l_implsed = false # implicit sediment formulation
      cycdec = 0.07
      cya_growth_max = 0.3
      grazra = 0.7
      l_init_bgc = false

    [[[output_nml oce_def]]]
      ml_varlist = 'group:oce_default', 'group:oce_essentials'
    [[[output_nml hamocc_2d_tendencies]]]
      filetype         =  4 # output format: 2=GRIB2, 4=NETCDFv2
      filename_format  = <output_filename>_<datetime2>
      output_filename  = ${EXP_ID}_hamocc_2d_tendencies
      output_start     = $${initial_date} # start in ISO-format
      output_end       = $${final_date} # end in ISO-format
      output_interval  = $${hamocc_output_interval}
      file_interval    = $${hamocc_file_interval}
      output_grid      = true
      operation        = mean
      ml_varlist = HAMOCC_co2flux, HAMOCC_orginp, HAMOCC_dmsflux, HAMOCC_silinp, HAMOCC_calinp, HAMOCC_o2flux, HAMOCC_n2flux, HAMOCC_n2oflux, HAMOCC_nfix_diag, HAMOCC_coex90, HAMOCC_calex90, HAMOCC_opex90, HAMOCC_coex1000, HAMOCC_opex1000, HAMOCC_calex1000, HAMOCC_coex2000, HAMOCC_opex2000, HAMOCC_calex2000, HAMOCC_o2min, HAMOCC_zo2min, co2mr

>>>>>>> 612ce7ac
  [[coupling.xml]]
    include_co2 = true
  [[NAMELIST_lnd]]
    with_carbon = true

[files]
  
  [[coupler]]
    .base_dir = $MODEL_DIR/externals/yac/input
    .method = cp -fv
    coupling.xsd = .
  
  [[atmosphere]]
    [[[model]]]
      .base_dir = $MODEL_DIR
      [[[[data]]]]
        .sub_dir = data
        lsdata.nc = .
        ECHAM6_CldOptProps.nc = .
      [[[[run]]]]
        .method = cp -fv
        .sub_dir = run
        dict.txt = dict.iconam.mpim
    [[[mapped]]]
      [[[[initial]]]]
        .sub_dir = initial_condition/r0002
        ifs2icon.nc = ifs2icon_1979010100_${ATMO_GRID_TYPE}_G.nc
      [[[[ozone]]]]
        .sub_dir = ozone/r0002
        bc_ozone.nc = bc_ozone_picontrol.nc
      [[[[ocean_surface]]]]
        .year = "add_years($INITIAL_DATE, -1)"
        .sub_dir = sst_and_seaice/r0002
        .method = "cdo -settaxis,${.year},,1month -selyear,1978/1980"
        bc_sic.nc = bc_sic_1979_2016.nc
        bc_sst.nc = bc_sst_1979_2016.nc
    [[[solar_irradiance]]]
      .sub_dir = independent/solar_radiation/3.2
      bc_solar_irradiance_sw_b14.nc = swflux_14band_cmip6_1850-2299-v3.2.nc
  
  [[land]]
    [[[mapped]]]
    .sub_dir = ${ATMO_GRID_ID}-${OCEAN_GRID_ID}/land/r0001
    [[[hydro]]]
      # FIXME move hdpara file to pool directory and adapt path
      .base_dir = /work/mh0727/m300732/input/hd
      bc_land_hd.nc = hdpara_${atmo_grid}_${ATMO_GRID_ID}_${OCEAN_GRID_ID}_no_sinks_half_frac_lnd_adjusted.nc
  
  [[ocean]]
    .base_dir = /pool/data/ICON/grids/public/mpim
    [[[grids]]]
      .sub_dir = $OCEAN_GRID_ID

[files]
  [[coupler]]
    .base_dir = $MODEL_DIR/externals/yac/input
    .method = cp -fv
    coupling.xsd = .
  [[atmosphere]]
    .base_dir = $${atmo_data_InputFolder}
    [[[model]]]
      .base_dir = $MODEL_DIR
      [[[[data]]]]
        .sub_dir = data
        lsdata.nc = .
        ECHAM6_CldOptProps.nc = .
      [[[[run]]]]
        .method = cp -fv
        .sub_dir = run
        ${dict_file} = dict.iconam.mpim
    [[[initial]]]
      .sub_dir = initial_condition/r0002
      ifs2icon.nc = ifs2icon_1979010100_${ATMO_GRID_TYPE}_G.nc
    [[[ozone]]]
      .sub_dir = ozone/r0002
    [[[ocean_surface]]]
      .sub_dir = sst_and_seaice/r0002
      bc_sic.nc = bc_sic_1979_2016.nc
      bc_sst.nc = bc_sst_1979_2016.nc
    [[[solar_irradiance]]]
      .sub_dir = independent/solar_radiation/3.2
      bc_solar_irradiance_sw_b14.nc = swflux_14band_cmip6_1850-2299-v3.2.nc
  [[land]]
    .pft_file_tag = eval('_11pfts' if '$LAND_USECASE' == 'jsbach_pfts' else '')
    .base_dir = $${atmo_land_data_InputFolder}/land/r0001
    ic_land_soil.nc = ic_land_soil_1992.nc
    bc_land_frac.nc = bc_land_frac${.pft_file_tag}_1992.nc
    bc_land_phys.nc = bc_land_phys_1992.nc
    bc_land_soil.nc = bc_land_soil_1992.nc
    bc_land_sso.nc = bc_land_sso_1992.nc
    [[[hydro]]]
      # FIXME move hdpara file to pool directory and adapt path
      .base_dir = /work/mh0727/m300732/input/hd
      bc_land_hd.nc = hdpara_${atmo_grid}_${ATMO_GRID_ID}_${OCEAN_GRID_ID}_no_sinks_half_frac_lnd_adjusted.nc
    [[[model]]]
      .base_dir = $MODEL_DIR/externals/jsbach/data
      lctlib_nlct21.def = .

[jobs]
  mon_tags = atm_mon, oce_mon, hamocc_monitor
  [[run]]
    # 1 ocean node is sufficient for low resolution, 9 nodes for coupled
    # faster: 2 nodes for ocean, 16 nodes in total
    # running with Hamocc: 6 nodes for ocean, 20 in total
<<<<<<< HEAD
    # faster: 8 nodes for ocean, 22 in total
    nodes = 22
    ocean_nodes = 8
    time_limit = 02:00:00
=======
    # running with Hamocc + iCO2 (?): 8 nodes for ocean, 22 in total
    nodes = 22
    ocean_nodes = 8
    time_limit = 02:00:00
  [[run_start]]
     init_ocean = fromRestartwithHamocc
>>>>>>> 612ce7ac
  [[post]]
    tasks = 8
    time_limit = 00:05:00
  [[mon]]
    tasks = 4
    time_limit = 00:05:00<|MERGE_RESOLUTION|>--- conflicted
+++ resolved
@@ -1,45 +1,10 @@
 VERSION_ = 
 
 # Atmosphere setup
-<<<<<<< HEAD
 
 ATMO_GRID_ID = 0030
 ATMO_GRID_TYPE = R02B03
 ATMO_LEVELS = 47
-=======
-
-ATMO_GRID_ID = 0030
-ATMO_GRID_TYPE = R02B03
-ATMO_LEVELS = 47
-
-# standard atmosphere timestep: 15 min, 8 substeps (r2b4 values)
-# atmospheric timesteps > 15 min are possible with a higher value in hdiff_smag_fac, see diffusion nml
-# tested: atmTimeStep="PT20M" / atm_substeps=10 with hdiff_smag_fac=0.15
-ATMO_TIME_STEP = PT15M # 96 time steps per day
-ATMO_RADIATION_TIME_STEP = PT2H # 12 time steps per day
-ATMO_DYNAMICS_SUBSTEPS = 8 # ca. 2 min
-ATMO_BLOCK_SIZE = 24
-
-# Ocean setup
-
-OCEAN_GRID_ID = 0036
-OCEAN_GRID_TYPE = R02B04
-# 40 unevenly spaced levels used by MPIOM/GR30
-OCEAN_LAYER_DEPTHS = '12.0, 10.0, 10.0, 10.0, 10.0, 10.0, 13.0, 15.0, 20.0, 25.0, 30.0, 35.0, 40.0, 45.0, 50.0, 55.0, 60.0, 70.0, 80.0, 90.0, 100.0, 110.0, 120.0, 130.0, 140.0, 150.0, 170.0, 180.0, 190.0, 200.0, 220.0, 250.0, 270.0, 300.0, 350.0, 400.0, 450.0, 500.0, 500.0, 600.0'
-      
-OCEAN_TIME_STEP = PT60M # 24 time steps per day
-OCEAN_BLOCK_SIZE = 48
-
-# Ocean biogeochemistry setup
-
-OBGC_EUPHOTIC_LEVELS = 19
-
-# Coupling setup
-
-COUPLER_TIME_STEP = PT60M # 2 time steps per radiation time step
-
-# Time control
->>>>>>> 612ce7ac
 
 # standard atmosphere timestep: 15 min, 8 substeps (r2b4 values)
 # atmospheric timesteps > 15 min are possible with a higher value in hdiff_smag_fac, see diffusion nml
@@ -82,15 +47,11 @@
 INTERVAL = P1Y
 OUTPUT_INTERVAL = P1M
 SLOW_OUTPUT_INTERVAL = P1Y
-<<<<<<< HEAD
 WITH_OBGC = true
-=======
->>>>>>> 612ce7ac
 
 [namelists]
   
   [[NAMELIST_atm]]
-<<<<<<< HEAD
     
     [[[nonhydrostatic_nml]]]
       exner_expol = 0.6
@@ -98,20 +59,12 @@
       rayleigh_coeff = 0.5000
     [[[diffusion_nml]]]
       hdiff_smag_fac = 0.05  # default: 0.015, higher values increase diffusion
-=======
-
-    [[[nonhydrostatic_nml]]]
-      exner_expol = 0.6
-    [[[diffusion_nml]]]
-      hdiff_smag_fac = 0.015 # default: 0.015, higher values increase diffusion
->>>>>>> 612ce7ac
     [[[transport_nml]]]
       tracer_names = hus, clw, cli, o3, co2
       ivadv_tracer = 3, 3, 3, 3, 3
       itype_hlimit = 4, 4, 4, 3, 3
       itype_vlimit = 3, 3, 3, 1, 1
       ihadv_tracer = 52, 2, 2, 52, 52
-<<<<<<< HEAD
     [[[echam_gwd_nml]]]
       echam_gwd_config(1)%emiss_lev = 20
     [[[echam_sso_nml]]]
@@ -136,37 +89,6 @@
       albim = 0.7  # Albedo of ice (melting) (0.75)
     [[[dbg_index_nml]]]
       idbg_mxmn = 1
-=======
-    [[[echam_rad_nml]]]
-      echam_rad_config(1)%irad_co2 = 1
-    [[[echam_sso_nml]]]
-      echam_sso_config(1)%gkdrag = 0.005 # default: 0.05
-      echam_sso_config(1)%gkwake = 0.005 # default: 0.05
-      echam_sso_config(1)%gklift = 0.7
-    [[[echam_vdf_nml]]]
-      echam_vdf_config(1)%pr0 = 0.7	# default: 1.0; lower values help to avoid negative humidities
-      echam_vdf_config(1)%c_n = 1.0
-      echam_vdf_config(1)%fsl = 0.5
-    [[[echam_cld_nml]]]
-      echam_cld_config(1)%csecfrl = 0.7e-5
-    [[[echam_cov_nml]]]
-      echam_cov_config(1)%crt = 0.9 # Critical relative humidity at toa, (0.8)
-    [[[ccycle_nml]]]
-      ccycle_config(1)%iccycle = 1 # 0:none, 1:interactive, 2:prescribed
-    [[[sea_ice_nml]]]
-      albs = 0.85 # Albedo of snow (not melting) (0.85)
-      albsm = 0.7 # Albedo of snow (melting) (0.70)
-      albi = 0.75 # Albedo of ice (not melting) (0.80)
-      albim = 0.7 # Albedo of ice (melting) (0.75)
-    [[[dbg_index_nml]]]
-      idbg_mxmn = 1 # initialize MIN/MAX debug output
-      idbg_val = 0 # initialize one cell debug output
-      idbg_slev = 1 # initialize start level for debug output
-      idbg_elev = 2 # initialize end level for debug output
-      dbg_lat_in =  30.0 # latitude location of one cell debug output
-      dbg_lon_in = -30.0 # longitude location of one cell debug output
-      str_mod_tst ='InterFaceOce' # define modules to print out in debug mode
->>>>>>> 612ce7ac
 
     [[[output_nml atm_3d]]]
       ml_varlist = zg, ps, pfull, rho, ta, ua, va, wap, hus, clw, cli, hur, cl, qco2_phy, mco2vi_phy, tend_mco2vi_phy
@@ -175,7 +97,6 @@
     # Additional land variables for basic output set
     [[[output_nml lnd_basic]]]
       ml_varlist = group:jsb_all_basic, hd_water_error_box, hydro_discharge_ocean_box, hydro_discharge_box
-<<<<<<< HEAD
     [[[echam_rad_nml]]]
       echam_rad_config(1)%irad_co2 = 1
     [[[ccycle_nml]]]
@@ -193,24 +114,6 @@
       str_mod_tst = oceanCouplng  # define modules to print out in debug mode
     [[[ocean_dynamics_nml]]]
       solver_tolerance = 1.0E-13  # this may further be reduced
-=======
-
-  [[NAMELIST_lnd]]
-    with_carbon = true
-
-  [[NAMELIST_oce]]
-
-    [[[dbg_index_nml]]]
-      idbg_mxmn = 1 # initialize MIN/MAX debug output
-      idbg_val = 0 # initialize one cell debug output
-      idbg_slev = 1 # initialize start level for debug output
-      idbg_elev = 2 # initialize end level for debug output
-      dbg_lat_in =  30.0 # latitude location of one cell debug output
-      dbg_lon_in = -30.0 # longitude location of one cell debug output
-      str_mod_tst ='oceanCouplng' # define modules to print out in debug mode
-    [[[ocean_dynamics_nml]]]
-      solver_tolerance = 1.0E-13 # this may further be reduced
->>>>>>> 612ce7ac
     [[[ocean_horizontal_diffusion_nml]]]
       harmonicviscosity_reference = 5.0E+4
     [[[ocean_vertical_diffusion_nml]]]
@@ -221,7 +124,6 @@
     [[[ocean_gentmcwilliamsredi_nml]]]
       k_tracer_gm_kappa_parameter = 800.0
       k_tracer_isoneutral_parameter = 800.0
-<<<<<<< HEAD
       s_max = 3.0e-5
     [[[sea_ice_nml]]]
       i_ice_therm = 1  # 1=zero-layer (default), 2=Winton, 0/2: not allowed
@@ -257,68 +159,6 @@
     [[[output_nml oce_def]]]
       ml_varlist = group:oce_default, group:oce_essentials
   
-=======
-      s_max = 1.0e-5
-    [[[ocean_diagnostics_nml]]]
-      diagnostics_level = 1
-      diagnose_for_horizontalvelocity = false
-      diagnose_for_heat_content = true
-    [[[sea_ice_nml]]]
-      i_ice_therm = 1 # 1=zero-layer (default), 2=Winton, 0/2: not allowed
-      i_ice_dyn = 1 # 1/0=switch on/off AWI ice dynamics
-      # i_qio_type = 3 # 3 (default): energy of whole grid-area used for melting (MPIOM-type)
-      # use_constant_tfreez = true # default: TRUE
-      # use_no_flux_gradients = false # default: TRUE
-      leadclose_1 = 0.25 # default: 0.5 - value of MPIOM: 0.25
-      leadclose_2n = 0.666 # default: 0.0 - value of MPIOM: 2/3
-    [[[ocean_forcing_nml]]]
-      iforc_oce = 14 # ocean forcing: 14 from coupling via YAC
-      type_surfrelax_temp = -1 # -1: use net surface heat flux from atmosphere; 0: no relaxation used; 1: relaxation switched on for reading (init_oce_relax=1) or some testcases only
-      forcing_enable_freshwater = true # enable/disable freshwater flux
-      forcing_windstress_u_type = 2 # 0: zero wind stress, 1: read from file, 2: none
-      forcing_windstress_v_type = 2 # 0: zero wind stress, 1: read from file, 2: none
-      limit_seaice = true # default: TRUE
-      seaice_limit = 0.8 # hard limit set to 80% of upper layer for sea ice
-      limit_elevation = false # true: adjust daily to zero, default=false: free surface
-      lfix_salt_content = true # fix global ocean+ice salt content to constant (false)
-    [[[hamocc_nml]]]
-      l_cyadyn = true # dynamic cyanobacteria
-      l_cpl_co2 = true # CO2 coupled to land carbon cycle
-      l_bgc_check = false # mass check at every time step
-      deltacalc = 0.0 # CaCO3 weathering rate [kmol/s] 
-      deltaorg = 0.0 # OC weathering rate [kmol/s]
-      deltasil = 0.0 # Si(OH)4 weathering rate [kmol/s]
-      atm_co2 = 284.3 # atmospheric CO2 (default 278)
-      atm_n2 = 802000. # atmospheric N2 (default 802000)
-      atm_o2 = 196800. # atmospheric O2 (default 196800)
-      sinkspeed_opal = 25. # opal sinking speed [m/d] (default 30)
-      sinkspeed_calc = 30. # calc sinking speed [m/d] (default 30)
-      i_settling = 1 # 0 constant POC sinking speed, 1 Martin curve, 2 AGG module (not yet implemented)
-      sinkspeed_poc = 5. # detritus sinking speed [m/d] for i_settling=0 (default 5)
-      sinkspeed_martin_ez = 3.5 # detritue sinking speed within (0, mc_depth) [m/d] for i_settling=1 (default 3.5)
-      mc_depth = 100. # depth where linear increase of sinking speed starts for i_settling=1 (default 100.)
-      mc_fac = 2.0 # slope of sinking speed increase relative to remin rate (default 2.0)
-      l_implsed = false # implicit sediment formulation
-      cycdec = 0.07
-      cya_growth_max = 0.3
-      grazra = 0.7
-      l_init_bgc = false
-
-    [[[output_nml oce_def]]]
-      ml_varlist = 'group:oce_default', 'group:oce_essentials'
-    [[[output_nml hamocc_2d_tendencies]]]
-      filetype         =  4 # output format: 2=GRIB2, 4=NETCDFv2
-      filename_format  = <output_filename>_<datetime2>
-      output_filename  = ${EXP_ID}_hamocc_2d_tendencies
-      output_start     = $${initial_date} # start in ISO-format
-      output_end       = $${final_date} # end in ISO-format
-      output_interval  = $${hamocc_output_interval}
-      file_interval    = $${hamocc_file_interval}
-      output_grid      = true
-      operation        = mean
-      ml_varlist = HAMOCC_co2flux, HAMOCC_orginp, HAMOCC_dmsflux, HAMOCC_silinp, HAMOCC_calinp, HAMOCC_o2flux, HAMOCC_n2flux, HAMOCC_n2oflux, HAMOCC_nfix_diag, HAMOCC_coex90, HAMOCC_calex90, HAMOCC_opex90, HAMOCC_coex1000, HAMOCC_opex1000, HAMOCC_calex1000, HAMOCC_coex2000, HAMOCC_opex2000, HAMOCC_calex2000, HAMOCC_o2min, HAMOCC_zo2min, co2mr
-
->>>>>>> 612ce7ac
   [[coupling.xml]]
     include_co2 = true
   [[NAMELIST_lnd]]
@@ -423,19 +263,10 @@
     # 1 ocean node is sufficient for low resolution, 9 nodes for coupled
     # faster: 2 nodes for ocean, 16 nodes in total
     # running with Hamocc: 6 nodes for ocean, 20 in total
-<<<<<<< HEAD
     # faster: 8 nodes for ocean, 22 in total
     nodes = 22
     ocean_nodes = 8
     time_limit = 02:00:00
-=======
-    # running with Hamocc + iCO2 (?): 8 nodes for ocean, 22 in total
-    nodes = 22
-    ocean_nodes = 8
-    time_limit = 02:00:00
-  [[run_start]]
-     init_ocean = fromRestartwithHamocc
->>>>>>> 612ce7ac
   [[post]]
     tasks = 8
     time_limit = 00:05:00
