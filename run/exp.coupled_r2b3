#!/bin/bash
#=============================================================================
#
# This section of the run script defines the experiment.
# The specifications are passed by namelist to the program.
# For a complete list see Namelist_overview.pdf
#
# Marco Giorgetta, MPI-M, 2011-01-29
# Hui Wan,         MPI-M, 2010-08-17
# Leonidas Linardakis, MPI-M, 2011-07-20
#
#-----------------------------------------------------------------------------
#
# Basic specifications of the simulation
# --------------------------------------
#
# These variables are set in the header section of the completed run script:
#   EXPNAME = experiment name
#   nproma  = array blocking length / inner loop length
# They may be overwritten here
#
#-----------------------------------------------------------------------------
# The following information is included to present some information on the buildbot-html main page
#
# _bb_table_Description_  coupled aqua planet, ocean with flat bottom
# _bb_table_Model_        hydrost. atm + ocean
# _bb_table_Grid_         triangle
#-----------------------------------------------------------------------------
grids_folder=${icon_data_poolFolder}/grids/buildbot

#
# Number of ocean processes
#
mpi_ocean_procs=${mpi_ocean_procs:=1}
#
#-----------------------------------------------------------------------------
if [ $mpi_total_procs -lt `expr $mpi_ocean_procs + 1` ] ; then
   echo "The coupled runs require at least 2 mpi procs. Exiting."
   check_error 0
   exit
fi
if [ $OMP_NUM_THREADS -gt 1 ] ; then
   echo "The coupled runs will not run in OpenMP mode . Exiting."
   check_error 0
   exit
fi

#-----------------------------------------------------------------------------
# ATMO
#-----------------------------------------------------------------------------
# The following values must be set here as shell variables so that they can be used
# also in the executing section of the completed run script
#-----------------------------------------------------------------------------
# the namelist filename
#
atmo_namelist=NAMELIST_${EXPNAME}_atmo
#
#-----------------------------------------------------------------------------
# global timing
#
start_date="2000-01-01T00:00:00Z"
  end_date="3000-01-01T00:00:00Z"
# global resolution
#
R=2   # nroot
B=3   # number of bisections applied
#
#time stepping
#
dtime_atmo=${dtime_atmo:=600}
dtime_ocean=$hour
dt_coupling=$hour
#
#---------------------------------------------------------------------------
#model timing
# calculate model timesteps using $ndays
restart_months=156   # 13 years
(( dt_checkpoint = restart_months * month )) # checkpointing not yet supported for coupling fields
(( dt_restart    = restart_months * month ))
#
atmo_output_interval="PT06H"
atmo_steps_per_file=720   # 6 months
ocean_output_interval="PT12H"
ocean_steps_per_file=360   # 6 months
 
#-----------------------------------------------------------------------------
# define variable names
#
dict_file="dict.${EXPNAME}"
cat dict.icoham.mpim > ${dict_file}
cat dict.echam.mpim >> ${dict_file}
#
#-----------------------------------------------------------------------------
# model parameters
#
atmo_model_equations=1   # equation system
#                        1=hydrost. atm.
#                        2=non-hydrost. atm., 
#                       -1=shallow water model
#                       -2=hydrost. ocean
nlev=31                  # nlev = number of full levels
iforcing=2               # ECHAM physics
#
#-----------------------------------------------------------------------------
# grid file
#
ocean_grids="iconR${R}B0${B}-ocean_aqua_planet.nc"
# atmo_dyn_grids="$ocean_grids" atmo uses the ocean grids
#-----------------------------------------------------------------------------
# ozon file
#
ozon_file="ape_o3_${ocean_grids}"
nproma=${nproma:=32}
#-----------------------------------------------------------------------------
#
#-----------------------------------------------------------------------------
# write ICON namelist parameters
# ------------------------
# For a complete list see Namelist_overview and Namelist_overview.pdf
#  
cat > $atmo_namelist << EOF
&coupling_mode_nml
  debug_coupler_level = 0
/
&coupling_nml
  name                = 'TAUX'
  dt_model            =  ${dtime_atmo}
  dt_coupling         =  ${dt_coupling}
  l_time_average      = .TRUE.
  l_time_accumulation = .FALSE.
  lag                 = 1
  l_diagnostic        = .FALSE.
  l_activated         = .TRUE.
/
&coupling_nml
  name                = 'TAUY'
  dt_model            =  ${dtime_atmo}
  dt_coupling         =  ${dt_coupling}
  l_time_average      = .TRUE.
  l_time_accumulation = .FALSE.
  lag                 = 1
  l_diagnostic        = .FALSE.
  l_activated         = .TRUE.
/
&coupling_nml
  name                = 'SFWFLX'
  dt_model            =  ${dtime_atmo}
  dt_coupling         =  ${dt_coupling}
  l_time_average      = .TRUE.
  l_time_accumulation = .FALSE.
  l_activated         = .TRUE.
/
&coupling_nml
  name                = 'SFTEMP'
  dt_model            =  ${dtime_atmo}
  dt_coupling         =  ${dt_coupling}
  l_time_average      = .TRUE.
  l_time_accumulation = .FALSE.
  lag                 = 1
  l_diagnostic        = .FALSE.
  l_activated         = .TRUE.
/
&coupling_nml
  name                = 'THFLX'
  dt_model            =  ${dtime_atmo}
  dt_coupling         =  ${dt_coupling}
  l_time_average      = .TRUE.
  l_time_accumulation = .FALSE.
  lag                 = 1
  l_diagnostic        = .FALSE.
  l_activated         = .TRUE.
/
&coupling_nml
  name                = 'ICEATM'
  dt_model            =  ${dtime_atmo}
  dt_coupling         =  ${dt_coupling}
  l_time_average      = .TRUE.
  l_time_accumulation = .FALSE.
  lag                 = 1
  l_diagnostic        = .FALSE.
  l_activated         = .TRUE.
/
&coupling_nml
  name                = 'SST'
  dt_model            =  ${dtime_atmo}
  dt_coupling         =  ${dt_coupling}
  l_time_average      = .TRUE.
  l_time_accumulation = .FALSE.
  lag                 = 1
  l_diagnostic        = .FALSE.
  l_activated         = .TRUE.
/
&coupling_nml
  name                = 'OCEANU'
  dt_model            =  ${dtime_atmo}
  dt_coupling         =  ${dt_coupling}
  l_time_average      = .FALSE.
  l_time_accumulation = .FALSE.
  lag                 = 1
  l_diagnostic        = .FALSE.
  l_activated         = .TRUE.
/
&coupling_nml
  name                = 'OCEANV'
  dt_model            =  ${dtime_atmo}
  dt_coupling         =  ${dt_coupling}
  l_time_average      = .TRUE.
  l_time_accumulation = .FALSE.
  lag                 = 1
  l_diagnostic        = .FALSE.
  l_activated         = .TRUE.
/
&coupling_nml
  name                = 'ICEOCE'
  dt_model            =  ${dtime_atmo}
  dt_coupling         =  ${dt_coupling}
  l_time_average      = .TRUE.
  l_time_accumulation = .FALSE.
  lag                 = 1
  l_diagnostic        = .FALSE.
  l_activated         = .TRUE.
/
&parallel_nml
 nproma         = ${nproma}
 p_test_run     = .FALSE.
 l_test_openmp  = .FALSE.
 l_log_checks   = .FALSE.
 ! use_icon_comm  = .TRUE.
 l_fast_sum   = .TRUE.
 max_send_recv_buffer_size = 262144
/
&grid_nml
 ! cell_type is not used = 3             ! triangular cells
 dynamics_grid_filename = "${ocean_grids}",
 grid_angular_velocity  = 7.29212e-5  !default earth angular velocity is 7.29212e-5
/
&run_nml
 output               = 'nml'
 num_lev              = ${nlev}      ! number of full levels of vertical grid
 dtime                = ${dtime_atmo}     ! [s] timestep in seconds
 ltestcase            = .TRUE.       ! run testcase                 --> testcase_ctl
 ldynamics            = .TRUE.       ! dynamics                     --> dynamics_ctl, diffusion_ctl
 ltransport           = .TRUE.       ! switch on tracer transport   --> transport_ctl
 ntracer              = 5            ! number of tracers
 iforcing             = ${iforcing}  ! ECHAM physics                --> echam_phy_nml
 msg_level            = 1           ! detailed report during integration
 ltimer               = .TRUE.
 timers_level         = 10
 activate_sync_timers = .TRUE.
 profiling_output     = 3
 ! msg_timestamp      = .TRUE.
/
&ha_testcase_nml
 ctest_name      = 'APEc'  ! test case identifier
 ape_sst_case    = 'sst_qobs'
 lrh_linear_pres = .TRUE.   ! initial RH is a linear function of pressure
 rh_at_1000hpa   = 0.30     ! [] initial rel. humidity at 1000 hPa
/
&io_nml
  dt_checkpoint    = ${dt_checkpoint} ! [s] trigger new restart file
  output_nml_dict  = '${dict_file}'
  netcdf_dict      = '${dict_file}'
  lflux_avg        = .FALSE.
/
&output_nml
 filename_format  = "<output_filename>_<datetime2>"
 output_start     = "${start_date}"                  ! start in ISO-format
 output_end       = "${end_date}"                    ! end in ISO-format
 output_interval  = "${atmo_output_interval}"                 ! interval in ISO-format
 steps_per_file   = ${atmo_steps_per_file}
 ! include_last     = .TRUE.
 output_grid      = .TRUE.
 output_filename  = "${EXPNAME}_atmo"
 ml_varlist       = 'rsdt' , 'prm_t' , 'ua'    , 'va'      , 'wap'  ,
                    'rsns' , 'rlns'  , 'rsnt'  , 'rlnt'    ,
                    'sic'  , 'prm_ghm' ,
                    'clt'    , 'cl'   ,
                    'prlr'   , 'prls' , 'prcr'  , 'prcs'    ,
                    'pr'     , 'prw'  , 'cllvi' , 'clivi'   ,
                    'evspsbl', 'hfls' , 'hfss'  ,
                    'tauu'   , 'tauv'
/
&dynamics_nml
 iequations  = ${atmo_model_equations}    ! 1: hydrost. atmosphere
/
&ha_dyn_nml
 ldry_dycore = .FALSE.  ! moist dynamical core
 ! itime_scheme=12   si 2t
 ! si_rtol     = 1.e-4
/
&diffusion_nml
 hdiff_order = 24       ! 2nd order near model top, 4th order on the other levels
 k2_klev_max = 3        ! the 3 highest model levels use 2nd order diffusion
/
&transport_nml
 ctracer_list = 'vwi45' ! water vapour, cloud water, cloud ice, constant field, dummy for ozone
/
&echam_phy_nml
 lrad       = .TRUE.
 dt_rad     =  7200.        ! [s] radiative transfer interval
 lvdiff     = .TRUE.
 lconv      = .TRUE.
 lcond      = .TRUE.
 lgw_hines  = .TRUE.
 lssodrag   = .FALSE.
 lmlo       = .FALSE.
 lice       = .TRUE.
 ljsbach    = .FALSE.
 lamip      = .FALSE.
/
&echam_conv_nml
/
&radiation_nml
 irad_h2o   = 1         ! prognostic vapor, liquid and ice
 irad_co2   = 2         ! constant co2 vmr
 irad_ch4   = 0         ! switch off ch4
 irad_n2o   = 0         ! switch off n2o
 irad_o3    = 4         ! switch off o3
 irad_o2    = 0         ! switch off o2
 irad_cfc11 = 0         ! switch off cfc11
 irad_cfc12 = 0         ! switch off cfc12
 irad_aero  = 0         ! switch off aerosols
 izenith    = 3         ! circular orbit, no seasonal cycle but with diurnal cycle
/
EOF
#-----------------------------------------------------------------------------
# OCEAN
#-----------------------------------------------------------------------------
#
# The following values must be set here as shell variables so that they can be used
# also in the executing section of the completed run script
#
#-----------------------------------------------------------------------------
# the namelist filename
#
ocean_namelist=NAMELIST_${EXPNAME}_ocean
#
#-----------------------------------------------------------------------------
#
# prognostic ocean initialization files are named $HGRIDDIR/ts_phc_season-iconR${R}B0{B}-L11.nc
#
#-----------------------------------------------------------------------------
# ocean forcing = 14 is for coupling with the atmosphere, no forcing to be read
#
iforc_oce=14
#
# flux files are named $HGRIDDIR/omip4icon-R${R}B0{B}-monmean.nc
#
#-----------------------------------------------------------------------------
# model parameters
ocean_model_equations=-1 # equation system
#
#-----------------------------------------------------------------------------
#
# write ICON namelist parameters
# ------------------------------
# For a complete list see Namelist_overview and Namelist_overview.pdf
#
cat > ${ocean_namelist} << EOF
!
&coupling_mode_nml
  debug_coupler_level = 0
/
&coupling_nml
  name                = 'TAUX'
  dt_model            =  ${dtime_ocean}
  dt_coupling         =  ${dt_coupling}
  l_time_average      = .TRUE.
  l_time_accumulation = .FALSE.
  l_diagnostic        = .FALSE.
  l_activated         = .TRUE.
/
&coupling_nml
  name                = 'TAUY'
  dt_model            =  ${dtime_ocean}
  dt_coupling         =  ${dt_coupling}
  l_time_average      = .TRUE.
  l_time_accumulation = .FALSE.
  l_diagnostic        = .FALSE.
  l_activated         = .TRUE.
/
&coupling_nml
  name                = 'SFWFLX'
  dt_model            =  ${dtime_ocean}
  dt_coupling         =  ${dt_coupling}
  l_time_average      = .TRUE.
  l_time_accumulation = .FALSE.
  l_activated         = .TRUE.
/
&coupling_nml
  name                = 'SFTEMP'
  dt_model            =  ${dtime_ocean}
  dt_coupling         =  ${dt_coupling}
  l_time_average      = .TRUE.
  l_time_accumulation = .FALSE.
  l_diagnostic        = .FALSE.
  l_activated         = .TRUE.
/
&coupling_nml
  name                = 'THFLX'
  dt_model            =  ${dtime_ocean}
  dt_coupling         =  ${dt_coupling}
  l_time_average      = .TRUE.
  l_time_accumulation = .FALSE.
  l_diagnostic        = .FALSE.
  l_activated         = .TRUE.
/
&coupling_nml
  name                = 'ICEATM'
  dt_model            =  ${dtime_ocean}
  dt_coupling         =  ${dt_coupling}
  l_time_average      = .TRUE.
  l_time_accumulation = .FALSE.
  l_diagnostic        = .FALSE.
  l_activated         = .TRUE.
/
&coupling_nml
  name                = 'SST'
  dt_model            =  ${dtime_ocean}
  dt_coupling         =  ${dt_coupling}
  l_time_average      = .FALSE.
  l_time_accumulation = .FALSE.
  l_diagnostic        = .FALSE.
  l_activated         = .TRUE.
/
&coupling_nml
  name                = 'OCEANU'
  dt_model            =  ${dtime_ocean}
  dt_coupling         =  ${dt_coupling}
  l_time_average      = .TRUE.
  l_time_accumulation = .FALSE.
  l_diagnostic        = .FALSE.
  l_activated         = .TRUE.
/
&coupling_nml
  name                = 'OCEANV'
  dt_model            =  ${dtime_ocean}
  dt_coupling         =  ${dt_coupling}
  l_time_average      = .TRUE.
  l_time_accumulation = .FALSE.
  l_diagnostic        = .FALSE.
  l_activated         = .TRUE.
/
&coupling_nml
  name                = 'ICEOCE'
  dt_model            =  ${dtime_ocean}
  dt_coupling         =  ${dt_coupling}
  l_time_average      = .TRUE.
  l_time_accumulation = .FALSE.
  l_diagnostic        = .FALSE.
  l_activated         = .TRUE.
/
!
&parallel_nml
 nproma         = ${nproma}
 p_test_run     = .FALSE.
 l_test_openmp  = .FALSE.
 l_log_checks   = .FALSE.
 l_fast_sum   = .TRUE.
/
&grid_nml
 dynamics_grid_filename = "${ocean_grids}",
 grid_angular_velocity = 7.29212e-5  !default earth angular velocity is 7.29212e-5
/
&run_nml
 output      = 'nml'
 dtime       = ${dtime_ocean}     ! [s] timestep in seconds
 ltimer      = .TRUE. 
 activate_sync_timers = .TRUE.
 profiling_output = 3
 msg_timestamp = .TRUE.
 msg_level     = 8
/
&output_nml
 filename_format  = "<output_filename>_<datetime2>"
 output_start     = "${start_date}"                  ! start in ISO-format
 output_end       = "${end_date}"                    ! end in ISO-format
 output_interval  = "${ocean_output_interval}"       ! interval in ISO-format
 steps_per_file   = ${ocean_steps_per_file}
 ! include_last     = .TRUE.
 output_grid      = .TRUE.
 output_filename  = "${EXPNAME}_ocean"
 ml_varlist       = 'group:oce_default','group:ice_default'
/
&dbg_index_nml
  idbg_mxmn=1                     ! initialize MIN/MAX  debug output
  idbg_val =0                     ! initialize one cell debug output
  dbg_lat_in=30.0 dbg_lon_in=-20. ! lat/lon-location of one cell debug output
  str_mod_tst='all', 'module'     ! define modules to print out in debug mode
  idbg_slev=1                     ! initialize start level for debug output
  idbg_elev=5                     ! initialize end level for debug output
/
&dynamics_nml
 iequations  = ${ocean_model_equations}       ! 1: hydrost. atmosphere
/
&ocean_dynamics_nml
  n_zlev             =   20               ! number of vertical levels and (dzlev_m) thicknesses
  dzlev_m(1:20)      =   20.0,  20.0, 20.0 ,  30.0,  40.0,  50.0,  70.0,  90.0,
                        120.0, 150.0, 180.0, 210.0, 250.0, 300.0, 400.0, 500.0,
                        550.0, 600.0, 700.0, 700.0
 l_edge_based                   = .TRUE.  ! edge-(true) or cell-based (false) mimetic discretization
 l_partial_cells                = .FALSE. ! partial bottom cells=TRUE: local varying bottom depth
  select_solver                 = 2       ! 1=gmres_oce_old; 2=ocean_restart_gmres
  solver_tolerance              = 1.0E-14 ! absolute (new) or relative (gmres_oce_old) - to be checked
  solver_max_iter_per_restart   = 30      ! inner solver loop without syncing (default: 200)
  solver_max_restart_iterations = 50      ! outer (restart solver) loop with syncing (default: 100)
  use_continuity_correction     = .TRUE.
  i_bc_veloc_bot                = 1       !  0/1=bottom friction off/on
  i_bc_veloc_top                = 1       !  0/1/2=top
/
&ocean_tracer_transport_nml
  FLUX_CALCULATION_HORZ         = 1       ! 1=upwind, 2=central, 3=mimetic, 4=mimetic_miura, 5=FCT with Zalesak limiter
  FLUX_CALCULATION_VERT         = 1       ! 1=upwind, 2=central, 3=mimetic, 4=mimetic_miura, 7=upwind biased ppm
/
&ocean_diffusion_nml
  k_pot_temp_h         = 1.0E+3    ! [m2/s] constant horizontal diffusion coefficient for temperature - r2b4
  k_pot_temp_v         = 3.0E-5    ! [m/s]  vertical background diffusion coefficient for temperature - 20m
  k_sal_h              = 1.0E+3    ! [m2/s] constant horizontal diffusion coefficient for salinity - r2b4
  k_sal_v              = 3.0E-5    ! [m/s]  vertical background diffusion coefficient for salinity - 20m
  k_veloc_h            = 1.0E+5    ! [m2/s] horizontal viscosity coefficient for velocity
  k_veloc_v            = 5.0E-5    ! [m/s]  vertical background viscosity coefficient for velocity
  MAX_VERT_DIFF_TRAC   = 0.1       ! max vertical tracer diffusion for convection used in case of instability
  HORZ_VELOC_DIFF_TYPE = 1         ! 3: calculate varying horizontal viscosity coefficient according to Munk criterion
  MAX_VERT_DIFF_VELOC  = 1.0E-5    ! max vertical viscosity coefficient
/
&ocean_physics_nml
<<<<<<< HEAD
  !i_sea_ice          =    1      ! 0 = no sea ice; 1 = Winton; 2 = Semtner
  !no_tracer          =    2      ! tracer-transport: 0=no transport, 1=temperature, 2=temp. and salinity
  !k_veloc_h          = 1.0E+5    ! [m2/s] horizontal viscosity coefficient for velocity
  HorizontalViscosity_type = 3       ! 3: calculate varying horizontal viscosity coefficient according to Munk criterion
  k_veloc_v          = 1.0E-2    ! [m/s]  vertical viscosity coefficient for velocity
  richardson_veloc   = 2.0e-3    ! factor for vertical viscosity coefficient in PP scheme
  MAX_VERT_DIFF_VELOC= 1.0E-5    ! max diffusion coeff, used in implicit vertical velocity diffusion (before =1)
  k_pot_temp_h       = 5.0E+3    ! [m2/s] horizontal viscosity coefficient for temperature
  k_pot_temp_v       = 3.0E-5    ! [m/s]  vertical viscosity coefficient for temperature
  k_sal_h            = 5.0E+3    ! [m2/s] horizontal viscosity coefficient for salinity
  k_sal_v            = 3.0E-5    ! [m/s]  vertical viscosity coefficient for salinity
  richardson_tracer  = 2.0e-3    ! factor for vertical diffusion coefficient in PP scheme
  MAX_VERT_DIFF_TRAC = 0.1       ! max diffusion coeff, used in implicit vertical tracer diffusion (before=3.0E-3)
=======
 !i_sea_ice            = 1         ! 0 = no sea ice; 1 = Winton; 2 = Semtner
 !no_tracer            = 2         ! tracer-transport: 0=no transport, 1=temperature, 2=temp. and salinity
  richardson_veloc     = 2.0e-3    ! factor for vertical viscosity coefficient in PP scheme
  richardson_tracer    = 2.0e-3    ! factor for vertical diffusion coefficient in PP scheme
  bottom_drag_coeff    = 2.5E-3  ! bottom drag coefficient default= 2.5E-3
/
&sea_ice_nml
  i_ice_therm   = 1
  i_ice_dyn     = 0                ! ice dynamics not yet ready for coupling
>>>>>>> 280c17b9
/
&ocean_forcing_nml
  iforc_oce              = ${iforc_oce} ! ocean forcing:
                                        ! NO_FORCING                 = 10
                                        ! FORCING_FROM_COUPLED_FLUX  = 14
  type_surfRelax_Temp    = -1           ! -1: use net surface heat flux from atmosphere as boundary condition
  para_surfRelax_Temp    = 3.0          ! strength of 2-dim relaxation for temperature (months)
                                        ! this value is divided by number of seconds per month (=30*24*3600)
  forcing_enable_freshwater = TRUE      ! enable freshwater flux
/
&ocean_initialConditions_nml
  ! itestcase_oce            = 50           ! 50=zonally homogen temperature for APE SST (Williamson)
  initial_salinity_type      = 402
  initial_temperature_type   = 207
  initial_sst_type           = 'sst1'
  initial_temperature_top    = 27.0
  initial_temperature_bottom = 0.0
/
&ocean_diagnostics_nml
  diagnostics_level  = 0
/
&io_nml
  dt_checkpoint=${dt_checkpoint}
  lkeep_in_sync = .TRUE.          ! sync after each timestep
 ! use_set_event_to_simstep = .false.
/
EOF
#-----------------------------------------------------------------------------

if [ $mpi_total_procs -lt 2 ] ; then
  check_error 0 "This setup requires at least 2 mpi processes. Exit"
fi

#-----------------------------------------------------------------------------
#split the number of procs in two for each of the dummy component
ocean_min_rank=`expr ${mpi_total_procs} - ${mpi_ocean_procs}`
ocean_max_rank=`expr ${ocean_min_rank} + ${mpi_ocean_procs} - 1`
ocean_inc_rank=1
atmo_min_rank=0
atmo_max_rank=`expr ${ocean_min_rank} - 1`
atmo_inc_rank=1
#-----------------------------------------------------------------------------
# fill model list
#namelist_list=( "$atmo_namelist"  "$ocean_namelist" )
#modelname_list=(   "atmo"           "ocean"         )
#modeltype_list=(     1                 2            )
#minrank_list=(  $atmo_min_rank   $ocean_min_rank    )
#maxrank_list=(  $atmo_max_rank   $ocean_max_rank    )
#incrank_list=(  $atmo_inc_rank   $ocean_inc_rank    )

namelist_list[0]="$atmo_namelist"
modelname_list[0]="atmo"
modeltype_list[0]=1
minrank_list[0]=$atmo_min_rank
maxrank_list[0]=$atmo_max_rank
incrank_list[0]=$atmo_inc_rank

namelist_list[1]="$ocean_namelist"
modelname_list[1]="ocean"
modeltype_list[1]=2
minrank_list[1]=$ocean_min_rank
maxrank_list[1]=$ocean_max_rank
incrank_list[1]=$ocean_inc_rank
#-----------------------------------------------------------------------------
# add standard atmo_hydrostatic_files
. ${thisdir}/add_required_atmo_hydrostatic_files
#-----------------------------------------------------------------------------
# copy dictionary file for variable names
add_required_file ${basedir}/run/${dict_file}                                ./

#-----------------------------------------------------------------------------<|MERGE_RESOLUTION|>--- conflicted
+++ resolved
@@ -520,25 +520,10 @@
   k_veloc_h            = 1.0E+5    ! [m2/s] horizontal viscosity coefficient for velocity
   k_veloc_v            = 5.0E-5    ! [m/s]  vertical background viscosity coefficient for velocity
   MAX_VERT_DIFF_TRAC   = 0.1       ! max vertical tracer diffusion for convection used in case of instability
-  HORZ_VELOC_DIFF_TYPE = 1         ! 3: calculate varying horizontal viscosity coefficient according to Munk criterion
+  HorizontalViscosity_type = 1     ! 3: calculate varying horizontal viscosity coefficient according to Munk criterion
   MAX_VERT_DIFF_VELOC  = 1.0E-5    ! max vertical viscosity coefficient
 /
 &ocean_physics_nml
-<<<<<<< HEAD
-  !i_sea_ice          =    1      ! 0 = no sea ice; 1 = Winton; 2 = Semtner
-  !no_tracer          =    2      ! tracer-transport: 0=no transport, 1=temperature, 2=temp. and salinity
-  !k_veloc_h          = 1.0E+5    ! [m2/s] horizontal viscosity coefficient for velocity
-  HorizontalViscosity_type = 3       ! 3: calculate varying horizontal viscosity coefficient according to Munk criterion
-  k_veloc_v          = 1.0E-2    ! [m/s]  vertical viscosity coefficient for velocity
-  richardson_veloc   = 2.0e-3    ! factor for vertical viscosity coefficient in PP scheme
-  MAX_VERT_DIFF_VELOC= 1.0E-5    ! max diffusion coeff, used in implicit vertical velocity diffusion (before =1)
-  k_pot_temp_h       = 5.0E+3    ! [m2/s] horizontal viscosity coefficient for temperature
-  k_pot_temp_v       = 3.0E-5    ! [m/s]  vertical viscosity coefficient for temperature
-  k_sal_h            = 5.0E+3    ! [m2/s] horizontal viscosity coefficient for salinity
-  k_sal_v            = 3.0E-5    ! [m/s]  vertical viscosity coefficient for salinity
-  richardson_tracer  = 2.0e-3    ! factor for vertical diffusion coefficient in PP scheme
-  MAX_VERT_DIFF_TRAC = 0.1       ! max diffusion coeff, used in implicit vertical tracer diffusion (before=3.0E-3)
-=======
  !i_sea_ice            = 1         ! 0 = no sea ice; 1 = Winton; 2 = Semtner
  !no_tracer            = 2         ! tracer-transport: 0=no transport, 1=temperature, 2=temp. and salinity
   richardson_veloc     = 2.0e-3    ! factor for vertical viscosity coefficient in PP scheme
@@ -548,7 +533,6 @@
 &sea_ice_nml
   i_ice_therm   = 1
   i_ice_dyn     = 0                ! ice dynamics not yet ready for coupling
->>>>>>> 280c17b9
 /
 &ocean_forcing_nml
   iforc_oce              = ${iforc_oce} ! ocean forcing:
