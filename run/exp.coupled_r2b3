#!/bin/bash
#=============================================================================
#
# This section of the run script defines the experiment.
# The specifications are passed by namelist to the program.
# For a complete list see Namelist_overview.pdf
#
# Marco Giorgetta, MPI-M, 2011-01-29
# Hui Wan,         MPI-M, 2010-08-17
# Leonidas Linardakis, MPI-M, 2011-07-20
#
#-----------------------------------------------------------------------------
#
# Basic specifications of the simulation
# --------------------------------------
#
# These variables are set in the header section of the completed run script:
#   EXPNAME = experiment name
#   nproma  = array blocking length / inner loop length
# They may be overwritten here
#
#-----------------------------------------------------------------------------
# The following information is included to present some information on the buildbot-html main page
#
# _bb_table_Description_  coupled aqua planet, ocean with flat bottom
# _bb_table_Model_        hydrost. atm + ocean
# _bb_table_Grid_         triangle
#-----------------------------------------------------------------------------
grids_folder=${icon_data_poolFolder}/grids/buildbot

#
# Number of ocean processes
#
mpi_ocean_procs=${mpi_ocean_procs:=1}
#
#-----------------------------------------------------------------------------
if [ $mpi_total_procs -lt `expr $mpi_ocean_procs + 1` ] ; then
   echo "The coupled runs require at least 2 mpi procs. Exiting."
   check_error 0
   exit
fi
if [ $OMP_NUM_THREADS -gt 1 ] ; then
   echo "The coupled runs will not run in OpenMP mode . Exiting."
   check_error 0
   exit
fi

#-----------------------------------------------------------------------------
# ATMO
#-----------------------------------------------------------------------------
# The following values must be set here as shell variables so that they can be used
# also in the executing section of the completed run script
#-----------------------------------------------------------------------------
# the namelist filename
#
atmo_namelist=NAMELIST_${EXPNAME}_atmo
#
#-----------------------------------------------------------------------------
# global timing
#
start_date="2000-01-01T00:00:00Z"
  end_date="3000-01-01T00:00:00Z"
# global resolution
#
R=2   # nroot
B=3   # number of bisections applied
#
#time stepping
#
dtime_atmo=${dtime_atmo:=600}
dtime_ocean=$hour
dt_coupling=$hour
#
#---------------------------------------------------------------------------
#model timing
# calculate model timesteps using $ndays
restart_months=156   # 13 years
(( dt_checkpoint = restart_months * month )) # checkpointing not yet supported for coupling fields
(( dt_restart    = restart_months * month ))
#
atmo_output_interval="PT06H"
atmo_steps_per_file=720   # 6 months
ocean_output_interval="PT12H"
ocean_steps_per_file=360   # 6 months
 
#-----------------------------------------------------------------------------
# define variable names
#
dict_file="dict.${EXPNAME}"
cat dict.icoham.mpim > ${dict_file}
cat dict.echam.mpim >> ${dict_file}
#
#-----------------------------------------------------------------------------
# model parameters
#
atmo_model_equations=1   # equation system
#                        1=hydrost. atm.
#                        2=non-hydrost. atm., 
#                       -1=shallow water model
#                       -2=hydrost. ocean
nlev=31                  # nlev = number of full levels
iforcing=2               # ECHAM physics
#
#-----------------------------------------------------------------------------
# grid file
#
ocean_grids="iconR${R}B0${B}-ocean_aqua_planet.nc"
# atmo_dyn_grids="$ocean_grids" atmo uses the ocean grids
#-----------------------------------------------------------------------------
# ozon file
#
ozon_file="ape_o3_${ocean_grids}"
nproma=${nproma:=32}
#-----------------------------------------------------------------------------
#
#-----------------------------------------------------------------------------
# write ICON namelist parameters
# ------------------------
# For a complete list see Namelist_overview and Namelist_overview.pdf
#  
atm_lag=2 # 2 for cold start, 1 for normal restart
#
cat > $atmo_namelist << EOF
&coupling_mode_nml
  debug_coupler_level = 0
/
&coupling_nml
  name                = 'TAUX'
  dt_model            =  ${dtime_atmo}
  dt_coupling         =  ${dt_coupling}
  lag                 =  ${atm_lag}
  l_time_average      = .TRUE.
  l_time_accumulation = .FALSE.
  l_diagnostic        = .FALSE.
  l_activated         = .TRUE.
/
&coupling_nml
  name                = 'TAUY'
  dt_model            =  ${dtime_atmo}
  dt_coupling         =  ${dt_coupling}
  lag                 =  ${atm_lag}
  l_time_average      = .TRUE.
  l_time_accumulation = .FALSE.
  l_diagnostic        = .FALSE.
  l_activated         = .TRUE.
/
&coupling_nml
  name                = 'SFWFLX'
  dt_model            =  ${dtime_atmo}
  dt_coupling         =  ${dt_coupling}
  lag                 =  ${atm_lag}
  l_time_average      = .TRUE.
  l_time_accumulation = .FALSE.
  l_diagnostic        = .FALSE.
  l_activated         = .TRUE.
/
&coupling_nml
  name                = 'SFTEMP'
  dt_model            =  ${dtime_atmo}
  dt_coupling         =  ${dt_coupling}
  lag                 =  ${atm_lag}
  l_time_average      = .TRUE.
  l_time_accumulation = .FALSE.
  l_diagnostic        = .FALSE.
  l_activated         = .TRUE.
/
&coupling_nml
  name                = 'THFLX'
  dt_model            =  ${dtime_atmo}
  dt_coupling         =  ${dt_coupling}
  lag                 =  ${atm_lag}
  l_time_average      = .TRUE.
  l_time_accumulation = .FALSE.
  l_diagnostic        = .FALSE.
  l_activated         = .TRUE.
/
&coupling_nml
  name                = 'ICEATM'
  dt_model            =  ${dtime_atmo}
  dt_coupling         =  ${dt_coupling}
  lag                 =  ${atm_lag}
  l_time_average      = .TRUE.
  l_time_accumulation = .FALSE.
  l_diagnostic        = .FALSE.
  l_activated         = .TRUE.
/
&coupling_nml
  name                = 'SST'
  dt_model            =  ${dtime_atmo}
  dt_coupling         =  ${dt_coupling}
  lag                 =  ${atm_lag}
  l_time_average      = .FALSE.
  l_time_accumulation = .FALSE.
  l_diagnostic        = .FALSE.
  l_activated         = .TRUE.
/
&coupling_nml
  name                = 'OCEANU'
  dt_model            =  ${dtime_atmo}
  dt_coupling         =  ${dt_coupling}
  lag                 =  ${atm_lag}
  l_time_average      = .FALSE.
  l_time_accumulation = .FALSE.
  l_diagnostic        = .FALSE.
  l_activated         = .TRUE.
/
&coupling_nml
  name                = 'OCEANV'
  dt_model            =  ${dtime_atmo}
  dt_coupling         =  ${dt_coupling}
  lag                 =  ${atm_lag}
  l_time_average      = .FALSE.
  l_time_accumulation = .FALSE.
  l_diagnostic        = .FALSE.
  l_activated         = .TRUE.
/
&coupling_nml
  name                = 'ICEOCE'
  dt_model            =  ${dtime_atmo}
  dt_coupling         =  ${dt_coupling}
  lag                 =  ${atm_lag}
  l_time_average      = .FALSE.
  l_time_accumulation = .FALSE.
  l_diagnostic        = .FALSE.
  l_activated         = .TRUE.
/
&parallel_nml
 nproma         = ${nproma}
 p_test_run     = .FALSE.
 l_test_openmp  = .FALSE.
 l_log_checks   = .FALSE.
 ! use_icon_comm  = .TRUE.
 l_fast_sum   = .TRUE.
 max_send_recv_buffer_size = 262144
/
&grid_nml
 ! cell_type is not used = 3             ! triangular cells
 dynamics_grid_filename = "${ocean_grids}",
 grid_angular_velocity  = 7.29212e-5  !default earth angular velocity is 7.29212e-5
/
&run_nml
 output               = 'nml'
 num_lev              = ${nlev}      ! number of full levels of vertical grid
 dtime                = ${dtime_atmo}     ! [s] timestep in seconds
 ltestcase            = .TRUE.       ! run testcase                 --> testcase_ctl
 ldynamics            = .TRUE.       ! dynamics                     --> dynamics_ctl, diffusion_ctl
 ltransport           = .TRUE.       ! switch on tracer transport   --> transport_ctl
 ntracer              = 5            ! number of tracers
 iforcing             = ${iforcing}  ! ECHAM physics                --> echam_phy_nml
 msg_level            = 1           ! detailed report during integration
 ltimer               = .TRUE.
 timers_level         = 10
 activate_sync_timers = .TRUE.
 profiling_output     = 3
 ! msg_timestamp      = .TRUE.
/
&ha_testcase_nml
 ctest_name      = 'APEc'  ! test case identifier
 ape_sst_case    = 'sst_qobs'
 lrh_linear_pres = .TRUE.   ! initial RH is a linear function of pressure
 rh_at_1000hpa   = 0.30     ! [] initial rel. humidity at 1000 hPa
/
&io_nml
  dt_checkpoint    = ${dt_checkpoint} ! [s] trigger new restart file
  output_nml_dict  = '${dict_file}'
  netcdf_dict      = '${dict_file}'
  lflux_avg        = .FALSE.
/
&output_nml
 filename_format  = "<output_filename>_<datetime2>"
 output_start     = "${start_date}"                  ! start in ISO-format
 output_end       = "${end_date}"                    ! end in ISO-format
 output_interval  = "${atmo_output_interval}"                 ! interval in ISO-format
 steps_per_file   = ${atmo_steps_per_file}
 ! include_last     = .TRUE.
 output_grid      = .TRUE.
 output_filename  = "${EXPNAME}_atmo"
 ml_varlist       = 'rsdt' , 'prm_t' , 'ua'    , 'va'      , 'wap'  ,
                    'rsns' , 'rlns'  , 'rsnt'  , 'rlnt'    ,
                    'sic'  , 'prm_ghm' ,
                    'clt'    , 'cl'   ,
                    'prlr'   , 'prls' , 'prcr'  , 'prcs'    ,
                    'pr'     , 'prw'  , 'cllvi' , 'clivi'   ,
                    'evspsbl', 'hfls' , 'hfss'  ,
                    'tauu'   , 'tauv'
/
&dynamics_nml
 iequations  = ${atmo_model_equations}    ! 1: hydrost. atmosphere
/
&ha_dyn_nml
 ldry_dycore = .FALSE.  ! moist dynamical core
 ! itime_scheme=12   si 2t
 ! si_rtol     = 1.e-4
/
&diffusion_nml
 hdiff_order = 24       ! 2nd order near model top, 4th order on the other levels
 k2_klev_max = 3        ! the 3 highest model levels use 2nd order diffusion
/
&transport_nml
 ctracer_list = 'vwi45' ! water vapour, cloud water, cloud ice, constant field, dummy for ozone
/
&echam_phy_nml
 lrad       = .TRUE.
 dt_rad     =  7200.        ! [s] radiative transfer interval
 lvdiff     = .TRUE.
 lconv      = .TRUE.
 lcond      = .TRUE.
 lgw_hines  = .TRUE.
 lssodrag   = .FALSE.
 lmlo       = .FALSE.
 lice       = .TRUE.
 ljsbach    = .FALSE.
 lamip      = .FALSE.
/
&echam_conv_nml
/
&radiation_nml
 irad_h2o   = 1         ! prognostic vapor, liquid and ice
 irad_co2   = 2         ! constant co2 vmr
 irad_ch4   = 0         ! switch off ch4
 irad_n2o   = 0         ! switch off n2o
 irad_o3    = 4         ! switch off o3
 irad_o2    = 0         ! switch off o2
 irad_cfc11 = 0         ! switch off cfc11
 irad_cfc12 = 0         ! switch off cfc12
 irad_aero  = 0         ! switch off aerosols
 izenith    = 3         ! circular orbit, no seasonal cycle but with diurnal cycle
/
EOF
#-----------------------------------------------------------------------------
# OCEAN
#-----------------------------------------------------------------------------
#
# The following values must be set here as shell variables so that they can be used
# also in the executing section of the completed run script
#
#-----------------------------------------------------------------------------
# the namelist filename
#
ocean_namelist=NAMELIST_${EXPNAME}_ocean
#
#-----------------------------------------------------------------------------
#
# prognostic ocean initialization files are named $HGRIDDIR/ts_phc_season-iconR${R}B0{B}-L11.nc
#
#-----------------------------------------------------------------------------
# ocean forcing = 14 is for coupling with the atmosphere, no forcing to be read
#
iforc_oce=14
#
# flux files are named $HGRIDDIR/omip4icon-R${R}B0{B}-monmean.nc
#
#-----------------------------------------------------------------------------
# model parameters
ocean_model_equations=-1 # equation system
#
#-----------------------------------------------------------------------------
#
# write ICON namelist parameters
# ------------------------------
# For a complete list see Namelist_overview and Namelist_overview.pdf
#
cat > ${ocean_namelist} << EOF
!
&coupling_mode_nml
  debug_coupler_level = 0
/
&coupling_nml
  name                = 'TAUX'
  dt_model            =  ${dtime_ocean}
  dt_coupling         =  ${dt_coupling}
  lag                 =  1
  l_time_average      = .FALSE.
  l_time_accumulation = .FALSE.
  l_diagnostic        = .FALSE.
  l_activated         = .TRUE.
/
&coupling_nml
  name                = 'TAUY'
  dt_model            =  ${dtime_ocean}
  dt_coupling         =  ${dt_coupling}
  lag                 =  1
  l_time_average      = .FALSE.
  l_time_accumulation = .FALSE.
  l_diagnostic        = .FALSE.
  l_activated         = .TRUE.
/
&coupling_nml
  name                = 'SFWFLX'
  dt_model            =  ${dtime_ocean}
  dt_coupling         =  ${dt_coupling}
  lag                 =  1
  l_time_average      = .FALSE.
  l_time_accumulation = .FALSE.
  l_diagnostic        = .FALSE.
  l_activated         = .TRUE.
/
&coupling_nml
  name                = 'SFTEMP'
  dt_model            =  ${dtime_ocean}
  dt_coupling         =  ${dt_coupling}
  lag                 =  1
  l_time_average      = .FALSE.
  l_time_accumulation = .FALSE.
  l_diagnostic        = .FALSE.
  l_activated         = .TRUE.
/
&coupling_nml
  name                = 'THFLX'
  dt_model            =  ${dtime_ocean}
  dt_coupling         =  ${dt_coupling}
  lag                 =  1
  l_time_average      = .FALSE.
  l_time_accumulation = .FALSE.
  l_diagnostic        = .FALSE.
  l_activated         = .TRUE.
/
&coupling_nml
  name                = 'ICEATM'
  dt_model            =  ${dtime_ocean}
  dt_coupling         =  ${dt_coupling}
  lag                 =  1
  l_time_average      = .FALSE.
  l_time_accumulation = .FALSE.
  l_diagnostic        = .FALSE.
  l_activated         = .TRUE.
/
&coupling_nml
  name                = 'SST'
  dt_model            =  ${dtime_ocean}
  dt_coupling         =  ${dt_coupling}
  lag                 =  1
  l_time_average      = .FALSE.
  l_time_accumulation = .FALSE.
  l_diagnostic        = .FALSE.
  l_activated         = .TRUE.
/
&coupling_nml
  name                = 'OCEANU'
  dt_model            =  ${dtime_ocean}
  dt_coupling         =  ${dt_coupling}
  lag                 =  1
  l_time_average      = .FALSE.
  l_time_accumulation = .FALSE.
  l_diagnostic        = .FALSE.
  l_activated         = .TRUE.
/
&coupling_nml
  name                = 'OCEANV'
  dt_model            =  ${dtime_ocean}
  dt_coupling         =  ${dt_coupling}
  lag                 =  1
  l_time_average      = .FALSE.
  l_time_accumulation = .FALSE.
  l_diagnostic        = .FALSE.
  l_activated         = .TRUE.
/
&coupling_nml
  name                = 'ICEOCE'
  dt_model            =  ${dtime_ocean}
  dt_coupling         =  ${dt_coupling}
  lag                 =  1
  l_time_average      = .FALSE.
  l_time_accumulation = .FALSE.
  l_diagnostic        = .FALSE.
  l_activated         = .TRUE.
/
!
&parallel_nml
 nproma         = ${nproma}
 p_test_run     = .FALSE.
 l_test_openmp  = .FALSE.
 l_log_checks   = .FALSE.
 l_fast_sum   = .TRUE.
/
&grid_nml
 dynamics_grid_filename = "${ocean_grids}",
 grid_angular_velocity = 7.29212e-5  !default earth angular velocity is 7.29212e-5
/
&run_nml
 output      = 'nml'
 dtime       = ${dtime_ocean}     ! [s] timestep in seconds
 ltimer      = .TRUE. 
 activate_sync_timers = .TRUE.
 profiling_output = 3
 msg_timestamp = .TRUE.
 msg_level     = 8
/
&output_nml
 filename_format  = "<output_filename>_<datetime2>"
 output_start     = "${start_date}"                  ! start in ISO-format
 output_end       = "${end_date}"                    ! end in ISO-format
 output_interval  = "${ocean_output_interval}"       ! interval in ISO-format
 steps_per_file   = ${ocean_steps_per_file}
 ! include_last     = .TRUE.
 output_grid      = .TRUE.
 output_filename  = "${EXPNAME}_ocean"
 ml_varlist       = 'group:oce_default','group:ice_default'
/
&dbg_index_nml
  idbg_mxmn=1                     ! initialize MIN/MAX  debug output
  idbg_val =0                     ! initialize one cell debug output
  dbg_lat_in=30.0 dbg_lon_in=-20. ! lat/lon-location of one cell debug output
  str_mod_tst='all', 'module'     ! define modules to print out in debug mode
  idbg_slev=1                     ! initialize start level for debug output
  idbg_elev=5                     ! initialize end level for debug output
/
&dynamics_nml
 iequations  = ${ocean_model_equations}       ! 1: hydrost. atmosphere
/
&ocean_dynamics_nml
  n_zlev             =   20               ! number of vertical levels and (dzlev_m) thicknesses
  dzlev_m(1:20)      =   20.0,  20.0, 20.0 ,  30.0,  40.0,  50.0,  70.0,  90.0,
                        120.0, 150.0, 180.0, 210.0, 250.0, 300.0, 400.0, 500.0,
                        550.0, 600.0, 700.0, 700.0
 l_edge_based                   = .TRUE.  ! edge-(true) or cell-based (false) mimetic discretization
 l_partial_cells                = .FALSE. ! partial bottom cells=TRUE: local varying bottom depth
  select_solver                 = 2       ! 1=gmres_oce_old; 2=ocean_restart_gmres
  solver_tolerance              = 1.0E-14 ! absolute (new) or relative (gmres_oce_old) - to be checked
  solver_max_iter_per_restart   = 30      ! inner solver loop without syncing (default: 200)
  solver_max_restart_iterations = 50      ! outer (restart solver) loop with syncing (default: 100)
  use_continuity_correction     = .TRUE.
  i_bc_veloc_bot                = 1       !  0/1=bottom friction off/on
  i_bc_veloc_top                = 1       !  0/1/2=top
/
&ocean_tracer_transport_nml
  FLUX_CALCULATION_HORZ         = 1       ! 1=upwind, 2=central, 3=mimetic, 4=mimetic_miura, 5=FCT with Zalesak limiter
  FLUX_CALCULATION_VERT         = 1       ! 1=upwind, 2=central, 3=mimetic, 4=mimetic_miura, 7=upwind biased ppm
/
&ocean_diffusion_nml
  k_pot_temp_h         = 1.0E+3    ! [m2/s] constant horizontal diffusion coefficient for temperature - r2b4
  k_pot_temp_v         = 3.0E-5    ! [m/s]  vertical background diffusion coefficient for temperature - 20m
  k_sal_h              = 1.0E+3    ! [m2/s] constant horizontal diffusion coefficient for salinity - r2b4
  k_sal_v              = 3.0E-5    ! [m/s]  vertical background diffusion coefficient for salinity - 20m
  k_veloc_h            = 1.0E+5    ! [m2/s] horizontal viscosity coefficient for velocity
  k_veloc_v            = 5.0E-5    ! [m/s]  vertical background viscosity coefficient for velocity
  MAX_VERT_DIFF_TRAC   = 0.1       ! max vertical tracer diffusion for convection used in case of instability
<<<<<<< HEAD
  HORZ_VELOC_DIFF_TYPE = 1         ! 3: calculate varying horizontal viscosity coefficient according to Munk criterion
=======
  HorizontalViscosity_type = 1     ! 3: calculate varying horizontal viscosity coefficient according to Munk criterion
>>>>>>> 24b91b23
  MAX_VERT_DIFF_VELOC  = 1.0E-5    ! max vertical viscosity coefficient
/
&ocean_physics_nml
 !i_sea_ice            = 1         ! 0 = no sea ice; 1 = Winton; 2 = Semtner
 !no_tracer            = 2         ! tracer-transport: 0=no transport, 1=temperature, 2=temp. and salinity
  richardson_veloc     = 2.0e-3    ! factor for vertical viscosity coefficient in PP scheme
  richardson_tracer    = 2.0e-3    ! factor for vertical diffusion coefficient in PP scheme
  bottom_drag_coeff    = 2.5E-3  ! bottom drag coefficient default= 2.5E-3
/
&sea_ice_nml
  i_ice_therm   = 1
  i_ice_dyn     = 0                ! ice dynamics not yet ready for coupling
/
&ocean_forcing_nml
  iforc_oce              = ${iforc_oce} ! ocean forcing:
                                        ! NO_FORCING                 = 10
                                        ! FORCING_FROM_COUPLED_FLUX  = 14
  type_surfRelax_Temp    = -1           ! -1: use net surface heat flux from atmosphere as boundary condition
  para_surfRelax_Temp    = 3.0          ! strength of 2-dim relaxation for temperature (months)
                                        ! this value is divided by number of seconds per month (=30*24*3600)
  forcing_enable_freshwater = TRUE      ! enable freshwater flux
/
&ocean_initialConditions_nml
  ! itestcase_oce            = 50           ! 50=zonally homogen temperature for APE SST (Williamson)
  initial_salinity_type      = 402
  initial_temperature_type   = 207
  initial_sst_type           = 'sst1'
  initial_temperature_top    = 27.0
  initial_temperature_bottom = 0.0
/
&ocean_diagnostics_nml
  diagnostics_level  = 0
/
&io_nml
  dt_checkpoint=${dt_checkpoint}
  lkeep_in_sync = .TRUE.          ! sync after each timestep
 ! use_set_event_to_simstep = .false.
/
EOF
#-----------------------------------------------------------------------------

if [ $mpi_total_procs -lt 2 ] ; then
  check_error 0 "This setup requires at least 2 mpi processes. Exit"
fi

#-----------------------------------------------------------------------------
#split the number of procs in two for each of the dummy component
ocean_min_rank=`expr ${mpi_total_procs} - ${mpi_ocean_procs}`
ocean_max_rank=`expr ${ocean_min_rank} + ${mpi_ocean_procs} - 1`
ocean_inc_rank=1
atmo_min_rank=0
atmo_max_rank=`expr ${ocean_min_rank} - 1`
atmo_inc_rank=1
#-----------------------------------------------------------------------------
# fill model list
#namelist_list=( "$atmo_namelist"  "$ocean_namelist" )
#modelname_list=(   "atmo"           "ocean"         )
#modeltype_list=(     1                 2            )
#minrank_list=(  $atmo_min_rank   $ocean_min_rank    )
#maxrank_list=(  $atmo_max_rank   $ocean_max_rank    )
#incrank_list=(  $atmo_inc_rank   $ocean_inc_rank    )

namelist_list[0]="$atmo_namelist"
modelname_list[0]="atmo"
modeltype_list[0]=1
minrank_list[0]=$atmo_min_rank
maxrank_list[0]=$atmo_max_rank
incrank_list[0]=$atmo_inc_rank

namelist_list[1]="$ocean_namelist"
modelname_list[1]="ocean"
modeltype_list[1]=2
minrank_list[1]=$ocean_min_rank
maxrank_list[1]=$ocean_max_rank
incrank_list[1]=$ocean_inc_rank
#-----------------------------------------------------------------------------
# add standard atmo_hydrostatic_files
. ${thisdir}/add_required_atmo_hydrostatic_files
#-----------------------------------------------------------------------------
# copy dictionary file for variable names
add_required_file ${basedir}/run/${dict_file}                                ./

#-----------------------------------------------------------------------------<|MERGE_RESOLUTION|>--- conflicted
+++ resolved
@@ -535,11 +535,7 @@
   k_veloc_h            = 1.0E+5    ! [m2/s] horizontal viscosity coefficient for velocity
   k_veloc_v            = 5.0E-5    ! [m/s]  vertical background viscosity coefficient for velocity
   MAX_VERT_DIFF_TRAC   = 0.1       ! max vertical tracer diffusion for convection used in case of instability
-<<<<<<< HEAD
-  HORZ_VELOC_DIFF_TYPE = 1         ! 3: calculate varying horizontal viscosity coefficient according to Munk criterion
-=======
   HorizontalViscosity_type = 1     ! 3: calculate varying horizontal viscosity coefficient according to Munk criterion
->>>>>>> 24b91b23
   MAX_VERT_DIFF_VELOC  = 1.0E-5    ! max vertical viscosity coefficient
 /
 &ocean_physics_nml
