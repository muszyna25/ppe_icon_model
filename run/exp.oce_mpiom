#=============================================================================
#
# This section of the run script containes the specifications of the ocean experiment.
# The specifications are passed by namelist to the program.
# For a complete list see Namelist_overview.pdf
#
# Default EXPNAME is the suffix of this script after "exp."
#
#-----------------------------------------------------------------------------
#-----------------------------------------------------------------------------
# Basic specifications for the ICON ocean model: comparison to MPIOM
# --------------------------------------
# Stephan Lorenz, MPI-M, 2011-01 / 2013-07
#
#-----------------------------------------------------------------------------
#-----------------------------------------------------------------------------
#
# These variables are set in the header section of the completed run script:
#
# EXPNAME = experiment name
# NPROMA  = array blocking length / inner loop length
#-----------------------------------------------------------------------------
#
#-----------------------------------------------------------------------------
# The following values must be set here as shell variables so that they can be used
# also in the executing section of the completed run script
#
#-----------------------------------------------------------------------------
# the namelist filename
ocean_namelist=NAMELIST_${EXPNAME}
#
#-----------------------------------------------------------------------------
# global resolution
R=2   # nroot
B=4   # number of bisections applied
#
#-----------------------------------------------------------------------------
# ocean initialization, forcing, and grid file location specifics:
  LOC='POOL'   # all ocean files needed for running are found on pool
# LOC='othr'   # else all ocean files needed for running are found on local 'grids' directory
# specific path of input data is set by exec.iconrun
# 
#-----------------------------------------------------------------------------
# ocean initialization (init_oce=1) needs an additional file for prognostic variables
init_oce=1     # 1: use ocean initialization file; 0: init analytically
# prognostic ocean initialization file must match the vertical levels
#   ts_phc_annual-iconR${R}B0{B}-L10x500m.nc      # 10 levels, 500m each
#   ts_phc_annual-iconR${R}B0{B}-L10_50-1000m.nc  # 10 levels, 10-1000m varying thickness
# provide name suffix for vertical resolution
#init_oce_suff='L10_50-1000m.nc'
#init_oce_suff='L40_12-600m.nc'
init_oce_suff='L20_20-700m.nc'
#
#-----------------------------------------------------------------------------
# surface relaxation initialization (init_relax=1) needs an additional file for temperature/salinity
init_relax=1   # 1: use relaxation initialization file
#init_rel_suff='50m.nc'  # 50m thickness
#init_rel_suff='12m.nc'  # 12m thickness
init_rel_suff='20m.nc'  # 20m thickness
# surface relaxation file must match the thickness of the surface level
#   ts_surf_annual-iconR${R}B0{B}-50m.nc          # 50m thickness
#
#-----------------------------------------------------------------------------
# ocean forcing (iforc=12) needs an additional flux file 
# NO_FORCING                 = 10
# ANALYT_FORC                = 11  - dependent on testcase
# FORCING_FROM_FILE_FLUX     = 12  - OMIP or NCEP type forcing
# FORCING_FROM_FILE_FIELD    = 13  - not yet
# FORCING_FROM_COUPLED_FLUX  = 14  - coupled experiments
# FORCING_FROM_COUPLED_FIELD = 15  - not yet
iforc=12
#
# type of OMIP or NCEP forcing to read (iforc=12 only)
#  1 = u/v-stress [and temperature relaxation, depending on "temperature_relaxation" below]
#  2 = use all 12 datasets of full OMIP forcing
#  3 = u/v-stress [and temperature relaxation], heat and mass flux
#  4 = u/v-stress [and temperature relaxation], 4 parts of heat flux, precip/evap flux
#  5 = use full NCEP datasets; read monthly mean data of consecutive years, set iforc_len=12 !
iforc_type=2
iforc_len=365  # length of OMIP/NCEP dataset: 1 = annual; 12 = monthly data; 365/else = daily data
# surface flux file must match the length given by iforc_len
#   omip4icon-R${R}B0{B}-monmean.nc  # 12 monthly mean datasets
#   omip4icon-R${R}B0{B}-annual.nc   #  1 annual mean dataset
#   ncep4icon-R${R}B0{B}.nc          # consecutive 12 monthly mean datasets (iforc_len=12)
#
#-----------------------------------------------------------------------------
# global timing
start_date="2001-01-01T00:00:00Z"
  end_date="2001-01-03T00:00:00Z"
#
#-----------------------------------------------------------------------------
# model timing
nhours_data=6        # ocean model output interval hours [hours]
ndays_file=3750      # new output file generation interval [days]
ndays_checkp=1850    # write restart file interval [days]
ndays_restart=1      # stop model for restart [days]
#
#-----------------------------------------------------------------------------
# calculate model timesteps using $ndays
(( dt_data       = nhours_data   * 3600 ))
(( dt_file       = ndays_file    * 86400 ))
(( dt_checkpoint = ndays_checkp  * 86400 ))
(( dt_restart    = ndays_restart * 86400 ))
(( simLength = dt_restart > dt_file ? dt_file : dt_restart ))
(( steps_per_file = simLength / dt_data )) # output intervals per file interval
#
#-----------------------------------------------------------------------------
# model parameters
ocean_model_equations=-1 # equation system: -1=hydrost. ocean
#
#-----------------------------------------------------------------------------
# provide an ocean horizontal grid file
  grid_ext="etopo40_planet"  # mapped from ETOPO-file with 2/3 deg resolution, variable bottom bathymetry
#
ocean_grids="iconR${R}B0${B}-ocean_${grid_ext}.nc"
# 
#-----------------------------------------------------------------------------
#
# write ICON namelist parameters
# ------------------------------
# For a complete list see Namelist_overview and Namelist_overview.pdf
#
cat > ${ocean_namelist} << EOF
!
&parallel_nml
 nproma         = ${nproma}
 l_fast_sum     = .true.          ! false: results are reproducable, gmres_oce_old is used
/
&grid_nml
 dynamics_grid_filename = "${ocean_grids}",
/
&dynamics_nml
 iequations  = ${ocean_model_equations}       ! -1: hydrost. ocean model
/
&run_nml
 dtime       = 3600               ! model timestep in seconds
 output      = 'nml'              ! output mechanism via namelist
 activate_sync_timers = .TRUE.
 write_timer_files    = .FALSE.
 msg_timestamp        = .TRUE.
/
&output_nml
  output_bounds    = ${dt_data}, ${dt_restart}, ${dt_data}   !start, end, increment
  steps_per_file   = ${steps_per_file}
  include_last     = .TRUE.
  output_grid      = .TRUE.
<<<<<<< HEAD
  output_filename  = "${EXPNAME}_nmlOuput"
  ! Output Variable List:
  ml_varlist       =
   'wet_c' 'wet_e' 'basin_c' 'regio_c' 'dolic_c' 'dolic_e' 'bottom_thick_c' 'column_thick_c' 'bottom_thick_e' 'column_thick_e' 
   't' 's' 'u' 'v' 'w' 'h' 'u_vint' 't_acc' 's_acc' 'u_acc' 'v_acc' 'rhopot' 'rhopot_acc' 
   'vn' 'vt' 'vort' 'K_veloc_h' 'A_veloc_v' 
   'forc_wind_u' 'forc_wind_v' 'forc_swflx' 'forc_lwflx' 'forc_ssflx' 'forc_slflx' 
   'forc_wind_u_acc' 'forc_wind_v_acc' 'forc_swflx_acc' 'forc_lwflx_acc' 'forc_ssflx_acc' 'forc_slflx_acc' 
   'forc_precip' 'forc_evap' 'forc_runoff' 'forc_fwrelax' 'forc_fwbc' 'forc_fwfx' 
   'forc_precip_acc' 'forc_evap_acc' 'forc_runoff_acc' 'forc_fwrelax_acc' 'forc_fwbc_acc' 'forc_fwfx_acc' 
   'forc_tracer_relax_s' 'forc_tracer_s' 'forc_tracer_t' 
   'forc_fwsice' 'forc_fwsice_acc'
   'forc_tracer_relax_acc_t' 'forc_tracer_acc_t' 
   'forc_tracer_relax_acc_s' 'forc_tracer_acc_s' 
   'hi' 'hs' 'concSum' 
=======
  output_filename  = "${EXPNAME}_R${R}B0${B}_oce"
  ml_varlist       =  'group:oce_default','hi','conc'
!/
! no complete sea ice
!&output_nml
!  output_bounds    = ${dt_data},${dt_restart},${dt_data}   !start, end, increment
!  steps_per_file   = ${steps_per_file}
!  include_last     = .TRUE.
!  output_grid      = .TRUE.
!  output_filename  = "${EXPNAME}_R${R}B0${B}_ice"
!  ml_varlist       = 'wet_c','group:ice_default'
>>>>>>> 095c0ec6
/
&dbg_index_nml
  idbg_mxmn=1                     ! initialize MIN/MAX  debug output
  idbg_val =0                     ! initialize one cell debug output
  idbg_slev=1                     ! initialize start level for debug output
  idbg_elev=5                     ! initialize end level for debug output
  dbg_lat_in=   30.0              ! latitude location of one cell debug output
  dbg_lon_in=  -30.0              ! longitude location of one cell debug output
  str_mod_tst='all'               ! define modules to print out in debug mode
/
&ocean_dynamics_nml
! 20 unevenly spaced levels used by MPIOM/GR60, limited to 700m at bottom
  n_zlev             =   20      ! number of vertical levels and (dzlev_m) thicknesses
  dzlev_m(1:20)      =   20.0,   20.0,   20.0,   30.0,   40.0,   50.0,   70.0,   90.0,  120.0,  150.0,
                        180.0,  210.0,  250.0,  300.0,  400.0,  500.0,  600.0,  700.0,  700.0,  700.0
! 40 unevenly spaced levels used by MPIOM/GR30
! n_zlev             =   40
! dzlev_m(1:40)      =   12.0,   10.0,   10.0,   10.0,   10.0,   10.0,   13.0,   15.0,   20.0,   25.0,
!                        30.0,   35.0,   40.0,   45.0,   50.0,   55.0,   60.0,   70.0,   80.0,   90.0,
!                       100.0,  110.0,  120.0,  130.0,  140.0,  150.0,  170.0,  180.0,  190.0,  200.0,
!                       220.0,  250.0,  270.0,  300.0,  350.0,  400.0,  450.0,  500.0,  500.0,  600.0
  l_edge_based    = .TRUE.       ! edge- or cell-based mimetic discretization
  l_partial_cells = .TRUE.       ! partial bottom cells=true: local varying bottom depth
  FLUX_CALCULATION_HORZ = 1      ! 1=upwind, 2=central, 3=mimetic, 4=mimetic_miura
  FLUX_CALCULATION_VERT = 1      ! 1=upwind, 2=central, 3=mimetic, 4=mimetic_miura
  !veloc_diffusion_order = 1      ! 1=harmonic, 2=biharmonic friction
  !veloc_diffusion_form  = 1      ! 1: graddiv, 2: curlcurl form of laplacian horizontal velocity diffusion
  select_solver      = 2               !  1=gmres_oce_old; 2=ocean_restart_gmres
  solver_tolerance   = 1.0E-14         !  absolute (new) or relative (gmres_oce_old) - to be checked
  solver_max_iter_per_restart   = 30   !  inner solver loop without syncing (default: 200)
  solver_max_restart_iterations = 50   !  outer (restart solver) loop with syncing (default: 100)
  use_continuity_correction = .true.
  i_bc_veloc_bot     = 1         !  0/1=bottom friction off/on
/
&ocean_physics_nml
  !i_sea_ice          =    1      ! 0 = no sea ice; 1 = Winton; 2 = Semtner
  !no_tracer          =    2      ! tracer-transport: 0=no transport, 1=temperature, 2=temp. and salinity
  !k_veloc_h          = 7.5E+4    ! [m2/s] constant horizontal viscosity coefficient for velocity
  HORZ_VELOC_DIFF_TYPE = 3       ! 3: calculate varying horizontal viscosity coefficient according to Munk criterion
  k_veloc_v          = 5.0E-5    ! [m/s]  vertical background viscosity coefficient for velocity
  richardson_veloc   = 2.0e-3    ! factor for vertical viscosity coefficient in PP scheme
  MAX_VERT_DIFF_VELOC= 1.0E-5    ! max vertical velocity viscosity for convection used in case of instability
  k_pot_temp_h       = 400.0     ! [m2/s] constant horizontal diffusion coefficient for temperature
  k_pot_temp_v       = 1.0E-5    ! [m/s]  vertical background diffusion coefficient for temperature
  k_sal_h            = 400.0     ! [m2/s] constant horizontal diffusion coefficient for salinity
  k_sal_v            = 1.0E-5    ! [m/s]  vertical background diffusion coefficient for salinity
  richardson_tracer  = 2.0e-3    ! factor for vertical diffusion coefficient in PP scheme
  MAX_VERT_DIFF_TRAC = 0.1       ! max vertical tracer diffusion for convection used in case of instability
/
&ocean_forcing_and_init_nml
  idiag_oce          = 1              ! 1: write standard ocean diagnostics to stderr
  iforc_oce          = ${iforc}       ! ocean forcing
  iforc_type         = ${iforc_type}  ! type of ocean forcing, see above
  iforc_len          = ${iforc_len}   ! length of ocean forcing data set, see above
  init_oce_prog      = ${init_oce}    ! read ocean initialization file, see above
  init_oce_relax     = ${init_relax}  ! read ocean surface relaxation file, see above
  itestcase_oce      =   50      ! 50=zonally homogen temperature for APE SST (Williamson)
  temperature_relaxation= 0      !  0: no relaxation used
                                 !  1: relaxation switched on for reading (init_oce_relax=1) or some testcases only
  relaxation_param   =    1.0    ! strength of 2-dim relaxation for temperature (months)
                                 ! this value is divided by number of seconds per month (=30*24*3600)
  irelax_2d_S        =    1      ! 2-dim relaxation of salinity - see "temperature_relaxation" for parameter values
  relax_2d_mon_S     =    3.0    ! strength of 2-dim relaxation for salinity (months)
  l_forc_freshw      = .TRUE.    ! apply freshwater forcing boundary condition (OMIP only)
/
&ocean_diagnostics_nml
! vertex list for R2B04 only
   gibraltar(1:10)              = 2371,2374
   denmark_strait(1:10)         = 2436,2471
   drake_passage(1:10)          = 9285,9319,9321,9412,9414,9655
   indonesian_throughflow(1:20) = 3554,3558,3557,3560,5778,5781,5900,5906,5897,5907,5786,6206,6202,6207
   scotland_iceland(1:10)       = 2240,2467,2238,2249,2248
/
&io_nml
  out_expname   = '${EXPNAME}'
  dt_data       = ${dt_data}
  dt_file       = ${dt_file}
  dt_checkpoint = ${dt_checkpoint}
  lkeep_in_sync = .TRUE.         ! sync after each timestep
/
EOF<|MERGE_RESOLUTION|>--- conflicted
+++ resolved
@@ -144,23 +144,6 @@
   steps_per_file   = ${steps_per_file}
   include_last     = .TRUE.
   output_grid      = .TRUE.
-<<<<<<< HEAD
-  output_filename  = "${EXPNAME}_nmlOuput"
-  ! Output Variable List:
-  ml_varlist       =
-   'wet_c' 'wet_e' 'basin_c' 'regio_c' 'dolic_c' 'dolic_e' 'bottom_thick_c' 'column_thick_c' 'bottom_thick_e' 'column_thick_e' 
-   't' 's' 'u' 'v' 'w' 'h' 'u_vint' 't_acc' 's_acc' 'u_acc' 'v_acc' 'rhopot' 'rhopot_acc' 
-   'vn' 'vt' 'vort' 'K_veloc_h' 'A_veloc_v' 
-   'forc_wind_u' 'forc_wind_v' 'forc_swflx' 'forc_lwflx' 'forc_ssflx' 'forc_slflx' 
-   'forc_wind_u_acc' 'forc_wind_v_acc' 'forc_swflx_acc' 'forc_lwflx_acc' 'forc_ssflx_acc' 'forc_slflx_acc' 
-   'forc_precip' 'forc_evap' 'forc_runoff' 'forc_fwrelax' 'forc_fwbc' 'forc_fwfx' 
-   'forc_precip_acc' 'forc_evap_acc' 'forc_runoff_acc' 'forc_fwrelax_acc' 'forc_fwbc_acc' 'forc_fwfx_acc' 
-   'forc_tracer_relax_s' 'forc_tracer_s' 'forc_tracer_t' 
-   'forc_fwsice' 'forc_fwsice_acc'
-   'forc_tracer_relax_acc_t' 'forc_tracer_acc_t' 
-   'forc_tracer_relax_acc_s' 'forc_tracer_acc_s' 
-   'hi' 'hs' 'concSum' 
-=======
   output_filename  = "${EXPNAME}_R${R}B0${B}_oce"
   ml_varlist       =  'group:oce_default','hi','conc'
 !/
@@ -172,7 +155,6 @@
 !  output_grid      = .TRUE.
 !  output_filename  = "${EXPNAME}_R${R}B0${B}_ice"
 !  ml_varlist       = 'wet_c','group:ice_default'
->>>>>>> 095c0ec6
 /
 &dbg_index_nml
   idbg_mxmn=1                     ! initialize MIN/MAX  debug output
