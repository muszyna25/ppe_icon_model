--- conflicted
+++ resolved
@@ -67,14 +67,9 @@
 /
 &run_nml
  num_lev          = 47          ! number of full levels
-<<<<<<< HEAD
 ! dtime            = 600         ! [s] time step
  dtime            = 240         ! [s] time step
  modelTimeStep    = "PT4M"
-=======
- dtime            = 600         ! [s] time step   !! MUST BE EQUAL TO "modelTimeStep" !!
- modelTimeStep    = "PT10M"
->>>>>>> f5cfec12
  ltestcase        = .FALSE.     ! run testcase
  ldynamics        = .TRUE.      ! dynamics
  ltransport       = .TRUE.      ! transport
