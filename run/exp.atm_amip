--- conflicted
+++ resolved
@@ -359,51 +359,8 @@
  output_interval  = "${output_interval}"             ! ISO-format interval
  file_interval    = "${file_interval}"               ! ISO-format interval
  include_last     = .FALSE.
-<<<<<<< HEAD
  ml_varlist       = 'ps'      , 'psl'     ,
                     'cosmu0'  , 'rsdt'    ,
-=======
- ml_varlist       = 'cosmu0'  , 'rsdt'    ,
-                    'rsns'    , 'rlns'    , 'rsnt'    , 'rlnt'    ,
-                    'rsns_wtr', 'rsns_ice', 'rsns_lnd',
-                    'rlns_wtr', 'rlns_ice', 'rlns_lnd', 'tend_ta_rlw_impl',
-                    'ts_wtr'  , 'ts_ice'  , 'ts_lnd'  , 'ts'      , 'ts_rad'  ,
-                    'sic'     , 'sit'     ,
-                    'swvis_dif_frac', 'swnir_dif_frac', 'swvis', 'swnir',
-                    'albedo'  , 'albedo_wtr', 'albedo_ice', 'albedo_lnd',
-                    'albvisdir','albvisdif' , 'albnirdir' , 'albnirdif',
-                    'albvisdir_ice', 'albvisdir_wtr', 'albvisdir_lnd',
-                    'clt'     ,
-                    'prlr'    , 'prls'    , 'prcr'    , 'prcs'    ,
-                    'pr'      , 'prw'     , 'cllvi'   , 'clivi'   ,
-                    'hfls'    , 'hfss'    , 'evspsbl' ,
-                    'hfls_wtr', 'hfls_ice', 'hfls_lnd',
-                    'hfss_wtr', 'hfss_ice', 'hfss_lnd',
-                    'tauu'    , 'tauv'    ,
-                    'tauu_wtr', 'tauu_ice', 'tauu_lnd',
-                    'tauv_wtr', 'tauv_ice', 'tauv_lnd',
-                    'tauu_sso', 'tauv_sso', 'diss_sso', 
-                    'sh_vdiff', 'qv_vdiff',
-                    'ch_concloud',
-                    'con_dtrl', 'con_dtri', 'con_iteqv',
-                    'cld_dtrl', 'cld_dtri', 'cld_iteq',
-                    'prm_rintop', 'prm_rtype', 'prm_topmax'
-/
-&output_nml
- output_filename  = "${EXPNAME}_phy_2d_rmb"
- filename_format  = "<output_filename>_<levtype_l>_<datetime2>"
- remap            = 1
- reg_def_mode     = 1
- reg_lat_def      = ${reg_lat_def_rmb}
- reg_lon_def      = ${reg_lon_def_rmb}
- output_grid      = .TRUE.
- output_start     = "${start_date}"                  ! ISO-format date+time
- output_end       = "${end_date}"                    ! ISO-format date+time
- output_interval  = "${output_interval}"             ! ISO-format interval
- file_interval    = "${file_interval}"               ! ISO-format interval
- include_last     = .FALSE.
- ml_varlist       = 'cosmu0'  , 'rsdt'    ,
->>>>>>> d5223f0f
                     'rsns'    , 'rlns'    , 'rsnt'    , 'rlnt'    ,
                     'rsns_wtr', 'rsns_ice', 'rsns_lnd',
                     'rlns_wtr', 'rlns_ice', 'rlns_lnd', 'tend_ta_rlw_impl',
@@ -517,35 +474,6 @@
                     'sfract_srf', 'wfract_srf', 'sfract_soil', 'sfract_can', 'wfract_can', 'wfract_soil'
                     'tte_corr', 'rough_m_srf', 'rough_h_srf'
 /
-<<<<<<< HEAD
-=======
-&output_nml
- output_filename  = "${EXPNAME}_lnd_rmb"
- filename_format  = "<output_filename>_<levtype_l>_<datetime2>"
- remap            = 1
- reg_def_mode     = 1
- reg_lat_def      = ${reg_lat_def_rmb}
- reg_lon_def      = ${reg_lon_def_rmb}
- output_grid      = .TRUE.
- output_start     = "${start_date}"                  ! ISO-format date+time
- output_end       = "${end_date}"                    ! ISO-format date+time
- output_interval  = "${output_interval}"             ! ISO-format interval
- file_interval    = "${file_interval}"               ! ISO-format interval
- include_last     = .FALSE.
- ml_varlist       = 'fract', 'alb_vis_srf', 'alb_nir_srf', 't_srf', 'lai', 's_srf', 'qsat_srf'
-                    'canopy_cond', 'ws_l', 'ws_fc_l', 'ws_pwp_l', 'ws_sat_l', 'ws'
-                    'water_stress', 'ws_root', 'ws_fc_root', 'ws_pwp_root'
-                    'albedo_srf', 't_air', 'q_air',
-                    'lw_srf_down', 'swnir_srf_down', 'swpar_srf_down', 'swvis_srf_down',
-                    'root_depth', 'root_depth_l', 'soil_depth', 'soil_depth_l'
-                    'evapotrans', 'sensible_hflx', 'latent_hflx' 
-                    'fact_qsat_srf', 'fact_qsat_trans_srf', 'fact_q_air', 'fract_fpc_max', 'fract_fpc'
-                    't_srf_unfilt', 't_srf_unfilt_old', 't_srf_old'
-                    't_soil', 'wsn_srf', 'wsr_srf', 't_eff_srf', 'grnd_hflx'
-                    'sfract_srf', 'wfract_srf', 'sfract_soil', 'sfract_can', 'wfract_can', 'wfract_soil'
-                    'tte_corr', 'rough_m_srf', 'rough_h_srf'
-/
->>>>>>> d5223f0f
 EOF
 fi
 
