--- conflicted
+++ resolved
@@ -184,12 +184,8 @@
  isolrad          = 1           ! 1: transient solar irradiance (at 1 AE)
 /
 &psrad_nml
-<<<<<<< HEAD
-lradforcing       = .TRUE.,.TRUE. ! diagnose instantaneous radiative forcing
-=======
 !fco2              = 4.0
 lradforcing       = .FALSE.,.FALSE. ! diagnose instantaneous radiative forcing
->>>>>>> 4a1f3551
                                     ! for solar and lw spectrum
 irad_aero_forcing     = 15          ! Kinne aerosols + Stenchikov's volc aerosols
                                     ! as reference for instantaneous forcing
@@ -542,11 +538,43 @@
 &output_nml
  output_filename  = "${EXPNAME}_radforcing_3d"
  filename_format  = "<output_filename>_<levtype_l>_<datetime2>"
+ remap            = 1
+ reg_def_mode     = 1
+ reg_lat_def      = ${reg_lat_def_rmb}
+ reg_lon_def      = ${reg_lon_def_rmb}
+ output_grid      = .TRUE.
+ output_start     = "${start_date}"
+ output_end       = "${end_date}"
+ output_interval  = "${output_interval_3d}"
+ file_interval    = "${file_interval}"
+ include_last     = .FALSE.
+ ml_varlist       = 'fsw_clear_top','fsw_total_top',
+                    'fsw_clear_sur','fsw_total_sur',
+                    'd_aflx_sw'    ,'d_aflx_swc',
+                    'netht_sw',
+                    'flw_clear_top','flw_total_top',
+                    'flw_clear_sur','flw_total_sur',
+                    'd_aflx_lw'    ,'d_aflx_lwc',
+                    'netht_lw',
+		    'emter_for'    ,'emtef_for',
+                    'trsol_for'    ,'trsof_for'
+/
+output_radforcing_3d=yes # "yes" needs lradforcing being set in psrad_nml
+#
+if [[ "$output_radforcing_3d" == "yes" ]]; then
+  #
+  cat >> ${atmo_namelist} << EOF
+&output_nml
+ output_filename  = "${EXPNAME}_radforcing_3d_mean"
+ filename_format  = "<output_filename>_<levtype_l>_<datetime2>"
  remap            = 0
- output_grid      = .TRUE.
- output_start     = "${start_date}"
- output_end       = "${end_date}"
- output_interval  = "${output_interval_3d}"
+ reg_def_mode     = 1
+ reg_lat_def      = ${reg_lat_def_rmb}
+ reg_lon_def      = ${reg_lon_def_rmb}
+ output_grid      = .TRUE.
+ output_start     = "${start_date}"
+ output_end       = "${end_date}"
+ output_interval  = "PT8M"
  file_interval    = "${file_interval}"
  include_last     = .FALSE.
  operation  = "mean"
