--- conflicted
+++ resolved
@@ -372,12 +372,8 @@
  output_interval  = "${output_interval}"             ! ISO-format interval
  file_interval    = "${file_interval}"               ! ISO-format interval
  include_last     = .FALSE.
-<<<<<<< HEAD
- ml_varlist       = 'cosmu0'  , 'prm_daylght_frc', 'rsdt'    ,
-=======
  ml_varlist       = 'ps'      , 'psl'     ,
-                    'cosmu0'  , 'rsdt'    ,
->>>>>>> 641b7cd2
+                    'cosmu0'  , 'prm_daylght_frc', 'rsdt'    ,
                     'rsns'    , 'rlns'    , 'rsnt'    , 'rlnt'    ,
                     'rsns_wtr', 'rsns_ice', 'rsns_lnd',
                     'rlns_wtr', 'rlns_ice', 'rlns_lnd', 'tend_ta_rlw_impl',
@@ -400,47 +396,7 @@
                     'sh_vdiff', 'qv_vdiff',
                     'ch_concloud',
                     'con_dtrl', 'con_dtri', 'con_iteqv',
-<<<<<<< HEAD
-                    'cld_dtrl', 'cld_dtri', 'cld_iteq',
-                    'prm_rintop', 'prm_rtype', 'prm_topmax'
-/
-&output_nml
- output_filename  = "${EXPNAME}_phy_2d_rmb"
- filename_format  = "<output_filename>_<levtype_l>_<datetime2>"
- remap            = 1
- reg_def_mode     = 1
- reg_lat_def      = ${reg_lat_def_rmb}
- reg_lon_def      = ${reg_lon_def_rmb}
- output_grid      = .TRUE.
- output_start     = "${start_date}"                  ! ISO-format date+time
- output_end       = "${end_date}"                    ! ISO-format date+time
- output_interval  = "${output_interval}"             ! ISO-format interval
- file_interval    = "${file_interval}"               ! ISO-format interval
- include_last     = .FALSE.
- ml_varlist       = 'cosmu0'  , 'prm_daylght_frc',      'rsdt'    ,
-                    'rsns'    , 'rlns'    , 'rsnt'    , 'rlnt'    ,
-                    'rsns_wtr', 'rsns_ice', 'rsns_lnd',
-                    'rlns_wtr', 'rlns_ice', 'rlns_lnd',
-                    'ts_wtr'  , 'ts_ice'  , 'ts_lnd'  , 'ts'      , 'ts_eff'  , 'ts_rad'  ,
-                    'sic'     , 'sit'     , 'alb'     ,
-                    'clt'     ,
-                    'prlr'    , 'prls'    , 'prcr'    , 'prcs'    ,
-                    'pr'      , 'prw'     , 'cllvi'   , 'clivi'   ,
-                    'hfls'    , 'hfss'    , 'evspsbl' ,
-                    'hfls_wtr', 'hfls_ice', 'hfls_lnd',
-                    'hfss_wtr', 'hfss_ice', 'hfss_lnd',
-                    'tauu'    , 'tauv'    ,
-                    'tauu_wtr', 'tauu_ice', 'tauu_lnd',
-                    'tauv_wtr', 'tauv_ice', 'tauv_lnd',
-                    'tauu_sso', 'tauv_sso', 'diss_sso', 
-                    'sh_vdiff', 'qv_vdiff',
-                    'ch_concloud',
-                    'con_dtrl', 'con_dtri', 'con_iteqv',
-                    'cld_dtrl', 'cld_dtri', 'cld_iteq',
-                    'prm_rintop', 'prm_rtype', 'prm_topmax'
-=======
                     'cld_dtrl', 'cld_dtri', 'cld_iteq'
->>>>>>> 641b7cd2
 /
 EOF
 fi
