#=============================================================================
#
# This section of the run script containes the specifications of the experiment.
# The specifications are passed by namelist to the program.
# For a complete list see Namelist_overview.pdf
#
# EXPNAME and NPROMA must be defined in as environment variables or must 
# they must be substituted with appropriate values.
#
# DWD, 2010-08-31
#
#-----------------------------------------------------------------------------
#
# Basic specifications of the simulation
# --------------------------------------
#
# These variables are set in the header section of the completed run script:
#
# EXPNAME = experiment name
# NPROMA  = array blocking length / inner loop length
#-----------------------------------------------------------------------------
#
#-----------------------------------------------------------------------------
# The following values must be set here as shell variables so that they can be used
# also in the executing section of the completed run script
#
#-----------------------------------------------------------------------------
# the namelist filename
atmo_namelist=NAMELIST_${EXPNAME}
#
#-----------------------------------------------------------------------------
# global timing
start_date="2013-04-24T00:00:00Z" 
end_date="2013-04-25T00:00:00Z"
ndays_restart=60
dt_restart=`expr ${ndays_restart} \* 86400`
#
#-----------------------------------------------------------------------------
# model timing
dtime=10
dt_checkpoint=`expr 12 \* 3600 `  # write restart file every 12 hours
#
#-----------------------------------------------------------------------------
# model parameters
atmo_model_equations=3 # equation system
#                     1=hydrost. atm. (T dynamics)
#                     2=hydrost. atm. (theta dynamics)
#                     3=non-hydrost. atm.,
#                    -1=shallow water model
#                    -2=hydrost. ocean
iforcing=3        # 3 for inwp forcing; 0 for no forcing
#
#-----------------------------------------------------------------------------
# the grid and other files
#
# the grid parameters
grids_folder="/work/bm0834/k203095/pool/GRIDS"
grid_1=hdcp2_D776km_cln9p5_clt51_R1249m
grid_2=hdcp2_D701km_cln9p5_clt51_R0625m
grid_3=hdcp2_D166km_cln6p4_clt51_R0312m
atmo_dyn_grids="${grid_1}.nc  ${grid_2}.nc  ${grid_3}.nc"
dynamics_parent_grid_id="     0,                1,                     2 "
#
# absolute path to directory with LAM data
LAMDATA=/work/bm0834/k203095/pool
#LATBC PATH
LATBC_PATH=$LAMDATA/NUDG_germany/1250/
#
#EXT DATA
ext_data_path=$LAMDATA/EXTPAR
add_link_file $ext_data_path/extpar_${grid_1}.nc  extpar_${grid_1}.nc
add_link_file $ext_data_path/extpar_${grid_2}.nc  extpar_${grid_2}.nc
add_link_file $ext_data_path/extpar_${grid_3}.nc  extpar_${grid_3}.nc

#INITIAL DATA
init_data_path=$LAMDATA/INIT_germany
init_date=2013042400
add_link_file $init_data_path/1250/init_${grid_1}_${init_date}.nc ifs2icon_R2B11_DOM01.nc
add_link_file $init_data_path/1250/init_${grid_1}_${init_date}.nc dwdFG_R2B11_DOM01.nc
add_link_file $init_data_path/0625/init_${grid_2}_${init_date}.nc ifs2icon_R2B12_DOM02.nc
add_link_file $init_data_path/0625/init_${grid_2}_${init_date}.nc dwdFG_R2B12_DOM02.nc
add_link_file $init_data_path/0312/init_${grid_3}_${init_date}.nc ifs2icon_R2B13_DOM03.nc
add_link_file $init_data_path/0312/init_${grid_3}_${init_date}.nc dwdFG_R2B13_DOM03.nc
#
#-----------------------------------------------------------------------------
#
# write ICON namelist parameters
# ------------------------
# For a complete list see Namelist_overview and Namelist_overview.pdf
#
# ------------------------
# reconstrcuct the grid parameters in namelist form
dynamics_grid_filename=""
for gridfile in ${atmo_dyn_grids}; do
  dynamics_grid_filename="${dynamics_grid_filename} '${gridfile}',"
done
dynamics_parent_grid_id="${dynamics_parent_grid_id},"
#
cat > ${atmo_namelist} << EOF
!
&parallel_nml
 nproma         = ${nproma}
 p_test_run     = .false.
 l_test_openmp  = .false.
 l_log_checks   = .false.
 num_io_procs   = 8
 io_proc_chunk_size = -1
 num_prefetch_proc = 0
/
&grid_nml
 ! cell_type is not used = 3            ! triangular cells
 dynamics_grid_filename = ${dynamics_grid_filename}
 dynamics_parent_grid_id = ${dynamics_parent_grid_id}
 lfeedback         = .true.
 l_limited_area    = .true.
/ 
&initicon_nml
 init_mode              =  4 !4=cosmo, 2=ifs, 3=combined
<<<<<<< HEAD
 ana_varnames_map_file  = '$ICON_BASE_PATH/run/ana_varnames_map_file.txt'
=======
! ana_varnames_map_file  = '$ICON_BASE_PATH/run/ana_varnames_map_file.txt'
 latbc_varnames_map_file = '$ICON_BASE_PATH/run/dict.latbc'
>>>>>>> fdb79050
 nlevsoil_in            =  8
 lread_ana              = .false.
/
&run_nml
 num_lev     = 50,50,50    ! number of full levels of vertical grid
 lvert_nest = .false.
 dtime       = ${dtime}     ! [s] timestep in seconds
 ldynamics   = .TRUE.       ! dynamics
 ltestcase   = .FALSE.      ! testcase
 ltransport  = .TRUE.       ! transport
 iforcing    = ${iforcing}  !
 ltimer      = .true.       ! 
 timers_level = 10          !
 msg_level   = 10           ! detailed report during integration
 output      = 'nml','totint'      
/
&dynamics_nml
 iequations  = ${atmo_model_equations}       ! 1: hydrost. atmosphere
 lcoriolis   = .TRUE.
 idiv_method     = 1
 divavg_cntrwgt  = 0.50
/
&limarea_nml
 itype_latbc     = 1
 dtime_latbc     = 10800.
 latbc_path      = '${LATBC_PATH}'
 latbc_filename  = 'latbc_${grid_1}_<y><m><d><h>.nc'
 latbc_varnames_map_file = '$ICON_BASE_PATH/run/dict.latbc'
/
&diffusion_nml
 hdiff_order      = 5
 hdiff_efdt_ratio = 17.5
 hdiff_smag_fac   = 0.05
 lhdiff_vn        = .TRUE.
 lhdiff_temp      = .TRUE.
 lhdiff_w         = .TRUE.
 itype_t_diffu    = 2
 hdiff_multfac    = 1.0
 hdiff_tv_ratio   = 1.0
/
&nwp_phy_nml
inwp_gscp       = 4,4,4 !4,4,4 for two moment
inwp_convection = 0,0,0
inwp_radiation  = 1,1,1
inwp_cldcover   = 5,5,5
inwp_turb       = 5,5,5
inwp_satad      = 1,1,1
inwp_surface    = 1,1,1
latm_above_top  = .true.,.true.,.true.
efdt_min_raylfric = 7200.
itype_z0         = 2
dt_rad           = 900.,900.,900.
/
&les_nml
 smag_constant     = 0.23
 isrfc_type        = 1  !1=TERRA,2=Fixed flux, 5=fixed SST, 3=fixed bflux
 vert_scheme_type  = 2
 ldiag_les_out     = .FALSE.
 les_metric        = .TRUE.
/
&lnd_nml
ntiles   = 1
nlev_snow = 2
lmulti_snow = .true.
idiag_snowfrac = 1
lsnowtile = .false.
frlnd_thrhld = 0.5
frlake_thrhld = 0.5
frsea_thrhld = 0.5
lseaice   = .false.
llake     = .false.
itype_lndtbl   =  2
/
&radiation_nml
 irad_o3 = 7
 irad_aero = 6
/
&interpol_nml
nudge_zone_width  = 8  !-1 create nudge zone in grid
lsq_high_ord      = 2
rbf_vec_scale_c   = 0.03, 0.03,  0.01
rbf_vec_scale_v   = 0.07, 0.07, 0.025
rbf_vec_scale_e   = 0.15, 0.15,  0.05
/
&gridref_nml
! grf_intmethod_ct = 1
 grf_intmethod_e  = 5
 grf_scalfbk      = 1
 grf_tracfbk      = 1
 denom_diffu_v    = 150.
 l_mass_consvcorr = .true. 
 l_density_nudging = .true.
! rbf_scale_grf_e = 0.5, 0.41318359375, 0.35, 0.3
/
&nonhydrostatic_nml
 iadv_rhotheta    =  2
 ivctype          =  2
 itime_scheme     =  4
 exner_expol      =  0.333
 vwind_offctr     =  0.25
 damp_height      =  15000.
 rayleigh_coeff   =  0.25
 lhdiff_rcf       = .true.
 divdamp_fac      =  0.004
 divdamp_order    =  4
 l_open_ubc       = .true.
 igradp_method    =  3
 l_zdiffu_t       = .true.
 thslp_zdiffu     =  0.02
 thhgtd_zdiffu    =  125.
 htop_moist_proc  =  22500.
 hbot_qvsubstep   =  24000.
/
&sleve_nml
 min_lay_thckn   = 20.
 top_height      = 21000.
 stretch_fac     = 0.9
 decay_scale_1   = 4000.
 decay_scale_2   = 2500.
 decay_exp       = 1.2
 flat_height     = 16000. 
/
&io_nml
 dt_checkpoint    = ${dt_checkpoint} ! [s] trigger new restart file
 lkeep_in_sync    = .true.
/
&meteogram_output_nml
 lmeteogram_enabled= .TRUE.
 n0_mtgrm          = 0             ! meteogram initial time step (0 is first step!)
 ninc_mtgrm        = 50            ! meteogram output interval (steps)
 ldistributed      = .false.
 stationlist_tot   =  50.91,   6.41, 'JOYCE',             ! Lat,Lon
                      50.90,   6.41, 'JOYCE01S',
                      50.89,   6.41, 'JOYCE02S',
                      50.88,   6.41, 'JOYCE03S',
                      50.87,   6.41, 'JOYCE04S',
                      50.92,   6.41, 'JOYCE01N',
                      50.93,   6.41, 'JOYCE02N',
                      50.94,   6.41, 'JOYCE03N',
                      50.95,   6.41, 'JOYCE04N',
                      50.91,   6.42, 'JOYCE01E',
                      50.91,   6.43, 'JOYCE02E',
                      50.91,   6.44, 'JOYCE03E',
                      50.91,   6.45, 'JOYCE04E',
                      50.91,   6.40, 'JOYCE01W',
                      50.91,   6.39, 'JOYCE02W',
                      50.91,   6.38, 'JOYCE03W',
                      50.91,   6.37, 'JOYCE04W',
                      50.92,   6.42, 'JOYCE01NE',
                      50.93,   6.43, 'JOYCE02NE',
                      50.94,   6.44, 'JOYCE03NE',
                      50.95,   6.45, 'JOYCE04NE',
                      50.90,   6.42, 'JOYCE01SE',
                      50.89,   6.43, 'JOYCE02SE',
                      50.88,   6.44, 'JOYCE03SE',
                      50.87,   6.45, 'JOYCE04SE',
                      50.92,   6.40, 'JOYCE01NW',
                      50.93,   6.39, 'JOYCE02NW',
                      50.94,   6.38, 'JOYCE03NW',
                      50.95,   6.37, 'JOYCE04NW',
                      50.90,   6.40, 'JOYCE01SW',
                      50.89,   6.39, 'JOYCE02SW',
                      50.88,   6.38, 'JOYCE03SW',
                      50.87,   6.37, 'JOYCE04SW',
                      51.66,   12.94,'Melpitz_c',
                      52.17,  14.12, 'Lindenberg'
/
&output_nml
 output_start     = "${start_date}"
 output_end       = "${end_date}"
 output_interval  = "PT03H"
 file_interval    = "P01D"
 include_last     = .TRUE.
 output_filename  = 'prog_vars'
 filename_format  = "<output_filename>_DOM<physdom>_<levtype>_<datetime2>"
 ml_varlist       = 'qv','qc','qi','qr','qs','qg','qh','qni','qnr','qns','qng','qnh','u','v','w','temp','pres','rho','pres_msl','theta_v'
 output_grid      = .TRUE.
/
&output_nml
 output_start     = "${start_date}"
 output_end       = "${end_date}"
 output_interval  = "PT01H"
 file_interval    = "P01D"
 include_last     = .TRUE.
 output_filename  = 'pbl_vars'
 filename_format  = "<output_filename>_DOM<physdom>_<levtype>_<datetime2>"
 ml_varlist       = 'group:pbl_vars','umfl_s','vmfl_s'
 output_grid      = .TRUE.
/
&output_nml
 output_start     = "${start_date}"
 output_end       = "${end_date}"
 output_interval  = "PT03H"
 file_interval    = "P01D"
 include_last     = .TRUE.
 output_filename  = 'rad_vars'
 filename_format  = "<output_filename>_DOM<physdom>_<levtype>_<datetime2>"
 ml_varlist       = 'group:rad_vars'
 output_grid      = .TRUE.
/
&output_nml
 output_start     = "${start_date}"
 output_end       = "${end_date}"
 output_interval  = "PT03H"
 file_interval    = "P01D"
 include_last     = .TRUE.
 output_filename  = 'phy_tend'
 filename_format  = "<output_filename>_DOM<physdom>_<levtype>_<datetime2>"
 ml_varlist       = 'ddt_temp_radsw','ddt_temp_radlw','ddt_temp_turb','ddt_u_turb','ddt_v_turb'
 output_grid      = .TRUE.
/
&output_nml
 output_start     = "${start_date}"
 output_end       = "${end_date}"
 output_interval  = "PT30M"
 file_interval    = "P01D"
 include_last     = .TRUE.
 output_filename  = 'cloud_diag'
 filename_format  = "<output_filename>_DOM<physdom>_<levtype>_<datetime2>"
 ml_varlist       = 'group:cloud_diag','group:additional_precip_vars','group:precip_vars'
 output_grid      = .TRUE.
/
&output_nml
 output_start     = "${start_date}"
 output_end       = "${end_date}"
 output_interval  = "PT01H"
 file_interval    = "P01D"
 include_last     = .TRUE.
 output_filename  = 'land_vars'
 filename_format  = "<output_filename>_DOM<physdom>_<levtype>_<datetime2>"
 ml_varlist       = 'group:land_vars','t_s','t_seasfc','group:snow_vars'
 output_grid      = .TRUE.
/
&output_nml
 output_start     = "${start_date}"
 output_end       = "${end_date}"
 dom              = 3
 output_interval  = "PT15M"
 file_interval    = "P01D"
 include_last     = .TRUE.
 output_filename  = 'hope'
 filename_format  = "<output_filename>_DOM<physdom>_<levtype>_<datetime2>"
 ml_varlist       = 'clct','tqv_dia','tqc_dia','tqi_dia','tot_prec','t_g','qv_s','htop_con','hbas_con'
                    'htop_dc','shfl_s','lhfl_s','z_pbl'
 output_grid      = .TRUE.
/
&output_nml
 output_start     = "${start_date}"
 output_end       = "${end_date}"
 output_interval  = "PT06H"
 file_interval    = "P01D"
 include_last     = .TRUE.
 output_filename  = 'pl_vars'
 filename_format  = "<output_filename>_DOM<physdom>_<levtype>_<datetime2>"
 pl_varlist       = 'vor', 'div'
 p_levels         = 30000,40000,50000,60000,80000,100000 
 output_grid      = .FALSE.
/
&extpar_nml
 itopo          = 1
 n_iter_smooth_topo = 1,1,3
 heightdiff_threshold = 3000.,1000.,1000.
/
EOF
#
#-----------------------------------------------------------------------------
# add standard atmo_non-hydrostatic_files
. ${thisdir}/add_required_atmo_non-hydrostatic_files
#-----------------------------------------------------------------------------<|MERGE_RESOLUTION|>--- conflicted
+++ resolved
@@ -116,18 +116,13 @@
 / 
 &initicon_nml
  init_mode              =  4 !4=cosmo, 2=ifs, 3=combined
-<<<<<<< HEAD
- ana_varnames_map_file  = '$ICON_BASE_PATH/run/ana_varnames_map_file.txt'
-=======
 ! ana_varnames_map_file  = '$ICON_BASE_PATH/run/ana_varnames_map_file.txt'
- latbc_varnames_map_file = '$ICON_BASE_PATH/run/dict.latbc'
->>>>>>> fdb79050
  nlevsoil_in            =  8
  lread_ana              = .false.
 /
 &run_nml
  num_lev     = 50,50,50    ! number of full levels of vertical grid
- lvert_nest = .false.
+ lvert_nest = .flase.
  dtime       = ${dtime}     ! [s] timestep in seconds
  ldynamics   = .TRUE.       ! dynamics
  ltestcase   = .FALSE.      ! testcase
