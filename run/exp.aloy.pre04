--- conflicted
+++ resolved
@@ -90,17 +90,9 @@
 # mts_oce can be set to 30 minutes timestep when spun-up for 1 year minimum
 # mts_oce="PT30M"
 
-<<<<<<< HEAD
-# Note: mts_oce can be increased during a run (up to 30 minutes tested after 1 year spinup)
-
 # coupling timestep
 # -----------------
 
-=======
-# coupling timestep
-# -----------------
-
->>>>>>> 12462837
 # in ISO-format for YAC used in coupling.xml further below
 # successfull coupling requires that
 # - mts_atm is a multiple of mts_oce or vice versa
@@ -148,13 +140,10 @@
 output_phy_3d=no
 output_aer_3d=no # "yes" needs lrad_aero_diag=.TRUE. in radiation_nml
 
-<<<<<<< HEAD
-=======
 # full atmospheric output interval, normally set to general atmos interval:
 atm_output_interval_3d="$atm_output_interval"
 atm_output_interval_2d="$atm_output_interval"
 
->>>>>>> 12462837
 # namelist files
 # --------------
 
