--- conflicted
+++ resolved
@@ -82,16 +82,10 @@
 mts_atm="PT10M"
 mts_oce="PT10M"
 
-<<<<<<< HEAD
-# in seconds for YAC - must match those of the submodels:
-dtime_atm=${dtime_atm:=600}
-dtime_oce=${dtime_oce:=600}
-=======
 # Note: mts_oce can be increased during a run (up to 30 minutes tested after 1 year spinup)
 
 # coupling timestep
 # -----------------
->>>>>>> 854814a2
 
 # in ISO-format for YAC used in coupling.xml further below
 # successfull coupling requires that
@@ -124,16 +118,6 @@
 #lnd_output_interval="P1M"
 #oce_output_interval="P1M"
 
-<<<<<<< HEAD
-# ocean timestep:
-#  - mts_oce can be increased during a run (up to 30 minutes tested after 1 year spinup)
-#  - change timestep for coupler accordingly: dtime_oce
-#  - dtime_oce must be multiple of dtime_atm
-#mts_oce="PT30M"
-#(( dtime_oce=dtime_atm * 3 ))
-
-=======
->>>>>>> 854814a2
 # standard long-term output switches - _min=yes only:
 output_atm_min=yes
 output_oce_min=yes
@@ -323,7 +307,6 @@
   l_compat401     = .TRUE.              ! TRUE: overwrites some of the settings below
 /
 &jsb_seb_nml
-<<<<<<< HEAD
   bc_filename     = 'bc_land_phys.nc'
   ic_filename     = 'ic_land_soil.nc'
 /
@@ -332,16 +315,6 @@
   bc_filename     = 'bc_land_phys.nc'
   ic_filename     = 'ic_land_soil.nc'
 /
-=======
-  bc_filename     = 'bc_land_phys.nc'
-  ic_filename     = 'ic_land_soil.nc'
-/
-&jsb_rad_nml
-  use_alb_veg_simple = .TRUE.          ! Use TRUE for jsbach_lite, FALSE for jsbach_pfts
-  bc_filename     = 'bc_land_phys.nc'
-  ic_filename     = 'ic_land_soil.nc'
-/
->>>>>>> 854814a2
 &jsb_turb_nml
   bc_filename     = 'bc_land_phys.nc'
   ic_filename     = 'ic_land_soil.nc'
@@ -350,22 +323,9 @@
   l_dynsnow       = .TRUE.
   l_freeze        = .FALSE.
   l_supercool     = .FALSE.
-<<<<<<< HEAD
   bc_filename     = 'bc_land_soil.nc'
   ic_filename     = 'ic_land_soil.nc'
 /
-&jsb_hydro_nml
-=======
->>>>>>> 854814a2
-  bc_filename     = 'bc_land_soil.nc'
-  ic_filename     = 'ic_land_soil.nc'
-  bc_sso_filename = 'bc_land_sso.nc'
-/
-&jsb_assimi_nml
-  active          = .FALSE.             ! Use FALSE for jsbach_lite, TRUE for jsbach_pfts
-/
-<<<<<<< HEAD
-=======
 &jsb_hydro_nml
   bc_filename     = 'bc_land_soil.nc'
   ic_filename     = 'ic_land_soil.nc'
@@ -374,7 +334,6 @@
 &jsb_assimi_nml
   active          = .FALSE.             ! Use FALSE for jsbach_lite, TRUE for jsbach_pfts
 /
->>>>>>> 854814a2
 &jsb_pheno_nml
   scheme          = 'climatology'       ! scheme = logrop / climatology; use climatology for jsbach_lite
   bc_filename     = 'bc_land_phys.nc'
@@ -1237,11 +1196,7 @@
             </timestep>
             <mapping_on_source>true</mapping_on_source>
             <interpolation_requirements use_source_mask="true" use_target_mask="true">
-<<<<<<< HEAD
-               <interpolation method="user_file" filename="runoff_a2o.weights.nc"/>
-=======
                <interpolation filename="runoff_a2o.weights.nc" method="user_file"/>
->>>>>>> 854814a2
             </interpolation_requirements>
             <debug_mode at_source_after_interpolation="false" at_source_before_interpolation="false" at_target="false"/>
             <enforce_write_restart>false</enforce_write_restart>
