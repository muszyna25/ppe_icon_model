--- conflicted
+++ resolved
@@ -552,8 +552,8 @@
 # xsd and xml files for yac
 # -------------------------
 #
-add_required_file ${ICON_BUILD_PATH}/run/coupling_${EXPNAME}.xml          ./coupling.xml
-add_required_file ${ICON_SRC_PATH}/externals/yac/input/coupling.xsd.in  ./coupling.xsd
+add_required_file ${basedir}/run/coupling_${EXPNAME}.xml          ./coupling.xml
+add_required_file ${basedir}/externals/yac/input/coupling.xsd     ./coupling.xsd
 
 #-----------------------------------------------------------------------------
 # II. ATMOSPHERE and LAND
@@ -787,7 +787,6 @@
 
 # model files
 #
-<<<<<<< HEAD
 add_link_file ${basedir}/data/lsdata.nc                                    ./
 add_link_file ${basedir}/data/ECHAM6_CldOptProps.nc                        ./
 
@@ -795,25 +794,12 @@
 # --------------
 add_required_file ${basedir}/run/${atm_namelist}                           ./
 add_required_file ${basedir}/run/${lnd_namelist}                           ./
-=======
-add_link_file ${ICON_SRC_PATH}/data/lsdata.nc                                 ./
-add_link_file ${ICON_SRC_PATH}/data/ECHAM6_CldOptProps.nc                     ./
-
-# namelist files
-# --------------
-add_required_file ${ICON_BUILD_PATH}/run/${atm_namelist}                        ./
-add_required_file ${ICON_BUILD_PATH}/run/${lnd_namelist}                        ./
->>>>>>> ef8e5d82
 
 # dictionary file for output variable names
 #
 dict_file="dict.${EXPNAME}"
 cat dict.iconam.mpim  > ${dict_file}
-<<<<<<< HEAD
 add_required_file ${basedir}/run/${dict_file}                              ./
-=======
-add_required_file ${ICON_BUILD_PATH}/run/${dict_file}                           ./
->>>>>>> ef8e5d82
 
 # initial conditions
 #
@@ -854,11 +840,7 @@
 #
 # - tropospheric anthropogenic aerosols, simple plumes
 #
-<<<<<<< HEAD
 add_link_file ${basedir}/data/MACv2.0-SP_v1.nc                             ./MACv2.0-SP_v1.nc
-=======
-add_link_file ${ICON_SRC_PATH}/data/MACv2.0-SP_v1.nc                          ./MACv2.0-SP_v1.nc
->>>>>>> ef8e5d82
 #
 #   Kinne background aerosols are needed for the year 1850 (irad_aero=18)
 #
@@ -911,7 +893,7 @@
 #
 # - lctlib file for JSBACH
 #
-add_link_file ${ICON_SRC_PATH}/externals/jsbach/data/lctlib_nlct21.def           ./lctlib_nlct21.def
+add_link_file ${basedir}/externals/jsbach/data/lctlib_nlct21.def           ./lctlib_nlct21.def
 #
 # - HD files
 #
@@ -1435,7 +1417,7 @@
 /
 EOF
 
-add_required_file ${ICON_BUILD_PATH}/run/${oce_namelist} ./
+add_required_file ${basedir}/run/${oce_namelist} ./
 
 #-----------------------------------------------------------------------------
 #
