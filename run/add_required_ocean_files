#!/bin/bash
  #=======================================================
  # input folders
  # define the ocean location. 
  #  ocean_location="local" means the local grids folders
  #  ocean_location="buildbot" means the standard buildbot oes path: ${icon_data_rootFolder}/oes}
  #  ocean_location="" means user defined path in ocean_data_MainFolder, or if undefined the standard buildbot oes path: ${icon_data_rootFolder}/oes}
  #  in other cases where 
  #    ocean_location/="" then ocean_data_MainFolder=/pool/data/ICON/oes/${ocean_location}
  
  ocean_location=${ocean_location:="fluent"}
  #ocean_location= ${ocean_location:="buildbot"}
<<<<<<< HEAD
#   ocean_location="local" #${ocean_location:="local"}
=======
  #ocean_location="local" #${ocean_location:="local"}
>>>>>>> 95e98969

  get_file=${get_file:='add_link_file'} # or 'add_required_file' for copying

  # if there are local settings from the user... use them
  if [[ -f ocean_local_settings ]] ; then
    source ./ocean_local_settings
  fi


  if [[ "x$ocean_location" = "xbuildbot" ]] ; then
    ocean_data_MainFolder=${icon_data_buildbotFolder_oes}
  elif [[ "x$ocean_location" = "xlocal" ]] ; then
    ocean_data_MainFolder=${ICON_BASE_PATH}/grids 
    ocean_data_InputFolder=${ocean_data_InputFolder:=${ocean_data_MainFolder}}
  elif [[ "x$ocean_location" != "x" ]] ; then
    ocean_data_MainFolder=${icon_data_rootFolder}/oes/${ocean_location}
  fi
  #if ocean_data_MainFolder not defined, use the buildbot root folder
  ocean_data_MainFolder=${ocean_data_MainFolder:=${icon_data_buildbotFolder_oes}}
  grid_name=${ocean_grids%.nc}
  ocean_data_InputFolder=${ocean_data_InputFolder:=${ocean_data_MainFolder}/${grid_name}}
  grids_folder=${grids_folder:=${ocean_data_InputFolder}}
  
  ocean_forcing_folder=${ocean_forcing_folder:=${ocean_data_InputFolder}}
  ocean_init_folder=${ocean_init_folder:=${ocean_data_InputFolder}}
  ocean_relax_folder=${ocean_relax_folder:=${ocean_data_InputFolder}}
  ocean_dust_folder=${ocean_dust_folder:=${ocean_data_InputFolder}}
  
  #=======================================================
  # input file names  
  #pre/postfixes of input files
  file_vertical_levels="${ocean_vertical_levels}levels"
  init_DataType=${init_DataType:="omipInitialState-AnnualAverage"}  # needs to be changed to phc3.0 30 year climatology
  relax_DataType=${relax_DataType:="omipRelaxSurface"}  
  dust_DataType=${dust_DataType:="MAHOWALDDUST"}  
  forcing_DataType=${forcing_DataType:="omipForcing-mpiom"}
  if [[ "x$forcing_timescale" = "x1" ]] ; then
    forcing_FileFrequence=${forcing_FileFrequence:="Annual"}
  elif [[ "x$forcing_timescale" = "x12" ]] ; then
    forcing_FileFrequence=${forcing_FileFrequence:="MonthlyMean"}
  elif [[ "x$forcing_timescale" = "x365" ]] ; then
    forcing_FileFrequence=${forcing_FileFrequence:="Daily"}
  fi
 
  ocean_forcing_filename=${ocean_forcing_filename:=${forcing_DataType}${forcing_FileFrequence}-${grid_name}.nc}
  ocean_forcing_InputFilename=${ocean_forcing_folder}/${ocean_forcing_filename}

  ocean_initialState_filename=${ocean_initialState_filename:=${init_DataType}-${grid_name}-${file_vertical_levels}.nc}
  ocean_initialState_InputFilename=${ocean_init_folder}/${ocean_initialState_filename}

  ocean_relax_filename=${ocean_relax_filename:=${relax_DataType}-${grid_name}.nc}
  ocean_relax_InputFilename=${ocean_relax_folder}/${ocean_relax_filename}

  ocean_dust_filename=${ocean_dust_filename:=${dust_DataType}_${grid_name}.nc}
  ocean_dust_InputFilename=${ocean_dust_folder}/${ocean_dust_filename}

  #=======================================================
  # re-naming of the input files when copying to the experiment folder
  ocean_forcing_modelFilename="ocean-flux.nc"
  ocean_initialState_modelFilename="initial_state.nc"
  ocean_relax_modelFilename="ocean-relax.nc"
  ocean_dust_modelFilename="dust.nc"
   
  #=======================================================
  # add required files if this is not post processing
  case "x$RUNSCRIPT_NAME" in
    *post*)
      # for postprocessing we do not need files
    ;;
    #-------------------------------------------------
    *)
      # add files for runing the ocean  
      if [[ "x$iforc" = "x12" ]] ; then
        ls -l $ocean_forcing_InputFilename
        if [ $? -eq 0 ]; then
          $get_file ${ocean_forcing_InputFilename}     $ocean_forcing_modelFilename
        else
          echo "WARNING: $ocean_forcing_InputFilename does not exist - proceed from local disk"
        fi
      fi

      #--------------------------------------------------
      if [[ "x$iforc" = "x12" ]] ; then
        use_file_initialConditions=".true."
      fi
      if [[ "x$use_file_initialConditions" = "x.true." ]] ; then
        ls -l $ocean_initialState_InputFilename
        if [ $? -eq 0 ]; then
          $get_file ${ocean_initialState_InputFilename}          $ocean_initialState_modelFilename
        else
          echo "WARNING: $ocean_initialState_InputFilename does not exist - proceed from local disk"
        fi
      fi
      if [[ "x$use_hamocc" = "xyes" ]] ; then
       ls -l $ocean_dust_InputFilename
       if [ $? -eq 0 ]; then
         $get_file ${ocean_dust_InputFilename}          $ocean_dust_modelFilename
       else
         echo "WARNING: $ocean_initialState_InputFilename does not exist - proceed from local disk"
       fi
      fi

      #--------------------------------------------------
      if [[ "x$init_relax" = "x1" ]] ; then
        ls -l $ocean_relax_InputFilename
        if [ $? -eq 0 ]; then
          $get_file ${ocean_relax_InputFilename} $ocean_relax_modelFilename
        else
          echo "WARNING: Cannot find restart file: ${ocean_relax_InputFilename}"
        fi

      fi
    ;;
  esac

  #===============================================================================================<|MERGE_RESOLUTION|>--- conflicted
+++ resolved
@@ -10,11 +10,7 @@
   
   ocean_location=${ocean_location:="fluent"}
   #ocean_location= ${ocean_location:="buildbot"}
-<<<<<<< HEAD
-#   ocean_location="local" #${ocean_location:="local"}
-=======
   #ocean_location="local" #${ocean_location:="local"}
->>>>>>> 95e98969
 
   get_file=${get_file:='add_link_file'} # or 'add_required_file' for copying
 
