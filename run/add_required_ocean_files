#!/bin/bash
  #=======================================================
  # input folders
  # define the ocean location. 
  #  ocean_location="local" means the local grids folders
  #  ocean_location="buildbot" means the standard buildbot oes path: ${icon_data_rootFolder}/oes}
  #  ocean_location="" means user defined path in ocean_data_MainFolder, or if undefined the standard buildbot oes path: ${icon_data_rootFolder}/oes}
  #  in other cases where 
  #    ocean_location/="" then ocean_data_MainFolder=/pool/data/ICON/oes/${ocean_location}
  
<<<<<<< HEAD
  #ocean_location=${ocean_location:="fluent"}
  ocean_location=${ocean_location:="buildbot"}
  #ocean_location=${ocean_location:="local"}
=======
  ocean_location=${ocean_location:="fluent"}
  #ocean_location= ${ocean_location:="buildbot"}

>>>>>>> 48f1a619
  get_file=${get_file:='add_link_file'} # or 'add_required_file' for copying

  # if there are local settings from the user... use them
  if [[ -f ocean_local_settings ]] ; then
    source ./ocean_local_settings
  fi


  if [[ "x$ocean_location" = "xbuildbot" ]] ; then
    ocean_data_MainFolder=${icon_data_buildbotFolder_oes}
  elif [[ "x$ocean_location" = "xlocal" ]] ; then
    ocean_data_MainFolder=${ICON_BASE_PATH}/grids 
    ocean_data_InputFolder=${ocean_data_InputFolder:=${ocean_data_MainFolder}}
  elif [[ "x$ocean_location" != "x" ]] ; then
    ocean_data_MainFolder=${icon_data_rootFolder}/oes/${ocean_location}
  fi
  #if ocean_data_MainFolder not defined, use the buildbot root folder
  ocean_data_MainFolder=${ocean_data_MainFolder:=${icon_data_buildbotFolder_oes}}
  grid_name=${ocean_grids%.nc}
  ocean_data_InputFolder=${ocean_data_InputFolder:=${ocean_data_MainFolder}/${grid_name}}
  grids_folder=${grids_folder:=${ocean_data_InputFolder}}
  
  ocean_forcing_folder=${ocean_forcing_folder:=${ocean_data_InputFolder}}
  ocean_init_folder=${ocean_init_folder:=${ocean_data_InputFolder}}
  ocean_relax_folder=${ocean_relax_folder:=${ocean_data_InputFolder}}

  #=======================================================
  # input file names  
  #pre/postfixes of input files
  file_vertical_levels="${ocean_vertical_levels}levels"
  init_DataType=${init_DataType:="omipInitialState-AnnualAverage"}  # needs to be changed to phc3.0 30 year climatology
  relax_DataType=${relax_DataType:="omipRelaxSurface"}  
  forcing_DataType=${forcing_DataType:="omipForcing-mpiom"}
  if [[ "x$forcing_timescale" = "x1" ]] ; then
    forcing_FileFrequence=${forcing_FileFrequence:="Annual"}
  elif [[ "x$forcing_timescale" = "x12" ]] ; then
    forcing_FileFrequence=${forcing_FileFrequence:="MonthlyMean"}
  elif [[ "x$forcing_timescale" = "x365" ]] ; then
    forcing_FileFrequence=${forcing_FileFrequence:="Daily"}
  fi
 
  ocean_forcing_filename=${ocean_forcing_filename:=${forcing_DataType}${forcing_FileFrequence}-${grid_name}.nc}
  ocean_forcing_InputFilename=${ocean_forcing_folder}/${ocean_forcing_filename}

  ocean_initialState_filename=${ocean_initialState_filename:=${init_DataType}-${grid_name}-${file_vertical_levels}.nc}
  ocean_initialState_InputFilename=${ocean_init_folder}/${ocean_initialState_filename}

  ocean_relax_filename=${ocean_relax_filename:=${relax_DataType}-${grid_name}.nc}
  ocean_relax_InputFilename=${ocean_relax_folder}/${ocean_relax_filename}

  #=======================================================
  # re-naming of the input files when copying to the experiment folder
  ocean_forcing_modelFilename="ocean-flux.nc"
  ocean_initialState_modelFilename="initial_state.nc"
  ocean_relax_modelFilename="ocean-relax.nc"
   
  #=======================================================
  # add required files if this is not post processing
  case "x$RUNSCRIPT_NAME" in
    *post*)
      # for postprocessing we do not need files
    ;;
    #-------------------------------------------------
    *)
      # add files for runing the ocean  
      if [[ "x$iforc" = "x12" ]] ; then
        ls -l $ocean_forcing_InputFilename
        if [ $? -eq 0 ]; then
          $get_file ${ocean_forcing_InputFilename}     $ocean_forcing_modelFilename
        else
          echo "WARNING: $ocean_forcing_InputFilename does not exist - proceed from local disk"
        fi
      fi

      #--------------------------------------------------
      if [[ "x$iforc" = "x12" ]] ; then
        use_file_initialConditions=".true."
      fi
      if [[ "x$use_file_initialConditions" = "x.true." ]] ; then
        ls -l $ocean_initialState_InputFilename
        if [ $? -eq 0 ]; then
          $get_file ${ocean_initialState_InputFilename}          $ocean_initialState_modelFilename
        else
          echo "WARNING: $ocean_initialState_InputFilename does not exist - proceed from local disk"
        fi
      fi

      #--------------------------------------------------
      if [[ "x$init_relax" = "x1" ]] ; then
        ls -l $ocean_relax_InputFilename
        if [ $? -eq 0 ]; then
          $get_file ${ocean_relax_InputFilename} $ocean_relax_modelFilename
        else
          echo "WARNING: Cannot find restart file: ${ocean_relax_InputFilename}"
        fi

      fi
    ;;
  esac

  #===============================================================================================<|MERGE_RESOLUTION|>--- conflicted
+++ resolved
@@ -8,15 +8,9 @@
   #  in other cases where 
   #    ocean_location/="" then ocean_data_MainFolder=/pool/data/ICON/oes/${ocean_location}
   
-<<<<<<< HEAD
-  #ocean_location=${ocean_location:="fluent"}
-  ocean_location=${ocean_location:="buildbot"}
-  #ocean_location=${ocean_location:="local"}
-=======
   ocean_location=${ocean_location:="fluent"}
   #ocean_location= ${ocean_location:="buildbot"}
 
->>>>>>> 48f1a619
   get_file=${get_file:='add_link_file'} # or 'add_required_file' for copying
 
   # if there are local settings from the user... use them
