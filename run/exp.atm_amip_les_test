--- conflicted
+++ resolved
@@ -37,9 +37,9 @@
 
 # overwrite the default setting with the new path and handle daint (CSCS)
 
-if [ -d /scratch/snx3000/icontest ]
+if [ -d /users/icontest ]
 then
-    poolFolder_prefix=/scratch/snx3000/icontest
+    poolFolder_prefix=/users/icontest
 else
     poolFolder_prefix=
 fi
@@ -78,18 +78,10 @@
 # JSBACH settings
 run_jsbach=yes
 jsbach_usecase=jsbach_pfts                # jsbach_lite/jsbach_pfts
-<<<<<<< HEAD
 jsbach_with_lakes=yes
 jsbach_with_hd=no
 jsbach_with_carbon=yes                    # yes needs jsbach_pfts usecase
 jsbach_check_wbal=no                      # check water balance
-output_lnd=medium                         # amount of output: none/basic/medium/full
-#
-=======
-jsbach_with_hd=no
-jsbach_with_lakes=yes
-jsbach_with_carbon=yes                    # yes needs jsbach_pfts usecase
-jsbach_check_wbal=no                      # check water balance
 output_lnd=basic                          # amount of output: none/basic/medium/full
 
 #--------------------------------------------------------------------------------------------------
@@ -98,7 +90,6 @@
 
 # Some further processing for land configuration
 # --------------------------------
->>>>>>> 12462837
 output_tiles="'box'"
 if [[ ${output_lnd} != "basic" ]]
 then
@@ -115,10 +106,6 @@
 then
   nproma=48
   pft_file_tag="11pfts_"
-<<<<<<< HEAD
-  nproma=64
-=======
->>>>>>> 12462837
   [[ ${output_lnd} != "basic" ]] && \
     output_tiles="${output_tiles}, 'pft01','pft02','pft03','pft04','pft05','pft06','pft07','pft08','pft09','pft10','pft11'"
 else
@@ -292,18 +279,12 @@
   bc_filename            = 'bc_land_carbon.nc'
   ic_filename            = 'ic_land_carbon.nc'
   read_cpools            = .FALSE.
-<<<<<<< HEAD
   !fire_frac_wood_2_atmos = 0.2
 /
 &jsb_fuel_nml
   active                 = ${lcarbon}
   fuel_algorithm         = 1
 /
-=======
-  fuel_algorithm         = 0
-  !fire_frac_wood_2_atmos = 0.2
-/
->>>>>>> 12462837
 &jsb_disturb_nml
   active                  = ${lcarbon}
   ic_filename             = 'ic_land_soil.nc'
