#--------------------------------------------------------------------------------------------------
#
# MPIESM2 Dyamond++ experiment
#
author_list="Monika Esch, Thorsten Mauritsen, Rene Redler"
#
# Contact points:
# Atmosphere: Monika Esch
# Ocean:      Helmuth Haak
# Land:       Reiner Schnur
# Discharge:  Tom Riddick
# Coupling:   Rene Redler
#
#--------------------------------------------------------------------------------------------------
#
# This file describes a coupled experiment setup based on the non-hydrostatic atmosphere
# with ECHAM physics and the hydrostatic ocean. The atmosphere is based on the non-hydrostatic
# dynamics and the (reduced) ECHAM physics, and is intialized
# from analysis files and using transient boundary conditions (1850) for:
# - spectral solar irradiation
# - well mixed greenhouse gases CO2, CH4, N2O, CFCs
# - O3 concentration
# - tropospheric aerosol optical properties -> deactivated (irad_aero=0) !
# - stratospheric volcanic aerosol optical properties
# - SST and sea ice are transferred via YAC from the ocean.
#
# The ocean was initialised from Levitus climatology for 10 years.
#
# The coupling:
#
# atmosphere -> ocean:
# . surface_downward_eastward_stress
# . surface_downward_northward_stress
# . surface_fresh_water_flux
# . total_heat_flux
# . atmosphere_sea_ice_bundle
# . river_runoff
# . surface pressure
#
# ocean -> atmosphere:
# . sea_surface_temperature
# . eastward_sea_water_velocity
# . northward_sea_water_velocity
# . ocean_sea_ice_bundle
# . 10m_wind_speed
#
# currently not activated for coupling:
# . co2_mixing_ratio
# . co2_flux
#
# IMPORTANT NOTE:
# ---------------
#
# This template assumes that both atmosphere and ocean are started from initial conditions!
# Once an ocean restart is available, initial_salinity_type  and initial_temperature_type
# can both be set to zero.
#
#--------------------------------------------------------------------------------------------------

# (0) Basic model configuration
# -----------------------------

atmos_gridID="0013"
atmos_refinement="R02B04"

ocean_gridID="0014"
ocean_refinement="R02B04"

nproma_atm=48
nproma_oce=48

# initialiseOcean="fromRestart"
initialiseOcean="fromClimatology"
# initialiseOcean="FALSE"
#
mpi_oce_nodes=1                  # nodes for the ocean model
((mpi_oce_procs=mpi_oce_nodes * mpi_procs_pernode))
#
#--------------------------------------------------------------------------------------------------
#
# (1) Define the model time stepping
# ----------------------------------

radTimeStep="PT15M"              # radiation time step:    96 time steps per day
atmTimeStep="PT45S"              # atmosphere time step: 1920 time steps per day
                                 #                         20 time steps per radTimeStep
                                 #                         20 time steps per couplingTimeStep
oceTimeStep="PT3M"               # ocean time step:       480 time steps per day
                                 #                          5 time steps per couplingTimeStep
couplingTimeStep="PT15M"         # coupling time step:      1 time step  per radTimeStep 

#--------------------------------------------------------------------------------------------------

# (2) Variables provided by the scripting mechanism

# EXPNAME                       = name of exp. in 'exp.<name>'
# basedir                       = base directory, where src/, run/ etc exist
# icon_data_poolFolder          = base directory, where grids/, input/ and setup/ exist
# nproma                        = blocking length for array dimensioning and inner loop lengths
#                                 -> deprecated. nproma_atm and nproma_ocn are used here.

icon_data_poolFolder="${icon_data_rootFolder:-/pool/data/ICON}/grids/private/rene/mpim"

#--------------------------------------------------------------------------------------------------

# (3) Set variables needed by the scripting mechanism
# ---------------------------------------------------

# horizontal grid(s)
# ------------------
atm_grid_name=icon_grid_${atmos_gridID}_${atmos_refinement}_G

atmo_grid_folder=/pool/data/ICON/grids/public/mpim/${atmos_gridID}
atmo_data_InputFolder=${icon_data_poolFolder}/${atmos_gridID}
atmo_dyn_grid=${atm_grid_name}.nc

# start and end date+time
start_date=${start_date:="2016-08-01T00:00:00Z"}
    end_date=${end_date:="2017-08-01T00:00:00Z"}

# restart intervals
# -----------------
checkpoint_interval="P1Y"
restart_interval="P5D"

# output intervals
# ----------------

atm_file_interval="P1D"
atm_output_interval="PT6H"

oce_file_interval="P1D"
oce_monitor_output_interval="P1D"
oce_2d_output_interval="PT6H"
oce_2d_high_output_interval="PT1H"
oce_3d_output_interval="PT6H"
oce_3d_upper_levels_output_interval="PT24h"
oce_3d_top_level_output_interval="PT1H"

# namelist files
# --------------
atm_namelist=NAMELIST_${EXPNAME}_atm
lnd_namelist=NAMELIST_${EXPNAME}_lnd
oce_namelist=NAMELIST_${EXPNAME}_oce

#--------------------------------------------------------------------------------------------------

# (4) Define the model configuration
#-----------------------------------

# JSBACH settings
run_jsbach=yes
jsbach_usecase=jsbach_lite       # jsbach_lite or jsbach_pfts
jsbach_with_lakes=yes
jsbach_with_carbon=no            # yes needs jsbach_pfts usecase

# Some further processing for land configuration
# ----------------------------------------------

ljsbach=$([ "${run_jsbach:=no}" == yes ]          && echo .TRUE. || echo .FALSE. )
llake=$([ "${jsbach_with_lakes:=yes}" == yes ]    && echo .TRUE. || echo .FALSE. )
lcarbon=$([ "${jsbach_with_carbon:=yes}" == yes ] && echo .TRUE. || echo .FALSE. )

if [[ $jsbach_usecase == *pfts* ]]
then
  pft_file_tag="11pfts_"
else
  pft_file_tag=""
fi

#--------------------------------------------------------------------------------------------------

# (6) Output control
# ------------------

# asynchronous diagnostic output processes
# ----------------------------------------

mpi_atm_io_procs=6                 # for atmosphere (2d and 3d)
mpi_oce_io_procs=0                 # for ocean (not working yet)

# output file selection
# ---------------------

# Note that "mpi_atm_io_procs" must match the number of output files
#
# output_<xyz>=yes : yes --> output files for <xyz>, any other value --> no files for <xyz>

output_atm_vgrid=no                # produces 1 atm file 
output_atm_debug=no                # produces 1 atm file 
output_atm_3d=yes                  # produces 5 atm file 
output_atm_2d=yes                  # produces 1 atm file 
output_phy_3d=no                   # produces 1 atm file
                                   # Note: "yes" increases the output volume significantly!

output_lnd=no                      # produces 1 lnd file

output_oce_2d_1h=yes               # produces 1 oce file
output_oce_2d_6h=yes               # produces 1 oce file
output_oce_3d_top_level=yes        # produces 1 oce file
output_oce_3d_upper_levels=yes     # produces 1 oce file
output_oce_monitor=no              # produces 1 oce file

#--------------------------------------------------------------------------------------------------
# I. coupling section
#--------------------------------------------------------------------------------------------------

if [ $mpi_total_procs -lt 2 ] ; then
  check_error 0 "This setup requires at least 2 mpi processes. Exit"
fi

# I.1 Split the number of total procs and assign to each component
# ----------------------------------------------------------------
oce_min_rank=`expr ${mpi_total_procs} - ${mpi_oce_procs}`
oce_max_rank=`expr ${oce_min_rank} + ${mpi_oce_procs} - 1`
oce_inc_rank=1
atm_min_rank=0
atm_max_rank=`expr ${oce_min_rank} - 1`
atm_inc_rank=1
#
# I.2 Fill model list
# -------------------
#
namelist_list[0]="$atm_namelist"
modelname_list[0]="atmo"
modeltype_list[0]=1
minrank_list[0]=$atm_min_rank
maxrank_list[0]=$atm_max_rank
incrank_list[0]=$atm_inc_rank
#
namelist_list[1]="$oce_namelist"
modelname_list[1]="ocean"
modeltype_list[1]=2
minrank_list[1]=$oce_min_rank
maxrank_list[1]=$oce_max_rank
incrank_list[1]=$oce_inc_rank


# I.3 YAC coupling library configuration
#-----------------------------------------------------------------------------

atm_lag=1
oce_lag=1

# co2_flux and co2_mixing_ratio are listed as transients
# below but are not configured for coupling in the couples
# section. There fields are therefore not considered for
# the search not for the data exchange even if yac_fget and
# yac_fput are called for these fields.
#
# component names in coupling.xml must (!) match with modelname_list[*]
#
cat > coupling_${EXPNAME}.xml << EOF
<?xml version="1.0" encoding="UTF-8" standalone="no"?>
<coupling xmlns="http://www.w3schools.com"
          xmlns:xsi="http://www.w3.org/2001/XMLSchema-instance"
	  xsi:schemaLocation="http://www.w3schools.com coupling.xsd">
   <redirect redirect_of_root="false" redirect_stdout="false"/>
   <components>
      <component id="1">
         <name>${modelname_list[0]}</name>
         <model>ICON</model>
         <simulated>atmosphere</simulated>
         <transient_grid_refs>
            <transient_grid_ref collection_size="2" grid_ref="1" id="1" transient_ref="1"/>
            <transient_grid_ref collection_size="2" grid_ref="1" id="2" transient_ref="2"/>
            <transient_grid_ref collection_size="3" grid_ref="1" id="3" transient_ref="3"/>
            <transient_grid_ref collection_size="4" grid_ref="1" id="4" transient_ref="4"/>
            <transient_grid_ref collection_size="2" grid_ref="1" id="5" transient_ref="5"/>
            <transient_grid_ref collection_size="1" grid_ref="1" id="6" transient_ref="6"/>
            <transient_grid_ref collection_size="1" grid_ref="1" id="7" transient_ref="7"/>
            <transient_grid_ref collection_size="1" grid_ref="1" id="8" transient_ref="8"/>
            <transient_grid_ref collection_size="3" grid_ref="1" id="9" transient_ref="9"/>
            <transient_grid_ref collection_size="1" grid_ref="1" id="10" transient_ref="10"/>
            <transient_grid_ref collection_size="1" grid_ref="1" id="11" transient_ref="11"/>
            <transient_grid_ref collection_size="1" grid_ref="1" id="12" transient_ref="12"/>
            <transient_grid_ref collection_size="1" grid_ref="1" id="13" transient_ref="13"/>
            <transient_grid_ref collection_size="1" grid_ref="1" id="14" transient_ref="14"/>
         </transient_grid_refs>
      </component>
      <component id="2">
         <name>${modelname_list[1]}</name>
         <model>ICON</model>
         <simulated>ocean</simulated>
         <transient_grid_refs>
            <transient_grid_ref collection_size="2" grid_ref="1" id="1" transient_ref="1"/>
            <transient_grid_ref collection_size="2" grid_ref="1" id="2" transient_ref="2"/>
            <transient_grid_ref collection_size="3" grid_ref="1" id="3" transient_ref="3"/>
            <transient_grid_ref collection_size="4" grid_ref="1" id="4" transient_ref="4"/>
            <transient_grid_ref collection_size="2" grid_ref="1" id="5" transient_ref="5"/>
            <transient_grid_ref collection_size="1" grid_ref="1" id="6" transient_ref="6"/>
            <transient_grid_ref collection_size="1" grid_ref="1" id="7" transient_ref="7"/>
            <transient_grid_ref collection_size="1" grid_ref="1" id="8" transient_ref="8"/>
            <transient_grid_ref collection_size="3" grid_ref="1" id="9" transient_ref="9"/>
            <transient_grid_ref collection_size="1" grid_ref="1" id="10" transient_ref="10"/>
            <transient_grid_ref collection_size="1" grid_ref="1" id="11" transient_ref="11"/>
            <transient_grid_ref collection_size="1" grid_ref="1" id="12" transient_ref="12"/>
            <transient_grid_ref collection_size="1" grid_ref="1" id="13" transient_ref="13"/>
            <transient_grid_ref collection_size="1" grid_ref="1" id="14" transient_ref="14"/>
         </transient_grid_refs>
      </component>
      <component id="3">
         <name>name_list_io</name>
         <model>ICON</model>
         <simulated>IO</simulated>
      </component>
   </components>
   <transients>
      <transient id="1" transient_standard_name="surface_downward_eastward_stress"/>
      <transient id="2" transient_standard_name="surface_downward_northward_stress"/>
      <transient id="3" transient_standard_name="surface_fresh_water_flux"/>
      <transient id="4" transient_standard_name="total_heat_flux"/>
      <transient id="5" transient_standard_name="atmosphere_sea_ice_bundle"/>
      <transient id="6" transient_standard_name="sea_surface_temperature"/>
      <transient id="7" transient_standard_name="eastward_sea_water_velocity"/>
      <transient id="8" transient_standard_name="northward_sea_water_velocity"/>
      <transient id="9" transient_standard_name="ocean_sea_ice_bundle"/>
      <transient id="10" transient_standard_name="10m_wind_speed"/>
      <transient id="11" transient_standard_name="river_runoff"/>
      <transient id="12" transient_standard_name="co2_mixing_ratio"/>
      <transient id="13" transient_standard_name="co2_flux"/>
      <transient id="14" transient_standard_name="sea_level_pressure"/>
   </transients>
   <grids>
      <grid alias_name="grid1" id="1"/>
   </grids>
   <dates>
      <start_date>+1800-01-01T00:00:00.000</start_date>
      <end_date>+2100-01-01T00:00:00.000</end_date>
      <calendar>proleptic-gregorian</calendar>
   </dates>
   <timestep_unit>ISO_format</timestep_unit>
   <couples>
      <couple>
         <component1 component_id="1"/>
         <component2 component_id="2"/>
         <transient_couple transient_id="1">
            <source component_ref="1" transient_grid_ref="1"/>
            <target transient_grid_ref="1"/>
            <timestep>
               <source>${atmTimeStep}</source>
               <target>${oceTimeStep}</target>
               <coupling_period operation="average">${couplingTimeStep}</coupling_period>
               <source_timelag>${atm_lag}</source_timelag>
               <target_timelag>${oce_lag}</target_timelag>
            </timestep>
            <mapping_on_source>true</mapping_on_source>
            <interpolation_requirements use_source_mask="true" use_target_mask="true">
               <interpolation method="n-nearest_neighbor" n="1" weighted="ARITHMETIC_AVERAGE"/>
               <interpolation method="fixed_value" user_value="-999.9"/>
            </interpolation_requirements>
            <debug_mode at_source_after_interpolation="false" at_source_before_interpolation="false" at_target="false"/>
            <enforce_write_restart>false</enforce_write_restart>
            <enforce_write_weight_file filename="">false</enforce_write_weight_file>
         </transient_couple>
         <transient_couple transient_id="2">
            <source component_ref="1" transient_grid_ref="2"/>
            <target transient_grid_ref="2"/>
            <timestep>
               <source>${atmTimeStep}</source>
               <target>${oceTimeStep}</target>
               <coupling_period operation="average">${couplingTimeStep}</coupling_period>
               <source_timelag>${atm_lag}</source_timelag>
               <target_timelag>${oce_lag}</target_timelag>
            </timestep>
            <mapping_on_source>true</mapping_on_source>
            <interpolation_requirements use_source_mask="true" use_target_mask="true">
               <interpolation method="n-nearest_neighbor" n="1" weighted="ARITHMETIC_AVERAGE"/>
               <interpolation method="fixed_value" user_value="-999.9"/>
            </interpolation_requirements>
            <debug_mode at_source_after_interpolation="false" at_source_before_interpolation="false" at_target="false"/>
            <enforce_write_restart>false</enforce_write_restart>
            <enforce_write_weight_file filename="">false</enforce_write_weight_file>
         </transient_couple>
         <transient_couple transient_id="3">
            <source component_ref="1" transient_grid_ref="3"/>
            <target transient_grid_ref="3"/>
            <timestep>
               <source>${atmTimeStep}</source>
               <target>${oceTimeStep}</target>
               <coupling_period operation="average">${couplingTimeStep}</coupling_period>
               <source_timelag>${atm_lag}</source_timelag>
               <target_timelag>${oce_lag}</target_timelag>
            </timestep>
            <mapping_on_source>true</mapping_on_source>
            <interpolation_requirements use_source_mask="true" use_target_mask="true">
               <interpolation method="n-nearest_neighbor" n="1" weighted="ARITHMETIC_AVERAGE"/>
               <interpolation method="fixed_value" user_value="-999.9"/>
            </interpolation_requirements>
            <debug_mode at_source_after_interpolation="false" at_source_before_interpolation="false" at_target="false"/>
            <enforce_write_restart>false</enforce_write_restart>
            <enforce_write_weight_file filename="">false</enforce_write_weight_file>
         </transient_couple>
         <transient_couple transient_id="4">
            <source component_ref="1" transient_grid_ref="4"/>
            <target transient_grid_ref="4"/>
            <timestep>
               <source>${atmTimeStep}</source>
               <target>${oceTimeStep}</target>
               <coupling_period operation="average">${couplingTimeStep}</coupling_period>
               <source_timelag>${atm_lag}</source_timelag>
               <target_timelag>${oce_lag}</target_timelag>
            </timestep>
            <mapping_on_source>true</mapping_on_source>
            <interpolation_requirements use_source_mask="true" use_target_mask="true">
               <interpolation method="n-nearest_neighbor" n="1" weighted="ARITHMETIC_AVERAGE"/>
               <interpolation method="fixed_value" user_value="-999.9"/>
            </interpolation_requirements>
            <debug_mode at_source_after_interpolation="false" at_source_before_interpolation="false" at_target="false"/>
            <enforce_write_restart>false</enforce_write_restart>
            <enforce_write_weight_file filename="">false</enforce_write_weight_file>
         </transient_couple>
         <transient_couple transient_id="5">
            <source component_ref="1" transient_grid_ref="5"/>
            <target transient_grid_ref="5"/>
            <timestep>
               <source>${atmTimeStep}</source>
               <target>${oceTimeStep}</target>
               <coupling_period operation="average">${couplingTimeStep}</coupling_period>
               <source_timelag>${atm_lag}</source_timelag>
               <target_timelag>${oce_lag}</target_timelag>
            </timestep>
            <mapping_on_source>true</mapping_on_source>
            <interpolation_requirements use_source_mask="true" use_target_mask="true">
               <interpolation method="n-nearest_neighbor" n="1" weighted="ARITHMETIC_AVERAGE"/>
               <interpolation method="fixed_value" user_value="-999.9"/>
            </interpolation_requirements>
            <debug_mode at_source_after_interpolation="false" at_source_before_interpolation="false" at_target="false"/>
            <enforce_write_restart>false</enforce_write_restart>
            <enforce_write_weight_file filename="">false</enforce_write_weight_file>
         </transient_couple>
         <transient_couple transient_id="6">
            <source component_ref="2" transient_grid_ref="6"/>
            <target transient_grid_ref="6"/>
            <timestep>
               <source>${oceTimeStep}</source>
               <target>${atmTimeStep}</target>
               <coupling_period operation="average">${couplingTimeStep}</coupling_period>
               <source_timelag>${oce_lag}</source_timelag>
               <target_timelag>${atm_lag}</target_timelag>
            </timestep>
            <mapping_on_source>true</mapping_on_source>
            <interpolation_requirements use_source_mask="true" use_target_mask="true">
               <interpolation method="n-nearest_neighbor" n="1" weighted="ARITHMETIC_AVERAGE"/>
               <interpolation method="fixed_value" user_value="-999.9"/>
            </interpolation_requirements>
            <debug_mode at_source_after_interpolation="false" at_source_before_interpolation="false" at_target="false"/>
            <enforce_write_restart>false</enforce_write_restart>
            <enforce_write_weight_file filename="">false</enforce_write_weight_file>
         </transient_couple>
         <transient_couple transient_id="7">
            <source component_ref="2" transient_grid_ref="7"/>
            <target transient_grid_ref="7"/>
            <timestep>
               <source>${oceTimeStep}</source>
               <target>${atmTimeStep}</target>
               <coupling_period operation="average">${couplingTimeStep}</coupling_period>
               <source_timelag>${oce_lag}</source_timelag>
               <target_timelag>${atm_lag}</target_timelag>
            </timestep>
            <mapping_on_source>true</mapping_on_source>
            <interpolation_requirements use_source_mask="true" use_target_mask="true">
               <interpolation method="n-nearest_neighbor" n="1" weighted="ARITHMETIC_AVERAGE"/>
               <interpolation method="fixed_value" user_value="-999.9"/>
            </interpolation_requirements>
            <debug_mode at_source_after_interpolation="false" at_source_before_interpolation="false" at_target="false"/>
            <enforce_write_restart>false</enforce_write_restart>
            <enforce_write_weight_file filename="">false</enforce_write_weight_file>
         </transient_couple>
         <transient_couple transient_id="8">
            <source component_ref="2" transient_grid_ref="8"/>
            <target transient_grid_ref="8"/>
            <timestep>
               <source>${oceTimeStep}</source>
               <target>${atmTimeStep}</target>
               <coupling_period operation="average">${couplingTimeStep}</coupling_period>
               <source_timelag>${oce_lag}</source_timelag>
               <target_timelag>${atm_lag}</target_timelag>
            </timestep>
            <mapping_on_source>true</mapping_on_source>
            <interpolation_requirements use_source_mask="true" use_target_mask="true">
               <interpolation method="n-nearest_neighbor" n="1" weighted="ARITHMETIC_AVERAGE"/>
               <interpolation method="fixed_value" user_value="-999.9"/>
            </interpolation_requirements>
            <debug_mode at_source_after_interpolation="false" at_source_before_interpolation="false" at_target="false"/>
            <enforce_write_restart>false</enforce_write_restart>
            <enforce_write_weight_file filename="">false</enforce_write_weight_file>
         </transient_couple>
         <transient_couple transient_id="9">
            <source component_ref="2" transient_grid_ref="9"/>
            <target transient_grid_ref="9"/>
            <timestep>
               <source>${oceTimeStep}</source>
               <target>${atmTimeStep}</target>
               <coupling_period operation="average">${couplingTimeStep}</coupling_period>
               <source_timelag>${oce_lag}</source_timelag>
               <target_timelag>${atm_lag}</target_timelag>
            </timestep>
            <mapping_on_source>true</mapping_on_source>
            <interpolation_requirements use_source_mask="true" use_target_mask="true">
               <interpolation method="n-nearest_neighbor" n="1" weighted="ARITHMETIC_AVERAGE"/>
               <interpolation method="fixed_value" user_value="-999.9"/>
            </interpolation_requirements>
            <debug_mode at_source_after_interpolation="false" at_source_before_interpolation="false" at_target="false"/>
            <enforce_write_restart>false</enforce_write_restart>
            <enforce_write_weight_file filename="">false</enforce_write_weight_file>
         </transient_couple>
         <transient_couple transient_id="10">
            <source component_ref="1" transient_grid_ref="10"/>
            <target transient_grid_ref="10"/>
            <timestep>
               <source>${atmTimeStep}</source>
               <target>${oceTimeStep}</target>
               <coupling_period operation="average">${couplingTimeStep}</coupling_period>
               <source_timelag>${atm_lag}</source_timelag>
               <target_timelag>${oce_lag}</target_timelag>
            </timestep>
            <mapping_on_source>true</mapping_on_source>
            <interpolation_requirements use_source_mask="true" use_target_mask="true">
               <interpolation method="n-nearest_neighbor" n="1" weighted="ARITHMETIC_AVERAGE"/>
               <interpolation method="fixed_value" user_value="-999.9"/>
            </interpolation_requirements>
            <debug_mode at_source_after_interpolation="false" at_source_before_interpolation="false" at_target="false"/>
            <enforce_write_restart>false</enforce_write_restart>
            <enforce_write_weight_file filename="">false</enforce_write_weight_file>
         </transient_couple>
         <transient_couple transient_id="11">
            <source component_ref="1" transient_grid_ref="11"/>
            <target transient_grid_ref="11"/>
            <timestep>
               <source>${atmTimeStep}</source>
               <target>${oceTimeStep}</target>
               <coupling_period operation="average">${couplingTimeStep}</coupling_period>
               <source_timelag>${atm_lag}</source_timelag>
               <target_timelag>${oce_lag}</target_timelag>
            </timestep>
            <mapping_on_source>true</mapping_on_source>
            <interpolation_requirements use_source_mask="true" use_target_mask="true">
               <interpolation method="source_to_target_map"/>
               <interpolation method="fixed_value" user_value="0.0"/>
            </interpolation_requirements>
            <debug_mode at_source_after_interpolation="false" at_source_before_interpolation="false" at_target="false"/>
            <enforce_write_restart>false</enforce_write_restart>
            <enforce_write_weight_file filename="">false</enforce_write_weight_file>
         </transient_couple>
         <transient_couple transient_id="14">
            <source component_ref="1" transient_grid_ref="14"/>
            <target transient_grid_ref="14"/>
            <timestep>
               <source>${atmTimeStep}</source>
               <target>${oceTimeStep}</target>
               <coupling_period operation="average">${couplingTimeStep}</coupling_period>
               <source_timelag>${atm_lag}</source_timelag>
               <target_timelag>${oce_lag}</target_timelag>
            </timestep>
            <mapping_on_source>true</mapping_on_source>
            <interpolation_requirements use_source_mask="true" use_target_mask="true">
               <interpolation method="n-nearest_neighbor" n="1" weighted="ARITHMETIC_AVERAGE"/>
               <interpolation method="fixed_value" user_value="-999.9"/>
            </interpolation_requirements>
            <debug_mode at_source_after_interpolation="false" at_source_before_interpolation="false" at_target="false"/>
            <enforce_write_restart>false</enforce_write_restart>
            <enforce_write_weight_file filename="">false</enforce_write_weight_file>
         </transient_couple>
      </couple>
   </couples>
   <created date="20-03-2018 11:54" tool="YAC-CouplingGUI v.1.3.0"/>
</coupling>
EOF

#
# xsd and xml files for yac
# -------------------------
#
add_required_file ${basedir}/run/coupling_${EXPNAME}.xml       ./coupling.xml
add_required_file ${basedir}/externals/yac/input/coupling.xsd  ./coupling.xsd

#-----------------------------------------------------------------------------
# II. ATMOSPHERE and LAND
#-----------------------------------------------------------------------------
#

# atmosphere namelist
# -------------------
cat > ${atm_namelist} << EOF
!
&coupling_mode_nml
  coupled_mode     = .TRUE.
/
&parallel_nml
 nproma            = ${nproma_atm}
 num_io_procs      = ${mpi_atm_io_procs}
 num_restart_procs = 4
 io_process_stride = 12
/
&grid_nml
 dynamics_grid_filename = "${atmo_dyn_grid}"
/
&run_nml
 num_lev           = 70          ! number of full levels
 modelTimeStep     = "${atmTimeStep}"
 ltestcase         = .FALSE.     ! run testcase
 ldynamics         = .TRUE.      ! dynamics
 ltransport        = .TRUE.      ! transport
 iforcing          = 2           ! 0: none, 1: HS, 2: ECHAM, 3: NWP
 output            = 'nml'
 profiling_output  = 1           ! aggregated: 1; detailed: 2; in files: 3
 msg_level         = 12          ! level of details report during integration 
 restart_filename  = "${EXPNAME}_restart_atm_<rsttime>.mfr"
 activate_sync_timers = .TRUE.
/
&extpar_nml
 itopo             = 1           ! 1: read topography from the grid file
 itype_lwemiss    = 0
/
&initicon_nml
 init_mode         = 2           ! 2: initialize from IFS analysis
 ifs2icon_filename= "ifs2icon.nc"
/
&nonhydrostatic_nml
 ndyn_substeps     = 5           ! dtime/dt_dyn
 damp_height       = 22500.      ! [m]
 rayleigh_coeff    = 0.10
 vwind_offctr      = 0.2
 divdamp_fac       = 0.002
 htop_moist_proc   = 22500.
/
&interpol_nml
 rbf_scale_mode_ll = 1
 rbf_vec_scale_c   = 0.45
 rbf_vec_scale_v   = 0.45
 rbf_vec_scale_e   = 0.45
/
&sleve_nml
 min_lay_thckn     = 40.         ! [m]
 top_height        = 30000.      ! [m]
 stretch_fac       = 0.9
 decay_scale_1     = 4000.       ! [m]
 decay_scale_2     = 2500.       ! [m]
 decay_exp         = 1.2
 flat_height       = 16000.      ! [m]
/
&diffusion_nml
/
&transport_nml
 tracer_names     = 'hus','clw','cli', 'qr', 'qi', 'qg'
 ivadv_tracer     =    3 ,   3 ,   3 ,   3 ,   3 ,   3
 itype_hlimit     =    3 ,   4 ,   4 ,   4 ,   4 ,   4
 ihadv_tracer     =   52 ,   2 ,   2 ,   2 ,   2 ,   2
/
&echam_phy_nml
!
! domain 1
! --------
!
! atmospheric phyiscs (""=never)
 echam_phy_config(1)%dt_rad = "${radTimeStep}"
 echam_phy_config(1)%dt_vdf = "${atmTimeStep}"
 echam_phy_config(1)%dt_cnv = ""
 echam_phy_config(1)%dt_cld = ""
 echam_phy_config(1)%dt_mig = "${atmTimeStep}"
 echam_phy_config(1)%dt_gwd = ""
 echam_phy_config(1)%dt_sso = ""
!
! atmospheric chemistry (""=never)
 echam_phy_config(1)%dt_mox = ""
 echam_phy_config(1)%dt_car = ""
 echam_phy_config(1)%dt_art = ""
!
! surface (.TRUE. or .FALSE.)
 echam_phy_config(1)%ljsb   = ${ljsbach} ! .TRUE. if run_jsbach=yes
 echam_phy_config(1)%lamip  = .FALSE.
 echam_phy_config(1)%lice   = .TRUE.
 echam_phy_config(1)%lmlo   = .FALSE.
 echam_phy_config(1)%llake  = ${llake}   ! .TRUE. if jsbach_with_lakes=yes
!
! fix negative humidity
 echam_phy_config(1)%iqneg_d2p = 2
 echam_phy_config(1)%iqneg_p2d = 2
! set htop_moist_proc also as top of graupel calculation
! echam_phy_config(1)%zmaxcloudy = 22500.
/
&echam_rad_nml
!
! domain 1
! --------
!
 echam_rad_config(1)%isolrad    =  1
 echam_rad_config(1)%irad_h2o   =  1
 echam_rad_config(1)%irad_co2   =  4
 echam_rad_config(1)%irad_ch4   =  4
 echam_rad_config(1)%irad_n2o   =  4
 echam_rad_config(1)%irad_o3    =  2
 echam_rad_config(1)%irad_o2    =  2
 echam_rad_config(1)%irad_cfc11 =  4
 echam_rad_config(1)%irad_cfc12 =  4
 echam_rad_config(1)%irad_aero  = 18
/
&echam_gwd_nml
/
&echam_sso_nml
/
&echam_vdf_nml
 echam_vdf_config(1)%pr0        =  0.7
/
&echam_cnv_nml
/
&echam_cld_nml
/
&echam_cop_nml
 echam_cop_config(1)%cn1lnd     =  50.0
 echam_cop_config(1)%cn2lnd     = 220.0
 echam_cop_config(1)%cn1sea     =  50.0
 echam_cop_config(1)%cn2sea     = 100.0
 echam_cop_config(1)%cinhomi    =   1.0
 echam_cop_config(1)%cinhoml1   =   1.0
 echam_cop_config(1)%cinhoml2   =   1.0
 echam_cop_config(1)%cinhoml3   =   1.0
/
&echam_mig_nml
 echam_mig_config(1)%mu_rain        = 0.5
 echam_mig_config(1)%rain_n0_factor = 0.1
 echam_mig_config(1)%v0snow         = 25.
 echam_mig_config(1)%zvz0i          = 3.29  ! Terminal fall velocity of ice  (original value of Heymsfield+Donner 1990: 3.29)
/
&echam_cov_nml
 echam_cov_config(1)%icov       = 3     ! 0/1 cloud cover based on cloud water and ice
 echam_cov_config(1)%cqx        = 1.e-6
/
&sea_ice_nml
/
EOF

# jsbach namelist
# ---------------

cat > ${lnd_namelist} << EOF
&jsb_model_nml
  usecase              = "${jsbach_usecase}"
  use_lakes            = ${llake}            ! TRUE if jsbach_with_lakes=yes
  fract_filename       = 'bc_land_frac.nc'
/
&jsb_seb_nml
  bc_filename          = 'bc_land_phys.nc'
  ic_filename          = 'ic_land_soil.nc'
/
&jsb_rad_nml
  use_alb_veg_simple = .TRUE.           ! Use TRUE for jsbach_lite, FALSE for jsbach_pfts
  bc_filename          = 'bc_land_phys.nc'
  ic_filename          = 'ic_land_soil.nc'
/
&jsb_turb_nml
  bc_filename          = 'bc_land_phys.nc'
  ic_filename          = 'ic_land_soil.nc'
/
&jsb_sse_nml
  l_heat_cap_map       = .FALSE.
  l_heat_cond_map      = .FALSE.
  l_heat_cap_dyn       = .TRUE.
  l_heat_cond_dyn      = .TRUE.
  l_snow               = .TRUE.
  l_dynsnow            = .TRUE.
  l_freeze             = .FALSE.
  l_supercool          = .FALSE.
  bc_filename          = 'bc_land_soil.nc'
  ic_filename          = 'ic_land_soil.nc'
/
&jsb_hydro_nml
  bc_filename          = 'bc_land_soil.nc'
  ic_filename          = 'ic_land_soil.nc'
  bc_sso_filename      = 'bc_land_sso.nc'
/
&jsb_assimi_nml
  active               = .FALSE.             ! Use FALSE for jsbach_lite, TRUE for jsbach_pfts
/
&jsb_pheno_nml
  scheme               = 'climatology'       ! scheme = logrop / climatology; use climatology for jsbach_lite
  bc_filename          = 'bc_land_phys.nc'
  ic_filename          = 'ic_land_soil.nc'
/
&jsb_carbon_nml
  active               = ${lcarbon}   ! TRUE if jsbach_with_carbon=yes
  bc_filename          = 'bc_land_carbon.nc'
  ic_filename          = 'ic_land_carbon.nc'
  read_cpools          = .FALSE.
/
&jsb_fuel_nml
  active               = ${lcarbon}
  fuel_algorithm       = 1
/
&jsb_disturb_nml
  active               = .FALSE.
  ic_filename          = 'ic_land_soil.nc'
  bc_filename          = 'bc_land_phys.nc'
  fire_algorithm       = 1
  windbreak_algorithm  = 1
  lburn_pasture        = .FALSE.
/
&jsb_hd_nml
  active               = .TRUE.
  routing_scheme       = 'weighted_to_coast'
  ic_filename          = 'ic_land_hd.nc'
  bc_filename          = 'bc_land_hd.nc'
  diag_water_budget    = .TRUE.
  debug_hd             = .FALSE.
  enforce_water_budget = .FALSE.         ! True: stop in case of water conservation problem
/
EOF

#--------------------------------------------------------------------------------------------------

# Define the atmosphere and land input
# ------------------------------------

# model files
#
add_link_file ${basedir}/data/lsdata.nc                                    ./
add_link_file ${basedir}/data/ECHAM6_CldOptProps.nc                        ./

# namelist files
# --------------
add_required_file ${basedir}/run/${atm_namelist}                           ./
add_required_file ${basedir}/run/${lnd_namelist}                           ./

# dictionary file for output variable names
#
dict_file="dict.${EXPNAME}"
cat dict.iconam.mpim  > ${dict_file}
add_required_file ${basedir}/run/${dict_file}                              ./

# initial conditions
#
# - atmosphere: ECMWF analysis, 2016-08-01T00:00:00Z
datadir=${atmo_data_InputFolder}/initial_condition/r0002
add_link_file ${datadir}/ifs2icon_2016080100_${atmos_refinement}_G.nc      ./ifs2icon.nc

# boundary conditions
#
# - well mixed greenhouse gases (ssp245: years 0-2500)
#
datadir=${icon_data_poolFolder}/independent/greenhouse_gases
add_link_file ${datadir}/greenhouse_ssp245.nc                              ./bc_greenhouse_gases.nc
#
# range of years for yearly files
# assume start_date and end_date have the format yyyy-...
#
start_year=$(( ${start_date%%-*} - 1 ))
end_year=$(( ${end_date%%-*} + 1 ))
#
# - ozone
# -- for irad_o3=8
#
datadir=${atmo_data_InputFolder}/ozone/r0002
#
year=$start_year
while [[ $year -le $end_year ]]
do
  if [[ $year -le 2014 ]]
  then
    add_link_file ${datadir}/bc_ozone_historical_${year}.nc                ./bc_ozone_${year}.nc
  else
    add_link_file ${datadir}/bc_ozone_historical_2014.nc                   ./bc_ozone_${year}.nc
  fi
  (( year = year+1 ))
done
    add_link_file ${datadir}/bc_ozone_historical_2014.nc                   ./bc_ozone.nc
#
# - tropospheric anthropogenic aerosols, simple plumes
#
add_link_file ${basedir}/data/MACv2.0-SP_v1.nc                             ./MACv2.0-SP_v1.nc
#
#   Kinne background aerosols are needed for the year 1850 (irad_aero=18)
#
#   Here we use revised data (r0002) based on work by Sebastian Rast
#
datadir=${atmo_data_InputFolder}/aerosol_kinne/r0002
#
add_link_file ${datadir}/bc_aeropt_kinne_lw_b16_coa.nc                     ./
add_link_file ${datadir}/bc_aeropt_kinne_sw_b14_coa.nc                     ./
add_link_file ${datadir}/bc_aeropt_kinne_sw_b14_fin_1850.nc                ./bc_aeropt_kinne_sw_b14_fin.nc
#
# - stratospheric aerosol
#
datadir=${icon_data_poolFolder}/independent/aerosol_stenchikov
year=$start_year
while [[ $year -le $end_year ]]
do
  if [[ $year -le 1999 ]]
  then
    add_link_file ${datadir}/bc_aeropt_stenchikov_lw_b16_sw_b14_${year}.nc ./bc_aeropt_stenchikov_lw_b16_sw_b14_${year}.nc
  else
    add_link_file ${datadir}/bc_aeropt_stenchikov_lw_b16_sw_b14_1999.nc    ./bc_aeropt_stenchikov_lw_b16_sw_b14_${year}.nc
  fi
  (( year = year+1 ))
done
#
# - sst and sic
#
datadir=${atmo_data_InputFolder}/sst_and_seaice/r0002
#
add_link_file ${datadir}/bc_sic_1979_2016.nc                               ./bc_sic.nc
add_link_file ${datadir}/bc_sst_1979_2016.nc                               ./bc_sst.nc
#
# - ssi and tsi
#
datadir=${icon_data_poolFolder}/independent/solar_radiation/3.2
#
add_link_file ${datadir}/swflux_14band_cmip6_1850-2299-v3.2.nc             ./bc_solar_irradiance_sw_b14.nc
#
# - land parameters
#
datadir=${atmo_data_InputFolder}/land/r0004
#
add_link_file ${datadir}/ic_land_soil_1992.nc                              ./ic_land_soil.nc
add_link_file ${datadir}/bc_land_soil_1992.nc                              ./bc_land_soil.nc
add_link_file ${datadir}/bc_land_frac_${pft_file_tag}1992.nc               ./bc_land_frac.nc
add_link_file ${datadir}/bc_land_phys_1992.nc                              ./bc_land_phys.nc
add_link_file ${datadir}/bc_land_sso_1992.nc                               ./bc_land_sso.nc
#
# - lctlib file for JSBACH
#
add_link_file ${basedir}/externals/jsbach/data/lctlib_nlct21.def           ./lctlib_nlct21.def
#
# - HD files
#
add_link_file ${atmo_grid_folder}/${atmo_dyn_grid}                         ./hd_mask.nc
#
# - the atmosphere grid itself (the grid copy section below from $HGRIDDIR is ignored)
#
add_link_file ${atmo_grid_folder}/${atmo_dyn_grid}                         ./
#
#--------------------------------------------------------------------------------------------------

# (5) Define the output
# ---------------------

# Parameters for all output files
# -------------------------------
cat >> ${atm_namelist} << EOF
&io_nml
 output_nml_dict    = "${dict_file}"
 netcdf_dict        = "${dict_file}"
 write_last_restart = .TRUE.
 itype_pres_msl     = 4
 restart_file_type  = 5
 restart_write_mode = "joint procs multifile"
!lkeep_in_sync      = .TRUE.
/
EOF
#
# Define debug output file with high time res
# -------------------------------------------
#
if [[ "$output_atm_debug" == "yes" ]]; then
  #
  cat >> ${atm_namelist} << EOF
&output_nml
 output_filename  = "${EXPNAME}_atm_debug"
 filename_format  = "<output_filename>_<levtype_l>_<datetime2>"
 filetype         = 5
 remap            = 0
 operation        = 'none'
 output_grid      = .FALSE.
 output_start     = "${start_date}"
 output_end       = "${end_date}"
 output_interval  = "${atmTimeStep}"
 file_interval    = "PT5M"
 include_last     = .FALSE.
 ml_varlist       = 'ts'
/
EOF
fi
# Define output files
# -------------------
#
# output_<xyz>=yes : yes --> output files for <xyz>, any other value --> no files for <xyz>
#
# 3-dimensional files include 'ps' and 'pfull' to allow the vertical
# interpolation to pressure levels by cdo ap2pl.
#
if [[ "$output_atm_vgrid" == "yes" ]]; then
  #
  cat >> ${atm_namelist} << EOF
&output_nml
 output_filename  = "${EXPNAME}_atm_vgrid"
 filename_format  = "<output_filename>_<levtype_l>"
 filetype         = 5
 remap            = 0
 output_grid      = .TRUE.
 output_start     = "${start_date}"               ! output_start = output_end
 output_end       = "${start_date}"               ! --> write once only irrespective of
 output_interval  = "${atm_output_interval}"      !     the output interval and
 file_interval    = "${atm_file_interval}"        !     the file interval
 ml_varlist       = 'zghalf'  , 'zg'      , 'dzghalf'
/
EOF
fi


if [[ "$output_atm_3d" == "yes" ]]; then
  #
  # split file in high number of files for speedup
  #
  cat >> ${atm_namelist} << EOF
&output_nml
 output_filename  = "${EXPNAME}_atm_3d_1"
 filename_format  = "<output_filename>_<levtype_l>_<datetime2>"
 filetype         = 5
 remap            = 0
 operation        = 'mean'
 output_grid      = .FALSE.
 output_start     = "${start_date}"
 output_end       = "${end_date}"
 output_interval  = "${atm_output_interval}"
 file_interval    = "${atm_file_interval}"
 include_last     = .FALSE.
 ml_varlist       = 'pfull'   ,'ta'
/
&output_nml
 output_filename  = "${EXPNAME}_atm_3d_2"
 filename_format  = "<output_filename>_<levtype_l>_<datetime2>"
 filetype         = 5
 remap            = 0
 operation        = 'mean'
 output_grid      = .FALSE.
 output_start     = "${start_date}"
 output_end       = "${end_date}"
 output_interval  = "${atm_output_interval}"
 file_interval    = "${atm_file_interval}"
 include_last     = .FALSE.
 ml_varlist       = 'ua'      , 'va'
/
&output_nml
 output_filename  = "${EXPNAME}_atm_3d_3"
 filename_format  = "<output_filename>_<levtype_l>_<datetime2>"
 filetype         = 5
 remap            = 0
 operation        = 'mean'
 output_grid      = .FALSE.
 output_start     = "${start_date}"
 output_end       = "${end_date}"
 output_interval  = "${atm_output_interval}"
 file_interval    = "${atm_file_interval}"
 include_last     = .FALSE.
 ml_varlist       = 'wap'     , 'cl'
/
&output_nml
 output_filename  = "${EXPNAME}_atm_3d_4"
 filename_format  = "<output_filename>_<levtype_l>_<datetime2>"
 filetype         = 5
 remap            = 0
 operation        = 'mean'
 output_grid      = .FALSE.
 output_start     = "${start_date}"
 output_end       = "${end_date}"
 output_interval  = "${atm_output_interval}"
 file_interval    = "${atm_file_interval}"
 include_last     = .FALSE.
 ml_varlist       = 'hus'     , 'clw'
/
&output_nml
 output_filename  = "${EXPNAME}_atm_3d_5"
 filename_format  = "<output_filename>_<levtype_l>_<datetime2>"
 filetype         = 5
 remap            = 0
 operation        = 'mean'
 output_grid      = .FALSE.
 output_start     = "${start_date}"
 output_end       = "${end_date}"
 output_interval  = "${atm_output_interval}"
 file_interval    = "${atm_file_interval}"
 include_last     = .FALSE.
 ml_varlist       = 'cli'     , 'qr'      ,
/
&output_nml
 output_filename  = "${EXPNAME}_atm_3d_6"
 filename_format  = "<output_filename>_<levtype_l>_<datetime2>"
 filetype         = 5
 remap            = 0
 operation        = 'mean'
 output_grid      = .FALSE.
 output_start     = "${start_date}"
 output_end       = "${end_date}"
 output_interval  = "${atm_output_interval}"
 file_interval    = "${atm_file_interval}"
 include_last     = .FALSE.
 ml_varlist       = 'qs'      , 'qg'      ,
/
/
EOF
fi


if [[ "$output_atm_2d" == "yes" ]]; then
  #
  cat >> ${atm_namelist} << EOF
&output_nml
 output_filename  = "${EXPNAME}_atm_2d"
 filename_format  = "<output_filename>_<levtype_l>_<datetime2>"
 filetype         = 5
 remap            = 0
 operation        = 'mean'
 output_grid      = .FALSE.
 output_start     = "${start_date}"
 output_end       = "${end_date}"
 output_interval  = "${atm_output_interval}"
 file_interval    = "${atm_file_interval}"
 include_last     = .FALSE.
 ml_varlist       = 'ps'      , 'psl'     ,
                    'rsdt'    ,
                    'rsut'    , 'rsutcs'  , 'rlut'    , 'rlutcs'  ,
                    'rsds'    , 'rsdscs'  , 'rlds'    , 'rldscs'  ,
                    'rsus'    , 'rsuscs'  , 'rlus'    ,
                    'ts'      ,
                    'sic'     , 'sit'     ,
                    'clt'     ,
                    'prlr'    , 'prls'    ,
                    'pr'      , 'prw'     , 'cllvi'   , 'clivi'   ,
                    'qgvi'    , 'qrvi'    , 'qsvi'    ,
                    'hfls'    , 'hfss'    , 'evspsbl' ,
                    'tauu'    , 'tauv'    ,
                    'sfcwind' , 'uas'     , 'vas'     ,
                    'tas'
/
EOF
fi


if [[ "$output_phy_3d" == "yes" ]]; then
  #
  cat >> ${atm_namelist} << EOF
&output_nml
 output_filename  = "${EXPNAME}_phy_3d"
 filename_format  = "<output_filename>_<levtype_l>_<datetime2>"
 filetype         = 5
 remap            = 0
 operation        = 'mean'
 output_grid      = .FALSE.
 output_start     = "${start_date}"
 output_end       = "${end_date}"
 output_interval  = "${atm_output_interval}"
 file_interval    = "${atm_file_interval}"
 include_last     = .FALSE.
 ml_varlist       = 'ps'           , 'pfull'        ,
                    'tend_ta'      , 'tend_qhus'    ,
                    'tend_ta_dyn'  , 'tend_qhus_dyn',
                    'tend_ta_phy'  , 'tend_qhus_phy',
                    'tend_ta_rlw'  , 'tend_ta_rsw'  ,
                    'tend_ta_vdf'  , 'tend_qhus_vdf',
                    'tend_ta_mig'  , 'tend_qhus_mig',
                    'tend_qclw_mig', 'tend_qcli_mig',
                    'tend_qqr_mig' , 'tend_qqs_mig' , 'tend_qqg_mig' ,
/
EOF
fi


# minimal jsbach output for running atm_amip experiment
# for more jsbach output see exp.atm_amip_les
#
if [[ "$output_lnd" == "yes" ]]; then
  cat >> ${atm_namelist} << EOF
&output_nml
 output_filename  = "${EXPNAME}_lnd"
 filename_format  = "<output_filename>_<levtype_l>_<datetime2>"
 filetype         = 5
 remap            = 0
 operation        = 'mean'
 output_grid      = .TRUE.
 output_start     = "${start_date}"
 output_end       = "${end_date}"
 output_interval  = "${atm_output_interval}"
 file_interval    = "${atm_file_interval}"
 include_last     = .FALSE.
 ml_varlist       = 'pheno_lai_box'         , 'pheno_fract_fpc_veg'         , 'hydro_fract_water_box' ,
                    'hydro_fract_snow_box'  , 'hydro_w_skin_box'            , 'hydro_w_snow_box'      ,
                    'hydro_w_soil_column_box'
/
EOF
fi

#-----------------------------------------------------------------------------
# III. OCEAN and SEA-ICE (and HAMOCC) 
#-----------------------------------------------------------------------------

ocean_grid="icon_grid_${ocean_gridID}_${ocean_refinement}_O.nc"
ocean_grid_folder="/pool/data/ICON/grids/public/mpim/${ocean_gridID}"
ocean_data_InputFolder="${icon_data_poolFolder}/${ocean_gridID}/ocean"

#-----------------------------------------------------------------------------
#
# ocean namelist
# --------------

cat > ${oce_namelist} << EOF
!
&coupling_mode_nml
  coupled_mode               = .TRUE.
/
&parallel_nml
 nproma                      = ${nproma_oce}
 num_io_procs                = ${mpi_oce_io_procs}
 num_restart_procs           = 4
 io_process_stride           = 12
 p_test_run                  = .FALSE.
 l_fast_sum                  = .TRUE.
/
&grid_nml
 dynamics_grid_filename      = "${ocean_grid}"
 use_dummy_cell_closure      = .TRUE.
 use_duplicated_connectivity = .FALSE.
/
&dynamics_nml
 iequations                  = -1                               ! -1: hydrost. ocean model
/
&run_nml
 modelTimeStep               = "${oceTimeStep}"
 output                      = 'nml'                            ! namelist controlled output scheme
 activate_sync_timers        = .TRUE.
 profiling_output            = 1                                ! aggregated: 1; detailed: 2; in files: 3
 msg_timestamp               = .FALSE.
 timers_level                = 10
 debug_check_level           = 1
 restart_filename            = "${EXPNAME}_restart_oce_<rsttime>.mfr"
/
EOF
#
if [[ "$output_oce_2d_1h" == "yes" ]]; then
   #
   cat >> ${oce_namelist} << EOF
&output_nml
  filetype                   = 5
  output_filename            = "${EXPNAME}_ocean2D_1h"
  filename_format            = "<output_filename>_<datetime2>"
  output_start               = "${start_date}"                  ! start in ISO-format
  output_end                 = "${end_date}"                    ! end in ISO-format
  output_interval            = "${oce_2d_high_output_interval}"
  file_interval              = "${oce_file_interval}"
  mode                       = 1                                ! 1: forecast mode (relative t-axis)
                                                                ! 2: climate mode (absolute t-axis)
  include_last               = .FALSE.
  output_grid                = .FALSE.
  filename_format            = "<output_filename>_<datetime2>"
  operation                  = "mean"
  ml_varlist                 = 'zos', 'mlotst'
/
EOF
fi
#
if [[ "$output_oce_2d_6h" == "yes" ]]; then
   #
   cat >> ${oce_namelist} << EOF
&output_nml
  filetype                   = 5
  output_filename            = "${EXPNAME}_ocean2D_6h"
  filename_format            = "<output_filename>_<datetime2>"
  output_start               = "${start_date}"                  ! start in ISO-format
  output_end                 = "${end_date}"                    ! end in ISO-format
  output_interval            = "${oce_2d_output_interval}"
  file_interval              = "${oce_file_interval}"
  mode                       = 1                                ! 1: forecast mode (relative t-axis)
                                                                ! 2: climate mode (absolute t-axis)
  include_last               = .FALSE.
  output_grid                = .FALSE.
  filename_format            = "<output_filename>_<datetime2>"
  operation                  = "mean"
  ml_varlist                 = 'hi', 'hs', 'conc', 'ice_u', 'ice_v'
/
EOF
fi
#
if [[ "$output_oce_3d_top_level" == "yes" ]]; then
   #
   cat >> ${oce_namelist} << EOF
&output_nml
  filetype                   = 5
  output_filename            = "${EXPNAME}_ocean3D_top_level"
  filename_format            = "<output_filename>_<datetime2>"
  output_start               = "${start_date}"                  ! start in ISO-format
  output_end                 = "${end_date}"                    ! end in ISO-format
  output_interval            = "${oce_3d_top_level_output_interval}"
  file_interval              = "${oce_file_interval}"
  mode                       = 1                                ! 1: forecast mode (relative t-axis)
                                                                ! 2: climate mode (absolute t-axis)
  include_last               = .FALSE.
  output_grid                = .FALSE.
  filename_format            = "<output_filename>_<datetime2>"
  operation                  = "mean"
  m_levels                   = "1"
  ml_varlist                 = 'to', 'so', 'u', 'v', 'vort' 
/
EOF
fi
#
if [[ "$output_oce_3d_upper_levels" == "yes" ]]; then
   #
   cat >> ${oce_namelist} << EOF
&output_nml
  filetype                   = 5
  output_filename            = "${EXPNAME}_ocean3D_u200m"
  filename_format            = "<output_filename>_<datetime2>"
  output_start               = "${start_date}"                  ! start in ISO-format
  output_end                 = "${end_date}"                    ! end in ISO-format
  output_interval            = "${oce_3d_upper_levels_output_interval}"
  file_interval              = "${oce_file_interval}"
  mode                       = 1                                ! 1: forecast mode (relative t-axis)
                                                                ! 2: climate mode (absolute t-axis)
  include_last               = .FALSE.
  output_grid                = .FALSE.
  filename_format            = "<output_filename>_<datetime2>"
  operation                  = "mean"
  m_levels                   = "1...12"
  ml_varlist                 = 'to', 'so', 'u', 'v', 'w',
                               'A_tracer_v_to', 'A_veloc_v', 'tke', 'vort' 
/
EOF
fi
#
if [[ "$output_oce_monitor" == "yes" ]]; then
   #
   cat >> ${oce_namelist} << EOF
&output_nml
  output_start               = "${start_date}"
  output_end                 = "${end_date}"
  output_grid                = .FALSE.
  file_interval              = "${oce_file_interval}"
  output_interval            = "${oce_monitor_output_interval}"
  output_filename            = "${EXPNAME}_oceanMonitor"
  filename_format            = "<output_filename>_<datetime2>"
  operation                  = "mean"
  ml_varlist                 = 'group:ocean_monitor'
/
EOF
fi
#
cat >> ${oce_namelist} << EOF
&dbg_index_nml
  idbg_mxmn                  = 0                                ! initialize MIN/MAX  debug output
  idbg_val                   = 0                                ! initialize one cell debug output
  idbg_slev                  = 1                                ! initialize start level for debug output
  idbg_elev                  = 5                                ! initialize end level for debug output
  dbg_lat_in                 = 30.0                             ! latitude location of one cell debug output
  dbg_lon_in                 = -30.0                            ! longitude location of one cell debug output
  str_mod_tst                = 'all'                            ! define modules to print out in debug mode
/
&ocean_dynamics_nml
!  40 unevenly spaced levels
 n_zlev                      =  40

 dzlev_m(1:40)  =   12.0,   10.0,   10.0,   10.0,   10.0,   10.0,   13.0,   15.0,   20.0,   25.0,
                    30.0,   35.0,   40.0,   45.0,   50.0,   55.0,   60.0,   70.0,   80.0,   90.0,
                   100.0,  110.0,  120.0,  130.0,  140.0,  150.0,  170.0,  180.0,  190.0,  200.0,
                   220.0,  250.0,  270.0,  300.0,  350.0,  400.0,  450.0,  500.0,  500.0,  600.0

  l_edge_based                    = .FALSE.   ! edge- or cell-based mimetic discretization
  l_partial_cells                 = .FALSE.   ! partial bottom cells=true: local varying bottom depth

  select_solver                   = 4         ! 1=gmres_oce_old; 2=ocean_restart_gmres, 3=mixed precisison restart 
                                              ! 4=CG (default) 5=CGJ 6=BiCG 7=GMRES restart (legacy) 8=MINRES
  use_absolute_solver_tolerance   = .TRUE.
  solver_tolerance                = 1.0E-10   ! this may further be reduced
  select_lhs                      = 2         ! 1=operator based (default) 2=matrix based
  l_lhs_direct                    = .TRUE.    ! .true.= use lhs implementation directly  .false.= matrix scanner (default) 
  solver_FirstGuess               = 2         ! 0=start from zeros 1=last timestep smoothed 2=last timestep (default) 

  solver_max_restart_iterations   = 100       ! outer (restart solver)

  fast_performance_level          = 200       ! performance level 12: for cell-based; 5: default
  use_continuity_correction       = .TRUE.    ! height adjustment according to vertical velocity in dynamics
  cfl_check                       = .FALSE.
  cfl_write                       = .FALSE.

  i_bc_veloc_top                  =   1
  i_bc_veloc_bot                  =   1       ! 0: (def) bottom friction off, 1: on
/
&ocean_tracer_transport_nml
  flux_calculation_horz                      = 5                ! 1=upwind, 2=central, 3=Lax-Friedrichs,
                                                                ! 4=Miura, 5=FCT with Zalesak limiter (default)
  flux_calculation_vert                      = 7                ! 6=adpo; 7=upwind biased ppm (default); 8=FCT with zalesak limiter
  ! define low and high order methods to be used in
  ! horizontal flux corrected transport methods
  ! (flux_calculation_horz=4,5)
  fct_low_order_flux                         = 1                ! horizontal low  order method: 1=upwind (def), no other implemented
  fct_high_order_flux                        = 5                ! horizontal high order method: 1=upwind, 2=central, 3=lax_friedrichs, 4=miura_order1
  fct_limiter_horz                           = 100              ! zalesak
  threshold_min_T                            = -4.0             ! to avoid abort
/
&ocean_horizontal_diffusion_nml
  laplacian_form                             = 1                ! 1=curlcurl-graddiv
  VelocityDiffusion_order                    = 21               ! 21=biharmonic+laplacian (for the laplacian leith)
                                                                !
  BiharmonicViscosity_scaling                = 1
  BiharmonicViscosity_reference              = 3.0E8            ! [m2/s] constant horizontal viscosity coefficient for velocity
  BiharmonicViscosity_background             = 0.0              ! [m2/s] constant horizontal viscosity coefficient for velocity

  HarmonicViscosity_scaling                  = 1
  HarmonicViscosity_reference                = 2.0              ! [m2/s] constant horizontal viscosity coefficient for velocity

  TracerHorizontalDiffusion_scaling          = 1
  Temperature_HorizontalDiffusion_Background = 0.0
  Temperature_HorizontalDiffusion_Reference  = 0
  Salinity_HorizontalDiffusion_Background    = 0.0
  Salinity_HorizontalDiffusion_Reference     = 0

  LeithClosure_order                         = 1
  LeithClosure_form                          = 4
  LeithHarmonicViscosity_scaling             = 1
  LeithHarmonicViscosity_reference           = 3.0E7
/
&ocean_vertical_diffusion_nml
  vert_mix_type                              = 2  ! 1: PP; 2: TKE
  PPscheme_type                              = 0
  velocity_VerticalDiffusion_background      =   5.0E-5         ! [m2/s]  vertical background viscosity coefficient for velocity
  Temperature_VerticalDiffusion_background   =   1.0E-5         ! [m2/s]  vertical background diffusion coefficient for temperature
  Salinity_VerticalDiffusion_background      =   1.0E-5         ! [m2/s]  vertical background diffusion coefficient for salinity
  tracer_convection_MixingCoefficient        =   0.1            ! max vertical tracer diffusion for convection used in case of instability
  convection_InstabilityThreshold            =  -1.0E-6         ! used in update_ho_params - default=-5e-8
  RichardsonDiffusion_threshold              =   0.0            ! used in update_ho_params - default=+5e-8
  tracer_RichardsonCoeff                     =   2.0E-3         ! factor for vertical diffusion coefficient in PP scheme
  velocity_RichardsonCoeff                   =   2.0E-3         ! factor for vertical viscosity coefficient in PP scheme
  bottom_drag_coeff                          =   3.0E-3         ! default=2.5E-3; active for i_bc_veloc_bot=1
  use_wind_mixing                            = .true.           ! true: use wind mixing scheme in MPIOM-type pp-scheme
  lambda_wind                                = 0.03
<<<<<<< HEAD
  !  tracer_TopWindMixing                       = 1.0E-5
  !  velocity_TopWindMixing                     = 1.0E-5
=======
  tracer_TopWindMixing                       = 2.31480E-6       ! eqals 0.5e-3 m2s-1 (MPIOM)
  velocity_TopWindMixing                     = 2.31480E-6
  ! cvmix/tke parameters
  c_k                                        = 0.3
  c_eps                                      = 0.7
  alpha_tke                                  = 30.0
  mxl_min                                    = 1.d-8
  kappaM_min                                 = 0.0
  kappaM_max                                 = 100.0
  cd                                         = 3.75
  tke_min                                    = 1.d-6
  tke_mxl_choice                             = 2
  tke_surf_min                               = 1.d-4
  only_tke                                   = .true.
  use_ubound_dirichlet                       = .false.
  use_lbound_dirichlet                       = .false.
>>>>>>> 67f0ef2a
/
&ocean_GentMcWilliamsRedi_nml
  GMRedi_configuration                       = 0                ! 0=cartesian diffusion; 1=GM-Redi: bolus advection + isopycnal diffusion
  tapering_scheme                            = 1
  GMRedi_usesRelativeMaxSlopes               = .FALSE.
  S_max                                      = 1.0e-3           ! 1.0
  S_d                                        = 1.0e-4           ! 5e-3 to 5e-4
                                                                !
  k_tracer_GM_kappa_parameter                = 0.0              !
  k_tracer_isoneutral_parameter              = 0.0              ! value for cell-based cartesian diffusion - mpiom: 1000/400km = 400/160km
  k_tracer_dianeutral_parameter              = 0.0              ! 1.0E-5  !
                                                                !
  switch_off_diagonal_vert_expl              = .TRUE.
  gmredi_combined_diagnostic                 = .FALSE.
! switch_on_redi_balance_diagnostic          = .FALSE.          ! not yet available in icon-aes-dyamond++
  revert_vertical_recon_and_transposed       = .TRUE.
  slope_calc_via_temperture_salinity         = .TRUE.
  include_slope_squared_implicit             = .TRUE.           ! think of l_with_vert_tracer_diffusion
  switch_on_tapering_horizontal_diffusion    = .TRUE.
/
&ocean_physics_nml
  i_sea_ice                                  = 1                ! 0 = no sea ice; 1 = sea ice model on; default=1
/                                           
&sea_ice_nml
  i_ice_therm                                = 1                ! 1=zero-layer (default), 2=Winton, 0/2: not allowed
  i_ice_dyn                                  = 1                ! 1/0=switch on/off AWI ice dynamics
! i_Qio_type                                 = 3                ! 3 (default): energy of whole grid-area used for melting (MPIOM-type)
! use_constant_tfreez                        = .TRUE.           ! default: TRUE
! use_no_flux_gradients                      = .FALSE.          ! default: TRUE
 leadclose_1                                 = 0.25             ! default: 0.5 - value of MPIOM: 0.25
 leadclose_2n                                = 0.666            ! default: 0.0 - value of MPIOM: 2/3
 albedoW_sim                                 = 0.10             ! albedo of the ocean used in sea ice model
 albs                                        = 0.85             ! Albedo of snow (not melting)
 albsm                                       = 0.70             ! albedo of snow (melting)
 albi                                        = 0.75             ! albedo of ice (not melting)
 albim                                       = 0.70             ! albedo of ice (melting)
 Pstar                                       = 40000
/
&ocean_forcing_nml
  iforc_oce                                  = 14               ! ocean forcing: 14 from coupling via YAC
  type_surfRelax_Temp                        = -1               ! -1: use net surface heat flux from atmosphere
                                                                !  0: no relaxation used
                                                                !  1: relaxation switched on for reading (init_oce_relax=1)
                                                                !     or some testcases only
  forcing_windstress_u_type                  = 2                ! 0: zero wind stress, 1: read from file, 2: none
  forcing_windstress_v_type                  = 2                ! 0: zero wind stress, 1: read from file, 2: none

  limit_seaice                               = .TRUE.           ! default: TRUE
  seaice_limit                               = 0.5              ! hard limit set to 50% of upper layer for sea ice
                                                                ! (R2B4-R2B6 versions use 0.8)
  limit_elevation                            = .TRUE.           ! to be checked!

  lswr_jerlov                                = .TRUE.           ! use jerlov water types for sw absorption
  jerlov_atten                               = 0.06             ! jerlov water type IA
  jerlov_bluefrac                            = 0.41             ! jerlov water type IA
/
EOF
#
if [[ "$initialiseOcean" == "fromRestart" ]]; then
  #
  cat >> ${oce_namelist} << EOF
&ocean_initialConditions_nml
  initial_salinity_type                      = 0                ! 0: none, 1: read S from initial_state.nc
  initial_temperature_type                   = 0                ! 0: none, 1: read T from initial_state.nc
  initialize_fromRestart                     = .TRUE.
/
EOF
#
else
#
  if [[ "$initialiseOcean" == "fromClimatology" ]]; then
    cat >> ${oce_namelist} << EOF
&ocean_initialConditions_nml
  initial_salinity_type                      = 1                ! 0: none, 1: read S from initial_state.nc
  initial_temperature_type                   = 1                ! 0: none, 1: read T from initial_state.nc
  initialize_fromRestart                     = .FALSE.
/
EOF
  else
    cat >> ${oce_namelist} << EOF
&ocean_initialConditions_nml
  initial_salinity_type                      = 0                ! 0: none, 1: read S from initial_state.nc
  initial_temperature_type                   = 0                ! 0: none, 1: read T from initial_state.nc
  initialize_fromRestart                     = .FALSE.
/
EOF
  fi
fi
#
cat >> ${oce_namelist} << EOF
&ocean_diagnostics_nml
  diagnostics_level                          = 1
  diagnose_for_horizontalVelocity            = .FALSE.
/
&io_nml
  restart_file_type                          = 5
  write_last_restart                         = .TRUE.
  restart_write_mode                         = "joint procs multifile"
! lkeep_in_sync                              = .TRUE.           ! sync after each timestep
/
EOF

add_required_file ${basedir}/run/${oce_namelist} ./

#-----------------------------------------------------------------------------
#
# For a restart run the ocean only requires the grid
# and the restart file. No other files are required.
#
if [[ "$initialiseOcean" == "fromRestart" ]]; then
<<<<<<< HEAD
  add_link_file ${ocean_data_InputFolder}/restart/r0001/rar0026_restart_oce_20500101T000000Z.nc restart_ocean_DOM01.nc 
=======
  add_link_file ${ocean_data_InputFolder}/restart/r0002/rc26_omip_restart_19840101T000000Z.mfr multifile_restart_oce.mfr
>>>>>>> 67f0ef2a
fi
#
if [[ "$initialiseOcean" == "fromClimatology" ]]; then
  add_link_file ${ocean_data_InputFolder}/initial_condition/r0001/ts_phc3.0_annual_icon_grid_0014_R02B04_O_L40.nc initial_state.nc
fi
# Ocean grid
#
add_link_file ${ocean_grid_folder}/${ocean_grid} ./
#
#-----------------------------------------------------------------------------

if [ $mpi_total_procs -lt `expr $mpi_oce_procs + 1` ] ; then
   echo "Too few mpi_total_procs for requested mpi_oce_procs."
   echo "-> check mpi_total_procs and mpi_oce_procs. Exiting."
   check_error 0
   exit
fi

#-----------------------------------------------------------------------------

<|MERGE_RESOLUTION|>--- conflicted
+++ resolved
@@ -1421,10 +1421,6 @@
   bottom_drag_coeff                          =   3.0E-3         ! default=2.5E-3; active for i_bc_veloc_bot=1
   use_wind_mixing                            = .true.           ! true: use wind mixing scheme in MPIOM-type pp-scheme
   lambda_wind                                = 0.03
-<<<<<<< HEAD
-  !  tracer_TopWindMixing                       = 1.0E-5
-  !  velocity_TopWindMixing                     = 1.0E-5
-=======
   tracer_TopWindMixing                       = 2.31480E-6       ! eqals 0.5e-3 m2s-1 (MPIOM)
   velocity_TopWindMixing                     = 2.31480E-6
   ! cvmix/tke parameters
@@ -1441,7 +1437,6 @@
   only_tke                                   = .true.
   use_ubound_dirichlet                       = .false.
   use_lbound_dirichlet                       = .false.
->>>>>>> 67f0ef2a
 /
 &ocean_GentMcWilliamsRedi_nml
   GMRedi_configuration                       = 0                ! 0=cartesian diffusion; 1=GM-Redi: bolus advection + isopycnal diffusion
@@ -1552,11 +1547,7 @@
 # and the restart file. No other files are required.
 #
 if [[ "$initialiseOcean" == "fromRestart" ]]; then
-<<<<<<< HEAD
-  add_link_file ${ocean_data_InputFolder}/restart/r0001/rar0026_restart_oce_20500101T000000Z.nc restart_ocean_DOM01.nc 
-=======
   add_link_file ${ocean_data_InputFolder}/restart/r0002/rc26_omip_restart_19840101T000000Z.mfr multifile_restart_oce.mfr
->>>>>>> 67f0ef2a
 fi
 #
 if [[ "$initialiseOcean" == "fromClimatology" ]]; then
