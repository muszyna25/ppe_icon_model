--- conflicted
+++ resolved
@@ -34,9 +34,9 @@
 
 # overwrite the default setting with the new path and handle daint (CSCS)
 
-if [ -d /scratch/snx3000/icontest ]
+if [ -d /users/icontest ]
 then
-    poolFolder_prefix=/scratch/snx3000/icontest
+    poolFolder_prefix=/users/icontest
 else
     poolFolder_prefix=
 fi
@@ -79,10 +79,6 @@
 jsbach_with_hd=no
 jsbach_with_carbon=yes                    # yes needs jsbach_pfts usecase
 jsbach_check_wbal=no                      # check water balance
-<<<<<<< HEAD
-output_lnd=full                           # amount of output: none/basic/medium/full
-#
-=======
 output_lnd=basic                          # amount of output: none/basic/medium/full
 
 #--------------------------------------------------------------------------------------------------
@@ -91,7 +87,6 @@
 
 # Some further processing for land configuration
 # --------------------------------
->>>>>>> 12462837
 output_tiles="'box'"
 if [[ ${output_lnd} == "basic" ]]
 then
@@ -108,23 +103,12 @@
 then
   nproma=48
   pft_file_tag="11pfts_"
-<<<<<<< HEAD
-  nproma=64
-=======
->>>>>>> 12462837
   [[ ${output_lnd} == "full" ]] && \
     output_tiles="${output_tiles}, 'pft01','pft02','pft03','pft04','pft05','pft06','pft07','pft08','pft09','pft10','pft11'"
 else
   pft_file_tag=""
 fi
 
-<<<<<<< HEAD
-#--------------------------------------------------------------------------------------------------
-
-# (3) Define the model configuration
-
-=======
->>>>>>> 12462837
 # atmospheric dynamics and physics
 # --------------------------------
 cat > ${atmo_namelist} << EOF
@@ -292,7 +276,6 @@
   bc_filename            = 'bc_land_carbon.nc'
   ic_filename            = 'ic_land_carbon.nc'
   read_cpools            = .FALSE.
-<<<<<<< HEAD
   !fire_frac_wood_2_atmos = 0.2
 /
 &jsb_fuel_nml
@@ -301,13 +284,6 @@
 /
 &jsb_disturb_nml
   active                  = ${lcarbon}
-=======
-  fuel_algorithm         = 0
-  !fire_frac_wood_2_atmos = 0.2
-/
-&jsb_disturb_nml
-  active                  = .FALSE.
->>>>>>> 12462837
   ic_filename             = 'ic_land_soil.nc'
   bc_filename             = 'bc_land_phys.nc'
   fire_algorithm          = 1
