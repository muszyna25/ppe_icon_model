--- conflicted
+++ resolved
@@ -91,15 +91,9 @@
   :oceanTracers           => %w[exp.test_ocean_numeric_tracerconservation],
   :oceanBuildbot          => %w[exp.test_ocean_omip_parallel exp.test_ocean_omip_10days exp.test_ocean_omip_technical],
   :iconDev                => %w[exp.atm_icoles_nested exp.atm_amip_test],
-<<<<<<< HEAD
 # :atmTimeMeanSmall       => %w[exp.atm_amip_acc_dtime exp.atm_amip_acc_2dtime],
 # :atmTimeMean            => %w[exp.atm_amip_acc_dtime exp.atm_amip_acc_2dtime exp.atm_amip_acc_dtime_sp],
 # :atmTimeMeanX           => %w[exp.test_nat_rce_cbl_120km_nwp exp.test_nh_hdcp2_lam_r15000_modified],
-=======
-  :atmTimeMeanSmall       => %w[exp.atm_amip_acc_dtime exp.atm_amip_acc_2dtime],
-  :atmTimeMean            => %w[exp.atm_amip_acc_dtime exp.atm_amip_acc_2dtime exp.atm_amip_acc_dtime_sp],
-  :atmTimeMeanX           => %w[exp.test_nat_rce_cbl_120km_nwp exp.test_nh_hdcp2_lam_r15000_modified],
->>>>>>> a9994314
   :meanStream             => %w[exp.ocean_meanStream],
 }
 # }}}
@@ -666,12 +660,9 @@
 
 desc "check timemean output for single and twp dtime output"
 task :checkTimeMean, :pattern, :referenceExp do |t,args|
-<<<<<<< HEAD
-=======
   require 'parallel'
   require 'jobqueue'
 
->>>>>>> a9994314
   puts 'checkTimeMean ==================================================================='
   varlist = {
    #:tracer => %w[qc qv qi],
