require 'rake/clean'
require 'logger'
require 'pp'
require 'cdo'
require 'parallel'
require 'colorize'
require 'iconPlot'
require 'unifiedPlot'
require 'gsl'
begin
  require 'facets'
rescue
  warn "Could not find 'facets'"
end

<<<<<<< HEAD
=======
# load user settings
RC = "#{ENV['HOME']}/.rake.rc"
load(RC) if File.exist?(RC)
@cdo = Cdo.new
>>>>>>> abf5e14c
String.disable_colorization = ENV.has_key?('COLOR')

$DEBUG = ENV.has_key?('DEBUG')
$QUIET = ENV.has_key?('QUIET')
$BUILDERS = ['THUNDER_gcc' ,'THUNDER_intel' ,'THUNDER_nag' ,'DAINT_CPU_cce' ,'MISTRAL_intel_hybrid' ,'MISTRAL_intel' ,'MISTRAL_intel_openmp' ,'MISTRAL_gcc' ,'MISTRAL_nag' ,'MISTRAL_nag_serial' ,'MISTRAL_nag_mtime']

CLEAN.include('*.run')
#==============================================================================
# EXAMPLES:
# 1. Create a runscrtipt from an existing template
#   rake exp.tet_oce_default.run
# 2. Create all runscripts from an existing test suite
#   rake oceanLong
# 3. Run an exiting runscript/test suite
#   rake run[exp.test_oce_default]
#   rake run[oceanLong]
# 4. Run same stuff with special technical setup
#   rake run[exp.test_oce_default] no_of_nodes=8
#   rake run[oceanLong] nproma=128
#==============================================================================
# USER DEFINED TEST COLLECTIONS {{{ ===========================================
@testSuites = {
  :oceanAccumulation      => %w[exp.ocean_accumulation_hourly exp.ocean_accumulation_daily],
  :oceanPtestShort        => %w[exp.ocean_ptest_analytic_noforcing],
  :oceanPtestLong         => %w[exp.ocean_ptest_omip_160km_1year],
  :oceanPtest             => %w[oceanPtestShort oceanPtestLong], 
  :oceanTechnical         => %w[exp.ocean_omip_ptest exp.test_ocean_numeric_tracerconservation],
  :oceanSurface           => %w[exp.oce_omip_testSurface],
  :oceanMonitor           => %w[exp.ocean_monitoring post.ocean_monitoring],
  :oceanRestart           => [
    ['exp.check_restart_2x1days','queue=mpi-develop'],
    ['exp.check_restart_1x2days','queue=mpi-develop']],
  :oceanNpromaCheck       => [
    ['exp.oce_omip_performance','nproma=1'],
    ['exp.oce_omip_performance','nproma=2'],
    ['exp.oce_omip_performance','nproma=4'],
    ['exp.oce_omip_performance','nproma=8'],
    ['exp.oce_omip_performance','nproma=16'],
    ['exp.oce_omip_performance','nproma=24'],
    ['exp.oce_omip_performance','nproma=32'],
    ['exp.oce_omip_performance','nproma=64'],
    ['exp.oce_omip_testSurface','nproma=16']],
  :oceanMpiCheck          => [
    ['exp.ocean_omip_short','no_of_nodes=1'],
    ['exp.ocean_omip_short','no_of_nodes=2'],
    ['exp.ocean_omip_short','no_of_nodes=1','mpi_procs_pernode=7'],
  ],
  :oceanPerformance       => [
    ['exp.oce_omip_performance','mpi_procs_pernode=1'],
    ['exp.oce_omip_performance','mpi_procs_pernode=2'],
    ['exp.oce_omip_performance','mpi_procs_pernode=4'],
#   ['exp.oce_omip_performance','mpi_procs_pernode=8'],
#   ['exp.oce_omip_performance','mpi_procs_pernode=16'],
    ['exp.oce_omip_performance','no_of_nodes=1'],
    ['exp.oce_omip_performance','no_of_nodes=2'],
    ['exp.oce_omip_performance','no_of_nodes=3'],
    ['exp.oce_omip_performance','no_of_nodes=4'],
#   ['exp.oce_omip_performance','no_of_nodes=8'],
  ],
  :oceanPerformanceBliz   => [
    ['exp.oce_omip_performance','mpi_procs_pernode=1'],
    ['exp.oce_omip_performance','mpi_procs_pernode=2'],
    ['exp.oce_omip_performance','mpi_procs_pernode=4'],
    ['exp.oce_omip_performance','mpi_procs_pernode=8'],
    ['exp.oce_omip_performance','mpi_procs_pernode=16'],
    ['exp.oce_omip_performance','mpi_procs_pernode=32'],
    ['exp.oce_omip_performance','mpi_procs_pernode=64'],
    ['exp.oce_omip_performance','mpi_procs_pernode=32','no_of_nodes=2'],
  ],
  :oceanBasicConservation => %w[exp.oce_omip_testSurface],
  :oceanLong              => [['exp.ocean_omip_long','no_of_nodes=8']],
  :oceanDev               => %w[oceanTechnical oceanBasicConservation],
  :oceanStable            => %w[oceanLong],
# :oceanDycorePaper       => %w[exp.ocean_exp1_GeostrophicBalance exp.ocean_exp6a_Instability_Barotropic exp.ocean_exp2_WavePropagation exp.ocean_exp6b_Instability_KelvinHelmholtz exp.ocean_exp3_WindDrivenBasin exp.ocean_exp7_BaroclinicInstabilityChannel_10km exp.ocean_exp4_CheckerBoardBasin exp.ocean_exp8_OMIP],
# :oceanDycoreExp1        => %w[exp.ocean_exp1_GeostrophicBalance_0020km exp.ocean_exp1_GeostrophicBalance_0039km exp.ocean_exp1_GeostrophicBalance_0079km exp.ocean_exp1_GeostrophicBalance_0158km],
# :oceanDycoreExp1        => [
#   %w[exp.ocean_exp1_GeostrophicBalance_0039km no_of_nodes=3],
#   %w[exp.ocean_exp1_GeostrophicBalance_0079km no_of_nodes=2],
#   %w[exp.ocean_exp1_GeostrophicBalance_0158km no_of_nodes=2],
# ],
  :oceanTracers           => %w[exp.test_ocean_numeric_tracerconservation],
  :oceanBuildbot          => %w[exp.test_ocean_omip_parallel exp.test_ocean_omip_10days exp.test_ocean_omip_technical],
  :iconDev                => %w[exp.atm_icoles_nested exp.atm_amip_test],
<<<<<<< HEAD
  :atmTimeMeanSmall       => %w[exp.atm_amip_acc_dtime exp.atm_amip_acc_2dtime],
  :atmTimeMean            => %w[exp.atm_amip_acc_dtime exp.atm_amip_acc_2dtime exp.atm_amip_acc_dtime_sp],
# :atmTimeMeanX           => %w[exp.test_nat_rce_cbl_120km_nwp exp.test_nh_hdcp2_lam_r15000_modified],
# :meanStream             => %w[exp.ocean_meanStream],
=======
# :atmTimeMeanSmall       => %w[exp.atm_amip_acc_dtime exp.atm_amip_acc_2dtime],
# :atmTimeMean            => %w[exp.atm_amip_acc_dtime exp.atm_amip_acc_2dtime exp.atm_amip_acc_dtime_sp],
# :atmTimeMeanX           => %w[exp.test_nat_rce_cbl_120km_nwp exp.test_nh_hdcp2_lam_r15000_modified],
  :meanStream             => %w[exp.ocean_meanStream],
>>>>>>> abf5e14c
}
# }}}
#==============================================================================
RUNSCRIPT_KEYS = %w[with_mpi with_openmp cpu_time mpi_procs_pernode nproma openmp_threads omp_stacksize resources memory_model memory node_usage no_of_nodes queue out_script in_script job_name in_folder out_folder]
# HELPER METHODS {{{ ==========================================================
def dbg(item)
  pp item if $DEBUG
end
def checkFiles4Presence(*files)
  files.each {|file|
    unless File.exist?(file) then
      warn "Could access given input file: #{file}!"
      exit(1)
    end
  }
end
def checkFile4Variables(*args)
  file = args.shift
  varnamesInFile = @cdo.showname(:input => file)[0].split
  retval = {true => [],false => []}
  args.each {|varname| retval[varnamesInFile.include?(varname)] << varname }
  return retval
end
def varIsConstant(varname,filename)
  info = @cdo.sinfov(:input => "-selname,#{varname} #{filename}")
  not info.grep(/ constant /).empty? 
end
def printHashManyKeys(hash,tag)
  hash.each {|k,v| puts "#{k.to_s.ljust(15,' ')}:#{v ? '   ' : 'NOT'.colorize(:red)} #{tag.to_s}" }
end
def printHashManyValues(hash,tag)
  hash.each {|k,v| puts "#{k ? '   ' : 'NOT'.colorize(:red)} #{tag.to_s}: #{v.join(' ')}" }
end
def checkFiles4Variables(*args)
  varlist = args.shift
  args.each {|file|
    puts "# #{file} ".ljust(80,'-').colorize(:blue)
    printHashManyValues(checkFile4Variables(file,*varlist),'found')
  }
end
def getExperimentsFromTestSuite(suite)
  dbg(suite)
  items = @testSuites[suite]
  experimentList = []
  items.each {|item|
    if item.kind_of?(Array) then
      template, setup = item[0],item[1..-1]
      experimentList << getTemplateNameWithSetup(template,setup)
    else
      if @testSuites.keys.include?(item.to_sym) then
        experimentList << getExperimentsFromTestSuite(item.to_sym)
      else
        experimentList << item
      end
    end
  }
  experimentList
end
def getTemplateNameWithSetup(template,setup)
  if setup.empty? then
    return "#{template}"
  else
    return "#{template}_#{setup.sort.map {|s| s.tr(' ','').gsub(/=/,'')}.join('_')}"
  end
end
def getScriptNameWithSetup(template,setup)
  return getTemplateNameWithSetup(template,setup)+'.run'
end
# collect ALL test automatically from checksuites
#
# link the existing template to top level
def makeLinkTarget(sourceTemplate, targetTemplate)
  desc "link component test #{sourceTemplate} to toplevel #{targetTemplate}"
  file targetTemplate => sourceTemplate do
    FileUtils.ln_s(sourceTemplate, targetTemplate, :force => true, :verbose => true)
  end
  CLEAN.include(targetTemplate)
end
# create a runscript from an existing toplevel template
# optional setup for technical variations
def makeRunTarget(sourceTemplate,setup={})
  # command line arguments may overwrite internal defaults
  # but dont change the resulting runscript name
  setupByEnv = {}
  RUNSCRIPT_KEYS.each {|environmentKey| 
    setupByEnv[environmentKey] = ENV[environmentKey] if ENV.has_key?(environmentKey)
  }
  if setup.empty? 
    targetRunscript = "#{sourceTemplate}.run"
    setup = setupByEnv
  else
    targetRunscript = getScriptNameWithSetup(sourceTemplate,setup)
    setup = setup.map {|v| v.tr(' ','').split('=')}.to_h if setup.kind_of?(Array)
    setup['out_script'] = targetRunscript
    setup  = setup.merge(setupByEnv)
  end
  dbg(setup)
  dbg(targetRunscript)

  tag, expname  = targetRunscript.split('.')
  dbg([tag,expname])

  CLEAN.include(targetRunscript)

  creationCommand  = case tag
                     when "post"
                       "cd ..; ./config/make_target_runscript in_script=#{sourceTemplate} EXPNAME=#{expname} with_mpi='no' with_openmp='no'"
                     when "exp"
                       "cd ..; ./config/make_target_runscript in_script=#{sourceTemplate} in_script=exec.iconrun EXPNAME=#{expname} #{setup.sort.map {|item| item.join('=')}.join(' ')}"
                     else
                       "echo 'Could not create targetRunscript: #{targetRunscript}"
                     end
  desc "run script: #{targetRunscript}"
  file targetRunscript => sourceTemplate do |t|
    sh creationCommand
  end
end
def getAllGivenTests(args, environment)
  testsGiven = args.name.nil? ? (environment.has_key?('TESTS') ? environment['TESTS'].split(',') : nil ) : [args.name]
  testsGiven
end
# Create link target for templates from given subdirectories
def processComponents
  componentTemplates = {}
  # collect templates from know component subdirs
  {
    :ocean          => {:subDirPattern => 'ocean_internal/**/*'},
    :coupled        => {:subDirPattern => 'coupled/*'},
    :iconStableMpim => {:subDirPattern => 'icon-stable.mpim/**/*'},
    :iconDev        => {:subDirPattern => 'icon-dev/check.atm*'},
    :atmDev         => {:subDirPattern => 'icon-dev/timeMean/exp.atm*'},
    :infratructure  => {:subDirPattern => 'infrastructure/**/exp.*'},
  }.each {|component,componentExperiments|
    componentTemplates[component] = {}
    Dir.glob("./checksuite.#{componentExperiments[:subDirPattern]}").sort.each {|item| 
      template = File.basename(item)
      if not File.directory?(item) and (['exp','post','check'].include?(template.split('.').first)) then
        componentTemplates[component][template] = item
        CLEAN.include(template)
      end
    }
    unless componentTemplates[component].keys.empty? then
      desc "all tests of '#{component}'"
      task component.to_sym => componentTemplates[component].keys.map {|template| getScriptNameWithSetup(template,{})}
    end
  }
  # create link target for found templates
  componentTemplates.each {|component, componentsTests|
    componentsTests.each {|template,source| makeLinkTarget(source, template) }
  }
  return componentTemplates
end
# Collect top level templates from the disk
def getTopLevelTemplates
  return Dir.glob("{post,exp}.*").delete_if {|f| File.extname(f) == '.run'}
end
# create targets for .run files from all available templates
def processPlainTemplates(componentTemplates,toplevelTemplates)
  allTemplates = toplevelTemplates
  componentTemplates.each_value {|v| allTemplates << v.keys}
  allTemplates.flatten!
  allTemplates.each {|template| makeRunTarget(template) }
  return allTemplates
end
def templateCheck(name,allTemplates,allSuites,suite=nil)
  return true if allSuites.include?(name)
  unless allTemplates.include?(name)
    msg = "WARNING: Count not find template '#{name}' "
    msg << "from suite '#{name}'" unless suite.nil?
    msg << "!!!"
    warn msg unless $QUIET
    #exit(1) if $DEBUG
    return false
  end
  return true
end
# define targets for all testsuite targetes WITH special parameters
def processTestsuitesTemplates(componentTemplates, testSuites,allTemplates)
  templatesWithRealPath = componentTemplates.values.map(&:values).flatten.delete_if {|v| v.empty?}
  testSuites.each {|name,experimentList|
    testSuiteRunscripts = []
    experimentList.each {|experimentDescription|
      dbg(experimentDescription)
      # handle ONLY tests WITH parameter settings - all other are alreade covered by (A) and (B)
      if experimentDescription.kind_of?(Array) then
        next if experimentDescription.empty?

        template, setup = experimentDescription[0],experimentDescription[1..-1]

        dbg( {
          template: template,
          setup: setup,
        })
        dbg( {
          setupHash: setup.map {|v| v.split('=')}.to_h,
        })
        # get real path name for the template
        templateRealPath  = templatesWithRealPath.grep(/#{template}$/).first
        next if templateRealPath.nil? and not templateCheck(template,@allTemplates,@testSuites.keys.map(&:to_s),name)

        templateWithSetup = getTemplateNameWithSetup(template,setup)
        scriptWithSetup   = getScriptNameWithSetup(template,setup)

        dbg( {
          templatesWithRealPath: templateRealPath,
          templateWithSetup: templateWithSetup,
          scriptWithSetup: scriptWithSetup,
        })

        makeLinkTarget(templateRealPath,templateWithSetup)
        makeRunTarget(template,setup)

        testSuiteRunscripts << scriptWithSetup
      else
        next if templateCheck(experimentDescription,@allTemplates,@testSuites.keys.map(&:to_s))
        testSuiteRunscripts << experimentDescription+".run"
      end
    }
    file name => testSuiteRunscripts
  }
end
# }}}
# BASIC TEMPLATE PROCESSING {{{ ===============================================
@componentTemplates = processComponents
@allTemplates       = processPlainTemplates(@componentTemplates,getTopLevelTemplates)
processTestsuitesTemplates(@componentTemplates, @testSuites,@allTemplates)
# }}}
# BASIC FOMATING SETUP {{{ ====================================================
LINEWIDTH = 80
# }}}
# LIST TESTS {{{ ==============================================================
desc "Show all known ocean tests"
task :showOcean do
  puts "ALL TESTSUITS ".ljust(LINEWIDTH,'=')
  @testSuites.each {|name,experimentList|
    if /^ocean/.match(name.to_s) then
      puts name.to_s
      experimentList.each {|experiment| 
        puts experiment.kind_of?(String) ? "\t"+experiment : "\t"+experiment.join(' ')
      }
    end
  }
  puts "ALL OCEAN TESTS".ljust(LINEWIDTH,'=')
  @componentTemplates[:ocean].each {|k,v|
    puts [k.ljust(50,' '),v].join(':')
  }
  puts '='*LINEWIDTH
end

desc "Show all available tests cases"
task :showTests do
  puts "ALL TESTS".ljust(LINEWIDTH,'=')
  @allTemplates.each {|k,v|
    puts [k.ljust(50,' '),v].join
  }
  puts '='*LINEWIDTH
end
desc "Show all available test suites"
task :showSuites, :name do |t,args|
  @testSuites.each {|name,experimentList|
    next if args.name.to_s != name.to_s unless args.name.nil?
    puts name.to_s
    experimentList.each {|experiment|
      puts experiment.kind_of?(String) ? "\t"+experiment : "\t"+experiment.join(' ')
      templateName = experiment.kind_of?(String) ? experiment : experiment[0]
      unless @testSuites.keys.include?(templateName.to_sym) then
        warn "WARNING: Could not find template #{templateName}" if not @allTemplates.include?(templateName)
      end
    }
  }
  puts '='*LINEWIDTH
end
# }}}
# HOST CONFIG: start, stop, check jobs {{{ ====================================
# may require local port forwarding 
RemoteQStat = {
  :blizzard => {host: 'passat.dkrz.de', user: 'm300064',             command: '/usr/bin/llq'},
  :thunder  => {host: 'localhost',      user: 'm300064',port: 50022, command: '/usr/bin/squeue'},
  :wizard   => {host: 'wizard.dkrz.de', user: 'm300064',             command: '/usr/bin/squeue'},
}
STATE_COLUMNS_WIDTH = 12
NAME_COLUMN_WIDTH   = 65
DATE_COLUMN_WIDTH   = 20
#@log                = Logger.new("#{ENV['HOME']}/rllq.log")
@periods = %w[10M 20M 30M 40M 01H].map {|t| "PT#{t}".to_sym}
#==============================================================================
def getAdditionalInfo(logfile,tag)# {{{
  info =[]
# info_  = ssh.exec!("head -n 5000 #{logfile}  | grep #{tag} | tail -n 1").split(' ')[-4,-1]
  info_  = IO.popen("head -n 5000 #{logfile}  | grep #{tag} | tail -n 1").read

  if info.empty? then
    return ''
  end

  info_  = info_.split(' ') unless info_.nil?
  info_  = info_.values_at(-3,-2,-1).map(&:to_f).map {|v| "%E"%v}.join(' ') unless info_.nil?
  
  info << "#{tag}: #{info_}"
  info.join(' - ')
end
def checkAll
# RemoteQStat.each {|hpc,setup|
      host, user, command, port = RemoteQStat[:thunder][:host], RemoteQStat[:thunder][:user], RemoteQStat[:thunder][:command], RemoteQStat[:thunder][:port]

      log = ''
#     log << "# #{hpc} ".ljust(80,'=') << "\n"

      #Net::SSH.start(host,user,port: port) do |ssh|
        case `hostname`.chomp
        when /thunder|wizard/ then
          sh('source /etc/profile; source /client/etc/profile.zmaw')
          columns = [:state,:name,:id,:nodes,:time]
          results = {}
          status = IO.popen("#{command}  -u $USER -o \"%T %j %i %D %M\"").read
          return if status.chomp.split.size == 1
          status.chomp.split("\n").each_with_index {|line,lineIndex|
            next if 0 == lineIndex
            state,name,id,nodes,time = line.split
            if 'RUNNING' == state then
              scontrol = sh("/usr/bin/scontrol show job #{id}").split("\n")
              workdir = scontrol.grep(/WorkDir/).first.split('=').last.chomp
              script  = scontrol.grep(/Command/).first.split('=').last.chomp
              logfile = workdir + '/' + sh("grep 'error=' #{script}").chomp.split('=').last.sub(/%j/,id)
              lastDate = sh("tail -n 3000 #{logfile} | grep datetime | tail -n 1").to_s.split(' ').last
              info = @options.has_key?("tag") ? getAdditionalInfo(logfile,@options["tag"]) : ''
              if 'default' == @info then
                myLog = [
                  state.ljust(STATE_COLUMNS_WIDTH,' '),
                  name.ljust(NAME_COLUMN_WIDTH,' '),
                  id,
                  nodes,
                  lastDate.nil? ? '' : lastDate.rjust(DATE_COLUMN_WIDTH,' '),
                  info,
                ].join(' | ') << "\n"
              else
                myLog = [
                  state.ljust(STATE_COLUMNS_WIDTH,' '),
                  name.ljust(NAME_COLUMN_WIDTH,' '),
                  id,
                  nodes,
                  lastDate.rjust(DATE_COLUMN_WIDTH,' '),
                  info,script,logfile,
                ].join(' | ') << "\n"
              end
              log << myLog 
              # [
              #   state.ljust(STATE_COLUMNS_WIDTH,' '),
              #   name.ljust(NAME_COLUMN_WIDTH,' '),
              #   id,
              #   nodes,
              #   lastDate.rjust(DATE_COLUMN_WIDTH,' '),
              #   info,
              # ].join(' | ') << "\n"
            else
              log << [state.ljust(STATE_COLUMNS_WIDTH,' '),name.ljust(NAME_COLUMN_WIDTH,' '),id,nodes].join(' | ') << "\n"
            end
          }
        when /blizzard/ then
          sh('source ~/.profile;')
          myJobs = sh "#{command} -u $USER | grep $USER"
          #next if myJobs.nil?
          myJobs =  myJobs.split("\n").map {|l| l.split(' ').first }
          myJobs.each {|job|
            jobList = sh("#{command} #{job} -l").chomp.split("\n")
            name    = jobList.grep(/Job Name/).first.split(':').last.strip
            status  = jobList.grep(/Status/).first.split(':').last.strip.upcase
            script  = (not jobList.grep(/Executable/).empty?) ? jobList.grep(/Executable/).first.split(':').last : jobList.grep(/Cmd/).first.split(':').last
            id      = jobList.grep(/Job Step Id/).first.split(':').last.strip

            logfile     = [
              jobList.grep(/Initial Working Dir:/).first.split(':').last,
              jobList.grep(/Err:/).first.split(':').last.strip.chomp
            ].join('/')
            if 'RUNNING' == status then
              lastDate = sh("tail -n 3000 #{logfile} | grep datetime | tail -n 1").to_s.split(' ').last.to_s
              #puts name
              #pp ssh.exec!("tail -n 3000 #{logfile} | grep datetime | tail -n 1").to_s.split(' ').last
              info = @options.has_key?("tag") ? getAdditionalInfo(logfile,@options["tag"]) : ''
            else
              lastDate = ''
            end
            if 'default' == @info then
              log << [
                status.ljust(STATE_COLUMNS_WIDTH,' '),
                name.ljust(NAME_COLUMN_WIDTH,' '),
                lastDate.rjust(DATE_COLUMN_WIDTH,' '),
                info,
              ].join(' | ') << "\n"
            else
              log << [
                status.ljust(STATE_COLUMNS_WIDTH,' '),
                name.ljust(NAME_COLUMN_WIDTH,' '),
                lastDate.rjust(DATE_COLUMN_WIDTH,' '),
                id,info,script,logfile,
              ].join(' | ') << "\n"
            end
          }
        end
#     end
      puts log
      #lock.synchronize {
      #  File.open(@logfile,"a") {|logfile| logfile << log }
      #}
      #@log.info(log)
#   }
end # }}}
# }}}
# RUNNING|CHECKING TESTS {{{ ===========================================================
# config first
@hostname = (`hostname -d`.chomp[0] =='(') ? \
             `hostname`.chomp.to_sym       : \
             `hostname -f`.chomp.split('.')[-2].to_sym
@jobHost   = @hostname
@jobSubmit = {:dkrz => "sbatch #{ICON_PROJECT_ID.nil? ? '' : ICON_PROJECT_ID.to_s}",:zmaw => 'sbatch'} 
@jobCancel = {:dkrz => 'scancel',:zmaw => 'scancel'}
@jobStatus = {:dkrz => 'squeue', :zmaw => 'scancel'}
# default is direct execution
@jobSubmit.default = ''

desc "Run named test or testsuite or TESTS='a,b,..'"
task :run, :name do |t,args|
  testsGiven = getAllGivenTests(args,ENV)
  
  if testsGiven.nil? then
    warn "Nothing to test!"
    exit 0
  end
  puts "try to run #{testsGiven.join(' ')} ..."

  # determine the submission command
  submitCommand = ENV.has_key?('SUBMIT') ? ENV['SUBMIT'] : @jobSubmit[@jobHost.to_sym]
  dbg("Submission Command is: '#{submitCommand}'")

  # if testsuites are given, transform them into lists of experiments
  experimentList =[]
  testsGiven.each {|test|
    # special handling for technical variations of existing experiments
    unless test.kind_of?(Array) then
      if @testSuites.keys.include?(test.to_sym) then
        experimentList << getExperimentsFromTestSuite(test.to_sym)
      else
        experimentList << test if @allTemplates.include?(test)
      end
    else
      template = test.pop
      setup = test
    end
  }
  experimentList.flatten!; dbg(experimentList)

  if experimentList.empty? then
    warn "Could not find any experiments to test!"
    exit 1
  end

  experimentList.each {|experiment|
    Rake::Task[experiment.to_sym].invoke
    Rake::Task["#{experiment}.run".to_sym].invoke
    sh "perl -pi -e 's/^mpi_procs_pernode=.*/mpi_procs_pernode=#{ENV['PROCS']}/' ./#{experiment}.run" if ENV.has_key?('PROCS')
    sh "#{submitCommand} ./#{experiment}.run"
  }
end
desc "Check all your running jobs: Finished? Running? Failed?"
task :check,:name do |t,args|
  testsGiven = getAllGivenTests(args,ENV)

  # check experiment status
  testsGiven.each {|test|
    test
  }
end
task :checkMelting => "../experiments/oce_omip_testSurface/finish.status" do |t|
  sh "cat #{t.prerequisites.join(' ')}"
end
desc "Check performance of last run with given experiment name"
task :checkPerformance, :expname do |t,args|
  if args.expname.nil? then
    warn "No expname given"
    exit 1
  end
  # ---------------------------------------------------------------------------
  require 'date'
  simulationLengthInYears = lambda {|timeinfo| 
    startinfo       = timeinfo.grep(/start_date/).map(&:chomp).map {|item| item.split('=').last.gsub(/\'|\"/,'')}.map {|t| Date.parse(t).to_time.to_i}
    endinfo         = timeinfo.grep(/end_date/).map(&:chomp).map {|item| item.split('=').last.gsub(/\'|\"/,'')}.map {|t| Date.parse(t).to_time.to_i}
    lengthInSeconds = endinfo[0]-startinfo[0]
    lengthInSeconds/(DateTime.new(2002,1,1).to_time.to_i - DateTime.new(2001,1,1).to_time.to_i).to_f
  }
  runTimesInDays = lambda {|logfile|
    nlines               = %x{wc -l #{logfile}}.to_i
    dbg(['nlines',nlines])
    cmd = "tail -n #{nlines < 4000 ? nlines.to_s : '4000'} #{logfile}"
    dbg(cmd)

    # grep total timer --------------------------------------------------------
    runTimes             = IO.popen(cmd).readlines.grep(/L\s+total/).map {|item| item.chomp.split.last.to_f}
    if runTimes.nil? or runTimes.empty? then
      warn "Could not get timer info from logile: #{logfile}!"
      exit(1)
    end
    dbg(['runTimes:',runTimes])
    ntimers              = runTimes.size
    meanRuntimeInSeconds = runTimes.inject {|sum,t| sum += t}/ntimers
    meanRuntimeInDays    = meanRuntimeInSeconds/84600
    dbg(['meanRuntimeInSeconds:',meanRuntimeInSeconds])
    # grep communication timer -------------------------------------------------
    communicationTimes             = IO.popen(cmd).readlines.grep(/\s+exch_data /).map {|item| item.chomp.split.last.to_f}
    dbg(communicationTimes)
    if communicationTimes.nil? or communicationTimes.empty? then
      warn "Could not get communication info from logile: #{logfile}!"
      meanComPart  = 0.0
    else
      meanComTimeInSeconds = communicationTimes.inject {|sum,t| sum += t}/ntimers
      dbg(['meanComTimeInSeconds:',meanComTimeInSeconds])
      meanComPart          = (meanComTimeInSeconds/meanRuntimeInSeconds).round(3) * 100
    end

    {:total => meanRuntimeInDays, :com => meanComPart}
  }
  # ---------------------------------------------------------------------------
  # get the most recent LOG file
  logfile = Dir.glob("LOG.exp.#{args.expname}.run.*.o").sort_by {|f| File.ctime(f)}.last
  dbg(logfile)
  # grep the simulated time from start_date and end_date
  length = simulationLengthInYears[File.open("exp.#{args.expname}.run").readlines.grep(/(start|end)_date=/)]
  dbg(['lengthInYears:',length])
  # grep the total computing time from the timer output 'L total'
  meanRuntime, meanCommunicationPart = runTimesInDays[logfile].values_at(:total,:com)
  # compute the performance in years/day
  runTimeInYearsPerDay = (length/meanRuntime).round(1)
  dbg(['performanceInYearsPerDay:',runTimeInYearsPerDay])
  dbg(['comTimeInYearsPerDay:',meanCommunicationPart])
  puts [args.expname, runTimeInYearsPerDay,'years/day',"[com:#{meanCommunicationPart.round(2)}%]"].join(' ')
end

desc "check timeMeanOutput of given variables"
task :checkTimeMeanIdentity, :spotFile, :meanFile, :spotVar, :meanVar, :initTimestamp do |t,args|
  spotFile, meanFile, spotVar, meanVar, initTimestamp = args.values_at(:spotFile, :meanFile, :spotVar, :meanVar, :initTimestamp )
  dbg({:spotFile => spotFile, :meanFile => meanFile, :spotVar => spotVar,:meanVar => meanVar, :initTimestamp => initTimestamp })
  # set default value
  initTimestamp = "1979-01-01T00:00:00" if initTimestamp.nil? 
  if [spotFile,meanFile, spotVar, meanVar].include?(nil) then
    warn "Could not get value of one of following inputs: spotFile,meanFile, spotVar, meanVar"
    verbose(false) do
      print "USAGE: "
      sh   "rake -T #{t.name}"
    end
    exit(1)
  end

  # check if files and variables are present
  checkFiles4Presence(spotFile,meanFile)
  checkFile4Variables(spotFile,spotVar)
  checkFile4Variables(meanFile,meanVar)

  # delte first timestep, if it is the initial one
  @cdo.debug = true
  tempFile = {}
  [spotFile,meanFile].each_with_index {|f,i|
    tag               = %w[spot mean][i]
    ntimes            = @cdo.ntime(:input => f)[0].to_i
    firstTimestamp    = @cdo.showtimestamp(:input => f)[0].split[0]
    if firstTimestamp == initTimestamp then
      tempFile[tag] = @cdo.delete('timestep=1',:input => f, :output => "noInitial_#{tag}_#{File.basename(f)}")
    end
  }

  # compare the single timestep of the mean file with the timmean of the spotfile
  pp @cdo.diff(:input => "-timmean -selname,#{spotVar} #{tempFile['spot']} -selname,#{meanVar} #{tempFile['mean']}")
end

desc "check timemean output for single and twp dtime output"
task :checkTimeMean, :pattern, :referenceExp do |t,args|
<<<<<<< HEAD
=======
  require 'parallel'
  require 'jobqueue'

>>>>>>> abf5e14c
  puts 'checkTimeMean ==================================================================='
  varlist = {
   #:tracer => %w[qc qv qi],
   #:prog   => %w[u v temp pres_sfc pres_msl z_mc rho],
   #:echam  => %w[cosmu0 flxdwswtoa aclcov rsfl rsfc ssfl ssfc totprec qvi xlvi xivi swflxsfc swflxtoa lwflxsfc lwflxtoa tsfc evap lhflx shflx u_stress v_stress],
    :tracer => %w[clw hus cli],
    :prog   => %w[ua va ta ps psl rho],
    :echam  => %w[cosmu0 rsdt clt prlr prcr prls prcs pr prw cllvi clivi rsns rsnt rlns rlnt ts evspsbl hfls hfss tauu tauv]
  }.each {|k,v| v.map {|item| item << '_m'}}

  dbg(varlist)
  dbg(args.pattern)

  # check for accumulated variables
  files    = Dir.glob(args.pattern)
  refFiles = Dir.glob(args.referenceExp)
  checkFiles4Variables(varlist.values.flatten,*([refFiles,files].flatten))

  pp files
  pp refFiles
  # check, if the accumulation is correct
#@cdo.debug = true
  [
    { :refTimesteps => '2,3', :accTimesteps => 2},
    { :refTimesteps => '4,5', :accTimesteps => 3},
#   { :refTimesteps => '6,7', :accTimesteps => 4},
  ].each {|accConfig|
    puts accConfig.to_s.colorize(:yellow)
    refFiles.each_with_index {|refile,i|
      expfile = files[i]
      varlist.each {|group, varnames|
        q = JobQueue.new
        puts 
        puts group.to_s.upcase.colorize(:green)
        Parallel.each(varnames,:in_processes => 10) {|varname|
#       q.push {
          diff = @cdo.diffv(input: [
                    "-timmean -seltimestep,#{accConfig[:refTimesteps]} -selname,#{varname} #{refile}",
                    "         -seltimestep,#{accConfig[:accTimesteps]} -selname,#{varname} #{expfile}"
          ].join(' '),:options => '-s')
          unless diff.empty? then
            puts varname.colorize(:red)
            print "\t#{diff[1..-2].join("\n\t")}".colorize(:yellow)
            puts "\t"
          else
            print "#{varname} ".colorize(:green)
          end
        }
#       }
        puts
#       q.run
      }
    }
  }
end

desc "check single precission output of dtime output"# {{{
task :checkTimeMeanSP, :pattern do |t,args|
  require 'parallel'
  require 'jobqueue'

  #tightly connected to the current dictionary
  varlist = {
    :tracer => %w[clw hus cli],
    :prog   => %w[ua va ta ps psl rho],
#   :echam  => %w[cosmu0 flxdwswtoa aclcov rsfl rsfc ssfl ssfc totprec qvi xlvi xivi swflxsfc swflxtoa lwflxsfc lwflxtoa tsfc evap lhflx shflx u_stress v_stress]
    :echam  => %w[cosmu0 rsdt clt prlr prcr prls prcs pr prw cllvi clivi rsns rsnt rlns rlnt ts evspsbl hfls hfss tauu tauv]
  }.each {|k,v| v.map {|item| item << '_m'}}
  reflist = {
    :tracer => %w[clw hus cli],
    :prog   => %w[ua va ta ps psl rho], 
    :echam  => %w[cosmu0 rsdt clt prlr prcr prls prcs pr prw cllvi clivi rsns rsnt rlns rlnt ts evspsbl hfls hfss tauu tauv]
  }
#@cdo.debug = true
  ifiles = Dir.glob("./#{args.pattern}")
  ifiles = Dir.glob(args.pattern)
  if ifiles.empty? then
    warn "Could not find input file #{args.pattern}"
    exit(1)
  end
  ifile = ifiles[0]
  checkFiles4Variables([varlist.values,reflist.values].flatten,ifile)
  
#@cdo.debug = true
  q = JobQueue.new
  avoidFirst = lambda {|ifile| "-seltimestep,2/#{@cdo.ntime(input: ifile)[0]}" }
# Parallel.each(varlist,:in_processes => 8) {|area,vlist|
  varlist.each{|area,vlist|
#   vlist.each_index {|i| q.push {
    Parallel.each(0...vlist.size,:in_processes => 8)  {|i| 
      varname, refname = vlist[i], reflist[area][i]
      sel = avoidFirst.call(ifile)
      diff = @cdo.diffv(input: "-selname,#{varname} #{sel} #{ifile} -selname,#{refname} #{sel} #{ifile}")
      if diff.empty? then
        puts [varname,refname].join(' ').colorize(:green)
      else
        puts [varname,refname].join(' ').colorize(:red)
#       pp diff
      end
    }#}
  }
  q.run
end# }}}

def getResultFiles(dir)
  dir = '.' if dir.nil? 
  meanFiles = {}
  # check for all regular output files# {{{
  experimentName = File.expand_path(dir).split(File::SEPARATOR).last
  pp experimentName
  regularFiles = Dir.glob("#{dir}/#{experimentName}*nc").delete_if {|fname| fname.include?('_mean_') or fname.include?('_restart_')}
  regularFiles.each {|f| meanFiles[f] = {}}
  # collect the mean value versions of the spot value files
  meanFiles.each_key {|regularFile|
    meanFiles[regularFile][:base] = regularFile
    # check for meanValue versions of these files
    tag = File.basename(regularFile).split('_ml_').first
    @periods.each {|p| 
      possibleMeanFiles = Dir.glob("#{dir}/#{tag}*_mean_#{p.to_s}_*nc")
      meanFiles[regularFile][p] = possibleMeanFiles.first unless possibleMeanFiles.empty?
    }
  }
  [regularFiles ,meanFiles]
end

def hist(inputs)
  nbins = 1000 
  max = inputs[:y].abs.max   
  h = GSL::Histogram.alloc(nbins, [-max, max])                                                                                                                                                                                               
  h.fill(inputs[:y])         
  GSL::graph(h)

end
desc "check general mena value solution based on amip expriment"
task :checkAtmoMeanStream, :dir, :what, :variable do |t,args|

  what = args.what.nil? ? 'all' : args.what

  @regularFiles , @meanFiles = getResultFiles(args.dir)
  @plotter = IconPlot.new

  if %w[all sp].include?(what) then
    # compare standard output and mean value output each timestep
    @regularFiles.each {|regularFile|
      if @meanFiles[regularFile].has_key?(:PT10M) then
        next unless ( (not args.variable.nil?) and @cdo.showname(:input => @meanFiles[regularFile][:PT10M])[0].split.include?(args.variable))
        puts @cdo.diffv(:input => [regularFile,@meanFiles[regularFile][:PT10M]].join(' '))
        puts @cdo.infov(:input => " -selname,#{args.variable} #{@meanFiles[regularFile][:PT10M]}") unless args.variable.nil?
      end
    }# }}}

    pp @regularFiles.map {|f| @meanFiles[f].has_key?(:PT10M)}
    pp @meanFiles
  end

  if %w[all mean].include?(what) then# {{{
    # compare mean values
    { #{{{ setup for 10M shifted 20M-mean fields
   # :PT20M => [
   #   { :ref => '3,4', :mean => '2'},
   #   { :ref => '5,6', :mean => '3'},
   # ], #}}}
   # #   10M shift 30M mean {{{
   #  :PT30M => [
   #    { :ref => '3,4,5', :mean => '2'},
   #  ],
   #  # }}}
      :PT20M => [
        { :ref => '2,3', :mean => '2'},
        { :ref => '4,5', :mean => '3'},
        { :ref => '6,7', :mean => '4'},
      ],
      :PT30M => [
        { :ref => '2,3,4', :mean => '2'},
        { :ref => '5,6,7', :mean => '3'},
      ],
      :PT40M => [
        { :ref => '2,3,4,5', :mean => '2'},
      ],
     :PT01H => [
       { :ref => '2,3,4,5,6,7',:mean => '2'},
     ],
    }.each {|period, configs|
      @regularFiles.each {|regularFile|
        next unless @meanFiles[regularFile].has_key?(period)
        puts regularFile.colorize(:color => :blue, :background => :white)
        puts "\t #{period.to_s}".colorize(:color => :blue, :background => :white)
        varlist = @cdo.showname(:input => regularFile)[0].split(' ')
        unless args.variable.nil?
          next unless varlist.include?(args.variable)
          varlist = [args.variable]
        end
        #     pp varlist
        #     next
        #Parallel.each(varlist,:in_threads => 1) {|varname|
        Parallel.each(varlist) {|varname|
          # avoid time-constant variables
          next if varIsConstant(varname,regularFile)

          configs.each {|config|
            s = "\t\tref tstep:#{config[:ref]} | mean tstep:#{config[:mean]}".colorize(:color => :blue, :background => :white)
            #@cdo.debug = true
            diff = @cdo.diffv(input: [
              "-timmean -seltimestep,#{config[:ref]}  -selname,#{varname} #{regularFile}",
              "         -seltimestep,#{config[:mean]} -selname,#{varname} #{@meanFiles[regularFile][period]}"
            ].join(' '),:options => '-s')
            diffFile = @cdo.sub(input: [
              "-timmean -seltimestep,#{config[:ref]}  -selname,#{varname} #{regularFile}",
              "         -seltimestep,#{config[:mean]} -selname,#{varname} #{@meanFiles[regularFile][period]}"
            ].join(' '),:returnArray => varname,:options => '-s',:output => [period, varname, File.basename(regularFile)].map(&:to_s).join('_'))
  #         UnifiedPlot.linePlot(:y => diffFile.flatten,:style => 'points')
  #         hist(y: diffFile.flatten)
          # 
          #
          # @plotter.debug = true
          # @plotter.show(@plotter.scalarPlot(diffFile,"NH_"+diffFile,varname,showGrid: false))
            #       puts diff
            unless diff.empty? then
              puts ["\n",s,varname.colorize(:red),
                    "\t#{diff[1..-2].join("\n\t")}".colorize(:yellow),
                   "\t"].join("\n")
            else
              print "#{varname} ".colorize(:green)
            end
          }
        }

      }
    }
  end# }}}

  exit

  # 10M vs 30M
  puts @cdo.diffv(:input => "         -seltimestep,1   #{files[:M10]}  -seltimestep,1 #{files[:M30]}",:options => '-s')
  puts @cdo.diffv(:input => "-timmean -seltimestep,2/4 #{files[:M10]}  -seltimestep,2 #{files[:M30]}",:options => '-s')
  puts @cdo.diffv(:input => "-timmean -seltimestep,5/7 #{files[:M10]}  -seltimestep,3 #{files[:M30]}",:options => '-s')
  # 20M vs. 30M
  puts @cdo.diffv(:input => "         -seltimestep,1   #{files[:M20]}  -seltimestep,1 #{files[:M30]}",:options => '-s')
  puts @cdo.diffv(:input => "-timmean -seltimestep,2/4 #{files[:M20]}  -timmean -seltimestep,2/3 #{files[:M30]}",:options => '-s')

end

task :mk, :dir, :varname do |t,args|
  # search for varname in regular files
  regularFiles, meanFiles = getResultFiles(args.dir)
  pp meanFiles
  basefile = Parallel.map(regularFiles) {|rfile| 
    rfile if @cdo.showname(:input => rfile)[0].split.include?(args.varname)
  }.find     {|i| not i.nil?}

  pp basefile

  selection = "-select,levidx=30 "
  selection = ''
  selection << "-select,name=#{args.varname} "
  %w[base PT10M PT20M].map(&:to_sym).each {|period|
    puts meanFiles[basefile][period].colorize(:green)
    puts @cdo.infov(:input => "#{selection} #{meanFiles[basefile][period]}")
  }
  puts "cdo -sub #{selection} -seltimestep,2 #{meanFiles[basefile][:PT20M]} #{selection} -seltimestep,3 #{meanFiles[basefile][:PT20M]}".colorize(:blue)
  puts @cdo.infov(:input => "-sub #{selection} -seltimestep,2 #{meanFiles[basefile][:PT20M]} #{selection} -seltimestep,3 #{meanFiles[basefile][:PT20M]}")
  puts ["-sub ",
   "#{selection} -seltimestep,3,5 #{meanFiles[basefile][:base]}",
   "#{selection} -seltimestep,2,3 #{meanFiles[basefile][:PT20M]}"].join(' ').colorize(:blue)
  puts @cdo.infov(:input => ["-sub ",
                            "#{selection} -seltimestep,3,5 #{meanFiles[basefile][:base]}",
                            "#{selection} -seltimestep,2,3 #{meanFiles[basefile][:PT20M]}"].join(' '))
end

desc "Check status of given of all experiments"
task :stat, :expname do |t,args|
  expname = args.expname.nil? ? '' : args.expname

  just = lambda {|width,l,r| [l.ljust(width,' '),r].join}
  started   = Dir['../experiments/*/'].map {|item| item.split('/')[-1]}.sort
  finished  = IO.popen("find ../experiments/#{expname} -name finish.status").readlines.map(&:chomp).map {|item| item.split('/')[-2]}.sort
  started.each {|exp|  puts  just[12,"STARTED:",exp]}
  finished.each {|exp| puts  just[12,"FINISHED:",exp]}
end
desc "Show runscript generator keys"
task :showRunscriptKeys do
  puts RUNSCRIPT_KEYS.join(' ')
end
# }}}
# HELP {{{ ====================================================================
desc "Show detailed help"
task :help do
  puts "F1!"
  sh "rake -T"
  pp @allTemplates
  pp Rake::Task.tasks.map(&:name)
end
desc "Run almost all targets"
task :selfCheck do
  dbg(Rake::Task.tasks)
  Rake::Task.tasks.each {|t| 
    puts t.name
    t.invoke unless %w[check clean clobber].include?(t.name)
  }
end
desc "Check if all testsuite templates are really there"
task :checkSuiteTemplates do
  # collect template names
# templateNames = []
# @testSuites.keys.each {|suiteName|
#       experimentList << getExperimentsFromTestSuite(suiteName.to_sym)
#     else
#       experimentList << test if @allTemplates.include?(test)
#     end
  # check of the files can be found
end
task :showSubmit do
  require 'pp'

  puts 'HOST is:'
  pp @jobHost
  puts 'SUBMITs is: '
  pp @jobSubmit
  pp @jobSubmit[@jobHost.to_sym]
end
task :checkEnv do
  #pp ENV
  pp ENV.has_key?('omp_stacksize')
end
desc "Test internal library"
task :testLib, :name do |t,args|
  require 'minitest/autorun'
  tester = Minitest::Test.new(0)
  case args.name
  when 'getTemplateNameWithSetup'
    tester.assert_equal(getTemplateNameWithSetup('exp.oce',['nproma=4']),'exp.oce_nproma4')
    tester.assert_equal(getTemplateNameWithSetup('exp.oce',['nproma=4','no_of_nodes = 43']),'exp.oce_no_of_nodes43_nproma4')
  when 'getScriptNameWithSetup'
    tester.assert_equal(getScriptNameWithSetup('exp.oce',['nproma=4']),'exp.oce_nproma4.run')
    tester.assert_equal(getScriptNameWithSetup('exp.oce',['nproma=4','no_of_nodes = 43']),'exp.oce_no_of_nodes43_nproma4.run')
  else
    warn "No Test for method: #{args.name}"
  end
end
desc "Open  link to all builders for a given branch"
task :openBuilders do
  sep       = '&builder='
  builders  = $BUILDERS.map {|b| "#{sep}#{b}"}.join
  baseUrl   = 'https://buildbot.zmaw.de/icon/one_box_per_builder?'
  _myBranch = 'branches/icon-cimd/icon-cimd-dev'.gsub(/\//,'%2F')
  branch    ='branch='+_myBranch

  url       = [baseUrl,branch,builders].join
  puts url
  sh "firefox #{url}"
end
# }}}
# vim:fdm=marker<|MERGE_RESOLUTION|>--- conflicted
+++ resolved
@@ -13,13 +13,10 @@
   warn "Could not find 'facets'"
 end
 
-<<<<<<< HEAD
-=======
 # load user settings
 RC = "#{ENV['HOME']}/.rake.rc"
 load(RC) if File.exist?(RC)
 @cdo = Cdo.new
->>>>>>> abf5e14c
 String.disable_colorization = ENV.has_key?('COLOR')
 
 $DEBUG = ENV.has_key?('DEBUG')
@@ -103,17 +100,11 @@
   :oceanTracers           => %w[exp.test_ocean_numeric_tracerconservation],
   :oceanBuildbot          => %w[exp.test_ocean_omip_parallel exp.test_ocean_omip_10days exp.test_ocean_omip_technical],
   :iconDev                => %w[exp.atm_icoles_nested exp.atm_amip_test],
-<<<<<<< HEAD
-  :atmTimeMeanSmall       => %w[exp.atm_amip_acc_dtime exp.atm_amip_acc_2dtime],
-  :atmTimeMean            => %w[exp.atm_amip_acc_dtime exp.atm_amip_acc_2dtime exp.atm_amip_acc_dtime_sp],
-# :atmTimeMeanX           => %w[exp.test_nat_rce_cbl_120km_nwp exp.test_nh_hdcp2_lam_r15000_modified],
-# :meanStream             => %w[exp.ocean_meanStream],
-=======
+
 # :atmTimeMeanSmall       => %w[exp.atm_amip_acc_dtime exp.atm_amip_acc_2dtime],
 # :atmTimeMean            => %w[exp.atm_amip_acc_dtime exp.atm_amip_acc_2dtime exp.atm_amip_acc_dtime_sp],
 # :atmTimeMeanX           => %w[exp.test_nat_rce_cbl_120km_nwp exp.test_nh_hdcp2_lam_r15000_modified],
   :meanStream             => %w[exp.ocean_meanStream],
->>>>>>> abf5e14c
 }
 # }}}
 #==============================================================================
@@ -688,12 +679,9 @@
 
 desc "check timemean output for single and twp dtime output"
 task :checkTimeMean, :pattern, :referenceExp do |t,args|
-<<<<<<< HEAD
-=======
   require 'parallel'
   require 'jobqueue'
 
->>>>>>> abf5e14c
   puts 'checkTimeMean ==================================================================='
   varlist = {
    #:tracer => %w[qc qv qi],
