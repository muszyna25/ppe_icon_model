#! /bin/bash
#______________________________________________________________________________
#
# Creates the ICON run scripts
# Original version by Leonidas Linardakis, MPI-M, 2011-25-1
#______________________________________________________________________________
#______________________________________________________________________________
#
# The basic command for creating an ICON experiment run script is
#
#  $make_runscript in_script=exp.<name> in_script=exec.iconrun EXPNAME=<name>
#
<<<<<<< HEAD
# By default the folder in use is ./run, and the run script is named
# exp.<name>.run.
# 
=======
# By default the folder in use is ./run, and the run script is named exp.<name>.run.
#
>>>>>>> ef8e5d82
# Basic optional parameters for the $make_runscript command are:
#
#    out_script=<output run script name>. By default is
#    <in_script>.run
#
#    in_folder=<input folder>. By default is run
#
#    out_folder=<output folder>. By default is =<in_folder>
#
<<<<<<< HEAD
#    mpi_procs_pernode=<number of mpi processes>. In the case of MPI
#       configuration, defines how many processes per node will be
#       used.
# 
=======
#    mpi_procs_pernode=<number of mpi processes>. In the case of MPI configuration,
#       defines how many processes per node will be used.
#
>>>>>>> ef8e5d82
#    no_of_nodes=<Number of nodes>. In the case of MPI configuration,
#       defines how many nodes will be used.
#
#    openmp_threads=<Number of openmp threads>. In the case of OPENMP
#       configuration, defines how many OPENMP threads will be used.
#
#    cpu_time=<wall time>. Defines the expected run wall time.
<<<<<<< HEAD
#  
#    <free_variable>=<value> Free variables can be passed to the run
#       script using this syntax. For example: EXPNAME=test, will
#       result the definition of the variable EXPNAME=test in the run
#       script.
#
# For more details see the parameters in the
#./config/make_target_runscript
#______________________________________________________________________________

set -eu

=======
#
#    <free_variable>=<value> Free variables can be passed to the run script
#       using this syntax. For example: EXPNAME=test, will result the
#       definition of the variable EXPNAME=test in the run script.
#
# For more details see the parameters in the ./run/make_target_runscript
#==============================================================================
rundir=run
param=all
>>>>>>> ef8e5d82
while getopts "hr:s:" opt
do
    case $opt in
        h) echo "usage: ./make_runscripts [-r <run directory to process>]"
           echo "                         [-s <experiment name>]"    
	   exit 0
	   ;;
        r) my_run_folder="${OPTARG}"
	   ;;
        s) my_experiment_name="${OPTARG}"
	   ;;
    esac
done
<<<<<<< HEAD
=======
echo "-----------------------------------------------------------"

#set -ux

base_folder=$(pwd)
input_folder=${rundir}

#==============================================================================
if test -f run/set-up.info ; then
  . run/set-up.info ;
else
  echo "Cound not find setup.info file !!";
  exit 1;
fi
use_shell=${use_shell:="/bin/bash"}
# The $make_runscript command directs to the ./run/make_target_runscript
make_runscript="$use_shell ./run/make_target_runscript"

#==============================================================================
# define the runscripts to be created
make_restart_exp="false"
make_restart_post="false"
grid_list=""
exp_list=""
post_list=""
define_grids_folder=""

cd $input_folder

case $param in
  all)  # create all but not the restarts
    exp_list=$(find . -maxdepth 1 -name "exp.*")
    post_list=$(find . -maxdepth 1 -name "post.*")
    ;;
  test)  # create _all_ scripts for use in buildbot
    make_restart_exp="true"
    make_restart_post="true"
    exp_list=$(find . -maxdepth 1 -name "exp.*")
    post_list=$(find . -maxdepth 1 -name "post.*")
    # define_grids_folder='grids_folder="/pool/data/ICON/grids/buildbot"'
    ;;
  post_test)  # create _all_ post-processing scripts for buildbot
    make_restart_post="true"
    exp_list=""
    post_list=$(find . -maxdepth 1 -name "post.*")
    ;;
  *)  # create only one experiment
    if [ -r "exp.$param" ] ; then
      exp_list="exp.$param"
    fi
    if [ -r "post.$param" ] ; then
      post_list="post.$param"
    fi
esac

cd $base_folder

#==============================================================================
use_queue="default"
>>>>>>> ef8e5d82

#______________________________________________________________________________
#==============================================================================
<<<<<<< HEAD
=======
# Create the ICON experiment run scripts
# These consist of the namelist definition in exp.<name> file and the
# run part, defined in the exec.iconrun file.
#
# Note: The ICON experiments require the definition of the EXPNAME=<name> variable
#==============================================================================

#---------------------------------------------------------------
# returns "true" in accepted_script, if the script name is accepted
check_accept_script()
{
#  set -ux

  check_accepted_filename=$1

  if [[ -r $input_folder/$check_accepted_filename ]] ; then
    accepted_script="true"
  else
    accepted_script="false"
    return 1
  fi

  case $check_accepted_filename in
    *.run)
       accepted_script="false"
       ;;
    *~)
       accepted_script="false"
       ;;
    *.status)
       accepted_script="false"
       ;;
    *)
       accepted_script="true"	  
  esac
  #--------------------------
  if [[ "$accepted_script" = "false" ]] ; then
      return 1
  fi
  
   #--------------------------
   # check which scripts run with openmp
   # if [[ $use_openmp = "yes" ]] ; then
   #   case $check_accepted_filename in
   #   *test_atm_icoles_nested*)
   #      accepted_script="false"   #  ocean does not run with openmp
   #      ;;
   #   esac
   # fi

   #--------------------------
   # check which scripts run without mpi
   if [[ $use_mpi != "yes" ]] ; then
     case $check_accepted_filename in
       *test_oce_parallel*)
          accepted_script="false"
          ;;
       *nat_jww_nwp_mpiomp*)
          accepted_script="false"
          ;;
       *test_couple*)
          accepted_script="false"
          ;;
       *ptest*)
          accepted_script="false"
          ;;
       esac
   fi

   #--------------------------
   # machine based checks
   case $use_target in

     sx9)
       case $check_accepted_filename in
       *test_oce_*)
          accepted_script="false"
          ;;
       *test_nh_hdcp2_lam_r15000_modified*)
          accepted_script="false"
          ;;
       *_rce_*)
          accepted_script="false"
          ;;
       *test_icon*)
          accepted_script="false"
          ;;
      #  post.test_hat_jw*)
      #    accepted_script="false"
      #    ;;
       esac
       if [[ _${define_grids_folder} != "_" ]] ; then
         define_grids_folder='grids_folder="/e/uscratch/extwsauf/buildbot.grids"'
       fi
     ;;
     
   esac

   #--------------------------
   # compiler based checks
   case $use_compiler in

     pgi)
       case $check_accepted_filename in
       *test_nat_jww_nwp_mpiomp*)
          accepted_script="false"
          ;;
       *test_atm_icoles_nested*)
          accepted_script="false"
          ;;
       esac
     ;;

     nag)
       case $check_accepted_filename in
       *test_nh_moist_cbl*)
          accepted_script="false"
          ;;
       esac
     ;;

   esac

   #---------------------------------------------------------------
   # Search the script's contents for "EXCLUDE" keyword.
   #
   exclude_compiler=$(grep "__exclude_compiler=${use_compiler};" $input_folder/${check_accepted_filename}|wc -l)
   if [ "$exclude_compiler" -ne "0" ]
   then
          accepted_script="false"  ;
   fi
   exclude_target=$(grep "__exclude_target=${use_target};" $input_folder/${check_accepted_filename}|wc -l)
   if [ "$exclude_target" -ne "0" ]
   then
          accepted_script="false"  ;
   fi
   exclude_target_compiler=$(grep "__exclude_target_compiler=${use_target},${use_compiler};" $input_folder/${check_accepted_filename}|wc -l)
   if [ "$exclude_target_compiler" -ne "0" ]
   then
          accepted_script="false"  ;
   fi
   exclude_target_compiler_mode=$(grep "__exclude_target_compiler_mode=${use_target},${use_compiler},mpi=${use_mpi};" $input_folder/${check_accepted_filename}|wc -l)
   if [ "$exclude_target_compiler_mode" -ne "0" ]
   then
          accepted_script="false"  ;
   fi
   BB_SYSTEM=${BB_SYSTEM:-""}
   BB_SLAVE=${BB_SLAVE:-""}
   exclude_bbsystem_bbslave=$(grep "__exclude_bbsystem_bbslave=${BB_SYSTEM},${BB_SLAVE};" $input_folder/${check_accepted_filename}|wc -l)
   if [ "$exclude_bbsystem_bbslave" -ne "0" ]
   then
          accepted_script="false"  ;
   fi

   if [[ $accepted_script != "true" ]] ; then
     return 1
   fi
>>>>>>> ef8e5d82

source ./config/set-up.info
use_shell=${use_shell:="/bin/bash"}

# default for options

in_folder=${my_run_folder:="run"}
name=${my_experiment_name:="all"}

#______________________________________________________________________________
# define the runscripts to be created
name_found="no"

# experiment runscript

if [[ -r "${in_folder}/exp.${name}" ]]
then
    name_found="yes"
    
    #__________________________________________________________________________
    # Create the experiment run script
    #
    # This consist of a target specific header, the experiment description in
    # exp.<name> and the executing part in exec.iconrun.
    #
    # Note: The ICON experiments require the definition of the
    #       EXPNAME=<name> variable
    #__________________________________________________________________________
    
    ./config/make_target_runscript \
	in_folder=${in_folder} \
	in_script=exp.${name} \
	in_script=exec.iconrun EXPNAME=${name} \
	memory_model="large" \
	omp_stacksize=200M
fi

# post-processing runscript

if [[ -r "${in_folder}/post.${name}" ]]
then
    name_found="yes"

    #__________________________________________________________________________
    # Create the postprocessing script
    #
    # This consist of a target specific header and the executing part
    # in post.<name>.
    #
    # NOTE: The postprocessing script is sequential, so we define:
    #    with_mpi="no" with_openmp="no"
    #__________________________________________________________________________
    
    ./config/make_target_runscript \
	in_folder=${in_folder} \
	in_script=post.${name} \
	out_script=post.${name}.run \
	EXPNAME=${name} \
	with_mpi="no" \
	with_openmp="no" \
	queue="express"
fi

# do not remove the all case as this is heavily used in infrastructure testing

if [[ "${name}" == "all" ]]
then
    all_experiments=$( (cd ${in_folder} && ls -1 exp.* | egrep -v ".run$") )
    for experiment in $all_experiments
    do
	expname=${experiment##*.}
	./config/make_target_runscript \
	    in_folder=${in_folder} \
	    in_script=${experiment} \
	    in_script=exec.iconrun \
	    EXPNAME=${expname} \
	    memory_model="large" \
	    omp_stacksize=200M
    done
else
    # error message if nothing found
    if [[ "$name_found" = "no" ]]
    then
	echo
	echo "ERROR: Found neither exp.${name} nor post.${name} in ./${in_folder} !"
	echo "usage: ./make_runscripts [-r <run directory to process>]"
	echo "                         [-s <experiment name>]"
	echo
	exit 1
    fi
<<<<<<< HEAD
fi
=======
    case $name in
    *_nwp_*)
      $make_runscript in_folder=$input_folder in_script=${filename} in_script=exec.iconrun EXPNAME=${name}\
      memory_model="huge"  omp_stacksize="500M" queue="$queue" ${define_grids_folder}
      ;;
    *_nh35_tri_jws*)
      $make_runscript in_folder=$input_folder in_script=${filename} in_script=exec.iconrun EXPNAME=${name}\
      memory_model="small" queue="$queue" ${define_grids_folder}
      ;;
    *)
      $make_runscript in_folder=$input_folder in_script=${filename} in_script=exec.iconrun EXPNAME=${name}\
      memory_model="large" omp_stacksize=$omp_stacksize ${define_grids_folder}
      ;;
    esac

  fi

done
#==============================================================================

#==============================================================================
# special treatment for exp.couple_atmo-radiation
# if [[  $use_target == "mpipc" && $use_openmp == "yes" ]] ; then
#   name=couple_atmo-radiation
#   $make_runscript in_folder=$input_folder in_script=exp.$name in_script=exec.iconrun EXPNAME="$name" openmp_threads=3
# fi
#==============================================================================


#==============================================================================
# Create the postprocessing scripts
#
# NOTE: The postprocessing scripts are all sequential, so we define:
#    with_mpi="no" with_openmp="no"
#==============================================================================
for filename in $post_list
do
  check_accept_script $filename
  if [[ $accepted_script = "true" ]] ; then
    name=${filename#*.}
    $make_runscript in_folder=$input_folder in_script=${filename} out_script=${filename}.run\
    with_mpi="no" with_openmp="no" queue="express" EXPNAME=$name
  fi
done


#==============================================================================
# following is the section for creating the restart tests
#==============================================================================
create_restart()
{
  # set -x
  name=$1
  check_accept_script exp.$name
  if [[ $accepted_script != "true" ]] ; then
    return 1
  fi

  if [ $make_restart_exp = "true" ] ; then

    $make_runscript in_folder=$input_folder in_script=exp.$name in_script=exec.iconrun\
      in_script=exp.$name in_script=exec.iconrun EXPNAME="$name" test_restart="true" \
      queue="$queue" cpu_time="$cpu_time"  ${define_grids_folder}

  fi

  # postprocessing for comparing the restarts
  if [ $make_restart_post = "true" ] ; then
    $make_runscript in_folder=$input_folder in_script=post.test_compare_restarts out_script=post.${name}_compare_restarts.run\
      with_mpi="no" with_openmp="no" queue="express" cpu_time="00:30:00" EXPNAME="$name"
  fi
}

#==============================================================================
# special treatment for exp.test_oce_default
#create_restart test_oce_default

>>>>>>> ef8e5d82

exit 0
#______________________________________________________________________________<|MERGE_RESOLUTION|>--- conflicted
+++ resolved
@@ -7,17 +7,12 @@
 #______________________________________________________________________________
 #
 # The basic command for creating an ICON experiment run script is
-#
+#   
 #  $make_runscript in_script=exp.<name> in_script=exec.iconrun EXPNAME=<name>
 #
-<<<<<<< HEAD
 # By default the folder in use is ./run, and the run script is named
 # exp.<name>.run.
 # 
-=======
-# By default the folder in use is ./run, and the run script is named exp.<name>.run.
-#
->>>>>>> ef8e5d82
 # Basic optional parameters for the $make_runscript command are:
 #
 #    out_script=<output run script name>. By default is
@@ -27,24 +22,17 @@
 #
 #    out_folder=<output folder>. By default is =<in_folder>
 #
-<<<<<<< HEAD
 #    mpi_procs_pernode=<number of mpi processes>. In the case of MPI
 #       configuration, defines how many processes per node will be
 #       used.
 # 
-=======
-#    mpi_procs_pernode=<number of mpi processes>. In the case of MPI configuration,
-#       defines how many processes per node will be used.
-#
->>>>>>> ef8e5d82
 #    no_of_nodes=<Number of nodes>. In the case of MPI configuration,
 #       defines how many nodes will be used.
-#
+# 
 #    openmp_threads=<Number of openmp threads>. In the case of OPENMP
 #       configuration, defines how many OPENMP threads will be used.
 #
 #    cpu_time=<wall time>. Defines the expected run wall time.
-<<<<<<< HEAD
 #  
 #    <free_variable>=<value> Free variables can be passed to the run
 #       script using this syntax. For example: EXPNAME=test, will
@@ -52,22 +40,11 @@
 #       script.
 #
 # For more details see the parameters in the
-#./config/make_target_runscript
+#./run/make_target_runscript
 #______________________________________________________________________________
 
 set -eu
 
-=======
-#
-#    <free_variable>=<value> Free variables can be passed to the run script
-#       using this syntax. For example: EXPNAME=test, will result the
-#       definition of the variable EXPNAME=test in the run script.
-#
-# For more details see the parameters in the ./run/make_target_runscript
-#==============================================================================
-rundir=run
-param=all
->>>>>>> ef8e5d82
 while getopts "hr:s:" opt
 do
     case $opt in
@@ -81,233 +58,18 @@
 	   ;;
     esac
 done
-<<<<<<< HEAD
-=======
-echo "-----------------------------------------------------------"
-
-#set -ux
-
-base_folder=$(pwd)
-input_folder=${rundir}
-
-#==============================================================================
-if test -f run/set-up.info ; then
-  . run/set-up.info ;
-else
-  echo "Cound not find setup.info file !!";
-  exit 1;
-fi
-use_shell=${use_shell:="/bin/bash"}
-# The $make_runscript command directs to the ./run/make_target_runscript
-make_runscript="$use_shell ./run/make_target_runscript"
-
-#==============================================================================
-# define the runscripts to be created
-make_restart_exp="false"
-make_restart_post="false"
-grid_list=""
-exp_list=""
-post_list=""
-define_grids_folder=""
-
-cd $input_folder
-
-case $param in
-  all)  # create all but not the restarts
-    exp_list=$(find . -maxdepth 1 -name "exp.*")
-    post_list=$(find . -maxdepth 1 -name "post.*")
-    ;;
-  test)  # create _all_ scripts for use in buildbot
-    make_restart_exp="true"
-    make_restart_post="true"
-    exp_list=$(find . -maxdepth 1 -name "exp.*")
-    post_list=$(find . -maxdepth 1 -name "post.*")
-    # define_grids_folder='grids_folder="/pool/data/ICON/grids/buildbot"'
-    ;;
-  post_test)  # create _all_ post-processing scripts for buildbot
-    make_restart_post="true"
-    exp_list=""
-    post_list=$(find . -maxdepth 1 -name "post.*")
-    ;;
-  *)  # create only one experiment
-    if [ -r "exp.$param" ] ; then
-      exp_list="exp.$param"
-    fi
-    if [ -r "post.$param" ] ; then
-      post_list="post.$param"
-    fi
-esac
-
-cd $base_folder
-
-#==============================================================================
-use_queue="default"
->>>>>>> ef8e5d82
 
 #______________________________________________________________________________
 #==============================================================================
-<<<<<<< HEAD
-=======
-# Create the ICON experiment run scripts
-# These consist of the namelist definition in exp.<name> file and the
-# run part, defined in the exec.iconrun file.
-#
-# Note: The ICON experiments require the definition of the EXPNAME=<name> variable
-#==============================================================================
 
-#---------------------------------------------------------------
-# returns "true" in accepted_script, if the script name is accepted
-check_accept_script()
-{
-#  set -ux
+if [[ -f ./run/set-up.info ]]
+then
+    source ./run/set-up.info
+else
+    echo "ERROR: Could not find './run/set-up.info' file !"
+    exit 1
+fi
 
-  check_accepted_filename=$1
-
-  if [[ -r $input_folder/$check_accepted_filename ]] ; then
-    accepted_script="true"
-  else
-    accepted_script="false"
-    return 1
-  fi
-
-  case $check_accepted_filename in
-    *.run)
-       accepted_script="false"
-       ;;
-    *~)
-       accepted_script="false"
-       ;;
-    *.status)
-       accepted_script="false"
-       ;;
-    *)
-       accepted_script="true"	  
-  esac
-  #--------------------------
-  if [[ "$accepted_script" = "false" ]] ; then
-      return 1
-  fi
-  
-   #--------------------------
-   # check which scripts run with openmp
-   # if [[ $use_openmp = "yes" ]] ; then
-   #   case $check_accepted_filename in
-   #   *test_atm_icoles_nested*)
-   #      accepted_script="false"   #  ocean does not run with openmp
-   #      ;;
-   #   esac
-   # fi
-
-   #--------------------------
-   # check which scripts run without mpi
-   if [[ $use_mpi != "yes" ]] ; then
-     case $check_accepted_filename in
-       *test_oce_parallel*)
-          accepted_script="false"
-          ;;
-       *nat_jww_nwp_mpiomp*)
-          accepted_script="false"
-          ;;
-       *test_couple*)
-          accepted_script="false"
-          ;;
-       *ptest*)
-          accepted_script="false"
-          ;;
-       esac
-   fi
-
-   #--------------------------
-   # machine based checks
-   case $use_target in
-
-     sx9)
-       case $check_accepted_filename in
-       *test_oce_*)
-          accepted_script="false"
-          ;;
-       *test_nh_hdcp2_lam_r15000_modified*)
-          accepted_script="false"
-          ;;
-       *_rce_*)
-          accepted_script="false"
-          ;;
-       *test_icon*)
-          accepted_script="false"
-          ;;
-      #  post.test_hat_jw*)
-      #    accepted_script="false"
-      #    ;;
-       esac
-       if [[ _${define_grids_folder} != "_" ]] ; then
-         define_grids_folder='grids_folder="/e/uscratch/extwsauf/buildbot.grids"'
-       fi
-     ;;
-     
-   esac
-
-   #--------------------------
-   # compiler based checks
-   case $use_compiler in
-
-     pgi)
-       case $check_accepted_filename in
-       *test_nat_jww_nwp_mpiomp*)
-          accepted_script="false"
-          ;;
-       *test_atm_icoles_nested*)
-          accepted_script="false"
-          ;;
-       esac
-     ;;
-
-     nag)
-       case $check_accepted_filename in
-       *test_nh_moist_cbl*)
-          accepted_script="false"
-          ;;
-       esac
-     ;;
-
-   esac
-
-   #---------------------------------------------------------------
-   # Search the script's contents for "EXCLUDE" keyword.
-   #
-   exclude_compiler=$(grep "__exclude_compiler=${use_compiler};" $input_folder/${check_accepted_filename}|wc -l)
-   if [ "$exclude_compiler" -ne "0" ]
-   then
-          accepted_script="false"  ;
-   fi
-   exclude_target=$(grep "__exclude_target=${use_target};" $input_folder/${check_accepted_filename}|wc -l)
-   if [ "$exclude_target" -ne "0" ]
-   then
-          accepted_script="false"  ;
-   fi
-   exclude_target_compiler=$(grep "__exclude_target_compiler=${use_target},${use_compiler};" $input_folder/${check_accepted_filename}|wc -l)
-   if [ "$exclude_target_compiler" -ne "0" ]
-   then
-          accepted_script="false"  ;
-   fi
-   exclude_target_compiler_mode=$(grep "__exclude_target_compiler_mode=${use_target},${use_compiler},mpi=${use_mpi};" $input_folder/${check_accepted_filename}|wc -l)
-   if [ "$exclude_target_compiler_mode" -ne "0" ]
-   then
-          accepted_script="false"  ;
-   fi
-   BB_SYSTEM=${BB_SYSTEM:-""}
-   BB_SLAVE=${BB_SLAVE:-""}
-   exclude_bbsystem_bbslave=$(grep "__exclude_bbsystem_bbslave=${BB_SYSTEM},${BB_SLAVE};" $input_folder/${check_accepted_filename}|wc -l)
-   if [ "$exclude_bbsystem_bbslave" -ne "0" ]
-   then
-          accepted_script="false"  ;
-   fi
-
-   if [[ $accepted_script != "true" ]] ; then
-     return 1
-   fi
->>>>>>> ef8e5d82
-
-source ./config/set-up.info
 use_shell=${use_shell:="/bin/bash"}
 
 # default for options
@@ -335,7 +97,7 @@
     #       EXPNAME=<name> variable
     #__________________________________________________________________________
     
-    ./config/make_target_runscript \
+    ./run/make_target_runscript \
 	in_folder=${in_folder} \
 	in_script=exp.${name} \
 	in_script=exec.iconrun EXPNAME=${name} \
@@ -359,7 +121,7 @@
     #    with_mpi="no" with_openmp="no"
     #__________________________________________________________________________
     
-    ./config/make_target_runscript \
+    ./run/make_target_runscript \
 	in_folder=${in_folder} \
 	in_script=post.${name} \
 	out_script=post.${name}.run \
@@ -377,7 +139,7 @@
     for experiment in $all_experiments
     do
 	expname=${experiment##*.}
-	./config/make_target_runscript \
+	./run/make_target_runscript \
 	    in_folder=${in_folder} \
 	    in_script=${experiment} \
 	    in_script=exec.iconrun \
@@ -396,87 +158,7 @@
 	echo
 	exit 1
     fi
-<<<<<<< HEAD
 fi
-=======
-    case $name in
-    *_nwp_*)
-      $make_runscript in_folder=$input_folder in_script=${filename} in_script=exec.iconrun EXPNAME=${name}\
-      memory_model="huge"  omp_stacksize="500M" queue="$queue" ${define_grids_folder}
-      ;;
-    *_nh35_tri_jws*)
-      $make_runscript in_folder=$input_folder in_script=${filename} in_script=exec.iconrun EXPNAME=${name}\
-      memory_model="small" queue="$queue" ${define_grids_folder}
-      ;;
-    *)
-      $make_runscript in_folder=$input_folder in_script=${filename} in_script=exec.iconrun EXPNAME=${name}\
-      memory_model="large" omp_stacksize=$omp_stacksize ${define_grids_folder}
-      ;;
-    esac
-
-  fi
-
-done
-#==============================================================================
-
-#==============================================================================
-# special treatment for exp.couple_atmo-radiation
-# if [[  $use_target == "mpipc" && $use_openmp == "yes" ]] ; then
-#   name=couple_atmo-radiation
-#   $make_runscript in_folder=$input_folder in_script=exp.$name in_script=exec.iconrun EXPNAME="$name" openmp_threads=3
-# fi
-#==============================================================================
-
-
-#==============================================================================
-# Create the postprocessing scripts
-#
-# NOTE: The postprocessing scripts are all sequential, so we define:
-#    with_mpi="no" with_openmp="no"
-#==============================================================================
-for filename in $post_list
-do
-  check_accept_script $filename
-  if [[ $accepted_script = "true" ]] ; then
-    name=${filename#*.}
-    $make_runscript in_folder=$input_folder in_script=${filename} out_script=${filename}.run\
-    with_mpi="no" with_openmp="no" queue="express" EXPNAME=$name
-  fi
-done
-
-
-#==============================================================================
-# following is the section for creating the restart tests
-#==============================================================================
-create_restart()
-{
-  # set -x
-  name=$1
-  check_accept_script exp.$name
-  if [[ $accepted_script != "true" ]] ; then
-    return 1
-  fi
-
-  if [ $make_restart_exp = "true" ] ; then
-
-    $make_runscript in_folder=$input_folder in_script=exp.$name in_script=exec.iconrun\
-      in_script=exp.$name in_script=exec.iconrun EXPNAME="$name" test_restart="true" \
-      queue="$queue" cpu_time="$cpu_time"  ${define_grids_folder}
-
-  fi
-
-  # postprocessing for comparing the restarts
-  if [ $make_restart_post = "true" ] ; then
-    $make_runscript in_folder=$input_folder in_script=post.test_compare_restarts out_script=post.${name}_compare_restarts.run\
-      with_mpi="no" with_openmp="no" queue="express" cpu_time="00:30:00" EXPNAME="$name"
-  fi
-}
-
-#==============================================================================
-# special treatment for exp.test_oce_default
-#create_restart test_oce_default
-
->>>>>>> ef8e5d82
 
 exit 0
 #______________________________________________________________________________