#! /usr/bin/env perl
#__________________________________________________________________________________________________________________________________
#
# Creates Makefiles for the list of given source code directories. 
# This program is highly specialized for ICON and cannot be used 
# with other packages.
#__________________________________________________________________________________________________________________________________
#
use strict;
use warnings;
#
use Cwd;
use File::Copy;
use Getopt::Long;
use File::Path;
use File::Basename;
use File::Spec;
#__________________________________________________________________________________________________________________________________
# Option processing

my $target;
my $srcdirs;
my $enable_atmo;
my $enable_ocean;
my $enable_jsbach;
my $enable_testbed;
my $iconsrcdir = "src";
my $iconppdir;

GetOptions( 
	    'target=s'  => \$target,
            'srcdirs=s' => \$srcdirs,
            'enable_atmo=s' => \$enable_atmo,
            'enable_ocean=s' => \$enable_ocean,
            'enable_jsbach=s' => \$enable_jsbach,
            'enable_testbed=s' => \$enable_testbed,
            'iconsrcdir=s' => \$iconsrcdir,
            'iconppdir=s' => \$iconppdir,
	    ) or die "\n\nUsage: config/createMakefiles.pl --target=<OS_CPU> --srcdirs=< list of src directories>\n";  

#__________________________________________________________________________________________________________________________________
#

$target =~ s/\s+//g;

$srcdirs =~ s/[\"\']*//g;
$srcdirs =~ s/\s+/ /g;
$srcdirs =~ s/^\s+//;

$iconsrcdir =~ s/\s+//g;

my (@directories) = split / /, $srcdirs;

#__________________________________________________________________________________________________________________________________
# determine base directory

my $prefix = &cwd;

#__________________________________________________________________________________________________________________________________
# make architecture dependend build directories

print "\n";
print "createMakefiles:\n\n";

my $build_path = &BuildSetup ($prefix, $target, \@directories);

if (defined $iconppdir) {
  $iconppdir = $prefix . "/" . $iconppdir;
} else {
  $iconppdir = $build_path . "/" . $iconsrcdir;
}

#__________________________________________________________________________________________________________________________________
# collect include files in build tree

copy ("config/config.h", "${build_path}/include/config.h");

my @incs = "";

# as only cdi.inc is left and that has been replaced by the
# iso-c-binding module file it is not required anymore.
#
#opendir(DIR, "include") or die "Unable to open include:$!\n";
#my @incs = grep /\.(inc|h)/, readdir(DIR);
#closedir(DIR);
#foreach my $inc ( @incs ) {
#    copy ( "include/${inc}", "${build_path}/include/${inc}" );
#}


if ( -d "externals/mtime/include" ) {
    opendir(DIR, "externals/mtime/include");
    @incs = grep /\.(inc|h)/, readdir(DIR);
    closedir(DIR);
    foreach my $inc ( @incs ) {
	copy ( "externals/mtime/include/${inc}", "${build_path}/include/${inc}" );
    }
}

if ( -d "externals/tixi/include" ) {
    opendir(DIR, "externals/tixi/include");
    @incs = grep /\.(inc|h)/, readdir(DIR);
    closedir(DIR);
    foreach my $inc ( @incs ) {
	copy ( "externals/tixi/include/${inc}", "${build_path}/include/${inc}" );
    }
}

if ( -d "externals/yac/include" ) {
    opendir(DIR, "externals/yac/include");
    @incs = grep /\.(inc|h)/, readdir(DIR);
    closedir(DIR);
    foreach my $inc ( @incs ) {
	copy ( "externals/yac/include/${inc}", "${build_path}/include/${inc}" );
    }
}

<<<<<<< HEAD
# if ( -d ".git" and ($enable_jsbach eq "yes") and ! -d "$iconsrcdir/lnd_phy_jsbach" ) {
#     symlink "../externals/jsbach/src", "$iconsrcdir/lnd_phy_jsbach"; 
# }
if ( ($enable_jsbach eq "yes") and ! -d "$iconsrcdir/lnd_phy_jsbach" ) {
    symlink File::Spec->abs2rel("$prefix/externals/jsbach/src", "$iconsrcdir"), "$iconsrcdir/lnd_phy_jsbach"; 
=======
if ( ($enable_jsbach eq 'yes')
     and ! -d 'src/lnd_phy_jsbach'
     and -d 'externals/jsbach/src' ) {
    symlink '../externals/jsbach/src', 'src/lnd_phy_jsbach';
>>>>>>> c768dc63
}

if ( ($enable_ocean eq "yes") and -d "src/ocean/include" ) {
    opendir(DIR, "src/ocean/include");
    @incs = grep /\.(inc|h)/, readdir(DIR);
    closedir(DIR);
    foreach my $inc ( @incs ) {
	copy ( "src/ocean/include/${inc}", "${build_path}/include/${inc}" );
    }
}

#__________________________________________________________________________________________________________________________________
# scan dependencies (recursive)

my %vpath_directories  = ();
    
my %target_programs    = ();
    
my %module_definitions = ();
my %module_usage       = ();
    
my %fortran_includes   = ();
my %c_includes         = (); 
    
my %ifdefs             = ();
    
my @source_files       = ();

foreach my $dir ( @directories ) {

# global variables

    %vpath_directories  = ();
    
    %target_programs    = ();
    
    %module_definitions = ();
    %module_usage       = ();
    
    %fortran_includes   = ();
    %c_includes         = (); 
    
    %ifdefs             = ();
    
    @source_files       = ();

    &ScanDirectory ($dir, $dir, 0);

    my $print_path = $build_path;
    $print_path =~ s/$prefix\///;
    $dir =~ s/$print_path\///;

    my $iconrelsrcdir = $iconsrcdir;
    $iconrelsrcdir =~ s/$print_path\///;

    print "creating $print_path/$dir/Makefile\n";

    mkpath("$build_path/$dir");
    open MAKEFILE, ">$build_path/$dir/Makefile";

    print MAKEFILE "#----------------------------------------------------------\n";
    print MAKEFILE "# Makefile automatically generated by createMakefiles.pl\n";
    print MAKEFILE "#----------------------------------------------------------\n";
    print MAKEFILE "\n";

    my $add_vpath_level = 0;
    if ( "$dir" ne "$iconrelsrcdir" ) {
	if ( $dir =~ m/^externals/) {
	    my @subdirs = split(/\//, $dir);
	    print MAKEFILE "SHELL = /bin/bash\n\n";
	    print MAKEFILE "LIB  = $subdirs[1]\n\n";
	    $add_vpath_level = 2;

	} else {
	    print MAKEFILE "LIB  = $dir\n\n";
	}
    }

#__________________________________________________________________________________________________________________________________
# write VPATH
    
    my @vpath = ();
    push @vpath, "VPATH = ";
    while ( my ($key, $value) = each(%vpath_directories) ) {
	if ( $dir ne "src" ) { $value++; }
        # Use a constant upward path, this allows arbitary source folder tree depth 
        $key = "../../../".$key.":";
	if ($add_vpath_level == 2) {
	    $key = "../../".$key;
	}
	push @vpath, $key ;
    }
    print MAKEFILE @vpath;
    print MAKEFILE "\n\n";

#__________________________________________________________________________________________________________________________________ 
# write compile and link information

    print MAKEFILE "%.o: %.f\n";
    print MAKEFILE "\t\$(F77) \$(F77FLAGS) -c \$<\n";
    print MAKEFILE "\n";

    if (($dir =~ m/^externals/) && ($target =~ /^sx/)) {
	print MAKEFILE "\n";
	print MAKEFILE "%.o: %.f90\n";
	print MAKEFILE "\t\$(FC) \$(FlibFLAGS) -c \$<\n";
	print MAKEFILE "\n";
	print MAKEFILE "%.o: %.F90\n";
	print MAKEFILE "\t\$(FC) \$(FlibFLAGS) -c \$<\n";
    } else {	
	# Extra rule for JSBACH source files which need to be pre-processed by dsl4jsb.py
	print MAKEFILE "%_dsl4jsb.f90: %.f90\n";
	print MAKEFILE "\t@ ../../../externals/jsbach/scripts/dsl4jsb/dsl4jsb.py -v -p _dsl4jsb -i \$<  -t .\n" ;
	print MAKEFILE "\n";
	print MAKEFILE "%.o: %.f90\n";
	print MAKEFILE "\t\$(FC) \$(FFLAGS) -c \$<\n";
	print MAKEFILE "\n";
	print MAKEFILE "%.o: %.F90\n";
	print MAKEFILE "\t\$(FC) \$(FFLAGS) -c \$<\n";
    }
    
#     print MAKEFILE "%.obj: %.f90\n";
#     print MAKEFILE "\t\$(FC) \$(FFLAGS) -c \$<\n";
#     print MAKEFILE "\n";
  
#__________________________________________________________________________________________________________________________________
# write all source files but not the program files
    
    my %seen = ();
    @seen{values(%target_programs)} = ();
    
    my @sources = ();
    if ( "$dir" eq "support" ) {
        my ($cpu, $vendor, $os) = split /-/, $target;
        if ( "$os" eq "superux") {
            push (@sources, "rtc_sx.s");
        }

        #If we are linking against an external cdi lib, skip support/cdilib.c.
        if (exists($ENV{'CDIROOT'})
                && $ENV{CDIROOT} !~ '^\s*$') {
            @seen{"cdilib.c"} = ();
        }
    }

    foreach my $file (@source_files) {
	next if $file eq "version.c";
	push (@sources, $file) unless exists $seen{$file};
    }

    my %unique = ();
    my @uniq_sources = grep { ! $unique{$_} ++ } @sources;    

    print MAKEFILE "SRCS =\t";
    &PrintWords(8, 0, \@uniq_sources);
    print MAKEFILE "\n\n";
    
    print MAKEFILE "OBJS =\t";
    my @objects = ();
    foreach my $src (@uniq_sources) {
	$src =~ s/\.\S+$/\.o/;
	push @objects, $src;
    }
    &PrintWords(8, 0, \@objects);
    print MAKEFILE "\n\n";
    
#__________________________________________________________________________________________________________________________________
# write targets

    my @target_all = ();
    while ( my ($key, $value) = each(%target_programs) ) {
	push @target_all, "../bin/$key";
    }
    if ( "$dir" ne "$iconrelsrcdir" ) {
	if ( $dir =~ m/^externals/) {
	    print MAKEFILE ".PHONY: \$(LIB)\n\n";
	    print MAKEFILE "all: \$(LIB)\n\n";
	    print MAKEFILE "\$(LIB): ../../../lib/lib\$(LIB).a\n";
	} else {
	    print MAKEFILE "all: \$(LIB)\n\n";
	    print MAKEFILE "\$(LIB): ../lib/lib\$(LIB).a\n";
	}
    } else {
	print MAKEFILE "all: create_version_c \$(OBJS) ";
	&PrintWords (13, 0, \@target_all);
    }
    print MAKEFILE "\n\n";

    if ( "$dir" ne "$iconrelsrcdir" ) {
	if ( $dir =~ m/^externals/) {
        print MAKEFILE "../../../lib/lib\$(LIB).a: \$(OBJS)\n";
	    print MAKEFILE "\t\$(AR) \$(ARFLAGS) ../../../lib/lib\$(LIB).a \$(OBJS)\n";
        print MAKEFILE "\t\@for modfile in \$(wildcard *.mod); do \\\n";
        print MAKEFILE "\t\tcp \$\$modfile ../../../include; \\\n"; 
        print MAKEFILE "\t done\n\n";
	    my $include_dir = $dir;
	    $include_dir =~ s/src/include/;
        print MAKEFILE "CFLAGS += -I../../../../../$include_dir\n";
	    if ( $dir =~ m/yac/) {
		    $include_dir =~ s/include/src/;
		    print MAKEFILE "CFLAGS += -I../../../../../$include_dir\n";
		    print MAKEFILE "CFLAGS += -I../../../../../$include_dir/xml\n";
        }
        print MAKEFILE "FFLAGS := \$(subst ../module,../../../module, \$(FFLAGS))\n";	    
        if ( $dir =~ m/self/) {
           print MAKEFILE 'FFLAGS := $(subst -C=all,,$(FFLAGS))';print MAKEFILE "\n";
        }
        print MAKEFILE "\n\n";
	} else {
	    print MAKEFILE "../lib/lib\$(LIB).a: \$(OBJS)\n";
	    print MAKEFILE "\t\$(AR) \$(ARFLAGS) ../lib/lib\$(LIB).a \$(OBJS)\n\n";
	}

	if ( "$dir" eq "support" ) {
        print MAKEFILE "ifeq (\$(ARCH), SX)\n";
        print MAKEFILE "rtc_sx.o: rtc_sx.s\n";
	    print MAKEFILE "\t\$(AS) -c rtc_sx.s\n";
	    print MAKEFILE "endif\n\n";
	}

    } else {
	print MAKEFILE <<"__EOF__"
.PHONY: create_version_c

create_version_c:
\t../../../config/pvcs.pl --srcdir ../../..

version.c: | create_version_c

version.o: version.c

libicon.a: \$(OBJS)
\t\$(AR) \$(ARFLAGS) \$@ \$(OBJS)

__EOF__
;
	while ( my ($key, $value) = each(%target_programs) ) {
	    my $okey = $key;
	    if ( "$okey" eq "jsb4_driver" ) {
	        $okey = "jsb4_driver_dsl4jsb.o" ;
	    } else {
	        $okey =~ s/ *$/.o/;
	    }
	    print MAKEFILE "$okey: $value
../bin/$key: $okey libicon.a version.o
\t\$(FC) \$(LDFLAGS) -o \$@ \$< libicon.a version.o \$(LIBS)

";
	}
    }
    
    print MAKEFILE "clean:\n";
    print MAKEFILE "\trm -f *.o *.mod ../module/*.mod\n";
    print MAKEFILE "\n";
    
#__________________________________________________________________________________________________________________________________
# print Fortran module dependencies

# don't need c implicit rules are used and don't like dependecies on system header files
#    @c_sources = grep /\.c$/, @sources;
#
#    if ( $#sources > 0 ) {
#        for my $file ( @c_sources ) {
#	    my ($object) = $file;
#	    $object =~ s/c$/o/;
#	    my (@includes) = @{$c_includes{$file}};
#	    print MAKEFILE "$object: $file ";
#	    &PrintWords (length($object)+length($file)+3, 0, @includes);
#	    print MAKEFILE "\n\n";
#	}
#    }
    
    if ( $dir =~ m/self/) {
      my @_myvpath = @vpath;
      shift @_myvpath;
      my $_myvpath = join('',@_myvpath);
      chop $_myvpath;
      print MAKEFILE "-include ",$_myvpath,"/../Makefile.depend";print MAKEFILE "\n";
    } else {
    for my $file ( keys %module_usage ) {
	next if $file =~ /c$/;
	my ($object) = $file;
	$object =~ s/f90$/o/;
        my %seen_module_usage = ();
	my (@modules) = grep { ! $seen_module_usage{$_} ++ } @{$module_usage{$file}};
	my (@dependencies) = ();
	for my $i ( 0 .. $#modules) {
	    my $ofile = "";
	    next if ! defined $module_definitions{$modules[$i]};
	    ($ofile) = $module_definitions{$modules[$i]};
	    next if ($ofile eq "");
	    $ofile =~ s/f90$/o/;
	    next if $object =~ $ofile;
	    push @dependencies, $ofile;
	}
	next if $object =~ $file;
	print MAKEFILE "$object: $file ";
	&PrintWords (length($object)+length($file)+3, 0, \@dependencies);
	print MAKEFILE "\n\n";
    } }

    close (MAKEFILE);
    
}
print "\n";
#__________________________________________________________________________________________________________________________________
#
exit;
#__________________________________________________________________________________________________________________________________
#
#__________________________________________________________________________________________________________________________________
#
# Subroutines:
#
#__________________________________________________________________________________________________________________________________
#
sub ScanDirectory {

# arguments to function    
    my ($workdir) = shift; 
    my ($workpath) = shift;
    my ($level)   = shift;    

# local work
    my($startdir) = &cwd;

    $level++;

    chdir($workdir) or die "Unable to enter dir $workdir:$!\n";

    my($pwd) = &cwd;
    $pwd =~ s/$prefix//;
    $pwd =~ s/^\///;

    $vpath_directories{$workpath} = $level;
    opendir(DIR, ".") or die "Unable to open $workdir:$!\n";
    my @names = readdir(DIR);
    closedir(DIR);
    
    foreach my $name (@names){
        next if ($name eq "."); 
        next if ($name eq "..");
        next if ($name eq ".svn");
        next if ($name eq "templates");
        next if ($name eq "hydro");
        next if ($name eq "interface");
        next if ($name eq "nh");
        next if ($name eq "phys");
        next if ($name eq "sw_options");
        next if (($enable_ocean eq "no") and (($name eq "ocean") or ($name eq "sea_ice") or ($name eq "hamocc")) );
        next if (($enable_jsbach eq "no") and ($name eq "lnd_phy_jsbach") );
        next if (($enable_testbed eq "no") and ($name eq "testbed") and ($workpath eq "$iconsrcdir") );

        if (-d $name){
            my $nextpath="$workpath/$name";
            &ScanDirectory($name, $nextpath, $level);
            next;
        } else {
	    if ($name =~ /\.[c|f|F]{1}(90|95|03)?$/) {
                if ($workpath =~ "lnd_phy_jsbach") {
                    # For JSBACH, use the pre-processed source file located in the build directory
                    # These files need to be initially created by configure, with an additional "_dsl4jsb" before the suffix,
                    # so that the Makefile dependencies can be generated here.
                    my ($bname, $path, $suffix) = fileparse($name, '\.[^\.]*');  # parts of original source file
                    $name = $bname . "_dsl4jsb" . $suffix ;                      # name of pre-processed JSBACH files
                    open F, '<', $iconppdir . "/" . $name
                        or die("Cannot open file $name", $!);
                } else {
		    open F, '<', $name
                        or die("Cannot open file $name", $!);
                }
		my @lines = <F>;
		close (F);

		push @source_files, $name;

		my @filteredLines;
		simplifiedCPPFilter(\@lines, \@filteredLines);

		foreach (@filteredLines) {

		    if (/^ *MODULE/i && ! /procedure/i) {
			s/MODULE//i;
			s/\s//g;
			(my @d0) = split '!';
			$module_definitions{$d0[0]} = $name;
		    }
		    if ( (/^ *PROGRAM/i) && ($name !~ /\.c$/) ) {
			s/PROGRAM//i;
			s/\s//g;
			(my @d1) = split '!';
			$target_programs{$d1[0]} = $name;
		    }
		    if (/^ *USE/i) {
			s/USE//i;
                        (my @dt2) = split ('!', $_, 2);
			(my @d2) = split ',', $dt2[0];
			$d2[0] =~ s/\s//g;
			if (exists $module_usage{$name}) {
			    push @{ $module_usage{$name} }, $d2[0]; 
			} else {
			    $module_usage{$name}[0] = $d2[0];
			}
		    }
		    if (/^ *INCLUDE\s*[\'|\"]+/i) {
                        (my @dt3) = split ('!', $_, 2);
			my $d3 = $dt3[0];
			$d3 =~ s/\s*include\s*[\'|\"]+\s*(\w*)/$1/i;
			$d3 =~ s/(\'|\")//;
			$d3 =~ s/\s//g;
			if (exists $fortran_includes{$name}) {
			    push @{ $fortran_includes{$name} }, $d3; 
			} else {
			    $fortran_includes{$name}[0] = $d3;
			}
		    }
		    if (/^ *#include/) {
			if ( $name =~ /\.c$/ ) {
			    my $d4 = $_;
                            $d4 =~ s/\s*#include\s*(\w*)/$1/;
			    $d4 =~ s/\s//g;
			    if (exists $c_includes{$name}) {
				push @{ $c_includes{$name} }, $d4; 
			    } else {
				$c_includes{$name}[0] = $d4;
			    }
			} elsif ( $name =~ /\.[f|F]{1}(90|95|03)?$/ ) {
			    (my @d4) = split ' ';
			    $d4[1] =~ s/\s//g;
			    if (exists $fortran_includes{$name}) {
				push @{ $fortran_includes{$name} }, $d4[1]; 
			    } else {
				$fortran_includes{$name}[0] = $d4[1];
			    }
			}
		    }
		}
	    }
	}
    }
    chdir($startdir) or die "Unable to change to dir $startdir:$!\n";
}
#__________________________________________________________________________________________________________________________________
#
sub PrintWords {

# arguments to function
    my ($columns) = 78 - shift(@_);
    my ($extratab) = shift(@_);
    my ($text) =  shift(@_);

    my ($wordlength);
    
# local work
    return if ! defined $$text[0];
#    print MAKEFILE ${$text}[0];
    $columns -= length($$text[0]);
    foreach my $word (@$text) {
	$wordlength = length($word);
	if ($wordlength + 1 < $columns) {
	    print MAKEFILE " $word";
	    $columns -= $wordlength + 1;
	}
	else {
	    if ($extratab) {
		print MAKEFILE " \\\n\t\t$word";
		$columns = 62 - $wordlength;
            }
	    else {
		print MAKEFILE " \\\n\t$word";
		$columns = 70 - $wordlength;
            }
	}
    }
}
#__________________________________________________________________________________________________________________________________
#
sub BuildSetup {
    
# arguments to function
    my ($build_path) = shift;
    my ($build_target) = shift;
    my ($build_directories) = shift;

# local work
    my @path7 = ();

    my ($path1) = "$build_path/build";
    my ($path2) = "$path1/$build_target";
    my ($path3) = "$path2/include";
    my ($path4) = "";
    if ( $build_target !~ /superux/ ) {
	$path4 = "$path2/module";
    }
    my ($path5) = "$path2/bin";
    my ($path6) = "$path2/lib";
    foreach my $dir ( @{$build_directories} ) {    
	push @path7, $path2."/".$dir;
    }

    if ( -d $build_path ) {
	if ( ! -d $path1 ) {
	    mkdir $path1 || die "Couldn't create build directory";
	}
	mkdir "$path2" || die "Couldn't create build directory";
    } else {
        die "Couldn't create build directory";
    }
    
    if ( ! -d $path3 ) {
	mkdir $path3 || die "Couldn't create module directory";		
    }
    if ( (! -d $path4) && ($path4 =~ /module/) ) {
	mkdir $path4 || die "Couldn't create bin directory";		
    }
    if ( ! -d $path5 ) {
	mkdir $path5 || die "Couldn't create lib directory";		
    }
    if ( ! -d $path6 ) {
	mkdir $path6 || die "Couldn't create lib directory";		
    }
    foreach my $path ( @path7 ) {        
	if ( ! -d $path ) {
	    mkdir $path || die "Couldn't create object directory";
	}		
    }

    return $path2;
}
#__________________________________________________________________________________________________________________________________
#
sub simplifiedCPPFilter {

    my ($lines, $filteredLines) = @_;

    #______________________________________________________________________________________________________________________________
    # regex for cpp #ifdef/#elif/#else/#endif (simple expressions only)

    my $ifdef_re = qr{^\s*#\s*ifdef\s+(\w*)};
    my $else_re = qr{^\s*#\s*else\b};
    my $elif_re = qr{^\s*#\s*elif\s+(\w*)};
    my $endif_re = qr{^\s*#\s*endif\b};

    #______________________________________________________________________________________________________________________________
    # input of a cpp definable variable not supposed to be part the source code

    my $exclude = "__COSMO__";
    my $printit = 1;           

    #______________________________________________________________________________________________________________________________
    # parse 

    if ( (not defined $exclude) || ($exclude =~ /^\s*$/) ) {
	$exclude = "__THIS_SHOULD_NEVER_EVER_HAPPEN__20140819__";
    }
    
    my $ifdef_count = 0;
    my @ifdef_stack;
   
    foreach (@$lines) {
	
	if ( /$ifdef_re/ ) {
	    $ifdef_count++; 
	    push @ifdef_stack, $1;
	    if ( /$exclude/ ) {
		push @$filteredLines, $_;
		$printit = 0;
	    }
	}
	
	if ( /$elif_re/ ) {
	    pop @ifdef_stack;
	    push @ifdef_stack, $1;
	    if ( /$exclude/ ) {
		push @$filteredLines, $_;
		$printit = 0;
	    } else {
		$printit = 1;            
	    }
	}
	
	if ( /$else_re/ ) {
	    if ( ($printit == 0) &&  ($ifdef_stack[-1] =~ m/$exclude/) ) {
		$printit = 1;
	    } 
	}
	
	if ( /$endif_re/ ) {
	    if ( ($printit == 0) && ($ifdef_stack[-1] =~ m/$exclude/) ) {
		$printit = 1;
	    }         
	    $ifdef_count--; 
	    pop @ifdef_stack;
	}
 
	push @$filteredLines, $_ if $printit;
    }
    return;
}
#__________________________________________________________________________________________________________________________________<|MERGE_RESOLUTION|>--- conflicted
+++ resolved
@@ -115,18 +115,10 @@
     }
 }
 
-<<<<<<< HEAD
-# if ( -d ".git" and ($enable_jsbach eq "yes") and ! -d "$iconsrcdir/lnd_phy_jsbach" ) {
-#     symlink "../externals/jsbach/src", "$iconsrcdir/lnd_phy_jsbach"; 
-# }
-if ( ($enable_jsbach eq "yes") and ! -d "$iconsrcdir/lnd_phy_jsbach" ) {
+if ( ($enable_jsbach eq "yes")
+     and ! -d "$iconsrcdir/lnd_phy_jsbach"
+     and -d 'externals/jsbach/src' ) {
     symlink File::Spec->abs2rel("$prefix/externals/jsbach/src", "$iconsrcdir"), "$iconsrcdir/lnd_phy_jsbach"; 
-=======
-if ( ($enable_jsbach eq 'yes')
-     and ! -d 'src/lnd_phy_jsbach'
-     and -d 'externals/jsbach/src' ) {
-    symlink '../externals/jsbach/src', 'src/lnd_phy_jsbach';
->>>>>>> c768dc63
 }
 
 if ( ($enable_ocean eq "yes") and -d "src/ocean/include" ) {
