#! /usr/bin/env perl
#__________________________________________________________________________________________________________________________________
#
# Creates Makefiles for the list of given source code directories. 
# This program is highly specialized for ICON and cannot be used 
# with other packages.
#__________________________________________________________________________________________________________________________________
#
use strict;
use warnings;
#
use Cwd;
use File::Copy;
use Getopt::Long;
use File::Path;
use File::Basename;
use File::Spec;
#__________________________________________________________________________________________________________________________________
# Option processing

my $target;
my $srcdirs;
my $enable_atmo;
my $enable_ocean;
my $enable_jsbach;
my $enable_rte_rrtmgp;
my $enable_testbed;
my $enable_serialization;
my $enable_claw;
my $iconsrcdir = "src";
my $iconppdir;

our $enable_gpu;

GetOptions( 
	    'target=s'  => \$target,
            'srcdirs=s' => \$srcdirs,
            'enable_atmo=s' => \$enable_atmo,
            'enable_ocean=s' => \$enable_ocean,
            'enable_jsbach=s' => \$enable_jsbach,
            'enable_rte_rrtmgp=s' => \$enable_rte_rrtmgp,
            'enable_testbed=s' => \$enable_testbed,
            'enable_gpu=s' => \$enable_gpu, 
            'enable_serialization=s' => \$enable_serialization,
            'enable_claw=s' => \$enable_claw,
            'iconsrcdir=s' => \$iconsrcdir,
            'iconppdir=s' => \$iconppdir,
	    ) or die "\n\nUsage: config/createMakefiles.pl --target=<OS_CPU> --srcdirs=< list of src directories>\n";  

#__________________________________________________________________________________________________________________________________
#

$target =~ s/\s+//g;

$srcdirs =~ s/[\"\']*//g;
$srcdirs =~ s/\s+/ /g;
$srcdirs =~ s/^\s+//;

$iconsrcdir =~ s/\s+//g;

my (@directories) = split / /, $srcdirs;

#__________________________________________________________________________________________________________________________________
# determine base directory

my $prefix = &cwd;

#__________________________________________________________________________________________________________________________________
# make architecture dependend build directories

print "\n";
print "createMakefiles:\n\n";

my $build_path = &BuildSetup ($prefix, $target, \@directories);

if (defined $iconppdir) {
  $iconppdir = $prefix . "/" . $iconppdir;
} else {
  $iconppdir = $build_path . "/" . $iconsrcdir;
}

#__________________________________________________________________________________________________________________________________
# collect src files og rte-rrtmgp dependent on the accelerator type

if ( -d "externals/rte-rrtmgp") {

    # 0. select kernel type cpu(default), openacc
    my $kernel_type = $enable_rte_rrtmgp;

    if ($kernel_type ne "none") {
	print "\nProcess rte/rrtmgp for ${kernel_type} ...\n\n";

	# 1. create src directory
	if ( ! -d "externals/rte-rrtmgp/src" ) {
	    mkdir "externals/rte-rrtmgp/src";
	}
	# 2. copy all files from rte, rrtmgp, extensions to src
	opendir(DIR, "externals/rte-rrtmgp/rte");
	my @f90s = grep /\.(f90|F90)/, readdir(DIR);
	closedir(DIR);
	foreach my $f90 ( @f90s ) {
	    my $in = $f90;
	    my $out = $in;
	    $out =~ s/F90/f90/;
	    copy ( "externals/rte-rrtmgp/rte/${in}", "externals/rte-rrtmgp/src/${out}" );
	}
	opendir(DIR, "externals/rte-rrtmgp/rrtmgp");
	@f90s = grep /\.(f90|F90)/, readdir(DIR);
	closedir(DIR);
	foreach my $f90 ( @f90s ) {
	    my $in = $f90;
	    my $out = $in;
	    $out =~ s/F90/f90/;
	    copy ( "externals/rte-rrtmgp/rrtmgp/${in}", "externals/rte-rrtmgp/src/${out}" );
	}
	opendir(DIR, "externals/rte-rrtmgp/extensions");
	@f90s = grep /\.(f90|F90)/, readdir(DIR);
	closedir(DIR);
	foreach my $f90 ( @f90s ) {
	    my $in = $f90;
	    my $out = $in;
	    $out =~ s/F90/f90/;
	    copy ( "externals/rte-rrtmgp/extensions/${in}", "externals/rte-rrtmgp/src/${out}" );
	}
	opendir(DIR, "externals/rte-rrtmgp/extensions/cloud_optics");
	@f90s = grep /\.(f90|F90)/, readdir(DIR);
	closedir(DIR);
	foreach my $f90 ( @f90s ) {
	    my $in = $f90;
	    my $out = $in;
	    $out =~ s/F90/f90/;
	    copy ( "externals/rte-rrtmgp/extensions/cloud_optics/${in}", "externals/rte-rrtmgp/src/${out}" );
	}
	# 3. copy architecture related files
	if ($kernel_type eq "openacc") {
            opendir(DIR, "externals/rte-rrtmgp/rte/kernels-openacc");
            my @f90s = grep /\.(f90|F90)/, readdir(DIR);
            closedir(DIR);
            foreach my $f90 ( @f90s ) {
                my $in = $f90;
                my $out = $in;
                $out =~ s/F90/f90/;
                copy ( "externals/rte-rrtmgp/rte/kernels-openacc/${in}", "externals/rte-rrtmgp/src/${out}" );
            }
            opendir(DIR, "externals/rte-rrtmgp/rrtmgp/kernels-openacc");
            @f90s = grep /\.(f90|F90)/, readdir(DIR);
            closedir(DIR);
            foreach my $f90 ( @f90s ) {
                my $in = $f90;
                my $out = $in;
                $out =~ s/F90/f90/;
                copy ( "externals/rte-rrtmgp/rrtmgp/kernels-openacc/${in}", "externals/rte-rrtmgp/src/${out}" );
            }
        }
        else {
            opendir(DIR, "externals/rte-rrtmgp/rte/kernels");
            my @f90s = grep /\.(f90|F90)/, readdir(DIR);
            closedir(DIR);
            foreach my $f90 ( @f90s ) {
                my $in = $f90;
                my $out = $in;
                $out =~ s/F90/f90/;
                copy ( "externals/rte-rrtmgp/rte/kernels/${in}", "externals/rte-rrtmgp/src/${out}" );
            }
            opendir(DIR, "externals/rte-rrtmgp/rrtmgp/kernels");
            @f90s = grep /\.(f90|F90)/, readdir(DIR);
            closedir(DIR);
            foreach my $f90 ( @f90s ) {
                my $in = $f90;
                my $out = $in;
                $out =~ s/F90/f90/;
                copy ( "externals/rte-rrtmgp/rrtmgp/kernels/${in}", "externals/rte-rrtmgp/src/${out}" );
            }
        }
    }
}

#__________________________________________________________________________________________________________________________________
# collect include files in build tree

copy ("config/config.h", "${build_path}/include/config.h");

my @incs = "";

# as only cdi.inc is left and that has been replaced by the
# iso-c-binding module file it is not required anymore.
#
#opendir(DIR, "include") or die "Unable to open include:$!\n";
#my @incs = grep /\.(inc|h)/, readdir(DIR);
#closedir(DIR);
#foreach my $inc ( @incs ) {
#    copy ( "include/${inc}", "${build_path}/include/${inc}" );
#}


if ( -d "externals/mtime/include" ) {
    opendir(DIR, "externals/mtime/include");
    @incs = grep /\.(inc|h)/, readdir(DIR);
    closedir(DIR);
    foreach my $inc ( @incs ) {
	copy ( "externals/mtime/include/${inc}", "${build_path}/include/${inc}" );
    }
}

if ( -d "externals/ecrad/include" ) {
    opendir(DIR, "externals/ecrad/include");
    @incs = grep /\.(inc|h)/, readdir(DIR);
    closedir(DIR);
    foreach my $inc ( @incs ) {
        copy ( "externals/ecrad/include/${inc}", "${build_path}/include/${inc}" );
    }
}

if ( -d "externals/ecrad/radiation" ) {
    opendir(DIR, "externals/ecrad/radiation");
    @incs = grep /\.(inc|h)/, readdir(DIR);
    closedir(DIR);
    foreach my $inc ( @incs ) {
        copy ( "externals/ecrad/radiation/${inc}", "${build_path}/include/${inc}" );
    }
}

if ( -d "externals/tixi/include" ) {
    opendir(DIR, "externals/tixi/include");
    @incs = grep /\.(inc|h)/, readdir(DIR);
    closedir(DIR);
    foreach my $inc ( @incs ) {
	copy ( "externals/tixi/include/${inc}", "${build_path}/include/${inc}" );
    }
}

if ( -d "externals/yac/include" ) {
    opendir(DIR, "externals/yac/include");
    @incs = grep /\.(inc|h)/, readdir(DIR);
    closedir(DIR);
    foreach my $inc ( @incs ) {
	copy ( "externals/yac/include/${inc}", "${build_path}/include/${inc}" );
    }
}

if ( ($enable_jsbach eq "yes")
     and ! -d "$iconsrcdir/lnd_phy_jsbach"
     and -d 'externals/jsbach/src' ) {
    symlink File::Spec->abs2rel("$prefix/externals/jsbach/src", "$iconsrcdir"), "$iconsrcdir/lnd_phy_jsbach"; 
}

if ( ($enable_gpu eq "yes") and -d 'externals/cub' ) {
    symlink "$prefix/externals/cub", "${build_path}/include/cub";
}

if ( ($enable_ocean eq "yes") and -d "src/ocean/include" ) {
    opendir(DIR, "src/ocean/include");
    @incs = grep /\.(inc|h)/, readdir(DIR);
    closedir(DIR);
    foreach my $inc ( @incs ) {
	copy ( "src/ocean/include/${inc}", "${build_path}/include/${inc}" );
    }
}

#__________________________________________________________________________________________________________________________________
# scan dependencies (recursive)

my %vpath_directories  = ();
    
my %target_programs    = ();
    
my %module_definitions = ();
my %module_usage       = ();
    
my %fortran_includes   = ();
my %c_includes         = (); 
    
my %ifdefs             = ();
    
my @source_files       = ();

foreach my $dir ( @directories ) {

# global variables

    %vpath_directories  = ();
    
    %target_programs    = ();
    
    %module_definitions = ();
    %module_usage       = ();
    
    %fortran_includes   = ();
    %c_includes         = (); 
    
    %ifdefs             = ();
    
    @source_files       = ();

    &ScanDirectory ($dir, $dir, 0);

    my $print_path = $build_path;
    $print_path =~ s/$prefix\///;
    $dir =~ s/$print_path\///;

    my $iconrelsrcdir = $iconsrcdir;
    $iconrelsrcdir =~ s/$print_path\///;

    print "creating $print_path/$dir/Makefile\n";

    mkpath("$build_path/$dir");
    open MAKEFILE, ">$build_path/$dir/Makefile";

    print MAKEFILE <<EOF
#----------------------------------------------------------
# Makefile automatically generated by createMakefiles.pl
#----------------------------------------------------------

EOF
        ;

    my $add_vpath_level = 0;
    if ( "$dir" ne "$iconrelsrcdir" ) {
	if ( $dir =~ m/^externals/) {
	    my @subdirs = split(/\//, $dir);
	    print MAKEFILE "SHELL = /bin/bash\n\n",
                "LIB  = $subdirs[1]\n\n";
	    $add_vpath_level = 2;

	} else {
	    print MAKEFILE "LIB  = $dir\n\n";
	}
    }

#__________________________________________________________________________________________________________________________________
# write VPATH
    
    my @vpath = ();
    push @vpath, "VPATH = ";
    while ( my ($key, $value) = each(%vpath_directories) ) {
	if ( $dir ne "src" ) { $value++; }
        # Use a constant upward path, this allows arbitary source folder tree depth 
        $key = "../../../".$key.":";
	if ($add_vpath_level == 2) {
	    $key = "../../".$key;
	}
	push @vpath, $key ;
    }
    print MAKEFILE @vpath, "\n\n";

#__________________________________________________________________________________________________________________________________ 
# write compile and link information

    print MAKEFILE "%.o: %.cu\n",
        "\t\$(NVCC) \$(NVCFLAGS) -c \$<\n",
        "\n";

    print MAKEFILE "%.o: %.f\n",
        "\t\$(F77) \$(F77FLAGS) -c \$<\n",
        "\n";

    if (($dir =~ m/^externals/) && ($target =~ /^sx/)) {
	print MAKEFILE "\n",
            "%.o: %.f90\n",
	 "\t\$(FC) \$(FlibFLAGS) -c \$<\n",
	 "\n",
	 "%.o: %.F90\n",
	 "\t\$(FC) \$(FlibFLAGS) -c \$<\n";
    } else {	
	    # Extra rules for JSBACH source files which need to be pre-processed by dsl4jsb.py
        # and for files which need to be further pre-processed by CLAW.
        # Since CLAW can't handle parallel make very well (overwrites .xmod files) a workaround is used below
        # which forces CLAW to write .xmod files into a unique temp directory for each processed file. Finished
        # .xmod files are moved to the jsbpp directory so that they can be used in subsequent passes, but for the
        # first few files this is inefficient because .xmod files of dependencies are computed more than once.
        if ( $enable_jsbach eq "yes" && $dir eq basename($iconppdir) ) {
	        print MAKEFILE "jsbpp/%_dsl4jsb.f90: %.f90\n",
	         "\t@ PYTHONIOENCODING=utf-8 ${prefix}/externals/jsbach/scripts/dsl4jsb/dsl4jsb.py -v -p _dsl4jsb -i \$<  -t jsbpp\n" ,
             "\t@ rsync -c \$@ ${prefix}/externals/jsbach/pp/\n" ,
	         "\n";
    		if ($enable_claw eq "std") {
                print MAKEFILE "jsbpp/%_claw.f90: jsbpp/%.f90\n",
    	        "\t@ \$(eval PP_FFLAGS := \$(shell echo \"\$(FFLAGS)\" | sed -E 's/-[^ D]+//g' | sed 's/\\\.\\\.\\\/module//g'))\n",
                "\t@ \$(eval TMP := \$(shell mktemp -d))\n",
	            "\t  \$(CLAWFC) \$(PP_FFLAGS) -J \$(TMP) -J jsbpp \$(CLAWFC_FLAGS) -o \$@ \$<\n" ,
                "\t@ mv \$(TMP)/\*.xmod jsbpp/\n",
                "\t@ rm -rf \$(TMP)\n",
                "\t@ cp -p \$@ ${prefix}/externals/jsbach/pp/\n" ,
	            "\n";
            } elsif ($enable_claw eq "validate") {
                print MAKEFILE "jsbpp/%_claw.f90: jsbpp/%.f90\n",
    	        "\t@ \$(eval PP_FFLAGS := \$(shell echo \"\$(FFLAGS)\" | sed -E 's/-[^ D]+//g' | sed 's/\\\.\\\.\\\/module//g'))\n",
                "\t@ \$(eval TMP := \$(shell mktemp -d))\n",
	            "\t  \$(CLAWFC) \$(PP_FFLAGS) -J \$(TMP) -J jsbpp \$(CLAWFC_FLAGS) -o \$@ \$<\n" ,
                "\t@ mv \$(TMP)/\*.xmod jsbpp/\n",
                "\t@ rm -rf \$(TMP)\n",
	            "\n";
            }
        	print MAKEFILE "%.o: jsbpp/%.f90\n",
	         "\t\$(FC) \$(FFLAGS) -c \$<\n",
	         "\n";
        }
	  print MAKEFILE "%.o: %.f90\n",
	  "\t\$(FC) \$(FFLAGS) -c \$<\n",
	  "\n",
	  "%.o: %.F90\n",
	  "\t\$(FC) \$(FFLAGS) -c \$<\n\n";
    }
    
#     print MAKEFILE "%.obj: %.f90\n";
#     print MAKEFILE "\t\$(FC) \$(FFLAGS) -c \$<\n";
#     print MAKEFILE "\n";
  
#__________________________________________________________________________________________________________________________________
# write all source files but not the program files
    
    my %seen = ();
    @seen{values(%target_programs)} = undef;
    
    my @sources = ();
    if ( "$dir" eq "support" ) {
        my ($cpu, $vendor, $os) = split /-/, $target;
        if ( "$os" eq "superux") {
            push (@sources, "rtc_sx.s");
        }

        #If we are linking against an external cdi lib, skip support/cdilib.c.
        if (exists($ENV{'CDIROOT'})
                && $ENV{'CDIROOT'} !~ '^\s*$') {
            $seen{"cdilib.c"} = undef;
        }
    }

    @sources = grep { $_ ne "version.c" and not exists($seen{$_}) } @source_files;

    my %unique = ();
    my @uniq_sources = grep { ! $unique{$_} ++ } @sources;    

    print MAKEFILE "SRCS =\t", IndentList(8, 0, \@uniq_sources),
     "\n\n";

    my @objects = ();
    foreach my $src (@uniq_sources) {
	$src =~ s/\.\S+$/\.o/;
    $src =~ s/^jsbpp\///;
	push @objects, $src;
    }
    print MAKEFILE "OBJS =\t", IndentList(8, 0, \@objects), "\n\n";

#__________________________________________________________________________________________________________________________________
# write targets

    my @target_all = ();
    while ( my ($key, $value) = each(%target_programs) ) {
	push @target_all, "../bin/$key";
    }
    if ( "$dir" ne "$iconrelsrcdir" ) {
	if ( $dir =~ m/^externals/) {
	    print MAKEFILE ".PHONY: \$(LIB)\n\n",
	     "all: \$(LIB)\n\n",
	     "\$(LIB): ../../../lib/lib\$(LIB).a\n";
	} else {
	    print MAKEFILE "all: \$(LIB)\n\n",
	     "\$(LIB): ../lib/lib\$(LIB).a\n";
	}
    } else {
	print MAKEFILE "all: create_version_c \$(OBJS) ",
            IndentList(13, 0, \@target_all);
    }
    print MAKEFILE "\n\n";

    if ( "$dir" ne "$iconrelsrcdir" ) {
	if ( $dir =~ m/^externals/) {
        print MAKEFILE "../../../lib/lib\$(LIB).a: \$(OBJS)\n",
            "\t\$(AR) \$(ARFLAGS) ../../../lib/lib\$(LIB).a \$(OBJS)\n",
            "\t\@for modfile in \$(wildcard *.mod); do \\\n",
            "\t\tcp \$\$modfile ../../../include; \\\n",
            "\t done\n\n";
        {
          if ( $dir =~ m/yac/) {
            print MAKEFILE 'CFLAGS += -I../../../../../', $dir,
                ' -I../../../../../', $dir, "/xml\n";
          }
          else {
            my $include_dir = $dir;
            $include_dir =~ s/src/include/;
            print MAKEFILE "CFLAGS += -I../../../../../$include_dir\n";
          }
        }
        print MAKEFILE "FFLAGS := \$(subst ../module,../../../module, \$(FFLAGS))\n";	    
        if ( $dir =~ m/self/) {
           print MAKEFILE 'FFLAGS := $(subst -C=all,,$(FFLAGS))';print MAKEFILE "\n";
        }
        print MAKEFILE "\n\n";
	} else {
	    print MAKEFILE "../lib/lib\$(LIB).a: \$(OBJS)\n",
	     "\t\$(AR) \$(ARFLAGS) ../lib/lib\$(LIB).a \$(OBJS)\n\n";
	}

	if ( "$dir" eq "support" ) {
        print MAKEFILE "ifeq (\$(ARCH), SX)\n",
         "rtc_sx.o: rtc_sx.s\n",
	     "\t\$(AS) -c rtc_sx.s\n",
	     "endif\n\n";
	}

    } else {
	print MAKEFILE <<"__EOF__"
.PHONY: create_version_c

create_version_c:
\t../../../config/pvcs.pl --srcdir ../../..

version.c: | create_version_c

version.o: version.c

libicon.a: \$(OBJS)
\t\$(AR) \$(ARFLAGS) \$@ \$(OBJS)

__EOF__
;
	while ( my ($key, $value) = each(%target_programs) ) {
	    my $okey = $key;
	    if ( "$okey" eq "jsb4_driver" ) {
	        $okey = "jsb4_driver_dsl4jsb.o" ;
            $value = "jsbpp/jsb4_driver_dsl4jsb.f90" ;
	    } else {
	        $okey =~ s/ *$/.o/;
	    }
	    print MAKEFILE "$okey: $value
../bin/$key: $okey libicon.a version.o
\t\$(FC) \$(LDFLAGS) -o \$@ \$< libicon.a version.o \$(LIBS)

";
	}
    }
    
    print MAKEFILE "clean:\n",
     "\trm -f *.o *.mod ../module/*.mod\n",
     "\n";
    
#__________________________________________________________________________________________________________________________________
# print Fortran module dependencies

# don't need c implicit rules are used and don't like dependecies on system header files
#    @c_sources = grep /\.c$/, @sources;
#
#    if ( $#sources > 0 ) {
#        for my $file ( @c_sources ) {
#	    my ($object) = $file;
#	    $object =~ s/c$/o/;
#	    my (@includes) = @{$c_includes{$file}};
#	    print MAKEFILE "$object: $file ",
#	        IndentList (length($object)+length($file)+3, 0, @includes);
#	    print MAKEFILE "\n\n";
#	}
#    }
    
    if ( $dir =~ m/self/) {
      my @_myvpath = @vpath;
      shift @_myvpath;
      my $_myvpath = join('',@_myvpath);
      chop $_myvpath;
      print MAKEFILE "-include ",$_myvpath,"/../Makefile.depend";print MAKEFILE "\n";
    } else {
    for my $file ( keys %module_usage ) {
	next if $file =~ /c$/;
	my ($object) = $file;
	$object =~ s/f90$/o/;
        my %seen_module_usage = ();
	my (@modules) = grep { ! $seen_module_usage{$_} ++ } @{$module_usage{$file}};
	my (@dependencies) = ();
	for my $i ( 0 .. $#modules) {
	    my $ofile = "";
	    next if ! defined $module_definitions{$modules[$i]};
	    ($ofile) = $module_definitions{$modules[$i]};
	    next if ($ofile eq "");
        if ( $ofile =~ /_claw.f90/ ) {
            push @dependencies, "jsbpp/".$ofile ;
        }
	    $ofile =~ s/f90$/o/;
	    next if $object =~ $ofile;
	    push @dependencies, $ofile;
	}
	next if $object =~ $file;
    if ( $file =~ /_dsl4jsb/ ) {  # JSBACH files are in jsbpp
        $file = "jsbpp/" . $file ;
    }
	print MAKEFILE "$object: $file ",
            IndentList (length($object)+length($file)+3, 0, \@dependencies),
            "\n\n";
    } }

    close (MAKEFILE);
    
}
print "\n";
#__________________________________________________________________________________________________________________________________
#
exit;
#__________________________________________________________________________________________________________________________________
#
#__________________________________________________________________________________________________________________________________
#
# Subroutines:
#
#__________________________________________________________________________________________________________________________________
#
sub ScanDirectory {

# arguments to function    
    my ($workdir) = shift; 
    my ($workpath) = shift;
    my ($level)   = shift;    

# local work
    my($startdir) = &cwd;

    $level++;

    chdir($workdir) or die "Unable to enter dir $workdir:$!\n";

    my($pwd) = &cwd;
    $pwd =~ s/$prefix//;
    $pwd =~ s/^\///;

    $vpath_directories{$workpath} = $level;
    my %ignored_entries;
    {
      my @ignored_list = ('.', '..', '.svn', 'templates', 'hydro',
                          'interface', 'nh', 'phys', 'sw_options',
                          'ecrad');
      push(@ignored_list, 'ocean', 'sea_ice', 'hamocc')
          if ($enable_ocean eq "no");
      push(@ignored_list, 'lnd_phy_jsbach') if ($enable_jsbach eq "no");
      push(@ignored_list, 'serialization') if ($enable_serialization eq "no");
      push(@ignored_list, 'testbed') if (($enable_testbed eq "no")
                                             and ($workpath eq "$iconsrcdir"));
      @ignored_entries{@ignored_list} = undef;
    }
    opendir(DIR, ".") or die "Unable to open $workdir:$!\n";
    my @names = grep { !exists($ignored_entries{$_}) } readdir(DIR);
    closedir(DIR);

    my $suffix_list ="";

    foreach my $name (@names){

        if (-d $name){
            my $nextpath="$workpath/$name";
            ScanDirectory($name, $nextpath, $level);
        } else {
<<<<<<< HEAD
	    if ($enable_gpu eq "yes") {
		$suffix_list = '\.[c|f|F]{1}(u|90|95|03)?$';
	    } else {
		$suffix_list = '\.[c|f|F]{1}(90|95|03)?$';
	    }
	    if ($name =~ /$suffix_list/) {
                if ($workpath =~ "lnd_phy_jsbach") {
                    # For JSBACH, use the pre-processed source file located in the build directory
                    # These files need to be initially created by configure, with an additional "_dsl4jsb" before the suffix,
                    # so that the Makefile dependencies can be generated here.
                    my ($bname, $path, $suffix) = fileparse($name, '\.[^\.]*');  # parts of original source file
                    $name = $bname . "_dsl4jsb" . $suffix ;                      # name of pre-processed JSBACH files
                    open F, '<', $iconppdir . "/" . $name
                        or die("Cannot open file ${iconppdir}/${name}", $!);
                } else {
		    open F, '<', $name
                        or die("Cannot open file $name", $!);
                }
		my @lines = <F>;
		close (F);

		push @source_files, $name;
=======
			if ($enable_gpu eq "yes") {
				$suffix_list = '\.[c|f|F]{1}(u|90|95|03)?$';
	    	} else {
				$suffix_list = '\.[c|f|F]{1}(90|95|03)?$';
	    	}

		    if ($name =~ /$suffix_list/) {
				open F, '<', $name
					or die("Cannot open file $name", $!);
				my @lines = <F>;
				close (F);
				if ( ($enable_jsbach eq "yes") and ($workpath =~ "lnd_phy_jsbach") ) {
					# For JSBACH, the source files are pre-processed by dsl4jsb.py and directly passed to @lines
            		# so that the Makefile dependencies can be generated here.
					my ($bname, $path, $suffix) = fileparse($name, '\.[^\.]*');  # parts of original source file
                    # pp_name will eventually be the final source file to be compiled ...
                    #    suffix "_dsl4jsb" for all JSBACH files and an additional
                    #    suffix "_claw" for files that contain CLAW directives
					my $pp_name = $bname ;
					#if (grep(/dsl4jsb_/,@lines) gt 0) {   # Preferably, only do this when needed ... TODO
						$pp_name = $pp_name . "_dsl4jsb" ;
						@lines = `PYTHONIOENCODING=utf-8 $prefix/externals/jsbach/scripts/dsl4jsb/dsl4jsb.py -i $name` ; # Pre-process file into @lines
						chomp @lines ;
					#}

					if ($enable_claw =~ /std|validate/) {
						if (grep(/^ *\!\$claw /,@lines) gt 0) {
							$pp_name = $pp_name . "_claw" ;
						}
					}
					$pp_name = $pp_name . $suffix ;
					$name = $pp_name ;
					push @source_files, "jsbpp/".$pp_name;
        		} else {
               		push @source_files, $name;
            	}
>>>>>>> 9c2c8c4c

		my @filteredLines;
		simplifiedCPPFilter(\@lines, \@filteredLines);

		foreach (@filteredLines) {

		    if (/^ *MODULE/i && ! /procedure/i) {
			s/MODULE//i;
			s/\s//g;
			(my @d0) = split '!';
			$module_definitions{$d0[0]} = $name;
		    }
		    if ( (/^ *PROGRAM/i) && ($name !~ /\.c$/) ) {
			s/PROGRAM//i;
			s/\s//g;
			(my @d1) = split '!';
			$target_programs{$d1[0]} = $name;
		    }
		    if (/^ *USE/i) {
			s/USE//i;
                        (my @dt2) = split ('!', $_, 2);
			(my @d2) = split ',', $dt2[0];
			$d2[0] =~ s/\s//g;
			if (exists $module_usage{$name}) {
			    push @{ $module_usage{$name} }, $d2[0]; 
			} else {
			    $module_usage{$name}[0] = $d2[0];
			}
		    }
		    if (/^ *INCLUDE\s*[\'|\"]+/i) {
                        (my @dt3) = split ('!', $_, 2);
			my $d3 = $dt3[0];
			$d3 =~ s/\s*include\s*[\'|\"]+\s*(\w*)/$1/i;
			$d3 =~ s/(\'|\")//;
			$d3 =~ s/\s//g;
			if (exists $fortran_includes{$name}) {
			    push @{ $fortran_includes{$name} }, $d3; 
			} else {
			    $fortran_includes{$name}[0] = $d3;
			}
		    }
		    if (/^ *#include/) {
			if ( $name =~ /\.c$/ ) {
			    my $d4 = $_;
                            $d4 =~ s/\s*#include\s*(\w*)/$1/;
			    $d4 =~ s/\s//g;
			    if (exists $c_includes{$name}) {
				push @{ $c_includes{$name} }, $d4; 
			    } else {
				$c_includes{$name}[0] = $d4;
			    }
			} elsif ( $name =~ /\.[f|F]{1}(90|95|03)?$/ ) {
			    (my @d4) = split ' ';
			    $d4[1] =~ s/\s//g;
			    if (exists $fortran_includes{$name}) {
				push @{ $fortran_includes{$name} }, $d4[1]; 
			    } else {
				$fortran_includes{$name}[0] = $d4[1];
			    }
			}
		    }
		}
	    }
	}
    }
    chdir($startdir) or die "Unable to change to dir $startdir:$!\n";
}
#__________________________________________________________________________________________________________________________________
#
sub IndentList {

# arguments to function
    my ($columns) = 78 - shift(@_);
    my ($extratab) = shift(@_);
    my ($text) =  shift(@_);

    my ($wordlength);
    my @words;
# local work
    if (defined $$text[0]) {
      $columns -= length($$text[0]);
      foreach my $word (@$text) {
	$wordlength = length($word);
	if ($wordlength + 1 < $columns) {
          push(@words, " $word");
          $columns -= $wordlength + 1;
	}
	else {
          if ($extratab) {
            push(@words, " \\\n\t\t$word");
            $columns = 62 - $wordlength;
          }
          else {
            push(@words, " \\\n\t$word");
            $columns = 70 - $wordlength;
          }
	}
      }
    }
    return @words
}
#__________________________________________________________________________________________________________________________________
#
sub BuildSetup {
    
# arguments to function
    my ($build_path) = shift;
    my ($build_target) = shift;
    my ($build_directories) = shift;

# local work
    my @path7 = ();

    my ($path1) = "$build_path/build";
    my ($path2) = "$path1/$build_target";
    my ($path3) = "$path2/include";
    my ($path4) = "";
    if ( $build_target !~ /superux/ ) {
	$path4 = "$path2/module";
    }
    my ($path5) = "$path2/bin";
    my ($path6) = "$path2/lib";
    foreach my $dir ( @{$build_directories} ) {    
	push @path7, $path2."/".$dir;
    }

    if ( -d $build_path ) {
	if ( ! -d $path1 ) {
	    mkdir $path1 || die "Couldn't create build directory";
	}
	mkdir "$path2" || die "Couldn't create build directory";
    } else {
        die "Couldn't create build directory";
    }
    
    if ( ! -d $path3 ) {
	mkdir $path3 || die "Couldn't create module directory";		
    }
    if ( (! -d $path4) && ($path4 =~ /module/) ) {
	mkdir $path4 || die "Couldn't create bin directory";		
    }
    if ( ! -d $path5 ) {
	mkdir $path5 || die "Couldn't create lib directory";		
    }
    if ( ! -d $path6 ) {
	mkdir $path6 || die "Couldn't create lib directory";		
    }
    foreach my $path ( @path7 ) {        
	if ( ! -d $path ) {
	    mkdir $path || die "Couldn't create object directory";
	}		
    }

    return $path2;
}
#__________________________________________________________________________________________________________________________________
#
sub simplifiedCPPFilter {

    my ($lines, $filteredLines) = @_;

    #______________________________________________________________________________________________________________________________
    # regex for cpp #ifdef/#elif/#else/#endif (simple expressions only)

    my $ifdef_re = qr{^\s*#\s*ifdef\s+(\w*)};
    my $else_re = qr{^\s*#\s*else\b};
    my $elif_re = qr{^\s*#\s*elif\s+(\w*)};
    my $endif_re = qr{^\s*#\s*endif\b};

    #______________________________________________________________________________________________________________________________
    # input of a cpp definable variable not supposed to be part the source code

    my $exclude = "__COSMO__";
    my $printit = 1;           

    #______________________________________________________________________________________________________________________________
    # parse 

    if ( (not defined $exclude) || ($exclude =~ /^\s*$/) ) {
	$exclude = "__THIS_SHOULD_NEVER_EVER_HAPPEN__20140819__";
    }
    
    my $ifdef_count = 0;
    my @ifdef_stack;
   
    foreach (@$lines) {
	
	if ( /$ifdef_re/ ) {
	    $ifdef_count++; 
	    push @ifdef_stack, $1;
	    if ( /$exclude/ ) {
		push @$filteredLines, $_;
		$printit = 0;
	    }
	}
	
	if ( /$elif_re/ ) {
	    pop @ifdef_stack;
	    push @ifdef_stack, $1;
	    if ( /$exclude/ ) {
		push @$filteredLines, $_;
		$printit = 0;
	    } else {
		$printit = 1;            
	    }
	}
	
	if ( /$else_re/ ) {
	    if ( ($printit == 0) &&  ($ifdef_stack[-1] =~ m/$exclude/) ) {
		$printit = 1;
	    } 
	}
	
	if ( /$endif_re/ ) {
	    if ( ($printit == 0) && ($ifdef_stack[-1] =~ m/$exclude/) ) {
		$printit = 1;
	    }         
	    $ifdef_count--; 
	    pop @ifdef_stack;
	}
 
	push @$filteredLines, $_ if $printit;
    }
    return;
}
#__________________________________________________________________________________________________________________________________<|MERGE_RESOLUTION|>--- conflicted
+++ resolved
@@ -646,30 +646,6 @@
             my $nextpath="$workpath/$name";
             ScanDirectory($name, $nextpath, $level);
         } else {
-<<<<<<< HEAD
-	    if ($enable_gpu eq "yes") {
-		$suffix_list = '\.[c|f|F]{1}(u|90|95|03)?$';
-	    } else {
-		$suffix_list = '\.[c|f|F]{1}(90|95|03)?$';
-	    }
-	    if ($name =~ /$suffix_list/) {
-                if ($workpath =~ "lnd_phy_jsbach") {
-                    # For JSBACH, use the pre-processed source file located in the build directory
-                    # These files need to be initially created by configure, with an additional "_dsl4jsb" before the suffix,
-                    # so that the Makefile dependencies can be generated here.
-                    my ($bname, $path, $suffix) = fileparse($name, '\.[^\.]*');  # parts of original source file
-                    $name = $bname . "_dsl4jsb" . $suffix ;                      # name of pre-processed JSBACH files
-                    open F, '<', $iconppdir . "/" . $name
-                        or die("Cannot open file ${iconppdir}/${name}", $!);
-                } else {
-		    open F, '<', $name
-                        or die("Cannot open file $name", $!);
-                }
-		my @lines = <F>;
-		close (F);
-
-		push @source_files, $name;
-=======
 			if ($enable_gpu eq "yes") {
 				$suffix_list = '\.[c|f|F]{1}(u|90|95|03)?$';
 	    	} else {
@@ -706,7 +682,6 @@
         		} else {
                		push @source_files, $name;
             	}
->>>>>>> 9c2c8c4c
 
 		my @filteredLines;
 		simplifiedCPPFilter(\@lines, \@filteredLines);
