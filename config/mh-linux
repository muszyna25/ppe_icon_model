# Linux
#-----------------------------------------------------------------------------
#
# Comments:
#
# 2010-02-09, Marco Giorgetta, MPI-M: gcc-4.3.4 setup
# 2010-02-09, Luis Kornblueh,  MPI-M: clean-up
# 2010-02-17, Marco Giorgetta, MPI-M: gcc: activate -ffree-line-length-132
# 2010-02-17, Marco Giorgetta, MPI-M: activate -fmodule-private
# 2010-02-17, Marco Giorgetta, MPI-M: activate -fimplicit-none
# 2013-03-25, Bastian Kern,    DLR  : gfortran and ifort at DLR Linux cluster
# 2014-02-03, Rene Redler,     MPI-M: sun compiler removed.
# 2014-03-27, Will Sawyer,     CSCS : additions for CSCS Cray platforms
# 2015-09-25, Will Sawyer,     CSCS : refinements for CSCS platforms
# 2016-07-14, Will Sawyer,     CSCS : additional refinements and bug fixes
#
#-----------------------------------------------------------------------------

#===============================================
# some common settings

LAPACKROOT  =
LAPACK_LIB  =

LIBS        = -L../lib -lsupport $LIBS

load_modules=

#===============================================

#===============================================
#
# Define compiler settings
#


#-----------------------------------------------------------------------------
# cc is the gcc
CC     = gcc
CFLAGS = -std=gnu99 -march=native -O2 -DHAVE_LIBNETCDF -DHAVE_CF_INTERFACE

case "$fortran_compiler" in
    default|gcc)
        config_compiler  = gcc
        compiler_version = $(gfortran --version | awk 'NR==1{split($NF,v,"."); printf("gcc%1d%1d", v[1], v[2])}')
        CFLAGS      = $CFLAGS -DpgiFortran
        FCPP        = -cpp
        FLANG       = -std=f2008 -fmodule-private -fimplicit-none -fmax-identifier-length=63 -ffree-line-length-132
        FWARN       = -Wall -Wcharacter-truncation -Wconversion -Wunderflow -Wunused-parameter -Wno-surprising
        FDEBUG      = -g -fbacktrace
        FCHECK      = -finit-real=nan -finit-integer=-2147483648 -finit-character=127
        FOPTIONS    = $FCPP $FLANG $FWARN $FDEBUG $FCHECK
        FOTPTIM     = -march=native -O3 -ffast-math -D__LOOP_EXCHANGE

        DEBUG_FLAGS = -g -fbacktrace -fbounds-check -fstack-protector-all $FCHECK
        STD_FLAGS   = -march=native -O2 -mpc64 $DEBUG_FLAGS -D__LOOP_EXCHANGE 
        HIOPT_FLAGS = -march=native -O3 -ffast-math -mpc64 -D__LOOP_EXCHANGE -g

        FC          = gfortran
        FFLAGS      = $FCPP $FLANG $FWARN $INCLUDES
        F77         = gfortran
        F77FLAGS    = -march=native -O0 -ffast-math -mpc64
        LDFLAGS     = $FOTPTIM
        OMPFLAG     = -fopenmp
        ART_FFLAGS  = -D__ICON_ART -fall-intrinsics
        CC_OMPFLAG  = -fopenmp
        DEFOPT      = -D
        DEFCOPT     = -D
        MODOPT      = -I
        MODDIR      = -J
        WLFLAG      = -Wl
        ;;
    xlf)
        config_compiler=mpixlc_r
        CC       = mpixlc_r
        OPTFLAGS = -q64 -O2  -qmaxmem=-1 -qstrict -qarch=auto -qtune=auto -qcache=auto -qfloat=fltint
        INFOFLAGS= -qlistopt -qphsinfo -V
        INFOFLAGS=
        GENFLAGS = $INFOFLAGS -WF,-DSLOW_MPI_MAXMINLOC -WF,-DSLOW_MPI_USER_REDUCTION -WF,-DSLOW_MPI_IN_PLACE
        CFLAGS   = -DHAVE_CF_INTERFACE -DIBMR2Fortran -O2 -qipa

        FC       = mpixlf2003_r

        CHECK_FLAGS = -g -qcheck -qstackprotect=all
        DEBUG_FLAGS = -OO -qnoopt -g -qfullpath -WF,-DNOXLFPROCESS
        BASIC_OPT_FLAGS = -qalias_size -q64 -qmaxmem=-1 -qarch=auto -qtune=auto -qcache=auto -qfloat=fltint -WF,-D__LOOP_EXCHANGE
        STD_FLAGS = -O2 -qstrict -qlinedebug $BASIC_OPT_FLAGS $INFOFLAGS
        #HIOPT_FLAGS = -O3 -qhot -qstrict -qarch=qp -qtune=qp -qcache=auto -qxflag=nvectver -qxflag=nsmine -qfloat=fltint -qessl -q64 -qmaxmem=-1  -qlinedebug  -WF,-D__LOOP_EXCHANGE -WF,-DHAVE_FAST_MATH_LIB -WF,-DHAVE_MASS
        HIOPT_FLAGS = -O3 -qhot -qipa -qstrict -qarch=qp -qtune=qp -qcache=auto -qxflag=nvectver -qxflag=nsmine -qfloat=fltint -qessl -q64 -qmaxmem=-1  -qlinedebug  -WF,-D__LOOP_EXCHANGE -WF,-DHAVE_MASS
        FFLAGS   = $GENFLAGS -qsuffix=cpp=f90 -qzerosize -qalias_size=1800000000

        F77      = mpixlf77_r
        F77FLAGS = $STD_FLAGS

        case "$with_flags" in
          debug)
            OMPFLAG = -qsmp=omp:noopt
            F77FLAGS = $GENFLAGS $FMISMATCH -O0 -g
            CC_OMPFLAG  = -qsmp=omp:noopt
            ;;
          *)
            OMPFLAG = -qsmp=omp
            CC_OMPFLAG  = -qsmp=omp
            ;;
        esac
        DEFOPT   = -WF,-D
        DEFCOPT  = -D
        MODOPT   = -I
        MODDIR   = -qmoddir=
        ;;
    nag)
        config_compiler  = nag
        compiler_version = $(nagfor -v 2>&1 | awk 'NR==1{split($5,v,"."); printf("nag%1d%1d", v[1],substr(v[2],1,1))}')
        CFLAGS      = $CFLAGS -DNAGf90Fortran
        FC          = nagfor
        FDEBUG      =  -gline -g -C=all -mtrace=all
        FDEBUG      =  -gline -g -C=all
        GEN_FLAGS   = -colour -fpp
        DEBUG_FLAGS = -O0 -Wc,-g -float-store -nan $FDEBUG
        STD_FLAGS   = $DEBUG_FLAGS
        HIOPT_FLAGS = -Wc,-O3 -Wc,-march=native -float-store -nan $FDEBUG
        MISMATCHS   = -wmismatch=mpi_allgather,mpi_allgatherv,mpi_allreduce,mpi_alltoall,mpi_alltoallv,mpi_bcast,mpi_free_mem,mpi_gather,mpi_gatherv,mpi_get,mpi_get_address,mpi_isend,mpi_irecv,mpi_sendrecv,mpi_op_create,mpi_pack,mpi_recv,mpi_reduce,mpi_scatter,mpi_scatterv,mpi_send,mpi_type_commit,mpi_type_extent,mpi_type_struct,mpi_unpack,mpi_win_create,nf_get_att_double,nf_put_att_double,nf_def_var,nf_get_att_int,nf_put_att_int,nf_put_vara_int,nf_get_vara_int,nf_put_vara_double -w=uep
        FFLAGS      = $GEN_FLAGS -f2008 $MISMATCHS $INCLUDES
        F77         = nagfor
        F77FLAGS    = $GEN_FLAGS -w=obs -O -dcfuns -mismatch_all
        case "$with_openmp" in
          yes)
            FFLAGS=${FFLAGS/ -gline / }
            F77FLAGS=${F77FLAGS/ -gline / }
          ;;
        esac
        OMPFLAG     = -openmp
        CC_OMPFLAG  =
        DEFOPT      = -D
        DEFCOPT     = -D
        MODOPT      = -I
        MODDIR      = -mdir 
        WLFLAG      = -Wl,-Wl,
        ;;
    pgi)
        config_compiler  = pgi
        compiler_version = $(pgfortran -V | awk 'NR==2{split($2,v,"."); printf("pgi%1d", v[1])}')
        CFLAGS      = $CFLAGS -DpgiFortran
        FC          = pgfortran
        FDEBUG      = -g -gopt -Mbounds -Mchkptr -Mchkstk  -Mdclchk
       # FFLAGS      = -O $GEN_FLAGS $FDEBUG -Mpreprocess -Mrecursive -Mstandard  -D__LOOP_EXCHANGE
        FFLAGS      = -O $FDEBUG -Mpreprocess -Mrecursive -Mallocatable=03 -D__LOOP_EXCHANGE $INCLUDES
        F77         = $FC
        F77FLAGS    = $FFLAGS
        OMPFLAG     = -mp
        CC_OMPFLAG  = -mp
        DEFOPT      = -D
        DEFCOPT     = -D
        MODOPT      = -I
        MODDIR      = -module 
        WLFLAG      = -Wl        
        ;;
    cray)
        config_compiler  = cray
        compiler_version = $(ftn -V 2>&1 > /dev/null | awk -F" " '{split($5,v,"."); printf("cray%1d%1d", v[1], v[2])}')
        CC          = cc
        FC          = ftn
        F77         = $FC
        FFLAGS      = -D__LOOP_EXCHANGE -D__MIXED_PRECISION -D__MIXED_PRECISION_2 -Df2cFortran -e Z -em -hflex_mp=conservative -hfp1 -hadd_paren -hnoacc  -O cache0 -r am -Ktrap=divz,ovf,inv
        CFLAGS      = -Df2cFortran -DHAVE_CF_INTERFACE -DHAVE_LIBNETCDF -DHAVE_NETCDF4 -DHAVE_LIBHDF5 -O3
        F77FLAGS    = $FFLAGS
        FCLIBS      = 
        GEN_FLAGS   =
        FDEBUG      = -g -R abc
        ART_FFLAGS  = -D__ICON_ART -D__ART_TMP_IFDEF
        DEFOPT      = -D
        DEFCOPT     = -D
        MODOPT      = -I
        MODDIR      = -J
        ;;
    cray_gpu)
        config_compiler  = cray_gpu
        compiler_version = $(ftn -V 2>&1 > /dev/null | awk -F" " '{split($5,v,"."); printf("cray%1d%1d", v[1], v[2])}')
        CC          = cc
        FC          = ftn
        F77         = $FC
        FFLAGS      = -v -D__OPENACC_BUG_TYPES_1 -D__LOOP_EXCHANGE -D__MIXED_PRECISION -D__MIXED_PRECISION_2 -Df2cFortran -e Z -em -hflex_mp=conservative -hfp1 -hadd_paren -r am -Ktrap=divz,ovf -hacc_model=deep_copy
        CFLAGS      = -Df2cFortran -DHAVE_CF_INTERFACE -DHAVE_LIBNETCDF -O3
        F77FLAGS    = $FFLAGS
        FCLIBS      = 
        GEN_FLAGS   =
        FDEBUG      = -g -R abc
        ART_FFLAGS  = -D__ICON_ART
        DEFOPT      = -D
        DEFCOPT     = -D
        MODOPT      = -I
        MODDIR      = -J
        ;;
    intel|intel16|intel15|intel14)
        config_compiler  = intel
        compiler_version = $(ifort -V 2>&1 | awk -F "," 'NR==1{split($2,v," "); printf("intel%d",v[2])}')
        # CC          = icc
        # ccversion   = $(icc --version 2>&1 | awk 'NR==1')
        # CFLAGS      = -fpe0 -msse2 -pc64  -DpgiFortran -DHAVE_LIBNETCDF -DHAVE_CF_INTERFACE
        CFLAGS      = $CFLAGS -DpgiFortran
        AR          = xiar
        FC          = ifort
        DEBUG_FLAGS = -check bounds -check pointers -check uninit -debug -O0 -g
        STD_FLAGS   = -O2 -msse2 -fltconsistency -g -pc64 -fpp -traceback  -D__LOOP_EXCHANGE
        FFLAGS      = -g -pc64 -fpp -D__LOOP_EXCHANGE -assume realloc_lhs
        F77         = $FC
        F77FLAGS    = $FFLAGS $STD_FLAGS
        OMPFLAG     = -openmp
        ART_FFLAGS  = -D__ICON_ART
        CC_OMPFLAG  = -openmp
        DEFOPT      = -D
        DEFCOPT     = -D
        MODOPT      = -I
        MODDIR      = -module 
        WLFLAG      = -Wl
        ;;
esac
#===============================================


#####################################
#
# Define site dependent library paths
#
case "$ac_sitename" in
    cscs.ch)
        case "$HOST" in
            *daint*|*dom*)
                make_command="make" "-j" "8"
                load_profile="/opt/modules/default/etc/modules.sh"
                submit="sbatch"
                sync_submit="sbatch_synced"
                CC = cc
                FC = ftn
                F77= ftn
                GRIBAPIROOT = /apps/daint/UES/6.0.UP02/sandbox-ws/grib_api
		XML2ROOT    = /apps/daint/UES/jenkins/sandbox/easybuild/software/libxml2/2.9.3-CrayGNU-2016.03
                ZLIBROOT    = /usr

                case "$fortran_compiler" in
                    gcc)
                        config_target=daint_cpu
                        load_modules =modules craype daint-gpu PrgEnv-gnu cray-netcdf cray-mpich
                        CFLAGS      = -DpgiFortran -DHAVE_CF_INTERFACE -DHAVE_LIBNETCDF
                        NETCDFROOT  = /opt/cray/pe/netcdf/4.4.1/GNU/5.1
			;;
                    intel)
                        config_target=daint_cpu
                        load_modules = PrgEnv-intel cray-netcdf cray-mpich 
                        CFLAGS      = -std=gnu99 -march=native -DpgiFortran -DHAVE_CF_INTERFACE -DHAVE_LIBNETCDF
                        STD_FLAGS   = -O2 -mavx -fltconsistency -g -pc64 -fpp -traceback  -D__LOOP_EXCHANGE
                        FFLAGS      = -g -pc64 -fpp -D__LOOP_EXCHANGE
                        NETCDFROOT  = /opt/cray/pe/netcdf/4.4.1/INTEL/15.0
                        F77FLAGS    = "$FFLAGS" "$STD_FLAGS"
                        MODDIR      = -I
			;;
                    pgi)
                        config_target=daint_cpu 
                        load_modules = PrgEnv-pgi cray-netcdf cray-mpich
                        CFLAGS      = -DpgiFortran -DHAVE_CF_INTERFACE -DHAVE_LIBNETCDF
                        NETCDFROOT  = /opt/cray/pe/netcdf/4.4.1/PGI/15.3
			;;
                    cray)
                        config_target=daint_cpu
                        load_modules = modules craype daint-gpu PrgEnv-cray cray-mpich cray-netcdf
        		FFLAGS      = -D__LOOP_EXCHANGE -D__MIXED_PRECISION -D__MIXED_PRECISION_2 -Df2cFortran -e Z -em -hflex_mp=conservative -hfp1 -hadd_paren -hnoacc -O1,cache0 -r am -Ktrap=divz,ovf,inv
                        CFLAGS      = -Df2cFortran -DHAVE_LIBNETCDF -O3 -DUSE_XML2
                        NETCDFROOT  = /opt/cray/pe/netcdf/4.4.1/CRAY/8.3
			HDF5ROOT    = /opt/cray/pe/hdf5/1.10.0/CRAY/8.3
                        OTHER_LIBS  = -L/apps/daint/UES/6.0.UP02/sandbox-ws/jasper/2.0.10/CRAY/8.5.5/lib -ljasper -L/apps/daint/UES/jenkins/sandbox/easybuild/software/libxml2/2.9.3-CrayGNU-2016.03/lib -lxml2
			;;
                    cray_gpu)
                        config_target=daint_gpu
                        load_modules = modules craype daint-gpu PrgEnv-cray cray-mpich cray-netcdf craype-accel-nvidia60
        		FFLAGS      = -D__LOOP_EXCHANGE -D__MIXED_PRECISION -D__MIXED_PRECISION_2 -Df2cFortran -e Z -em -hnoomp -hflex_mp=intolerant -hfp0 -hadd_paren -hacc_model=deep_copy -O1,cache0,ipa1 -r am -Ktrap=divz,ovf,inv
                        CFLAGS      = -Df2cFortran -DHAVE_CF_INTERFACE -DHAVE_LIBNETCDF -O3 -DUSE_XML2
                        NETCDFROOT  = /opt/cray/pe/netcdf/4.4.1/CRAY/8.3
			HDF5ROOT    = /opt/cray/pe/hdf5/1.10.0/CRAY/8.3
                        OTHER_LIBS  = -L/apps/daint/UES/6.0.UP02/sandbox-ws/jasper/2.0.10/CRAY/8.5.5/lib -ljasper -L/apps/daint/UES/jenkins/sandbox/easybuild/software/libxml2/2.9.3-CrayGNU-2016.03/lib -lxml2
			;;
                    *)
                        echo
                        echo
                        echo "No supported Fortran compiler selected."
                        echo
                        exit 1
                        ;;
                esac
                mpi_startrun="srun" "-n" "\$mpi_total_procs" "--ntasks-per-node" "\$mpi_procs_pernode" "--threads-per-core=1" "--cpus-per-task" "\$OMP_NUM_THREADS"
                ;;
            *tave*)
                make_command="make" "-j" "8"
                load_profile="/opt/modules/default/etc/modules.sh"
                submit="sbatch"
                sync_submit="sbatch"
                CC = cc
                FC = ftn
                F77= ftn
                #  GRIBAPIROOT = /apps/daint/UES/6.0.UP02/sandbox-ws/grib_api   # needs to be installed
		
                case "$fortran_compiler" in
                    gcc)
                        config_target=tave_knl
                        load_modules =PrgEnv-gnu cray-netcdf cray-mpich craype-mic-knl
                        CFLAGS      = -DpgiFortran -DHAVE_CF_INTERFACE -DHAVE_LIBNETCDF
                         NETCDFROOT  = /opt/cray/pe/netcdf/4.4.1/GNU/5.1
			;;
                    intel)
                        config_target=tave_knl
                        load_modules = PrgEnv-intel cray-netcdf cray-mpich craype-mic-knl
                        CFLAGS      = -std=gnu99 -march=native -DpgiFortran -DHAVE_CF_INTERFACE -DHAVE_LIBNETCDF
                        STD_FLAGS   = -O2 -mavx -fltconsistency -g -pc64 -fpp -traceback  -D__LOOP_EXCHANGE
                        FFLAGS      = -g -pc64 -fpp -D__LOOP_EXCHANGE
                        NETCDFROOT  = /opt/cray/pe/netcdf/4.4.1/INTEL/15.0
                        F77FLAGS    = "$FFLAGS" "$STD_FLAGS"
                        MODDIR      = -I
			;;
                    pgi)
                        config_target=tave_knl
                        load_modules = PrgEnv-pgi cray-netcdf cray-mpich craype-mic-knl
                        CFLAGS      = -DpgiFortran -DHAVE_CF_INTERFACE -DHAVE_LIBNETCDF
                        NETCDFROOT  = /opt/cray/pe/netcdf/4.4.1/PGI/15.3
			;;
                    cray)
                        config_target=tave_knl
                        load_modules = PrgEnv-cray cray-netcdf cray-mpich craype-mic-knl
                        FFLAGS      = -D__LOOP_EXCHANGE -D__MIXED_PRECISION -D__MIXED_PRECISION_2 -Df2cFortran -e Z -em -hflex_mp=conservative -hfp1 -hadd_paren -hnoacc -O1,cache0 -r am -Ktrap=divz,ovf,inv
                        CFLAGS      = -Df2cFortran -DHAVE_CF_INTERFACE -DHAVE_LIBNETCDF -O3 -DUSE_XML2
                        NETCDFROOT  = /opt/cray/pe/netcdf/default/CRAY/8.3
			HDF5ROOT    = /opt/cray/pe/hdf5/default/CRAY/8.3
                        OTHER_LIBS  =
			;;
                    *)
                        echo
                        echo
                        echo "No supported Fortran compiler selected."
                        echo
                        exit 1
                        ;;
                esac
                mpi_startrun="srun" "-n" "\$mpi_total_procs" "--ntasks-per-node" "\$mpi_procs_pernode" "--threads-per-core=1" "--cpus-per-task" "\$OMP_NUM_THREADS"
                ;;
        esac
        ;;

#===============================================
    
    *dwd.de)
        case "$(hostname)" in
            xc*)
                XML2ROOT    = /opt/cray/xc-sysroot/default/usr
                NETCDFROOT  = ${NETCDF_DIR}
                CC          = cc
                FC          = ftn
                F77         = ftn 

                make_command=make -j 8
                case "$fortran_compiler" in
#                    intel*)
#                      load_modules    = PrgEnv-intel netcdf cray-mpich ${load_modules}
#                      CFLAGS          = -DHAVE_LIBNETCDF ${CFLAGS}
#                      STD_FLAGS       = -O2 -xAVX -fltconsistency -pc64 -fpp -traceback  -D__LOOP_EXCHANGE
#                      FFLAGS          = ${FFLAGS}
#                      F77FLAGS        = $FFLAGS $STD_FLAGS
#                      OTHER_LIBS      = -lirng $OTHER_LIBS
#                      ;;
                    cray)
                      load_modules    = cray-netcdf cray-hdf5 grib_api
                      RTTOV_LIBS      = -L/usr/local/pkg/for0adm/lib -L/usr/local/pkg/for0adm/lib/unsupported -lradiance -lrttov10.2 -lhrit_tools
                      OTHER_LIBS      = $RTTOV_LIBS $OTHER_LIBS
                      case "$with_art" in
                           yes)
                             OTHER_LIBS = ${OTHER_LIBS} -L/e/uhome/jfoerstn/Software/lib -lTIXI -L/opt/cray/xc-sysroot/default/usr/lib64 -lxslt -lxml2
                             ;;
                      esac
                      STD_FLAGS       = -D__USE_RTTOV -DHAVE_SLOW_PASSIVE_TARGET_ONESIDED
                      FFLAGS          = ${FFLAGS} -I/usr/local/pkg/for0adm/include/radiance
                      GRIBAPIROOT     = ${GRIB_API}
                      ;;
                    default|gcc)
#                      load_modules    = grib_api
                      FFLAGS          = ${FFLAGS}
                      GRIBAPIROOT     = ${GRIB_API}
                      OTHER_LIBS      = $OTHER_LIBS
                      case "$with_art" in
                           yes)
                             OTHER_LIBS = ${OTHER_LIBS} -L/e/uhome/jfoerstn/Software/lib -lTIXI -L/opt/cray/xc-sysroot/default/usr/lib64 -lxslt -lxml2
                             ;;
                      esac
                      ;;
                esac
                ;;
            lc*)
                NETCDFROOT = ${NETCDF_DIR}
                make_command="make" "-j" "8"
                case "$fortran_compiler" in
                    intel*)
                      load_modules    = "netcdf" "${load_modules}"
                      CFLAGS          = -DHAVE_LIBNETCDF ${CFLAGS}
                      STD_FLAGS       = -O2 -xAVX -fltconsistency -pc64 -fpp -traceback  -D__LOOP_EXCHANGE
                      FFLAGS          = ${FFLAGS}
                      F77FLAGS        = "$FFLAGS" "$STD_FLAGS"
                      LIBS            = ${LIBS}
                      FC              = ifort
                      CC              = icc
                      ;;
                    default|gcc)
                      load_modules    = "netcdf" "${load_modules}"
                      FFLAGS          = ${FFLAGS}
                      FC              = gfortran
                      CC              = gcc
                      ;;
                esac
                ;;
            oflws*)             # Linux workstations with gfortran
                NETCDFROOT            = /usr
                NETCDFLIBPATH         = /usr/lib64
                IB_LIBS               = -ldl -Wl,--export-dynamic -lutil -lm -ldl
                CC                    = /usr/lib64/mpi/gcc/openmpi/bin/mpicc
                FC                    = /usr/lib64/mpi/gcc/openmpi/bin/mpif90
                MPI_INCLUDE           = /usr/lib64/mpi/gcc/openmpi/include
                config_target         = oflws
                make_command          = make -j8
                submit                = qsub
                sync_submit           = qsub -sync y
                ;;
            *)                  # hpc
                NETCDFROOT  = /usr/local/pkg
                config_target=hpc
                make_command=make
                submit=qsubw
                sync_submit=qsub -W block=true
                ;;
        esac
        ;;

#===============================================

    dkrz.de|bullx)
        case "$(hostname)" in
            btc*|mlogin*)
                load_modules  = ncl/6.2.1-gccsys cdo/default svn/1.8.13 ${load_modules}
                load_profile  = "/etc/profile"
                software_tree = /sw/rhel6-x64
                config_target = bullx
                make_command  = make -j8
                submit        = sbatch
                sync_submit   = srunjob
                queue         = compute
                case "$fortran_compiler" in
                    intel*)
                        case "$fortran_compiler" in
                          intel15|intel15.*)
                            load_modules    = intel/15.0.1 ${load_modules}
                            ;;
                          intel14)
                            load_modules    = intel/14.0.3 ${load_modules}
                            ;;
                          intel17)
                            load_modules = intel/17.0.0 ${load_modules}
                            ;;
                          intel16|intel*)
                            load_modules = intel/16.0 ${load_modules}
                            ;;
                        esac
                        config_compiler = intel
                        CC          = icc
                        CFLAGS      = -std=gnu99 -g -O3 -ftz -march=native -DHAVE_LIBNETCDF -DHAVE_CF_INTERFACE -DHAVE_LIBSZ -DHAVE_NETCDF4 -DHAVE_LIBHDF5 -DHAVE_NETCDF2 -DgFortran
                        ccversion   = $(icc --version 2>&1 | awk 'NR==1')
                        F77         = ifort
                        FC          = ifort
                        # temporarily removed -check uninit since it fails
                        # for lapack/dpftri.f with -march=core-avx2 and
                        # intel 14.0.3
                        CHECK_FLAGS = -check bounds -check pointers -debug -g -traceback
                        DEBUG_FLAGS = -debug-parameters -debug -g -O0
                        FPPFLAGS    = -fpp
                        STD_FLAGS   = -ftz -O2 -march=native -pc64 -fp-model source -g -assume realloc_lhs -DIFORT_CONSISTENCY_ENFORCE -DLRTM_FULL_VECTORIZATION
                        HIOPT_FLAGS = -O3 -march=native -mkl=sequential -pc64 -no-prec-div -no-prec-sqrt -fast-transcendentials -reentrancy threaded
                        OCEAN_FLAGS = -O3 -march=native -pc64 -fp-model source -mkl=sequential -reentrancy threaded -qopt-report-file=stdout -qopt-report=0 -qopt-report-phase=vec -D__OMP_FIRSTTOUCH__
                        FFLAGS      = $FPPFLAGS
                        F77FLAGS    = $FPPFLAGS

                        NETCDFFROOT = $software_tree/netcdf/netcdf_fortran-4.4.2-intel14
                        NETCDFROOT  = $software_tree/netcdf/netcdf_c-4.3.2-gcc48
                        HDF5ROOT    = $software_tree/hdf5/hdf5-1.8.14-threadsafe-gcc48
                        GRIBAPIROOT = $software_tree/grib_api/grib_api-1.15.0-gcc48
                        SZIPROOT    = $software_tree/sys/libaec-0.3.2-gcc48
                        XML2ROOT    = /usr
                        ZLIBROOT    = /usr

                        case "$with_mpi" in
                            "$software_tree/intel/impi/5.1.0.038_dapl2.1.6")
                                load_modules = ${load_modules} intelmpi/5.1.0.038_dapl2.1.6
                                FFLAGS       = $FFLAGS -DHAVE_SLOW_PASSIVE_TARGET_ONESIDED -DHAVE_PARALLEL_NETCDF
                                MPIROOT      = $with_mpi/compilers_and_libraries_2016.0.079/linux/mpi/intel64
                                MPI_LIB      = $WLFLAG,--disable-new-dtags -L$MPIROOT/lib/release_mt $WLFLAG,-rpath,$MPIROOT/lib/release_mt -L$MPIROOT/lib $WLFLAG,-rpath,$MPIROOT/lib -lmpifort -lmpi -lmpigi -ldl -lrt -lpthread
                                NETCDFFROOT = $software_tree/netcdf/netcdf_fortran-4.4.2-parallel-impi-intel14
                                NETCDFROOT  = $software_tree/netcdf/netcdf_c-4.3.2-parallel-impi-intel14
                                HDF5ROOT    = $software_tree/hdf5/hdf5-1.8.14-parallel-impi-intel14
                                ;;
                            "$software_tree/intel/impi/4.1.3.049"|"$software_tree/intel/impi/4.1.3.049/intel64")
                                FFLAGS = $FFLAGS -DHAVE_SLOW_PASSIVE_TARGET_ONESIDED -DHAVE_PARALLEL_NETCDF
                                load_modules=${load_modules} intelmpi/4.1.3.049

                                MPIROOT     = $software_tree/intel/impi/4.1.3.049/intel64
                                SYS_LIBS    = -ldl -lrt -lpthread
                                MPI_LIB     = $WLFLAG,-rpath,$MPIROOT/lib -lmpigf -lmpi -lmpigi $SYS_LIBS
                                NETCDFFROOT = $software_tree/netcdf/netcdf_fortran-4.4.2-parallel-impi-intel14
                                NETCDFROOT  = $software_tree/netcdf/netcdf_c-4.3.2-parallel-impi-intel14
                                HDF5ROOT    = $software_tree/hdf5/hdf5-1.8.14-parallel-impi-intel14

                                case "${with_openmp}" in
                                  yes)
                                    MPI_LIB=${MPI_LIB/ -lmpi / -lmpi_mt }
                                    ;;
                                esac
                                ;;
                            "$software_tree/intel/impi/2017.0.098")
                                load_modules = ${load_modules} intelmpi/2017.0.098
                                FFLAGS       = $FFLAGS -DHAVE_SLOW_PASSIVE_TARGET_ONESIDED -DHAVE_PARALLEL_NETCDF
                                MPIROOT      = /sw/rhel6-x64/intel/impi/2017.0.098/compilers_and_libraries/linux/mpi/intel64
                                MPI_LIB      = $WLFLAG,--disable-new-dtags -L$MPIROOT/lib $WLFLAG,-rpath,$MPIROOT/lib -lmpifort -lmpi -lmpigi -ldl -lrt -lpthread
                                NETCDFFROOT = $software_tree/netcdf/netcdf_fortran-4.4.2-parallel-impi-intel14
                                NETCDFROOT  = $software_tree/netcdf/netcdf_c-4.3.2-parallel-impi-intel14
                                HDF5ROOT    = $software_tree/hdf5/hdf5-1.8.14-parallel-impi-intel14
                                ;;
                            no)
                                ;;
                            /opt/mpi/bullxmpi_mlx/1.2.9.2|*)
                                load_modules = ${load_modules} fca/2.5.2431 mxm/3.4.3082 bullxmpi_mlx/bullxmpi_mlx-1.2.9.2
                                FFLAGS       = $FFLAGS -DHAVE_PARALLEL_NETCDF
                                MPIROOT      = /opt/mpi/bullxmpi_mlx/1.2.9.2
                                SYS_LIBS     = -ldl -lm -lnuma -Wl,--export-dynamic -lrt -lnsl -lutil -lm -ldl
                                MPI_LIB      = $WLFLAG,-rpath,${MPIROOT}/lib -lmpi_f90 -lmpi_f77 -lmpi $SYS_LIBS
                                NETCDFFROOT  = $software_tree/netcdf/netcdf_fortran-4.4.2-parallel-bullxmpi-intel14
                                NETCDFROOT   = $software_tree/netcdf/netcdf_c-4.3.2-parallel-bullxmpi-intel14
                                HDF5ROOT     = $software_tree/hdf5/hdf5-1.8.14-parallel-bullxmpi-intel14
                                ;;                              
                        esac
                        mpi_startrun = srun
                        ;;
                    gcc*)
                        load_modules    = gcc/6.2.0 intelmpi/2017.0.098  ${load_modules}
                        config_compiler = gcc
                        c_compiler_version = $(gcc --version | awk 'NR==1{split($NF,v,"."); printf("gcc%1d%1d", v[1], v[2])}')
                        CC     = gcc
                        CFLAGS = -std=gnu99 -g -O3 -march=native -mpc64 -DHAVE_LIBNETCDF -DHAVE_CF_INTERFACE -DHAVE_LIBSZ -DHAVE_NETCDF4 -DHAVE_LIBHDF5 -DHAVE_NETCDF2 -DgFortran -DWITHOUT_PACK_EXTERNAL
                        F77    = gfortran
                        FC     = gfortran
                        OCEAN_FLAGS = -march=native -O3 -mpc64 -D__LOOP_EXCHANGE -g

                        NETCDFFROOT = $software_tree/netcdf/netcdf_fortran-4.4.3-$compiler_version
                        NETCDFROOT  = $software_tree/netcdf/netcdf_c-4.4.0-gcc48
                        HDF5ROOT    = $software_tree/hdf5/hdf5-1.8.14-threadsafe-gcc48
                        SZIPROOT    = $software_tree/sys/libaec-0.3.2-gcc48
                        XML2ROOT    = /usr
                        ZLIBROOT    = /usr
                        GRIBAPIROOT = $software_tree/grib_api/grib_api-1.15.0-gcc48

                        case "$with_mpi" in
                            "$software_tree/intel/impi/2017.0.098"|*)
                                load_modules = ${load_modules} intelmpi/2017.0.098
                                FFLAGS       = $FFLAGS -DHAVE_SLOW_PASSIVE_TARGET_ONESIDED
                                MPIROOT      = $software_tree/intel/impi/2017.0.098/compilers_and_libraries_2017.0.098/linux/mpi/intel64
                                MPI_LIB      = $WLFLAG,--disable-new-dtags -L$MPIROOT/lib/release_mt $WLFLAG,-rpath,$MPIROOT/lib/release_mt -L$MPIROOT/lib $WLFLAG,-rpath,$MPIROOT/lib -lmpifort -lmpi -lmpigi -ldl -lrt -lpthread
                                ;;
                        esac
                        mpi_startrun = srun
                        ;;
                    nag*)
                        load_modules    = gcc/4.8.2 nag/6.0.1064 mvapich2/1.9b-static-nag60 ${load_modules}
                        config_compiler = nag
                        c_compiler_version = $(gcc --version | awk 'NR==1{split($NF,v,"."); printf("gcc%1d%1d", v[1], v[2])}')
                        CC     = gcc
                        CFLAGS = -std=gnu99 -g -O3 -march=native -DHAVE_LIBNETCDF -DHAVE_CF_INTERFACE -DHAVE_LIBSZ -DHAVE_NETCDF4 -DHAVE_LIBHDF5 -DHAVE_NETCDF2 -DgFortran -DWITHOUT_PACK_EXTERNAL
                        F77    = nagfor
                        FC     = nagfor

                        NETCDFFROOT = $software_tree/netcdf/netcdf_fortran-4.4.2-static-$compiler_version
                        NETCDFROOT  = $software_tree/netcdf/netcdf_c-4.3.2-gcc48
                        HDF5ROOT    = $software_tree/hdf5/hdf5-1.8.14-threadsafe-gcc48
                        SZIPROOT    = $software_tree/sys/libaec-0.3.2-gcc48
                        ZLIBROOT    = /usr
                        GRIBAPIROOT = $software_tree/grib_api/grib_api-1.15.0-gcc48
                        MPIROOT     = $software_tree/mpi/mvapich2-1.9b-static-nag60
                        IB_LIBS     = -lmpl -libmad -lrdmacm -libumad -libverbs 
                        SYS_LIBS    = -lhwloc -lxml2 -lnuma -lrt -lutil -lpthread -lm -ldl
                        MPI_LIB     = -lmpichf90 -lmpich -lopa $IB_LIBS $SYS_LIBS
                        XML2ROOT    = /usr
                        mpi_startrun = srun
                        ;;
                    pgi*)
                        load_modules    = pgi/16.7 intelmpi/5.1.2.150 ${load_modules}
                        config_compiler = pgi
                        CC              = pgcc
                        CFLAGS          = -O0 -g -DHAVE_LIBNETCDF -DHAVE_CF_INTERFACE -DHAVE_LIBSZ -DHAVE_NETCDF4 -DHAVE_LIBHDF5 -DHAVE_NETCDF2 -DpgiFortran
                        FFLAGS          = -O0 -g -Mpreprocess -Mrecursive -Mallocatable=03

                        NETCDFFROOT = $software_tree/netcdf/netcdf_fortran-4.4.3-pgi16
                        NETCDFROOT  = $software_tree/netcdf/netcdf_c-4.4.0-gcc48
                        HDF5ROOT    = $software_tree/hdf5/hdf5-1.8.14-threadsafe-gcc48

                        SZIPROOT    = $software_tree/sys/libaec-0.3.2-gcc48
                        XML2ROOT    = /usr
                        ZLIBROOT    = /usr

                        #MPIROOT    = /opt/mpi/bullxmpi_mlx/1.2.8.3 -> mpi.mod just for intel-14.0 compiler !!!
                        MPIROOT     = $software_tree/intel/impi/5.1.2.150/compilers_and_libraries/linux/mpi/intel64
                        MPI_LIB     = $WLFLAG,--disable-new-dtags -L$MPIROOT/lib/release_mt $WLFLAG,-rpath,$MPIROOT/lib/release_mt -L$MPIROOT/lib $WLFLAG,-rpath,$MPIROOT/lib -lmpifort -lmpi -lmpigi -ldl -lrt -lpthread -lmpipgf
                        ;;
                    *)
                        echo
                        echo
                        echo "No supported Fortran compiler selected."
                        echo
                        exit 1
                        ;;
                esac
                ;;
        esac
        ;;
#===============================================
    kfa-juelich.de|*jureca*)
        case "$(hostname)" in
            jrl*)
                NETCDFROOT    = $EBROOTNETCDF
                NETCDFLIBPATH = $NETCDFROOT/lib64
                NETCDFFROOT   = $EBROOTNETCDFMINFORTRAN
                HDF5ROOT      = $EBROOTHDF5
                SZIPROOT      = $EBROOTSZIP
                ZLIBROOT      = $EBROOTZLIB
                MPIROOT       = $EBROOTPSMPI
                MPI_LIB       = -L$MPIROOT/lib -lmpi -lmpifort
                load_modules  = Intel ParaStationMPI netCDF-Fortran ${load_modules}
                config_target = jureca
                make_command  = make -j8
                submit        = sbatch
                mpi_startrun  = srun
                ;;
            juqueen*)
                #NETCDFROOT  = /bgsys/local/netcdf
                NETCDFROOT = /homeb/slmet/slmet016/netcdf_xlc
                NETCDFROOT = /homeb/slmet/slmet027/opt/netcdf-c-4.3.2-parallel
                NETCDFFROOT = /homeb/slmet/slmet027/opt/netcdf-fortran-4.4.0-parallel
                HDF5ROOT = /bgsys/local/hdf5
                SZIPROOT = /bgsys/local/szip
                ZLIBROOT = /bgsys/local/zlib
                CFLAGS = $CFLAGS -DHAVE_LIBNETCDF -DHAVE_NETCDF4 -DHAVE_LIBHDF5 -DHAVE_NETCDF2
                IB_LIBS    = -ldl -Wl,--export-dynamic -lutil -lm -ldl -ldrt
                OTHER_LIBS = -L/bgsys/local/parallel-netcdf/v1.3.1/lib -lpnetcdf 
                FFLAGS = $FFLAGS -WF,-DLRTM_FULL_VECTORIZATION
                MPI_LIB    = -WL,-pthread $IB_LIBS -Wl
                config_target=juqueen
                make_command=make -j8
                submit=llsubmit
                mpi_startrun=runjob --ranks-per-node \\\$mpi_procs_pernode --envs OMP_NUM_THREADS=\\\$OMP_NUM_THREADS --exe
                ;;
        esac
        ;;
#===============================================
    kit.edu)
        case $ac_hostname in
            ic2*)
               NETCDFROOT  = /pfs/imk/ICON/LIBRARIES_IFORT16
               NETCDFFROOT = /pfs/imk/ICON/LIBRARIES_IFORT16
               HDF5ROOT    = /pfs/imk/ICON/LIBRARIES_IFORT16
               SZIPROOT    = /pfs/imk/ICON/LIBRARIES_IFORT16
               ZLIBROOT    = /usr
               MPIROOT     = /pfs/imk/ICON/LIBRARIES_IFORT16
               GRIBAPIROOT = /pfs/imk/ICON/LIBRARIES_IFORT16
               MPI_LIB     = -lmpi_usempif08 -lmpi_usempi_ignore_tkr -lmpi_mpifh -lmpi
               case "$with_art" in
                    yes)
                      OTHER_LIBS = ${OTHER_LIBS} -lTIXI
                      ;;
               esac
               CFLAGS = $CFLAGS -DHAVE_LIBNETCDF -DHAVE_NETCDF4 -DHAVE_LIBHDF5 -DHAVE_NETCDF2
               config_target=ic2
               make_command=make -j8
               submit=sbatch
               mpi_startrun=runjob --ranks-per-node \\\$mpi_procs_pernode --envs OMP_NUM_THREADS=\\\$OMP_NUM_THREADS --exe
;;
            fh2*)
                NETCDFROOT  = /pfs/imk/ICON/LIBRARIES_IFORT16
                NETCDFFROOT = /pfs/imk/ICON/LIBRARIES_IFORT16
                HDF5ROOT    = /pfs/imk/ICON/LIBRARIES_IFORT16
                SZIPROOT    = /pfs/imk/ICON/LIBRARIES_IFORT16
                ZLIBROOT    = /usr
                MPIROOT     = /software/all/mpi/openmpi/1.10_intel
                GRIBAPIROOT = /pfs/imk/ICON/LIBRARIES_IFORT16
                MPI_LIB     = -lmpi_usempif08 -lmpi_usempi_ignore_tkr -lmpi_mpifh -lmpi
                case "$with_art" in
                     yes)
                       OTHER_LIBS = ${OTHER_LIBS} -lTIXI
                       ;;
                esac
                CFLAGS = $CFLAGS -DHAVE_LIBNETCDF -DHAVE_NETCDF4 -DHAVE_LIBHDF5 -DHAVE_NETCDF2
                config_target=ic2
                make_command=make -j8
                submit=sbatch
                mpi_startrun=runjob --ranks-per-node \\\$mpi_procs_pernode --envs OMP_NUM_THREADS=\\\$OMP_NUM_THREADS --exe
                ;;
        esac

        ;;              
#===============================================
    zmaw.de|mpg.de)
        dist_codename = $(lsb_release -c | awk '{print $2}')
        software_tree = /sw/${dist_codename}-x64
<<<<<<< HEAD
        case $ac_hostname in
            thunder*)
                config_target=thunder
                NETCDFROOT  = $software_tree/netcdf-4.3.3.1-static
                HDF5ROOT    = $software_tree/hdf5-1.8.12-static
                SZIPROOT    = $software_tree/szip-2.1-static
                ZLIBROOT    = /usr
                XML2ROOT    = /usr
                CFLAGS   = $CFLAGS -DHAVE_NETCDF4
                SYS_LIBS = -lnuma -lrt -lnsl -lutil -lm -lpthread -ldl -Wl,--export-dynamic -lrt -lnsl -lutil -lm -lpthread -ldl
                IB_LIBS  = -lrdmacm -libverbs
                # load_profile=. /client/etc/profile.zmaw
                use_shell=/bin/bash
                load_profile=source /sw/share/Modules/init/bash
                load_modules=ncl/6.0.0-gccsys cdo/default jdk/1.8.0_92 ${load_modules}
                make_command=make -j8
                submit=sbatch
                sync_submit=srunjob --account=mpi
                case "$fortran_compiler" in
                    default|gcc)
                      NETCDFFROOT = $software_tree/netcdf_fortran-4.4.2-static-${compiler_version}
                      MPIROOT     = $software_tree/mpilib/openmpi-1.8.4-static-${compiler_version}
                      MPI_LIB     = -L$MPIROOT/lib -Wl,-rpath -Wl,$MPIROOT/lib -Wl,--disable-new-dtags -lmpi_usempif08 -lmpi_usempi_ignore_tkr -lmpi_mpifh -lmpi -lopen-rte -lopen-pal -lm -lnuma -ldl -lrt -lpthread -libverbs -lrdmacm -lutil
                      HDF5_LIB    = -I/sw/squeeze-x64/szip-2.1-static/include -D_LARGEFILE_SOURCE -D_LARGEFILE64_SOURCE -D_BSD_SOURCE -O2 -L/sw/squeeze-x64/hdf5-1.8.12-static/lib /sw/squeeze-x64/hdf5-1.8.12-static/lib/libhdf5_hl.a /sw/squeeze-x64/hdf5-1.8.12-static/lib/libhdf5.a -L/sw/squeeze-x64/szip-2.1-static/lib -lsz -lz -lrt -ldl -lm -Wl,-rpath -Wl,/sw/squeeze-x64/hdf5-1.8.12-static/lib
                      load_modules=gcc/5.1.0 ${load_modules}
                      ;;
                    pgi)
                      NETCDFROOT = $software_tree/netcdf-4.1.3-static-pgi14
                      MPIROOT    = $software_tree/mpilib/openmpi-1.6.5-static-pgi14
                      MPI_LIB    = -lmpi_f90 -lmpi_f77 -lmpi $IB_LIBS $SYS_LIBS
                      load_modules=gcc/4.8.2 pgi/14.7 ${load_modules}
                      ;;
                    intel)
                      NETCDFFROOT = $software_tree/netcdf_fortran-4.4.2-static-${compiler_version}
                      MPIROOT     = $software_tree/mpilib/openmpi-1.6.5-static-intel15
                      MPI_LIB     = -lmpi_f90 -lmpi_f77 -lmpi $IB_LIBS $SYS_LIBS
                      HDF5_LIB    = -L/sw/squeeze-x64/szip-2.1-static/lib /sw/squeeze-x64/hdf5-1.8.12-static/lib/libhdf5.la /sw/squeeze-x64/szip-2.1-static/lib/libsz.la -lz -lrt -ldl -lm
                      # HIOPT_FLAGS = -O3 -mkl -static -xHost -xAVX -no-prec-div -vec-report2 -diag-file -traceback -g
                      HIOPT_FLAGS = -O3 -fltconsistency -fpp -mkl -static -xHost -xAVX -g -traceback -D__LOOP_EXCHANGE -D__OMP_FIRSTTOUCH__
                      STD_FLAGS   = -O1 -fltconsistency -fpp -static -xHost -xAVX -traceback -g -assume realloc_lhs -D__LOOP_EXCHANGE
                      load_modules=gcc/4.8.2 intel/15.0.2 ${load_modules}
                      ;;
                    intel16)
                      NETCDFFROOT = $software_tree/netcdf_fortran-4.4.2-static-${compiler_version}
                      MPIROOT     = $software_tree/mpilib/openmpi-1.6.5-static-intel16
                      MPI_LIB     = -lmpi_f90 -lmpi_f77 -lmpi $IB_LIBS $SYS_LIBS
                      HDF5_LIB    = -L/sw/squeeze-x64/szip-2.1-static/lib /sw/squeeze-x64/hdf5-1.8.12-static/lib/libhdf5.la /sw/squeeze-x64/szip-2.1-static/lib/libsz.la -lz -lrt -ldl -lm
                      # HIOPT_FLAGS = -O3 -mkl -static -xHost -xAVX -no-prec-div -vec-report2 -diag-file -traceback -g
                      HIOPT_FLAGS = -O3 -fltconsistency -fpp -mkl -static -xHost -xAVX -g -traceback -D__LOOP_EXCHANGE -D__OMP_FIRSTTOUCH__
                      STD_FLAGS   = -O1 -fltconsistency -fpp -static -xHost -xAVX -traceback -g -assume realloc_lhs -D__LOOP_EXCHANGE
                      load_modules=gcc/4.8.2 intel/16.0.0 ${load_modules}
                      ;;
                    nag)
                      NETCDFFROOT  = $software_tree/netcdf_fortran-4.4.2-static-nag60
                      MPIROOT     = $software_tree/mpilib/openmpi-1.8.1-static-${compiler_version}
                      MPI_LIB = -I$MPIROOT/lib $WLFLAG,-rpath,,$MPIROOT/lib $WLFLAG,--disable-new-dtags -L$MPIROOT/lib -lmpi_usempi -lmpi_mpifh -lmpi -lopen-rte -lopen-pal -lm -lnuma -ldl -lrt -libverbs -lrdmacm -lutil -lpthread
                      load_modules=gcc/4.9.2 nag/6.0.1064 ${load_modules}
                      ;;
                esac
                ;;
          *)
            case "$host" in
              x86_64-*-linux-*)        # 64 bit squeeze, wheezy, jessie MPI/ZMAW workstation
                   ZLIBROOT = /usr
                   SYS_LIBS = -lnuma -lrt -lnsl -lutil -lm -lpthread -ldl $WLFLAG,--export-dynamic -lrt -lnsl -lutil -lm -lpthread -ldl
                   case "$dist_codename" in
                      *squeeze*)
                           load_modules = ncl/6.0.0-gccsys cdo/default python/2.7-ve0 ${load_modules}
                           IB_LIBS  = -lrdmacm -libverbs
                           SZIPROOT = $software_tree/szip-2.1-static
                           NETCDFFROOT = $software_tree/netcdf_fortran-4.4.2-static-${compiler_version}
                           NETCDFROOT = $software_tree/netcdf-4.3.3.1-static
                           HDF5ROOT = $software_tree/hdf5-1.8.12-static
                           XML2ROOT = /usr
                           case "$fortran_compiler" in
                               default|gcc)
                                   MPIROOT     = $software_tree/mpilib/openmpi-1.8.4-static-${compiler_version}
                                   MPI_LIB     = -I$MPIROOT/lib $WLFLAG,-rpath,$MPIROOT/lib $WLFLAG,--disable-new-dtags -L$MPIROOT/lib -lmpi_usempif08 -lmpi_usempi_ignore_tkr -lmpi_mpifh -lmpi -lopen-rte -lopen-pal -lm -lnuma -ldl -lrt -libverbs -lrdmacm -lutil -lpthread
                                   load_modules=gcc/5.1.0 ${load_modules}
                                   ;;
                               nag)
                                   MPIROOT     = $software_tree/mpilib/openmpi-1.8.1-static-${compiler_version}
                                   MPI_LIB = -I$MPIROOT/lib $WLFLAG,-rpath,,$MPIROOT/lib $WLFLAG,--disable-new-dtags -L$MPIROOT/lib -lmpi_usempi -lmpi_mpifh -lmpi -lopen-rte -lopen-pal -lm -lnuma -ldl -lrt -libverbs -lrdmacm -lutil -lpthread
                                   load_modules=gcc/4.9.2 nag/6.0.1064 ${load_modules}
                                   ;;
                               pgi)
                                   MPIROOT     = $software_tree/mpilib/openmpi-1.8.4-static-${compiler_version}
                                   MPILIB      = -I$MPIROOT/lib -Wl,-rpath -Wl,$MPIROOT/lib -L$MPIROOT/lib -lmpi_usempif08 -lmpi_usempi_ignore_tkr -lmpi_mpifh -lmpi -lopen-rte -lopen-pal -lm -lnuma -ldl -lrt -libverbs -lrdmacm -lutil
                                   load_modules= gcc/4.8.2 pgi/14.7 ${load_modules}
                                   ;;
                               intel)
                                   MPIROOT     = $software_tree/mpilib/openmpi-1.8.4-static-${compiler_version}
                                   MPI_LIB     = -I$MPIROOT/lib $WLFLAG,-rpath,$MPIROOT/lib $WLFLAG,--disable-new-dtags -L$MPIROOT/lib -lmpi_usempif08 -lmpi_usempi_ignore_tkr -lmpi_mpifh -lmpi -lopen-rte -lopen-pal -lm -lnuma -ldl -lrt -libverbs -lrdmacm -lutil
                                   HIOPT_FLAGS = -O3 -mkl -static -xHost -xAVX -g
                                   load_modules=gcc/4.8.2 intel/16.0.0 ${load_modules}
                                   ;;
                           esac
                           ;;
                       *wheezy*)
                           load_modules = ncl/6.2.0-precompiled cdo/1.6.5.1 python/2.7-ve4 ${load_modules}   
                           IB_LIBS  = -lrdmacm -libverbs
                           SZIPROOT = $software_tree/szip-2.1-static-gccsys
                           NETCDFFROOT = $software_tree/netcdf_fortran-4.4.0-static-${compiler_version}
                           NETCDFROOT = $software_tree/netcdf-4.3.2-static-gccsys
                           HDF5ROOT = $software_tree/hdf5-1.8.13-static-gccsys
                           XML2ROOT = /usr
                           case "$fortran_compiler" in
                               default|gcc)
                                   load_modules=gcc/5.1.0 ${load_modules}
                                   MPIROOT = $software_tree/mpilib/openmpi-1.8.4-static-${compiler_version}
                                   MPI_LIB = -lmpi_usempif08 -lmpi_mpifh -lmpi -lopen-rte -lopen-pal $IB_LIBS $SYS_LIBS
                                   ;;
                               nag)
                                   load_modules=gcc/4.9.1 nag/6.0.1064 ${load_modules}
                                   FFLAGS  = ${FFLAGS} -Wc,-fno-var-tracking
                                   MPIROOT = $software_tree/mpilib/openmpi-1.8.2-static-${compiler_version}
                                   MPI_LIB = -I$MPIROOT/lib $WLFLAG,-rpath,,$MPIROOT/lib $WLFLAG,--disable-new-dtags -L$MPIROOT/lib -lmpi_usempi -lmpi_mpifh -lmpi -lopen-rte -lopen-pal -lm -lnuma -ldl -lrt -libverbs -lrdmacm -lutil -lpthread
                                   ;;
                               intel)
                                   load_modules=gcc/5.1.0 intel/15.0.2 ${load_modules}
                                   MPIROOT = $software_tree/mpilib/openmpi-1.8.4-static-${compiler_version}
                                   MPI_LIB = -lmpi_usempif08 -lmpi_mpifh -lmpi -lopen-rte -lopen-pal $IB_LIBS $SYS_LIBS
                                   STD_FLAGS = -O1 -fltconsistency -fpp -xHost -xAVX -traceback -g -D__LOOP_EXCHANGE
                                   HIOPT_FLAGS = -O3 -mkl -static -xHost -xAVX -g
                                   ;;
                           esac
                           ;;
                       *jessie*)
                           load_modules = ncl/6.3.0-nodap-precompiled cdo/1.7.1-gcc52 python/2.7-ve6 ${load_modules}   
                           SZIPROOT = $software_tree/szip-2.1-static-gccsys
                           NETCDFFROOT = $software_tree/netcdf_fortran-4.4.2-static-${compiler_version}
                           NETCDFROOT = $software_tree/netcdf-4.3.3.1-static-gccsys
                           HDF5ROOT = $software_tree/hdf5-1.8.16-static-gccsys
                           GRIBAPIROOT = $software_tree/grib_api-1.14.3-static-${compiler_version}
                           SYS_LIBS = -L/usr/x86_64-linux-gnu/lib -lm -ldl -lrt -lutil -lpthread -lpciaccess
                           SYS_LIBS = -ljasper -ljpeg $SYS_LIBS
                           XML2ROOT = /usr
                           case "$fortran_compiler" in
                               default|gcc)
                                   load_modules=gcc/5.2.0 ${load_modules}
                                   MPIROOT = $software_tree/mpi/openmpi-1.10.1-static-${compiler_version}
                                   MPI_LIB = -lmpi_usempif08 -lmpi_usempi_ignore_tkr -lmpi_mpifh -lmpi -lopen-rte -lopen-pal $SYS_LIBS
                                   ;;
                               nag)
                                   load_modules=gcc/5.2.0 nag/6.0.1064 ${load_modules}
                                   CFLAGS = $CFLAGS -DWITHOUT_PACK_EXTERNAL
                                   LDFLAGS = $LDFLAGS -L/usr/x86_64-linux-gnu/lib -ldl
                                   MPIROOT = $software_tree/mpi/mpich-3.2-static-${compiler_version}
                                   MPI_LIB = -lmpifort -lmpi $SYS_LIBS

                                   ;;
                               intel)
                                   load_modules=gcc/5.2.0 intel/16.0.2 ${load_modules}
                                   MPIROOT = $software_tree/mpi/openmpi-1.10.1-static-${compiler_version}
                                   MPI_LIB = -lmpi_usempif08 -lmpi_usempi_ignore_tkr -lmpi_mpifh -lmpi -lopen-rte -lopen-pal  $SYS_LIBS
                                   HIOPT_FLAGS = -O3 -mkl -static -xHost -xAVX -g
                                   ;;
                           esac
                           ;;
                       *)
                           echo
                           echo WARNING:
                           echo No default setup for your Linux distribution , codename: $dist_codename
                           echo
                           echo
                           ;;
                   esac
                   load_profile = . /client/etc/profile.zmaw
                   config_target=mpipc
                   make_command=make -j 2
                   submit=
                   ;;
               *)  # unknown ...
                   echo
                   echo
                   echo Unknown Linux system type - currently not supported ...
                   echo
                   exit
                   ;;
           esac
           ;;
=======
        case "$host" in
            x86_64-*-linux-*)        # 64 bit squeeze, wheezy, jessie MPI/ZMAW workstation
                load_profile  = "/client/etc/profile.zmaw"
                config_target = mpipc
                make_command  = make -j 2
                submit        =
                case "$dist_codename" in
                    *jessie*)
                        load_modules = ncl/6.3.0-nodap-precompiled cdo/1.7.1-gcc52 python/2.7-ve6 ${load_modules}   
                        ZLIBROOT     = /usr
                        SZIPROOT     = $software_tree/szip-2.1-static-gccsys
                        NETCDFFROOT  = $software_tree/netcdf_fortran-4.4.2-static-${compiler_version}
                        NETCDFROOT   = $software_tree/netcdf-4.3.3.1-static-gccsys
                        HDF5ROOT     = $software_tree/hdf5-1.8.16-static-gccsys
                        GRIBAPIROOT  = $software_tree/grib_api-1.14.3-static-${compiler_version}
                        SYS_LIBS     = -L/usr/x86_64-linux-gnu/lib -lm -ldl -lrt -lutil -lpthread -lpciaccess
                        SYS_LIBS     = -ljasper -ljpeg $SYS_LIBS
                        XML2ROOT     = /usr
                        case "$fortran_compiler" in
                            default|gcc)
                                load_modules=gcc/5.2.0 ${load_modules}
                                MPIROOT = $software_tree/mpi/openmpi-1.10.3-static-${compiler_version}
                                MPI_LIB = -lmpi_usempif08 -lmpi_usempi_ignore_tkr -lmpi_mpifh -lmpi -lopen-rte -lopen-pal $SYS_LIBS
                                ;;
                            nag)
                                load_modules=gcc/5.2.0 nag/6.0.1064 ${load_modules}
                                CFLAGS = $CFLAGS -DWITHOUT_PACK_EXTERNAL
                                LDFLAGS = $LDFLAGS -L/usr/x86_64-linux-gnu/lib -ldl
                                MPIROOT = $software_tree/mpi/mpich-3.2-static-${compiler_version}
                                MPI_LIB = -lmpifort -lmpi $SYS_LIBS
                                ;;
                            intel)
                                load_modules=gcc/5.2.0 intel/16.0.2 ${load_modules}
                                MPIROOT = $software_tree/mpi/openmpi-1.10.1-static-${compiler_version}
                                MPI_LIB = -lmpi_usempif08 -lmpi_usempi_ignore_tkr -lmpi_mpifh -lmpi -lopen-rte -lopen-pal  $SYS_LIBS
                                HIOPT_FLAGS = -O3 -mkl -static -xHost -xAVX -g
                                ;;
                        esac
                        ;;
                    *)
                        echo
                        echo WARNING:
                        echo No default setup for your Linux distribution , codename: $dist_codename
                        echo
                        echo
                        ;;
                esac
                ;;
            *)  # unknown ...
                echo
                echo
                echo Unknown Linux system type - currently not supported ...
                echo
                exit
                ;;
>>>>>>> 8c4eba72
        esac
        ;;

#===============================================
    ecmwf.int)
                NETCDFROOT  =${NETCDF_DIR}
                CC          = cc
                FC          = ftn
                F77         = ftn
                make_command=make -j 8
                CFLAGS   = $CFLAGS -D_ECMWF
                RTTOV_LIBS  = -L/home/ms/de/dfj/lib -L/home/ms/de/dfj/lib/unsupported -lradiance -lrttov10.2 -lhrit_tools
                case "$fortran_compiler" in
                    intel*)
                      load_modules    = PrgEnv-intel/5.0.41 netcdf cray-mpich/6.1.1 ${load_modules}
                      CFLAGS          = -DHAVE_LIBNETCDF ${CFLAGS}
                      STD_FLAGS       = -O2 -xAVX -fltconsistency -pc64 -fpp -traceback  -D__LOOP_EXCHANGE
                      FFLAGS          = ${FFLAGS} -I/home/ms/de/dfj/include/radiance
                      F77FLAGS        = $FFLAGS $STD_FLAGS
                      OTHER_LIBS      = -lirng $RTTOV_LIBS $OTHER_LIBS
                      ;;
                    cray)
		      GRIBAPIROOT     = ${GRIB_API_PATH}
                      OTHER_LIBS      = -L${GRIB_API}/lib -lgrib_api_f90 -lgrib_api $RTTOV_LIBS $OTHER_LIBS
                      FFLAGS          = -D__USE_RTTOV ${FFLAGS} -I/home/ms/de/dfj/include/radiance
                      ;;
                    default|gcc)
                     #load_modules    = PrgEnv-gnu/5.1.29 netcdf grib_api cray-mpich/6.2.0 ${load_modules}
                      FFLAGS          = ${FFLAGS} -I/home/ms/de/dfj/include/radiance
                      OTHER_LIBS      = -L${GRIB_API}/lib -lgrib_api_f90 -lgrib_api $RTTOV_LIBS $OTHER_LIBS
                      ;;
                esac
        ;;

#===============================================
    pa.cluster)
        ### ### DLR Linux Cluster ### ###
        echo
        echo "DLR Linux Cluster detected."
        config_target=pacluster
        make_command=make -j 4
        submit=qsub

        # Automatic compiler detection for DLR Linux cluster
        # using openmpi module name
        TMPF90 = `mpif90 -show | awk '{print $1}'`
        case "$TMPF90" in
            lf95*)
                echo "ERROR: Lahey lf95 currently not supported."
                exit
                ;;
            ifort*)
                COMPILER = INTEL
                intel_main_version = `ifort --version | awk 'NR==1 {print $3}' | sed 's/\..*//g'`
                if test $intel_main_version -le 12; then
                    echo "ERROR: Use ifort version 13.1.0!"
                    exit
                fi
                ;;
            gfortran*)
                COMPILER=GFORTRAN
                gfortran_version = `gfortran --version | awk 'NR==1 {print $4}'`
                ;;
            g95*)
                echo "ERROR: g95 currently not supported."
                exit
                ;;
            *)
                echo "ERROR: no openmpi module loaded!"
                exit
                ;;
        esac

        #### set compiler specific options
        case "$COMPILER" in

            INTEL*)
                echo "Compiler INTEL detected."
                ### ### intel/13.1-2 openmpi/1.6.4/intel/13.1.0
                config_compiler = intel
                CC       = mpicc
                CFLAGS = -std=gnu99 -O2 -DHAVE_LIBNETCDF -DHAVE_CF_INTERFACE -DpgiFortran
                F77 = mpif90
                FC = mpif90
                ##### F95 EXTENSIONS
                OMPFLAG  = -openmp
                DEFOPT   = -D
                DEFCOPT  = -D
                MODOPT   = -I
                MODDIR   = -module 
                ##### DEBUG ####
                FOTPTIM     = -march=native -O3 -D__LOOP_EXCHANGE
                DEBUG_FLAGS = -check bounds -check pointers -check uninit -debug -g
                STD_FLAGS   = -O2 -msse2 -fltconsistency -pc64 -fpp -traceback  -D__LOOP_EXCHANGE $DEBUG_FLAGS
                FDEBUG      = -check bounds -check pointers -check uninit -debug -g
                FFLAGS      =           -O2 -msse2 -fltconsistency       -pc64 -fpp -traceback  -D__LOOP_EXCHANGE
                # FFLAGS      = $FDEBUG -O2 -msse2 -fltconsistency       -pc64 -fpp -traceback  -D__LOOP_EXCHANGE
                # FFLAGS      = $FDEBUG -O0 -msse2 -fltconsistency -fpe0 -pc64 -fpp -traceback  -D__LOOP_EXCHANGE
                F77FLAGS    = $FFLAGS
                LDFLAGS     = $FOTPTIM
                ;;

            GFORTRAN*)
                echo "Compiler GFORTRAN detected."
                ### ### openmpi/1.4.4/gfortran/4.6.2
                CC       = mpicc
                # CFLAGS = -std=gnu99 -O2 -DHAVE_LIBNETCDF -DHAVE_CF_INTERFACE -DpgiFortran
                # CFLAGS   = -std=gnu99 -march=native -O2 -Df2cFortran
                # CFLAGS   = ${CFLAGS} -Df2cFortran
                # CFLAGS   = -O -Df2cFortran
                FFLAGS      = $FCPP $FLANG $FWARN -D__GFORTRAN__
                # FFLAGS      = $FCPP $FLANG $FWARN -DMESSY -D__GFORTRAN__ -DMESSYTIMER
                # -fall-intrinsics to use etime in messy_main_qtimer
                # FFLAGS      = $FCPP $FLANG $FWARN -DMESSY -D__GFORTRAN__ -DMESSYTIMER -fall-intrinsics
                F77      = mpif90
                FC      = mpif90
                ##### F95 EXTENSIONS
                # DEFOPT   = -D
                # MODOPT   = -I
                ;;
        esac

        #### compiler specific path settings
        case "$COMPILER" in
            INTEL*)
                MPIROOT    = /export/opt/PA/prgs/openmpi/1.6.4/intel/13.1.0
                MPI_LIB    = 
                NETCDFROOT = /export/opt/PA/prgs/netcdf/3.6.3/ifort/12.0.0
                HDF5ROOT    = /export/opt/PA/prgs/hdf5/1.8.8
                SZIPROOT    = 
                ZLIBROOT    = 
                ;;

            GFORTRAN*)
                case "${gfortran_version}" in
                    4.6.2*)
                        MPIROOT    = /export/opt/PA/prgs/openmpi/1.4.4/gfortran/4.6.2
                        MPI_LIB    = 
                        NETCDFROOT = /export/opt/PA/prgs/netcdf/3.6.3/gfortran/4.6.2
                        HDF5ROOT    = /export/opt/PA/prgs/hdf5/1.8.8
                        SZIPROOT    = 
                        ZLIBROOT    = 
                        ;;
                    4.8.1*)
                        MPIROOT    = /export/opt/PA/prgs/openmpi/1.6.5/gfortran/4.8.1
                        MPI_LIB    = 
                        NETCDFROOT = /export/opt/PA/prgs/netcdf/3.6.3/gfortran/4.8.1
                        HDF5ROOT    = /export/opt/PA/prgs/hdf5/1.8.8
                        SZIPROOT    = 
                        ZLIBROOT    = 
                        ;;
                    *)
                        echo "ERROR: gfortran version not supported"
                        echo "       (use 4.6.2 or 4.8.1)"
                        exit
                        ;;
                esac
                ;;
        esac
        ;;
        #-------------------------------------------------------------------

#===============================================
esac
#===============================================<|MERGE_RESOLUTION|>--- conflicted
+++ resolved
@@ -46,7 +46,7 @@
         CFLAGS      = $CFLAGS -DpgiFortran
         FCPP        = -cpp
         FLANG       = -std=f2008 -fmodule-private -fimplicit-none -fmax-identifier-length=63 -ffree-line-length-132
-        FWARN       = -Wall -Wcharacter-truncation -Wconversion -Wunderflow -Wunused-parameter -Wno-surprising
+        FWARN       = -Wall -Wcharacter-truncation -Wconversion -Wunderflow -Wunused-parameter
         FDEBUG      = -g -fbacktrace
         FCHECK      = -finit-real=nan -finit-integer=-2147483648 -finit-character=127
         FOPTIONS    = $FCPP $FLANG $FWARN $FDEBUG $FCHECK
@@ -708,189 +708,6 @@
     zmaw.de|mpg.de)
         dist_codename = $(lsb_release -c | awk '{print $2}')
         software_tree = /sw/${dist_codename}-x64
-<<<<<<< HEAD
-        case $ac_hostname in
-            thunder*)
-                config_target=thunder
-                NETCDFROOT  = $software_tree/netcdf-4.3.3.1-static
-                HDF5ROOT    = $software_tree/hdf5-1.8.12-static
-                SZIPROOT    = $software_tree/szip-2.1-static
-                ZLIBROOT    = /usr
-                XML2ROOT    = /usr
-                CFLAGS   = $CFLAGS -DHAVE_NETCDF4
-                SYS_LIBS = -lnuma -lrt -lnsl -lutil -lm -lpthread -ldl -Wl,--export-dynamic -lrt -lnsl -lutil -lm -lpthread -ldl
-                IB_LIBS  = -lrdmacm -libverbs
-                # load_profile=. /client/etc/profile.zmaw
-                use_shell=/bin/bash
-                load_profile=source /sw/share/Modules/init/bash
-                load_modules=ncl/6.0.0-gccsys cdo/default jdk/1.8.0_92 ${load_modules}
-                make_command=make -j8
-                submit=sbatch
-                sync_submit=srunjob --account=mpi
-                case "$fortran_compiler" in
-                    default|gcc)
-                      NETCDFFROOT = $software_tree/netcdf_fortran-4.4.2-static-${compiler_version}
-                      MPIROOT     = $software_tree/mpilib/openmpi-1.8.4-static-${compiler_version}
-                      MPI_LIB     = -L$MPIROOT/lib -Wl,-rpath -Wl,$MPIROOT/lib -Wl,--disable-new-dtags -lmpi_usempif08 -lmpi_usempi_ignore_tkr -lmpi_mpifh -lmpi -lopen-rte -lopen-pal -lm -lnuma -ldl -lrt -lpthread -libverbs -lrdmacm -lutil
-                      HDF5_LIB    = -I/sw/squeeze-x64/szip-2.1-static/include -D_LARGEFILE_SOURCE -D_LARGEFILE64_SOURCE -D_BSD_SOURCE -O2 -L/sw/squeeze-x64/hdf5-1.8.12-static/lib /sw/squeeze-x64/hdf5-1.8.12-static/lib/libhdf5_hl.a /sw/squeeze-x64/hdf5-1.8.12-static/lib/libhdf5.a -L/sw/squeeze-x64/szip-2.1-static/lib -lsz -lz -lrt -ldl -lm -Wl,-rpath -Wl,/sw/squeeze-x64/hdf5-1.8.12-static/lib
-                      load_modules=gcc/5.1.0 ${load_modules}
-                      ;;
-                    pgi)
-                      NETCDFROOT = $software_tree/netcdf-4.1.3-static-pgi14
-                      MPIROOT    = $software_tree/mpilib/openmpi-1.6.5-static-pgi14
-                      MPI_LIB    = -lmpi_f90 -lmpi_f77 -lmpi $IB_LIBS $SYS_LIBS
-                      load_modules=gcc/4.8.2 pgi/14.7 ${load_modules}
-                      ;;
-                    intel)
-                      NETCDFFROOT = $software_tree/netcdf_fortran-4.4.2-static-${compiler_version}
-                      MPIROOT     = $software_tree/mpilib/openmpi-1.6.5-static-intel15
-                      MPI_LIB     = -lmpi_f90 -lmpi_f77 -lmpi $IB_LIBS $SYS_LIBS
-                      HDF5_LIB    = -L/sw/squeeze-x64/szip-2.1-static/lib /sw/squeeze-x64/hdf5-1.8.12-static/lib/libhdf5.la /sw/squeeze-x64/szip-2.1-static/lib/libsz.la -lz -lrt -ldl -lm
-                      # HIOPT_FLAGS = -O3 -mkl -static -xHost -xAVX -no-prec-div -vec-report2 -diag-file -traceback -g
-                      HIOPT_FLAGS = -O3 -fltconsistency -fpp -mkl -static -xHost -xAVX -g -traceback -D__LOOP_EXCHANGE -D__OMP_FIRSTTOUCH__
-                      STD_FLAGS   = -O1 -fltconsistency -fpp -static -xHost -xAVX -traceback -g -assume realloc_lhs -D__LOOP_EXCHANGE
-                      load_modules=gcc/4.8.2 intel/15.0.2 ${load_modules}
-                      ;;
-                    intel16)
-                      NETCDFFROOT = $software_tree/netcdf_fortran-4.4.2-static-${compiler_version}
-                      MPIROOT     = $software_tree/mpilib/openmpi-1.6.5-static-intel16
-                      MPI_LIB     = -lmpi_f90 -lmpi_f77 -lmpi $IB_LIBS $SYS_LIBS
-                      HDF5_LIB    = -L/sw/squeeze-x64/szip-2.1-static/lib /sw/squeeze-x64/hdf5-1.8.12-static/lib/libhdf5.la /sw/squeeze-x64/szip-2.1-static/lib/libsz.la -lz -lrt -ldl -lm
-                      # HIOPT_FLAGS = -O3 -mkl -static -xHost -xAVX -no-prec-div -vec-report2 -diag-file -traceback -g
-                      HIOPT_FLAGS = -O3 -fltconsistency -fpp -mkl -static -xHost -xAVX -g -traceback -D__LOOP_EXCHANGE -D__OMP_FIRSTTOUCH__
-                      STD_FLAGS   = -O1 -fltconsistency -fpp -static -xHost -xAVX -traceback -g -assume realloc_lhs -D__LOOP_EXCHANGE
-                      load_modules=gcc/4.8.2 intel/16.0.0 ${load_modules}
-                      ;;
-                    nag)
-                      NETCDFFROOT  = $software_tree/netcdf_fortran-4.4.2-static-nag60
-                      MPIROOT     = $software_tree/mpilib/openmpi-1.8.1-static-${compiler_version}
-                      MPI_LIB = -I$MPIROOT/lib $WLFLAG,-rpath,,$MPIROOT/lib $WLFLAG,--disable-new-dtags -L$MPIROOT/lib -lmpi_usempi -lmpi_mpifh -lmpi -lopen-rte -lopen-pal -lm -lnuma -ldl -lrt -libverbs -lrdmacm -lutil -lpthread
-                      load_modules=gcc/4.9.2 nag/6.0.1064 ${load_modules}
-                      ;;
-                esac
-                ;;
-          *)
-            case "$host" in
-              x86_64-*-linux-*)        # 64 bit squeeze, wheezy, jessie MPI/ZMAW workstation
-                   ZLIBROOT = /usr
-                   SYS_LIBS = -lnuma -lrt -lnsl -lutil -lm -lpthread -ldl $WLFLAG,--export-dynamic -lrt -lnsl -lutil -lm -lpthread -ldl
-                   case "$dist_codename" in
-                      *squeeze*)
-                           load_modules = ncl/6.0.0-gccsys cdo/default python/2.7-ve0 ${load_modules}
-                           IB_LIBS  = -lrdmacm -libverbs
-                           SZIPROOT = $software_tree/szip-2.1-static
-                           NETCDFFROOT = $software_tree/netcdf_fortran-4.4.2-static-${compiler_version}
-                           NETCDFROOT = $software_tree/netcdf-4.3.3.1-static
-                           HDF5ROOT = $software_tree/hdf5-1.8.12-static
-                           XML2ROOT = /usr
-                           case "$fortran_compiler" in
-                               default|gcc)
-                                   MPIROOT     = $software_tree/mpilib/openmpi-1.8.4-static-${compiler_version}
-                                   MPI_LIB     = -I$MPIROOT/lib $WLFLAG,-rpath,$MPIROOT/lib $WLFLAG,--disable-new-dtags -L$MPIROOT/lib -lmpi_usempif08 -lmpi_usempi_ignore_tkr -lmpi_mpifh -lmpi -lopen-rte -lopen-pal -lm -lnuma -ldl -lrt -libverbs -lrdmacm -lutil -lpthread
-                                   load_modules=gcc/5.1.0 ${load_modules}
-                                   ;;
-                               nag)
-                                   MPIROOT     = $software_tree/mpilib/openmpi-1.8.1-static-${compiler_version}
-                                   MPI_LIB = -I$MPIROOT/lib $WLFLAG,-rpath,,$MPIROOT/lib $WLFLAG,--disable-new-dtags -L$MPIROOT/lib -lmpi_usempi -lmpi_mpifh -lmpi -lopen-rte -lopen-pal -lm -lnuma -ldl -lrt -libverbs -lrdmacm -lutil -lpthread
-                                   load_modules=gcc/4.9.2 nag/6.0.1064 ${load_modules}
-                                   ;;
-                               pgi)
-                                   MPIROOT     = $software_tree/mpilib/openmpi-1.8.4-static-${compiler_version}
-                                   MPILIB      = -I$MPIROOT/lib -Wl,-rpath -Wl,$MPIROOT/lib -L$MPIROOT/lib -lmpi_usempif08 -lmpi_usempi_ignore_tkr -lmpi_mpifh -lmpi -lopen-rte -lopen-pal -lm -lnuma -ldl -lrt -libverbs -lrdmacm -lutil
-                                   load_modules= gcc/4.8.2 pgi/14.7 ${load_modules}
-                                   ;;
-                               intel)
-                                   MPIROOT     = $software_tree/mpilib/openmpi-1.8.4-static-${compiler_version}
-                                   MPI_LIB     = -I$MPIROOT/lib $WLFLAG,-rpath,$MPIROOT/lib $WLFLAG,--disable-new-dtags -L$MPIROOT/lib -lmpi_usempif08 -lmpi_usempi_ignore_tkr -lmpi_mpifh -lmpi -lopen-rte -lopen-pal -lm -lnuma -ldl -lrt -libverbs -lrdmacm -lutil
-                                   HIOPT_FLAGS = -O3 -mkl -static -xHost -xAVX -g
-                                   load_modules=gcc/4.8.2 intel/16.0.0 ${load_modules}
-                                   ;;
-                           esac
-                           ;;
-                       *wheezy*)
-                           load_modules = ncl/6.2.0-precompiled cdo/1.6.5.1 python/2.7-ve4 ${load_modules}   
-                           IB_LIBS  = -lrdmacm -libverbs
-                           SZIPROOT = $software_tree/szip-2.1-static-gccsys
-                           NETCDFFROOT = $software_tree/netcdf_fortran-4.4.0-static-${compiler_version}
-                           NETCDFROOT = $software_tree/netcdf-4.3.2-static-gccsys
-                           HDF5ROOT = $software_tree/hdf5-1.8.13-static-gccsys
-                           XML2ROOT = /usr
-                           case "$fortran_compiler" in
-                               default|gcc)
-                                   load_modules=gcc/5.1.0 ${load_modules}
-                                   MPIROOT = $software_tree/mpilib/openmpi-1.8.4-static-${compiler_version}
-                                   MPI_LIB = -lmpi_usempif08 -lmpi_mpifh -lmpi -lopen-rte -lopen-pal $IB_LIBS $SYS_LIBS
-                                   ;;
-                               nag)
-                                   load_modules=gcc/4.9.1 nag/6.0.1064 ${load_modules}
-                                   FFLAGS  = ${FFLAGS} -Wc,-fno-var-tracking
-                                   MPIROOT = $software_tree/mpilib/openmpi-1.8.2-static-${compiler_version}
-                                   MPI_LIB = -I$MPIROOT/lib $WLFLAG,-rpath,,$MPIROOT/lib $WLFLAG,--disable-new-dtags -L$MPIROOT/lib -lmpi_usempi -lmpi_mpifh -lmpi -lopen-rte -lopen-pal -lm -lnuma -ldl -lrt -libverbs -lrdmacm -lutil -lpthread
-                                   ;;
-                               intel)
-                                   load_modules=gcc/5.1.0 intel/15.0.2 ${load_modules}
-                                   MPIROOT = $software_tree/mpilib/openmpi-1.8.4-static-${compiler_version}
-                                   MPI_LIB = -lmpi_usempif08 -lmpi_mpifh -lmpi -lopen-rte -lopen-pal $IB_LIBS $SYS_LIBS
-                                   STD_FLAGS = -O1 -fltconsistency -fpp -xHost -xAVX -traceback -g -D__LOOP_EXCHANGE
-                                   HIOPT_FLAGS = -O3 -mkl -static -xHost -xAVX -g
-                                   ;;
-                           esac
-                           ;;
-                       *jessie*)
-                           load_modules = ncl/6.3.0-nodap-precompiled cdo/1.7.1-gcc52 python/2.7-ve6 ${load_modules}   
-                           SZIPROOT = $software_tree/szip-2.1-static-gccsys
-                           NETCDFFROOT = $software_tree/netcdf_fortran-4.4.2-static-${compiler_version}
-                           NETCDFROOT = $software_tree/netcdf-4.3.3.1-static-gccsys
-                           HDF5ROOT = $software_tree/hdf5-1.8.16-static-gccsys
-                           GRIBAPIROOT = $software_tree/grib_api-1.14.3-static-${compiler_version}
-                           SYS_LIBS = -L/usr/x86_64-linux-gnu/lib -lm -ldl -lrt -lutil -lpthread -lpciaccess
-                           SYS_LIBS = -ljasper -ljpeg $SYS_LIBS
-                           XML2ROOT = /usr
-                           case "$fortran_compiler" in
-                               default|gcc)
-                                   load_modules=gcc/5.2.0 ${load_modules}
-                                   MPIROOT = $software_tree/mpi/openmpi-1.10.1-static-${compiler_version}
-                                   MPI_LIB = -lmpi_usempif08 -lmpi_usempi_ignore_tkr -lmpi_mpifh -lmpi -lopen-rte -lopen-pal $SYS_LIBS
-                                   ;;
-                               nag)
-                                   load_modules=gcc/5.2.0 nag/6.0.1064 ${load_modules}
-                                   CFLAGS = $CFLAGS -DWITHOUT_PACK_EXTERNAL
-                                   LDFLAGS = $LDFLAGS -L/usr/x86_64-linux-gnu/lib -ldl
-                                   MPIROOT = $software_tree/mpi/mpich-3.2-static-${compiler_version}
-                                   MPI_LIB = -lmpifort -lmpi $SYS_LIBS
-
-                                   ;;
-                               intel)
-                                   load_modules=gcc/5.2.0 intel/16.0.2 ${load_modules}
-                                   MPIROOT = $software_tree/mpi/openmpi-1.10.1-static-${compiler_version}
-                                   MPI_LIB = -lmpi_usempif08 -lmpi_usempi_ignore_tkr -lmpi_mpifh -lmpi -lopen-rte -lopen-pal  $SYS_LIBS
-                                   HIOPT_FLAGS = -O3 -mkl -static -xHost -xAVX -g
-                                   ;;
-                           esac
-                           ;;
-                       *)
-                           echo
-                           echo WARNING:
-                           echo No default setup for your Linux distribution , codename: $dist_codename
-                           echo
-                           echo
-                           ;;
-                   esac
-                   load_profile = . /client/etc/profile.zmaw
-                   config_target=mpipc
-                   make_command=make -j 2
-                   submit=
-                   ;;
-               *)  # unknown ...
-                   echo
-                   echo
-                   echo Unknown Linux system type - currently not supported ...
-                   echo
-                   exit
-                   ;;
-           esac
-           ;;
-=======
         case "$host" in
             x86_64-*-linux-*)        # 64 bit squeeze, wheezy, jessie MPI/ZMAW workstation
                 load_profile  = "/client/etc/profile.zmaw"
@@ -946,7 +763,6 @@
                 echo
                 exit
                 ;;
->>>>>>> 8c4eba72
         esac
         ;;
 
