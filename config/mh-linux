# Linux
#-----------------------------------------------------------------------------
#
# Comments:
#
# 2010-02-09, Marco Giorgetta, MPI-M
#
# Current setup for gcc-4.3.4
#
# . language options to be used:
#   -xf95-cpp-input
#   -std=f2003
#   -fmodule-private -fimplicit-none
#   -ffree-line-length-132 -fmax-identifier-length=31
#
# . warning options:
#   -Wall (= -Waliasing -Wampersand -Wsurprising -Wnonstd-intrinsics -Wno-tabs -Wline-truncation)
#   -Wcharacter-truncation -Wconversion -Wunderflow -Wunused-parameter
#
# . debugging:
#   -fbacktrace
#   (do not use -fomit-frame-pointer, it disables stack unwind and traceback cannot be generated)
#
# . checks and initializers
#   -finit-real=nan
#   (other potential initializers: -finit-integer=, -finit-logical=)
#
#-----------------------------------------------------------------------------

#
# 2010-02-09, Luis Kornblueh,  MPI-M: clean-up
# 2010-02-17, Marco Giorgetta, MPI-M: gcc: activate -ffree-line-length-132
# 2010-02-17, Marco Giorgetta, MPI-M: activate -fmodule-private
# 2010-02-17, Marco Giorgetta, MPI-M: activate -fimplicit-none
# 2013-03-25, Bastian Kern,    DLR  : gfortran and ifort at DLR Linux cluster
# 2014-02-03, Rene Redler,     MPI-M: sun compiler removed.
# 2014-03-27, Will Sawyer,     CSCS : additions for CSCS Cray platforms
# 2015-09-25, Will Sawyer,     CSCS : refinements for CSCS platforms
#
#-----------------------------------------------------------------------------

#===============================================
# some common settings

LAPACKROOT  =
LAPACK_LIB  =

LIBS        = -L../lib -lsupport $LIBS

load_modules=

#===============================================

#===============================================
#
# Define compiler settings
#


#-----------------------------------------------------------------------------
# cc is the gcc
CC     = gcc
CFLAGS = -std=gnu99 -march=native -O2 -DHAVE_LIBNETCDF -DHAVE_CF_INTERFACE

case "$fortran_compiler" in
    default|gcc)
        config_compiler  = gcc
        compiler_version = $(gfortran --version | awk 'NR==1{split($NF,v,"."); printf("gcc%1d%1d", v[1], v[2])}')
        GRIB_APIBASE     = /opt/grib_api
        CFLAGS      = $CFLAGS -DpgiFortran
        FCPP        = -cpp
        FLANG       = -std=f2003 -fmodule-private -fimplicit-none -fmax-identifier-length=63 -ffree-line-length-132
        FWARN       = -Wall -Wcharacter-truncation -Wconversion -Wunderflow -Wunused-parameter
        FDEBUG      = -g -fbacktrace
        FCHECK      = -finit-real=nan -finit-integer=-2147483648 -finit-character=127
        FOPTIONS    = $FCPP $FLANG $FWARN $FDEBUG $FCHECK
        FOTPTIM     = -march=native -O3 -ffast-math -D__LOOP_EXCHANGE

        DEBUG_FLAGS = -g -fbacktrace -fbounds-check -fstack-protector-all $FCHECK
        STD_FLAGS   = -march=native -O2 -mpc64 $DEBUG_FLAGS -D__LOOP_EXCHANGE 
        HIOPT_FLAGS = -march=native -O3 -ffast-math -mpc64 -D__LOOP_EXCHANGE -g

        FC          = gfortran
        FFLAGS      = $FCPP $FLANG $FWARN $INCLUDES
        F77         = gfortran
        F77FLAGS    = -march=native -O0 -ffast-math -mpc64
        LDFLAGS     = $FOTPTIM
        OMPFLAG     = -fopenmp
        ART_FFLAGS  = -D__ICON_ART -fall-intrinsics
        CC_OMPFLAG  = -fopenmp
        DEFOPT      = -D
        DEFCOPT     = -D
        MODOPT      = -I
        MODDIR      = -J
        WLFLAG      = -Wl
	;;
    xlf)
        config_compiler=mpixlc_r
        CC       = mpixlc_r
        OPTFLAGS = -q64 -O2  -qmaxmem=-1 -qstrict -qarch=auto -qtune=auto -qcache=auto -qfloat=fltint
        INFOFLAGS= -qlistopt -qphsinfo -V
        INFOFLAGS=
        GENFLAGS = $INFOFLAGS -WF,-DSLOW_MPI_MAXMINLOC -WF,-DSLOW_MPI_USER_REDUCTION -WF,-DSLOW_MPI_IN_PLACE
        CFLAGS   = -DHAVE_CF_INTERFACE -DIBMR2Fortran -O2 -qipa

        FC       = mpixlf2003_r

        CHECK_FLAGS = -g -qcheck -qstackprotect=all
        DEBUG_FLAGS = -OO -qnoopt -g -qfullpath -WF,-DNOXLFPROCESS
        BASIC_OPT_FLAGS = -qalias_size -q64 -qmaxmem=-1 -qarch=auto -qtune=auto -qcache=auto -qfloat=fltint -WF,-D__LOOP_EXCHANGE
        STD_FLAGS = -O2 -qstrict -qlinedebug $BASIC_OPT_FLAGS $INFOFLAGS
        #HIOPT_FLAGS = -O3 -qhot -qstrict -qarch=qp -qtune=qp -qcache=auto -qxflag=nvectver -qxflag=nsmine -qfloat=fltint -qessl -q64 -qmaxmem=-1  -qlinedebug  -WF,-D__LOOP_EXCHANGE -WF,-DHAVE_FAST_MATH_LIB -WF,-DHAVE_MASS
        HIOPT_FLAGS = -O3 -qhot -qipa -qstrict -qarch=qp -qtune=qp -qcache=auto -qxflag=nvectver -qxflag=nsmine -qfloat=fltint -qessl -q64 -qmaxmem=-1  -qlinedebug  -WF,-D__LOOP_EXCHANGE -WF,-DHAVE_MASS
        FFLAGS   = $GENFLAGS -qsuffix=cpp=f90 -qzerosize -qalias_size=1800000000

        F77      = mpixlf77_r
        F77FLAGS = $STD_FLAGS

        case "$with_flags" in
          debug)
            OMPFLAG = -qsmp=omp:noopt
            F77FLAGS = $GENFLAGS $FMISMATCH -O0 -g
            CC_OMPFLAG  = -qsmp=omp:noopt
            ;;
          *)
            OMPFLAG = -qsmp=omp
            CC_OMPFLAG  = -qsmp=omp
            ;;
        esac
        DEFOPT   = -WF,-D
        DEFCOPT  = -D
        MODOPT   = -I
        MODDIR   = -qmoddir=
        ;;
    nag)
        config_compiler  = nag
        compiler_version = $(nagfor -v 2>&1 | awk 'NR==1{split($5,v,"."); printf("nag%1d%1d", v[1],substr(v[2],1,1))}')
        CFLAGS      = $CFLAGS -DNAGf90Fortran
        FC          = nagfor
        FDEBUG      =  -gline -g -C=all -mtrace=all
        FDEBUG      =  -gline -g -C=all
        GEN_FLAGS   = -colour -fpp
        DEBUG_FLAGS = -Wc,-O0 -Wc,-march=native -float-store -nan $FDEBUG
        STD_FLAGS   = -Wc,-O3 -Wc,-march=native -float-store -nan $FDEBUG
	HIOPT_FLAGS = -Wc,-O3 -Wc,-march=native -O3 -Wc=$(which gcc)
	MISMATCHS   = -wmismatch=mpi_allgather,mpi_allgatherv,mpi_allreduce,mpi_alltoall,mpi_alltoallv,mpi_bcast,mpi_free_mem,mpi_gather,mpi_gatherv,mpi_get,mpi_get_address,mpi_isend,mpi_irecv,mpi_op_create,mpi_pack,mpi_recv,mpi_reduce,mpi_scatter,mpi_scatterv,mpi_send,mpi_sendrecv,mpi_type_commit,mpi_type_extent,mpi_type_struct,mpi_unpack,mpi_win_create,nf_get_att_double,nf_put_att_double,nf_def_var,nf_get_att_int,nf_put_att_int,nf_put_vara_int,nf_get_vara_int,nf_put_vara_double,psmile_bsend -w=uep
        FFLAGS      = $GEN_FLAGS -f2003 $MISMATCHS $INCLUDES
        F77         = nagfor
        F77FLAGS    = $GEN_FLAGS -w=obs -O -dcfuns -mismatch_all
        case "$with_openmp" in
          yes)
            FFLAGS=${FFLAGS/ -gline / }
            F77FLAGS=${F77FLAGS/ -gline / }
          ;;
        esac
        OMPFLAG     = -openmp
        CC_OMPFLAG  =
        DEFOPT      = -D
        DEFCOPT     = -D
        MODOPT      = -I
        MODDIR      = -mdir 
        WLFLAG      = -Wl,-Wl,
        ;;
    pgi)
        config_compiler  = pgi
        compiler_version = $(pgfortran -V | awk 'NR==2{split($2,v,"."); printf("pgi%1d", v[1])}')
        CFLAGS      = $CFLAGS -DpgiFortran
        FC          = pgfortran
        FDEBUG      = -g -gopt -Mbounds -Mchkptr -Mchkstk  -Mdclchk
       # FFLAGS      = -O $GEN_FLAGS $FDEBUG -Mpreprocess -Mrecursive -Mstandard  -D__LOOP_EXCHANGE
        FFLAGS      = -O $FDEBUG -Mpreprocess -Mrecursive -Mallocatable=03 -D__LOOP_EXCHANGE $INCLUDES
        F77         = $FC
        F77FLAGS    = $FFLAGS
        OMPFLAG     = -mp
        CC_OMPFLAG  = -mp
        DEFOPT      = -D
        DEFCOPT     = -D
        MODOPT      = -I
        MODDIR      = -module 
        WLFLAG      = -Wl        
        ;;
    cray)
        config_compiler  = cray
        compiler_version = $(ftn -V 2>&1 > /dev/null | awk -F" " '{split($5,v,"."); printf("cray%1d%1d", v[1], v[2])}')
        CC          = cc
        FC          = ftn
        F77         = $FC
        FFLAGS      = -v -D__LOOP_EXCHANGE -D__MIXED_PRECISION -D__NO_JSBACH__ -Df2cFortran -e Z -em -hflex_mp=conservative -hfp1 -hadd_paren -hnoacc -r am -Ktrap=divz,ovf,inv
        CFLAGS      = -v -I${GRIB_API}/include -Df2cFortran -DHAVE_CF_INTERFACE -DHAVE_LIBNETCDF -DHAVE_LIBGRIB -DHAVE_LIBGRIB_API -O3
        F77FLAGS    = $FFLAGS
        FCLIBS      = -v
        GEN_FLAGS   =
        FDEBUG      = -g -R abc
        ART_FFLAGS  = -D__ICON_ART
        DEFOPT      = -D
        DEFCOPT     = -D
        MODOPT      = -I
        MODDIR      = -J
        ;;
    cray_gpu)
        config_compiler = cce
        compiler_version = $(ftn -V 2>&1 > /dev/null | awk -F" " '{split($5,v,"."); printf("cray%1d%1d", v[1], v[2])}')
        CC          = cc
        FC          = ftn
        F77         = $FC
        FFLAGS      = -v -D__LOOP_EXCHANGE -D__MIXED_PRECISION -D__NO_JSBACH__ -Df2cFortran -e Z -em -hflex_mp=conservative -hfp1 -hadd_paren -r am -Ktrap=divz,ovf -hacc_model=deep_copy
        CFLAGS      = -v -Df2cFortran -DHAVE_CF_INTERFACE -DHAVE_LIBNETCDF -O3
        CFLAGS      = -Df2cFortran -DHAVE_CF_INTERFACE -DHAVE_LIBNETCDF -O3
        F77FLAGS    = $FFLAGS
        FCLIBS      = -v
        GEN_FLAGS   =
        FDEBUG      = -g
        OMPFLAG     = 
        DEFOPT      = -D
        DEFCOPT     = -D
        MODOPT      = -I
        MODDIR      = -J
        ;; 
    intel|intel16|intel15|intel14)
        config_compiler  = intel
        compiler_version = $(ifort -V 2>&1 | awk -F "," 'NR==1{split($2,v," "); printf("intel%d",v[2])}')
        # CC          = icc
        # ccversion   = $(icc --version 2>&1 | awk 'NR==1')
        # CFLAGS      = -fpe0 -msse2 -pc64  -DpgiFortran -DHAVE_LIBNETCDF -DHAVE_CF_INTERFACE
        CFLAGS      = $CFLAGS -DpgiFortran
        AR          = xiar
        FC          = ifort
        DEBUG_FLAGS = -check bounds -check pointers -check uninit -debug -O0 -g
        STD_FLAGS   = -O2 -msse2 -fltconsistency -g -pc64 -fpp -traceback  -D__LOOP_EXCHANGE
        FFLAGS      = -g -pc64 -fpp -D__LOOP_EXCHANGE
        F77         = $FC
        F77FLAGS    = $FFLAGS $STD_FLAGS
        OMPFLAG     = -openmp
<<<<<<< HEAD
        ART_FFLAGS  = -D__ICON_ART -D__XML4ART
=======
        ART_FFLAGS  = -D__ICON_ART
        CC_OMPFLAG  = -openmp
>>>>>>> 3758cc80
        DEFOPT      = -D
        DEFCOPT     = -D
        MODOPT      = -I
        MODDIR      = -module 
        WLFLAG      = -Wl
        ;;
esac
#===============================================


#####################################
#
# Define site dependent library paths
#
case "$ac_sitename" in
   cscs.ch)
        echo The host is:  $HOST
        case "$HOST" in
            *daint*)
                make_command="make" "-j" "8"
                load_profile="." "/opt/modules/default/etc/modules.sh"
                submit="sbatch"
                sync_submit="sbatch"
                CC = cc
                FC = ftn
                F77= ftn

                case "$fortran_compiler" in
                    default|gcc)
                        config_target=daint_cpu
                        load_modules ="PrgEnv-gnu" "cray-netcdf" "${load_modules}"
        		CFLAGS      = -DpgiFortran -DHAVE_CF_INTERFACE -DHAVE_LIBNETCDF -D__SVN_VERSION="${SVNVERSION}"
			NETCDFROOT  = /opt/cray/netcdf/default/GNU/4.8
                    ;;
                    intel)
                        config_target=daint_cpu
                        load_modules = "PrgEnv-intel" "cray-netcdf" "${load_modules}"
        		CFLAGS      = -std=gnu99 -march=native -DpgiFortran -DHAVE_CF_INTERFACE -DHAVE_LIBNETCDF -D__SVN_VERSION="${SVNVERSION}"
        		STD_FLAGS   = -O2 -mavx -fltconsistency -g -pc64 -fpp -traceback  -D__LOOP_EXCHANGE
        		FFLAGS      = -g -pc64 -fpp -D__LOOP_EXCHANGE
			NETCDFROOT  = /opt/cray/netcdf/default/INTEL/14.0
		        F77FLAGS    = "$FFLAGS" "$STD_FLAGS"
			MODDIR      = -I
                    ;;
                    pgi)
                        config_target=daint_cpu
                        load_modules = "PrgEnv-cray" "cray-netcdf" "${load_modules}"
        		CFLAGS      = -DpgiFortran -DHAVE_CF_INTERFACE -DHAVE_LIBNETCDF -D__SVN_VERSION="${SVNVERSION}"
			NETCDFROOT  = /opt/cray/netcdf/default/PGI/15.3
                    ;;
                    cray)
                        config_target=daint_cpu
                        load_modules = "PrgEnv-cray" "cray-netcdf" "${load_modules}"
        		CFLAGS      = -Df2cFortran -DHAVE_CF_INTERFACE -DHAVE_LIBNETCDF -O3  -D__SVN_VERSION="${SVNVERSION}"
			NETCDFROOT  = /opt/cray/netcdf/default/CRAY/83
                    ;;
                    cray_gpu)
                        config_target=daint_gpu
                        load_modules = "PrgEnv-cray" "cray-netcdf" "craype-accel-nvidia35" "${load_modules}"
        		CFLAGS      = -Df2cFortran -DHAVE_CF_INTERFACE -DHAVE_LIBNETCDF -O3  -D__SVN_VERSION="${SVNVERSION}"
			NETCDFROOT  = /opt/cray/netcdf/default/CRAY/83
                    ;;
                esac
                mpi_startrun="aprun" "-N" "\\\$mpi_procs_pernode" "-n" "\\\$mpi_total_procs" "-d" "\\\$OMP_NUM_THREADS"
                ;;
            *dora*)
                config_target=dora
                make_command="make" "-j" "8"
                load_profile="." "/opt/modules/default/etc/modules.sh"
                submit="sbatch"
                sync_submit="sbatch"
                CC = cc
                FC = ftn
                F77= ftn

                case "$fortran_compiler" in
                    default|gcc)
                        load_modules ="PrgEnv-gnu" "cray-netcdf" "${load_modules}"
        		CFLAGS       = "$CFLAGS" -DpgiFortran -DHAVE_CF_INTERFACE -DHAVE_LIBNETCDF -D__SVN_VERSION="${SVNVERSION}"
			NETCDFROOT  = /opt/cray/netcdf/default/GNU/4.9
                    ;;
                    intel)
                        load_modules = "PrgEnv-intel" "cray-netcdf" "${load_modules}"
        		CFLAGS      = "$CFLAGS" -DpgiFortran -DHAVE_CF_INTERFACE -DHAVE_LIBNETCDF -D__SVN_VERSION="${SVNVERSION}"
			NETCDFROOT  = /opt/cray/netcdf/default/INTEL/14.0
                    ;;
                    cray)
                        load_modules = "PrgEnv-cray" "cray-netcdf" "${load_modules}"
        		CFLAGS      = -Df2cFortran -DHAVE_CF_INTERFACE -DHAVE_LIBNETCDF -O3  -D__SVN_VERSION="${SVNVERSION}"
			NETCDFROOT  = /opt/cray/netcdf/default/CRAY/83
                     ;;
                esac
                mpi_startrun="aprun" "-N" "\\\$mpi_procs_pernode" "-n" "\\\$mpi_total_procs" "-d" "\\\$OMP_NUM_THREADS"
                ;;
        esac
        ;;
#===============================================

    dwd.de)
        case "$(hostname)" in
            xc*)
                NETCDFROOT  =${NETCDF_DIR}
                CC          = cc
                FC          = ftn
                make_command=make -j 8
                case "$fortran_compiler" in
                    intel*)
                      load_modules    = PrgEnv-intel netcdf cray-mpich ${load_modules}
                      CFLAGS          = -DHAVE_LIBNETCDF ${CFLAGS}
                      STD_FLAGS       = -O2 -xAVX -fltconsistency -pc64 -fpp -traceback  -D__LOOP_EXCHANGE
                      FFLAGS          = ${FFLAGS}
                      F77FLAGS        = $FFLAGS $STD_FLAGS
                      OTHER_LIBS      = -lirng $OTHER_LIBS
                      ;;
                    cray)
                      RTTOV_LIBS      = -L/usr/local/pkg/for0adm/lib -L/usr/local/pkg/for0adm/lib/unsupported -lradiance -lrttov10.2 -lhrit_tools
                      OTHER_LIBS      = -L${GRIB_API}/lib -lgrib_api_f90 -lgrib_api $RTTOV_LIBS $OTHER_LIBS
                      STD_FLAGS       = -D__USE_RTTOV -DHAVE_SLOW_PASSIVE_TARGET_ONESIDED
                      FFLAGS          = ${FFLAGS} -I/usr/local/pkg/for0adm/include/radiance
                      ;;
                    default|gcc)
                      load_modules    = PrgEnv-gnu netcdf grib_api cray-mpich ${load_modules}
                      FFLAGS          = ${FFLAGS}
                      OTHER_LIBS      = -L${GRIB_API}/lib -lgrib_api_f90 -lgrib_api $OTHER_LIBS
                      ;;
                esac
                ;;
            lc*)
                NETCDFROOT  =${NETCDF_DIR}
                make_command="make" "-j" "8"
                case "$fortran_compiler" in
                    intel*)
                      load_modules    = "netcdf" "${load_modules}"
                      CFLAGS          = -DHAVE_LIBNETCDF ${CFLAGS}
                      STD_FLAGS       = -O2 -xAVX -fltconsistency -pc64 -fpp -traceback  -D__LOOP_EXCHANGE
                      FFLAGS          = ${FFLAGS}
                      F77FLAGS        = "$FFLAGS" "$STD_FLAGS"
                      LIBS            = ${LIBS}
                      FC              = ifort
                      CC              = icc
                      ;;
                    default|gcc)
                      load_modules    = "netcdf" "${load_modules}"
                      FFLAGS          = ${FFLAGS}
                      LIBS            = -L${GRIB_API}/lib ${LIBS} -lgrib_api_f90 -lgrib_api
                      FC              = gfortran
                      CC              = gcc
                      ;;
                esac
                ;;
            oflws*)             # Linux workstations with gfortran
                NETCDFROOT            = /usr
                NETCDFLIBPATH         = /usr/lib64
                IB_LIBS               = -ldl -Wl,--export-dynamic -lutil -lm -ldl
                CC                    = /usr/lib64/mpi/gcc/openmpi/bin/mpicc
                FC                    = /usr/lib64/mpi/gcc/openmpi/bin/mpif90
                MPI_INCLUDE           = /usr/lib64/mpi/gcc/openmpi/include
                config_target         = oflws
                make_command          = make -j8
                submit                = qsub
                sync_submit           = qsub -sync y
                ;;
            *)                  # hpc
                NETCDFROOT  = /usr/local/pkg
                config_target=hpc
                make_command=make
                submit=qsubw
                sync_submit=qsub -W block=true
                ;;
        esac
        ;;
#===============================================
    dkrz.de|bullx)
        case "$(hostname)" in
            wizard*)
                load_profile  = . /client/etc/profile.wizard
                software_tree = /sw/centos58-x64
                config_target = wizard
                make_command  = make -j4
                submit        = sbatch
                case "$fortran_compiler" in
                    intel*)
                      load_modules    = intel/13.5.192 mpich2/1.3.1-static-intel12 ${load_modules}
                      config_compiler = intel
                      CC          = icc
                      CFLAGS      = -std=gnu99 -O2 -DHAVE_LIBNETCDF -DHAVE_CF_INTERFACE -DHAVE_LIBSZ -DHAVE_NETCDF4 -DHAVE_LIBHDF5 -DHAVE_NETCDF2 -DpgiFortran
                      ccversion   = $(icc --version 2>&1 | awk 'NR==1')
                      F77         = ifort
                      FC          = ifort

                      DEBUG_FLAGS = -check bounds -check pointers -check uninit -debug -g -traceback
                      STD_FLAGS   = -O2 -msse2 -fltconsistency $DEBUG_FLAGS
                      HIOPT_FLAGS = -O3 -mkl -no-prec-div -static -reentrancy threaded -xHost -vec-report1
                      FFLAGS      = -pc64 -fpp -D__LOOP_EXCHANGE

                      NETCDFROOT  = $software_tree/netcdf-latest-static-intel12
                      HDF5ROOT    = $software_tree/hdf5-1.8.7-static
                      SZIPROOT    = $software_tree/szip-2.1-static
                      MPIROOT     = $software_tree/mpi/mpich2-1.3.1-static-intel12
                      MPI_LIB     = -lmpichf90 -lmpich -lmpl
                      XML2ROOT    = /usr
                      OTHER_LIBS  = -lz $OTHER_LIBS
                      ;;
                esac
                ;;
            btc*|mlogin*)
                load_modules  = ncl/6.2.1-gccsys cdo/default svn/1.8.13 ${load_modules}
                load_profile  = . /etc/profile
                software_tree = /sw/rhel6-x64
                config_target = bullx
                make_command  = make -j4
                submit        = sbatch
                sync_submit   = srunjob
                queue         = compute
                case "$fortran_compiler" in
                    intel*)
                        case "$fortran_compiler" in
                          intel15|intel15.*)
                            load_modules    = intel/15.0.1 ${load_modules}
                            ;;
                          intel14)
                            load_modules    = intel/14.0.3 ${load_modules}
                            ;;
                          intel16|intel*)
                            load_modules = intel/16.0 ${load_modules}
                            ;;
                        esac
                        config_compiler = intel
                        CC          = icc
                        CFLAGS      = -std=gnu99 -g -O3 -ftz -march=native -DHAVE_LIBNETCDF -DHAVE_CF_INTERFACE -DHAVE_LIBSZ -DHAVE_NETCDF4 -DHAVE_LIBHDF5 -DHAVE_NETCDF2 -DgFortran
                        ccversion   = $(icc --version 2>&1 | awk 'NR==1')
                        F77         = ifort
                        FC          = ifort
                        # temporarily removed -check uninit since it fails
                        # for lapack/dpftri.f with -march=core-avx2 and
                        # intel 14.0.3
                        CHECK_FLAGS = -check bounds -check pointers -debug -g -traceback
                        DEBUG_FLAGS = -debug-parameters -debug -g -O0
                        FPPFLAGS    = -fpp
                        STD_FLAGS   = -ftz -O2 -march=native -pc64 -fp-model source -g
                        HIOPT_FLAGS = -O3 -march=native -mkl=sequential -pc64 -no-prec-div -no-prec-sqrt -fast-transcendentials -reentrancy threaded
                        FFLAGS      = $FPPFLAGS
                        F77FLAGS    = $FPPFLAGS $STD_FLAGS

                        NETCDFFROOT = $software_tree/netcdf/netcdf_fortran-4.4.2-intel14
                        NETCDFROOT  = $software_tree/netcdf/netcdf_c-4.3.2-gcc48
                        HDF5ROOT    = $software_tree/hdf5/hdf5-1.8.14-threadsafe-gcc48
                        SZIPROOT    = $software_tree/sys/libaec-0.3.2-gcc48
                        XML2ROOT    = /usr
                        ZLIBROOT    = /usr

                        case "$with_mpi" in
                            "$software_tree/intel/impi/5.1.0.038_dapl2.1.6")
                                load_modules = ${load_modules} intelmpi/5.1.0.038_dapl2.1.6
                                FFLAGS       = $FFLAGS -DHAVE_SLOW_PASSIVE_TARGET_ONESIDED
                                MPIROOT      = $with_mpi/compilers_and_libraries_2016.0.079/linux/mpi/intel64
                                MPI_LIB      = $WLFLAG,--disable-new-dtags -L$MPIROOT/lib/release_mt $WLFLAG,-rpath,$MPIROOT/lib/release_mt -L$MPIROOT/lib $WLFLAG,-rpath,$MPIROOT/lib -lmpifort -lmpi -lmpigi -ldl -lrt -lpthread
                                ;;
                            "$software_tree/intel/impi/4.1.3.049"|"$software_tree/intel/impi/4.1.3.049/intel64")
                                FFLAGS = $FFLAGS -DHAVE_SLOW_PASSIVE_TARGET_ONESIDED
                                load_modules=${load_modules} intelmpi/4.1.3.049

                                MPIROOT     = $software_tree/intel/impi/4.1.3.049/intel64
                                SYS_LIBS    = -ldl -lrt -lpthread
                                MPI_LIB     = $WLFLAG,-rpath,$MPIROOT/lib -lmpigf -lmpi -lmpigi $SYS_LIBS
                                case "${with_openmp}" in
                                  yes)
                                    MPI_LIB=${MPI_LIB/ -lmpi / -lmpi_mt }
                                    ;;
                                esac
                                ;;
                            no)
                                ;;
                            /opt/mpi/bullxmpi_mlx/1.2.8.3|*)
                                load_modules = ${load_modules} fca mxm bullxmpi_mlx/bullxmpi_mlx-1.2.8.3
                                FFLAGS       = $FFLAGS
                                MPIROOT      = /opt/mpi/bullxmpi_mlx/1.2.8.3
                                SYS_LIBS     = -ldl -lm -lnuma -Wl,--export-dynamic -lrt -lnsl -lutil -lm -ldl
                                MPI_LIB      = $WLFLAG,-rpath,/opt/mpi/bullxmpi_mlx/1.2.8.3/lib -lmpi_f90 -lmpi_f77 $SYS_LIBS
                                ;;
                        esac
                        mpi_startrun = srun
                        ;;
                    gcc*)
                        load_modules    = gcc/5.1.0 intelmpi/5.1.0.038_dapl2.1.6 ${load_modules}
                        config_compiler = gcc
                        c_compiler_version = $(gcc --version | awk 'NR==1{split($NF,v,"."); printf("gcc%1d%1d", v[1], v[2])}')
                        CC     = gcc
                        CFLAGS = -std=gnu99 -g -O3 -march=native -mpc64 -DHAVE_LIBNETCDF -DHAVE_CF_INTERFACE -DHAVE_LIBSZ -DHAVE_NETCDF4 -DHAVE_LIBHDF5 -DHAVE_NETCDF2 -DgFortran
                        F77    = gfortran
                        FC     = gfortran

                        NETCDFFROOT = $software_tree/netcdf/netcdf_fortran-4.4.2-$compiler_version
                        NETCDFROOT  = $software_tree/netcdf/netcdf_c-4.3.2-gcc48
                        HDF5ROOT    = $software_tree/hdf5/hdf5-1.8.14-threadsafe-gcc48
                        SZIPROOT    = $software_tree/sys/libaec-0.3.2-gcc48
                        XML2ROOT    = /usr
                        ZLIBROOT    = /usr

                        case "$with_mpi" in
                            "$software_tree/intel/impi/5.1.0.038_dapl2.1.6"|*)
                                load_modules = ${load_modules} intelmpi/5.1.0.038_dapl2.1.6
                                FFLAGS       = $FFLAGS -DHAVE_SLOW_PASSIVE_TARGET_ONESIDED
                                MPIROOT      = $software_tree/intel/impi/5.1.0.038_dapl2.1.6/compilers_and_libraries_2016.0.079/linux/mpi/intel64
                                MPI_LIB      = $WLFLAG,--disable-new-dtags -L$MPIROOT/lib/release_mt $WLFLAG,-rpath,$MPIROOT/lib/release_mt -L$MPIROOT/lib $WLFLAG,-rpath,$MPIROOT/lib -lmpifort -lmpi -lmpigi -ldl -lrt -lpthread
                                ;;
			esac
                        mpi_startrun = srun
                        ;;
                    nag*)
                        load_modules    = gcc/4.8.2 nag/6.0.1064 mvapich2/1.9b-static-nag60 ${load_modules}
                        config_compiler = gcc
                        c_compiler_version = $(gcc --version | awk 'NR==1{split($NF,v,"."); printf("gcc%1d%1d", v[1], v[2])}')
                        CC     = gcc
                        CFLAGS = -std=gnu99 -g -O3 -march=native -DHAVE_LIBNETCDF -DHAVE_CF_INTERFACE -DHAVE_LIBSZ -DHAVE_NETCDF4 -DHAVE_LIBHDF5 -DHAVE_NETCDF2 -DgFortran
                        F77    = nagfor
                        FC     = nagfor

                        NETCDFFROOT = $software_tree/netcdf/netcdf_fortran-4.4.2-static-$compiler_version
                        NETCDFROOT  = $software_tree/netcdf/netcdf_c-4.3.2-gcc48
                        HDF5ROOT    = $software_tree/hdf5/hdf5-1.8.14-threadsafe-gcc48
                        SZIPROOT    = $software_tree/sys/libaec-0.3.2-gcc48
                        ZLIBROOT    = /usr

                        MPIROOT     = $software_tree/mpi/mvapich2-1.9b-static-nag60
                        IB_LIBS     = -lmpl -libmad -lrdmacm -libumad -libverbs 
                        SYS_LIBS    = -lhwloc -lxml2 -lnuma -lrt -lutil -lpthread -lm -ldl
                        MPI_LIB     = -lmpichf90 -lmpich -lopa $IB_LIBS $SYS_LIBS
                        XML2ROOT    = /usr
                        mpi_startrun = srun
                        ;;
                    *)
                        echo
                        echo
                        echo "No supported Fortran compiler selected."
                        echo
                        exit 1
                        ;;
                esac
                ;;
        esac
        ;;
#===============================================
    kfa-juelich.de)
        case "$(hostname)" in
            juqueen*)
                #NETCDFROOT  = /bgsys/local/netcdf
                NETCDFROOT = /homeb/slmet/slmet016/netcdf_xlc
                NETCDFROOT = /homeb/slmet/slmet027/opt/netcdf-c-4.3.2-parallel
                NETCDFFROOT = /homeb/slmet/slmet027/opt/netcdf-fortran-4.4.0-parallel
                HDF5ROOT = /bgsys/local/hdf5
                SZIPROOT = /bgsys/local/szip
                ZLIBROOT = /bgsys/local/zlib
                CFLAGS = $CFLAGS -DHAVE_LIBNETCDF -DHAVE_NETCDF4 -DHAVE_LIBHDF5 -DHAVE_NETCDF2
                IB_LIBS    = -ldl -Wl,--export-dynamic -lutil -lm -ldl -ldrt
                OTHER_LIBS = -L/bgsys/local/parallel-netcdf/v1.3.1/lib -lpnetcdf 
                MPI_LIB    = -WL,-pthread $IB_LIBS -Wl
                config_target=juqueen
                make_command=make -j8
                submit=llsubmit
                mpi_startrun=runjob --ranks-per-node \\\$mpi_procs_pernode --envs OMP_NUM_THREADS=\\\$OMP_NUM_THREADS --exe
                ;;
        esac
        ;;
#===============================================
    kit.edu)
        case $ac_hostname in
            ic2*)
                NETCDFROOT  = /pfs/imk/ICON/LIBRARIES
                NETCDFFROOT = /pfs/imk/ICON/LIBRARIES
                HDF5ROOT    = /pfs/imk/ICON/LIBRARIES
                SZIPROOT    = /pfs/imk/ICON/LIBRARIES
                ZLIBROOT    = /usr
                MPIROOT     = /pfs/imk/ICON/LIBRARIES
                MPI_LIB     = -lmpi_usempif08 -lmpi_usempi_ignore_tkr -lmpi_mpifh -lmpi
                OTHER_LIBS  = -lTIXIf -lTIXI
                CFLAGS = $CFLAGS -DHAVE_LIBNETCDF -DHAVE_NETCDF4 -DHAVE_LIBHDF5 -DHAVE_NETCDF2
                config_target=ic2
                make_command=make -j8
                submit=sbatch
                mpi_startrun=runjob --ranks-per-node \\\$mpi_procs_pernode --envs OMP_NUM_THREADS=\\\$OMP_NUM_THREADS --exe
                ;;
        esac

        ;;              
#===============================================
    zmaw.de)
        dist_codename = $(lsb_release -c | awk '{print $2}')
        software_tree = /sw/${dist_codename}-x64
        case $ac_hostname in
            thunder*)
                config_target=thunder
                NETCDFROOT  = $software_tree/netcdf-4.3.3.1-static
                HDF5ROOT    = $software_tree/hdf5-1.8.12-static
                SZIPROOT    = $software_tree/szip-2.1-static
                ZLIBROOT    = /usr
                XML2ROOT    = /usr
                CFLAGS   = $CFLAGS -DHAVE_NETCDF4
                SYS_LIBS = -lnuma -lrt -lnsl -lutil -lm -lpthread -ldl -Wl,--export-dynamic -lrt -lnsl -lutil -lm -lpthread -ldl
                IB_LIBS  = -lrdmacm -libverbs
                # load_profile=. /client/etc/profile.zmaw
                use_shell=/bin/bash
                load_profile=source /sw/share/Modules/init/bash
                load_modules=ncl/6.0.0-gccsys cdo/default jdk ${load_modules}
                make_command=make -j8
                submit=sbatch
                sync_submit=srunjob --account=mpi
                case "$fortran_compiler" in
                    default|gcc)
                      NETCDFFROOT = $software_tree/netcdf_fortran-4.4.2-static-${compiler_version}
                      MPIROOT     = $software_tree/mpilib/openmpi-1.8.4-static-${compiler_version}
                      MPI_LIB     = -L$MPIROOT/lib -Wl,-rpath -Wl,$MPIROOT/lib -Wl,--disable-new-dtags -lmpi_usempif08 -lmpi_usempi_ignore_tkr -lmpi_mpifh -lmpi -lopen-rte -lopen-pal -lm -lnuma -ldl -lrt -lpthread -libverbs -lrdmacm -lutil
                      load_modules=gcc/5.1.0 ${load_modules}
                      ;;
                    pgi)
                      NETCDFROOT = $software_tree/netcdf-4.1.3-static-pgi14
                      MPIROOT    = $software_tree/mpilib/openmpi-1.6.5-static-pgi14
                      MPI_LIB    = -lmpi_f90 -lmpi_f77 -lmpi $IB_LIBS $SYS_LIBS
                      load_modules=gcc/4.8.2 pgi/14.7 ${load_modules}
                      ;;
                    intel)
                      NETCDFFROOT = $software_tree/netcdf_fortran-4.4.2-static-${compiler_version}
                      MPIROOT     = $software_tree/mpilib/openmpi-1.6.5-static-intel14
                      MPI_LIB     = -lmpi_f90 -lmpi_f77 -lmpi $IB_LIBS $SYS_LIBS
                      # HIOPT_FLAGS = -O3 -mkl -static -xHost -xAVX -no-prec-div -vec-report2 -diag-file -traceback -g
                      HIOPT_FLAGS = -O3 -fltconsistency -fpp -mkl -static -xHost -xAVX -g -traceback -D__LOOP_EXCHANGE -D__OMP_FIRSTTOUCH__
                      STD_FLAGS   = -O1 -fltconsistency -fpp -static -xHost -xAVX -traceback -g -D__LOOP_EXCHANGE
                      load_modules=gcc/4.8.2 intel/14.0.2 ${load_modules}
                      ;;
                    nag)
                      NETCDFFROOT  = $software_tree/netcdf_fortran-4.4.2-static-nag60
                      MPIROOT     = $software_tree/mpilib/openmpi-1.8.1-static-${compiler_version}
                      MPI_LIB = -I$MPIROOT/lib $WLFLAG,-rpath,,$MPIROOT/lib $WLFLAG,--disable-new-dtags -L$MPIROOT/lib -lmpi_usempi -lmpi_mpifh -lmpi -lopen-rte -lopen-pal -lm -lnuma -ldl -lrt -libverbs -lrdmacm -lutil -lpthread
                      load_modules=gcc/4.8.2 nag/6.0.1064 ${load_modules}
                      ;;
                esac
                ;;
          *)
            case "$host" in
              x86_64-*-linux-*)        # 64 bit lenny or squeeze MPI/ZMAW workstation
                   ZLIBROOT = /usr
                   SYS_LIBS = -lnuma -lrt -lnsl -lutil -lm -lpthread -ldl -Wl,--export-dynamic -lrt -lnsl -lutil -lm -lpthread -ldl
                   IB_LIBS  = -lrdmacm -libverbs
                   case "$dist_codename" in
                      *squeeze*)
                           load_modules = ncl/6.0.0-gccsys cdo/default python/2.7-ve0 ${load_modules}   
                           SZIPROOT = $software_tree/szip-2.1-static
                           NETCDFFROOT = $software_tree/netcdf_fortran-4.4.2-static-${compiler_version}
                           NETCDFROOT = $software_tree/netcdf-4.3.3.1-static
                           HDF5ROOT = $software_tree/hdf5-1.8.12-static
                           XML2ROOT = /usr
                           case "$fortran_compiler" in
                               default|gcc)
                                   MPIROOT     = $software_tree/mpilib/openmpi-1.8.4-static-${compiler_version}
                                   MPI_LIB     = -I$MPIROOT/lib $WLFLAG,-rpath,$MPIROOT/lib $WLFLAG,--disable-new-dtags -L$MPIROOT/lib -lmpi_usempif08 -lmpi_usempi_ignore_tkr -lmpi_mpifh -lmpi -lopen-rte -lopen-pal -lm -lnuma -ldl -lrt -libverbs -lrdmacm -lutil -lpthread
                                   load_modules=gcc/5.1.0 ${load_modules}
                                   ;;
                               nag)
                                   MPIROOT     = $software_tree/mpilib/openmpi-1.8.1-static-${compiler_version}
                                   MPI_LIB = -I$MPIROOT/lib $WLFLAG,-rpath,,$MPIROOT/lib $WLFLAG,--disable-new-dtags -L$MPIROOT/lib -lmpi_usempi -lmpi_mpifh -lmpi -lopen-rte -lopen-pal -lm -lnuma -ldl -lrt -libverbs -lrdmacm -lutil -lpthread
                                   load_modules=gcc/4.8.2 nag/6.0.1064 ${load_modules}
                                   ;;
                               pgi)
                                   MPIROOT     = $software_tree/mpilib/openmpi-1.8.4-static-${compiler_version}
                                   MPILIB      = -I$MPIROOT/lib -Wl,-rpath -Wl,$MPIROOT/lib -L$MPIROOT/lib -lmpi_usempif08 -lmpi_usempi_ignore_tkr -lmpi_mpifh -lmpi -lopen-rte -lopen-pal -lm -lnuma -ldl -lrt -libverbs -lrdmacm -lutil
                                   load_modules= gcc/4.8.2 pgi/14.7 ${load_modules}
                                   ;;
                               intel)
                                   MPIROOT     = $software_tree/mpilib/openmpi-1.8.4-static-${compiler_version}
                                   MPI_LIB     = -I$MPIROOT/lib $WLFLAG,-rpath,$MPIROOT/lib $WLFLAG,--disable-new-dtags -L$MPIROOT/lib -lmpi_usempif08 -lmpi_usempi_ignore_tkr -lmpi_mpifh -lmpi -lopen-rte -lopen-pal -lm -lnuma -ldl -lrt -libverbs -lrdmacm -lutil
                                   # HIOPT_FLAGS = -O3 -mkl -static -xHost -xAVX -no-prec-div -vec-report2 -diag-file -traceback -g
                                   HIOPT_FLAGS = -O3 -mkl -static -xHost -xAVX -g
                                   load_modules=gcc/4.8.2 intel/14.0.2 ${load_modules}
                                   ;;
                           esac
                           ;;
                       *wheezy*)
                           load_modules = ncl/6.2.0-precompiled cdo/1.6.5.1 python/2.7-ve4 ${load_modules}   
                           SZIPROOT = $software_tree/szip-2.1-static-gccsys
                           NETCDFFROOT = $software_tree/netcdf_fortran-4.4.0-static-${compiler_version}
                           NETCDFROOT = $software_tree/netcdf-4.3.2-static-gccsys
                           HDF5ROOT = $software_tree/hdf5-1.8.13-static-gccsys
                           MPIROOT     = $software_tree/mpilib/openmpi-1.8.4-static-${compiler_version}
                           MPI_LIB     = -lmpi_usempif08 -lmpi_usempi_ignore_tkr -lmpi_mpifh -lmpi -lopen-rte -lopen-pal $IB_LIBS $SYS_LIBS
                           XML2ROOT = /usr
                           case "$fortran_compiler" in
                               default|gcc)
                                   load_modules=gcc/5.1.0 ${load_modules}
                                   ;;
                               nag)
                                   load_modules=gcc/4.9.1 nag/6.0.1064 ${load_modules}
                                   ;;
                               pgi)
                                   load_modules= gcc/4.9.1 pgi/14.7 ${load_modules}
                                   ;;
                               intel)
                                   # HIOPT_FLAGS = -O3 -mkl -static -xHost -xAVX -no-prec-div -vec-report2 -diag-file -traceback -g
                                   HIOPT_FLAGS = -O3 -mkl -static -xHost -xAVX -g
                                   load_modules=gcc/4.9.1 intel/14.0.2 ${load_modules}
                                   ;;
                           esac
                           ;;
                       *)
                           echo
                           echo WARNING:
                           echo No default setup for your Linux distribution , codename: $dist_codename
                           echo
                           echo
                           ;;
                   esac
                   load_profile = . /client/etc/profile.zmaw
                   config_target=mpipc
                   make_command=make -j 2
                   submit=
                   ;;
               *)  # unknown ...
                   echo
                   echo
                   echo Unknown Linux system type - currently not supported ...
                   echo
                   exit
                   ;;
           esac
           ;;
        esac
        ;;
        #-------------------------------------------------------------------

#===============================================
    ecmwf.int)
                NETCDFROOT  =${NETCDF_DIR}
                CC          = cc
                FC          = ftn
                F77         = ftn
                make_command=make -j 8
                CFLAGS   = $CFLAGS -D_ECMWF
                RTTOV_LIBS  = -L/home/ms/de/dfj/lib -L/home/ms/de/dfj/lib/unsupported -lradiance -lrttov10.2 -lhrit_tools
                case "$fortran_compiler" in
                    intel*)
                      load_modules    = PrgEnv-intel/5.0.41 netcdf cray-mpich/6.1.1 ${load_modules}
                      CFLAGS          = -DHAVE_LIBNETCDF ${CFLAGS}
                      STD_FLAGS       = -O2 -xAVX -fltconsistency -pc64 -fpp -traceback  -D__LOOP_EXCHANGE
                      FFLAGS          = ${FFLAGS} -I/home/ms/de/dfj/include/radiance
                      F77FLAGS        = $FFLAGS $STD_FLAGS
                      OTHER_LIBS      = -lirng $RTTOV_LIBS $OTHER_LIBS
                      ;;
                    cray)
                      OTHER_LIBS      = -L${GRIB_API}/lib -lgrib_api_f90 -lgrib_api $RTTOV_LIBS $OTHER_LIBS
                      FFLAGS          = ${FFLAGS} -I/home/ms/de/dfj/include/radiance
                      ;;
                    default|gcc)
                     #load_modules    = PrgEnv-gnu/5.1.29 netcdf grib_api cray-mpich/6.2.0 ${load_modules}
                      FFLAGS          = ${FFLAGS} -I/home/ms/de/dfj/include/radiance
                      OTHER_LIBS      = -L${GRIB_API}/lib -lgrib_api_f90 -lgrib_api $RTTOV_LIBS $OTHER_LIBS
                      ;;
                esac
        ;;

#===============================================
    pa.cluster)
        ### ### DLR Linux Cluster ### ###
        echo
        echo "DLR Linux Cluster detected."
        config_target=pacluster
        make_command=make -j 4
        submit=qsub

        # Automatic compiler detection for DLR Linux cluster
        # using openmpi module name
        TMPF90 = `mpif90 -show | awk '{print $1}'`
        case "$TMPF90" in
            lf95*)
                echo "ERROR: Lahey lf95 currently not supported."
                exit
                ;;
            ifort*)
                COMPILER = INTEL
                intel_main_version = `ifort --version | awk 'NR==1 {print $3}' | sed 's/\..*//g'`
                if test $intel_main_version -le 12; then
                    echo "ERROR: Use ifort version 13.1.0!"
                    exit
                fi
                ;;
            gfortran*)
                COMPILER=GFORTRAN
                gfortran_version = `gfortran --version | awk 'NR==1 {print $4}'`
                ;;
            g95*)
                echo "ERROR: g95 currently not supported."
                exit
                ;;
            *)
                echo "ERROR: no openmpi module loaded!"
                exit
                ;;
        esac

        #### set compiler specific options
        case "$COMPILER" in

            INTEL*)
                echo "Compiler INTEL detected."
                ### ### intel/13.1-2 openmpi/1.6.4/intel/13.1.0
                config_compiler = intel
                CC       = mpicc
                CFLAGS = -std=gnu99 -O2 -DHAVE_LIBNETCDF -DHAVE_CF_INTERFACE -DpgiFortran
                F77 = mpif90
                FC = mpif90
                ##### F95 EXTENSIONS
                OMPFLAG  = -openmp
                DEFOPT   = -D
                DEFCOPT  = -D
                MODOPT   = -I
                MODDIR   = -module 
                ##### DEBUG ####
                FOTPTIM     = -march=native -O3 -D__LOOP_EXCHANGE
                DEBUG_FLAGS = -check bounds -check pointers -check uninit -debug -g
                STD_FLAGS   = -O2 -msse2 -fltconsistency -pc64 -fpp -traceback  -D__LOOP_EXCHANGE $DEBUG_FLAGS
                FDEBUG      = -check bounds -check pointers -check uninit -debug -g
                FFLAGS      =           -O2 -msse2 -fltconsistency       -pc64 -fpp -traceback  -D__LOOP_EXCHANGE
                # FFLAGS      = $FDEBUG -O2 -msse2 -fltconsistency       -pc64 -fpp -traceback  -D__LOOP_EXCHANGE
                # FFLAGS      = $FDEBUG -O0 -msse2 -fltconsistency -fpe0 -pc64 -fpp -traceback  -D__LOOP_EXCHANGE
                F77FLAGS    = $FFLAGS
                LDFLAGS     = $FOTPTIM
                ;;

            GFORTRAN*)
                echo "Compiler GFORTRAN detected."
                ### ### openmpi/1.4.4/gfortran/4.6.2
                CC       = mpicc
                # CFLAGS = -std=gnu99 -O2 -DHAVE_LIBNETCDF -DHAVE_CF_INTERFACE -DpgiFortran
                # CFLAGS   = -std=gnu99 -march=native -O2 -Df2cFortran
                # CFLAGS   = ${CFLAGS} -Df2cFortran
                # CFLAGS   = -O -Df2cFortran
                FFLAGS      = $FCPP $FLANG $FWARN -D__GFORTRAN__
                # FFLAGS      = $FCPP $FLANG $FWARN -DMESSY -D__GFORTRAN__ -DMESSYTIMER
                # -fall-intrinsics to use etime in messy_main_qtimer
                # FFLAGS      = $FCPP $FLANG $FWARN -DMESSY -D__GFORTRAN__ -DMESSYTIMER -fall-intrinsics
                F77      = mpif90
                FC      = mpif90
                ##### F95 EXTENSIONS
                # DEFOPT   = -D
                # MODOPT   = -I
                ;;
        esac

        #### compiler specific path settings
        case "$COMPILER" in
            INTEL*)
                MPIROOT    = /export/opt/PA/prgs/openmpi/1.6.4/intel/13.1.0
                MPI_LIB    = 
                NETCDFROOT = /export/opt/PA/prgs/netcdf/3.6.3/ifort/12.0.0
                HDF5ROOT    = /export/opt/PA/prgs/hdf5/1.8.8
                SZIPROOT    = 
                ZLIBROOT    = 
                ;;

            GFORTRAN*)
                case "${gfortran_version}" in
                    4.6.2*)
                        MPIROOT    = /export/opt/PA/prgs/openmpi/1.4.4/gfortran/4.6.2
                        MPI_LIB    = 
                        NETCDFROOT = /export/opt/PA/prgs/netcdf/3.6.3/gfortran/4.6.2
                        HDF5ROOT    = /export/opt/PA/prgs/hdf5/1.8.8
                        SZIPROOT    = 
                        ZLIBROOT    = 
                        ;;
                    4.8.1*)
                        MPIROOT    = /export/opt/PA/prgs/openmpi/1.6.5/gfortran/4.8.1
                        MPI_LIB    = 
                        NETCDFROOT = /export/opt/PA/prgs/netcdf/3.6.3/gfortran/4.8.1
                        HDF5ROOT    = /export/opt/PA/prgs/hdf5/1.8.8
                        SZIPROOT    = 
                        ZLIBROOT    = 
                        ;;
                    *)
                        echo "ERROR: gfortran version not supported"
                        echo "       (use 4.6.2 or 4.8.1)"
                        exit
                        ;;
                esac
                ;;
        esac
        ;;
        #-------------------------------------------------------------------

#===============================================
esac
#===============================================<|MERGE_RESOLUTION|>--- conflicted
+++ resolved
@@ -231,12 +231,8 @@
         F77         = $FC
         F77FLAGS    = $FFLAGS $STD_FLAGS
         OMPFLAG     = -openmp
-<<<<<<< HEAD
         ART_FFLAGS  = -D__ICON_ART -D__XML4ART
-=======
-        ART_FFLAGS  = -D__ICON_ART
         CC_OMPFLAG  = -openmp
->>>>>>> 3758cc80
         DEFOPT      = -D
         DEFCOPT     = -D
         MODOPT      = -I
