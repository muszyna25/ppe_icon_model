# Linux
#-----------------------------------------------------------------------------
#
# Comments:
#
# 2010-02-09, Marco Giorgetta, MPI-M
#
# Current setup for gcc-4.3.4
#
# . language options to be used:
#   -xf95-cpp-input
#   -std=f2003
#   -fmodule-private -fimplicit-none
#   -ffree-line-length-132 -fmax-identifier-length=31
#
# . warning options:
#   -Wall (= -Waliasing -Wampersand -Wsurprising -Wnonstd-intrinsics -Wno-tabs -Wline-truncation)
#   -Wcharacter-truncation -Wconversion -Wunderflow -Wunused-parameter
#
# . debugging:
#   -fbacktrace
#   (do not use -fomit-frame-pointer, it disables stack unwind and traceback cannot be generated)
#
# . checks and initializers
#   -finit-real=nan
#   (other potential initializers: -finit-integer=, -finit-logical=)
#
#-----------------------------------------------------------------------------

#
# 2010-02-09, Luis Kornblueh,  MPI-M: clean-up
# 2010-02-17, Marco Giorgetta, MPI-M: gcc: activate -ffree-line-length-132
# 2010-02-17, Marco Giorgetta, MPI-M: activate -fmodule-private
# 2010-02-17, Marco Giorgetta, MPI-M: activate -fimplicit-none
# 2013-03-25, Bastian Kern,    DLR  : gfortran and ifort at DLR Linux cluster
# 2014-02-03, Rene Redler,     MPI-M: sun compiler removed.
# 2014-03-27, Will Sawyer,     CSCS : additions for CSCS Cray platforms
# 2015-09-25, Will Sawyer,     CSCS : refinements for CSCS platforms
#
#-----------------------------------------------------------------------------

#===============================================
# some common settings

LAPACKROOT  =
LAPACK_LIB  =

LIBS        = -L../lib -lsupport $LIBS

load_modules=

#===============================================

#===============================================
#
# Define compiler settings
#


#-----------------------------------------------------------------------------
# cc is the gcc
CC     = gcc
CFLAGS = -std=gnu99 -march=native -O2 -DHAVE_LIBNETCDF -DHAVE_CF_INTERFACE

case "$fortran_compiler" in
    default|gcc)
        config_compiler  = gcc
        compiler_version = $(gfortran --version | awk 'NR==1{split($NF,v,"."); printf("gcc%1d%1d", v[1], v[2])}')
        GRIB_APIBASE     = /opt/grib_api
        CFLAGS      = $CFLAGS -DpgiFortran
        FCPP        = -cpp
<<<<<<< HEAD
        FLANG       = -std=f2003 -fmodule-private -fimplicit-none -fmax-identifier-length=63 -ffree-line-length-164
=======
        FLANG       = -std=f2008 -fmodule-private -fimplicit-none -fmax-identifier-length=63 -ffree-line-length-132
>>>>>>> 4862f161
        FWARN       = -Wall -Wcharacter-truncation -Wconversion -Wunderflow -Wunused-parameter
        FDEBUG      = -g -fbacktrace
        FCHECK      = -finit-real=nan -finit-integer=-2147483648 -finit-character=127
        FOPTIONS    = $FCPP $FLANG $FWARN $FDEBUG $FCHECK
        FOTPTIM     = -march=native -O3 -ffast-math -D__LOOP_EXCHANGE

        DEBUG_FLAGS = -g -fbacktrace -fbounds-check -fstack-protector-all $FCHECK
        STD_FLAGS   = -march=native -O2 -mpc64 $DEBUG_FLAGS -D__LOOP_EXCHANGE 
        HIOPT_FLAGS = -march=native -O3 -ffast-math -mpc64 -D__LOOP_EXCHANGE -g

        FC          = gfortran
        FFLAGS      = $FCPP $FLANG $FWARN $INCLUDES
        F77         = gfortran
        F77FLAGS    = -march=native -O0 -ffast-math -mpc64
        LDFLAGS     = $FOTPTIM
        OMPFLAG     = -fopenmp
        ART_FFLAGS  = -D__ICON_ART -fall-intrinsics
        CC_OMPFLAG  = -fopenmp
        DEFOPT      = -D
        DEFCOPT     = -D
        MODOPT      = -I
        MODDIR      = -J
        WLFLAG      = -Wl
	;;
    xlf)
        config_compiler=mpixlc_r
        CC       = mpixlc_r
        OPTFLAGS = -q64 -O2  -qmaxmem=-1 -qstrict -qarch=auto -qtune=auto -qcache=auto -qfloat=fltint
        INFOFLAGS= -qlistopt -qphsinfo -V
        INFOFLAGS=
        GENFLAGS = $INFOFLAGS -WF,-DSLOW_MPI_MAXMINLOC -WF,-DSLOW_MPI_USER_REDUCTION -WF,-DSLOW_MPI_IN_PLACE
        CFLAGS   = -DHAVE_CF_INTERFACE -DIBMR2Fortran -O2 -qipa

        FC       = mpixlf2003_r

        CHECK_FLAGS = -g -qcheck -qstackprotect=all
        DEBUG_FLAGS = -OO -qnoopt -g -qfullpath -WF,-DNOXLFPROCESS
        BASIC_OPT_FLAGS = -qalias_size -q64 -qmaxmem=-1 -qarch=auto -qtune=auto -qcache=auto -qfloat=fltint -WF,-D__LOOP_EXCHANGE
        STD_FLAGS = -O2 -qstrict -qlinedebug $BASIC_OPT_FLAGS $INFOFLAGS
        #HIOPT_FLAGS = -O3 -qhot -qstrict -qarch=qp -qtune=qp -qcache=auto -qxflag=nvectver -qxflag=nsmine -qfloat=fltint -qessl -q64 -qmaxmem=-1  -qlinedebug  -WF,-D__LOOP_EXCHANGE -WF,-DHAVE_FAST_MATH_LIB -WF,-DHAVE_MASS
        HIOPT_FLAGS = -O3 -qhot -qipa -qstrict -qarch=qp -qtune=qp -qcache=auto -qxflag=nvectver -qxflag=nsmine -qfloat=fltint -qessl -q64 -qmaxmem=-1  -qlinedebug  -WF,-D__LOOP_EXCHANGE -WF,-DHAVE_MASS
        FFLAGS   = $GENFLAGS -qsuffix=cpp=f90 -qzerosize -qalias_size=1800000000

        F77      = mpixlf77_r
        F77FLAGS = $STD_FLAGS

        case "$with_flags" in
          debug)
            OMPFLAG = -qsmp=omp:noopt
            F77FLAGS = $GENFLAGS $FMISMATCH -O0 -g
            CC_OMPFLAG  = -qsmp=omp:noopt
            ;;
          *)
            OMPFLAG = -qsmp=omp
            CC_OMPFLAG  = -qsmp=omp
            ;;
        esac
        DEFOPT   = -WF,-D
        DEFCOPT  = -D
        MODOPT   = -I
        MODDIR   = -qmoddir=
        ;;
    nag)
        config_compiler  = nag
        compiler_version = $(nagfor -v 2>&1 | awk 'NR==1{split($5,v,"."); printf("nag%1d%1d", v[1],substr(v[2],1,1))}')
        CFLAGS      = $CFLAGS -DNAGf90Fortran
        FC          = nagfor
        FDEBUG      =  -gline -g -C=all -mtrace=all
        FDEBUG      =  -gline -g -C=all
        GEN_FLAGS   = -colour -fpp
        DEBUG_FLAGS = -O0 -float-store -nan $FDEBUG
        STD_FLAGS   = -Wc,-O2 -Wc,-march=native -O0 -float-store -nan $FDEBUG
	HIOPT_FLAGS = -Wc,-O3 -Wc,-march=native -float-store -nan $FDEBUG
	MISMATCHS   = -wmismatch=mpi_allgather,mpi_allgatherv,mpi_allreduce,mpi_alltoall,mpi_alltoallv,mpi_bcast,mpi_free_mem,mpi_gather,mpi_gatherv,mpi_get,mpi_get_address,mpi_isend,mpi_irecv,mpi_sendrecv,mpi_op_create,mpi_pack,mpi_recv,mpi_reduce,mpi_scatter,mpi_scatterv,mpi_send,mpi_type_commit,mpi_type_extent,mpi_type_struct,mpi_unpack,mpi_win_create,nf_get_att_double,nf_put_att_double,nf_def_var,nf_get_att_int,nf_put_att_int,nf_put_vara_int,nf_get_vara_int,nf_put_vara_double,psmile_bsend -w=uep
        FFLAGS      = $GEN_FLAGS -f2008 $MISMATCHS $INCLUDES
        F77         = nagfor
        F77FLAGS    = $GEN_FLAGS -w=obs -O -dcfuns -mismatch_all
        case "$with_openmp" in
          yes)
            FFLAGS=${FFLAGS/ -gline / }
            F77FLAGS=${F77FLAGS/ -gline / }
          ;;
        esac
        OMPFLAG     = -openmp
        CC_OMPFLAG  =
        DEFOPT      = -D
        DEFCOPT     = -D
        MODOPT      = -I
        MODDIR      = -mdir 
        WLFLAG      = -Wl,-Wl,
        ;;
    pgi)
        config_compiler  = pgi
        compiler_version = $(pgfortran -V | awk 'NR==2{split($2,v,"."); printf("pgi%1d", v[1])}')
        CFLAGS      = $CFLAGS -DpgiFortran
        FC          = pgfortran
        FDEBUG      = -g -gopt -Mbounds -Mchkptr -Mchkstk  -Mdclchk
       # FFLAGS      = -O $GEN_FLAGS $FDEBUG -Mpreprocess -Mrecursive -Mstandard  -D__LOOP_EXCHANGE
        FFLAGS      = -O $FDEBUG -Mpreprocess -Mrecursive -Mallocatable=03 -D__LOOP_EXCHANGE $INCLUDES
        F77         = $FC
        F77FLAGS    = $FFLAGS
        OMPFLAG     = -mp
        CC_OMPFLAG  = -mp
        DEFOPT      = -D
        DEFCOPT     = -D
        MODOPT      = -I
        MODDIR      = -module 
        WLFLAG      = -Wl        
        ;;
    cray)
        config_compiler  = cray
        compiler_version = $(ftn -V 2>&1 > /dev/null | awk -F" " '{split($5,v,"."); printf("cray%1d%1d", v[1], v[2])}')
        CC          = cc
        FC          = ftn
        F77         = $FC
        FFLAGS      = -v -D__LOOP_EXCHANGE -D__MIXED_PRECISION -D__NO_JSBACH__ -Df2cFortran -e Z -em -hflex_mp=conservative -hfp1 -hadd_paren -hnoacc  -O cache0 -r am -Ktrap=divz,ovf,inv
        CFLAGS      = -v -I${GRIB_API}/include -Df2cFortran -DHAVE_CF_INTERFACE -DHAVE_LIBNETCDF -DHAVE_LIBGRIB -DHAVE_LIBGRIB_API -DHAVE_NETCDF4 -DHAVE_LIBHDF5 -O3
        F77FLAGS    = $FFLAGS
        FCLIBS      = -v
        GEN_FLAGS   =
        FDEBUG      = -g -R abc
        ART_FFLAGS  = -D__ICON_ART
        DEFOPT      = -D
        DEFCOPT     = -D
        MODOPT      = -I
        MODDIR      = -J
        ;;
    cray_gpu)
        config_compiler = cce
        compiler_version = $(ftn -V 2>&1 > /dev/null | awk -F" " '{split($5,v,"."); printf("cray%1d%1d", v[1], v[2])}')
        CC          = cc
        FC          = ftn
        F77         = $FC
        FFLAGS      = -v -D__LOOP_EXCHANGE -D__MIXED_PRECISION -D__NO_JSBACH__ -Df2cFortran -e Z -em -hflex_mp=conservative -hfp1 -hadd_paren -r am -Ktrap=divz,ovf -hacc_model=deep_copy
        CFLAGS      = -v -Df2cFortran -DHAVE_CF_INTERFACE -DHAVE_LIBNETCDF -O3
        CFLAGS      = -Df2cFortran -DHAVE_CF_INTERFACE -DHAVE_LIBNETCDF -O3
        F77FLAGS    = $FFLAGS
        FCLIBS      = -v
        GEN_FLAGS   =
        FDEBUG      = -g
        OMPFLAG     = 
        DEFOPT      = -D
        DEFCOPT     = -D
        MODOPT      = -I
        MODDIR      = -J
        ;; 
    intel|intel16|intel15|intel14)
        config_compiler  = intel
        compiler_version = $(ifort -V 2>&1 | awk -F "," 'NR==1{split($2,v," "); printf("intel%d",v[2])}')
        # CC          = icc
        # ccversion   = $(icc --version 2>&1 | awk 'NR==1')
        # CFLAGS      = -fpe0 -msse2 -pc64  -DpgiFortran -DHAVE_LIBNETCDF -DHAVE_CF_INTERFACE
        CFLAGS      = $CFLAGS -DpgiFortran
        AR          = xiar
        FC          = ifort
        DEBUG_FLAGS = -check bounds -check pointers -check uninit -debug -O0 -g
        STD_FLAGS   = -O2 -msse2 -fltconsistency -g -pc64 -fpp -traceback  -D__LOOP_EXCHANGE
        FFLAGS      = -g -pc64 -fpp -D__LOOP_EXCHANGE -assume realloc_lhs
        F77         = $FC
        F77FLAGS    = $FFLAGS $STD_FLAGS
        OMPFLAG     = -openmp
        ART_FFLAGS  = -D__ICON_ART
        CC_OMPFLAG  = -openmp
        DEFOPT      = -D
        DEFCOPT     = -D
        MODOPT      = -I
        MODDIR      = -module 
        WLFLAG      = -Wl
        ;;
esac
#===============================================


#####################################
#
# Define site dependent library paths
#
case "$ac_sitename" in
   cscs.ch)
        echo The host is:  $HOST
        case "$HOST" in
            *daint*)
                make_command="make" "-j" "8"
                load_profile="." "/opt/modules/default/etc/modules.sh"
                submit="sbatch"
                sync_submit="sbatch"
                CC = cc
                FC = ftn
                F77= ftn

                case "$fortran_compiler" in
                    default|gcc)
                        config_target=daint_cpu
                        load_modules ="PrgEnv-gnu" "cray-netcdf" "${load_modules}"
        		CFLAGS      = -DpgiFortran -DHAVE_CF_INTERFACE -DHAVE_LIBNETCDF -D__SVN_VERSION="${SVNVERSION}"
			NETCDFROOT  = /opt/cray/netcdf/default/GNU/4.8
                    ;;
                    intel)
                        config_target=daint_cpu
                        load_modules = "PrgEnv-intel" "cray-netcdf" "${load_modules}"
        		CFLAGS      = -std=gnu99 -march=native -DpgiFortran -DHAVE_CF_INTERFACE -DHAVE_LIBNETCDF -D__SVN_VERSION="${SVNVERSION}"
        		STD_FLAGS   = -O2 -mavx -fltconsistency -g -pc64 -fpp -traceback  -D__LOOP_EXCHANGE
        		FFLAGS      = -g -pc64 -fpp -D__LOOP_EXCHANGE
			NETCDFROOT  = /opt/cray/netcdf/default/INTEL/14.0
		        F77FLAGS    = "$FFLAGS" "$STD_FLAGS"
			MODDIR      = -I
                    ;;
                    pgi)
                        config_target=daint_cpu
                        load_modules = "PrgEnv-cray" "cray-netcdf" "${load_modules}"
        		CFLAGS      = -DpgiFortran -DHAVE_CF_INTERFACE -DHAVE_LIBNETCDF -D__SVN_VERSION="${SVNVERSION}"
			NETCDFROOT  = /opt/cray/netcdf/default/PGI/15.3
                    ;;
                    cray)
                        config_target=daint_cpu
                        load_modules = "PrgEnv-cray" "cray-netcdf" "${load_modules}"
        		CFLAGS      = -Df2cFortran -DHAVE_CF_INTERFACE -DHAVE_LIBNETCDF -O3  -D__SVN_VERSION="${SVNVERSION}"
			NETCDFROOT  = /opt/cray/netcdf/default/CRAY/83
                    ;;
                    cray_gpu)
                        config_target=daint_gpu
                        load_modules = "PrgEnv-cray" "cray-netcdf" "craype-accel-nvidia35" "${load_modules}"
        		CFLAGS      = -Df2cFortran -DHAVE_CF_INTERFACE -DHAVE_LIBNETCDF -O3  -D__SVN_VERSION="${SVNVERSION}"
			NETCDFROOT  = /opt/cray/netcdf/default/CRAY/83
                    ;;
                esac
                mpi_startrun="aprun" "-N" "\\\$mpi_procs_pernode" "-n" "\\\$mpi_total_procs" "-d" "\\\$OMP_NUM_THREADS"
                ;;
            *dora*)
                config_target=dora
                make_command="make" "-j" "8"
                load_profile="." "/opt/modules/default/etc/modules.sh"
                submit="sbatch"
                sync_submit="sbatch"
                CC = cc
                FC = ftn
                F77= ftn

                case "$fortran_compiler" in
                    default|gcc)
                        load_modules ="PrgEnv-gnu" "cray-netcdf" "${load_modules}"
        		CFLAGS       = "$CFLAGS" -DpgiFortran -DHAVE_CF_INTERFACE -DHAVE_LIBNETCDF -D__SVN_VERSION="${SVNVERSION}"
			NETCDFROOT  = /opt/cray/netcdf/default/GNU/4.9
                    ;;
                    intel)
                        load_modules = "PrgEnv-intel" "cray-netcdf" "${load_modules}"
        		CFLAGS      = "$CFLAGS" -DpgiFortran -DHAVE_CF_INTERFACE -DHAVE_LIBNETCDF -D__SVN_VERSION="${SVNVERSION}"
			NETCDFROOT  = /opt/cray/netcdf/default/INTEL/14.0
                    ;;
                    cray)
                        load_modules = "PrgEnv-cray" "cray-netcdf" "${load_modules}"
        		CFLAGS      = -Df2cFortran -DHAVE_CF_INTERFACE -DHAVE_LIBNETCDF -O3  -D__SVN_VERSION="${SVNVERSION}"
			NETCDFROOT  = /opt/cray/netcdf/default/CRAY/83
                     ;;
                esac
                mpi_startrun="aprun" "-N" "\\\$mpi_procs_pernode" "-n" "\\\$mpi_total_procs" "-d" "\\\$OMP_NUM_THREADS"
                ;;
        esac
        ;;
#===============================================

    dwd.de)
        case "$(hostname)" in
            xc*)
                XML2ROOT    = /opt/cray/xc-sysroot/default/usr
                NETCDFROOT  =${NETCDF_DIR}
                CC          = cc
                FC          = ftn
                make_command=make -j 8
                case "$fortran_compiler" in
                    intel*)
                      load_modules    = PrgEnv-intel netcdf cray-mpich ${load_modules}
                      CFLAGS          = -DHAVE_LIBNETCDF ${CFLAGS}
                      STD_FLAGS       = -O2 -xAVX -fltconsistency -pc64 -fpp -traceback  -D__LOOP_EXCHANGE
                      FFLAGS          = ${FFLAGS}
                      F77FLAGS        = $FFLAGS $STD_FLAGS
                      OTHER_LIBS      = -lirng $OTHER_LIBS
                      ;;
                    cray)
                      RTTOV_LIBS      = -L/usr/local/pkg/for0adm/lib -L/usr/local/pkg/for0adm/lib/unsupported -lradiance -lrttov10.2 -lhrit_tools
                      OTHER_LIBS      = -L${GRIB_API}/lib -lgrib_api_f90 -lgrib_api $RTTOV_LIBS $OTHER_LIBS
                      STD_FLAGS       = -D__USE_RTTOV -DHAVE_SLOW_PASSIVE_TARGET_ONESIDED
                      FFLAGS          = ${FFLAGS} -I/usr/local/pkg/for0adm/include/radiance
                      ;;
                    default|gcc)
                      load_modules    = PrgEnv-gnu netcdf grib_api cray-mpich ${load_modules}
                      FFLAGS          = ${FFLAGS}
                      OTHER_LIBS      = -L${GRIB_API}/lib -lgrib_api_f90 -lgrib_api $OTHER_LIBS
                      ;;
                esac
                ;;
            lc*)
                NETCDFROOT  =${NETCDF_DIR}
                make_command="make" "-j" "8"
                case "$fortran_compiler" in
                    intel*)
                      load_modules    = "netcdf" "${load_modules}"
                      CFLAGS          = -DHAVE_LIBNETCDF ${CFLAGS}
                      STD_FLAGS       = -O2 -xAVX -fltconsistency -pc64 -fpp -traceback  -D__LOOP_EXCHANGE
                      FFLAGS          = ${FFLAGS}
                      F77FLAGS        = "$FFLAGS" "$STD_FLAGS"
                      LIBS            = ${LIBS}
                      FC              = ifort
                      CC              = icc
                      ;;
                    default|gcc)
                      load_modules    = "netcdf" "${load_modules}"
                      FFLAGS          = ${FFLAGS}
                      LIBS            = -L${GRIB_API}/lib ${LIBS} -lgrib_api_f90 -lgrib_api
                      FC              = gfortran
                      CC              = gcc
                      ;;
                esac
                ;;
            oflws*)             # Linux workstations with gfortran
                NETCDFROOT            = /usr
                NETCDFLIBPATH         = /usr/lib64
                IB_LIBS               = -ldl -Wl,--export-dynamic -lutil -lm -ldl
                CC                    = /usr/lib64/mpi/gcc/openmpi/bin/mpicc
                FC                    = /usr/lib64/mpi/gcc/openmpi/bin/mpif90
                MPI_INCLUDE           = /usr/lib64/mpi/gcc/openmpi/include
                config_target         = oflws
                make_command          = make -j8
                submit                = qsub
                sync_submit           = qsub -sync y
                ;;
            *)                  # hpc
                NETCDFROOT  = /usr/local/pkg
                config_target=hpc
                make_command=make
                submit=qsubw
                sync_submit=qsub -W block=true
                ;;
        esac
        ;;
#===============================================
    dkrz.de|bullx)
        case "$(hostname)" in
            wizard*)
                load_profile  = . /client/etc/profile.wizard
                software_tree = /sw/centos58-x64
                config_target = wizard
                make_command  = make -j4
                submit        = sbatch
                case "$fortran_compiler" in
                    intel*)
                      load_modules    = intel/13.5.192 mpich2/1.3.1-static-intel12 ${load_modules}
                      config_compiler = intel
                      CC          = icc
                      CFLAGS      = -std=gnu99 -O2 -DHAVE_LIBNETCDF -DHAVE_CF_INTERFACE -DHAVE_LIBSZ -DHAVE_NETCDF4 -DHAVE_LIBHDF5 -DHAVE_NETCDF2 -DpgiFortran
                      ccversion   = $(icc --version 2>&1 | awk 'NR==1')
                      F77         = ifort
                      FC          = ifort

                      DEBUG_FLAGS = -check bounds -check pointers -check uninit -debug -g -traceback
                      STD_FLAGS   = -O2 -msse2 -fltconsistency $DEBUG_FLAGS
                      HIOPT_FLAGS = -O3 -mkl -no-prec-div -static -reentrancy threaded -xHost -vec-report1
                      FFLAGS      = -pc64 -fpp -D__LOOP_EXCHANGE

                      NETCDFROOT  = $software_tree/netcdf-latest-static-intel12
                      HDF5ROOT    = $software_tree/hdf5-1.8.7-static
                      SZIPROOT    = $software_tree/szip-2.1-static
                      MPIROOT     = $software_tree/mpi/mpich2-1.3.1-static-intel12
                      MPI_LIB     = -lmpichf90 -lmpich -lmpl
                      XML2ROOT    = /usr
                      OTHER_LIBS  = -lz $OTHER_LIBS
                      ;;
                esac
                ;;
            btc*|mlogin*)
                load_modules  = ncl/6.2.1-gccsys cdo/default svn/1.8.13 ${load_modules}
                load_profile  = . /etc/profile
                software_tree = /sw/rhel6-x64
                config_target = bullx
                make_command  = make -j4
                submit        = sbatch
                sync_submit   = srunjob
                queue         = compute
                case "$fortran_compiler" in
                    intel*)
                        case "$fortran_compiler" in
                          intel15|intel15.*)
                            load_modules    = intel/15.0.1 ${load_modules}
                            ;;
                          intel14)
                            load_modules    = intel/14.0.3 ${load_modules}
                            ;;
                          intel16|intel*)
                            load_modules = intel/16.0 ${load_modules}
                            ;;
                        esac
                        config_compiler = intel
                        CC          = icc
                        CFLAGS      = -std=gnu99 -g -O3 -ftz -march=native -DHAVE_LIBNETCDF -DHAVE_CF_INTERFACE -DHAVE_LIBSZ -DHAVE_NETCDF4 -DHAVE_LIBHDF5 -DHAVE_NETCDF2 -DgFortran
                        ccversion   = $(icc --version 2>&1 | awk 'NR==1')
                        F77         = ifort
                        FC          = ifort
                        # temporarily removed -check uninit since it fails
                        # for lapack/dpftri.f with -march=core-avx2 and
                        # intel 14.0.3
                        CHECK_FLAGS = -check bounds -check pointers -debug -g -traceback
                        DEBUG_FLAGS = -debug-parameters -debug -g -O0
                        FPPFLAGS    = -fpp
                        STD_FLAGS   = -ftz -O2 -march=native -pc64 -fp-model source -g -assume realloc_lhs -DIFORT_CONSISTENCY_ENFORCE -DLRTM_FULL_VECTORIZATION
                        HIOPT_FLAGS = -O3 -march=native -mkl=sequential -pc64 -no-prec-div -no-prec-sqrt -fast-transcendentials -reentrancy threaded
                        OCEAN_FLAGS = -O3 -march=native -pc64 -fp-model source -mkl=sequential -reentrancy threaded -qopt-report-file=stdout -qopt-report=0 -qopt-report-phase=vec -D__OMP_FIRSTTOUCH__
                        FFLAGS      = $FPPFLAGS
                        F77FLAGS    = $FPPFLAGS

                        NETCDFFROOT = $software_tree/netcdf/netcdf_fortran-4.4.2-intel14
                        NETCDFROOT  = $software_tree/netcdf/netcdf_c-4.3.2-gcc48
                        HDF5ROOT    = $software_tree/hdf5/hdf5-1.8.14-threadsafe-gcc48

                        SZIPROOT    = $software_tree/sys/libaec-0.3.2-gcc48
                        XML2ROOT    = /usr
                        ZLIBROOT    = /usr

                        case "$with_mpi" in
                            "$software_tree/intel/impi/5.1.0.038_dapl2.1.6")
                                load_modules = ${load_modules} intelmpi/5.1.0.038_dapl2.1.6
                                FFLAGS       = $FFLAGS -DHAVE_SLOW_PASSIVE_TARGET_ONESIDED -DHAVE_PARALLEL_NETCDF
                                MPIROOT      = $with_mpi/compilers_and_libraries_2016.0.079/linux/mpi/intel64
                                MPI_LIB      = $WLFLAG,--disable-new-dtags -L$MPIROOT/lib/release_mt $WLFLAG,-rpath,$MPIROOT/lib/release_mt -L$MPIROOT/lib $WLFLAG,-rpath,$MPIROOT/lib -lmpifort -lmpi -lmpigi -ldl -lrt -lpthread
                                NETCDFFROOT = $software_tree/netcdf/netcdf_fortran-4.4.2-parallel-impi-intel14
                                NETCDFROOT  = $software_tree/netcdf/netcdf_c-4.3.2-parallel-ixmpi-intel14
                                HDF5ROOT    = $software_tree/hdf5/hdf5-1.8.14-parallel-impi-intel14
                                ;;
                            "$software_tree/intel/impi/4.1.3.049"|"$software_tree/intel/impi/4.1.3.049/intel64")
                                FFLAGS = $FFLAGS -DHAVE_SLOW_PASSIVE_TARGET_ONESIDED -DHAVE_PARALLEL_NETCDF
                                load_modules=${load_modules} intelmpi/4.1.3.049

                                MPIROOT     = $software_tree/intel/impi/4.1.3.049/intel64
                                SYS_LIBS    = -ldl -lrt -lpthread
                                MPI_LIB     = $WLFLAG,-rpath,$MPIROOT/lib -lmpigf -lmpi -lmpigi $SYS_LIBS
                                NETCDFFROOT = $software_tree/netcdf/netcdf_fortran-4.4.2-parallel-impi-intel14
                                NETCDFROOT  = $software_tree/netcdf/netcdf_c-4.3.2-parallel-ixmpi-intel14
                                HDF5ROOT    = $software_tree/hdf5/hdf5-1.8.14-parallel-impi-intel14

                                case "${with_openmp}" in
                                  yes)
                                    MPI_LIB=${MPI_LIB/ -lmpi / -lmpi_mt }
                                    ;;
                                esac
                                ;;
                            no)
                                ;;
                            /opt/mpi/bullxmpi_mlx/1.2.8.3|*)
                                load_modules = ${load_modules} fca mxm bullxmpi_mlx/bullxmpi_mlx-1.2.8.3
                                FFLAGS       = $FFLAGS -DHAVE_PARALLEL_NETCDF
                                MPIROOT      = /opt/mpi/bullxmpi_mlx/1.2.8.3
                                SYS_LIBS     = -ldl -lm -lnuma -Wl,--export-dynamic -lrt -lnsl -lutil -lm -ldl
                                MPI_LIB      = $WLFLAG,-rpath,/opt/mpi/bullxmpi_mlx/1.2.8.3/lib -lmpi_f90 -lmpi_f77 $SYS_LIBS
                                NETCDFFROOT = $software_tree/netcdf/netcdf_fortran-4.4.2-parallel-bullxmpi-intel14
                                NETCDFROOT  = $software_tree/netcdf/netcdf_c-4.3.2-parallel-bullxmpi-intel14
                                HDF5ROOT    = $software_tree/hdf5/hdf5-1.8.14-parallel-bullxmpi-intel14
                                ;;                              
                        esac
                        mpi_startrun = srun
                        ;;
                    gcc*)
                        load_modules    = gcc/5.1.0 intelmpi/5.1.0.038_dapl2.1.6 ${load_modules}
                        config_compiler = gcc
                        c_compiler_version = $(gcc --version | awk 'NR==1{split($NF,v,"."); printf("gcc%1d%1d", v[1], v[2])}')
                        CC     = gcc
                        CFLAGS = -std=gnu99 -g -O3 -march=native -mpc64 -DHAVE_LIBNETCDF -DHAVE_CF_INTERFACE -DHAVE_LIBSZ -DHAVE_NETCDF4 -DHAVE_LIBHDF5 -DHAVE_NETCDF2 -DgFortran -DWITHOUT_PACK_EXTERNAL
                        F77    = gfortran
                        FC     = gfortran
                        OCEAN_FLAGS = -march=native -O3 -mpc64 -D__LOOP_EXCHANGE -g

                        NETCDFFROOT = $software_tree/netcdf/netcdf_fortran-4.4.2-$compiler_version
                        NETCDFROOT  = $software_tree/netcdf/netcdf_c-4.3.2-gcc48
                        HDF5ROOT    = $software_tree/hdf5/hdf5-1.8.14-threadsafe-gcc48
                        SZIPROOT    = $software_tree/sys/libaec-0.3.2-gcc48
                        XML2ROOT    = /usr
                        ZLIBROOT    = /usr

                        case "$with_mpi" in
                            "$software_tree/intel/impi/5.1.0.038_dapl2.1.6"|*)
                                load_modules = ${load_modules} intelmpi/5.1.0.038_dapl2.1.6
                                FFLAGS       = $FFLAGS -DHAVE_SLOW_PASSIVE_TARGET_ONESIDED
                                MPIROOT      = $software_tree/intel/impi/5.1.0.038_dapl2.1.6/compilers_and_libraries_2016.0.079/linux/mpi/intel64
                                MPI_LIB      = $WLFLAG,--disable-new-dtags -L$MPIROOT/lib/release_mt $WLFLAG,-rpath,$MPIROOT/lib/release_mt -L$MPIROOT/lib $WLFLAG,-rpath,$MPIROOT/lib -lmpifort -lmpi -lmpigi -ldl -lrt -lpthread
                                ;;
			esac
                        mpi_startrun = srun
                        ;;
                    nag*)
                        load_modules    = gcc/4.8.2 nag/6.0.1064 mvapich2/1.9b-static-nag60 ${load_modules}
                        config_compiler = gcc
                        c_compiler_version = $(gcc --version | awk 'NR==1{split($NF,v,"."); printf("gcc%1d%1d", v[1], v[2])}')
                        CC     = gcc
                        CFLAGS = -std=gnu99 -g -O3 -march=native -DHAVE_LIBNETCDF -DHAVE_CF_INTERFACE -DHAVE_LIBSZ -DHAVE_NETCDF4 -DHAVE_LIBHDF5 -DHAVE_NETCDF2 -DgFortran -DWITHOUT_PACK_EXTERNAL
                        F77    = nagfor
                        FC     = nagfor

                        NETCDFFROOT = $software_tree/netcdf/netcdf_fortran-4.4.2-static-$compiler_version
                        NETCDFROOT  = $software_tree/netcdf/netcdf_c-4.3.2-gcc48
                        HDF5ROOT    = $software_tree/hdf5/hdf5-1.8.14-threadsafe-gcc48
                        SZIPROOT    = $software_tree/sys/libaec-0.3.2-gcc48
                        ZLIBROOT    = /usr

                        MPIROOT     = $software_tree/mpi/mvapich2-1.9b-static-nag60
                        IB_LIBS     = -lmpl -libmad -lrdmacm -libumad -libverbs 
                        SYS_LIBS    = -lhwloc -lxml2 -lnuma -lrt -lutil -lpthread -lm -ldl
                        MPI_LIB     = -lmpichf90 -lmpich -lopa $IB_LIBS $SYS_LIBS
                        XML2ROOT    = /usr
                        mpi_startrun = srun
                        ;;
                    *)
                        echo
                        echo
                        echo "No supported Fortran compiler selected."
                        echo
                        exit 1
                        ;;
                esac
                ;;
        esac
        ;;
#===============================================
    kfa-juelich.de)
        case "$(hostname)" in
            juqueen*)
                #NETCDFROOT  = /bgsys/local/netcdf
                NETCDFROOT = /homeb/slmet/slmet016/netcdf_xlc
                NETCDFROOT = /homeb/slmet/slmet027/opt/netcdf-c-4.3.2-parallel
                NETCDFFROOT = /homeb/slmet/slmet027/opt/netcdf-fortran-4.4.0-parallel
                HDF5ROOT = /bgsys/local/hdf5
                SZIPROOT = /bgsys/local/szip
                ZLIBROOT = /bgsys/local/zlib
                CFLAGS = $CFLAGS -DHAVE_LIBNETCDF -DHAVE_NETCDF4 -DHAVE_LIBHDF5 -DHAVE_NETCDF2
                IB_LIBS    = -ldl -Wl,--export-dynamic -lutil -lm -ldl -ldrt
                OTHER_LIBS = -L/bgsys/local/parallel-netcdf/v1.3.1/lib -lpnetcdf 
                MPI_LIB    = -WL,-pthread $IB_LIBS -Wl
                config_target=juqueen
                make_command=make -j8
                submit=llsubmit
                mpi_startrun=runjob --ranks-per-node \\\$mpi_procs_pernode --envs OMP_NUM_THREADS=\\\$OMP_NUM_THREADS --exe
                ;;
        esac
        ;;
#===============================================
    kit.edu)
        case $ac_hostname in
            ic2*)
                NETCDFROOT  = /pfs/imk/ICON/LIBRARIES
                NETCDFFROOT = /pfs/imk/ICON/LIBRARIES
                HDF5ROOT    = /pfs/imk/ICON/LIBRARIES
                SZIPROOT    = /pfs/imk/ICON/LIBRARIES
                ZLIBROOT    = /usr
                MPIROOT     = /pfs/imk/ICON/LIBRARIES
                MPI_LIB     = -lmpi_usempif08 -lmpi_usempi_ignore_tkr -lmpi_mpifh -lmpi
                CFLAGS = $CFLAGS -DHAVE_LIBNETCDF -DHAVE_NETCDF4 -DHAVE_LIBHDF5 -DHAVE_NETCDF2
                config_target=ic2
                make_command=make -j8
                submit=sbatch
                mpi_startrun=runjob --ranks-per-node \\\$mpi_procs_pernode --envs OMP_NUM_THREADS=\\\$OMP_NUM_THREADS --exe
                ;;
        esac

        ;;              
#===============================================
    zmaw.de)
        dist_codename = $(lsb_release -c | awk '{print $2}')
        software_tree = /sw/${dist_codename}-x64
        case $ac_hostname in
            thunder*)
                config_target=thunder
                NETCDFROOT  = $software_tree/netcdf-4.3.3.1-static
                HDF5ROOT    = $software_tree/hdf5-1.8.12-static
                SZIPROOT    = $software_tree/szip-2.1-static
                ZLIBROOT    = /usr
                XML2ROOT    = /usr
                CFLAGS   = $CFLAGS -DHAVE_NETCDF4
                SYS_LIBS = -lnuma -lrt -lnsl -lutil -lm -lpthread -ldl -Wl,--export-dynamic -lrt -lnsl -lutil -lm -lpthread -ldl
                IB_LIBS  = -lrdmacm -libverbs
                # load_profile=. /client/etc/profile.zmaw
                use_shell=/bin/bash
                load_profile=source /sw/share/Modules/init/bash
                load_modules=ncl/6.0.0-gccsys cdo/default jdk ${load_modules}
                make_command=make -j8
                submit=sbatch
                sync_submit=srunjob --account=mpi
                case "$fortran_compiler" in
                    default|gcc)
                      NETCDFFROOT = $software_tree/netcdf_fortran-4.4.2-static-${compiler_version}
                      MPIROOT     = $software_tree/mpilib/openmpi-1.8.4-static-${compiler_version}
                      MPI_LIB     = -L$MPIROOT/lib -Wl,-rpath -Wl,$MPIROOT/lib -Wl,--disable-new-dtags -lmpi_usempif08 -lmpi_usempi_ignore_tkr -lmpi_mpifh -lmpi -lopen-rte -lopen-pal -lm -lnuma -ldl -lrt -lpthread -libverbs -lrdmacm -lutil
                      HDF5_LIB    = -I/sw/squeeze-x64/szip-2.1-static/include -D_LARGEFILE_SOURCE -D_LARGEFILE64_SOURCE -D_BSD_SOURCE -O2 -L/sw/squeeze-x64/hdf5-1.8.12-static/lib /sw/squeeze-x64/hdf5-1.8.12-static/lib/libhdf5_hl.a /sw/squeeze-x64/hdf5-1.8.12-static/lib/libhdf5.a -L/sw/squeeze-x64/szip-2.1-static/lib -lsz -lz -lrt -ldl -lm -Wl,-rpath -Wl,/sw/squeeze-x64/hdf5-1.8.12-static/lib
                      load_modules=gcc/5.1.0 ${load_modules}
                      ;;
                    pgi)
                      NETCDFROOT = $software_tree/netcdf-4.1.3-static-pgi14
                      MPIROOT    = $software_tree/mpilib/openmpi-1.6.5-static-pgi14
                      MPI_LIB    = -lmpi_f90 -lmpi_f77 -lmpi $IB_LIBS $SYS_LIBS
                      load_modules=gcc/4.8.2 pgi/14.7 ${load_modules}
                      ;;
                    intel)
                      NETCDFFROOT = $software_tree/netcdf_fortran-4.4.2-static-${compiler_version}
                      MPIROOT     = $software_tree/mpilib/openmpi-1.6.5-static-intel15
                      MPI_LIB     = -lmpi_f90 -lmpi_f77 -lmpi $IB_LIBS $SYS_LIBS
                      HDF5_LIB    = -L/sw/squeeze-x64/szip-2.1-static/lib /sw/squeeze-x64/hdf5-1.8.12-static/lib/libhdf5.la /sw/squeeze-x64/szip-2.1-static/lib/libsz.la -lz -lrt -ldl -lm
                      # HIOPT_FLAGS = -O3 -mkl -static -xHost -xAVX -no-prec-div -vec-report2 -diag-file -traceback -g
                      HIOPT_FLAGS = -O3 -fltconsistency -fpp -mkl -static -xHost -xAVX -g -traceback -D__LOOP_EXCHANGE -D__OMP_FIRSTTOUCH__
                      STD_FLAGS   = -O1 -fltconsistency -fpp -static -xHost -xAVX -traceback -g -D__LOOP_EXCHANGE
                      load_modules=gcc/4.8.2 intel/15.0.2 ${load_modules}
                      ;;
                    intel16)
                      NETCDFFROOT = $software_tree/netcdf_fortran-4.4.2-static-${compiler_version}
                      MPIROOT     = $software_tree/mpilib/openmpi-1.6.5-static-intel16
                      MPI_LIB     = -lmpi_f90 -lmpi_f77 -lmpi $IB_LIBS $SYS_LIBS
                      HDF5_LIB    = -L/sw/squeeze-x64/szip-2.1-static/lib /sw/squeeze-x64/hdf5-1.8.12-static/lib/libhdf5.la /sw/squeeze-x64/szip-2.1-static/lib/libsz.la -lz -lrt -ldl -lm
                      # HIOPT_FLAGS = -O3 -mkl -static -xHost -xAVX -no-prec-div -vec-report2 -diag-file -traceback -g
                      HIOPT_FLAGS = -O3 -fltconsistency -fpp -mkl -static -xHost -xAVX -g -traceback -D__LOOP_EXCHANGE -D__OMP_FIRSTTOUCH__
                      STD_FLAGS   = -O1 -fltconsistency -fpp -static -xHost -xAVX -traceback -g -D__LOOP_EXCHANGE
                      load_modules=gcc/4.8.2 intel/16.0.0 ${load_modules}
                      ;;
                    nag)
                      NETCDFFROOT  = $software_tree/netcdf_fortran-4.4.2-static-nag60
                      MPIROOT     = $software_tree/mpilib/openmpi-1.8.1-static-${compiler_version}
                      MPI_LIB = -I$MPIROOT/lib $WLFLAG,-rpath,,$MPIROOT/lib $WLFLAG,--disable-new-dtags -L$MPIROOT/lib -lmpi_usempi -lmpi_mpifh -lmpi -lopen-rte -lopen-pal -lm -lnuma -ldl -lrt -libverbs -lrdmacm -lutil -lpthread
                      load_modules=gcc/4.9.2 nag/6.0.1064 ${load_modules}
                      ;;
                esac
                ;;
          *)
            case "$host" in
              x86_64-*-linux-*)        # 64 bit lenny or squeeze MPI/ZMAW workstation
                   ZLIBROOT = /usr
                   SYS_LIBS = -lnuma -lrt -lnsl -lutil -lm -lpthread -ldl -Wl,--export-dynamic -lrt -lnsl -lutil -lm -lpthread -ldl
                   IB_LIBS  = -lrdmacm -libverbs
                   case "$dist_codename" in
                      *squeeze*)
                           load_modules = ncl/6.0.0-gccsys cdo/default python/2.7-ve0 ${load_modules}   
                           SZIPROOT = $software_tree/szip-2.1-static
                           NETCDFFROOT = $software_tree/netcdf_fortran-4.4.2-static-${compiler_version}
                           NETCDFROOT = $software_tree/netcdf-4.3.3.1-static
                           HDF5ROOT = $software_tree/hdf5-1.8.12-static
                           XML2ROOT = /usr
                           case "$fortran_compiler" in
                               default|gcc)
                                   MPIROOT     = $software_tree/mpilib/openmpi-1.8.4-static-${compiler_version}
                                   MPI_LIB     = -I$MPIROOT/lib $WLFLAG,-rpath,$MPIROOT/lib $WLFLAG,--disable-new-dtags -L$MPIROOT/lib -lmpi_usempif08 -lmpi_usempi_ignore_tkr -lmpi_mpifh -lmpi -lopen-rte -lopen-pal -lm -lnuma -ldl -lrt -libverbs -lrdmacm -lutil -lpthread
                                   load_modules=gcc/5.1.0 ${load_modules}
                                   ;;
                               nag)
                                   MPIROOT     = $software_tree/mpilib/openmpi-1.8.1-static-${compiler_version}
                                   MPI_LIB = -I$MPIROOT/lib $WLFLAG,-rpath,,$MPIROOT/lib $WLFLAG,--disable-new-dtags -L$MPIROOT/lib -lmpi_usempi -lmpi_mpifh -lmpi -lopen-rte -lopen-pal -lm -lnuma -ldl -lrt -libverbs -lrdmacm -lutil -lpthread
                                   load_modules=gcc/4.9.2 nag/6.0.1064 ${load_modules}
                                   ;;
                               pgi)
                                   MPIROOT     = $software_tree/mpilib/openmpi-1.8.4-static-${compiler_version}
                                   MPILIB      = -I$MPIROOT/lib -Wl,-rpath -Wl,$MPIROOT/lib -L$MPIROOT/lib -lmpi_usempif08 -lmpi_usempi_ignore_tkr -lmpi_mpifh -lmpi -lopen-rte -lopen-pal -lm -lnuma -ldl -lrt -libverbs -lrdmacm -lutil
                                   load_modules= gcc/4.8.2 pgi/14.7 ${load_modules}
                                   ;;
                               intel)
                                   MPIROOT     = $software_tree/mpilib/openmpi-1.6.5-static-${compiler_version}
                                   MPI_LIB     = -lmpi_f90 -lmpi_f77 -lmpi $IB_LIBS $SYS_LIBS
                                   HIOPT_FLAGS = -O3 -mkl -static -xHost -xAVX -g
                                   load_modules=gcc/4.8.2 intel/16.0.0 ${load_modules}
                                   ;;
                           esac
                           ;;
                       *wheezy*)
                           load_modules = ncl/6.2.0-precompiled cdo/1.6.5.1 python/2.7-ve4 ${load_modules}   
                           SZIPROOT = $software_tree/szip-2.1-static-gccsys
                           NETCDFFROOT = $software_tree/netcdf_fortran-4.4.0-static-${compiler_version}
                           NETCDFROOT = $software_tree/netcdf-4.3.2-static-gccsys
                           HDF5ROOT = $software_tree/hdf5-1.8.13-static-gccsys
                           MPIROOT     = $software_tree/mpilib/openmpi-1.8.4-static-${compiler_version}
                           MPI_LIB     = -lmpi_usempif08 -lmpi_usempi_ignore_tkr -lmpi_mpifh -lmpi -lopen-rte -lopen-pal $IB_LIBS $SYS_LIBS
                           XML2ROOT = /usr
                           case "$fortran_compiler" in
                               default|gcc)
                                   load_modules=gcc/5.1.0 ${load_modules}
                                   ;;
                               nag)
                                   load_modules=gcc/4.9.1 nag/6.0.1064 ${load_modules}
                                   ;;
                               pgi)
                                   load_modules= gcc/4.9.1 pgi/14.7 ${load_modules}
                                   ;;
                               intel)
                                   # HIOPT_FLAGS = -O3 -mkl -static -xHost -xAVX -no-prec-div -vec-report2 -diag-file -traceback -g
                                   HIOPT_FLAGS = -O3 -mkl -static -xHost -xAVX -g
                                   load_modules=gcc/4.9.1 intel/14.0.2 ${load_modules}
                                   ;;
                           esac
                           ;;
                       *)
                           echo
                           echo WARNING:
                           echo No default setup for your Linux distribution , codename: $dist_codename
                           echo
                           echo
                           ;;
                   esac
                   load_profile = . /client/etc/profile.zmaw
                   config_target=mpipc
                   make_command=make -j 2
                   submit=
                   ;;
               *)  # unknown ...
                   echo
                   echo
                   echo Unknown Linux system type - currently not supported ...
                   echo
                   exit
                   ;;
           esac
           ;;
        esac
        ;;
        #-------------------------------------------------------------------

#===============================================
    ecmwf.int)
                NETCDFROOT  =${NETCDF_DIR}
                CC          = cc
                FC          = ftn
                F77         = ftn
                make_command=make -j 8
                CFLAGS   = $CFLAGS -D_ECMWF
                RTTOV_LIBS  = -L/home/ms/de/dfj/lib -L/home/ms/de/dfj/lib/unsupported -lradiance -lrttov10.2 -lhrit_tools
                case "$fortran_compiler" in
                    intel*)
                      load_modules    = PrgEnv-intel/5.0.41 netcdf cray-mpich/6.1.1 ${load_modules}
                      CFLAGS          = -DHAVE_LIBNETCDF ${CFLAGS}
                      STD_FLAGS       = -O2 -xAVX -fltconsistency -pc64 -fpp -traceback  -D__LOOP_EXCHANGE
                      FFLAGS          = ${FFLAGS} -I/home/ms/de/dfj/include/radiance
                      F77FLAGS        = $FFLAGS $STD_FLAGS
                      OTHER_LIBS      = -lirng $RTTOV_LIBS $OTHER_LIBS
                      ;;
                    cray)
                      OTHER_LIBS      = -L${GRIB_API}/lib -lgrib_api_f90 -lgrib_api $RTTOV_LIBS $OTHER_LIBS
                      FFLAGS          = ${FFLAGS} -I/home/ms/de/dfj/include/radiance
                      ;;
                    default|gcc)
                     #load_modules    = PrgEnv-gnu/5.1.29 netcdf grib_api cray-mpich/6.2.0 ${load_modules}
                      FFLAGS          = ${FFLAGS} -I/home/ms/de/dfj/include/radiance
                      OTHER_LIBS      = -L${GRIB_API}/lib -lgrib_api_f90 -lgrib_api $RTTOV_LIBS $OTHER_LIBS
                      ;;
                esac
        ;;

#===============================================
    pa.cluster)
        ### ### DLR Linux Cluster ### ###
        echo
        echo "DLR Linux Cluster detected."
        config_target=pacluster
        make_command=make -j 4
        submit=qsub

        # Automatic compiler detection for DLR Linux cluster
        # using openmpi module name
        TMPF90 = `mpif90 -show | awk '{print $1}'`
        case "$TMPF90" in
            lf95*)
                echo "ERROR: Lahey lf95 currently not supported."
                exit
                ;;
            ifort*)
                COMPILER = INTEL
                intel_main_version = `ifort --version | awk 'NR==1 {print $3}' | sed 's/\..*//g'`
                if test $intel_main_version -le 12; then
                    echo "ERROR: Use ifort version 13.1.0!"
                    exit
                fi
                ;;
            gfortran*)
                COMPILER=GFORTRAN
                gfortran_version = `gfortran --version | awk 'NR==1 {print $4}'`
                ;;
            g95*)
                echo "ERROR: g95 currently not supported."
                exit
                ;;
            *)
                echo "ERROR: no openmpi module loaded!"
                exit
                ;;
        esac

        #### set compiler specific options
        case "$COMPILER" in

            INTEL*)
                echo "Compiler INTEL detected."
                ### ### intel/13.1-2 openmpi/1.6.4/intel/13.1.0
                config_compiler = intel
                CC       = mpicc
                CFLAGS = -std=gnu99 -O2 -DHAVE_LIBNETCDF -DHAVE_CF_INTERFACE -DpgiFortran
                F77 = mpif90
                FC = mpif90
                ##### F95 EXTENSIONS
                OMPFLAG  = -openmp
                DEFOPT   = -D
                DEFCOPT  = -D
                MODOPT   = -I
                MODDIR   = -module 
                ##### DEBUG ####
                FOTPTIM     = -march=native -O3 -D__LOOP_EXCHANGE
                DEBUG_FLAGS = -check bounds -check pointers -check uninit -debug -g
                STD_FLAGS   = -O2 -msse2 -fltconsistency -pc64 -fpp -traceback  -D__LOOP_EXCHANGE $DEBUG_FLAGS
                FDEBUG      = -check bounds -check pointers -check uninit -debug -g
                FFLAGS      =           -O2 -msse2 -fltconsistency       -pc64 -fpp -traceback  -D__LOOP_EXCHANGE
                # FFLAGS      = $FDEBUG -O2 -msse2 -fltconsistency       -pc64 -fpp -traceback  -D__LOOP_EXCHANGE
                # FFLAGS      = $FDEBUG -O0 -msse2 -fltconsistency -fpe0 -pc64 -fpp -traceback  -D__LOOP_EXCHANGE
                F77FLAGS    = $FFLAGS
                LDFLAGS     = $FOTPTIM
                ;;

            GFORTRAN*)
                echo "Compiler GFORTRAN detected."
                ### ### openmpi/1.4.4/gfortran/4.6.2
                CC       = mpicc
                # CFLAGS = -std=gnu99 -O2 -DHAVE_LIBNETCDF -DHAVE_CF_INTERFACE -DpgiFortran
                # CFLAGS   = -std=gnu99 -march=native -O2 -Df2cFortran
                # CFLAGS   = ${CFLAGS} -Df2cFortran
                # CFLAGS   = -O -Df2cFortran
                FFLAGS      = $FCPP $FLANG $FWARN -D__GFORTRAN__
                # FFLAGS      = $FCPP $FLANG $FWARN -DMESSY -D__GFORTRAN__ -DMESSYTIMER
                # -fall-intrinsics to use etime in messy_main_qtimer
                # FFLAGS      = $FCPP $FLANG $FWARN -DMESSY -D__GFORTRAN__ -DMESSYTIMER -fall-intrinsics
                F77      = mpif90
                FC      = mpif90
                ##### F95 EXTENSIONS
                # DEFOPT   = -D
                # MODOPT   = -I
                ;;
        esac

        #### compiler specific path settings
        case "$COMPILER" in
            INTEL*)
                MPIROOT    = /export/opt/PA/prgs/openmpi/1.6.4/intel/13.1.0
                MPI_LIB    = 
                NETCDFROOT = /export/opt/PA/prgs/netcdf/3.6.3/ifort/12.0.0
                HDF5ROOT    = /export/opt/PA/prgs/hdf5/1.8.8
                SZIPROOT    = 
                ZLIBROOT    = 
                ;;

            GFORTRAN*)
                case "${gfortran_version}" in
                    4.6.2*)
                        MPIROOT    = /export/opt/PA/prgs/openmpi/1.4.4/gfortran/4.6.2
                        MPI_LIB    = 
                        NETCDFROOT = /export/opt/PA/prgs/netcdf/3.6.3/gfortran/4.6.2
                        HDF5ROOT    = /export/opt/PA/prgs/hdf5/1.8.8
                        SZIPROOT    = 
                        ZLIBROOT    = 
                        ;;
                    4.8.1*)
                        MPIROOT    = /export/opt/PA/prgs/openmpi/1.6.5/gfortran/4.8.1
                        MPI_LIB    = 
                        NETCDFROOT = /export/opt/PA/prgs/netcdf/3.6.3/gfortran/4.8.1
                        HDF5ROOT    = /export/opt/PA/prgs/hdf5/1.8.8
                        SZIPROOT    = 
                        ZLIBROOT    = 
                        ;;
                    *)
                        echo "ERROR: gfortran version not supported"
                        echo "       (use 4.6.2 or 4.8.1)"
                        exit
                        ;;
                esac
                ;;
        esac
        ;;
        #-------------------------------------------------------------------

#===============================================
esac
#===============================================<|MERGE_RESOLUTION|>--- conflicted
+++ resolved
@@ -69,11 +69,7 @@
         GRIB_APIBASE     = /opt/grib_api
         CFLAGS      = $CFLAGS -DpgiFortran
         FCPP        = -cpp
-<<<<<<< HEAD
-        FLANG       = -std=f2003 -fmodule-private -fimplicit-none -fmax-identifier-length=63 -ffree-line-length-164
-=======
         FLANG       = -std=f2008 -fmodule-private -fimplicit-none -fmax-identifier-length=63 -ffree-line-length-132
->>>>>>> 4862f161
         FWARN       = -Wall -Wcharacter-truncation -Wconversion -Wunderflow -Wunused-parameter
         FDEBUG      = -g -fbacktrace
         FCHECK      = -finit-real=nan -finit-integer=-2147483648 -finit-character=127
