# Linux
#-----------------------------------------------------------------------------
#
# Comments:
#
# 2010-02-09, Marco Giorgetta, MPI-M
#
# Current setup for gcc-4.3.4
#
# . language options to be used:
#   -xf95-cpp-input
#   -std=f2003
#   -fmodule-private -fimplicit-none
#   -ffree-line-length-132 -fmax-identifier-length=31
#
# . warning options:
#   -Wall (= -Waliasing -Wampersand -Wsurprising -Wnonstd-intrinsics -Wno-tabs -Wline-truncation)
#   -Wcharacter-truncation -Wconversion -Wunderflow -Wunused-parameter
#
# . debugging:
#   -fbacktrace
#   (do not use -fomit-frame-pointer, it disables stack unwind and traceback cannot be generated)
#
# . checks and initializers
#   -finit-real=nan
#   (other potential initializers: -finit-integer=, -finit-logical=)
#
#-----------------------------------------------------------------------------

#
# 2010-02-09, Luis Kornblueh,  MPI-M: clean-up
# 2010-02-17, Marco Giorgetta, MPI-M: gcc: activate -ffree-line-length-132
# 2010-02-17, Marco Giorgetta, MPI-M: activate -fmodule-private
# 2010-02-17, Marco Giorgetta, MPI-M: activate -fimplicit-none
# 2013-03-25, Bastian Kern,    DLR  : gfortran and ifort at DLR Linux cluster
# 2014-02-03, Rene Redler,     MPI-M: sun compiler removed.
# 2014-03-27, Will Sawyer,     CSCS : additions for CSCS Cray platforms
#
#-----------------------------------------------------------------------------

#===============================================
# some common settings

LAPACKROOT  =
LAPACK_LIB  =

LIBS        = -L../lib -lsupport $LIBS

load_modules=

#===============================================

#===============================================
#
# Define compiler settings
#


#-----------------------------------------------------------------------------
# cc is the gcc
CC     = gcc
CFLAGS = -std=gnu99 -march=native -O2 -DHAVE_LIBNETCDF -DHAVE_CF_INTERFACE

case "$fortran_compiler" in
    default|gcc)
        config_compiler  = gcc
        compiler_version = $(gfortran --version | awk 'NR==1{split($NF,v,"."); printf("gcc%1d%1d", v[1], v[2])}')
        GRIB_APIBASE     = /opt/grib_api
        CFLAGS      = $CFLAGS -DpgiFortran
        FCPP        = -cpp
        FLANG       = -std=f2003 -fmodule-private -fimplicit-none -fmax-identifier-length=63 -ffree-line-length-132
        FWARN       = -Wall -Wcharacter-truncation -Wconversion -Wunderflow -Wunused-parameter
        FDEBUG      = -g -fbacktrace
        FCHECK      = -finit-real=nan -finit-integer=-2147483648 -finit-character=127
        FOPTIONS    = $FCPP $FLANG $FWARN $FDEBUG $FCHECK
        FOTPTIM     = -march=native -O3 -ffast-math -D__LOOP_EXCHANGE

        DEBUG_FLAGS = -g -fbacktrace -fbounds-check -fstack-protector-all $FCHECK
        STD_FLAGS   = -march=native -O2 -mpc64 $DEBUG_FLAGS -D__LOOP_EXCHANGE 
        HIOPT_FLAGS = -march=native -O3 -ffast-math -mpc64 -D__LOOP_EXCHANGE -g

        FC          = gfortran
        FFLAGS      = $FCPP $FLANG $FWARN $INCLUDES
        F77         = gfortran
        F77FLAGS    = -march=native -O0 -ffast-math -mpc64
        LDFLAGS     = $FOTPTIM
        OMPFLAG     = -fopenmp
        ART_FFLAGS  = -D__ICON_ART -fall-intrinsics
        CC_OMPFLAG  = -fopenmp
        DEFOPT      = -D
        DEFCOPT     = -D
        MODOPT      = -I
        MODDIR      = -J
        WLFLAG      = -Wl
	;;
    xlf)
        config_compiler=mpixlc_r
        CC       = mpixlc_r
        OPTFLAGS = -q64 -O2  -qmaxmem=-1 -qstrict -qarch=auto -qtune=auto -qcache=auto -qfloat=fltint
        INFOFLAGS= -qlistopt -qphsinfo -V
        INFOFLAGS=
        GENFLAGS = $INFOFLAGS -WF,-DSLOW_MPI_MAXMINLOC -WF,-DSLOW_MPI_USER_REDUCTION -WF,-DSLOW_MPI_IN_PLACE
        CFLAGS   = -DHAVE_CF_INTERFACE -DIBMR2Fortran -O2 -qipa

        FC       = mpixlf2003_r

        CHECK_FLAGS = -g -qcheck -qstackprotect=all
        DEBUG_FLAGS = -OO -qnoopt -g -qfullpath -WF,-DNOXLFPROCESS
        BASIC_OPT_FLAGS = -qalias_size -q64 -qmaxmem=-1 -qarch=auto -qtune=auto -qcache=auto -qfloat=fltint -WF,-D__LOOP_EXCHANGE
        STD_FLAGS = -O2 -qstrict -qlinedebug $BASIC_OPT_FLAGS $INFOFLAGS
        #HIOPT_FLAGS = -O3 -qhot -qstrict -qarch=qp -qtune=qp -qcache=auto -qxflag=nvectver -qxflag=nsmine -qfloat=fltint -qessl -q64 -qmaxmem=-1  -qlinedebug  -WF,-D__LOOP_EXCHANGE -WF,-DHAVE_FAST_MATH_LIB -WF,-DHAVE_MASS
        HIOPT_FLAGS = -O3 -qhot -qipa -qstrict -qarch=qp -qtune=qp -qcache=auto -qxflag=nvectver -qxflag=nsmine -qfloat=fltint -qessl -q64 -qmaxmem=-1  -qlinedebug  -WF,-D__LOOP_EXCHANGE -WF,-DHAVE_MASS
        FFLAGS   = $GENFLAGS -qsuffix=cpp=f90 -qzerosize -qalias_size=1800000000

        F77      = mpixlf77_r
        F77FLAGS = $STD_FLAGS

        case "$with_flags" in
          debug)
            OMPFLAG = -qsmp=omp:noopt
            F77FLAGS = $GENFLAGS $FMISMATCH -O0 -g
            CC_OMPFLAG  = -qsmp=omp:noopt
            ;;
          *)
            OMPFLAG = -qsmp=omp
            CC_OMPFLAG  = -qsmp=omp
            ;;
        esac
        DEFOPT   = -WF,-D
        DEFCOPT  = -D
        MODOPT   = -I
        MODDIR   = -qmoddir=
        ;;
    nag)
        config_compiler  = nag
        compiler_version = $(nagfor -v 2>&1 | awk 'NR==1{split($5,v,"."); printf("nag%1d%1d", v[1],substr(v[2],1,1))}')
        CFLAGS      = $CFLAGS -DNAGf90Fortran
        FC          = nagfor
        FDEBUG      =  -gline -g -C=all -mtrace=all
        FDEBUG      =  -gline -g -C=all
        GEN_FLAGS   = -colour -fpp
        DEBUG_FLAGS = -Wc,-O0 -Wc,-march=native -float-store -nan $FDEBUG
        STD_FLAGS   = -Wc,-O3 -Wc,-march=native -float-store -nan $FDEBUG
	HIOPT_FLAGS = -Wc,-O3 -Wc,-march=native -O3 -Wc=$(which gcc)
	MISMATCHS   = -wmismatch=mpi_allgather,mpi_allgatherv,mpi_allreduce,mpi_alltoall,mpi_alltoallv,mpi_bcast,mpi_free_mem,mpi_gather,mpi_gatherv,mpi_get,mpi_get_address,mpi_isend,mpi_irecv,mpi_op_create,mpi_pack,mpi_recv,mpi_reduce,mpi_scatter,mpi_scatterv,mpi_send,mpi_sendrecv,mpi_type_commit,mpi_type_extent,mpi_type_struct,mpi_unpack,mpi_win_create,nf_get_att_double,nf_put_att_double,nf_def_var,nf_get_att_int,nf_put_att_int,nf_put_vara_int,nf_get_vara_int,nf_put_vara_double,psmile_bsend -w=uep
        FFLAGS      = $GEN_FLAGS -f2003 $MISMATCHS $INCLUDES
        F77         = nagfor
        F77FLAGS    = $GEN_FLAGS -w=obs -O -dcfuns -mismatch_all
        case "$with_openmp" in
          yes)
            FFLAGS=${FFLAGS/ -gline / }
            F77FLAGS=${F77FLAGS/ -gline / }
          ;;
        esac
        OMPFLAG     = -openmp
        CC_OMPFLAG  =
        DEFOPT      = -D
        DEFCOPT     = -D
        MODOPT      = -I
        MODDIR      = -mdir 
        WLFLAG      = -Wl,-Wl,
        ;;
    pgi)
        config_compiler  = pgi
        compiler_version = $(pgfortran -V | awk 'NR==2{split($2,v,"."); printf("pgi%1d", v[1])}')
        CFLAGS      = $CFLAGS -DpgiFortran
        FC          = pgfortran
        FDEBUG      = -g -gopt -Mbounds -Mchkptr -Mchkstk  -Mdclchk
       # FFLAGS      = -O $GEN_FLAGS $FDEBUG -Mpreprocess -Mrecursive -Mstandard  -D__LOOP_EXCHANGE
        FFLAGS      = -O $FDEBUG -Mpreprocess -Mrecursive -Mallocatable=03 -D__LOOP_EXCHANGE $INCLUDES
        F77         = $FC
        F77FLAGS    = $FFLAGS
        OMPFLAG     = -mp
        CC_OMPFLAG  = -mp
        DEFOPT      = -D
        DEFCOPT     = -D
        MODOPT      = -I
        MODDIR      = -module 
        WLFLAG      = -Wl        
        ;;
    cray)
        config_compiler  = cray
        compiler_version = $(ftn -V 2>&1 > /dev/null | awk -F" " '{split($5,v,"."); printf("cray%1d%1d", v[1], v[2])}')
        CC          = cc
        FC          = ftn
        F77         = $FC
        FFLAGS      = -v -D__LOOP_EXCHANGE -D__MIXED_PRECISION -D__NO_JSBACH__ -Df2cFortran -e Z -em -hflex_mp=conservative -hfp1 -hadd_paren -hnoacc -r am -Ktrap=divz,ovf,inv
        CFLAGS      = -v -I${GRIB_API}/include -Df2cFortran -DHAVE_CF_INTERFACE -DHAVE_LIBNETCDF -DHAVE_LIBGRIB -DHAVE_LIBGRIB_API -O3
        F77FLAGS    = $FFLAGS
        FCLIBS      = -v
        GEN_FLAGS   =
        FDEBUG      = -g -R abc
        ART_FFLAGS  = -D__ICON_ART
        DEFOPT      = -D
        DEFCOPT     = -D
        MODOPT      = -I
        MODDIR      = -J
        ;;
    cray_gpu)
        config_compiler = cce
        compiler_version = $(ftn -V 2>&1 > /dev/null | awk -F" " '{split($5,v,"."); printf("cray%1d%1d", v[1], v[2])}')
        CC          = cc
        FC          = ftn
        F77         = $FC
        FFLAGS      = -v -D__LOOP_EXCHANGE -D__MIXED_PRECISION -D__NO_JSBACH__ -Df2cFortran -e Z -em -hflex_mp=conservative -hfp1 -hadd_paren -r am -Ktrap=divz,ovf -hacc_model=deep_copy
        CFLAGS      = -v -Df2cFortran -DHAVE_CF_INTERFACE -DHAVE_LIBNETCDF -O3
        CFLAGS      = -Df2cFortran -DHAVE_CF_INTERFACE -DHAVE_LIBNETCDF -O3
        F77FLAGS    = $FFLAGS
        FCLIBS      = -v
        GEN_FLAGS   =
        FDEBUG      = -g
        OMPFLAG     = 
        DEFOPT      = -D
        DEFCOPT     = -D
        MODOPT      = -I
        MODDIR      = -J
        ;; 
    intel|intel16|intel15|intel14)
        config_compiler  = intel
        compiler_version = $(ifort -V 2>&1 | awk -F "," 'NR==1{split($2,v," "); printf("intel%d",v[2])}')
        # CC          = icc
        # ccversion   = $(icc --version 2>&1 | awk 'NR==1')
        # CFLAGS      = -fpe0 -msse2 -pc64  -DpgiFortran -DHAVE_LIBNETCDF -DHAVE_CF_INTERFACE
        CFLAGS      = $CFLAGS -DpgiFortran
        AR          = xiar
        FC          = ifort
        DEBUG_FLAGS = -check bounds -check pointers -check uninit -debug -O0 -g
        STD_FLAGS   = -O2 -msse2 -fltconsistency -g -pc64 -fpp -traceback  -D__LOOP_EXCHANGE
        FFLAGS      = -g -pc64 -fpp -D__LOOP_EXCHANGE
        F77         = $FC
        F77FLAGS    = $FFLAGS $STD_FLAGS
        OMPFLAG     = -openmp
        ART_FFLAGS  = -D__ICON_ART
        CC_OMPFLAG  = -openmp
        DEFOPT      = -D
        DEFCOPT     = -D
        MODOPT      = -I
        MODDIR      = -module 
        WLFLAG      = -Wl
        ;;
esac
#===============================================


#####################################
#
# Define site dependent library paths
#
case "$ac_sitename" in
   cscs.ch|cm.cluster)
        echo The host is:  $HOST
        case "$HOST" in
            *daint*)
                config_target=daint_cpu
                make_command=make -j 8
#                use_shell=/bin/sh
                load_profile=. /opt/modules/default/etc/modules.sh
                submit=sbatch
                sync_submit=sbatch
                CC = cc
                FC = ftn
                F77= ftn

                case "$fortran_compiler" in
                    default|gcc)
                        load_modules =PrgEnv-gnu cray-netcdf cray-hdf5 ${load_modules}
                        NETCDFROOT = /opt/cray/netcdf/4.2.0/gnu/47
                    ;;
                    intel)
                        load_modules = PrgEnv-intel cray-netcdf cray-hdf5 ${load_modules}
                        NETCDFROOT = /opt/cray/netcdf/4.2.0/intel/120
                        ;;
                    cray)
                        load_modules = PrgEnv-cray cray-netcdf cray-hdf5 ${load_modules}
                        OMPFLAG     = -h omp
                        CFLAGS      = -Df2cFortran -DHAVE_CF_INTERFACE -DHAVE_LIBNETCDF -O3
                        FFLAGS      = -D__LOOP_EXCHANGE -D__MIXED_PRECISION -D__NO_JSBACH__ -Df2cFortran -e Z -em -hflex_mp=conservative -hfp1 -hadd_paren -r am -Ktrap=divz,ovf
                        NETCDFROOT = /opt/cray/netcdf/4.3.3.1/cray/83
                        ;;
                    cray_gpu)
                        load_modules = PrgEnv-cray cray-netcdf cray-hdf5 ${load_modules}
                        OMPFLAG     = -h omp
                        CFLAGS      = -Df2cFortran -DHAVE_CF_INTERFACE -DHAVE_LIBNETCDF -O3
                        FFLAGS      = -D__LOOP_EXCHANGE -D__MIXED_PRECISION -D__NO_JSBACH__ -Df2cFortran -e Z -em -hflex_mp=conservative -hfp1 -hadd_paren -r am -Ktrap=divz,ovf -h acc -h acc_model=deep_copy
                        NETCDFROOT = /opt/cray/netcdf/default/cray/83
                        ;;
                esac
                mpi_startrun=aprun -N \\\$mpi_procs_pernode -n \\\$mpi_total_procs -d \\\$OMP_NUM_THREADS
                ;;
            *dora*)
                config_target=dora
                make_command=make -j 8
#                use_shell=/bin/sh
                load_profile=. /opt/modules/default/etc/modules.sh
                submit=sbatch
                sync_submit=sbatch
                CC = cc
                FC = ftn
                F77= ftn

                case "$fortran_compiler" in
                    default|gcc)
                        load_modules = PrgEnv-gnu cray-netcdf ${load_modules}
                        NETCDFROOT = /opt/cray/netcdf/4.2.0/gnu/47
                    ;;
                    intel)
                        load_modules      = PrgEnv-intel cray-netcdf ${load_modules}
                        NETCDFROOT = /opt/cray/netcdf/4.2.0/intel/120
                        ;;
                    cray)
                        OMPFLAG     = -h omp
                        CFLAGS      = -Df2cFortran -DHAVE_CF_INTERFACE -DHAVE_LIBNETCDF -O3
                        FFLAGS      = -D__LOOP_EXCHANGE -D__MIXED_PRECISION -D__NO_JSBACH__ -Df2cFortran -e Z -em -hflex_mp=conservative -hfp1 -hadd_paren -r am -Ktrap=divz,ovf -h acc -h acc_model=deep_copy
                        load_modules      = cray-netcdf ${load_modules}
                        NETCDFROOT = /opt/cray/netcdf/default/cray/81
                        load_modules      = PrgEnv-cray netcdf hdf5 ${load_modules}
                        ;;
                esac
                mpi_startrun=aprun -N \\\$mpi_procs_pernode -n \\\$mpi_total_procs -d \\\$OMP_NUM_THREADS
                ;;
            *castor*)
                echo "Chose target CASTOR"
                config_target=castor
                make_command=make -j 8
                submit=srun
                sync_submit=sbatch
                case "$fortran_compiler" in
                    default|gcc)
                        load_modules=gcc/4.6.3 ${load_modules}
                        NETCDFROOT = /apps/castor/netcdf/4.1.3/gnu_463
                        MPIROOT=/apps/castor/mvapich2/1.8/mvapich2-gnu
                        MPI_LIB  = -lfmpich -lmpichf90 -lmpich -lmpl
                        MPI_INCLUDE=${MPIROOT}/include
                        ;;
                    pgi)
                        CC=pgcc
                        load_modules=pgi mvapich2/1.8-pgi ${load_modules}
                        NETCDFROOT = /apps/castor/netcdf/4.1.3/gnu_463
                        MPIROOT=/apps/castor/mvapich2/1.8/mvapich2-pgi
                        MPI_LIB  = -lfmpich -lmpichf90 -lmpich -lmpl
                        MPI_INCLUDE=${MPIROOT}/include
                        ;;
                    intel)
                        load_modules      = intel mvapich2/1.8-intel ${load_modules}
                        NETCDFROOT = /apps/castor/netcdf/4.1.3/gnu_463
                        MPIROOT=/apps/castor/mvapich2/1.8/mvapich2-intel
                        MPI_LIB  = -lfmpich -lmpichf90 -lmpich -lmpl
                        MPI_INCLUDE=${MPIROOT}/include
                        ;;
                esac
            ;;

        esac
        ;;
#===============================================

    dwd.de)
        case "$(hostname)" in
            xc*)
                NETCDFROOT  =${NETCDF_DIR}
                CC          = cc
                FC          = ftn
                make_command=make -j 8
                case "$fortran_compiler" in
                    intel*)
                      load_modules    = PrgEnv-intel netcdf cray-mpich ${load_modules}
                      CFLAGS          = -DHAVE_LIBNETCDF ${CFLAGS}
                      STD_FLAGS       = -O2 -xAVX -fltconsistency -pc64 -fpp -traceback  -D__LOOP_EXCHANGE
                      FFLAGS          = ${FFLAGS}
                      F77FLAGS        = $FFLAGS $STD_FLAGS
                      OTHER_LIBS      = -lirng $OTHER_LIBS
                      ;;
                    cray)
                      RTTOV_LIBS      = -L/usr/local/pkg/for0adm/lib -L/usr/local/pkg/for0adm/lib/unsupported -lradiance -lrttov10.2 -lhrit_tools
                      OTHER_LIBS      = -L${GRIB_API}/lib -lgrib_api_f90 -lgrib_api $RTTOV_LIBS $OTHER_LIBS
                      STD_FLAGS       = -D__USE_RTTOV
                      FFLAGS          = ${FFLAGS} -I/usr/local/pkg/for0adm/include/radiance
                      ;;
                    default|gcc)
                      load_modules    = PrgEnv-gnu netcdf grib_api cray-mpich ${load_modules}
                      FFLAGS          = ${FFLAGS}
                      OTHER_LIBS      = -L${GRIB_API}/lib -lgrib_api_f90 -lgrib_api $OTHER_LIBS
                      ;;
                esac
                ;;
            oflws*)             # Linux workstations with gfortran
                NETCDFROOT            = /usr
                NETCDFLIBPATH         = /usr/lib64
                IB_LIBS               = -ldl -Wl,--export-dynamic -lutil -lm -ldl
                CC                    = /usr/lib64/mpi/gcc/openmpi/bin/mpicc
                FC                    = /usr/lib64/mpi/gcc/openmpi/bin/mpif90
                MPI_INCLUDE           = /usr/lib64/mpi/gcc/openmpi/include
                config_target         = oflws
                make_command          = make -j8
                submit                = qsub
                sync_submit           = qsub -sync y
                ;;
            *)                  # hpc
                NETCDFROOT  = /usr/local/pkg
                config_target=hpc
                make_command=make
                submit=qsubw
                sync_submit=qsub -W block=true
                ;;
        esac
        ;;
#===============================================
    dkrz.de|bullx)
        case "$(hostname)" in
            wizard*)
                load_profile  = . /client/etc/profile.wizard
                software_tree = /sw/centos58-x64
                config_target = wizard
                make_command  = make -j4
                submit        = sbatch
                case "$fortran_compiler" in
                    intel*)
                      load_modules    = intel/13.5.192 mpich2/1.3.1-static-intel12 ${load_modules}
                      config_compiler = intel
                      CC          = icc
                      CFLAGS      = -std=gnu99 -O2 -DHAVE_LIBNETCDF -DHAVE_CF_INTERFACE -DHAVE_LIBSZ -DHAVE_NETCDF4 -DHAVE_LIBHDF5 -DHAVE_NETCDF2 -DpgiFortran
                      ccversion   = $(icc --version 2>&1 | awk 'NR==1')
                      F77         = ifort
                      FC          = ifort

                      DEBUG_FLAGS = -check bounds -check pointers -check uninit -debug -g -traceback
                      STD_FLAGS   = -O2 -msse2 -fltconsistency $DEBUG_FLAGS
                      HIOPT_FLAGS = -O3 -mkl -no-prec-div -static -reentrancy threaded -xHost -vec-report1
                      FFLAGS      = -pc64 -fpp -D__LOOP_EXCHANGE

                      NETCDFROOT  = $software_tree/netcdf-latest-static-intel12
                      HDF5ROOT    = $software_tree/hdf5-1.8.7-static
                      SZIPROOT    = $software_tree/szip-2.1-static
                      MPIROOT     = $software_tree/mpi/mpich2-1.3.1-static-intel12
                      MPI_LIB     = -lmpichf90 -lmpich -lmpl
                      XML2ROOT    = /usr
                      OTHER_LIBS  = -lz $OTHER_LIBS
                      ;;
                esac
                ;;
            btc*|mlogin*)
                load_modules  = ncl/6.2.1-gccsys cdo/default svn/1.8.13 ${load_modules}
                load_profile  = . /etc/profile
                software_tree = /sw/rhel6-x64
                config_target = bullx
                make_command  = make -j4
                submit        = sbatch
                sync_submit   = srunjob
                queue         = compute
                case "$fortran_compiler" in
                    intel*)
                        case "$fortran_compiler" in
                          intel15|intel15.*)
                            load_modules    = intel/15.0.1 ${load_modules}
                            ;;
                          intel14)
                            load_modules    = intel/14.0.3 ${load_modules}
                            ;;
                          intel16|intel*)
                            load_modules = intel/16.0 ${load_modules}
                            ;;
                        esac
                        config_compiler = intel
                        CC          = icc
                        CFLAGS      = -std=gnu99 -g -O3 -ftz -march=native -DHAVE_LIBNETCDF -DHAVE_CF_INTERFACE -DHAVE_LIBSZ -DHAVE_NETCDF4 -DHAVE_LIBHDF5 -DHAVE_NETCDF2 -DgFortran
                        ccversion   = $(icc --version 2>&1 | awk 'NR==1')
                        F77         = ifort
                        FC          = ifort
                        # temporarily removed -check uninit since it fails
                        # for lapack/dpftri.f with -march=core-avx2 and
                        # intel 14.0.3
                        CHECK_FLAGS = -check bounds -check pointers -debug -g -traceback
                        DEBUG_FLAGS = -debug-parameters -debug -g -O0
<<<<<<< HEAD
                        # replaced -fltconsitency because the option is deprected and should be replaced by -fp-model source
                        FPPFLAGS    = -fpp -D__LOOP_EXCHANGE  
                        STD_FLAGS   =  -ftz -O2 -march=native -pc64 -fp-model source -qopt-report-file=stdout -qopt-report=2 -qopt-report-phase=vec
                        HIOPT_FLAGS = -O3 -march=native -pc64 -fp-model source -mkl=sequential -fast-transcendentials -reentrancy threaded -qopt-report-file=stdout -qopt-report=2 -qopt-report-phase=vec

                        FFLAGS      = "$FPPFLAGS"
                        F77FLAGS    = "$FPPFLAGS" "$STD_FLAGS"
=======
                        FPPFLAGS    = -fpp
                        STD_FLAGS   = -ftz -O2 -march=native -pc64 -fp-model source -g
                        HIOPT_FLAGS = -O3 -march=native -mkl=sequential -pc64 -no-prec-div -no-prec-sqrt -fast-transcendentials -reentrancy threaded
                        FFLAGS      = $FPPFLAGS
                        F77FLAGS    = $FPPFLAGS $STD_FLAGS
>>>>>>> 29d178da

                        NETCDFFROOT = $software_tree/netcdf/netcdf_fortran-4.4.2-intel14
                        NETCDFROOT  = $software_tree/netcdf/netcdf_c-4.3.2-gcc48
                        HDF5ROOT    = $software_tree/hdf5/hdf5-1.8.14-threadsafe-gcc48
                        SZIPROOT    = $software_tree/sys/libaec-0.3.2-gcc48
                        XML2ROOT    = /usr
                        ZLIBROOT    = /usr

                        case "$with_mpi" in
                            "$software_tree/intel/impi/5.1.0.038_dapl2.1.6")
                                load_modules = ${load_modules} intelmpi/5.1.0.038_dapl2.1.6
                                FFLAGS       = $FFLAGS -DHAVE_SLOW_PASSIVE_TARGET_ONESIDED
                                MPIROOT      = $with_mpi/compilers_and_libraries_2016.0.079/linux/mpi/intel64
                                MPI_LIB      = $WLFLAG,--disable-new-dtags -L$MPIROOT/lib/release_mt $WLFLAG,-rpath,$MPIROOT/lib/release_mt -L$MPIROOT/lib $WLFLAG,-rpath,$MPIROOT/lib -lmpifort -lmpi -lmpigi -ldl -lrt -lpthread
                                ;;
                            "$software_tree/intel/impi/4.1.3.049"|"$software_tree/intel/impi/4.1.3.049/intel64")
                                FFLAGS = $FFLAGS -DHAVE_SLOW_PASSIVE_TARGET_ONESIDED
                                load_modules=${load_modules} intelmpi/4.1.3.049

                                MPIROOT     = $software_tree/intel/impi/4.1.3.049/intel64
                                SYS_LIBS    = -ldl -lrt -lpthread
                                MPI_LIB     = $WLFLAG,-rpath,$MPIROOT/lib -lmpigf -lmpi -lmpigi $SYS_LIBS
                                case "${with_openmp}" in
                                  yes)
                                    MPI_LIB=${MPI_LIB/ -lmpi / -lmpi_mt }
                                    ;;
                                esac
                                ;;
                            no)
                                ;;
                            /opt/mpi/bullxmpi_mlx/1.2.8.3|*)
                                load_modules = ${load_modules} fca mxm bullxmpi_mlx/bullxmpi_mlx-1.2.8.3
                                FFLAGS       = $FFLAGS
                                MPIROOT      = /opt/mpi/bullxmpi_mlx/1.2.8.3
                                SYS_LIBS     = -ldl -lm -lnuma -Wl,--export-dynamic -lrt -lnsl -lutil -lm -ldl
                                MPI_LIB      = $WLFLAG,-rpath,/opt/mpi/bullxmpi_mlx/1.2.8.3/lib -lmpi_f90 -lmpi_f77 $SYS_LIBS
                                ;;
                        esac
                        mpi_startrun = srun
                        ;;
                    gcc*)
                        load_modules    = gcc/5.1.0 intelmpi/5.1.0.038_dapl2.1.6 ${load_modules}
                        config_compiler = gcc
                        c_compiler_version = $(gcc --version | awk 'NR==1{split($NF,v,"."); printf("gcc%1d%1d", v[1], v[2])}')
                        CC     = gcc
                        CFLAGS = -std=gnu99 -g -O3 -march=native -mpc64 -DHAVE_LIBNETCDF -DHAVE_CF_INTERFACE -DHAVE_LIBSZ -DHAVE_NETCDF4 -DHAVE_LIBHDF5 -DHAVE_NETCDF2 -DgFortran
                        F77    = gfortran
                        FC     = gfortran

                        NETCDFFROOT = $software_tree/netcdf/netcdf_fortran-4.4.2-$compiler_version
                        NETCDFROOT  = $software_tree/netcdf/netcdf_c-4.3.2-gcc48
                        HDF5ROOT    = $software_tree/hdf5/hdf5-1.8.14-threadsafe-gcc48
                        SZIPROOT    = $software_tree/sys/libaec-0.3.2-gcc48
                        XML2ROOT    = /usr
                        ZLIBROOT    = /usr

                        case "$with_mpi" in
                            "$software_tree/intel/impi/5.1.0.038_dapl2.1.6"|*)
                                load_modules = ${load_modules} intelmpi/5.1.0.038_dapl2.1.6
                                FFLAGS       = $FFLAGS -DHAVE_SLOW_PASSIVE_TARGET_ONESIDED
                                MPIROOT      = $software_tree/intel/impi/5.1.0.038_dapl2.1.6/compilers_and_libraries_2016.0.079/linux/mpi/intel64
                                MPI_LIB      = $WLFLAG,--disable-new-dtags -L$MPIROOT/lib/release_mt $WLFLAG,-rpath,$MPIROOT/lib/release_mt -L$MPIROOT/lib $WLFLAG,-rpath,$MPIROOT/lib -lmpifort -lmpi -lmpigi -ldl -lrt -lpthread
                                ;;
			esac
                        mpi_startrun = srun
                        ;;
                    nag*)
                        load_modules    = gcc/4.8.2 nag/6.0.1064 mvapich2/1.9b-static-nag60 ${load_modules}
                        config_compiler = gcc
                        c_compiler_version = $(gcc --version | awk 'NR==1{split($NF,v,"."); printf("gcc%1d%1d", v[1], v[2])}')
                        CC     = gcc
                        CFLAGS = -std=gnu99 -g -O3 -march=native -DHAVE_LIBNETCDF -DHAVE_CF_INTERFACE -DHAVE_LIBSZ -DHAVE_NETCDF4 -DHAVE_LIBHDF5 -DHAVE_NETCDF2 -DgFortran
                        F77    = nagfor
                        FC     = nagfor

                        NETCDFFROOT = $software_tree/netcdf/netcdf_fortran-4.4.2-static-$compiler_version
                        NETCDFROOT  = $software_tree/netcdf/netcdf_c-4.3.2-gcc48
                        HDF5ROOT    = $software_tree/hdf5/hdf5-1.8.14-threadsafe-gcc48
                        SZIPROOT    = $software_tree/sys/libaec-0.3.2-gcc48
                        ZLIBROOT    = /usr

                        MPIROOT     = $software_tree/mpi/mvapich2-1.9b-static-nag60
                        IB_LIBS     = -lmpl -libmad -lrdmacm -libumad -libverbs 
                        SYS_LIBS    = -lhwloc -lxml2 -lnuma -lrt -lutil -lpthread -lm -ldl
                        MPI_LIB     = -lmpichf90 -lmpich -lopa $IB_LIBS $SYS_LIBS
                        XML2ROOT    = /usr
                        mpi_startrun = srun
                        ;;
                    *)
                        echo
                        echo
                        echo "No supported Fortran compiler selected."
                        echo
                        exit 1
                        ;;
                esac
                ;;
        esac
        ;;
#===============================================
    kfa-juelich.de)
        case "$(hostname)" in
            juqueen*)
                #NETCDFROOT  = /bgsys/local/netcdf
                NETCDFROOT = /homeb/slmet/slmet016/netcdf_xlc
                NETCDFROOT = /homeb/slmet/slmet027/opt/netcdf-c-4.3.2-parallel
                NETCDFFROOT = /homeb/slmet/slmet027/opt/netcdf-fortran-4.4.0-parallel
                HDF5ROOT = /bgsys/local/hdf5
                SZIPROOT = /bgsys/local/szip
                ZLIBROOT = /bgsys/local/zlib
                CFLAGS = $CFLAGS -DHAVE_LIBNETCDF -DHAVE_NETCDF4 -DHAVE_LIBHDF5 -DHAVE_NETCDF2
                IB_LIBS    = -ldl -Wl,--export-dynamic -lutil -lm -ldl -ldrt
                OTHER_LIBS = -L/bgsys/local/parallel-netcdf/v1.3.1/lib -lpnetcdf 
                MPI_LIB    = -WL,-pthread $IB_LIBS -Wl
                config_target=juqueen
                make_command=make -j8
                submit=llsubmit
                mpi_startrun=runjob --ranks-per-node \\\$mpi_procs_pernode --envs OMP_NUM_THREADS=\\\$OMP_NUM_THREADS --exe
                ;;
        esac
        ;;
#===============================================
    kit.edu)
        case $ac_hostname in
            ic2*)
                NETCDFROOT  = /pfs/imk/ICON
                NETCDFFROOT = /pfs/imk/ICON
                HDF5ROOT    = /pfs/imk/ICON
                SZIPROOT    = /pfs/imk/ICON
                ZLIBROOT    = /usr
                MPIROOT     = /pfs/imk/ICON
                MPI_LIB     = -lmpi_usempif08 -lmpi_usempi_ignore_tkr -lmpi_mpifh -lmpi
                CFLAGS = $CFLAGS -DHAVE_LIBNETCDF -DHAVE_NETCDF4 -DHAVE_LIBHDF5 -DHAVE_NETCDF2
                config_target=ic2
                make_command=make -j8
                submit=sbatch
                mpi_startrun=runjob --ranks-per-node \\\$mpi_procs_pernode --envs OMP_NUM_THREADS=\\\$OMP_NUM_THREADS --exe
                ;;
        esac

        ;;              
#===============================================
    zmaw.de)
        dist_codename = $(lsb_release -c | awk '{print $2}')
        software_tree = /sw/${dist_codename}-x64
        case $ac_hostname in
            thunder*)
                config_target=thunder
                NETCDFROOT  = $software_tree/netcdf-4.3.3.1-static
                HDF5ROOT    = $software_tree/hdf5-1.8.12-static
                SZIPROOT    = $software_tree/szip-2.1-static
                ZLIBROOT    = /usr
                XML2ROOT    = /usr
                CFLAGS   = $CFLAGS -DHAVE_NETCDF4
                SYS_LIBS = -lnuma -lrt -lnsl -lutil -lm -lpthread -ldl -Wl,--export-dynamic -lrt -lnsl -lutil -lm -lpthread -ldl
                IB_LIBS  = -lrdmacm -libverbs
                # load_profile=. /client/etc/profile.zmaw
                use_shell=/bin/bash
                load_profile=source /sw/share/Modules/init/bash
                load_modules=ncl/6.0.0-gccsys cdo/default jdk ${load_modules}
                make_command=make -j8
                submit=sbatch
                sync_submit=srunjob --account=mpi
                case "$fortran_compiler" in
                    default|gcc)
                      NETCDFFROOT = $software_tree/netcdf_fortran-4.4.2-static-${compiler_version}
                      MPIROOT     = $software_tree/mpilib/openmpi-1.8.4-static-${compiler_version}
                      MPI_LIB     = -L$MPIROOT/lib -Wl,-rpath -Wl,$MPIROOT/lib -Wl,--disable-new-dtags -lmpi_usempif08 -lmpi_usempi_ignore_tkr -lmpi_mpifh -lmpi -lopen-rte -lopen-pal -lm -lnuma -ldl -lrt -lpthread -libverbs -lrdmacm -lutil
                      load_modules=gcc/5.1.0 ${load_modules}
                      ;;
                    pgi)
                      NETCDFROOT = $software_tree/netcdf-4.1.3-static-pgi14
                      MPIROOT    = $software_tree/mpilib/openmpi-1.6.5-static-pgi14
                      MPI_LIB    = -lmpi_f90 -lmpi_f77 -lmpi $IB_LIBS $SYS_LIBS
                      load_modules=gcc/4.8.2 pgi/14.7 ${load_modules}
                      ;;
                    intel)
                      NETCDFFROOT = $software_tree/netcdf_fortran-4.4.2-static-${compiler_version}
                      MPIROOT     = $software_tree/mpilib/openmpi-1.6.5-static-intel14
                      MPI_LIB     = -lmpi_f90 -lmpi_f77 -lmpi $IB_LIBS $SYS_LIBS
                      # HIOPT_FLAGS = -O3 -mkl -static -xHost -xAVX -no-prec-div -vec-report2 -diag-file -traceback -g
                      HIOPT_FLAGS = -O3 -fltconsistency -fpp -mkl -static -xHost -xAVX -g -traceback -D__LOOP_EXCHANGE -D__OMP_FIRSTTOUCH__
                      STD_FLAGS   = -O1 -fltconsistency -fpp -static -xHost -xAVX -traceback -g -D__LOOP_EXCHANGE
                      load_modules=gcc/4.8.2 intel/14.0.2 ${load_modules}
                      ;;
                    nag)
                      NETCDFFROOT  = $software_tree/netcdf_fortran-4.4.2-static-nag60
                      MPIROOT     = $software_tree/mpilib/openmpi-1.8.1-static-${compiler_version}
                      MPI_LIB = -I$MPIROOT/lib $WLFLAG,-rpath,,$MPIROOT/lib $WLFLAG,--disable-new-dtags -L$MPIROOT/lib -lmpi_usempi -lmpi_mpifh -lmpi -lopen-rte -lopen-pal -lm -lnuma -ldl -lrt -libverbs -lrdmacm -lutil -lpthread
                      load_modules=gcc/4.8.2 nag/6.0.1064 ${load_modules}
                      ;;
                esac
                ;;
          *)
            case "$host" in
              x86_64-*-linux-*)        # 64 bit lenny or squeeze MPI/ZMAW workstation
                   ZLIBROOT = /usr
                   SYS_LIBS = -lnuma -lrt -lnsl -lutil -lm -lpthread -ldl -Wl,--export-dynamic -lrt -lnsl -lutil -lm -lpthread -ldl
                   IB_LIBS  = -lrdmacm -libverbs
                   case "$dist_codename" in
                      *squeeze*)
                           load_modules = ncl/6.0.0-gccsys cdo/default python/2.7-ve0 ${load_modules}   
                           SZIPROOT = $software_tree/szip-2.1-static
                           NETCDFFROOT = $software_tree/netcdf_fortran-4.4.2-static-${compiler_version}
                           NETCDFROOT = $software_tree/netcdf-4.3.3.1-static
                           HDF5ROOT = $software_tree/hdf5-1.8.12-static
                           XML2ROOT = /usr
                           case "$fortran_compiler" in
                               default|gcc)
                                   MPIROOT     = $software_tree/mpilib/openmpi-1.8.4-static-${compiler_version}
                                   MPI_LIB     = -I$MPIROOT/lib $WLFLAG,-rpath,$MPIROOT/lib $WLFLAG,--disable-new-dtags -L$MPIROOT/lib -lmpi_usempif08 -lmpi_usempi_ignore_tkr -lmpi_mpifh -lmpi -lopen-rte -lopen-pal -lm -lnuma -ldl -lrt -libverbs -lrdmacm -lutil -lpthread
                                   load_modules=gcc/5.1.0 ${load_modules}
                                   ;;
                               nag)
                                   MPIROOT     = $software_tree/mpilib/openmpi-1.8.1-static-${compiler_version}
                                   MPI_LIB = -I$MPIROOT/lib $WLFLAG,-rpath,,$MPIROOT/lib $WLFLAG,--disable-new-dtags -L$MPIROOT/lib -lmpi_usempi -lmpi_mpifh -lmpi -lopen-rte -lopen-pal -lm -lnuma -ldl -lrt -libverbs -lrdmacm -lutil -lpthread
                                   load_modules=gcc/4.8.2 nag/6.0.1064 ${load_modules}
                                   ;;
                               pgi)
                                   MPIROOT     = $software_tree/mpilib/openmpi-1.8.4-static-${compiler_version}
                                   MPILIB      = -I$MPIROOT/lib -Wl,-rpath -Wl,$MPIROOT/lib -L$MPIROOT/lib -lmpi_usempif08 -lmpi_usempi_ignore_tkr -lmpi_mpifh -lmpi -lopen-rte -lopen-pal -lm -lnuma -ldl -lrt -libverbs -lrdmacm -lutil
                                   load_modules= gcc/4.8.2 pgi/14.7 ${load_modules}
                                   ;;
                               intel)
                                   MPIROOT     = $software_tree/mpilib/openmpi-1.8.4-static-${compiler_version}
                                   MPI_LIB     = -I$MPIROOT/lib $WLFLAG,-rpath,$MPIROOT/lib $WLFLAG,--disable-new-dtags -L$MPIROOT/lib -lmpi_usempif08 -lmpi_usempi_ignore_tkr -lmpi_mpifh -lmpi -lopen-rte -lopen-pal -lm -lnuma -ldl -lrt -libverbs -lrdmacm -lutil
                                   # HIOPT_FLAGS = -O3 -mkl -static -xHost -xAVX -no-prec-div -vec-report2 -diag-file -traceback -g
                                   HIOPT_FLAGS = -O3 -mkl -static -xHost -xAVX -g
                                   load_modules=gcc/4.8.2 intel/14.0.2 ${load_modules}
                                   ;;
                           esac
                           ;;
                       *wheezy*)
                           load_modules = ncl/6.2.0-precompiled cdo/1.6.5.1 python/2.7-ve4 ${load_modules}   
                           SZIPROOT = $software_tree/szip-2.1-static-gccsys
                           NETCDFFROOT = $software_tree/netcdf_fortran-4.4.0-static-${compiler_version}
                           NETCDFROOT = $software_tree/netcdf-4.3.2-static-gccsys
                           HDF5ROOT = $software_tree/hdf5-1.8.13-static-gccsys
                           MPIROOT     = $software_tree/mpilib/openmpi-1.8.4-static-${compiler_version}
                           MPI_LIB     = -lmpi_usempif08 -lmpi_usempi_ignore_tkr -lmpi_mpifh -lmpi -lopen-rte -lopen-pal $IB_LIBS $SYS_LIBS
                           XML2ROOT = /usr
                           case "$fortran_compiler" in
                               default|gcc)
                                   load_modules=gcc/5.1.0 ${load_modules}
                                   ;;
                               nag)
                                   load_modules=gcc/4.9.1 nag/6.0.1064 ${load_modules}
                                   ;;
                               pgi)
                                   load_modules= gcc/4.9.1 pgi/14.7 ${load_modules}
                                   ;;
                               intel)
                                   # HIOPT_FLAGS = -O3 -mkl -static -xHost -xAVX -no-prec-div -vec-report2 -diag-file -traceback -g
                                   HIOPT_FLAGS = -O3 -mkl -static -xHost -xAVX -g
                                   load_modules=gcc/4.9.1 intel/14.0.2 ${load_modules}
                                   ;;
                           esac
                           ;;
                       *)
                           echo
                           echo WARNING:
                           echo No default setup for your Linux distribution , codename: $dist_codename
                           echo
                           echo
                           ;;
                   esac
                   load_profile = . /client/etc/profile.zmaw
                   config_target=mpipc
                   make_command=make -j 2
                   submit=
                   ;;
               *)  # unknown ...
                   echo
                   echo
                   echo Unknown Linux system type - currently not supported ...
                   echo
                   exit
                   ;;
           esac
           ;;
        esac
        ;;
        #-------------------------------------------------------------------

#===============================================
    ecmwf.int)
                NETCDFROOT  =${NETCDF_DIR}
                CC          = cc
                FC          = ftn
                F77         = ftn
                make_command=make -j 8
                CFLAGS   = $CFLAGS -D_ECMWF
                RTTOV_LIBS  = -L/home/ms/de/dfj/lib -L/home/ms/de/dfj/lib/unsupported -lradiance -lrttov10.2 -lhrit_tools
                case "$fortran_compiler" in
                    intel*)
                      load_modules    = PrgEnv-intel/5.0.41 netcdf cray-mpich/6.1.1 ${load_modules}
                      CFLAGS          = -DHAVE_LIBNETCDF ${CFLAGS}
                      STD_FLAGS       = -O2 -xAVX -fltconsistency -pc64 -fpp -traceback  -D__LOOP_EXCHANGE
                      FFLAGS          = ${FFLAGS} -I/home/ms/de/dfj/include/radiance
                      F77FLAGS        = $FFLAGS $STD_FLAGS
                      OTHER_LIBS      = -lirng $RTTOV_LIBS $OTHER_LIBS
                      ;;
                    cray)
                      OTHER_LIBS      = -L${GRIB_API}/lib -lgrib_api_f90 -lgrib_api $RTTOV_LIBS $OTHER_LIBS
                      FFLAGS          = ${FFLAGS} -I/home/ms/de/dfj/include/radiance
                      ;;
                    default|gcc)
                     #load_modules    = PrgEnv-gnu/5.1.29 netcdf grib_api cray-mpich/6.2.0 ${load_modules}
                      FFLAGS          = ${FFLAGS} -I/home/ms/de/dfj/include/radiance
                      OTHER_LIBS      = -L${GRIB_API}/lib -lgrib_api_f90 -lgrib_api $RTTOV_LIBS $OTHER_LIBS
                      ;;
                esac
        ;;

#===============================================
    pa.cluster)
        ### ### DLR Linux Cluster ### ###
        echo
        echo "DLR Linux Cluster detected."
        config_target=pacluster
        make_command=make -j 4
        submit=qsub

        # Automatic compiler detection for DLR Linux cluster
        # using openmpi module name
        TMPF90 = `mpif90 -show | awk '{print $1}'`
        case "$TMPF90" in
            lf95*)
                echo "ERROR: Lahey lf95 currently not supported."
                exit
                ;;
            ifort*)
                COMPILER = INTEL
                intel_main_version = `ifort --version | awk 'NR==1 {print $3}' | sed 's/\..*//g'`
                if test $intel_main_version -le 12; then
                    echo "ERROR: Use ifort version 13.1.0!"
                    exit
                fi
                ;;
            gfortran*)
                COMPILER=GFORTRAN
                gfortran_version = `gfortran --version | awk 'NR==1 {print $4}'`
                ;;
            g95*)
                echo "ERROR: g95 currently not supported."
                exit
                ;;
            *)
                echo "ERROR: no openmpi module loaded!"
                exit
                ;;
        esac

        #### set compiler specific options
        case "$COMPILER" in

            INTEL*)
                echo "Compiler INTEL detected."
                ### ### intel/13.1-2 openmpi/1.6.4/intel/13.1.0
                config_compiler = intel
                CC       = mpicc
                CFLAGS = -std=gnu99 -O2 -DHAVE_LIBNETCDF -DHAVE_CF_INTERFACE -DpgiFortran
                F77 = mpif90
                FC = mpif90
                ##### F95 EXTENSIONS
                OMPFLAG  = -openmp
                DEFOPT   = -D
                DEFCOPT  = -D
                MODOPT   = -I
                MODDIR   = -module 
                ##### DEBUG ####
                FOTPTIM     = -march=native -O3 -D__LOOP_EXCHANGE
                DEBUG_FLAGS = -check bounds -check pointers -check uninit -debug -g
                STD_FLAGS   = -O2 -msse2 -fltconsistency -pc64 -fpp -traceback  -D__LOOP_EXCHANGE $DEBUG_FLAGS
                FDEBUG      = -check bounds -check pointers -check uninit -debug -g
                FFLAGS      =           -O2 -msse2 -fltconsistency       -pc64 -fpp -traceback  -D__LOOP_EXCHANGE
                # FFLAGS      = $FDEBUG -O2 -msse2 -fltconsistency       -pc64 -fpp -traceback  -D__LOOP_EXCHANGE
                # FFLAGS      = $FDEBUG -O0 -msse2 -fltconsistency -fpe0 -pc64 -fpp -traceback  -D__LOOP_EXCHANGE
                F77FLAGS    = $FFLAGS
                LDFLAGS     = $FOTPTIM
                ;;

            GFORTRAN*)
                echo "Compiler GFORTRAN detected."
                ### ### openmpi/1.4.4/gfortran/4.6.2
                CC       = mpicc
                # CFLAGS = -std=gnu99 -O2 -DHAVE_LIBNETCDF -DHAVE_CF_INTERFACE -DpgiFortran
                # CFLAGS   = -std=gnu99 -march=native -O2 -Df2cFortran
                # CFLAGS   = ${CFLAGS} -Df2cFortran
                # CFLAGS   = -O -Df2cFortran
                FFLAGS      = $FCPP $FLANG $FWARN -D__GFORTRAN__
                # FFLAGS      = $FCPP $FLANG $FWARN -DMESSY -D__GFORTRAN__ -DMESSYTIMER
                # -fall-intrinsics to use etime in messy_main_qtimer
                # FFLAGS      = $FCPP $FLANG $FWARN -DMESSY -D__GFORTRAN__ -DMESSYTIMER -fall-intrinsics
                F77      = mpif90
                FC      = mpif90
                ##### F95 EXTENSIONS
                # DEFOPT   = -D
                # MODOPT   = -I
                ;;
        esac

        #### compiler specific path settings
        case "$COMPILER" in
            INTEL*)
                MPIROOT    = /export/opt/PA/prgs/openmpi/1.6.4/intel/13.1.0
                MPI_LIB    = 
                NETCDFROOT = /export/opt/PA/prgs/netcdf/3.6.3/ifort/12.0.0
                HDF5ROOT    = /export/opt/PA/prgs/hdf5/1.8.8
                SZIPROOT    = 
                ZLIBROOT    = 
                ;;

            GFORTRAN*)
                case "${gfortran_version}" in
                    4.6.2*)
                        MPIROOT    = /export/opt/PA/prgs/openmpi/1.4.4/gfortran/4.6.2
                        MPI_LIB    = 
                        NETCDFROOT = /export/opt/PA/prgs/netcdf/3.6.3/gfortran/4.6.2
                        HDF5ROOT    = /export/opt/PA/prgs/hdf5/1.8.8
                        SZIPROOT    = 
                        ZLIBROOT    = 
                        ;;
                    4.8.1*)
                        MPIROOT    = /export/opt/PA/prgs/openmpi/1.6.5/gfortran/4.8.1
                        MPI_LIB    = 
                        NETCDFROOT = /export/opt/PA/prgs/netcdf/3.6.3/gfortran/4.8.1
                        HDF5ROOT    = /export/opt/PA/prgs/hdf5/1.8.8
                        SZIPROOT    = 
                        ZLIBROOT    = 
                        ;;
                    *)
                        echo "ERROR: gfortran version not supported"
                        echo "       (use 4.6.2 or 4.8.1)"
                        exit
                        ;;
                esac
                ;;
        esac
        ;;
        #-------------------------------------------------------------------

#===============================================
esac
#===============================================<|MERGE_RESOLUTION|>--- conflicted
+++ resolved
@@ -471,21 +471,11 @@
                         # intel 14.0.3
                         CHECK_FLAGS = -check bounds -check pointers -debug -g -traceback
                         DEBUG_FLAGS = -debug-parameters -debug -g -O0
-<<<<<<< HEAD
-                        # replaced -fltconsitency because the option is deprected and should be replaced by -fp-model source
-                        FPPFLAGS    = -fpp -D__LOOP_EXCHANGE  
-                        STD_FLAGS   =  -ftz -O2 -march=native -pc64 -fp-model source -qopt-report-file=stdout -qopt-report=2 -qopt-report-phase=vec
-                        HIOPT_FLAGS = -O3 -march=native -pc64 -fp-model source -mkl=sequential -fast-transcendentials -reentrancy threaded -qopt-report-file=stdout -qopt-report=2 -qopt-report-phase=vec
-
-                        FFLAGS      = "$FPPFLAGS"
-                        F77FLAGS    = "$FPPFLAGS" "$STD_FLAGS"
-=======
                         FPPFLAGS    = -fpp
                         STD_FLAGS   = -ftz -O2 -march=native -pc64 -fp-model source -g
                         HIOPT_FLAGS = -O3 -march=native -mkl=sequential -pc64 -no-prec-div -no-prec-sqrt -fast-transcendentials -reentrancy threaded
                         FFLAGS      = $FPPFLAGS
                         F77FLAGS    = $FPPFLAGS $STD_FLAGS
->>>>>>> 29d178da
 
                         NETCDFFROOT = $software_tree/netcdf/netcdf_fortran-4.4.2-intel14
                         NETCDFROOT  = $software_tree/netcdf/netcdf_c-4.3.2-gcc48
