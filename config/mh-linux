# Linux
#-----------------------------------------------------------------------------
#
# Comments:
#
# 2010-02-09, Marco Giorgetta, MPI-M: gcc-4.3.4 setup
# 2010-02-09, Luis Kornblueh,  MPI-M: clean-up
# 2010-02-17, Marco Giorgetta, MPI-M: gcc: activate -ffree-line-length-132
# 2010-02-17, Marco Giorgetta, MPI-M: activate -fmodule-private
# 2010-02-17, Marco Giorgetta, MPI-M: activate -fimplicit-none
# 2013-03-25, Bastian Kern,    DLR  : gfortran and ifort at DLR Linux cluster
# 2014-02-03, Rene Redler,     MPI-M: sun compiler removed.
# 2014-03-27, Will Sawyer,     CSCS : additions for CSCS Cray platforms
# 2015-09-25, Will Sawyer,     CSCS : refinements for CSCS platforms
# 2016-07-14, Will Sawyer,     CSCS : additional refinements and bug fixes
#
#-----------------------------------------------------------------------------

#===============================================
# some common settings

LAPACKROOT  =
LAPACK_LIB  =

LIBS        = -L../lib -lsupport $LIBS

load_modules=

#===============================================

#===============================================
#
# Define compiler settings
#


#-----------------------------------------------------------------------------
# cc is the gcc
CC     = gcc
CFLAGS = -std=gnu99 -march=native -O2 -DHAVE_LIBNETCDF -DHAVE_CF_INTERFACE

echo $fortran_compiler

case "$fortran_compiler" in
    default|gcc)
        config_compiler  = gcc
        compiler_version = $(gfortran --version | awk 'NR==1{split($NF,v,"."); printf("gcc%1d%1d", v[1], v[2])}')
        CFLAGS      = $CFLAGS -DpgiFortran
        FCPP        = -cpp
        FLANG       = -std=f2008 -fmodule-private -fimplicit-none -fmax-identifier-length=63 -ffree-line-length-132
        FWARN       = -Wall -Wcharacter-truncation -Wconversion -Wunderflow -Wunused-parameter
        FDEBUG      = -g -fbacktrace
        FCHECK      = -finit-real=nan -finit-integer=-2147483648 -finit-character=127
        FOPTIONS    = $FCPP $FLANG $FWARN $FDEBUG $FCHECK
        FOTPTIM     = -march=native -O3 -ffast-math -D__LOOP_EXCHANGE

        DEBUG_FLAGS = -g -fbacktrace -fbounds-check -fstack-protector-all $FCHECK
        STD_FLAGS   = -march=native -O2 -mpc64 $DEBUG_FLAGS -D__LOOP_EXCHANGE 
        HIOPT_FLAGS = -march=native -O3 -ffast-math -mpc64 -D__LOOP_EXCHANGE -g

        FC          = gfortran
        FFLAGS      = $FCPP $FLANG $FWARN $INCLUDES
        F77         = gfortran
        F77FLAGS    = -march=native -O0 -ffast-math -mpc64
        LDFLAGS     = $FOTPTIM
        OMPFLAG     = -fopenmp
        ART_FFLAGS  = -D__ICON_ART -fall-intrinsics
        CC_OMPFLAG  = -fopenmp
        DEFOPT      = -D
        DEFCOPT     = -D
        MODOPT      = -I
        MODDIR      = -J
        WLFLAG      = -Wl
        ;;
    xlf)
        config_compiler=mpixlc_r
        CC       = mpixlc_r
        OPTFLAGS = -q64 -O2  -qmaxmem=-1 -qstrict -qarch=auto -qtune=auto -qcache=auto -qfloat=fltint
        INFOFLAGS= -qlistopt -qphsinfo -V
        INFOFLAGS=
        GENFLAGS = $INFOFLAGS -WF,-DSLOW_MPI_MAXMINLOC -WF,-DSLOW_MPI_USER_REDUCTION -WF,-DSLOW_MPI_IN_PLACE
        CFLAGS   = -DHAVE_CF_INTERFACE -DIBMR2Fortran -O2 -qipa

        FC       = mpixlf2003_r

        CHECK_FLAGS = -g -qcheck -qstackprotect=all
        DEBUG_FLAGS = -OO -qnoopt -g -qfullpath -WF,-DNOXLFPROCESS
        BASIC_OPT_FLAGS = -qalias_size -q64 -qmaxmem=-1 -qarch=auto -qtune=auto -qcache=auto -qfloat=fltint -WF,-D__LOOP_EXCHANGE
        STD_FLAGS = -O2 -qstrict -qlinedebug $BASIC_OPT_FLAGS $INFOFLAGS
        #HIOPT_FLAGS = -O3 -qhot -qstrict -qarch=qp -qtune=qp -qcache=auto -qxflag=nvectver -qxflag=nsmine -qfloat=fltint -qessl -q64 -qmaxmem=-1  -qlinedebug  -WF,-D__LOOP_EXCHANGE -WF,-DHAVE_FAST_MATH_LIB -WF,-DHAVE_MASS
        HIOPT_FLAGS = -O3 -qhot -qipa -qstrict -qarch=qp -qtune=qp -qcache=auto -qxflag=nvectver -qxflag=nsmine -qfloat=fltint -qessl -q64 -qmaxmem=-1  -qlinedebug  -WF,-D__LOOP_EXCHANGE -WF,-DHAVE_MASS
        FFLAGS   = $GENFLAGS -qsuffix=cpp=f90 -qzerosize -qalias_size=1800000000

        F77      = mpixlf77_r
        F77FLAGS = $STD_FLAGS

        case "$with_flags" in
          debug)
            OMPFLAG = -qsmp=omp:noopt
            F77FLAGS = $GENFLAGS $FMISMATCH -O0 -g
            CC_OMPFLAG  = -qsmp=omp:noopt
            ;;
          *)
            OMPFLAG = -qsmp=omp
            CC_OMPFLAG  = -qsmp=omp
            ;;
        esac
        DEFOPT   = -WF,-D
        DEFCOPT  = -D
        MODOPT   = -I
        MODDIR   = -qmoddir=
        ;;
    nag)
        config_compiler  = nag
        compiler_version = $(nagfor -v 2>&1 | awk 'NR==1{split($5,v,"."); printf("nag%1d%1d", v[1],substr(v[2],1,1))}')
        CFLAGS      = $CFLAGS -DNAGf90Fortran
        FC          = nagfor
        FDEBUG      =  -gline -g -C=all -mtrace=all
        FDEBUG      =  -gline -g -C=all
        GEN_FLAGS   = -colour -fpp
        DEBUG_FLAGS = -O0 -Wc,-g -float-store -nan $FDEBUG
        STD_FLAGS   = $DEBUG_FLAGS
        HIOPT_FLAGS = -Wc,-O3 -Wc,-march=native -float-store -nan $FDEBUG
        MISMATCHS   = -wmismatch=mpi_allgather,mpi_allgatherv,mpi_allreduce,mpi_alltoall,mpi_alltoallv,mpi_bcast,mpi_free_mem,mpi_gather,mpi_gatherv,mpi_get,mpi_get_address,mpi_isend,mpi_irecv,mpi_sendrecv,mpi_op_create,mpi_pack,mpi_recv,mpi_reduce,mpi_scatter,mpi_scatterv,mpi_send,mpi_type_commit,mpi_type_extent,mpi_type_struct,mpi_unpack,mpi_win_create,nf_get_att_double,nf_put_att_double,nf_def_var,nf_get_att_int,nf_put_att_int,nf_put_vara_int,nf_get_vara_int,nf_put_vara_double -w=uep
        FFLAGS      = $GEN_FLAGS -f2008 $MISMATCHS $INCLUDES
        F77         = nagfor
        F77FLAGS    = $GEN_FLAGS -w=obs -O -dcfuns -mismatch_all
        case "$with_openmp" in
          yes)
            FFLAGS=${FFLAGS/ -gline / }
            F77FLAGS=${F77FLAGS/ -gline / }
          ;;
        esac
        OMPFLAG     = -openmp
        CC_OMPFLAG  =
        DEFOPT      = -D
        DEFCOPT     = -D
        MODOPT      = -I
        MODDIR      = -mdir 
        WLFLAG      = -Wl,-Wl,
        ;;
    pgi)
        config_compiler  = pgi
        compiler_version = $(pgfortran -V | awk 'NR==2{split($2,v,"."); printf("pgi%1d", v[1])}')
        CFLAGS      = $CFLAGS -DpgiFortran
        FC          = pgfortran
        FDEBUG      = -g -gopt -Mbounds -Mchkptr -Mchkstk  -Mdclchk
       # FFLAGS      = -O $GEN_FLAGS $FDEBUG -Mpreprocess -Mrecursive -Mstandard  -D__LOOP_EXCHANGE
        FFLAGS      = -O $FDEBUG -Mpreprocess -Mrecursive -Mallocatable=03 -D__LOOP_EXCHANGE $INCLUDES
        F77         = $FC
        F77FLAGS    = $FFLAGS
        OMPFLAG     = -mp
        CC_OMPFLAG  = -mp
        DEFOPT      = -D
        DEFCOPT     = -D
        MODOPT      = -I
        MODDIR      = -module 
        WLFLAG      = -Wl        
        ;;
    cray)
        config_compiler  = cray
        compiler_version = $(ftn -V 2>&1 > /dev/null | awk -F" " '{split($5,v,"."); printf("cray%1d%1d", v[1], v[2])}')
        CC          = cc
        FC          = ftn
        F77         = $FC
<<<<<<< HEAD
        FFLAGS      = -D__LOOP_EXCHANGE -D__MIXED_PRECISION -D__NO_JSBACH__ -Df2cFortran -e Z -em -hflex_mp=conservative -hfp1 -hadd_paren -hnoacc -O cache0 -r am -Ktrap=divz,ovf,inv
=======
        FFLAGS      = -D__LOOP_EXCHANGE -D__MIXED_PRECISION -D__MIXED_PRECISION_2 -D__NO_JSBACH__ -Df2cFortran -e Z -em -hflex_mp=conservative -hfp1 -hadd_paren -hnoacc  -O cache0 -r am -Ktrap=divz,ovf,inv
>>>>>>> 8382d4c6
        CFLAGS      = -Df2cFortran -DHAVE_CF_INTERFACE -DHAVE_LIBNETCDF -DHAVE_NETCDF4 -DHAVE_LIBHDF5 -O3
        F77FLAGS    = $FFLAGS
        FCLIBS      = 
        GEN_FLAGS   =
        FDEBUG      = -g -R abc
        ART_FFLAGS  = -D__ICON_ART -D__ART_TMP_IFDEF
        DEFOPT      = -D
        DEFCOPT     = -D
        MODOPT      = -I
        MODDIR      = -J
        ;;
    cray_gpu)
        config_compiler  = cray_gpu
        compiler_version = $(ftn -V 2>&1 > /dev/null | awk -F" " '{split($5,v,"."); printf("cray%1d%1d", v[1], v[2])}')
        CC          = cc
        FC          = ftn
        F77         = $FC
<<<<<<< HEAD
#        FFLAGS      = -D__LOOP_EXCHANGE -D__MIXED_PRECISION -D__NO_JSBACH__ -Df2cFortran -e Z -em -hflex_mp=conservative -hfp1 -hadd_paren -hacc_model=deep_copy -O cache0 -r am -Ktrap=divz,ovf,inv
        FFLAGS      = -D__LOOP_EXCHANGE -D__NO_JSBACH__ -Df2cFortran -e Z -em -hflex_mp=intolerant -hfp0 -hadd_paren -hacc_model=deep_copy -O1,cache0 -r am -Ktrap=divz,ovf,inv
        CFLAGS      = -Df2cFortran -DHAVE_CF_INTERFACE -DHAVE_LIBNETCDF -DHAVE_NETCDF4 -DHAVE_LIBHDF5 -O3
=======
        FFLAGS      = -v -D__OPENACC_BUG_TYPES_1 -D__LOOP_EXCHANGE -D__MIXED_PRECISION -D__MIXED_PRECISION_2 -D__NO_JSBACH__ -Df2cFortran -e Z -em -hflex_mp=conservative -hfp1 -hadd_paren -r am -Ktrap=divz,ovf -hacc_model=deep_copy
        CFLAGS      = -v -Df2cFortran -DHAVE_CF_INTERFACE -DHAVE_LIBNETCDF -O3
        CFLAGS      = -Df2cFortran -DHAVE_CF_INTERFACE -DHAVE_LIBNETCDF -O3
>>>>>>> 8382d4c6
        F77FLAGS    = $FFLAGS
        FCLIBS      = 
        GEN_FLAGS   =
        FDEBUG      = -g -R abc
        ART_FFLAGS  = -D__ICON_ART
        DEFOPT      = -D
        DEFCOPT     = -D
        MODOPT      = -I
        MODDIR      = -J
        ;;
    intel|intel16|intel15|intel14)
        config_compiler  = intel
        compiler_version = $(ifort -V 2>&1 | awk -F "," 'NR==1{split($2,v," "); printf("intel%d",v[2])}')
        # CC          = icc
        # ccversion   = $(icc --version 2>&1 | awk 'NR==1')
        # CFLAGS      = -fpe0 -msse2 -pc64  -DpgiFortran -DHAVE_LIBNETCDF -DHAVE_CF_INTERFACE
        CFLAGS      = $CFLAGS -DpgiFortran
        AR          = xiar
        FC          = ifort
        DEBUG_FLAGS = -check bounds -check pointers -check uninit -debug -O0 -g
        STD_FLAGS   = -O2 -msse2 -fltconsistency -g -pc64 -fpp -traceback  -D__LOOP_EXCHANGE
        FFLAGS      = -g -pc64 -fpp -D__LOOP_EXCHANGE -assume realloc_lhs
        F77         = $FC
        F77FLAGS    = $FFLAGS $STD_FLAGS
        OMPFLAG     = -openmp
        ART_FFLAGS  = -D__ICON_ART
        CC_OMPFLAG  = -openmp
        DEFOPT      = -D
        DEFCOPT     = -D
        MODOPT      = -I
        MODDIR      = -module 
        WLFLAG      = -Wl
        ;;
esac
#===============================================


#####################################
#
# Define site dependent library paths
#
case "$ac_sitename" in
   cscs.ch)
        echo The host is:  $HOST
        case "$HOST" in
            *daint*|*santis*|*dom*)
                make_command="make" "-j" "8"
                load_profile="." "/opt/modules/default/etc/modules.sh"
                submit="sbatch"
                sync_submit="sbatch"
                CC = cc
                FC = ftn
                F77= ftn
                GRIBAPIROOT = /apps/daint/UES/6.0.UP02/sandbox-ws/grib_api

                case "$fortran_compiler" in
                    default|gcc)
                        config_target=daint_cpu
                        load_modules =PrgEnv-gnu cray-netcdf cray-mpich
                        CFLAGS      = -DpgiFortran -DHAVE_CF_INTERFACE -DHAVE_LIBNETCDF -D__SVN_VERSION="${SVNVERSION}"
                        NETCDFROOT  = /opt/cray/pe/netcdf/4.4.1/GNU/5.1
                    ;;
                    intel)
                        config_target=daint_cpu
                        load_modules = PrgEnv-intel cray-netcdf cray-mpich 
                        CFLAGS      = -std=gnu99 -march=native -DpgiFortran -DHAVE_CF_INTERFACE -DHAVE_LIBNETCDF -D__SVN_VERSION="${SVNVERSION}"
                        STD_FLAGS   = -O2 -mavx -fltconsistency -g -pc64 -fpp -traceback  -D__LOOP_EXCHANGE
                        FFLAGS      = -g -pc64 -fpp -D__LOOP_EXCHANGE
                        NETCDFROOT  = /opt/cray/pe/netcdf/4.4.1/INTEL/15.0
                        F77FLAGS    = "$FFLAGS" "$STD_FLAGS"
                        MODDIR      = -I
                    ;;
                    pgi)
                        config_target=daint_cpu 
                        load_modules = PrgEnv-pgi cray-netcdf cray-mpich
                        CFLAGS      = -DpgiFortran -DHAVE_CF_INTERFACE -DHAVE_LIBNETCDF -D__SVN_VERSION="${SVNVERSION}"
                        NETCDFROOT  = /opt/cray/pe/netcdf/4.4.1/PGI/15.3
                    ;;
                    cray)
                        config_target=daint_cpu
                        load_modules = PrgEnv-cray cray-netcdf cray-mpich
                        CFLAGS      = -Df2cFortran -DHAVE_CF_INTERFACE -DHAVE_LIBNETCDF -O3  -D__SVN_VERSION="${SVNVERSION}"
                        NETCDFROOT  = /opt/cray/pe/netcdf/4.4.1/CRAY/8.3
                        OTHER_LIBS      = $OTHER_LIBS -ljasper
                    ;;
                    cray_gpu)
                        config_target=daint_gpu
                        load_modules = PrgEnv-cray cray-netcdf cray-mpich
                        CFLAGS      = -Df2cFortran -DHAVE_CF_INTERFACE -DHAVE_LIBNETCDF -O3  -D__SVN_VERSION="${SVNVERSION}"
                        NETCDFROOT  = /opt/cray/pe/netcdf/4.4.1/CRAY/8.3
                        OTHER_LIBS      = $OTHER_LIBS -ljasper
                    ;;
                esac
                mpi_startrun="srun" "-n" "\$mpi_total_procs" "--ntasks-per-node" "\$mpi_procs_pernode" "--threads-per-core=1" "--cpus-per-task" "\$OMP_NUM_THREADS"
                ;;
        esac
        ;;
#===============================================

    *dwd.de)
        case "$(hostname)" in
            xc*)
                XML2ROOT    = /opt/cray/xc-sysroot/default/usr
                NETCDFROOT  = ${NETCDF_DIR}
                CC          = cc
                FC          = ftn
                F77         = ftn 

                make_command=make -j 8
                case "$fortran_compiler" in
                    intel*)
                      load_modules    = PrgEnv-intel netcdf cray-mpich ${load_modules}
                      CFLAGS          = -DHAVE_LIBNETCDF ${CFLAGS}
                      STD_FLAGS       = -O2 -xAVX -fltconsistency -pc64 -fpp -traceback  -D__LOOP_EXCHANGE
                      FFLAGS          = ${FFLAGS}
                      F77FLAGS        = $FFLAGS $STD_FLAGS
                      OTHER_LIBS      = -lirng $OTHER_LIBS
                      ;;
                    cray)
                      load_modules    = PrgEnv-cray grib_api cray-netcdf/4.3.2 atp ${load_modules}
                      RTTOV_LIBS      = -L/usr/local/pkg/for0adm/lib -L/usr/local/pkg/for0adm/lib/unsupported -lradiance -lrttov10.2 -lhrit_tools
                      OTHER_LIBS      = $RTTOV_LIBS $OTHER_LIBS
                      case "$with_art" in
                           yes)
                             OTHER_LIBS = ${OTHER_LIBS} -L/e/uhome/jfoerstn/Software/lib -lTIXI -L/opt/cray/xc-sysroot/default/usr/lib64 -lxslt -lxml2
                             ;;
                      esac
                      STD_FLAGS       = -D__USE_RTTOV -DHAVE_SLOW_PASSIVE_TARGET_ONESIDED
                      FFLAGS          = ${FFLAGS} -I/usr/local/pkg/for0adm/include/radiance
                      GRIBAPIROOT     = ${GRIB_API}
;;
                    default|gcc)
                      load_modules    = PrgEnv-gnu cray-netcdf grib_api cray-mpich ${load_modules}
                      FFLAGS          = ${FFLAGS}
                      GRIBAPIROOT     = ${GRIB_API}
                      OTHER_LIBS      = $OTHER_LIBS
                      case "$with_art" in
                           yes)
                             OTHER_LIBS = ${OTHER_LIBS} -L/e/uhome/jfoerstn/Software/lib -lTIXI -L/opt/cray/xc-sysroot/default/usr/lib64 -lxslt -lxml2
                             ;;
                      esac
                      ;;
                esac
                ;;
            lc*)
                NETCDFROOT = ${NETCDF_DIR}
                make_command="make" "-j" "8"
                case "$fortran_compiler" in
                    intel*)
                      load_modules    = "netcdf" "${load_modules}"
                      CFLAGS          = -DHAVE_LIBNETCDF ${CFLAGS}
                      STD_FLAGS       = -O2 -xAVX -fltconsistency -pc64 -fpp -traceback  -D__LOOP_EXCHANGE
                      FFLAGS          = ${FFLAGS}
                      F77FLAGS        = "$FFLAGS" "$STD_FLAGS"
                      LIBS            = ${LIBS}
                      FC              = ifort
                      CC              = icc
                      ;;
                    default|gcc)
                      load_modules    = "netcdf" "${load_modules}"
                      FFLAGS          = ${FFLAGS}
                      FC              = gfortran
                      CC              = gcc
                      ;;
                esac
                ;;
            oflws*)             # Linux workstations with gfortran
                NETCDFROOT            = /usr
                NETCDFLIBPATH         = /usr/lib64
                IB_LIBS               = -ldl -Wl,--export-dynamic -lutil -lm -ldl
                CC                    = /usr/lib64/mpi/gcc/openmpi/bin/mpicc
                FC                    = /usr/lib64/mpi/gcc/openmpi/bin/mpif90
                MPI_INCLUDE           = /usr/lib64/mpi/gcc/openmpi/include
                config_target         = oflws
                make_command          = make -j8
                submit                = qsub
                sync_submit           = qsub -sync y
                ;;
            *)                  # hpc
                NETCDFROOT  = /usr/local/pkg
                config_target=hpc
                make_command=make
                submit=qsubw
                sync_submit=qsub -W block=true
                ;;
        esac
        ;;
#===============================================
    dkrz.de|bullx)
        case "$(hostname)" in
            btc*|mlogin*)
                load_modules  = ncl/6.2.1-gccsys cdo/default svn/1.8.13 ${load_modules}
                load_profile  = . /etc/profile
                software_tree = /sw/rhel6-x64
                config_target = bullx
                make_command  = make -j8
                submit        = sbatch
                sync_submit   = srunjob
                queue         = compute
                case "$fortran_compiler" in
                    intel*)
                        case "$fortran_compiler" in
                          intel15|intel15.*)
                            load_modules    = intel/15.0.1 ${load_modules}
                            ;;
                          intel14)
                            load_modules    = intel/14.0.3 ${load_modules}
                            ;;
                          intel17)
                            load_modules = intel/17.0.0 ${load_modules}
                            ;;
                          intel16|intel*)
                            load_modules = intel/16.0 ${load_modules}
                            ;;
                        esac
                        config_compiler = intel
                        CC          = icc
                        CFLAGS      = -std=gnu99 -g -O3 -ftz -march=native -DHAVE_LIBNETCDF -DHAVE_CF_INTERFACE -DHAVE_LIBSZ -DHAVE_NETCDF4 -DHAVE_LIBHDF5 -DHAVE_NETCDF2 -DgFortran
                        ccversion   = $(icc --version 2>&1 | awk 'NR==1')
                        F77         = ifort
                        FC          = ifort
                        # temporarily removed -check uninit since it fails
                        # for lapack/dpftri.f with -march=core-avx2 and
                        # intel 14.0.3
                        CHECK_FLAGS = -check bounds -check pointers -debug -g -traceback
                        DEBUG_FLAGS = -debug-parameters -debug -g -O0
                        FPPFLAGS    = -fpp
                        STD_FLAGS   = -ftz -O2 -march=native -pc64 -fp-model source -g -assume realloc_lhs -DIFORT_CONSISTENCY_ENFORCE -DLRTM_FULL_VECTORIZATION
                        HIOPT_FLAGS = -O3 -march=native -mkl=sequential -pc64 -no-prec-div -no-prec-sqrt -fast-transcendentials -reentrancy threaded
                        OCEAN_FLAGS = -O3 -march=native -pc64 -fp-model source -mkl=sequential -reentrancy threaded -qopt-report-file=stdout -qopt-report=0 -qopt-report-phase=vec -D__OMP_FIRSTTOUCH__
                        FFLAGS      = $FPPFLAGS
                        F77FLAGS    = $FPPFLAGS

                        NETCDFFROOT = $software_tree/netcdf/netcdf_fortran-4.4.2-intel14
                        NETCDFROOT  = $software_tree/netcdf/netcdf_c-4.3.2-gcc48
                        HDF5ROOT    = $software_tree/hdf5/hdf5-1.8.14-threadsafe-gcc48
                        GRIBAPIROOT = $software_tree/grib_api/grib_api-1.15.0-gcc48
                        SZIPROOT    = $software_tree/sys/libaec-0.3.2-gcc48
                        XML2ROOT    = /usr
                        ZLIBROOT    = /usr

                        case "$with_mpi" in
                            "$software_tree/intel/impi/5.1.0.038_dapl2.1.6")
                                load_modules = ${load_modules} intelmpi/5.1.0.038_dapl2.1.6
                                FFLAGS       = $FFLAGS -DHAVE_SLOW_PASSIVE_TARGET_ONESIDED -DHAVE_PARALLEL_NETCDF
                                MPIROOT      = $with_mpi/compilers_and_libraries_2016.0.079/linux/mpi/intel64
                                MPI_LIB      = $WLFLAG,--disable-new-dtags -L$MPIROOT/lib/release_mt $WLFLAG,-rpath,$MPIROOT/lib/release_mt -L$MPIROOT/lib $WLFLAG,-rpath,$MPIROOT/lib -lmpifort -lmpi -lmpigi -ldl -lrt -lpthread
                                NETCDFFROOT = $software_tree/netcdf/netcdf_fortran-4.4.2-parallel-impi-intel14
                                NETCDFROOT  = $software_tree/netcdf/netcdf_c-4.3.2-parallel-impi-intel14
                                HDF5ROOT    = $software_tree/hdf5/hdf5-1.8.14-parallel-impi-intel14
                                ;;
                            "$software_tree/intel/impi/4.1.3.049"|"$software_tree/intel/impi/4.1.3.049/intel64")
                                FFLAGS = $FFLAGS -DHAVE_SLOW_PASSIVE_TARGET_ONESIDED -DHAVE_PARALLEL_NETCDF
                                load_modules=${load_modules} intelmpi/4.1.3.049

                                MPIROOT     = $software_tree/intel/impi/4.1.3.049/intel64
                                SYS_LIBS    = -ldl -lrt -lpthread
                                MPI_LIB     = $WLFLAG,-rpath,$MPIROOT/lib -lmpigf -lmpi -lmpigi $SYS_LIBS
                                NETCDFFROOT = $software_tree/netcdf/netcdf_fortran-4.4.2-parallel-impi-intel14
                                NETCDFROOT  = $software_tree/netcdf/netcdf_c-4.3.2-parallel-impi-intel14
                                HDF5ROOT    = $software_tree/hdf5/hdf5-1.8.14-parallel-impi-intel14

                                case "${with_openmp}" in
                                  yes)
                                    MPI_LIB=${MPI_LIB/ -lmpi / -lmpi_mt }
                                    ;;
                                esac
                                ;;
                            "$software_tree/intel/impi/2017.0.098")
                                load_modules = ${load_modules} intelmpi/2017.0.098
                                FFLAGS       = $FFLAGS -DHAVE_SLOW_PASSIVE_TARGET_ONESIDED -DHAVE_PARALLEL_NETCDF
                                MPIROOT      = /sw/rhel6-x64/intel/impi/2017.0.098/compilers_and_libraries/linux/mpi/intel64
                                MPI_LIB      = $WLFLAG,--disable-new-dtags -L$MPIROOT/lib $WLFLAG,-rpath,$MPIROOT/lib -lmpifort -lmpi -lmpigi -ldl -lrt -lpthread
                                NETCDFFROOT = $software_tree/netcdf/netcdf_fortran-4.4.2-parallel-impi-intel14
                                NETCDFROOT  = $software_tree/netcdf/netcdf_c-4.3.2-parallel-impi-intel14
                                HDF5ROOT    = $software_tree/hdf5/hdf5-1.8.14-parallel-impi-intel14
                                ;;
                            no)
                                ;;
                            /opt/mpi/bullxmpi_mlx/1.2.9.2|*)
                                load_modules = ${load_modules} fca/2.5.2431 mxm/3.4.3082 bullxmpi_mlx/bullxmpi_mlx-1.2.9.2
                                FFLAGS       = $FFLAGS -DHAVE_PARALLEL_NETCDF
                                MPIROOT      = /opt/mpi/bullxmpi_mlx/1.2.9.2
                                SYS_LIBS     = -ldl -lm -lnuma -Wl,--export-dynamic -lrt -lnsl -lutil -lm -ldl
                                MPI_LIB      = $WLFLAG,-rpath,${MPIROOT}/lib -lmpi_f90 -lmpi_f77 -lmpi $SYS_LIBS
                                NETCDFFROOT  = $software_tree/netcdf/netcdf_fortran-4.4.2-parallel-bullxmpi-intel14
                                NETCDFROOT   = $software_tree/netcdf/netcdf_c-4.3.2-parallel-bullxmpi-intel14
                                HDF5ROOT     = $software_tree/hdf5/hdf5-1.8.14-parallel-bullxmpi-intel14
                                ;;                              
                        esac
                        mpi_startrun = srun
                        ;;
                    gcc*)
                        load_modules    = gcc/6.2.0 intelmpi/2017.0.098  ${load_modules}
                        config_compiler = gcc
                        c_compiler_version = $(gcc --version | awk 'NR==1{split($NF,v,"."); printf("gcc%1d%1d", v[1], v[2])}')
                        CC     = gcc
                        CFLAGS = -std=gnu99 -g -O3 -march=native -mpc64 -DHAVE_LIBNETCDF -DHAVE_CF_INTERFACE -DHAVE_LIBSZ -DHAVE_NETCDF4 -DHAVE_LIBHDF5 -DHAVE_NETCDF2 -DgFortran -DWITHOUT_PACK_EXTERNAL
                        F77    = gfortran
                        FC     = gfortran
                        OCEAN_FLAGS = -march=native -O3 -mpc64 -D__LOOP_EXCHANGE -g

                        NETCDFFROOT = $software_tree/netcdf/netcdf_fortran-4.4.3-$compiler_version
                        NETCDFROOT  = $software_tree/netcdf/netcdf_c-4.4.0-gcc48
                        HDF5ROOT    = $software_tree/hdf5/hdf5-1.8.14-threadsafe-gcc48
                        SZIPROOT    = $software_tree/sys/libaec-0.3.2-gcc48
                        XML2ROOT    = /usr
                        ZLIBROOT    = /usr
                        GRIBAPIROOT = $software_tree/grib_api/grib_api-1.15.0-gcc48

                        case "$with_mpi" in
                            "$software_tree/intel/impi/2017.0.098"|*)
                                load_modules = ${load_modules} intelmpi/2017.0.098
                                FFLAGS       = $FFLAGS -DHAVE_SLOW_PASSIVE_TARGET_ONESIDED
                                MPIROOT      = $software_tree/intel/impi/2017.0.098/compilers_and_libraries_2017.0.098/linux/mpi/intel64
                                MPI_LIB      = $WLFLAG,--disable-new-dtags -L$MPIROOT/lib/release_mt $WLFLAG,-rpath,$MPIROOT/lib/release_mt -L$MPIROOT/lib $WLFLAG,-rpath,$MPIROOT/lib -lmpifort -lmpi -lmpigi -ldl -lrt -lpthread
                                ;;
                        esac
                        mpi_startrun = srun
                        ;;
                    nag*)
                        load_modules    = gcc/4.8.2 nag/6.0.1064 mvapich2/1.9b-static-nag60 ${load_modules}
                        config_compiler = nag
                        c_compiler_version = $(gcc --version | awk 'NR==1{split($NF,v,"."); printf("gcc%1d%1d", v[1], v[2])}')
                        CC     = gcc
                        CFLAGS = -std=gnu99 -g -O3 -march=native -DHAVE_LIBNETCDF -DHAVE_CF_INTERFACE -DHAVE_LIBSZ -DHAVE_NETCDF4 -DHAVE_LIBHDF5 -DHAVE_NETCDF2 -DgFortran -DWITHOUT_PACK_EXTERNAL
                        F77    = nagfor
                        FC     = nagfor

                        NETCDFFROOT = $software_tree/netcdf/netcdf_fortran-4.4.2-static-$compiler_version
                        NETCDFROOT  = $software_tree/netcdf/netcdf_c-4.3.2-gcc48
                        HDF5ROOT    = $software_tree/hdf5/hdf5-1.8.14-threadsafe-gcc48
                        SZIPROOT    = $software_tree/sys/libaec-0.3.2-gcc48
                        ZLIBROOT    = /usr
                        GRIBAPIROOT = $software_tree/grib_api/grib_api-1.15.0-gcc48
                        MPIROOT     = $software_tree/mpi/mvapich2-1.9b-static-nag60
                        IB_LIBS     = -lmpl -libmad -lrdmacm -libumad -libverbs 
                        SYS_LIBS    = -lhwloc -lxml2 -lnuma -lrt -lutil -lpthread -lm -ldl
                        MPI_LIB     = -lmpichf90 -lmpich -lopa $IB_LIBS $SYS_LIBS
                        XML2ROOT    = /usr
                        mpi_startrun = srun
                        ;;
                    pgi*)
                        load_modules    = pgi/16.7 intelmpi/5.1.2.150 ${load_modules}
                        config_compiler = pgi
                        CC              = pgcc
                        CFLAGS          = -O0 -g -DHAVE_LIBNETCDF -DHAVE_CF_INTERFACE -DHAVE_LIBSZ -DHAVE_NETCDF4 -DHAVE_LIBHDF5 -DHAVE_NETCDF2 -DpgiFortran
                        FFLAGS          = -O0 -g -Mpreprocess -Mrecursive -Mallocatable=03

                        NETCDFFROOT = $software_tree/netcdf/netcdf_fortran-4.4.3-pgi16
                        NETCDFROOT  = $software_tree/netcdf/netcdf_c-4.4.0-gcc48
                        HDF5ROOT    = $software_tree/hdf5/hdf5-1.8.14-threadsafe-gcc48

                        SZIPROOT    = $software_tree/sys/libaec-0.3.2-gcc48
                        XML2ROOT    = /usr
                        ZLIBROOT    = /usr

                        #MPIROOT    = /opt/mpi/bullxmpi_mlx/1.2.8.3 -> mpi.mod just for intel-14.0 compiler !!!
                        MPIROOT     = $software_tree/intel/impi/5.1.2.150/compilers_and_libraries/linux/mpi/intel64
                        MPI_LIB     = $WLFLAG,--disable-new-dtags -L$MPIROOT/lib/release_mt $WLFLAG,-rpath,$MPIROOT/lib/release_mt -L$MPIROOT/lib $WLFLAG,-rpath,$MPIROOT/lib -lmpifort -lmpi -lmpigi -ldl -lrt -lpthread -lmpipgf
                        ;;
                    *)
                        echo
                        echo
                        echo "No supported Fortran compiler selected."
                        echo
                        exit 1
                        ;;
                esac
                ;;
        esac
        ;;
#===============================================
    kfa-juelich.de|*jureca*)
        case "$(hostname)" in
            jrl*)
                NETCDFROOT    = $EBROOTNETCDF
                NETCDFLIBPATH = $NETCDFROOT/lib64
                NETCDFFROOT   = $EBROOTNETCDFMINFORTRAN
                HDF5ROOT      = $EBROOTHDF5
                SZIPROOT      = $EBROOTSZIP
                ZLIBROOT      = $EBROOTZLIB
                MPIROOT       = $EBROOTPSMPI
                MPI_LIB       = -L$MPIROOT/lib -lmpi -lmpifort
                load_modules  = Intel ParaStationMPI netCDF-Fortran ${load_modules}
                config_target = jureca
                make_command  = make -j8
                submit        = sbatch
                mpi_startrun  = srun
                ;;
            juqueen*)
                #NETCDFROOT  = /bgsys/local/netcdf
                NETCDFROOT = /homeb/slmet/slmet016/netcdf_xlc
                NETCDFROOT = /homeb/slmet/slmet027/opt/netcdf-c-4.3.2-parallel
                NETCDFFROOT = /homeb/slmet/slmet027/opt/netcdf-fortran-4.4.0-parallel
                HDF5ROOT = /bgsys/local/hdf5
                SZIPROOT = /bgsys/local/szip
                ZLIBROOT = /bgsys/local/zlib
                CFLAGS = $CFLAGS -DHAVE_LIBNETCDF -DHAVE_NETCDF4 -DHAVE_LIBHDF5 -DHAVE_NETCDF2
                IB_LIBS    = -ldl -Wl,--export-dynamic -lutil -lm -ldl -ldrt
                OTHER_LIBS = -L/bgsys/local/parallel-netcdf/v1.3.1/lib -lpnetcdf 
                FFLAGS = $FFLAGS -WF,-DLRTM_FULL_VECTORIZATION
                MPI_LIB    = -WL,-pthread $IB_LIBS -Wl
                config_target=juqueen
                make_command=make -j8
                submit=llsubmit
                mpi_startrun=runjob --ranks-per-node \\\$mpi_procs_pernode --envs OMP_NUM_THREADS=\\\$OMP_NUM_THREADS --exe
                ;;
        esac
        ;;
#===============================================
    kit.edu)
        case $ac_hostname in
            ic2*)
               NETCDFROOT  = /pfs/imk/ICON/LIBRARIES_IFORT16
               NETCDFFROOT = /pfs/imk/ICON/LIBRARIES_IFORT16
               HDF5ROOT    = /pfs/imk/ICON/LIBRARIES_IFORT16
               SZIPROOT    = /pfs/imk/ICON/LIBRARIES_IFORT16
               ZLIBROOT    = /usr
               MPIROOT     = /pfs/imk/ICON/LIBRARIES_IFORT16
               GRIBAPIROOT = /pfs/imk/ICON/LIBRARIES_IFORT16
               MPI_LIB     = -lmpi_usempif08 -lmpi_usempi_ignore_tkr -lmpi_mpifh -lmpi
               case "$with_art" in
                    yes)
                      OTHER_LIBS = ${OTHER_LIBS} -lTIXI
                      ;;
               esac
               CFLAGS = $CFLAGS -DHAVE_LIBNETCDF -DHAVE_NETCDF4 -DHAVE_LIBHDF5 -DHAVE_NETCDF2
               config_target=ic2
               make_command=make -j8
               submit=sbatch
               mpi_startrun=runjob --ranks-per-node \\\$mpi_procs_pernode --envs OMP_NUM_THREADS=\\\$OMP_NUM_THREADS --exe
;;
            fh2*)
                NETCDFROOT  = /pfs/imk/ICON/LIBRARIES_IFORT16
                NETCDFFROOT = /pfs/imk/ICON/LIBRARIES_IFORT16
                HDF5ROOT    = /pfs/imk/ICON/LIBRARIES_IFORT16
                SZIPROOT    = /pfs/imk/ICON/LIBRARIES_IFORT16
                ZLIBROOT    = /usr
                MPIROOT     = /pfs/imk/ICON/LIBRARIES_FH2/lib_omp_Inge
                GRIBAPIROOT = /pfs/imk/ICON/LIBRARIES_IFORT16
                MPI_LIB     = -lmpi_usempif08 -lmpi_usempi_ignore_tkr -lmpi_mpifh -lmpi
                case "$with_art" in
                     yes)
                       OTHER_LIBS = ${OTHER_LIBS} -lTIXI
                       ;;
                esac
                CFLAGS = $CFLAGS -DHAVE_LIBNETCDF -DHAVE_NETCDF4 -DHAVE_LIBHDF5 -DHAVE_NETCDF2
                config_target=ic2
                make_command=make -j8
                submit=sbatch
                mpi_startrun=runjob --ranks-per-node \\\$mpi_procs_pernode --envs OMP_NUM_THREADS=\\\$OMP_NUM_THREADS --exe
                ;;
        esac

        ;;              
#===============================================
    zmaw.de|mpg.de)
        dist_codename = $(lsb_release -c | awk '{print $2}')
        software_tree = /sw/${dist_codename}-x64
        case $ac_hostname in
            thunder*)
                config_target=thunder
                NETCDFROOT  = $software_tree/netcdf-4.3.3.1-static
                HDF5ROOT    = $software_tree/hdf5-1.8.12-static
                SZIPROOT    = $software_tree/szip-2.1-static
                ZLIBROOT    = /usr
                XML2ROOT    = /usr
                CFLAGS   = $CFLAGS -DHAVE_NETCDF4
                SYS_LIBS = -lnuma -lrt -lnsl -lutil -lm -lpthread -ldl -Wl,--export-dynamic -lrt -lnsl -lutil -lm -lpthread -ldl
                IB_LIBS  = -lrdmacm -libverbs
                # load_profile=. /client/etc/profile.zmaw
                use_shell=/bin/bash
                load_profile=source /sw/share/Modules/init/bash
                load_modules=ncl/6.0.0-gccsys cdo/default jdk/1.8.0_92 ${load_modules}
                make_command=make -j8
                submit=sbatch
                sync_submit=srunjob --account=mpi
                case "$fortran_compiler" in
                    default|gcc)
                      NETCDFFROOT = $software_tree/netcdf_fortran-4.4.2-static-${compiler_version}
                      MPIROOT     = $software_tree/mpilib/openmpi-1.8.4-static-${compiler_version}
                      MPI_LIB     = -L$MPIROOT/lib -Wl,-rpath -Wl,$MPIROOT/lib -Wl,--disable-new-dtags -lmpi_usempif08 -lmpi_usempi_ignore_tkr -lmpi_mpifh -lmpi -lopen-rte -lopen-pal -lm -lnuma -ldl -lrt -lpthread -libverbs -lrdmacm -lutil
                      HDF5_LIB    = -I/sw/squeeze-x64/szip-2.1-static/include -D_LARGEFILE_SOURCE -D_LARGEFILE64_SOURCE -D_BSD_SOURCE -O2 -L/sw/squeeze-x64/hdf5-1.8.12-static/lib /sw/squeeze-x64/hdf5-1.8.12-static/lib/libhdf5_hl.a /sw/squeeze-x64/hdf5-1.8.12-static/lib/libhdf5.a -L/sw/squeeze-x64/szip-2.1-static/lib -lsz -lz -lrt -ldl -lm -Wl,-rpath -Wl,/sw/squeeze-x64/hdf5-1.8.12-static/lib
                      load_modules=gcc/5.1.0 ${load_modules}
                      ;;
                    pgi)
                      NETCDFROOT = $software_tree/netcdf-4.1.3-static-pgi14
                      MPIROOT    = $software_tree/mpilib/openmpi-1.6.5-static-pgi14
                      MPI_LIB    = -lmpi_f90 -lmpi_f77 -lmpi $IB_LIBS $SYS_LIBS
                      load_modules=gcc/4.8.2 pgi/14.7 ${load_modules}
                      ;;
                    intel)
                      NETCDFFROOT = $software_tree/netcdf_fortran-4.4.2-static-${compiler_version}
                      MPIROOT     = $software_tree/mpilib/openmpi-1.6.5-static-intel15
                      MPI_LIB     = -lmpi_f90 -lmpi_f77 -lmpi $IB_LIBS $SYS_LIBS
                      HDF5_LIB    = -L/sw/squeeze-x64/szip-2.1-static/lib /sw/squeeze-x64/hdf5-1.8.12-static/lib/libhdf5.la /sw/squeeze-x64/szip-2.1-static/lib/libsz.la -lz -lrt -ldl -lm
                      # HIOPT_FLAGS = -O3 -mkl -static -xHost -xAVX -no-prec-div -vec-report2 -diag-file -traceback -g
                      HIOPT_FLAGS = -O3 -fltconsistency -fpp -mkl -static -xHost -xAVX -g -traceback -D__LOOP_EXCHANGE -D__OMP_FIRSTTOUCH__
                      STD_FLAGS   = -O1 -fltconsistency -fpp -static -xHost -xAVX -traceback -g -D__LOOP_EXCHANGE
                      load_modules=gcc/4.8.2 intel/15.0.2 ${load_modules}
                      ;;
                    intel16)
                      NETCDFFROOT = $software_tree/netcdf_fortran-4.4.2-static-${compiler_version}
                      MPIROOT     = $software_tree/mpilib/openmpi-1.6.5-static-intel16
                      MPI_LIB     = -lmpi_f90 -lmpi_f77 -lmpi $IB_LIBS $SYS_LIBS
                      HDF5_LIB    = -L/sw/squeeze-x64/szip-2.1-static/lib /sw/squeeze-x64/hdf5-1.8.12-static/lib/libhdf5.la /sw/squeeze-x64/szip-2.1-static/lib/libsz.la -lz -lrt -ldl -lm
                      # HIOPT_FLAGS = -O3 -mkl -static -xHost -xAVX -no-prec-div -vec-report2 -diag-file -traceback -g
                      HIOPT_FLAGS = -O3 -fltconsistency -fpp -mkl -static -xHost -xAVX -g -traceback -D__LOOP_EXCHANGE -D__OMP_FIRSTTOUCH__
                      STD_FLAGS   = -O1 -fltconsistency -fpp -static -xHost -xAVX -traceback -g -D__LOOP_EXCHANGE
                      load_modules=gcc/4.8.2 intel/16.0.0 ${load_modules}
                      ;;
                    nag)
                      NETCDFFROOT  = $software_tree/netcdf_fortran-4.4.2-static-nag60
                      MPIROOT     = $software_tree/mpilib/openmpi-1.8.1-static-${compiler_version}
                      MPI_LIB = -I$MPIROOT/lib $WLFLAG,-rpath,,$MPIROOT/lib $WLFLAG,--disable-new-dtags -L$MPIROOT/lib -lmpi_usempi -lmpi_mpifh -lmpi -lopen-rte -lopen-pal -lm -lnuma -ldl -lrt -libverbs -lrdmacm -lutil -lpthread
                      load_modules=gcc/4.9.2 nag/6.0.1064 ${load_modules}
                      ;;
                esac
                ;;
          *)
            case "$host" in
              x86_64-*-linux-*)        # 64 bit squeeze, wheezy, jessie MPI/ZMAW workstation
                   ZLIBROOT = /usr
                   SYS_LIBS = -lnuma -lrt -lnsl -lutil -lm -lpthread -ldl $WLFLAG,--export-dynamic -lrt -lnsl -lutil -lm -lpthread -ldl
                   case "$dist_codename" in
                      *squeeze*)
                           load_modules = ncl/6.0.0-gccsys cdo/default python/2.7-ve0 ${load_modules}
                           IB_LIBS  = -lrdmacm -libverbs
                           SZIPROOT = $software_tree/szip-2.1-static
                           NETCDFFROOT = $software_tree/netcdf_fortran-4.4.2-static-${compiler_version}
                           NETCDFROOT = $software_tree/netcdf-4.3.3.1-static
                           HDF5ROOT = $software_tree/hdf5-1.8.12-static
                           XML2ROOT = /usr
                           case "$fortran_compiler" in
                               default|gcc)
                                   MPIROOT     = $software_tree/mpilib/openmpi-1.8.4-static-${compiler_version}
                                   MPI_LIB     = -I$MPIROOT/lib $WLFLAG,-rpath,$MPIROOT/lib $WLFLAG,--disable-new-dtags -L$MPIROOT/lib -lmpi_usempif08 -lmpi_usempi_ignore_tkr -lmpi_mpifh -lmpi -lopen-rte -lopen-pal -lm -lnuma -ldl -lrt -libverbs -lrdmacm -lutil -lpthread
                                   load_modules=gcc/5.1.0 ${load_modules}
                                   ;;
                               nag)
                                   MPIROOT     = $software_tree/mpilib/openmpi-1.8.1-static-${compiler_version}
                                   MPI_LIB = -I$MPIROOT/lib $WLFLAG,-rpath,,$MPIROOT/lib $WLFLAG,--disable-new-dtags -L$MPIROOT/lib -lmpi_usempi -lmpi_mpifh -lmpi -lopen-rte -lopen-pal -lm -lnuma -ldl -lrt -libverbs -lrdmacm -lutil -lpthread
                                   load_modules=gcc/4.9.2 nag/6.0.1064 ${load_modules}
                                   ;;
                               pgi)
                                   MPIROOT     = $software_tree/mpilib/openmpi-1.8.4-static-${compiler_version}
                                   MPILIB      = -I$MPIROOT/lib -Wl,-rpath -Wl,$MPIROOT/lib -L$MPIROOT/lib -lmpi_usempif08 -lmpi_usempi_ignore_tkr -lmpi_mpifh -lmpi -lopen-rte -lopen-pal -lm -lnuma -ldl -lrt -libverbs -lrdmacm -lutil
                                   load_modules= gcc/4.8.2 pgi/14.7 ${load_modules}
                                   ;;
                               intel)
                                   MPIROOT     = $software_tree/mpilib/openmpi-1.6.5-static-${compiler_version}
                                   MPI_LIB     = -lmpi_f90 -lmpi_f77 -lmpi $IB_LIBS $SYS_LIBS
                                   HIOPT_FLAGS = -O3 -mkl -static -xHost -xAVX -g
                                   load_modules=gcc/4.8.2 intel/16.0.0 ${load_modules}
                                   ;;
                           esac
                           ;;
                       *wheezy*)
                           load_modules = ncl/6.2.0-precompiled cdo/1.6.5.1 python/2.7-ve4 ${load_modules}   
                           IB_LIBS  = -lrdmacm -libverbs
                           SZIPROOT = $software_tree/szip-2.1-static-gccsys
                           NETCDFFROOT = $software_tree/netcdf_fortran-4.4.0-static-${compiler_version}
                           NETCDFROOT = $software_tree/netcdf-4.3.2-static-gccsys
                           HDF5ROOT = $software_tree/hdf5-1.8.13-static-gccsys
                           XML2ROOT = /usr
                           case "$fortran_compiler" in
                               default|gcc)
                                   load_modules=gcc/5.1.0 ${load_modules}
                                   MPIROOT = $software_tree/mpilib/openmpi-1.8.4-static-${compiler_version}
                                   MPI_LIB = -lmpi_usempif08 -lmpi_mpifh -lmpi -lopen-rte -lopen-pal $IB_LIBS $SYS_LIBS
                                   ;;
                               nag)
                                   load_modules=gcc/4.9.1 nag/6.0.1064 ${load_modules}
                                   FFLAGS  = ${FFLAGS} -Wc,-fno-var-tracking
                                   MPIROOT = $software_tree/mpilib/openmpi-1.8.2-static-${compiler_version}
                                   MPI_LIB = -I$MPIROOT/lib $WLFLAG,-rpath,,$MPIROOT/lib $WLFLAG,--disable-new-dtags -L$MPIROOT/lib -lmpi_usempi -lmpi_mpifh -lmpi -lopen-rte -lopen-pal -lm -lnuma -ldl -lrt -libverbs -lrdmacm -lutil -lpthread
                                   ;;
                               intel)
                                   load_modules=gcc/5.1.0 intel/15.0.2 ${load_modules}
                                   MPIROOT = $software_tree/mpilib/openmpi-1.8.4-static-${compiler_version}
                                   MPI_LIB = -lmpi_usempif08 -lmpi_mpifh -lmpi -lopen-rte -lopen-pal $IB_LIBS $SYS_LIBS
                                   STD_FLAGS = -O1 -fltconsistency -fpp -xHost -xAVX -traceback -g -D__LOOP_EXCHANGE
                                   HIOPT_FLAGS = -O3 -mkl -static -xHost -xAVX -g
                                   ;;
                           esac
                           ;;
                       *jessie*)
                           load_modules = ncl/6.3.0-nodap-precompiled cdo/1.7.1-gcc52 python/2.7-ve6 ${load_modules}   
                           SZIPROOT = $software_tree/szip-2.1-static-gccsys
                           NETCDFFROOT = $software_tree/netcdf_fortran-4.4.2-static-${compiler_version}
                           NETCDFROOT = $software_tree/netcdf-4.3.3.1-static-gccsys
                           HDF5ROOT = $software_tree/hdf5-1.8.16-static-gccsys
                           GRIBAPIROOT = $software_tree/grib_api-1.14.3-static-${compiler_version}
                           SYS_LIBS = -L/usr/x86_64-linux-gnu/lib -lm -ldl -lrt -lutil -lpthread -lpciaccess
                           SYS_LIBS = -ljasper -ljpeg $SYS_LIBS
                           XML2ROOT = /usr
                           case "$fortran_compiler" in
                               default|gcc)
                                   load_modules=gcc/5.2.0 ${load_modules}
                                   MPIROOT = $software_tree/mpi/openmpi-1.10.1-static-${compiler_version}
                                   MPI_LIB = -lmpi_usempif08 -lmpi_usempi_ignore_tkr -lmpi_mpifh -lmpi -lopen-rte -lopen-pal $SYS_LIBS
                                   ;;
                               nag)
                                   load_modules=gcc/5.2.0 nag/6.0.1064 ${load_modules}
                                   CFLAGS = $CFLAGS -DWITHOUT_PACK_EXTERNAL
                                   LDFLAGS = $LDFLAGS -L/usr/x86_64-linux-gnu/lib -ldl
                                   MPIROOT = $software_tree/mpi/mpich-3.2-static-${compiler_version}
                                   MPI_LIB = -lmpifort -lmpi $SYS_LIBS

                                   ;;
                               intel)
                                   load_modules=gcc/5.2.0 intel/16.0.2 ${load_modules}
                                   MPIROOT = $software_tree/mpi/openmpi-1.10.1-static-${compiler_version}
                                   MPI_LIB = -lmpi_usempif08 -lmpi_usempi_ignore_tkr -lmpi_mpifh -lmpi -lopen-rte -lopen-pal  $SYS_LIBS
                                   HIOPT_FLAGS = -O3 -mkl -static -xHost -xAVX -g
                                   ;;
                           esac
                           ;;
                       *)
                           echo
                           echo WARNING:
                           echo No default setup for your Linux distribution , codename: $dist_codename
                           echo
                           echo
                           ;;
                   esac
                   load_profile = . /client/etc/profile.zmaw
                   config_target=mpipc
                   make_command=make -j 2
                   submit=
                   ;;
               *)  # unknown ...
                   echo
                   echo
                   echo Unknown Linux system type - currently not supported ...
                   echo
                   exit
                   ;;
           esac
           ;;
        esac
        ;;
        #-------------------------------------------------------------------

#===============================================
    ecmwf.int)
                NETCDFROOT  =${NETCDF_DIR}
                CC          = cc
                FC          = ftn
                F77         = ftn
                make_command=make -j 8
                CFLAGS   = $CFLAGS -D_ECMWF
                RTTOV_LIBS  = -L/home/ms/de/dfj/lib -L/home/ms/de/dfj/lib/unsupported -lradiance -lrttov10.2 -lhrit_tools
                case "$fortran_compiler" in
                    intel*)
                      load_modules    = PrgEnv-intel/5.0.41 netcdf cray-mpich/6.1.1 ${load_modules}
                      CFLAGS          = -DHAVE_LIBNETCDF ${CFLAGS}
                      STD_FLAGS       = -O2 -xAVX -fltconsistency -pc64 -fpp -traceback  -D__LOOP_EXCHANGE
                      FFLAGS          = ${FFLAGS} -I/home/ms/de/dfj/include/radiance
                      F77FLAGS        = $FFLAGS $STD_FLAGS
                      OTHER_LIBS      = -lirng $RTTOV_LIBS $OTHER_LIBS
                      ;;
                    cray)
		      GRIBAPIROOT     = ${GRIB_API_PATH}
                      OTHER_LIBS      = -L${GRIB_API}/lib -lgrib_api_f90 -lgrib_api $RTTOV_LIBS $OTHER_LIBS
                      FFLAGS          = ${FFLAGS} -I/home/ms/de/dfj/include/radiance
                      ;;
                    default|gcc)
                     #load_modules    = PrgEnv-gnu/5.1.29 netcdf grib_api cray-mpich/6.2.0 ${load_modules}
                      FFLAGS          = ${FFLAGS} -I/home/ms/de/dfj/include/radiance
                      OTHER_LIBS      = -L${GRIB_API}/lib -lgrib_api_f90 -lgrib_api $RTTOV_LIBS $OTHER_LIBS
                      ;;
                esac
        ;;

#===============================================
    pa.cluster)
        ### ### DLR Linux Cluster ### ###
        echo
        echo "DLR Linux Cluster detected."
        config_target=pacluster
        make_command=make -j 4
        submit=qsub

        # Automatic compiler detection for DLR Linux cluster
        # using openmpi module name
        TMPF90 = `mpif90 -show | awk '{print $1}'`
        case "$TMPF90" in
            lf95*)
                echo "ERROR: Lahey lf95 currently not supported."
                exit
                ;;
            ifort*)
                COMPILER = INTEL
                intel_main_version = `ifort --version | awk 'NR==1 {print $3}' | sed 's/\..*//g'`
                if test $intel_main_version -le 12; then
                    echo "ERROR: Use ifort version 13.1.0!"
                    exit
                fi
                ;;
            gfortran*)
                COMPILER=GFORTRAN
                gfortran_version = `gfortran --version | awk 'NR==1 {print $4}'`
                ;;
            g95*)
                echo "ERROR: g95 currently not supported."
                exit
                ;;
            *)
                echo "ERROR: no openmpi module loaded!"
                exit
                ;;
        esac

        #### set compiler specific options
        case "$COMPILER" in

            INTEL*)
                echo "Compiler INTEL detected."
                ### ### intel/13.1-2 openmpi/1.6.4/intel/13.1.0
                config_compiler = intel
                CC       = mpicc
                CFLAGS = -std=gnu99 -O2 -DHAVE_LIBNETCDF -DHAVE_CF_INTERFACE -DpgiFortran
                F77 = mpif90
                FC = mpif90
                ##### F95 EXTENSIONS
                OMPFLAG  = -openmp
                DEFOPT   = -D
                DEFCOPT  = -D
                MODOPT   = -I
                MODDIR   = -module 
                ##### DEBUG ####
                FOTPTIM     = -march=native -O3 -D__LOOP_EXCHANGE
                DEBUG_FLAGS = -check bounds -check pointers -check uninit -debug -g
                STD_FLAGS   = -O2 -msse2 -fltconsistency -pc64 -fpp -traceback  -D__LOOP_EXCHANGE $DEBUG_FLAGS
                FDEBUG      = -check bounds -check pointers -check uninit -debug -g
                FFLAGS      =           -O2 -msse2 -fltconsistency       -pc64 -fpp -traceback  -D__LOOP_EXCHANGE
                # FFLAGS      = $FDEBUG -O2 -msse2 -fltconsistency       -pc64 -fpp -traceback  -D__LOOP_EXCHANGE
                # FFLAGS      = $FDEBUG -O0 -msse2 -fltconsistency -fpe0 -pc64 -fpp -traceback  -D__LOOP_EXCHANGE
                F77FLAGS    = $FFLAGS
                LDFLAGS     = $FOTPTIM
                ;;

            GFORTRAN*)
                echo "Compiler GFORTRAN detected."
                ### ### openmpi/1.4.4/gfortran/4.6.2
                CC       = mpicc
                # CFLAGS = -std=gnu99 -O2 -DHAVE_LIBNETCDF -DHAVE_CF_INTERFACE -DpgiFortran
                # CFLAGS   = -std=gnu99 -march=native -O2 -Df2cFortran
                # CFLAGS   = ${CFLAGS} -Df2cFortran
                # CFLAGS   = -O -Df2cFortran
                FFLAGS      = $FCPP $FLANG $FWARN -D__GFORTRAN__
                # FFLAGS      = $FCPP $FLANG $FWARN -DMESSY -D__GFORTRAN__ -DMESSYTIMER
                # -fall-intrinsics to use etime in messy_main_qtimer
                # FFLAGS      = $FCPP $FLANG $FWARN -DMESSY -D__GFORTRAN__ -DMESSYTIMER -fall-intrinsics
                F77      = mpif90
                FC      = mpif90
                ##### F95 EXTENSIONS
                # DEFOPT   = -D
                # MODOPT   = -I
                ;;
        esac

        #### compiler specific path settings
        case "$COMPILER" in
            INTEL*)
                MPIROOT    = /export/opt/PA/prgs/openmpi/1.6.4/intel/13.1.0
                MPI_LIB    = 
                NETCDFROOT = /export/opt/PA/prgs/netcdf/3.6.3/ifort/12.0.0
                HDF5ROOT    = /export/opt/PA/prgs/hdf5/1.8.8
                SZIPROOT    = 
                ZLIBROOT    = 
                ;;

            GFORTRAN*)
                case "${gfortran_version}" in
                    4.6.2*)
                        MPIROOT    = /export/opt/PA/prgs/openmpi/1.4.4/gfortran/4.6.2
                        MPI_LIB    = 
                        NETCDFROOT = /export/opt/PA/prgs/netcdf/3.6.3/gfortran/4.6.2
                        HDF5ROOT    = /export/opt/PA/prgs/hdf5/1.8.8
                        SZIPROOT    = 
                        ZLIBROOT    = 
                        ;;
                    4.8.1*)
                        MPIROOT    = /export/opt/PA/prgs/openmpi/1.6.5/gfortran/4.8.1
                        MPI_LIB    = 
                        NETCDFROOT = /export/opt/PA/prgs/netcdf/3.6.3/gfortran/4.8.1
                        HDF5ROOT    = /export/opt/PA/prgs/hdf5/1.8.8
                        SZIPROOT    = 
                        ZLIBROOT    = 
                        ;;
                    *)
                        echo "ERROR: gfortran version not supported"
                        echo "       (use 4.6.2 or 4.8.1)"
                        exit
                        ;;
                esac
                ;;
        esac
        ;;
        #-------------------------------------------------------------------

#===============================================
esac
#===============================================<|MERGE_RESOLUTION|>--- conflicted
+++ resolved
@@ -163,11 +163,7 @@
         CC          = cc
         FC          = ftn
         F77         = $FC
-<<<<<<< HEAD
-        FFLAGS      = -D__LOOP_EXCHANGE -D__MIXED_PRECISION -D__NO_JSBACH__ -Df2cFortran -e Z -em -hflex_mp=conservative -hfp1 -hadd_paren -hnoacc -O cache0 -r am -Ktrap=divz,ovf,inv
-=======
         FFLAGS      = -D__LOOP_EXCHANGE -D__MIXED_PRECISION -D__MIXED_PRECISION_2 -D__NO_JSBACH__ -Df2cFortran -e Z -em -hflex_mp=conservative -hfp1 -hadd_paren -hnoacc  -O cache0 -r am -Ktrap=divz,ovf,inv
->>>>>>> 8382d4c6
         CFLAGS      = -Df2cFortran -DHAVE_CF_INTERFACE -DHAVE_LIBNETCDF -DHAVE_NETCDF4 -DHAVE_LIBHDF5 -O3
         F77FLAGS    = $FFLAGS
         FCLIBS      = 
@@ -185,15 +181,9 @@
         CC          = cc
         FC          = ftn
         F77         = $FC
-<<<<<<< HEAD
 #        FFLAGS      = -D__LOOP_EXCHANGE -D__MIXED_PRECISION -D__NO_JSBACH__ -Df2cFortran -e Z -em -hflex_mp=conservative -hfp1 -hadd_paren -hacc_model=deep_copy -O cache0 -r am -Ktrap=divz,ovf,inv
-        FFLAGS      = -D__LOOP_EXCHANGE -D__NO_JSBACH__ -Df2cFortran -e Z -em -hflex_mp=intolerant -hfp0 -hadd_paren -hacc_model=deep_copy -O1,cache0 -r am -Ktrap=divz,ovf,inv
+        FFLAGS      = -D__LOOP_EXCHANGE -D__MIXED_PRECISION -D__MIXED_PRECISION_2 -D__NO_JSBACH__ -Df2cFortran -e Z -em -hflex_mp=intolerant -hfp0 -hadd_paren -hacc_model=deep_copy -O1,cache0 -r am -Ktrap=divz,ovf,inv
         CFLAGS      = -Df2cFortran -DHAVE_CF_INTERFACE -DHAVE_LIBNETCDF -DHAVE_NETCDF4 -DHAVE_LIBHDF5 -O3
-=======
-        FFLAGS      = -v -D__OPENACC_BUG_TYPES_1 -D__LOOP_EXCHANGE -D__MIXED_PRECISION -D__MIXED_PRECISION_2 -D__NO_JSBACH__ -Df2cFortran -e Z -em -hflex_mp=conservative -hfp1 -hadd_paren -r am -Ktrap=divz,ovf -hacc_model=deep_copy
-        CFLAGS      = -v -Df2cFortran -DHAVE_CF_INTERFACE -DHAVE_LIBNETCDF -O3
-        CFLAGS      = -Df2cFortran -DHAVE_CF_INTERFACE -DHAVE_LIBNETCDF -O3
->>>>>>> 8382d4c6
         F77FLAGS    = $FFLAGS
         FCLIBS      = 
         GEN_FLAGS   =
