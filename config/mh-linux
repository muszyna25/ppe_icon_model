# Linux
#-----------------------------------------------------------------------------
#
# Comments:
#
# 2010-02-09, Marco Giorgetta, MPI-M: gcc-4.3.4 setup
# 2010-02-09, Luis Kornblueh,  MPI-M: clean-up
# 2010-02-17, Marco Giorgetta, MPI-M: gcc: activate -ffree-line-length-132
# 2010-02-17, Marco Giorgetta, MPI-M: activate -fmodule-private
# 2010-02-17, Marco Giorgetta, MPI-M: activate -fimplicit-none
# 2013-03-25, Bastian Kern,    DLR  : gfortran and ifort at DLR Linux cluster
# 2014-02-03, Rene Redler,     MPI-M: sun compiler removed.
# 2014-03-27, Will Sawyer,     CSCS : additions for CSCS Cray platforms
# 2015-09-25, Will Sawyer,     CSCS : refinements for CSCS platforms
# 2016-07-14, Will Sawyer,     CSCS : additional refinements and bug fixes
#
#-----------------------------------------------------------------------------

#===============================================
# some common settings

LAPACKROOT  =
LAPACK_LIB  =

LIBS        = -L../lib -lsupport $LIBS

load_modules=

#===============================================

#===============================================
#
# Define compiler settings
#


#-----------------------------------------------------------------------------
# cc is the gcc
CC     = gcc
CFLAGS = -std=gnu99 -march=native -O2 -DHAVE_LIBNETCDF -DHAVE_NETCDF4

case "$fortran_compiler" in
    default|gcc)
        config_compiler  = gcc
        compiler_version = $(gfortran --version | awk 'NR==1{split($NF,v,"."); printf("gcc%1d%1d", v[1], v[2])}')
        CFLAGS      = $CFLAGS -DpgiFortran
        FCPP        = -cpp
        FLANG       = -std=f2008 -fmodule-private -fimplicit-none -fmax-identifier-length=63 -ffree-line-length-132
        FWARN       = -Wall -Wcharacter-truncation -Wconversion -Wunderflow -Wunused-parameter -Wno-surprising
        FDEBUG      = -g -fbacktrace
        FCHECK      = -finit-real=nan -finit-integer=-2147483648 -finit-character=127
        FOPTIONS    = $FCPP $FLANG $FWARN $FDEBUG $FCHECK
        FOTPTIM     = -march=native -O3 -ffast-math -D__LOOP_EXCHANGE

        DEBUG_FLAGS = -g -fbacktrace -fbounds-check -fstack-protector-all $FCHECK
        STD_FLAGS   = -march=native -O2 -mpc64 $DEBUG_FLAGS -D__LOOP_EXCHANGE 
        HIOPT_FLAGS = -march=native -O3 -ffast-math -mpc64 -D__LOOP_EXCHANGE -g

        FC          = gfortran
        FFLAGS      = $FCPP $FLANG $FWARN $INCLUDES
        F77         = gfortran
        F77FLAGS    = -march=native -O0 -ffast-math -mpc64
        LDFLAGS     = $FOTPTIM
        OMPFLAG     = -fopenmp
        CC_OMPFLAG  = -fopenmp
        DEFOPT      = -D
        DEFCOPT     = -D
        MODOPT      = -I
        MODDIR      = -J
        WLFLAG      = -Wl
        ;;
    xlf)
        config_compiler=mpixlc_r
        CC       = mpixlc_r
        OPTFLAGS = -q64 -O2  -qmaxmem=-1 -qstrict -qarch=auto -qtune=auto -qcache=auto -qfloat=fltint
        INFOFLAGS= -qlistopt -qphsinfo -V
        INFOFLAGS=
        GENFLAGS = $INFOFLAGS -WF,-DSLOW_MPI_MAXMINLOC -WF,-DSLOW_MPI_USER_REDUCTION -WF,-DSLOW_MPI_IN_PLACE
        CFLAGS   = -DIBMR2Fortran -O2 -qipa

        FC       = mpixlf2003_r

        CHECK_FLAGS = -g -qcheck -qstackprotect=all
        DEBUG_FLAGS = -OO -qnoopt -g -qfullpath -WF,-DNOXLFPROCESS
        BASIC_OPT_FLAGS = -qalias_size -q64 -qmaxmem=-1 -qarch=auto -qtune=auto -qcache=auto -qfloat=fltint -WF,-D__LOOP_EXCHANGE
        STD_FLAGS = -O2 -qstrict -qlinedebug $BASIC_OPT_FLAGS $INFOFLAGS
        #HIOPT_FLAGS = -O3 -qhot -qstrict -qarch=qp -qtune=qp -qcache=auto -qxflag=nvectver -qxflag=nsmine -qfloat=fltint -qessl -q64 -qmaxmem=-1  -qlinedebug  -WF,-D__LOOP_EXCHANGE -WF,-DHAVE_FAST_MATH_LIB -WF,-DHAVE_MASS
        HIOPT_FLAGS = -O3 -qhot -qipa -qstrict -qarch=qp -qtune=qp -qcache=auto -qxflag=nvectver -qxflag=nsmine -qfloat=fltint -qessl -q64 -qmaxmem=-1  -qlinedebug  -WF,-D__LOOP_EXCHANGE -WF,-DHAVE_MASS
        FFLAGS   = $GENFLAGS -qsuffix=cpp=f90 -qzerosize -qalias_size=1800000000

        F77      = mpixlf77_r
        F77FLAGS = $STD_FLAGS

        case "$with_flags" in
          debug)
            OMPFLAG = -qsmp=omp:noopt
            F77FLAGS = $GENFLAGS $FMISMATCH -O0 -g
            CC_OMPFLAG  = -qsmp=omp:noopt
            ;;
          *)
            OMPFLAG = -qsmp=omp
            CC_OMPFLAG  = -qsmp=omp
            ;;
        esac
        DEFOPT   = -WF,-D
        DEFCOPT  = -D
        MODOPT   = -I
        MODDIR   = -qmoddir=
        ;;
    nag)
        config_compiler  = nag
        compiler_version = $(nagfor -v 2>&1 | awk 'NR==1{split($5,v,"."); printf("nag%1d%1d", v[1],substr(v[2],1,1))}')
        CFLAGS      = $CFLAGS -DNAGf90Fortran
        FC          = nagfor
        FDEBUG      =  -gline -g -C=all -mtrace=all
        FDEBUG      =  -gline -g -C=all
        GEN_FLAGS   = -colour -fpp
        DEBUG_FLAGS = -O0 -Wc,-g -float-store -nan $FDEBUG
        STD_FLAGS   = $DEBUG_FLAGS
        HIOPT_FLAGS = -Wc,-O3 -Wc,-march=native -float-store -nan $FDEBUG
        MISMATCHS   = -wmismatch=mpi_allgather,mpi_allgatherv,mpi_allreduce,mpi_alltoall,mpi_alltoallv,mpi_bcast,mpi_free_mem,mpi_gather,mpi_gatherv,mpi_get,mpi_get_address,mpi_isend,mpi_irecv,mpi_sendrecv,mpi_op_create,mpi_pack,mpi_recv,mpi_reduce,mpi_scatter,mpi_scatterv,mpi_send,mpi_type_commit,mpi_type_extent,mpi_type_struct,mpi_unpack,mpi_win_create,nf_get_att_double,nf_put_att_double,nf_def_var,nf_get_att_int,nf_put_att_int,nf_put_vara_int,nf_get_vara_int,nf_put_vara_double -w=uep
        FFLAGS      = $GEN_FLAGS -f2008 $MISMATCHS $INCLUDES
        F77         = nagfor
        F77FLAGS    = $GEN_FLAGS -w=obs -O -dcfuns -mismatch_all
        case "$with_openmp" in
          yes)
            FFLAGS=${FFLAGS/ -gline / }
            F77FLAGS=${F77FLAGS/ -gline / }
          ;;
        esac
        OMPFLAG     = -openmp
        CC_OMPFLAG  =
        DEFOPT      = -D
        DEFCOPT     = -D
        MODOPT      = -I
        MODDIR      = -mdir 
        WLFLAG      = -Wl,-Wl,
        ;;
    pgi)
        config_compiler  = pgi
        compiler_version = $(pgfortran -V | awk 'NR==2{split($2,v,"."); printf("pgi%1d", v[1])}')
        CFLAGS      = $CFLAGS -DpgiFortran
        FC          = pgfortran
        FDEBUG      = -g -gopt -Mbounds -Mchkptr -Mchkstk  -Mdclchk
       # FFLAGS      = -O $GEN_FLAGS $FDEBUG -Mpreprocess -Mrecursive -Mstandard  -D__LOOP_EXCHANGE
        FFLAGS      = -O $FDEBUG -Mpreprocess -Mrecursive -Mallocatable=03 -D__LOOP_EXCHANGE $INCLUDES
        F77         = $FC
        F77FLAGS    = $FFLAGS
        OMPFLAG     = -mp
        CC_OMPFLAG  = -mp
        DEFOPT      = -D
        DEFCOPT     = -D
        MODOPT      = -I
        MODDIR      = -module 
        WLFLAG      = -Wl        
        ;;
    cray)
        config_compiler  = cray
        compiler_version = $(ftn -V 2>&1 > /dev/null | awk -F" " '{split($5,v,"."); printf("cray%1d%1d", v[1], v[2])}')
        CC          = cc
        FC          = ftn
        F77         = $FC
        FFLAGS      = -D__LOOP_EXCHANGE -D__MIXED_PRECISION -D__MIXED_PRECISION_2              -e Z -em -hflex_mp=conservative -hfp1 -hadd_paren -hnoacc  -O cache0 -r am -Ktrap=divz,ovf,inv
        CFLAGS      = -DHAVE_LIBNETCDF -DHAVE_NETCDF4 -O3
        F77FLAGS    = $FFLAGS
        LDFLAGS     = -hflex_mp=conservative  -Ktrap=divz,ovf,inv
        FCLIBS      = 
        GEN_FLAGS   =
        FDEBUG      = -g -R abc
        DEFOPT      = -D
        DEFCOPT     = -D
        MODOPT      = -I
        MODDIR      = -J
        ;;
    cray_gpu)
        config_compiler  = cray_gpu
        compiler_version = $(ftn -V 2>&1 > /dev/null | awk -F" " '{split($5,v,"."); printf("cray%1d%1d", v[1], v[2])}')
        CC          = cc
        FC          = ftn
        F77         = $FC
        FFLAGS      = -v -D__OPENACC_BUG_TYPES_1 -D__LOOP_EXCHANGE -D__MIXED_PRECISION -D__MIXED_PRECISION_2 -Df2cFortran -e Z -em -hflex_mp=conservative -hfp1 -hadd_paren -r am -Ktrap=divz,ovf -hacc_model=deep_copy
        CFLAGS      = -Df2cFortran -DHAVE_LIBNETCDF -O3
        F77FLAGS    = $FFLAGS
        FCLIBS      = 
        GEN_FLAGS   =
        FDEBUG      = -g -R abc
        DEFOPT      = -D
        DEFCOPT     = -D
        MODOPT      = -I
        MODDIR      = -J
        ;;
    intel|intel16|intel15|intel14)
        config_compiler  = intel
        compiler_version = $(ifort -V 2>&1 | awk -F "," 'NR==1{split($2,v," "); printf("intel%d",v[2])}')
        # CC          = icc
        # ccversion   = $(icc --version 2>&1 | awk 'NR==1')
        # CFLAGS      = -fpe0 -msse2 -pc64  -DpgiFortran -DHAVE_LIBNETCDF
        CFLAGS      = $CFLAGS -DpgiFortran
        AR          = xiar
        FC          = ifort
        DEBUG_FLAGS = -check bounds -check pointers -check uninit -debug -O0 -g
        STD_FLAGS   = -O2 -msse2 -fltconsistency -g -pc64 -fpp -traceback  -D__LOOP_EXCHANGE
        FFLAGS      = -g -pc64 -fpp -D__LOOP_EXCHANGE -assume realloc_lhs
        F77         = $FC
        F77FLAGS    = $FFLAGS $STD_FLAGS
        OMPFLAG     = -openmp
        CC_OMPFLAG  = -openmp
        DEFOPT      = -D
        DEFCOPT     = -D
        MODOPT      = -I
        MODDIR      = -module 
        WLFLAG      = -Wl
        ;;
esac
#===============================================


#####################################
#
# Define site dependent library paths
#
case "$ac_sitename" in
    cscs.ch)
        case "$HOST" in
            *daint*|*dom*)
                make_command = make -j 8
                load_profile = /opt/modules/default/etc/modules.sh
                submit       = sbatch
                sync_submit  = sbatch --wait
                CC = cc
                FC = ftn
                F77= ftn
                GRIBAPIROOT = /apps/daint/UES/6.0.UP02/sandbox-ws/grib_api
		XML2ROOT    = /apps/daint/UES/jenkins/6.0.UP02/gpu/easybuild/software/libxml2/2.9.3-CrayGNU-2016.11
                ZLIBROOT    = /usr

                case "$fortran_compiler" in
                    gcc)
                        config_target=daint_cpu
                        load_modules =modules craype daint-gpu PrgEnv-gnu cray-netcdf
                        CFLAGS      = -DpgiFortran -DHAVE_LIBNETCDF
                        NETCDFROOT  = /opt/cray/pe/netcdf/4.4.1/GNU/5.1
			;;
                    intel)
                        config_target=daint_cpu
                        load_modules = PrgEnv-intel cray-netcdf
                        CFLAGS      = -std=gnu99 -march=native -DpgiFortran -DHAVE_LIBNETCDF
                        STD_FLAGS   = -g -O2 -qopt-report -fp-model source -fpp -traceback  -D__LOOP_EXCHANGE
                        F77FLAGS    = -g -O2 -qopt-report -fp-model source -fpp -traceback  
                        FFLAGS      = -g -O2 -qopt-report -fp-model source -fpp -D__LOOP_EXCHANGE -D__MIXED_PRECISION -D__MIXED_PRECISION_2 -assume realloc_lhs
                        NETCDFROOT  = /opt/cray/pe/netcdf/4.4.1/INTEL/15.0
			OTHER_LIBS  = -L/apps/daint/UES/6.0.UP02/sandbox-ws/jasper/2.0.10/INTEL/17.0.1.132/lib -ljasper -L/apps/daint/UES/jenkins/sandbox/easybuild/software/libxml2/2.9.3-CrayGNU-2016.03/lib -lxml2
			;;
                    pgi)
                        config_target=daint_cpu 
                        load_modules = PrgEnv-pgi cray-netcdf
                        CFLAGS      = -DpgiFortran -DHAVE_LIBNETCDF
                        NETCDFROOT  = /opt/cray/pe/netcdf/4.4.1/PGI/15.3
			;;
                    cray)
                        config_target=daint_cpu
<<<<<<< HEAD
                        load_modules = modules craype daint-gpu PrgEnv-cray cdt/17.09 cray-netcdf
        		FFLAGS      = -D__LOOP_EXCHANGE -D__MIXED_PRECISION -D__MIXED_PRECISION_2 -Df2cFortran -e Z -em -hflex_mp=conservative -hfp1 -hadd_paren -hnoacc -O1,cache0 -r am -Ktrap=divz,ovf,inv
                        CFLAGS      = -Df2cFortran -DHAVE_LIBNETCDF -DHAVE_NETCDF4 -DHAVE_NETCDF2 -O3 -DUSE_XML2
=======
                        load_modules = modules craype daint-gpu PrgEnv-cray cray-netcdf
                        FFLAGS      = -g -D__LOOP_EXCHANGE -D__MIXED_PRECISION -D__MIXED_PRECISION_2 -Df2cFortran -e Z -em -hflex_mp=conservative -hfp1 -hadd_paren -hnoacc -O2 -r am -Ktrap=divz,ovf,inv
                        CFLAGS      = -g -Df2cFortran -DHAVE_LIBNETCDF -DHAVE_NETCDF2 -DHAVE_NETCDF4 -O3 -DUSE_XML2
>>>>>>> 61948d39
			LDFLAGS     = -Wl,--allow-multiple-definition
                        NETCDFROOT  = /opt/cray/pe/netcdf/4.4.1/CRAY/8.3
                        LAPACKROOT    = ${CRAY_LIBSCI_PREFIX_DIR}
                        LAPACK_LIB    = -lsci_cray
			HDF5ROOT    = /opt/cray/pe/hdf5/1.10.0/CRAY/8.3
                        OTHER_LIBS  = -L/apps/daint/UES/6.0.UP02/sandbox-ws/jasper/2.0.10/CRAY/8.5.5/lib -ljasper -dynamic -L/usr/lib64 -llzma
                        ;;
                    cray_gpu)
                        config_target=daint_gpu
<<<<<<< HEAD
                        load_modules = modules craype daint-gpu PrgEnv-cray cdt/17.09 cray-netcdf craype-accel-nvidia60
        		FFLAGS      = -D__LOOP_EXCHANGE -D__MIXED_PRECISION -D__MIXED_PRECISION_2 -Df2cFortran -e Z -em -hnoomp -hflex_mp=intolerant -hfp0 -hadd_paren -hacc_model=deep_copy -O1,cache0,ipa1 -r am -Ktrap=divz,ovf,inv
                        CFLAGS      = -Df2cFortran -DHAVE_LIBNETCDF -DHAVE_NETCDF4 -DHAVE_NETCDF2 -O3 -DUSE_XML2
=======
                        load_modules = modules craype daint-gpu PrgEnv-cray cray-netcdf craype-accel-nvidia60
                        FFLAGS      = -g -D__LOOP_EXCHANGE -D__MIXED_PRECISION -D__MIXED_PRECISION_2 -Df2cFortran -e Z -em -hflex_mp=intolerant -hfp0 -hacc -hnoomp -hadd_paren -hacc_model=deep_copy -O2 -h ipafrom=../../../src/shared/mo_loopindices.f90 -r am -Ktrap=divz,ovf,inv
                        CFLAGS      = -g -Df2cFortran -DHAVE_LIBNETCDF -DHAVE_NETCDF4 -DHAVE_NETCDF2 -O3 -DUSE_XML2
>>>>>>> 61948d39
                        NETCDFROOT  = /opt/cray/pe/netcdf/4.4.1/CRAY/8.3
			HDF5ROOT    = /opt/cray/pe/hdf5/1.10.0/CRAY/8.3
                        LAPACKROOT    = ${CRAY_LIBSCI_PREFIX_DIR}
                        LAPACK_LIB    = -lsci_cray

                        OTHER_LIBS  = -L/apps/daint/UES/6.0.UP02/sandbox-ws/jasper/2.0.10/CRAY/8.5.5/lib -ljasper -llzma
			;;
                    *)
                        echo
                        echo
                        echo "No supported Fortran compiler selected."
                        echo
                        exit 1
                        ;;
                esac
                mpi_startrun = srun -n \$mpi_total_procs --ntasks-per-node \$mpi_procs_pernode --threads-per-core=1 --cpus-per-task \$OMP_NUM_THREADS
                ;;
            *tave*)
                make_command = make -j 8
                load_profile = /opt/modules/default/etc/modules.sh
                submit       = sbatch
                CC = cc
                FC = ftn
                F77= ftn
                #  GRIBAPIROOT = /apps/daint/UES/6.0.UP02/sandbox-ws/grib_api   # needs to be installed
		
                case "$fortran_compiler" in
                    gcc)
                        config_target=tave_knl
                        load_modules =PrgEnv-gnu cray-netcdf cray-mpich craype-mic-knl
                        CFLAGS      = -DpgiFortran -DHAVE_LIBNETCDF
                        NETCDFROOT  = /opt/cray/pe/netcdf/4.4.1/GNU/5.1
			;;
                    intel)
                        config_target=tave_knl
                        load_modules = PrgEnv-intel cray-netcdf cray-mpich craype-mic-knl
                        CFLAGS      = -std=gnu99 -march=native -DpgiFortran -DHAVE_LIBNETCDF
                        STD_FLAGS   = -O2 -mavx -fltconsistency -g -pc64 -fpp -traceback  -D__LOOP_EXCHANGE
                        FFLAGS      = -g -pc64 -fpp -D__LOOP_EXCHANGE
                        NETCDFROOT  = /opt/cray/pe/netcdf/4.4.1/INTEL/15.0
                        F77FLAGS    = $FFLAGS $STD_FLAGS
                        MODDIR      = -I
			;;
                    pgi)
                        config_target=tave_knl
                        load_modules = PrgEnv-pgi cray-netcdf cray-mpich craype-mic-knl
                        CFLAGS      = -DpgiFortran -DHAVE_LIBNETCDF
                        NETCDFROOT  = /opt/cray/pe/netcdf/4.4.1/PGI/15.3
			;;
                    cray)
                        config_target=tave_knl
                        load_modules = PrgEnv-cray cray-netcdf cray-mpich craype-mic-knl
                        FFLAGS      = -D__LOOP_EXCHANGE -D__MIXED_PRECISION -D__MIXED_PRECISION_2 -Df2cFortran -e Z -em -hflex_mp=conservative -hfp1 -hadd_paren -hnoacc -O1,cache0 -r am -Ktrap=divz,ovf,inv
                        CFLAGS      = -Df2cFortran -DHAVE_LIBNETCDF -O3 -DUSE_XML2
                        NETCDFROOT  = /opt/cray/pe/netcdf/default/CRAY/8.3
			HDF5ROOT    = /opt/cray/pe/hdf5/default/CRAY/8.3
                        OTHER_LIBS  =
			;;
                    *)
                        echo
                        echo
                        echo "No supported Fortran compiler selected."
                        echo
                        exit 1
                        ;;
                esac
                mpi_startrun = srun -n \$mpi_total_procs --ntasks-per-node \$mpi_procs_pernode --threads-per-core=1 --cpus-per-task \$OMP_NUM_THREADS
                ;;
        esac
        ;;

#===============================================
    
    *dwd.de)
        case "$(hostname)" in
            xc*)
                XML2ROOT    = /opt/cray/xc-sysroot/default/usr
                NETCDFROOT  = ${NETCDF_DIR}
                CC          = cc
                FC          = ftn
                F77         = ftn
                submit      = qsub
                sync_submit = qsub -Wblock=true

                make_command=make -j 8
                case "$fortran_compiler" in
#                    intel*)
#                      load_modules    = PrgEnv-intel netcdf cray-mpich ${load_modules}
#                      CFLAGS          = -DHAVE_LIBNETCDF ${CFLAGS}
#                      STD_FLAGS       = -O2 -xAVX -fltconsistency -pc64 -fpp -traceback  -D__LOOP_EXCHANGE
#                      FFLAGS          = ${FFLAGS}
#                      F77FLAGS        = $FFLAGS $STD_FLAGS
#                      OTHER_LIBS      = -lirng $OTHER_LIBS
#                      ;;
                    cray)
                      load_modules    = cray-netcdf cray-hdf5 grib_api
                      RTTOV_LIBS      = -L/usr/local/pkg/for0adm/lib -L/usr/local/pkg/for0adm/lib/unsupported -lradiance -lrttov10.2 -lhrit_tools
                      OTHER_LIBS      = $RTTOV_LIBS $OTHER_LIBS
                      STD_FLAGS       = -D__USE_RTTOV -DHAVE_SLOW_PASSIVE_TARGET_ONESIDED
                      FFLAGS          = ${FFLAGS} -I/usr/local/pkg/for0adm/include/radiance
                      GRIBAPIROOT     = ${GRIB_API}
                      ;;
                    default|gcc)
#                      load_modules    = grib_api
                      FFLAGS          = ${FFLAGS}
                      GRIBAPIROOT     = ${GRIB_API}
                      OTHER_LIBS      = $OTHER_LIBS
                      ;;
                esac
                ;;
            lc*)
                NETCDFROOT = ${NETCDF_DIR}
                make_command = make -j 8
                case "$fortran_compiler" in
                    intel*)
                      load_modules    = netcdf ${load_modules}
                      CFLAGS          = -DHAVE_LIBNETCDF ${CFLAGS}
                      STD_FLAGS       = -O2 -xAVX -fltconsistency -pc64 -fpp -traceback  -D__LOOP_EXCHANGE
                      FFLAGS          = ${FFLAGS}
                      F77FLAGS        = ${FFLAGS} ${STD_FLAGS}
                      LIBS            = ${LIBS}
                      FC              = ifort
                      CC              = icc
                      ;;
                    default|gcc)
                      load_modules    = netcdf ${load_modules}
                      FFLAGS          = ${FFLAGS}
                      FC              = gfortran
                      CC              = gcc
                      ;;
                esac
                ;;
            oflws*)             # Linux workstations with gfortran
                NETCDFROOT            = /usr
                NETCDFLIBPATH         = /usr/lib64
                IB_LIBS               = -ldl -Wl,--export-dynamic -lutil -lm -ldl
                CC                    = /usr/lib64/mpi/gcc/openmpi/bin/mpicc
                FC                    = /usr/lib64/mpi/gcc/openmpi/bin/mpif90
                MPI_INCLUDE           = /usr/lib64/mpi/gcc/openmpi/include
                config_target         = oflws
                make_command          = make -j8
                ;;
            *)                  # hpc
                NETCDFROOT  = /usr/local/pkg
                config_target=hpc
                make_command=make
                submit=qsubw
                sync_submit=qsub -W block=true
                ;;
        esac
        ;;

#===============================================

    dkrz.de|bullx)
        case "$(hostname)" in
            btlogin*|mlogin*)
                load_modules  = ncl/6.2.1-gccsys cdo/default svn/1.8.13 ${load_modules}
                load_profile  = /etc/profile
                software_tree = /sw/rhel6-x64
                config_target = bullx
                make_command  = make -j 8
                submit        = sbatch
                sync_submit   = sbatch --wait
                queue         = compute
                case "$fortran_compiler" in
                    intel*)
                        case "$fortran_compiler" in
                          intel15|intel15.*)
                            load_modules    = intel/15.0.1 ${load_modules}
                            ;;
                          intel14)
                            load_modules    = intel/14.0.3 ${load_modules}
                            ;;
                          intel17)
                            load_modules = intel/17.0.0 ${load_modules}
                            ;;
                          intel16|intel*)
                            load_modules = intel/16.0 ${load_modules}
                            ;;
                        esac
                        config_compiler = intel
                        CC          = icc
                        CFLAGS      = -std=gnu99 -g -O3 -qno-opt-dynamic-align -ftz -march=native -DHAVE_LIBNETCDF -DHAVE_NETCDF4 -DHAVE_NETCDF2 -DHAVE_LIBSZ -DgFortran
                        ccversion   = $(icc --version 2>&1 | awk 'NR==1')
                        F77         = ifort
                        FC          = ifort
                        # temporarily removed -check uninit since it fails
                        # for lapack/dpftri.f with -march=core-avx2 and
                        # intel 14.0.3
                        CHECK_FLAGS = -check bounds -check pointers -debug -g -traceback
                        DEBUG_FLAGS = -debug-parameters -debug -g -O0
                        FPPFLAGS    = -fpp
                        STD_FLAGS   = -ftz -O2 -march=native -pc64 -fp-model source -g -assume realloc_lhs -DIFORT_CONSISTENCY_ENFORCE -DLRTM_FULL_VECTORIZATION
                        HIOPT_FLAGS = -O3 -march=native -mkl=sequential -pc64 -no-prec-div -no-prec-sqrt -fast-transcendentials -reentrancy threaded
                        OCEAN_FLAGS = -O3 -march=native -pc64 -fp-model source -mkl=sequential -reentrancy threaded -qopt-report-file=stdout -qopt-report=0 -qopt-report-phase=vec -D__OMP_FIRSTTOUCH__
                        FFLAGS      = $FPPFLAGS
                        F77FLAGS    = $FPPFLAGS

                        NETCDFFROOT = $software_tree/netcdf/netcdf_fortran-4.4.2-intel14
                        NETCDFROOT  = $software_tree/netcdf/netcdf_c-4.3.2-gcc48
                        HDF5ROOT    = $software_tree/hdf5/hdf5-1.8.14-threadsafe-gcc48
                        GRIBAPIROOT = $software_tree/grib_api/grib_api-1.15.0-gcc48
                        SZIPROOT    = $software_tree/sys/libaec-0.3.2-gcc48
                        XML2ROOT    = /usr
                        ZLIBROOT    = /usr

                        case "$with_mpi" in
                            "$software_tree/intel/impi/5.1.0.038_dapl2.1.6")
                                load_modules = ${load_modules} intelmpi/5.1.0.038_dapl2.1.6
                                FFLAGS       = $FFLAGS -DHAVE_SLOW_PASSIVE_TARGET_ONESIDED -DHAVE_PARALLEL_NETCDF
                                MPIROOT      = $with_mpi/compilers_and_libraries_2016.0.079/linux/mpi/intel64
                                MPI_LIB      = $WLFLAG,--disable-new-dtags -L$MPIROOT/lib/release_mt $WLFLAG,-rpath,$MPIROOT/lib/release_mt -L$MPIROOT/lib $WLFLAG,-rpath,$MPIROOT/lib -lmpifort -lmpi -lmpigi -ldl -lrt -lpthread
                                NETCDFFROOT = $software_tree/netcdf/netcdf_fortran-4.4.2-parallel-impi-intel14
                                NETCDFROOT  = $software_tree/netcdf/netcdf_c-4.3.2-parallel-impi-intel14
                                HDF5ROOT    = $software_tree/hdf5/hdf5-1.8.14-parallel-impi-intel14
                                ;;
                            "$software_tree/intel/impi/4.1.3.049"|"$software_tree/intel/impi/4.1.3.049/intel64")
                                FFLAGS = $FFLAGS -DHAVE_SLOW_PASSIVE_TARGET_ONESIDED -DHAVE_PARALLEL_NETCDF
                                load_modules=${load_modules} intelmpi/4.1.3.049

                                MPIROOT     = $software_tree/intel/impi/4.1.3.049/intel64
                                SYS_LIBS    = -ldl -lrt -lpthread
                                MPI_LIB     = $WLFLAG,-rpath,$MPIROOT/lib -lmpigf -lmpi -lmpigi $SYS_LIBS
                                NETCDFFROOT = $software_tree/netcdf/netcdf_fortran-4.4.2-parallel-impi-intel14
                                NETCDFROOT  = $software_tree/netcdf/netcdf_c-4.3.2-parallel-impi-intel14
                                HDF5ROOT    = $software_tree/hdf5/hdf5-1.8.14-parallel-impi-intel14

                                case "${with_openmp}" in
                                  yes)
                                    MPI_LIB=${MPI_LIB/ -lmpi / -lmpi_mt }
                                    ;;
                                esac
                                ;;
                            "$software_tree/intel/impi/2017.0.098")
                                load_modules = ${load_modules} intelmpi/2017.0.098
                                FFLAGS       = $FFLAGS -DHAVE_SLOW_PASSIVE_TARGET_ONESIDED -DHAVE_PARALLEL_NETCDF
                                MPIROOT      = /sw/rhel6-x64/intel/impi/2017.0.098/compilers_and_libraries/linux/mpi/intel64
                                MPI_LIB      = $WLFLAG,--disable-new-dtags -L$MPIROOT/lib $WLFLAG,-rpath,$MPIROOT/lib -lmpifort -lmpi -lmpigi -ldl -lrt -lpthread
                                NETCDFFROOT = $software_tree/netcdf/netcdf_fortran-4.4.2-parallel-impi-intel14
                                NETCDFROOT  = $software_tree/netcdf/netcdf_c-4.3.2-parallel-impi-intel14
                                HDF5ROOT    = $software_tree/hdf5/hdf5-1.8.14-parallel-impi-intel14
                                ;;
                            "$software_tree/intel/impi/2017.2.174")
                                load_modules = ${load_modules} intelmpi/2017.2.174
                                FFLAGS       = $FFLAGS -DHAVE_SLOW_PASSIVE_TARGET_ONESIDED -DHAVE_PARALLEL_NETCDF
                                MPIROOT      = /sw/rhel6-x64/intel/impi/2017.2.174/compilers_and_libraries/linux/mpi/intel64
                                MPI_LIB      = $WLFLAG,--disable-new-dtags -L$MPIROOT/lib $WLFLAG,-rpath,$MPIROOT/lib -lmpifort -lmpi -lmpigi -ldl -lrt -lpthread
                                NETCDFFROOT = $software_tree/netcdf/netcdf_fortran-4.4.2-parallel-impi-intel14
                                NETCDFROOT  = $software_tree/netcdf/netcdf_c-4.3.2-parallel-impi-intel14
                                HDF5ROOT    = $software_tree/hdf5/hdf5-1.8.14-parallel-impi-intel14
                                ;;
                            "${software_tree}/mpi/openmpi-1.10.1_mlx-intel16")
                                load_modules = ${load_modules} openmpi/1.10.1_mlx-intel16
                                FFLAGS       = $FFLAGS -DHAVE_SLOW_PASSIVE_TARGET_ONESIDED -DHAVE_PARALLEL_NETCDF
                                FFLAGS       = $FFLAGS -DHAVE_SLOW_PASSIVE_TARGET_ONESIDED -DHAVE_PARALLEL_NETCDF
                                MPIROOT      = ${software_tree}/mpi/openmpi-1.10.1_mlx-intel16
                                MPI_LIB      = -L${MPIROOT}/lib     -Wl,-rpath -Wl,${MPIROOT}/lib -Wl,--enable-new-dtags -lmpi_usempif08 -lmpi_usempi_ignore_tkr -lmpi_mpifh -lmpi -lm -lnuma -ldl -losmcomp -libverbs -lutil
                                NETCDFFROOT = $software_tree/netcdf/netcdf_fortran-4.4.2-parallel-impi-intel14
                                NETCDFROOT  = $software_tree/netcdf/netcdf_c-4.3.2-parallel-impi-intel14
                                HDF5ROOT    = $software_tree/hdf5/hdf5-1.8.14-parallel-impi-intel14
                                ;;
                            no)
                                ;;
                            /opt/mpi/bullxmpi_mlx/1.2.9.2|*)
                                load_modules = ${load_modules} fca/2.5.2431 mxm/3.4.3082 bullxmpi_mlx/bullxmpi_mlx-1.2.9.2
                                FFLAGS       = $FFLAGS -DHAVE_PARALLEL_NETCDF
                                MPIROOT      = /opt/mpi/bullxmpi_mlx/1.2.9.2
                                SYS_LIBS     = -ldl -lm -lnuma -Wl,--export-dynamic -lrt -lnsl -lutil -lm -ldl
                                MPI_LIB      = $WLFLAG,-rpath,${MPIROOT}/lib -lmpi_f90 -lmpi_f77 -lmpi $SYS_LIBS
                                NETCDFFROOT  = $software_tree/netcdf/netcdf_fortran-4.4.2-parallel-bullxmpi-intel14
                                NETCDFROOT   = $software_tree/netcdf/netcdf_c-4.3.2-parallel-bullxmpi-intel14
                                HDF5ROOT     = $software_tree/hdf5/hdf5-1.8.14-parallel-bullxmpi-intel14
                                ;;                              
                        esac
                        mpi_startrun = srun
                        ;;
                    gcc*)
                        load_modules    = gcc/6.2.0 ${load_modules}
                        config_compiler = gcc
                        c_compiler_version = $(gcc --version | awk 'NR==1{split($NF,v,"."); printf("gcc%1d%1d", v[1], v[2])}')
                        CC     = gcc
                        CFLAGS = -std=gnu99 -g -O3 -march=native -mpc64 -DHAVE_LIBNETCDF -DHAVE_NETCDF4 -DHAVE_NETCDF2 -DHAVE_LIBSZ  -DgFortran -DWITHOUT_PACK_EXTERNAL
                        F77    = gfortran
                        FC     = gfortran
                        OCEAN_FLAGS = -march=native -O3 -mpc64 -D__LOOP_EXCHANGE -g

                        NETCDFFROOT = $software_tree/netcdf/netcdf_fortran-4.4.3-$compiler_version
                        NETCDFROOT  = $software_tree/netcdf/netcdf_c-4.4.0-gcc48
                        HDF5ROOT    = $software_tree/hdf5/hdf5-1.8.14-threadsafe-gcc48
                        SZIPROOT    = $software_tree/sys/libaec-0.3.2-gcc48
                        XML2ROOT    = /usr
                        ZLIBROOT    = /usr
                        GRIBAPIROOT = $software_tree/grib_api/grib_api-1.15.0-gcc48

                        case "$with_mpi" in
                            "${software_tree}/mpi/openmpi-1.8.4-gcc62")
                                load_modules = ${load_modules} openmpi/1.8.4-gcc62
                                MPIROOT      = $software_tree/mpi/openmpi-1.8.4-gcc62
                                MPI_LIB=-L$(MPIROOT)/lib/openmpi -Wl,-rpath -Wl,$(MPIROOT)/lib/openmpi -Wl,--enable-new-dtags -lmpi_usempif08 -lmpi_usempi_ignore_tkr -lmpi_mpifh -lmpi
                                MPI_INCLUDE=-I$(MPIROOT)/include
                                ;;
                            "${software_tree}/intel/impi/2017.0.098"|*)
                                load_modules = ${load_modules} intelmpi/2017.0.098
                                FFLAGS       = $FFLAGS -DHAVE_SLOW_PASSIVE_TARGET_ONESIDED
                                MPIROOT      = $software_tree/intel/impi/2017.0.098/compilers_and_libraries_2017.0.098/linux/mpi/intel64
                                MPI_LIB      = $WLFLAG,--disable-new-dtags -L$MPIROOT/lib/release_mt $WLFLAG,-rpath,$MPIROOT/lib/release_mt -L$MPIROOT/lib $WLFLAG,-rpath,$MPIROOT/lib -lmpifort -lmpi -lmpigi -ldl -lrt -lpthread
                                ;;
                        esac
                        mpi_startrun = srun
                        ;;
                    nag*)
                        load_modules    = gcc/4.8.2 nag/6.0.1064 mvapich2/1.9b-static-nag60 ${load_modules}
                        config_compiler = nag
                        c_compiler_version = $(gcc --version | awk 'NR==1{split($NF,v,"."); printf("gcc%1d%1d", v[1], v[2])}')
                        CC     = gcc
                        CFLAGS = -std=gnu99 -g -O3 -march=native -DHAVE_LIBNETCDF -DHAVE_NETCDF4 -DHAVE_NETCDF2 -DHAVE_LIBSZ -DgFortran -DWITHOUT_PACK_EXTERNAL
                        F77    = nagfor
                        FC     = nagfor

                        NETCDFFROOT = $software_tree/netcdf/netcdf_fortran-4.4.2-static-$compiler_version
                        NETCDFROOT  = $software_tree/netcdf/netcdf_c-4.3.2-gcc48
                        HDF5ROOT    = $software_tree/hdf5/hdf5-1.8.14-threadsafe-gcc48
                        SZIPROOT    = $software_tree/sys/libaec-0.3.2-gcc48
                        ZLIBROOT    = /usr
                        GRIBAPIROOT = $software_tree/grib_api/grib_api-1.15.0-gcc48
                        MPIROOT     = $software_tree/mpi/mvapich2-1.9b-static-nag60
                        IB_LIBS     = -lmpl -libmad -lrdmacm -libumad -libverbs 
                        SYS_LIBS    = -lhwloc -lxml2 -lnuma -lrt -lutil -lpthread -lm -ldl
                        MPI_LIB     = -lmpichf90 -lmpich -lopa $IB_LIBS $SYS_LIBS
                        XML2ROOT    = /usr
                        mpi_startrun = srun
                        ;;
                    pgi*)
                        load_modules    = pgi/16.7 intelmpi/5.1.2.150 ${load_modules}
                        config_compiler = pgi
                        CC              = pgcc
                        CFLAGS          = -O0 -g -DHAVE_LIBNETCDF -DHAVE_NETCDF4 -DHAVE_NETCDF -DHAVE_LIBSZ -DpgiFortran
                        FFLAGS          = -O0 -g -Mpreprocess -Mrecursive -Mallocatable=03

                        NETCDFFROOT = $software_tree/netcdf/netcdf_fortran-4.4.3-pgi16
                        NETCDFROOT  = $software_tree/netcdf/netcdf_c-4.4.0-gcc48
                        HDF5ROOT    = $software_tree/hdf5/hdf5-1.8.14-threadsafe-gcc48

                        SZIPROOT    = $software_tree/sys/libaec-0.3.2-gcc48
                        XML2ROOT    = /usr
                        ZLIBROOT    = /usr

                        #MPIROOT    = /opt/mpi/bullxmpi_mlx/1.2.8.3 -> mpi.mod just for intel-14.0 compiler !!!
                        MPIROOT     = $software_tree/intel/impi/5.1.2.150/compilers_and_libraries/linux/mpi/intel64
                        MPI_LIB     = $WLFLAG,--disable-new-dtags -L$MPIROOT/lib/release_mt $WLFLAG,-rpath,$MPIROOT/lib/release_mt -L$MPIROOT/lib $WLFLAG,-rpath,$MPIROOT/lib -lmpifort -lmpi -lmpigi -ldl -lrt -lpthread -lmpipgf
                        ;;
                    *)
                        echo
                        echo
                        echo "No supported Fortran compiler selected."
                        echo
                        exit 1
                        ;;
                esac
                ;;
        esac
        ;;
#===============================================
    kfa-juelich.de|fz-juelich.de|*jureca*)
        case "$(hostname)" in
            jrl*)
                NETCDFROOT    = $EBROOTNETCDF
                NETCDFLIBPATH = $NETCDFROOT/lib64
                NETCDFFROOT   = $EBROOTNETCDFMINFORTRAN
                HDF5ROOT      = $EBROOTHDF5
                SZIPROOT      = $EBROOTSZIP
                ZLIBROOT      = $EBROOTZLIB
                MPIROOT       = $EBROOTPSMPI
                MPI_LIB       = -L$MPIROOT/lib -lmpi -lmpifort
                load_modules  = Intel ParaStationMPI netCDF-Fortran ${load_modules}
                config_target = jureca
                make_command  = make -j8
                submit        = sbatch
                mpi_startrun  = srun
                ;;
            juqueen*)
                #NETCDFROOT  = /bgsys/local/netcdf
                NETCDFROOT = /homeb/slmet/slmet016/netcdf_xlc
                NETCDFROOT = /homeb/slmet/slmet027/opt/netcdf-c-4.3.2-parallel
                NETCDFFROOT = /homeb/slmet/slmet027/opt/netcdf-fortran-4.4.0-parallel
                HDF5ROOT = /bgsys/local/hdf5
                GRIBAPIROOT = /homea/jjsc20/jjsc2003/opt/grib_api/grib_api-1.23-bgsys
                SZIPROOT = /bgsys/local/szip
                ZLIBROOT = /bgsys/local/zlib
                CFLAGS = $CFLAGS -DHAVE_LIBNETCDF -DHAVE_NETCDF4 -DHAVE_NETCDF2
                IB_LIBS    = -ldl -Wl,--export-dynamic -lutil -lm -ldl -ldrt
                OTHER_LIBS = -L/bgsys/local/parallel-netcdf/v1.3.1/lib -lpnetcdf 
                FFLAGS = $FFLAGS -WF,-DLRTM_FULL_VECTORIZATION
                MPI_LIB    = -WL,-pthread $IB_LIBS -Wl
                config_target=juqueen
                make_command=make -j8
                submit=llsubmit
                mpi_startrun=runjob --ranks-per-node \\\$mpi_procs_pernode --envs OMP_NUM_THREADS=\\\$OMP_NUM_THREADS --exe
                ;;
        esac
        ;;
#===============================================
    kit.edu)
        case $ac_hostname in
            ic2*)
               NETCDFROOT  = /pfs/imk/ICON/LIBRARIES_IFORT16
               NETCDFFROOT = /pfs/imk/ICON/LIBRARIES_IFORT16
               HDF5ROOT    = /pfs/imk/ICON/LIBRARIES_IFORT16
               SZIPROOT    = /pfs/imk/ICON/LIBRARIES_IFORT16
               ZLIBROOT    = /usr
               MPIROOT     = /pfs/imk/ICON/LIBRARIES_IFORT16
               GRIBAPIROOT = /pfs/imk/ICON/LIBRARIES_IFORT16
               XML2ROOT    = /usr
               MPI_LIB     = -lmpi_usempif08 -lmpi_usempi_ignore_tkr -lmpi_mpifh -lmpi
               CFLAGS = $CFLAGS -DHAVE_LIBNETCDF -DHAVE_NETCDF4 -DHAVE_LIBHDF5 -DHAVE_NETCDF2
               config_target=ic2
               make_command=make -j8
               submit=sbatch
               mpi_startrun=runjob --ranks-per-node \\\$mpi_procs_pernode --envs OMP_NUM_THREADS=\\\$OMP_NUM_THREADS --exe
;;
            uc1*)
               NETCDFROOT  = /pfs/imk/ICON/LIBRARIES_IFORT16
               NETCDFFROOT = /pfs/imk/ICON/LIBRARIES_IFORT16
               HDF5ROOT    = /pfs/imk/ICON/LIBRARIES_IFORT16
               SZIPROOT    = /pfs/imk/ICON/LIBRARIES_IFORT16
               ZLIBROOT    = /usr
               MPIROOT     = /pfs/imk/ICON/LIBRARIES_IFORT16
               GRIBAPIROOT = /pfs/imk/ICON/LIBRARIES_IFORT16
               XML2ROOT    = /usr
               MPI_LIB     = -lmpi_usempif08 -lmpi_usempi_ignore_tkr -lmpi_mpifh -lmpi
               CFLAGS = $CFLAGS -DHAVE_LIBNETCDF -DHAVE_NETCDF4 -DHAVE_LIBHDF5 -DHAVE_NETCDF2
               config_target=ic2
               make_command=make -j8
               submit=sbatch
               mpi_startrun=runjob --ranks-per-node \\\$mpi_procs_pernode --envs OMP_NUM_THREADS=\\\$OMP_NUM_THREADS --exe
            ;;
            fh2*)
                NETCDFROOT  = /pfs/imk/ICON/LIBRARIES_IFORT16
                NETCDFFROOT = /pfs/imk/ICON/LIBRARIES_IFORT16
                HDF5ROOT    = /pfs/imk/ICON/LIBRARIES_IFORT16
                SZIPROOT    = /pfs/imk/ICON/LIBRARIES_IFORT16
                ZLIBROOT    = /usr
                MPIROOT     = /software/all/mpi/openmpi/1.10_intel
                XML2ROOT    = /usr
                GRIBAPIROOT = /pfs/imk/ICON/LIBRARIES_IFORT16
                MPI_LIB     = -lmpi_usempif08 -lmpi_usempi_ignore_tkr -lmpi_mpifh -lmpi
                CFLAGS = $CFLAGS -DHAVE_LIBNETCDF -DHAVE_NETCDF4 -DHAVE_NETCDF2
                config_target=ic2
                make_command=make -j8
                submit=sbatch
                mpi_startrun=runjob --ranks-per-node \\\$mpi_procs_pernode --envs OMP_NUM_THREADS=\\\$OMP_NUM_THREADS --exe
                ;;
        esac

        ;;              
#===============================================
    zmaw.de|mpg.de)
        dist_codename = $(lsb_release -c | awk '{print $2}')
        software_tree = /sw/${dist_codename}-x64
        case "$host" in
            x86_64-*-linux-*)        # 64 bit squeeze, wheezy, jessie MPI/ZMAW workstation
                load_profile  = /client/etc/profile.zmaw
                config_target = mpipc
                make_command  = make -j 2
                submit        =
                case "$dist_codename" in
                    *jessie*)
                        load_modules = ncl/6.3.0-nodap-precompiled cdo/1.7.1-gcc52 python/2.7-ve6 ${load_modules}   
                        ZLIBROOT     = /usr
                        SZIPROOT     = $software_tree/szip-2.1-static-gccsys
                        NETCDFFROOT  = $software_tree/netcdf_fortran-4.4.2-static-${compiler_version}
                        NETCDFROOT   = $software_tree/netcdf-4.3.3.1-static-gccsys
                        HDF5ROOT     = $software_tree/hdf5-1.8.16-static-gccsys
                        GRIBAPIROOT  = $software_tree/grib_api-1.14.3-static-${compiler_version}
                        SYS_LIBS     = -L/usr/x86_64-linux-gnu/lib -lm -ldl -lrt -lutil -lpthread -lpciaccess
                        SYS_LIBS     = -ljasper -ljpeg $SYS_LIBS
                        XML2ROOT     = /usr
                        case "$fortran_compiler" in
                            default|gcc)
                                load_modules=gcc/5.2.0 ${load_modules}
                                MPIROOT = $software_tree/mpi/openmpi-1.10.3-static-${compiler_version}
                                MPI_LIB = -lmpi_usempif08 -lmpi_usempi_ignore_tkr -lmpi_mpifh -lmpi -lopen-rte -lopen-pal $SYS_LIBS
                                ;;
                            nag)
                                load_modules=gcc/5.2.0 nag/6.0.1064 ${load_modules}
                                CFLAGS = $CFLAGS -DWITHOUT_PACK_EXTERNAL
                                LDFLAGS = $LDFLAGS -L/usr/x86_64-linux-gnu/lib -ldl
                                MPIROOT = $software_tree/mpi/mpich-3.2-static-${compiler_version}
                                MPI_LIB = -lmpifort -lmpi $SYS_LIBS
                                ;;
                            intel)
                                load_modules=gcc/5.2.0 intel/16.0.2 ${load_modules}
                                MPIROOT = $software_tree/mpi/openmpi-1.10.1-static-${compiler_version}
                                MPI_LIB = -lmpi_usempif08 -lmpi_usempi_ignore_tkr -lmpi_mpifh -lmpi -lopen-rte -lopen-pal  $SYS_LIBS
                                HIOPT_FLAGS = -O3 -mkl -static -xHost -xAVX -g
                                ;;
                        esac
                        ;;
                    *)
                        echo
                        echo WARNING:
                        echo No default setup for your Linux distribution , codename: $dist_codename
                        echo
                        echo
                        ;;
                esac
                ;;
            *)  # unknown ...
                echo
                echo
                echo Unknown Linux system type - currently not supported ...
                echo
                exit
                ;;
        esac
        ;;

#===============================================
    ecmwf.int)
                NETCDFROOT  =${NETCDF_DIR}
                CC          = cc
                FC          = ftn
                F77         = ftn
                make_command=make -j 8
                CFLAGS   = $CFLAGS -D_ECMWF
                RTTOV_LIBS  = -L/home/ms/de/dfj/lib -L/home/ms/de/dfj/lib/unsupported -lradiance -lrttov10.2 -lhrit_tools
                case "$fortran_compiler" in
                    intel*)
                      load_modules    = PrgEnv-intel/5.0.41 netcdf cray-mpich/6.1.1 ${load_modules}
                      CFLAGS          = -DHAVE_LIBNETCDF ${CFLAGS}
                      STD_FLAGS       = -O2 -xAVX -fltconsistency -pc64 -fpp -traceback  -D__LOOP_EXCHANGE
                      FFLAGS          = ${FFLAGS} -I/home/ms/de/dfj/include/radiance
                      F77FLAGS        = $FFLAGS $STD_FLAGS
                      OTHER_LIBS      = -lirng $RTTOV_LIBS $OTHER_LIBS
                      ;;
                    cray)
		      GRIBAPIROOT     = ${GRIB_API_PATH}
                      OTHER_LIBS      = -L${GRIB_API}/lib -lgrib_api_f90 -lgrib_api $RTTOV_LIBS $OTHER_LIBS
                      FFLAGS          = -D__USE_RTTOV ${FFLAGS} -I/home/ms/de/dfj/include/radiance
                      ;;
                    default|gcc)
                     #load_modules    = PrgEnv-gnu/5.1.29 netcdf grib_api cray-mpich/6.2.0 ${load_modules}
                      FFLAGS          = ${FFLAGS} -I/home/ms/de/dfj/include/radiance
                      OTHER_LIBS      = -L${GRIB_API}/lib -lgrib_api_f90 -lgrib_api $RTTOV_LIBS $OTHER_LIBS
                      ;;
                esac
        ;;

#===============================================
    pa.cluster)
        ### ### DLR Linux Cluster ### ###
        echo
        echo "DLR Linux Cluster detected."
        config_target=pacluster
        make_command=make -j 4
        submit=qsub

        # Automatic compiler detection for DLR Linux cluster
        # using openmpi module name
        TMPF90 = `mpif90 -show | awk '{print $1}'`
        case "$TMPF90" in
            lf95*)
                echo "ERROR: Lahey lf95 currently not supported."
                exit
                ;;
            ifort*)
                COMPILER = INTEL
                intel_main_version = `ifort --version | awk 'NR==1 {print $3}' | sed 's/\..*//g'`
                if test $intel_main_version -le 12; then
                    echo "ERROR: Use ifort version 13.1.0!"
                    exit
                fi
                ;;
            gfortran*)
                COMPILER=GFORTRAN
                gfortran_version = `gfortran --version | awk 'NR==1 {print $4}'`
                ;;
            g95*)
                echo "ERROR: g95 currently not supported."
                exit
                ;;
            *)
                echo "ERROR: no openmpi module loaded!"
                exit
                ;;
        esac

        #### set compiler specific options
        case "$COMPILER" in

            INTEL*)
                echo "Compiler INTEL detected."
                ### ### intel/13.1-2 openmpi/1.6.4/intel/13.1.0
                config_compiler = intel
                CC       = mpicc
                CFLAGS = -std=gnu99 -O2 -DHAVE_LIBNETCDF -DpgiFortran
                F77 = mpif90
                FC = mpif90
                ##### F95 EXTENSIONS
                OMPFLAG  = -openmp
                DEFOPT   = -D
                DEFCOPT  = -D
                MODOPT   = -I
                MODDIR   = -module 
                ##### DEBUG ####
                FOTPTIM     = -march=native -O3 -D__LOOP_EXCHANGE
                DEBUG_FLAGS = -check bounds -check pointers -check uninit -debug -g
                STD_FLAGS   = -O2 -msse2 -fltconsistency -pc64 -fpp -traceback  -D__LOOP_EXCHANGE $DEBUG_FLAGS
                FDEBUG      = -check bounds -check pointers -check uninit -debug -g
                FFLAGS      =           -O2 -msse2 -fltconsistency       -pc64 -fpp -traceback  -D__LOOP_EXCHANGE
                # FFLAGS      = $FDEBUG -O2 -msse2 -fltconsistency       -pc64 -fpp -traceback  -D__LOOP_EXCHANGE
                # FFLAGS      = $FDEBUG -O0 -msse2 -fltconsistency -fpe0 -pc64 -fpp -traceback  -D__LOOP_EXCHANGE
                F77FLAGS    = $FFLAGS
                LDFLAGS     = $FOTPTIM
                ;;

            GFORTRAN*)
                echo "Compiler GFORTRAN detected."
                ### ### openmpi/1.4.4/gfortran/4.6.2
                CC       = mpicc
                # CFLAGS = -std=gnu99 -O2 -DHAVE_LIBNETCDF -DpgiFortran
                # CFLAGS   = -std=gnu99 -march=native -O2 -Df2cFortran
                # CFLAGS   = ${CFLAGS} -Df2cFortran
                # CFLAGS   = -O -Df2cFortran
                FFLAGS      = $FCPP $FLANG $FWARN -D__GFORTRAN__
                # FFLAGS      = $FCPP $FLANG $FWARN -DMESSY -D__GFORTRAN__ -DMESSYTIMER
                # -fall-intrinsics to use etime in messy_main_qtimer
                # FFLAGS      = $FCPP $FLANG $FWARN -DMESSY -D__GFORTRAN__ -DMESSYTIMER -fall-intrinsics
                F77      = mpif90
                FC      = mpif90
                ##### F95 EXTENSIONS
                # DEFOPT   = -D
                # MODOPT   = -I
                ;;
        esac

        #### compiler specific path settings
        case "$COMPILER" in
            INTEL*)
                MPIROOT    = /export/opt/PA/prgs/openmpi/1.6.4/intel/13.1.0
                MPI_LIB    = 
                NETCDFROOT = /export/opt/PA/prgs/netcdf/3.6.3/ifort/12.0.0
                HDF5ROOT    = /export/opt/PA/prgs/hdf5/1.8.8
                SZIPROOT    = 
                ZLIBROOT    = 
                ;;

            GFORTRAN*)
                case "${gfortran_version}" in
                    4.6.2*)
                        MPIROOT    = /export/opt/PA/prgs/openmpi/1.4.4/gfortran/4.6.2
                        MPI_LIB    = 
                        NETCDFROOT = /export/opt/PA/prgs/netcdf/3.6.3/gfortran/4.6.2
                        HDF5ROOT    = /export/opt/PA/prgs/hdf5/1.8.8
                        SZIPROOT    = 
                        ZLIBROOT    = 
                        ;;
                    4.8.1*)
                        MPIROOT    = /export/opt/PA/prgs/openmpi/1.6.5/gfortran/4.8.1
                        MPI_LIB    = 
                        NETCDFROOT = /export/opt/PA/prgs/netcdf/3.6.3/gfortran/4.8.1
                        HDF5ROOT    = /export/opt/PA/prgs/hdf5/1.8.8
                        SZIPROOT    = 
                        ZLIBROOT    = 
                        ;;
                    *)
                        echo "ERROR: gfortran version not supported"
                        echo "       (use 4.6.2 or 4.8.1)"
                        exit
                        ;;
                esac
                ;;
        esac
        ;;
        #-------------------------------------------------------------------

#===============================================
esac
#===============================================<|MERGE_RESOLUTION|>--- conflicted
+++ resolved
@@ -259,15 +259,9 @@
 			;;
                     cray)
                         config_target=daint_cpu
-<<<<<<< HEAD
-                        load_modules = modules craype daint-gpu PrgEnv-cray cdt/17.09 cray-netcdf
-        		FFLAGS      = -D__LOOP_EXCHANGE -D__MIXED_PRECISION -D__MIXED_PRECISION_2 -Df2cFortran -e Z -em -hflex_mp=conservative -hfp1 -hadd_paren -hnoacc -O1,cache0 -r am -Ktrap=divz,ovf,inv
-                        CFLAGS      = -Df2cFortran -DHAVE_LIBNETCDF -DHAVE_NETCDF4 -DHAVE_NETCDF2 -O3 -DUSE_XML2
-=======
-                        load_modules = modules craype daint-gpu PrgEnv-cray cray-netcdf
-                        FFLAGS      = -g -D__LOOP_EXCHANGE -D__MIXED_PRECISION -D__MIXED_PRECISION_2 -Df2cFortran -e Z -em -hflex_mp=conservative -hfp1 -hadd_paren -hnoacc -O2 -r am -Ktrap=divz,ovf,inv
+                        load_modules = modules craype daint-gpu PrgEnv-cray cdt/16.11 cray-netcdf
+                        FFLAGS      = -D__LOOP_EXCHANGE -D__MIXED_PRECISION -D__MIXED_PRECISION_2 -Df2cFortran -e Z -em -hflex_mp=conservative -hfp1 -hadd_paren -hnoacc -O1,cache0 -r am -Ktrap=divz,ovf,inv
                         CFLAGS      = -g -Df2cFortran -DHAVE_LIBNETCDF -DHAVE_NETCDF2 -DHAVE_NETCDF4 -O3 -DUSE_XML2
->>>>>>> 61948d39
 			LDFLAGS     = -Wl,--allow-multiple-definition
                         NETCDFROOT  = /opt/cray/pe/netcdf/4.4.1/CRAY/8.3
                         LAPACKROOT    = ${CRAY_LIBSCI_PREFIX_DIR}
@@ -277,15 +271,9 @@
                         ;;
                     cray_gpu)
                         config_target=daint_gpu
-<<<<<<< HEAD
-                        load_modules = modules craype daint-gpu PrgEnv-cray cdt/17.09 cray-netcdf craype-accel-nvidia60
-        		FFLAGS      = -D__LOOP_EXCHANGE -D__MIXED_PRECISION -D__MIXED_PRECISION_2 -Df2cFortran -e Z -em -hnoomp -hflex_mp=intolerant -hfp0 -hadd_paren -hacc_model=deep_copy -O1,cache0,ipa1 -r am -Ktrap=divz,ovf,inv
-                        CFLAGS      = -Df2cFortran -DHAVE_LIBNETCDF -DHAVE_NETCDF4 -DHAVE_NETCDF2 -O3 -DUSE_XML2
-=======
-                        load_modules = modules craype daint-gpu PrgEnv-cray cray-netcdf craype-accel-nvidia60
-                        FFLAGS      = -g -D__LOOP_EXCHANGE -D__MIXED_PRECISION -D__MIXED_PRECISION_2 -Df2cFortran -e Z -em -hflex_mp=intolerant -hfp0 -hacc -hnoomp -hadd_paren -hacc_model=deep_copy -O2 -h ipafrom=../../../src/shared/mo_loopindices.f90 -r am -Ktrap=divz,ovf,inv
+                        load_modules = modules craype daint-gpu PrgEnv-cray cdt/16.11 cray-netcdf craype-accel-nvidia60
+                        FFLAGS      = -D__LOOP_EXCHANGE -D__MIXED_PRECISION -D__MIXED_PRECISION_2 -Df2cFortran -e Z -em -hflex_mp=intolerant -hfp0 -hacc -hnoomp -hadd_paren -hacc_model=deep_copy -O2 -h ipafrom=../../../src/shared/mo_loopindices.f90 -r am -Ktrap=divz,ovf,inv
                         CFLAGS      = -g -Df2cFortran -DHAVE_LIBNETCDF -DHAVE_NETCDF4 -DHAVE_NETCDF2 -O3 -DUSE_XML2
->>>>>>> 61948d39
                         NETCDFROOT  = /opt/cray/pe/netcdf/4.4.1/CRAY/8.3
 			HDF5ROOT    = /opt/cray/pe/hdf5/1.10.0/CRAY/8.3
                         LAPACKROOT    = ${CRAY_LIBSCI_PREFIX_DIR}
