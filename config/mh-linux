--- conflicted
+++ resolved
@@ -248,18 +248,6 @@
 # Define site dependent library paths
 #
 case "$ac_sitename" in
-<<<<<<< HEAD
-   cscs.ch|cm.cluster)
-        echo The host is:  $HOST
-        case "$HOST" in
-            *daint*)
-                config_target=daint_cpu
-                make_command=make -j 8
-#                use_shell=/bin/sh
-                load_profile=. /opt/modules/default/etc/modules.sh
-                submit=sbatch
-                sync_submit=sbatch
-=======
    cscs.ch)
         echo The host is:  $HOST
         case "$HOST" in
@@ -268,36 +256,12 @@
                 load_profile="." "/opt/modules/default/etc/modules.sh"
                 submit="sbatch"
                 sync_submit="sbatch"
->>>>>>> c720eddc
                 CC = cc
                 FC = ftn
                 F77= ftn
 
                 case "$fortran_compiler" in
                     default|gcc)
-<<<<<<< HEAD
-                        load_modules =PrgEnv-gnu cray-netcdf cray-hdf5 ${load_modules}
-                        NETCDFROOT = /opt/cray/netcdf/4.2.0/gnu/47
-                    ;;
-                    intel)
-                        load_modules = PrgEnv-intel cray-netcdf cray-hdf5 ${load_modules}
-                        NETCDFROOT = /opt/cray/netcdf/4.2.0/intel/120
-                        ;;
-                    cray)
-                        load_modules = PrgEnv-cray cray-netcdf cray-hdf5 ${load_modules}
-                        OMPFLAG     = -h omp
-                        CFLAGS      = -Df2cFortran -DHAVE_CF_INTERFACE -DHAVE_LIBNETCDF -O3
-                        FFLAGS      = -D__LOOP_EXCHANGE -D__MIXED_PRECISION -D__NO_JSBACH__ -Df2cFortran -e Z -em -hflex_mp=conservative -hfp1 -hadd_paren -r am -Ktrap=divz,ovf
-                        NETCDFROOT = /opt/cray/netcdf/4.3.3.1/cray/83
-                        ;;
-                    cray_gpu)
-                        load_modules = PrgEnv-cray cray-netcdf cray-hdf5 ${load_modules}
-                        OMPFLAG     = -h omp
-                        CFLAGS      = -Df2cFortran -DHAVE_CF_INTERFACE -DHAVE_LIBNETCDF -O3
-                        FFLAGS      = -D__LOOP_EXCHANGE -D__MIXED_PRECISION -D__NO_JSBACH__ -Df2cFortran -e Z -em -hflex_mp=conservative -hfp1 -hadd_paren -r am -Ktrap=divz,ovf -h acc -h acc_model=deep_copy
-                        NETCDFROOT = /opt/cray/netcdf/default/cray/83
-                        ;;
-=======
                         config_target=daint_cpu
                         load_modules ="PrgEnv-gnu" "cray-netcdf" "${load_modules}"
         		CFLAGS      = -DpgiFortran -DHAVE_CF_INTERFACE -DHAVE_LIBNETCDF -D__SVN_VERSION="${SVNVERSION}"
@@ -331,47 +295,21 @@
         		CFLAGS      = -Df2cFortran -DHAVE_CF_INTERFACE -DHAVE_LIBNETCDF -O3  -D__SVN_VERSION="${SVNVERSION}"
 			NETCDFROOT  = /opt/cray/netcdf/default/CRAY/83
                     ;;
->>>>>>> c720eddc
                 esac
-                mpi_startrun=aprun -N \\\$mpi_procs_pernode -n \\\$mpi_total_procs -d \\\$OMP_NUM_THREADS
+                mpi_startrun="aprun" "-N" "\\\$mpi_procs_pernode" "-n" "\\\$mpi_total_procs" "-d" "\\\$OMP_NUM_THREADS"
                 ;;
             *dora*)
                 config_target=dora
-<<<<<<< HEAD
-                make_command=make -j 8
-#                use_shell=/bin/sh
-                load_profile=. /opt/modules/default/etc/modules.sh
-                submit=sbatch
-                sync_submit=sbatch
-=======
                 make_command="make" "-j" "8"
                 load_profile="." "/opt/modules/default/etc/modules.sh"
                 submit="sbatch"
                 sync_submit="sbatch"
->>>>>>> c720eddc
                 CC = cc
                 FC = ftn
                 F77= ftn
 
                 case "$fortran_compiler" in
                     default|gcc)
-<<<<<<< HEAD
-                        load_modules = PrgEnv-gnu cray-netcdf ${load_modules}
-                        NETCDFROOT = /opt/cray/netcdf/4.2.0/gnu/47
-                    ;;
-                    intel)
-                        load_modules      = PrgEnv-intel cray-netcdf ${load_modules}
-                        NETCDFROOT = /opt/cray/netcdf/4.2.0/intel/120
-                        ;;
-                    cray)
-                        OMPFLAG     = -h omp
-                        CFLAGS      = -Df2cFortran -DHAVE_CF_INTERFACE -DHAVE_LIBNETCDF -O3
-                        FFLAGS      = -D__LOOP_EXCHANGE -D__MIXED_PRECISION -D__NO_JSBACH__ -Df2cFortran -e Z -em -hflex_mp=conservative -hfp1 -hadd_paren -r am -Ktrap=divz,ovf -h acc -h acc_model=deep_copy
-                        load_modules      = cray-netcdf ${load_modules}
-                        NETCDFROOT = /opt/cray/netcdf/default/cray/81
-                        load_modules      = PrgEnv-cray netcdf hdf5 ${load_modules}
-                        ;;
-=======
                         load_modules ="PrgEnv-gnu" "cray-netcdf" "${load_modules}"
         		CFLAGS       = "$CFLAGS" -DpgiFortran -DHAVE_CF_INTERFACE -DHAVE_LIBNETCDF -D__SVN_VERSION="${SVNVERSION}"
 			NETCDFROOT  = /opt/cray/netcdf/default/GNU/4.9
@@ -386,45 +324,9 @@
         		CFLAGS      = -Df2cFortran -DHAVE_CF_INTERFACE -DHAVE_LIBNETCDF -O3  -D__SVN_VERSION="${SVNVERSION}"
 			NETCDFROOT  = /opt/cray/netcdf/default/CRAY/83
                      ;;
->>>>>>> c720eddc
                 esac
-                mpi_startrun=aprun -N \\\$mpi_procs_pernode -n \\\$mpi_total_procs -d \\\$OMP_NUM_THREADS
-                ;;
-<<<<<<< HEAD
-            *castor*)
-                echo "Chose target CASTOR"
-                config_target=castor
-                make_command=make -j 8
-                submit=srun
-                sync_submit=sbatch
-                case "$fortran_compiler" in
-                    default|gcc)
-                        load_modules=gcc/4.6.3 ${load_modules}
-                        NETCDFROOT = /apps/castor/netcdf/4.1.3/gnu_463
-                        MPIROOT=/apps/castor/mvapich2/1.8/mvapich2-gnu
-                        MPI_LIB  = -lfmpich -lmpichf90 -lmpich -lmpl
-                        MPI_INCLUDE=${MPIROOT}/include
-                        ;;
-                    pgi)
-                        CC=pgcc
-                        load_modules=pgi mvapich2/1.8-pgi ${load_modules}
-                        NETCDFROOT = /apps/castor/netcdf/4.1.3/gnu_463
-                        MPIROOT=/apps/castor/mvapich2/1.8/mvapich2-pgi
-                        MPI_LIB  = -lfmpich -lmpichf90 -lmpich -lmpl
-                        MPI_INCLUDE=${MPIROOT}/include
-                        ;;
-                    intel)
-                        load_modules      = intel mvapich2/1.8-intel ${load_modules}
-                        NETCDFROOT = /apps/castor/netcdf/4.1.3/gnu_463
-                        MPIROOT=/apps/castor/mvapich2/1.8/mvapich2-intel
-                        MPI_LIB  = -lfmpich -lmpichf90 -lmpich -lmpl
-                        MPI_INCLUDE=${MPIROOT}/include
-                        ;;
-                esac
-            ;;
-
-=======
->>>>>>> c720eddc
+                mpi_startrun="aprun" "-N" "\\\$mpi_procs_pernode" "-n" "\\\$mpi_total_procs" "-d" "\\\$OMP_NUM_THREADS"
+                ;;
         esac
         ;;
 #===============================================
