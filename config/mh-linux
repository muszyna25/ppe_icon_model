--- conflicted
+++ resolved
@@ -3,31 +3,7 @@
 #
 # Comments:
 #
-# 2010-02-09, Marco Giorgetta, MPI-M
-#
-# Current setup for gcc-4.3.4
-#
-# . language options to be used:
-#   -xf95-cpp-input
-#   -std=f2003
-#   -fmodule-private -fimplicit-none
-#   -ffree-line-length-132 -fmax-identifier-length=31
-#
-# . warning options:
-#   -Wall (= -Waliasing -Wampersand -Wsurprising -Wnonstd-intrinsics -Wno-tabs -Wline-truncation)
-#   -Wcharacter-truncation -Wconversion -Wunderflow -Wunused-parameter
-#
-# . debugging:
-#   -fbacktrace
-#   (do not use -fomit-frame-pointer, it disables stack unwind and traceback cannot be generated)
-#
-# . checks and initializers
-#   -finit-real=nan
-#   (other potential initializers: -finit-integer=, -finit-logical=)
-#
-#-----------------------------------------------------------------------------
-
-#
+# 2010-02-09, Marco Giorgetta, MPI-M: gcc-4.3.4 setup
 # 2010-02-09, Luis Kornblueh,  MPI-M: clean-up
 # 2010-02-17, Marco Giorgetta, MPI-M: gcc: activate -ffree-line-length-132
 # 2010-02-17, Marco Giorgetta, MPI-M: activate -fmodule-private
@@ -384,43 +360,12 @@
 #===============================================
     dkrz.de|bullx)
         case "$(hostname)" in
-            wizard*)
-                load_profile  = . /client/etc/profile.wizard
-                software_tree = /sw/centos58-x64
-                config_target = wizard
-                make_command  = make -j4
-                submit        = sbatch
-                case "$fortran_compiler" in
-                    intel*)
-                      load_modules    = intel/13.5.192 mpich2/1.3.1-static-intel12 ${load_modules}
-                      config_compiler = intel
-                      CC          = icc
-                      CFLAGS      = -std=gnu99 -O2 -DHAVE_LIBNETCDF -DHAVE_CF_INTERFACE -DHAVE_LIBSZ -DHAVE_NETCDF4 -DHAVE_LIBHDF5 -DHAVE_NETCDF2 -DpgiFortran
-                      ccversion   = $(icc --version 2>&1 | awk 'NR==1')
-                      F77         = ifort
-                      FC          = ifort
-
-                      DEBUG_FLAGS = -check bounds -check pointers -check uninit -debug -g -traceback
-                      STD_FLAGS   = -O2 -msse2 -fltconsistency $DEBUG_FLAGS
-                      HIOPT_FLAGS = -O3 -mkl -no-prec-div -static -reentrancy threaded -xHost -vec-report1
-                      FFLAGS      = -pc64 -fpp -D__LOOP_EXCHANGE
-
-                      NETCDFROOT  = $software_tree/netcdf-latest-static-intel12
-                      HDF5ROOT    = $software_tree/hdf5-1.8.7-static
-                      SZIPROOT    = $software_tree/szip-2.1-static
-                      MPIROOT     = $software_tree/mpi/mpich2-1.3.1-static-intel12
-                      MPI_LIB     = -lmpichf90 -lmpich -lmpl
-                      XML2ROOT    = /usr
-                      OTHER_LIBS  = -lz $OTHER_LIBS
-                      ;;
-                esac
-                ;;
             btc*|mlogin*)
                 load_modules  = ncl/6.2.1-gccsys cdo/default svn/1.8.13 ${load_modules}
                 load_profile  = . /etc/profile
                 software_tree = /sw/rhel6-x64
                 config_target = bullx
-                make_command  = make -j4
+                make_command  = make -j8
                 submit        = sbatch
                 sync_submit   = srunjob
                 queue         = compute
@@ -509,17 +454,10 @@
                                 FFLAGS       = $FFLAGS -DHAVE_PARALLEL_NETCDF
                                 MPIROOT      = /opt/mpi/bullxmpi_mlx/1.2.9.2
                                 SYS_LIBS     = -ldl -lm -lnuma -Wl,--export-dynamic -lrt -lnsl -lutil -lm -ldl
-<<<<<<< HEAD
-                                MPI_LIB      = $WLFLAG,-rpath,/opt/mpi/bullxmpi_mlx/1.2.8.3/lib -lmpi_f90 -lmpi_f77 $SYS_LIBS
-                                NETCDFFROOT = $software_tree/netcdf/netcdf_fortran-4.4.2-parallel-bullxmpi-intel14
-                                NETCDFROOT  = $software_tree/netcdf/netcdf_c-4.3.2-parallel-bullxmpi-intel14
-                                HDF5ROOT    = $software_tree/hdf5/hdf5-1.8.14-parallel-bullxmpi-intel14
-=======
                                 MPI_LIB      = $WLFLAG,-rpath,${MPIROOT}/lib -lmpi_f90 -lmpi_f77 -lmpi $SYS_LIBS
                                 NETCDFFROOT  = $software_tree/netcdf/netcdf_fortran-4.4.2-parallel-bullxmpi-intel14
                                 NETCDFROOT   = $software_tree/netcdf/netcdf_c-4.3.2-parallel-bullxmpi-intel14
                                 HDF5ROOT     = $software_tree/hdf5/hdf5-1.8.14-parallel-bullxmpi-intel14
->>>>>>> 5421b64d
                                 ;;                              
                         esac
                         mpi_startrun = srun
@@ -554,7 +492,7 @@
                         ;;
                     nag*)
                         load_modules    = gcc/4.8.2 nag/6.0.1064 mvapich2/1.9b-static-nag60 ${load_modules}
-                        config_compiler = gcc
+                        config_compiler = nag
                         c_compiler_version = $(gcc --version | awk 'NR==1{split($NF,v,"."); printf("gcc%1d%1d", v[1], v[2])}')
                         CC     = gcc
                         CFLAGS = -std=gnu99 -g -O3 -march=native -DHAVE_LIBNETCDF -DHAVE_CF_INTERFACE -DHAVE_LIBSZ -DHAVE_NETCDF4 -DHAVE_LIBHDF5 -DHAVE_NETCDF2 -DgFortran -DWITHOUT_PACK_EXTERNAL
@@ -633,6 +571,7 @@
                 CFLAGS = $CFLAGS -DHAVE_LIBNETCDF -DHAVE_NETCDF4 -DHAVE_LIBHDF5 -DHAVE_NETCDF2
                 IB_LIBS    = -ldl -Wl,--export-dynamic -lutil -lm -ldl -ldrt
                 OTHER_LIBS = -L/bgsys/local/parallel-netcdf/v1.3.1/lib -lpnetcdf 
+                FFLAGS = $FFLAGS -WF,-DLRTM_FULL_VECTORIZATION
                 MPI_LIB    = -WL,-pthread $IB_LIBS -Wl
                 config_target=juqueen
                 make_command=make -j8
