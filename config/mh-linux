# Linux
#-----------------------------------------------------------------------------
#
# Comments:
#
# 2010-02-09, Marco Giorgetta, MPI-M
#
# Current setup for gcc-4.3.4
#
# . language options to be used:
#   -xf95-cpp-input
#   -std=f2003
#   -fmodule-private -fimplicit-none
#   -ffree-line-length-132 -fmax-identifier-length=31
#
# . warning options:
#   -Wall (= -Waliasing -Wampersand -Wsurprising -Wnonstd-intrinsics -Wno-tabs -Wline-truncation)
#   -Wcharacter-truncation -Wconversion -Wunderflow -Wunused-parameter
#
# . debugging:
#   -fbacktrace
#   (do not use -fomit-frame-pointer, it disables stack unwind and traceback cannot be generated)
#
# . checks and initializers
#   -finit-real=nan
#   (other potential initializers: -finit-integer=, -finit-logical=)
#
#-----------------------------------------------------------------------------

#
# 2010-02-09, Luis Kornblueh,  MPI-M: clean-up
# 2010-02-17, Marco Giorgetta, MPI-M: gcc: activate -ffree-line-length-132
# 2010-02-17, Marco Giorgetta, MPI-M: activate -fmodule-private
# 2010-02-17, Marco Giorgetta, MPI-M: activate -fimplicit-none
# 2013-03-25, Bastian Kern,    DLR  : gfortran and ifort at DLR Linux cluster
# 2014-02-03, Rene Redler,     MPI-M: sun compiler removed.
# 2014-03-27, Will Sawyer,     CSCS : additions for CSCS Cray platforms
#
#-----------------------------------------------------------------------------

#===============================================
# some common settings

LAPACKROOT  =
LAPACK_LIB  =

LIBS        = -L../lib -lsupport $LIBS

load_modules=

#===============================================

#===============================================
#
# Define compiler settings
#


#-----------------------------------------------------------------------------
# cc is the gcc
CC     = gcc
CFLAGS = -std=gnu99 -O3 -march=native -DHAVE_LIBNETCDF -DHAVE_CF_INTERFACE
ccversion   = $(gcc --version 2>&1 | awk 'NR==1')

case "$fortran_compiler" in
    default|gcc)
        config_compiler  = gcc
        compiler_version = $(gfortran --version | awk 'NR==1{split($NF,v,"."); printf("gcc%1d%1d", v[1], v[2])}')
        GRIB_APIBASE     = /opt/grib_api
        CFLAGS      = "$CFLAGS" -DpgiFortran
        FCPP        = -cpp
        FLANG       = -std=f2003 -fmodule-private -fimplicit-none -fmax-identifier-length=63 -ffree-line-length-132
        FWARN       = -Wall -Wcharacter-truncation -Wconversion -Wunderflow -Wunused-parameter
        FDEBUG      = -g -fbacktrace
        FCHECK      = -finit-real=nan -finit-integer=-2147483648 -finit-character=127
        FOPTIONS    = "$FCPP" "$FLANG" "$FWARN" "$FDEBUG" "$FCHECK"
        FOTPTIM     = -march=native -O3 -ffast-math -D__LOOP_EXCHANGE

        DEBUG_FLAGS = -g -fbacktrace -fbounds-check -fstack-protector-all "$FCHECK"
        STD_FLAGS   = -march=native -O2 -mpc64 "$DEBUG_FLAGS" -D__LOOP_EXCHANGE 
        HIOPT_FLAGS = -march=native -O3 -ffast-math -mpc64 -D__LOOP_EXCHANGE -g

        FC          = gfortran
        FFLAGS      = "$FCPP" "$FLANG" "$FWARN" "$INCLUDES"
        F77         = gfortran
        F77FLAGS    = -march=native -O0 -ffast-math -mpc64
        LDFLAGS     = "$FOTPTIM"
        OMPFLAG     = -fopenmp
        ART_FFLAGS  = -D__ICON_ART -fall-intrinsics
        CC_OMPFLAG  = -fopenmp
        DEFOPT      = -D
        DEFCOPT     = -D
        MODOPT      = -I
        MODDIR      = -J
        WLFLAG      = -Wl
	;;
    xlf)
        config_compiler=mpixlc_r
        CC       = mpixlc_r
        OPTFLAGS = -q64 -O2  -qmaxmem=-1 -qstrict -qarch=auto -qtune=auto -qcache=auto -qfloat=fltint
        INFOFLAGS= -qlistopt -qphsinfo -V
        INFOFLAGS=
        GENFLAGS = $INFOFLAGS -WF,-DSLOW_MPI_MAXMINLOC -WF,-DSLOW_MPI_USER_REDUCTION -WF,-DSLOW_MPI_IN_PLACE
        CFLAGS   = -DHAVE_CF_INTERFACE -DIBMR2Fortran -O2 -qipa

        FC       = mpixlf2003_r

        CHECK_FLAGS = -g -qcheck -qstackprotect=all
        DEBUG_FLAGS = -OO -qnoopt -g -qfullpath -WF,-DNOXLFPROCESS
        BASIC_OPT_FLAGS = -qalias_size -q64 -qmaxmem=-1 -qarch=auto -qtune=auto -qcache=auto -qfloat=fltint -WF,-D__LOOP_EXCHANGE
        STD_FLAGS = -O2 -qstrict -qlinedebug "$BASIC_OPT_FLAGS" "$INFOFLAGS"
        #HIOPT_FLAGS = -O3 -qhot -qstrict -qarch=qp -qtune=qp -qcache=auto -qxflag=nvectver -qxflag=nsmine -qfloat=fltint -qessl -q64 -qmaxmem=-1  -qlinedebug  -WF,-D__LOOP_EXCHANGE -WF,-DHAVE_FAST_MATH_LIB -WF,-DHAVE_MASS
        HIOPT_FLAGS = -O3 -qhot -qipa -qstrict -qarch=qp -qtune=qp -qcache=auto -qxflag=nvectver -qxflag=nsmine -qfloat=fltint -qessl -q64 -qmaxmem=-1  -qlinedebug  -WF,-D__LOOP_EXCHANGE -WF,-DHAVE_MASS
        FFLAGS   = $GENFLAGS -qsuffix=cpp=f90 -qzerosize -qalias_size=1800000000

        F77      = mpixlf77_r
        F77FLAGS = $STD_FLAGS

        case "$with_flags" in
          debug)
            OMPFLAG = -qsmp=omp:noopt
            F77FLAGS = $GENFLAGS $FMISMATCH -O0 -g
            CC_OMPFLAG  = -qsmp=omp:noopt
            ;;
          *)
            OMPFLAG = -qsmp=omp
            CC_OMPFLAG  = -qsmp=omp
            ;;
        esac
        DEFOPT   = -WF,-D
        DEFCOPT  = -D
        MODOPT   = -I
        MODDIR   = -qmoddir=
        ;;
    nag)
        config_compiler  = nag
        compiler_version = $(nagfor -v 2>&1 | awk 'NR==1{split($5,v,"."); printf("nag%1d%1d", v[1],substr(v[2],1,1))}')
        CFLAGS      = "$CFLAGS" -DNAGf90Fortran
        FC          = nagfor
        FDEBUG      =  -gline -g -C=all -mtrace=all
<<<<<<< HEAD
        FDEBUG      =  -gline -g
	MISMATCHS   = -wmismatch=mpi_get,mpi_win_create,mpi_send,mpi_isend,mpi_recv,mpi_irecv,mpi_bcast,mpi_alltoall,mpi_alltoallv,mpi_allreduce,mpi_reduce,mpi_gather,mpi_gatherv,mpi_scatter,mpi_scatterv,mpi_allgather,mpi_allgatherv,mpi_pack,mpi_unpack,mpi_type_extent,mpi_type_struct,mpi_type_commit,mpi_op_create,mpi_get_address,nf_get_att_double,nf_put_att_double,nf_def_var,nf_get_att_int,nf_put_att_int,nf_put_vara_int,nf_get_vara_int,nf_put_vara_double,psmile_bsend -w=uep
	MISMATCHS   = -mismatch
        FFLAGS      = "$GEN_FLAGS" -f2003 "$FDEBUG" "$MISMATCHS" "$INCLUDES"
=======
        FDEBUG      =  -gline -g -C=all
        GEN_FLAGS   = -colour -fpp
        DEBUG_FLAGS = -Wc,-O0 -Wc,-march=native -float-store -nan $FDEBUG
        STD_FLAGS   = -Wc,-O3 -Wc,-march=native -float-store -nan $FDEBUG
	HIOPT_FLAGS = -Wc,-O3 -Wc,-march=native -O3 -Wc=$(which gcc)
	MISMATCHS   = -wmismatch=mpi_allgather,mpi_allgatherv,mpi_allreduce,mpi_alltoall,mpi_alltoallv,mpi_bcast,mpi_free_mem,mpi_gather,mpi_gatherv,mpi_get,mpi_get_address,mpi_isend,mpi_irecv,mpi_op_create,mpi_pack,mpi_recv,mpi_reduce,mpi_scatter,mpi_scatterv,mpi_send,mpi_sendrecv,mpi_type_commit,mpi_type_extent,mpi_type_struct,mpi_unpack,mpi_win_create,nf_get_att_double,nf_put_att_double,nf_def_var,nf_get_att_int,nf_put_att_int,nf_put_vara_int,nf_get_vara_int,nf_put_vara_double,psmile_bsend -w=uep
        FFLAGS      = "$GEN_FLAGS" -f2003 "$MISMATCHS" "$INCLUDES"
>>>>>>> 8e03a267
        F77         = nagfor
        F77FLAGS    = "$GEN_FLAGS" -w=obs -O -dcfuns -mismatch_all
        case "$with_openmp" in
          yes)
            FFLAGS=${FFLAGS/ -gline / }
            F77FLAGS=${F77FLAGS/ -gline / }
          ;;
        esac
        OMPFLAG     = -openmp
        CC_OMPFLAG  =
        DEFOPT      = -D
        DEFCOPT     = -D
        MODOPT      = -I
        MODDIR      = -mdir 
        WLFLAG      = -Wl,-Wl,
        ;;
    pgi)
        config_compiler  = pgi
        compiler_version = $(pgfortran -V | awk 'NR==2{split($2,v,"."); printf("pgi%1d", v[1])}')
        CFLAGS      = "$CFLAGS" -DpgiFortran
        FC          = pgfortran
        FDEBUG      = -g -gopt -Mbounds -Mchkptr -Mchkstk  -Mdclchk
        FFLAGS      = -O "$FDEBUG" -Mpreprocess -Mrecursive -Mallocatable=03 -D__LOOP_EXCHANGE "$INCLUDES"
        F77         = "$FC"
        F77FLAGS    = "$FFLAGS"
        OMPFLAG     = -mp
        CC_OMPFLAG  = -mp
        DEFOPT      = -D
        DEFCOPT     = -D
        MODOPT      = -I
        MODDIR      = -module 
        WLFLAG      = -Wl        
        ;;
    cray)
        config_compiler  = cray
        compiler_version = $(ftn -V 2>&1 > /dev/null | awk -F" " '{split($5,v,"."); printf("cray%1d%1d", v[1], v[2])}')
	CC          = cc
        FC          = ftn
        F77         = "$FC"
        FFLAGS      = -v -D__LOOP_EXCHANGE -D__MIXED_PRECISION -D__NO_JSBACH__ -Df2cFortran -e Z -em -hflex_mp=conservative -hfp1 -hadd_paren -hnoacc -r am -Ktrap=divz,ovf,inv
        CFLAGS      = -v -I${GRIB_API}/include -Df2cFortran -DHAVE_CF_INTERFACE -DHAVE_LIBNETCDF -DHAVE_LIBGRIB -DHAVE_LIBGRIB_API -O3
        F77FLAGS    = "$FFLAGS"
        FCLIBS      = "-v"
        GEN_FLAGS   =
        FDEBUG      = -g -R abc
        ART_FFLAGS  = -D__ICON_ART
        DEFOPT      = -D
        DEFCOPT     = -D
        MODOPT      = -I
        MODDIR      = -J
        ;;
    cray_gpu)
        config_compiler = cce                                                     
        compiler_version = $(ftn -V 2>&1 > /dev/null | awk -F" " '{split($5,v,"."); printf("cray%1d%1d", v[1], v[2])}')
        CC          = cc
        FC          = ftn
        F77         = "$FC"
        FFLAGS      = -v -D__LOOP_EXCHANGE -D__MIXED_PRECISION -D__NO_JSBACH__ -Df2cFortran -e Z -em -hflex_mp=conservative -hfp1 -hadd_paren -r am -Ktrap=divz,ovf -hacc_model=deep_copy
        CFLAGS      = -v -Df2cFortran -DHAVE_CF_INTERFACE -DHAVE_LIBNETCDF -O3
        CFLAGS      = -Df2cFortran -DHAVE_CF_INTERFACE -DHAVE_LIBNETCDF -O3
        F77FLAGS    = "$FFLAGS"
        FCLIBS      = "-v"
        GEN_FLAGS   =
        FDEBUG      = -g
        OMPFLAG     = 
        DEFOPT      = -D
        DEFCOPT     = -D
        MODOPT      = -I
        MODDIR      = -J
        ;; 
    intel|intel15|intel14)
        config_compiler  = intel
        compiler_version = $(ifort -V 2>&1 | awk -F "," 'NR==1{split($2,v," "); printf("intel%d",v[2])}')
        # CC          = icc
        # CFLAGS      = -fpe0 -msse2 -pc64  -DpgiFortran -DHAVE_LIBNETCDF -DHAVE_CF_INTERFACE
        # ccversion   = $(icc --version 2>&1 | awk 'NR==1')
        CFLAGS      = "$CFLAGS" -DpgiFortran
        AR          = xiar
        FC          = ifort
        DEBUG_FLAGS = -check bounds -check pointers -check uninit -debug -O0 -g
        STD_FLAGS   = -O2 -msse2 -fltconsistency -g -pc64 -fpp -traceback  -D__LOOP_EXCHANGE
        FFLAGS      = -g -pc64 -fpp -D__LOOP_EXCHANGE
        F77         = "$FC"
        F77FLAGS    = "$FFLAGS" "$STD_FLAGS"
        OMPFLAG     = -openmp
        ART_FFLAGS  = -D__ICON_ART
        CC_OMPFLAG  = -openmp
        DEFOPT      = -D
        DEFCOPT     = -D
        MODOPT      = -I
        MODDIR      = -module 
        WLFLAG      = -Wl
        ;;
esac
#===============================================


#####################################
#
# Define site dependent library paths
#
case "$ac_sitename" in
   cscs.ch|cm.cluster)
	echo The host is:  $HOST
        case "$HOST" in
            *daint*)
                config_target=daint_cpu
                make_command="make" "-j" "8"
#                use_shell="/bin/sh"
                load_profile="." "/opt/modules/default/etc/modules.sh"
                submit="sbatch"
                sync_submit="sbatch"
                CC = cc
                FC = ftn
                F77= ftn

                case "$fortran_compiler" in
                    default|gcc)
                        load_modules =PrgEnv-gnu cray-netcdf cray-hdf5 ${load_modules}
                        NETCDFROOT = /opt/cray/netcdf/4.2.0/gnu/47
                    ;;
                    intel)
                        load_modules = PrgEnv-intel cray-netcdf cray-hdf5 ${load_modules}
                        NETCDFROOT = /opt/cray/netcdf/4.2.0/intel/120
                        ;;
                    cray)
                        load_modules = PrgEnv-cray cray-netcdf cray-hdf5 ${load_modules}
			OMPFLAG     = -h omp
        		CFLAGS      = -Df2cFortran -DHAVE_CF_INTERFACE -DHAVE_LIBNETCDF -O3
        		FFLAGS      = -D__LOOP_EXCHANGE -D__MIXED_PRECISION -D__NO_JSBACH__ -Df2cFortran -e Z -em -hflex_mp=conservative -hfp1 -hadd_paren -r am -Ktrap=divz,ovf
                        NETCDFROOT = /opt/cray/netcdf/4.3.3.1/cray/83
                        ;;
                    cray_gpu)
                        load_modules = PrgEnv-cray cray-netcdf cray-hdf5 ${load_modules}
			OMPFLAG     = -h omp
        		CFLAGS      = -Df2cFortran -DHAVE_CF_INTERFACE -DHAVE_LIBNETCDF -O3
        		FFLAGS      = -D__LOOP_EXCHANGE -D__MIXED_PRECISION -D__NO_JSBACH__ -Df2cFortran -e Z -em -hflex_mp=conservative -hfp1 -hadd_paren -r am -Ktrap=divz,ovf -h acc -h acc_model=deep_copy
                        NETCDFROOT = /opt/cray/netcdf/default/cray/83
                        ;;
                esac
                mpi_startrun="aprun" "-N" "\\\$mpi_procs_pernode" "-n" "\\\$mpi_total_procs" "-d" "\\\$OMP_NUM_THREADS"
                ;;
            *dora*)
                config_target=dora
                make_command="make" "-j" "8"
#                use_shell="/bin/sh"
                load_profile="." "/opt/modules/default/etc/modules.sh"
                submit="sbatch"
                sync_submit="sbatch"
                CC = cc
                FC = ftn
                F77= ftn

                case "$fortran_compiler" in
                    default|gcc)
                        load_modules = PrgEnv-gnu cray-netcdf ${load_modules}
                        NETCDFROOT = /opt/cray/netcdf/4.2.0/gnu/47
                    ;;
                    intel)
                        load_modules      = PrgEnv-intel cray-netcdf ${load_modules}
                        NETCDFROOT = /opt/cray/netcdf/4.2.0/intel/120
                        ;;
                    cray)
			OMPFLAG     = -h omp
        		CFLAGS      = -Df2cFortran -DHAVE_CF_INTERFACE -DHAVE_LIBNETCDF -O3
        		FFLAGS      = -D__LOOP_EXCHANGE -D__MIXED_PRECISION -D__NO_JSBACH__ -Df2cFortran -e Z -em -hflex_mp=conservative -hfp1 -hadd_paren -r am -Ktrap=divz,ovf -h acc -h acc_model=deep_copy
                        load_modules      = cray-netcdf ${load_modules}
                        NETCDFROOT = /opt/cray/netcdf/default/cray/81
                        load_modules      = PrgEnv-cray netcdf hdf5 ${load_modules}
                        ;;
                esac
                mpi_startrun="aprun" "-N" "\\\$mpi_procs_pernode" "-n" "\\\$mpi_total_procs" "-d" "\\\$OMP_NUM_THREADS"
                ;;
            *castor*)
                echo "Chose target CASTOR"
                config_target=castor
                make_command="make" "-j" "8"
                submit="srun"
                sync_submit="sbatch"
                case "$fortran_compiler" in
                    default|gcc)
                        load_modules=gcc/4.6.3 ${load_modules}
                        NETCDFROOT = /apps/castor/netcdf/4.1.3/gnu_463
                        MPIROOT=/apps/castor/mvapich2/1.8/mvapich2-gnu
                        MPI_LIB  = -lfmpich -lmpichf90 -lmpich -lmpl
                        MPI_INCLUDE=${MPIROOT}/include
                        ;;
                    pgi)
                        CC=pgcc
                        load_modules=pgi mvapich2/1.8-pgi ${load_modules}
                        NETCDFROOT = /apps/castor/netcdf/4.1.3/gnu_463
                        MPIROOT=/apps/castor/mvapich2/1.8/mvapich2-pgi
                        MPI_LIB  = -lfmpich -lmpichf90 -lmpich -lmpl
                        MPI_INCLUDE=${MPIROOT}/include
                        ;;
                    intel)
                        load_modules      = intel mvapich2/1.8-intel ${load_modules}
                        NETCDFROOT = /apps/castor/netcdf/4.1.3/gnu_463
                        MPIROOT=/apps/castor/mvapich2/1.8/mvapich2-intel
                        MPI_LIB  = -lfmpich -lmpichf90 -lmpich -lmpl
                        MPI_INCLUDE=${MPIROOT}/include
                        ;;
                esac
            ;;

        esac
        ;;
#===============================================

    dwd.de)
        case "$(hostname)" in
            xc*)
                NETCDFROOT  =${NETCDF_DIR}
                CC          = cc
                FC          = ftn
                make_command="make" "-j" "8"
                case "$fortran_compiler" in
                    intel*)
                      load_modules    = PrgEnv-intel netcdf cray-mpich ${load_modules}
                      CFLAGS          = -DHAVE_LIBNETCDF ${CFLAGS}
                      STD_FLAGS       = -O2 -xAVX -fltconsistency -pc64 -fpp -traceback  -D__LOOP_EXCHANGE
                      FFLAGS          = ${FFLAGS}
                      F77FLAGS        = "$FFLAGS" "$STD_FLAGS"
                      OTHER_LIBS      = -lirng $OTHER_LIBS
                      ;;
                    cray)
                      RTTOV_LIBS      = -L/usr/local/pkg/for0adm/lib -L/usr/local/pkg/for0adm/lib/unsupported -lradiance -lrttov10.2 -lhrit_tools
                      OTHER_LIBS      = -L${GRIB_API}/lib -lgrib_api_f90 -lgrib_api $RTTOV_LIBS $OTHER_LIBS
                      STD_FLAGS       = -D__USE_RTTOV
                      FFLAGS          = ${FFLAGS} -I/usr/local/pkg/for0adm/include/radiance
                      ;;
                    default|gcc)
                      load_modules    = PrgEnv-gnu netcdf grib_api cray-mpich ${load_modules}
                      FFLAGS          = ${FFLAGS}
                      OTHER_LIBS      = -L${GRIB_API}/lib -lgrib_api_f90 -lgrib_api $OTHER_LIBS
                      ;;
                esac
                ;;
            oflws*)             # Linux workstations with gfortran
                NETCDFROOT            = /usr
                NETCDFLIBPATH         = /usr/lib64
                IB_LIBS               = -ldl -Wl,--export-dynamic -lutil -lm -ldl
                CC                    = /usr/lib64/mpi/gcc/openmpi/bin/mpicc
                FC                    = /usr/lib64/mpi/gcc/openmpi/bin/mpif90
                MPI_INCLUDE           = /usr/lib64/mpi/gcc/openmpi/include
                config_target         = oflws
                make_command          = "make" "-j8"
                submit                = "qsub"
                sync_submit           = qsub -sync y
                ;;
            *)                  # hpc
                NETCDFROOT  = /usr/local/pkg
                config_target=hpc
                make_command="make"
                submit="qsubw"
                sync_submit=qsub -W block=true
                ;;
        esac
        ;;
#===============================================
    dkrz.de|bullx)
        case "$(hostname)" in
            wizard*)
                load_profile  = "." "/client/etc/profile.wizard"
                software_tree = /sw/centos58-x64
                config_target = wizard
                make_command  = make -j4
                submit        = sbatch
                case "$fortran_compiler" in
                    intel*)
                      load_modules    = intel/13.5.192 mpich2/1.3.1-static-intel12 ${load_modules}
                      config_compiler = intel
                      CC          = icc
                      CFLAGS      = -std=gnu99 -O2 -DHAVE_LIBNETCDF -DHAVE_CF_INTERFACE -DHAVE_LIBSZ -DHAVE_NETCDF4 -DHAVE_LIBHDF5 -DHAVE_NETCDF2 -DpgiFortran
                      ccversion   = $(icc --version 2>&1 | awk 'NR==1')
                      F77         = ifort
                      FC          = ifort

                      DEBUG_FLAGS = -check bounds -check pointers -check uninit -debug -g -traceback
                      STD_FLAGS   = -O2 -msse2 -fltconsistency $DEBUG_FLAGS
                      HIOPT_FLAGS = -O3 -mkl -no-prec-div -static -reentrancy threaded -xHost -vec-report1
                      FFLAGS      = -pc64 -fpp -D__LOOP_EXCHANGE

                      NETCDFROOT  = $software_tree/netcdf-latest-static-intel12
                      HDF5ROOT    = $software_tree/hdf5-1.8.7-static
                      SZIPROOT    = $software_tree/szip-2.1-static
                      MPIROOT     = $software_tree/mpi/mpich2-1.3.1-static-intel12
                      MPI_LIB     = -lmpichf90 -lmpich -lmpl
                      XML2ROOT    = /usr
                      OTHER_LIBS  = -lz $OTHER_LIBS
                      ;;
                esac
                ;;
            btc*|mlogin*)
                load_modules  = ncl/6.2.1-gccsys cdo/default svn/1.8.13
                load_profile  = "." "/etc/profile"
                software_tree = /sw/rhel6-x64
                config_target = bullx
                make_command  = make -j4
                submit        = sbatch
                sync_submit   = srunjob
                queue         = compute
                load_modules    =  cdo/default svn/1.8.13 ${load_modules}
                case "$fortran_compiler" in
                    intel*)
                        case "$fortran_compiler" in
                          intel15|intel15.*)
                            load_modules    = "intel/15.0.1" "${load_modules}"
                            ;;
                          intel14|intel*)
                            load_modules    = "intel/14.0.3" "${load_modules}"
                            ;;
                        esac
                        config_compiler = intel
                        CC          = icc
                        CFLAGS      = -std=gnu99 -g -O3 -ftz -march=native -DHAVE_LIBNETCDF -DHAVE_CF_INTERFACE -DHAVE_LIBSZ -DHAVE_NETCDF4 -DHAVE_LIBHDF5 -DHAVE_NETCDF2 -DgFortran
                        ccversion   = $(icc --version 2>&1 | awk 'NR==1')
                        F77         = ifort
                        FC          = ifort
                        # temporarily removed -check uninit since it fails
                        # for lapack/dpftri.f with -march=core-avx2 and
                        # intel 14.0.3
                        CHECK_FLAGS = -check bounds -check pointers -debug -g -traceback
                        DEBUG_FLAGS = -debug-parameters -debug -g -O0
                        STD_FLAGS   = -ftz -O2 -march=native -pc64 -fltconsistency
                        HIOPT_FLAGS = -O3 -mkl=sequential -pc64 -no-prec-div -no-prec-sqrt -fast-transcendentials -reentrancy threaded -xHost -vec-report1
                        FFLAGS      = -pc64 -fpp -D__LOOP_EXCHANGE
                        F77FLAGS    = "$FFLAGS" "$STD_FLAGS"

                        NETCDFFROOT = $software_tree/netcdf/netcdf_fortran-4.4.2-$compiler_version
                        NETCDFROOT  = $software_tree/netcdf/netcdf_c-4.3.2-$compiler_version
                        HDF5ROOT    = $software_tree/hdf5/hdf5-1.8.14-threadsafe-$compiler_version
                        SZIPROOT    = $software_tree/sys/libaec-0.3.2-$compiler_version
                        XML2ROOT    = /usr
                        ZLIBROOT    = /usr

                        case "$with_mpi" in
                            "$software_tree/intel/impi/5.1.0.038_dapl2.1.6")
                                load_modules = ${load_modules} intelmpi/5.1.0.038_dapl2.1.6
                                FFLAGS       = $FFLAGS -DHAVE_SLOW_PASSIVE_TARGET_ONESIDED
                                MPIROOT      = $with_mpi/compilers_and_libraries_2016.0.079/linux/mpi/intel64
                                MPI_LIB      = $WLFLAG,--disable-new-dtags -L$MPIROOT/lib/release_mt $WLFLAG,-rpath,$MPIROOT/lib/release_mt -L$MPIROOT/lib $WLFLAG,-rpath,$MPIROOT/lib -lmpifort -lmpi -lmpigi -ldl -lrt -lpthread
                                ;;
                            "$software_tree/intel/impi/4.1.3.049"|"$software_tree/intel/impi/4.1.3.049/intel64")
                                FFLAGS = $FFLAGS -DHAVE_SLOW_PASSIVE_TARGET_ONESIDED
                                load_modules=${load_modules} intelmpi/4.1.3.049

      		                MPIROOT     = $software_tree/intel/impi/4.1.3.049/intel64
                                SYS_LIBS    = -ldl -lrt -lpthread
                                MPI_LIB     = $WLFLAG,-rpath,$MPIROOT/lib -lmpigf -lmpi -lmpigi $SYS_LIBS
                                case "${with_openmp}" in
                                  yes)
                                    MPI_LIB="${MPI_LIB/ -lmpi / -lmpi_mt }"
                                    ;;
                                esac
                                ;;
                            no)
                                ;;
                            /opt/mpi/bullxmpi_mlx/1.2.8.3|*)
				load_modules = ${load_modules} fca mxm bullxmpi_mlx/bullxmpi_mlx-1.2.8.3
				FFLAGS       = $FFLAGS
				MPIROOT      = /opt/mpi/bullxmpi_mlx/1.2.8.3
				SYS_LIBS     = -ldl -lm -lnuma -Wl,--export-dynamic -lrt -lnsl -lutil -lm -ldl
				MPI_LIB      = $WLFLAG,-rpath,/opt/mpi/bullxmpi_mlx/1.2.8.3/lib -lmpi_f90 -lmpi_f77 $SYS_LIBS
				;;
			esac
			mpi_startrun = srun               
                        ;;
                    gcc*)                   
                        load_modules    = gcc/5.1.0 intelmpi/5.1.0.038_dapl2.1.6 ${load_modules}
                        config_compiler = gcc
                        c_compiler_version = $(gcc --version | awk 'NR==1{split($NF,v,"."); printf("gcc%1d%1d", v[1], v[2])}')
                        CC     = gcc
                        CFLAGS = -std=gnu99 -g -O3 -march=native -mpc64 -DHAVE_LIBNETCDF -DHAVE_CF_INTERFACE -DHAVE_LIBSZ -DHAVE_NETCDF4 -DHAVE_LIBHDF5 -DHAVE_NETCDF2 -DgFortran
                        F77    = gfortran
                        FC     = gfortran

                        NETCDFFROOT = $software_tree/netcdf/netcdf_fortran-4.4.2-$compiler_version
                        NETCDFROOT  = $software_tree/netcdf/netcdf_c-4.3.2-gcc48
                        HDF5ROOT    = $software_tree/hdf5/hdf5-1.8.14-threadsafe-gcc48
                        SZIPROOT    = $software_tree/sys/libaec-0.3.2-gcc48
                        XML2ROOT    = /usr
                        ZLIBROOT    = /usr

                        case "$with_mpi" in
                            "$software_tree/intel/impi/5.1.0.038_dapl2.1.6"|*)
                                load_modules = ${load_modules} intelmpi/5.1.0.038_dapl2.1.6
                                FFLAGS       = $FFLAGS -DHAVE_SLOW_PASSIVE_TARGET_ONESIDED
                                MPIROOT      = $software_tree/intel/impi/5.1.0.038_dapl2.1.6/compilers_and_libraries_2016.0.079/linux/mpi/intel64
                                MPI_LIB      = $WLFLAG,--disable-new-dtags -L$MPIROOT/lib/release_mt $WLFLAG,-rpath,$MPIROOT/lib/release_mt -L$MPIROOT/lib $WLFLAG,-rpath,$MPIROOT/lib -lmpifort -lmpi -lmpigi -ldl -lrt -lpthread
                                ;;
			esac
                        mpi_startrun = srun               
                        ;;
                    nag*)
                        load_modules    = gcc/4.8.2 nag/6.0.1038 mvapich2/1.9b-static-nag60 ${load_modules}
                        config_compiler = gcc
                        c_compiler_version = $(gcc --version | awk 'NR==1{split($NF,v,"."); printf("gcc%1d%1d", v[1], v[2])}')
                        CC     = gcc
                        CFLAGS = -std=gnu99 -g -O3 -march=native -DHAVE_LIBNETCDF -DHAVE_CF_INTERFACE -DHAVE_LIBSZ -DHAVE_NETCDF4 -DHAVE_LIBHDF5 -DHAVE_NETCDF2 -DgFortran
                        F77    = nagfor
                        FC     = nagfor

                        NETCDFFROOT = $software_tree/netcdf/netcdf_fortran-4.4.2-static-$compiler_version
                        NETCDFROOT  = $software_tree/netcdf/netcdf_c-4.3.2-gcc48
                        HDF5ROOT    = $software_tree/hdf5/hdf5-1.8.14-threadsafe-gcc48
                        SZIPROOT    = $software_tree/sys/libaec-0.3.2-gcc48
                        ZLIBROOT    = /usr

                        MPIROOT     = $software_tree/mpi/mvapich2-1.9b-static-nag60
                        IB_LIBS     = -lmpl -libmad -lrdmacm -libumad -libverbs 
                        SYS_LIBS    = -lhwloc -lxml2 -lnuma -lrt -lutil -lpthread -lm -ldl
                        MPI_LIB     = -lmpichf90 -lmpich -lopa $IB_LIBS $SYS_LIBS
                        XML2ROOT    = /usr
                        mpi_startrun = srun               
                        ;;
                    *)
                        echo
                        echo
                        echo $fortran_compiler Fortran compiler not supported yet!
                        echo Select intel ...
                        echo
                        exit
                        ;;
                esac
                ;;
        esac
        ;;
#===============================================
    kfa-juelich.de)
        case "$(hostname)" in
            juqueen*)
                #NETCDFROOT  = /bgsys/local/netcdf
		NETCDFROOT = /homeb/slmet/slmet016/netcdf_xlc
		NETCDFROOT = /homeb/slmet/slmet027/opt/netcdf-c-4.3.2-parallel
                NETCDFFROOT = /homeb/slmet/slmet027/opt/netcdf-fortran-4.4.0-parallel
		HDF5ROOT = /bgsys/local/hdf5
		SZIPROOT = /bgsys/local/szip
		ZLIBROOT = /bgsys/local/zlib
                CFLAGS = $CFLAGS -DHAVE_LIBNETCDF -DHAVE_NETCDF4 -DHAVE_LIBHDF5 -DHAVE_NETCDF2
                IB_LIBS    = -ldl -Wl,--export-dynamic -lutil -lm -ldl -ldrt
                OTHER_LIBS = -L/bgsys/local/parallel-netcdf/v1.3.1/lib -lpnetcdf 
                MPI_LIB    = -WL,-pthread $IB_LIBS -Wl
                config_target=juqueen
                make_command="make" "-j8"
                submit="llsubmit"
		mpi_startrun="runjob" "--ranks-per-node" "\\\$mpi_procs_pernode" "--envs" "OMP_NUM_THREADS=\\\$OMP_NUM_THREADS" "--exe"
                ;;
        esac
        ;;
#===============================================
    kit.edu)
        case $ac_hostname in
            ic2*)
		NETCDFROOT  = /pfs/imk/ICON
                NETCDFFROOT = /pfs/imk/ICON
		HDF5ROOT    = /pfs/imk/ICON
		SZIPROOT    = /pfs/imk/ICON
		ZLIBROOT    = /usr
		MPIROOT     = /pfs/imk/ICON
                MPI_LIB     = -lmpi_usempif08 -lmpi_usempi_ignore_tkr -lmpi_mpifh -lmpi
                CFLAGS = $CFLAGS -DHAVE_LIBNETCDF -DHAVE_NETCDF4 -DHAVE_LIBHDF5 -DHAVE_NETCDF2
                config_target=ic2
                make_command="make" "-j8"
                submit="sbatch"
		mpi_startrun="runjob" "--ranks-per-node" "\\\$mpi_procs_pernode" "--envs" "OMP_NUM_THREADS=\\\$OMP_NUM_THREADS" "--exe"
                ;;
        esac

	;;		
#===============================================
    zmaw.de)
        dist_codename = $(lsb_release -c | awk '{print $2}')
        software_tree = /sw/${dist_codename}-x64
        case $ac_hostname in
            thunder*)
                config_target=thunder
                HDF5ROOT    = $software_tree/hdf5-1.8.7-static
                SZIPROOT    = $software_tree/szip-2.1-static
                ZLIBROOT    = /usr
                XML2ROOT    = /usr
                CFLAGS   = $CFLAGS -DHAVE_NETCDF4
                SYS_LIBS = -lnuma -lrt -lnsl -lutil -lm -lpthread -ldl -Wl,--export-dynamic -lrt -lnsl -lutil -lm -lpthread -ldl
                IB_LIBS  = -lrdmacm -libverbs
                use_shell=/bin/bash
                load_profile="source" "/sw/share/Modules/init/bash"
                load_modules=ncl/6.0.0-gccsys cdo/default jdk ${load_modules}
                make_command="make" "-j" "8"
                submit="sbatch"
                sync_submit=srunjob --account=mpi
                case "$fortran_compiler" in
                    default|gcc)
                      NETCDFROOT  = $software_tree/netcdf-4.1.3-static-gcc51
                      MPIROOT     = $software_tree/mpilib/openmpi-1.8.4-static-gcc51
                      MPI_LIB     = -lmpi_f90 -lmpi_f77 -lmpi $IB_LIBS $SYS_LIBS 
<<<<<<< HEAD
                      MPI_LIB     = -L${MPIROOT}/lib     -Wl,-rpath -Wl,${MPIROOT}/lib -Wl,--enable-new-dtags -lmpi_usempif08 -lmpi_usempi_ignore_tkr -lmpi_mpifh -lmpi
                      load_modules="gcc/5.1.0" "${load_modules}"
=======
                      load_modules=gcc/4.8.2 ${load_modules}
>>>>>>> 8e03a267
                      ;;
                    pgi)
                      NETCDFROOT = $software_tree/netcdf-4.1.3-static-pgi14
                      MPIROOT    = $software_tree/mpilib/openmpi-1.6.5-static-pgi14
                      MPI_LIB    = -lmpi_f90 -lmpi_f77 -lmpi $IB_LIBS $SYS_LIBS
                      load_modules=gcc/4.8.2 pgi/14.7 ${load_modules}
                      ;;
                    intel)
                      NETCDFROOT  = $software_tree/netcdf-4.1.3-static-intel14
                      MPIROOT     = $software_tree/mpilib/openmpi-1.6.5-static-intel14
                      MPI_LIB     = -lmpi_f90 -lmpi_f77 -lmpi $IB_LIBS $SYS_LIBS
                      HIOPT_FLAGS = -O3 -fltconsistency -fpp -mkl -static -xHost -xAVX -g -traceback -D__LOOP_EXCHANGE -D__OMP_FIRSTTOUCH__
                      load_modules=gcc/4.8.2 intel/14.0.2 ${load_modules}
                      ;;
                    nag)
                      NETCDFROOT  = $software_tree/netcdf-4.1.3-static-nag60
                      MPIROOT     = $software_tree/mpilib/openmpi-1.6.5-static-nag60
                      MPI_LIB     = -lmpi_f90 -lmpi_f77 -lmpi $IB_LIBS $SYS_LIBS
<<<<<<< HEAD
                      load_modules="gcc/4.8.2" "nag/5.3.951" "${load_modules}"
                      NETCDFROOT  = $software_tree/netcdf-4.1.3-static-nag60
                      MPIROOT     = $software_tree/mpilib/openmpi-1.6.5-static-nag60
                      MPI_LIB     = -lmpi_f90 -lmpi_f77 -lmpi $IB_LIBS $SYS_LIBS
                      load_modules="gcc/4.8.2" "nag/6.0.1038" "${load_modules}"
=======
                      load_modules=gcc/4.8.2 nag/6.0.1038 ${load_modules}
>>>>>>> 8e03a267
                      ;;
                esac
                ;;
          *)
            case "$host" in
              x86_64-*-linux-*)        # 64 bit lenny or squeeze MPI/ZMAW workstation
                   ZLIBROOT = /usr
                   SYS_LIBS = -lnuma -lrt -lnsl -lutil -lm -lpthread -ldl -Wl,--export-dynamic -lrt -lnsl -lutil -lm -lpthread -ldl
                   IB_LIBS  = -lrdmacm -libverbs
                   case "$dist_codename" in
                      *squeeze*)
                           load_modules = ncl/6.0.0-gccsys cdo/default python/2.7-ve0 ${load_modules}   
                           SZIPROOT = $software_tree/szip-2.1-static
                           NETCDFROOT = $software_tree/netcdf-4.1.3-static-${compiler_version}
                           HDF5ROOT = $software_tree/hdf5-1.8.7-static
                           MPIROOT     = $software_tree/mpilib/openmpi-1.6.5-static-${compiler_version}
                           MPI_LIB     = -lmpi_f90 -lmpi_f77 -lmpi $IB_LIBS $SYS_LIBS
                           XML2ROOT = /usr
                           case "$fortran_compiler" in
                               default|gcc)
                                   load_modules=gcc/4.8.2 ${load_modules}
                                   ;;
                               nag)
                                   load_modules=gcc/4.8.2 nag/5.3.951 ${load_modules}
                                   ;;
                               pgi)
                                   load_modules= gcc/4.8.2 pgi/14.7 ${load_modules}
                                   ;;
                               intel)
                                   # HIOPT_FLAGS = -O3 -mkl -static -xHost -xAVX -no-prec-div -vec-report2 -diag-file -traceback -g
                                   HIOPT_FLAGS = -O3 -mkl -static -xHost -xAVX -g
                                   load_modules=gcc/4.8.2 intel/14.0.2 ${load_modules}
                                   ;;
                           esac
                           ;;
                       *wheezy*)
                           load_modules = ncl/6.2.0-precompiled cdo/1.6.5.1 python/2.7-ve4 ${load_modules}   
                           SZIPROOT = $software_tree/szip-2.1-static-gccsys
                           NETCDFFROOT = $software_tree/netcdf_fortran-4.4.0-static-${compiler_version}
                           NETCDFROOT = $software_tree/netcdf-4.3.2-static-gccsys
                           HDF5ROOT = $software_tree/hdf5-1.8.13-static-gccsys
                           MPIROOT     = $software_tree/mpilib/openmpi-1.8.4-static-${compiler_version}
                           MPI_LIB     = -lmpi_usempif08 -lmpi_usempi_ignore_tkr -lmpi_mpifh -lmpi -lopen-rte -lopen-pal $IB_LIBS $SYS_LIBS
                           XML2ROOT = /usr
                           case "$fortran_compiler" in
                               default|gcc)
                                   load_modules=gcc/4.9.1 ${load_modules}
                                   ;;
                               nag)
                                   load_modules=gcc/4.9.1 nag/6.0.1017 ${load_modules}
                                   ;;
                               pgi)
                                   load_modules= gcc/4.9.1 pgi/14.7 ${load_modules}
                                   ;;
                               intel)
                                   # HIOPT_FLAGS = -O3 -mkl -static -xHost -xAVX -no-prec-div -vec-report2 -diag-file -traceback -g
                                   HIOPT_FLAGS = -O3 -mkl -static -xHost -xAVX -g
                                   load_modules=gcc/4.9.1 intel/14.0.2 ${load_modules}
                                   ;;
                           esac
                           ;;
                       *)
                           echo
                           echo WARNING:
                           echo No default setup for your Linux distribution , codename: $dist_codename
                           echo
                           echo
                           ;;
                   esac
                   load_profile = "." "/client/etc/profile.zmaw"
                   config_target=mpipc
                   make_command="make" "-j" "2"
                   submit=""
                   ;;
               *)  # unknown ...
                   echo
                   echo
                   echo Unknown Linux system type - currently not supported ...
                   echo
                   exit
                   ;;
           esac
           ;;
        esac
        ;;
        #-------------------------------------------------------------------

#===============================================
    ecmwf.int)
                NETCDFROOT  =${NETCDF_DIR}
                CC          = cc
                FC          = ftn
                F77         = ftn
                make_command="make" "-j" "8"
                CFLAGS   = "$CFLAGS" -D_ECMWF
                RTTOV_LIBS  = -L/home/ms/de/dfj/lib -L/home/ms/de/dfj/lib/unsupported -lradiance -lrttov10.2 -lhrit_tools
                case "$fortran_compiler" in
                    intel*)
                      load_modules    = PrgEnv-intel/5.0.41 netcdf cray-mpich/6.1.1 ${load_modules}
                      CFLAGS          = -DHAVE_LIBNETCDF ${CFLAGS}
                      STD_FLAGS       = -O2 -xAVX -fltconsistency -pc64 -fpp -traceback  -D__LOOP_EXCHANGE
                      FFLAGS          = ${FFLAGS} -I/home/ms/de/dfj/include/radiance
                      F77FLAGS        = "$FFLAGS" "$STD_FLAGS"
                      OTHER_LIBS      = -lirng $RTTOV_LIBS $OTHER_LIBS
                      ;;
                    cray)
                      OTHER_LIBS      = -L${GRIB_API}/lib -lgrib_api_f90 -lgrib_api $RTTOV_LIBS $OTHER_LIBS
                      FFLAGS          = ${FFLAGS} -I/home/ms/de/dfj/include/radiance
                      ;;
                    default|gcc)
                     #load_modules    = PrgEnv-gnu/5.1.29 netcdf grib_api cray-mpich/6.2.0 ${load_modules}
                      FFLAGS          = ${FFLAGS} -I/home/ms/de/dfj/include/radiance
                      OTHER_LIBS      = -L${GRIB_API}/lib -lgrib_api_f90 -lgrib_api $RTTOV_LIBS $OTHER_LIBS
                      ;;
                esac
        ;;

#===============================================
    pa.cluster)
        ### ### DLR Linux Cluster ### ###
        echo
        echo "DLR Linux Cluster detected."
        config_target=pacluster
        make_command="make" "-j" "4"
        submit="qsub"

        # Automatic compiler detection for DLR Linux cluster
        # using openmpi module name
        TMPF90 = `mpif90 -show | awk '{print $1}'`
        case "$TMPF90" in
            lf95*)
                echo "ERROR: Lahey lf95 currently not supported."
                exit
                ;;
            ifort*)
                COMPILER = INTEL
                intel_main_version = `ifort --version | awk 'NR==1 {print $3}' | sed 's/\..*//g'`
                if test $intel_main_version -le 12; then
                    echo "ERROR: Use ifort version 13.1.0!"
                    exit
                fi
                ;;
            gfortran*)
                COMPILER=GFORTRAN
                gfortran_version = `gfortran --version | awk 'NR==1 {print $4}'`
                ;;
            g95*)
                echo "ERROR: g95 currently not supported."
                exit
                ;;
            *)
                echo "ERROR: no openmpi module loaded!"
	        exit
                ;;
        esac

        #### set compiler specific options
        case "$COMPILER" in

            INTEL*)
                echo "Compiler INTEL detected."
                ### ### intel/13.1-2 openmpi/1.6.4/intel/13.1.0
                config_compiler = intel
                CC       = mpicc
                CFLAGS = -std=gnu99 -O2 -DHAVE_LIBNETCDF -DHAVE_CF_INTERFACE -DpgiFortran
                F77 = mpif90
                FC = mpif90
                ##### F95 EXTENSIONS
                OMPFLAG  = -openmp
                DEFOPT   = -D
                DEFCOPT  = -D
                MODOPT   = -I
                MODDIR   = -module 
                ##### DEBUG ####
                FOTPTIM     = -march=native -O3 -D__LOOP_EXCHANGE
                DEBUG_FLAGS = -check bounds -check pointers -check uninit -debug -g
                STD_FLAGS   = -O2 -msse2 -fltconsistency -pc64 -fpp -traceback  -D__LOOP_EXCHANGE "$DEBUG_FLAGS"
                FDEBUG      = -check bounds -check pointers -check uninit -debug -g
                FFLAGS      =           -O2 -msse2 -fltconsistency       -pc64 -fpp -traceback  -D__LOOP_EXCHANGE
                # FFLAGS      = "$FDEBUG" -O2 -msse2 -fltconsistency       -pc64 -fpp -traceback  -D__LOOP_EXCHANGE
                # FFLAGS      = "$FDEBUG" -O0 -msse2 -fltconsistency -fpe0 -pc64 -fpp -traceback  -D__LOOP_EXCHANGE
                F77FLAGS    = "$FFLAGS"
                LDFLAGS     = "$FOTPTIM"
                ;;

            GFORTRAN*)
                echo "Compiler GFORTRAN detected."
                ### ### openmpi/1.4.4/gfortran/4.6.2
                CC       = mpicc
                # CFLAGS = -std=gnu99 -O2 -DHAVE_LIBNETCDF -DHAVE_CF_INTERFACE -DpgiFortran
                # CFLAGS   = -std=gnu99 -march=native -O2 -Df2cFortran
                # CFLAGS   = ${CFLAGS} -Df2cFortran
                # CFLAGS   = -O -Df2cFortran
		FFLAGS      = "$FCPP" "$FLANG" "$FWARN" -D__GFORTRAN__
		# FFLAGS      = "$FCPP" "$FLANG" "$FWARN" -DMESSY -D__GFORTRAN__ -DMESSYTIMER
		# -fall-intrinsics to use etime in messy_main_qtimer
		# FFLAGS      = "$FCPP" "$FLANG" "$FWARN" -DMESSY -D__GFORTRAN__ -DMESSYTIMER -fall-intrinsics
                F77      = mpif90
                FC      = mpif90
                ##### F95 EXTENSIONS
                # DEFOPT   = -D
                # MODOPT   = -I
                ;;
        esac

        #### compiler specific path settings
        case "$COMPILER" in
            INTEL*)
                MPIROOT    = /export/opt/PA/prgs/openmpi/1.6.4/intel/13.1.0
                MPI_LIB    = 
                NETCDFROOT = /export/opt/PA/prgs/netcdf/3.6.3/ifort/12.0.0
                HDF5ROOT    = /export/opt/PA/prgs/hdf5/1.8.8
                SZIPROOT    = 
                ZLIBROOT    = 
                ;;

            GFORTRAN*)
                case "${gfortran_version}" in
                    4.6.2*)
                        MPIROOT    = /export/opt/PA/prgs/openmpi/1.4.4/gfortran/4.6.2
                        MPI_LIB    = 
                        NETCDFROOT = /export/opt/PA/prgs/netcdf/3.6.3/gfortran/4.6.2
                        HDF5ROOT    = /export/opt/PA/prgs/hdf5/1.8.8
                        SZIPROOT    = 
                        ZLIBROOT    = 
                        ;;
                    4.8.1*)
                        MPIROOT    = /export/opt/PA/prgs/openmpi/1.6.5/gfortran/4.8.1
                        MPI_LIB    = 
                        NETCDFROOT = /export/opt/PA/prgs/netcdf/3.6.3/gfortran/4.8.1
                        HDF5ROOT    = /export/opt/PA/prgs/hdf5/1.8.8
                        SZIPROOT    = 
                        ZLIBROOT    = 
                        ;;
                    *)
                        echo "ERROR: gfortran version not supported"
                        echo "       (use 4.6.2 or 4.8.1)"
	                exit
                        ;;
                esac
                ;;
        esac
        ;;
        #-------------------------------------------------------------------

#===============================================
esac
#===============================================

<|MERGE_RESOLUTION|>--- conflicted
+++ resolved
@@ -138,12 +138,6 @@
         CFLAGS      = "$CFLAGS" -DNAGf90Fortran
         FC          = nagfor
         FDEBUG      =  -gline -g -C=all -mtrace=all
-<<<<<<< HEAD
-        FDEBUG      =  -gline -g
-	MISMATCHS   = -wmismatch=mpi_get,mpi_win_create,mpi_send,mpi_isend,mpi_recv,mpi_irecv,mpi_bcast,mpi_alltoall,mpi_alltoallv,mpi_allreduce,mpi_reduce,mpi_gather,mpi_gatherv,mpi_scatter,mpi_scatterv,mpi_allgather,mpi_allgatherv,mpi_pack,mpi_unpack,mpi_type_extent,mpi_type_struct,mpi_type_commit,mpi_op_create,mpi_get_address,nf_get_att_double,nf_put_att_double,nf_def_var,nf_get_att_int,nf_put_att_int,nf_put_vara_int,nf_get_vara_int,nf_put_vara_double,psmile_bsend -w=uep
-	MISMATCHS   = -mismatch
-        FFLAGS      = "$GEN_FLAGS" -f2003 "$FDEBUG" "$MISMATCHS" "$INCLUDES"
-=======
         FDEBUG      =  -gline -g -C=all
         GEN_FLAGS   = -colour -fpp
         DEBUG_FLAGS = -Wc,-O0 -Wc,-march=native -float-store -nan $FDEBUG
@@ -151,7 +145,6 @@
 	HIOPT_FLAGS = -Wc,-O3 -Wc,-march=native -O3 -Wc=$(which gcc)
 	MISMATCHS   = -wmismatch=mpi_allgather,mpi_allgatherv,mpi_allreduce,mpi_alltoall,mpi_alltoallv,mpi_bcast,mpi_free_mem,mpi_gather,mpi_gatherv,mpi_get,mpi_get_address,mpi_isend,mpi_irecv,mpi_op_create,mpi_pack,mpi_recv,mpi_reduce,mpi_scatter,mpi_scatterv,mpi_send,mpi_sendrecv,mpi_type_commit,mpi_type_extent,mpi_type_struct,mpi_unpack,mpi_win_create,nf_get_att_double,nf_put_att_double,nf_def_var,nf_get_att_int,nf_put_att_int,nf_put_vara_int,nf_get_vara_int,nf_put_vara_double,psmile_bsend -w=uep
         FFLAGS      = "$GEN_FLAGS" -f2003 "$MISMATCHS" "$INCLUDES"
->>>>>>> 8e03a267
         F77         = nagfor
         F77FLAGS    = "$GEN_FLAGS" -w=obs -O -dcfuns -mismatch_all
         case "$with_openmp" in
@@ -647,12 +640,7 @@
                       NETCDFROOT  = $software_tree/netcdf-4.1.3-static-gcc51
                       MPIROOT     = $software_tree/mpilib/openmpi-1.8.4-static-gcc51
                       MPI_LIB     = -lmpi_f90 -lmpi_f77 -lmpi $IB_LIBS $SYS_LIBS 
-<<<<<<< HEAD
-                      MPI_LIB     = -L${MPIROOT}/lib     -Wl,-rpath -Wl,${MPIROOT}/lib -Wl,--enable-new-dtags -lmpi_usempif08 -lmpi_usempi_ignore_tkr -lmpi_mpifh -lmpi
-                      load_modules="gcc/5.1.0" "${load_modules}"
-=======
                       load_modules=gcc/4.8.2 ${load_modules}
->>>>>>> 8e03a267
                       ;;
                     pgi)
                       NETCDFROOT = $software_tree/netcdf-4.1.3-static-pgi14
@@ -671,15 +659,11 @@
                       NETCDFROOT  = $software_tree/netcdf-4.1.3-static-nag60
                       MPIROOT     = $software_tree/mpilib/openmpi-1.6.5-static-nag60
                       MPI_LIB     = -lmpi_f90 -lmpi_f77 -lmpi $IB_LIBS $SYS_LIBS
-<<<<<<< HEAD
-                      load_modules="gcc/4.8.2" "nag/5.3.951" "${load_modules}"
+                      load_modules=gcc/4.8.2 nag/6.0.1038 ${load_modules}
                       NETCDFROOT  = $software_tree/netcdf-4.1.3-static-nag60
                       MPIROOT     = $software_tree/mpilib/openmpi-1.6.5-static-nag60
                       MPI_LIB     = -lmpi_f90 -lmpi_f77 -lmpi $IB_LIBS $SYS_LIBS
                       load_modules="gcc/4.8.2" "nag/6.0.1038" "${load_modules}"
-=======
-                      load_modules=gcc/4.8.2 nag/6.0.1038 ${load_modules}
->>>>>>> 8e03a267
                       ;;
                 esac
                 ;;
