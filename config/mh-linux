--- conflicted
+++ resolved
@@ -114,21 +114,11 @@
         FC          = nagfor
         FDEBUG      =  -gline -g -C=all -mtrace=all
         FDEBUG      =  -gline -g -C=all
-<<<<<<< HEAD
-        GEN_FLAGS   = -colour -fpp -Wc=$(which gcc) -Dlib_free=free_c
-=======
         GEN_FLAGS   = -colour -fpp -Wc=$(which gcc) -Dlib_free=free_c -Wc,-pipe
->>>>>>> 083fcefc
         eq="="
         if gcc --help${eq}params | grep max-vartrack-size >/dev/null ; then
           GEN_FLAGS = $GEN_FLAGS -Wc,--param,max-vartrack-size=200000000
         fi
-<<<<<<< HEAD
-        DEBUG_FLAGS = -O0 -Wc,-g -float-store -nan $FDEBUG
-        STD_FLAGS   = $DEBUG_FLAGS
-        HIOPT_FLAGS = -Wc,-O3 -Wc,-march=native -float-store -nan $FDEBUG
-        MISMATCHS   = -wmismatch=mpi_allgather,mpi_allgatherv,mpi_allreduce,mpi_alltoall,mpi_alltoallv,mpi_bcast,mpi_free_mem,mpi_gather,mpi_gatherv,mpi_get,mpi_get_address,mpi_isend,mpi_irecv,mpi_sendrecv,mpi_op_create,mpi_pack,mpi_recv,mpi_reduce,mpi_scatter,mpi_scatterv,mpi_send,mpi_type_commit,mpi_type_extent,mpi_type_struct,mpi_unpack,mpi_win_create,nf_get_att_double,nf_put_att_double,nf_def_var,nf_get_att_int,nf_put_att_int,nf_put_vara_int,nf_get_vara_int,nf_put_vara_double,xt_slice_c_loc -w=uep
-=======
         if gcc --help${eq}target | grep '^ *-mfma ' >/dev/null ; then
           GEN_FLAGS = $GEN_FLAGS -Wc,-mno-fma
         fi
@@ -137,7 +127,6 @@
         HIOPT_FLAGS = -Wc,-O3 -Wc,-march=native
         FASTDEBUG_FLAGS = $HIOPT_FLAGS -float-store -nan $FDEBUG
         MISMATCHS   = -wmismatch=mpi_allgather,mpi_allgatherv,mpi_allreduce,mpi_alltoall,mpi_alltoallv,mpi_bcast,mpi_free_mem,mpi_gather,mpi_gatherv,mpi_get,mpi_get_address,mpi_isend,mpi_irecv,mpi_sendrecv,mpi_op_create,mpi_pack,mpi_recv,mpi_reduce,mpi_scatter,mpi_scatterv,mpi_send,mpi_type_commit,mpi_type_extent,mpi_type_struct,mpi_unpack,mpi_win_create,nf_get_att_double,nf_put_att_double,nf_def_var,nf_get_att_int,nf_put_att_int,nf_put_vara_int,nf_get_vara_int,nf_put_vara_double,xt_slice_c_loc,util_stride_1d,util_stride_2d -w=uep
->>>>>>> 083fcefc
         FFLAGS      = $GEN_FLAGS -f2008 $MISMATCHS $INCLUDES
         F77         = nagfor
         F77FLAGS    = $GEN_FLAGS -w=obs -O -dcfuns -mismatch_all
@@ -289,11 +278,7 @@
                     intel)
                         config_target=daint_cpu
                         load_modules = PrgEnv-intel cray-netcdf
-<<<<<<< HEAD
-                        CFLAGS      = -std=gnu99 -march=native -DgFortran -DHAVE_LIBNETCDF
-=======
                         CFLAGS      = -std=gnu99 -march=native -DpgiFortran -DHAVE_LIBNETCDF -DHAVE_NETCDF2 -DHAVE_NETCDF4
->>>>>>> 083fcefc
                         STD_FLAGS   = -g -O2 -qopt-report -fp-model source -fpp -traceback  -D__LOOP_EXCHANGE
                         F77FLAGS    = -g -O2 -qopt-report -fp-model source -fpp -traceback  
                         FFLAGS      = -g -O2 -qopt-report -fp-model source -fpp -D__LOOP_EXCHANGE -D__MIXED_PRECISION -D__MIXED_PRECISION_2 -assume realloc_lhs
@@ -303,15 +288,10 @@
 			;;
                     pgi)
                         config_target=daint_cpu 
-<<<<<<< HEAD
-                        load_modules = PrgEnv-pgi cray-netcdf
-                        CFLAGS      = -DgFortran -DHAVE_LIBNETCDF
-=======
                         load_modules = PrgEnv-pgi cray-netcdf daint-gpu
                         FFLAGS      = ${FFLAGS} -I\$(SERIALBOX2ROOT)/include -tp=haswell
                         CFLAGS      = -DpgiFortran -DHAVE_LIBNETCDF -DHAVE_NETCDF2 -DHAVE_NETCDF4
                         LDFLAGS     = -tp=haswell -Mnorpath
->>>>>>> 083fcefc
                         NETCDFROOT  = /opt/cray/pe/netcdf/4.4.1/PGI/15.3
                         SERIALBOX2ROOT = /apps/daint/UES/6.0.UP04/sandboxes/wsawyer/serialbox2/2.4.0/PGI/18.4
                         OTHER_LIBS  = \$(SERIALBOX2ROOT)/lib/libSerialboxFortran.a -L/opt/gcc/5.3.0/snos/lib64 -lstdc++fs -lstdc++
@@ -685,13 +665,8 @@
                         STD_FLAGS   = -ftz -O2 -march=native -pc64 -fp-model source -g -DIFORT_CONSISTENCY_ENFORCE -DLRTM_FULL_VECTORIZATION -D__LOOP_EXCHANGE
                         HIOPT_FLAGS = -O3 -march=native -mkl=sequential -pc64 -no-prec-div -no-prec-sqrt -fast-transcendentials -reentrancy threaded -D__LOOP_EXCHANGE
                         OCEAN_FLAGS = -O3 -march=native -pc64 -fp-model source -assume realloc_lhs -mkl=sequential -reentrancy threaded -qopt-report-file=stdout -qopt-report=0 -qopt-report-phase=vec -D__OMP_FIRSTTOUCH_
-<<<<<<< HEAD
-                        FFLAGS      = $FPPFLAGS
-                        LDFLAGS     = -g
-=======
                         FFLAGS      = $FPPFLAGS -assume realloc_lhs
                         LDFLAGS     = -gdwarf-4
->>>>>>> 083fcefc
                         F77FLAGS    = $FPPFLAGS
 
                         NETCDFFROOT = $software_tree/netcdf/netcdf_fortran-4.4.2-intel14
