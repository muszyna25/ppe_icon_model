--- conflicted
+++ resolved
@@ -163,33 +163,8 @@
         MODDIR      = -module 
         WLFLAG      = -Wl        
         ;;
-<<<<<<< HEAD
-    cray)
-        config_compiler  = cray
-=======
-    pgi_gpu)
-        config_target=daint_gpu
-        load_modules = PrgEnv-pgi cray-netcdf cudatoolkit daint-gpu
-        FFLAGS      = ${FFLAGS} -I\$(SERIALBOX2ROOT)/include -acc=verystrict -ta=nvidia:cc60,cuda8.0 -Minfo=accel,inline -Mcuda -D_LOC_TIMING
-        CFLAGS      = -DpgiFortran -DHAVE_LIBNETCDF -DHAVE_NETCDF2 -DHAVE_NETCDF4
-        LDFLAGS     = -ta=nvidia:cc60,cuda8.0 -Mcuda -Mnorpath
-        NETCDFROOT  = /opt/cray/pe/netcdf/4.4.1/PGI/15.3
-        SERIALBOX2ROOT = /apps/daint/UES/6.0.UP04/sandboxes/wsawyer/serialbox2/2.3.1/PGI/17.10/
-        OTHER_LIBS  = \$(SERIALBOX2ROOT)/lib/libSerialboxFortran.a -L/opt/gcc/5.3.0/snos/lib64 -lstdc++fs -lstdc++
-        ;;
-    pgi_openacc_mc)
-        config_target=daint_gpu
-        load_modules = PrgEnv-pgi cray-netcdf cudatoolkit daint-gpu
-        FFLAGS      = ${FFLAGS} -I\$(SERIALBOX2ROOT)/include -ta=multicore -tp=haswell -Minfo=accel,inline -D_LOC_TIMING
-        CFLAGS      = -DpgiFortran -DHAVE_LIBNETCDF -DHAVE_NETCDF2 -DHAVE_NETCDF4
-        LDFLAGS     = -ta=multicore -tp=haswell -Mnorpath
-        NETCDFROOT  = /opt/cray/pe/netcdf/4.4.1/PGI/15.3
-        SERIALBOX2ROOT = /apps/daint/UES/6.0.UP04/sandboxes/wsawyer/serialbox2/2.3.1/PGI/17.10/
-        OTHER_LIBS  = \$(SERIALBOX2ROOT)/lib/libSerialboxFortran.a -L/opt/gcc/5.3.0/snos/lib64 -lstdc++fs -lstdc++
-        ;;
     cray_gpu)
         config_compiler  = cray_gpu
->>>>>>> 4af5e95b
         compiler_version = $(ftn -V 2>&1 > /dev/null | awk -F" " '{split($5,v,"."); printf("cray%1d%1d", v[1], v[2])}')
         CC          = cc
         FC          = ftn
