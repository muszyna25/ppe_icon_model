# #!/bin/ksh
# Linux
#-----------------------------------------------------------------------------
#
# Comments:
#
# 2010-02-09, Marco Giorgetta, MPI-M
#
# Current setup for gcc-4.3.4
#
# . language options to be used:
#   -xf95-cpp-input
#   -std=f2003
#   -fmodule-private -fimplicit-none
#   -ffree-line-length-132 -fmax-identifier-length=31
#
# . warning options:
#   -Wall (= -Waliasing -Wampersand -Wsurprising -Wnonstd-intrinsics -Wno-tabs -Wline-truncation)
#   -Wcharacter-truncation -Wconversion -Wunderflow -Wunused-parameter
#
# . debugging:
#   -fbacktrace
#   (do not use -fomit-frame-pointer, it disables stack unwind and traceback cannot be generated)
#
# . checks and initializers
#   -finit-real=nan
#   (other potential initializers: -finit-integer=, -finit-logical=)
#
#-----------------------------------------------------------------------------

#
# 2010-02-09, Luis Kornblueh,  MPI-M: clean-up
# 2010-02-17, Marco Giorgetta, MPI-M: gcc: activate -ffree-line-length-132
# 2010-02-17, Marco Giorgetta, MPI-M: activate -fmodule-private
# 2010-02-17, Marco Giorgetta, MPI-M: activate -fimplicit-none
# 2013-03-25, Bastian Kern,    DLR  : gfortran and ifort at DLR Linux cluster
# 2014-02-03, Rene Redler,     MPI-M: sun compiler removed.
# 2014-03-27, Will Sawyer,     CSCS : additions for CSCS Cray platforms
#
#-----------------------------------------------------------------------------

#===============================================
# some common settings

LAPACKROOT  =
LAPACK_LIB  =

LIBS        = -L../lib -lsupport $LIBS

load_modules=

#===============================================

#===============================================
#
# Define compiler settings
#


#-----------------------------------------------------------------------------
# cc is the gcc
CC     = gcc
CFLAGS = -std=gnu99 -march=native -O2 -DHAVE_LIBNETCDF -DHAVE_CF_INTERFACE

SVNVERSION=`svnversion | sed 's/ //g'`

case "$fortran_compiler" in
    default|gcc)
        config_compiler=gcc
        compiler_version    = $(gfortran --version | awk 'NR==1{split($NF,v,"."); printf("gcc%1d%1d", v[1], v[2])}')
        GRIB_APIBASE=/opt/grib_api
        CFLAGS      = "$CFLAGS" -DpgiFortran -D__SVN_VERSION="${SVNVERSION}"
        FCPP        = -xf95-cpp-input
        FLANG       = -std=f2003 -fmodule-private -fimplicit-none -fmax-identifier-length=63 -ffree-line-length-132
        FWARN       = -Wall -Wcharacter-truncation -Wconversion -Wunderflow -Wunused-parameter
        FDEBUG      = -g -fbacktrace
        FCHECK      = -finit-real=nan -finit-integer=-2147483648 -finit-character=127
        FOPTIONS    = "$FCPP" "$FLANG" "$FWARN" "$FDEBUG" "$FCHECK"
        FOTPTIM     = -march=native -O3 -ffast-math -D__LOOP_EXCHANGE

        DEBUG_FLAGS = -g -fbacktrace -fbounds-check -fstack-protector-all "$FCHECK"
        STD_FLAGS   = -march=native -O2 "$DEBUG_FLAGS" -D__LOOP_EXCHANGE 
        HIOPT_FLAGS = -march=native -O3 -ffast-math -D__LOOP_EXCHANGE -g

        FC          = gfortran
        FFLAGS      = "$FCPP" "$FLANG" "$FWARN" "$INCLUDES"
        F77         = gfortran
        F77FLAGS    = -march=native -O0 -ffast-math
        LDFLAGS     = "$FOTPTIM"
        OMPFLAG     = -fopenmp
        ART_FFLAGS  = -D__ICON_ART -fall-intrinsics
        DEFOPT      = -D
        DEFCOPT     = -D
        MODOPT      = -I
        MODDIR      = -J
        WLFLAG      = -Wl
	;;
    xlf)
        config_compiler=mpixlc_r
        CC       = mpixlc_r
        OPTFLAGS = -q64 -O2  -qmaxmem=-1 -qstrict -qarch=auto -qtune=auto -qcache=auto -qfloat=fltint
        INFOFLAGS= -qlistopt -qphsinfo -V
        INFOFLAGS=
        #DEBUGFLAGS= -g -qcheck -qstackprotect=all
        GENFLAGS = $INFOFLAGS
        CFLAGS   = -DHAVE_CF_INTERFACE -DIBMR2Fortran

        FC       = mpixlf2003_r

        #DEBUG_FLAGS = -g -qcheck=all -qstackprotect=all
        DEBUG_FLAGS = -OO -qnoopt -g -qfullpath -WF,-DNOXLFPROCESS
        BASIC_OPT_FLAGS = -qalias_size -q64 -qmaxmem=-1 -qarch=auto -qtune=auto -qcache=auto -qfloat=fltint -WF,-D__LOOP_EXCHANGE
        STD_FLAGS = -O2 -qstrict -qlinedebug "$BASIC_OPT_FLAGS" "$INFOFLAGS"
        #HIOPT_FLAGS = -O3 -qhot -qstrict -qarch=qp -qtune=qp -qcache=auto -qxflag=nvectver -qxflag=nsmine -qfloat=fltint -qessl -q64 -qmaxmem=-1  -qlinedebug  -WF,-D__LOOP_EXCHANGE -WF,-DHAVE_FAST_MATH_LIB -WF,-DHAVE_MASS
        HIOPT_FLAGS = -O3 -qhot -qstrict -qarch=qp -qtune=qp -qcache=auto -qxflag=nvectver -qxflag=nsmine -qfloat=fltint -qessl -q64 -qmaxmem=-1  -qlinedebug  -WF,-D__LOOP_EXCHANGE -WF,-DHAVE_MASS
        FFLAGS   = $GENFLAGS -qsuffix=cpp=f90 -qzerosize -qalias_size=1800000000

        F77      = mpixlf77_r
        F77FLAGS = $STD_FLAGS

        case "$with_flags" in
          debug)
            OMPFLAG = -qsmp=omp:noopt
            F77FLAGS = $GENFLAGS $FMISMATCH -O0 -g
            ;;
          *)
            OMPFLAG = -qsmp=omp
            ;;
        esac
        DEFOPT   = -WF,-D
        DEFCOPT  = -D
        MODOPT   = -I
        MODDIR   = -qmoddir=
        ;;
    nag)
        config_compiler=nag
        compiler_version = $(nagfor -v 2>&1 | awk 'NR==1{split($5,v,"."); printf("nag%1d%1d", v[1],substr(v[2],1,1))}')
        CFLAGS      = "$CFLAGS" -DNAGf90Fortran
        FC          = nagfor
#        GEN_FLAGS   = -float-store -colour -nan -maxcontin=99 -fpp
        GEN_FLAGS   = -float-store -colour -nan -fpp
        STD_FLAGS   = -Wc,-O3 -Wc,-march=native
        FDEBUG      =  -gline -g -C=all -mtrace=all
        FDEBUG      =  -gline -g -C=all 
	MISMATCHS   = -wmismatch=mpi_get,mpi_win_create,mpi_send,mpi_isend,mpi_recv,mpi_irecv,mpi_bcast,mpi_alltoall,mpi_alltoallv,mpi_allreduce,mpi_reduce,mpi_gather,mpi_gatherv,mpi_scatter,mpi_scatterv,mpi_allgather,mpi_allgatherv,mpi_pack,mpi_unpack,mpi_type_extent,mpi_type_struct,mpi_type_commit,mpi_op_create,mpi_get_address,nf_get_att_double,nf_put_att_double,nf_def_var,nf_get_att_int,nf_put_att_int,nf_put_vara_int,nf_get_vara_int,nf_put_vara_double,psmile_bsend -w=uep
        FFLAGS      = "$GEN_FLAGS" -f2003 "$FDEBUG" "$MISMATCHS" "$INCLUDES"
        F77         = nagfor
        F77FLAGS    = "$GEN_FLAGS" "$FDEBUG" -w=obs -O -dcfuns -mismatch_all
        OMPFLAG     = 
        DEFOPT      = -D
        DEFCOPT     = -D
        MODOPT      = -I
        MODDIR      = -mdir 
        WLFLAG      = -Wl,-Wl,
        ;;
    pgi)
        config_compiler=pgi
        compiler_version = $(pgfortran -V | awk 'NR==2{split($2,v,"."); printf("pgi%1d", v[1])}')
        CFLAGS      = "$CFLAGS" -DpgiFortran
        FC          = pgfortran
       # FC          = pgfortran
        FDEBUG      = -g -gopt -Mbounds -Mchkptr -Mchkstk  -Mdclchk
       # FFLAGS      = -O "$GEN_FLAGS" "$FDEBUG" -Mpreprocess -Mrecursive -Mstandard  -D__LOOP_EXCHANGE
        FFLAGS      = -O -C "$FDEBUG" -Mpreprocess -Mrecursive -Mallocatable=03 -D__LOOP_EXCHANGE "$INCLUDES"
        F77         = "$FC"
        F77FLAGS    = "$FFLAGS"
        OMPFLAG     = -mp
        DEFOPT      = -D
        DEFCOPT     = -D
        MODOPT      = -I
        MODDIR      = -module
        WLFLAG      = -Wl        
        ;;
    cray)
        config_compiler=cray
	CC          = cc
        FC          = ftn
        F77         = "$FC"
        FFLAGS      = -v -D__LOOP_EXCHANGE -D__MIXED_PRECISION -D__NO_JSBACH__ -Df2cFortran -e Z -em -hflex_mp=conservative -hfp1 -hadd_paren -hnoacc -r am -Ktrap=divz,ovf,inv
        CFLAGS      = -v -I${GRIB_API}/include -Df2cFortran -DHAVE_CF_INTERFACE -DHAVE_LIBNETCDF -DHAVE_LIBGRIB -DHAVE_LIBGRIB_API -O3  -D__SVN_VERSION="${SVNVERSION}"
        F77FLAGS    = "$FFLAGS"
        FCLIBS      = "-v"
        GEN_FLAGS   =
        FDEBUG      = -g -R abc
#        OMPFLAG     = -mp
        ART_FFLAGS  = -D__ICON_ART
        DEFOPT      = -D
        DEFCOPT     = -D
        MODOPT      = -I
        MODDIR      = -J
        ;;
    cray_gpu)
        config_compiler=cce                                                     
        CC          = cc
        FC          = ftn
        F77         = "$FC"
        FFLAGS      = -v -D__LOOP_EXCHANGE -D__MIXED_PRECISION -D__NO_JSBACH__ -Df2cFortran -e Z -em -hflex_mp=conservative -hfp1 -hadd_paren -r am -Ktrap=divz,ovf -hacc_model=deep_copy
        CFLAGS      = -v -Df2cFortran -DHAVE_CF_INTERFACE -DHAVE_LIBNETCDF -O3  -D__SVN_VERSION="${SVNVERSION}"
        CFLAGS      = -Df2cFortran -DHAVE_CF_INTERFACE -DHAVE_LIBNETCDF -O3  -D__SVN_VERSION="${SVNVERSION}"
        F77FLAGS    = "$FFLAGS"
        FCLIBS      = "-v"
        GEN_FLAGS   =
        FDEBUG      = -g
        OMPFLAG     = 
        DEFOPT      = -D
        DEFCOPT     = -D
        MODOPT      = -I
        MODDIR      = -J
        ;; 
    intel)
        config_compiler=intel
        compiler_version = $(ifort -V 2>&1 | awk -F "," 'NR==1{split($2,v," "); printf("intel%d",v[2])}')
        #  CC     = icc
        # CFLAGS      = -fpe0 -msse2 -pc64  -DpgiFortran -DHAVE_LIBNETCDF -DHAVE_CF_INTERFACE
        CFLAGS      = "$CFLAGS" -DpgiFortran
        FC          = ifort
        DEBUG_FLAGS = -check bounds -check pointers -check uninit -debug -O0 -g
        STD_FLAGS   = -O2 -msse2 -fltconsistency -g -pc64 -fpp -traceback  -D__LOOP_EXCHANGE
        FFLAGS      = -g -pc64 -fpp -D__LOOP_EXCHANGE
        F77         = "$FC"
        F77FLAGS    = "$FFLAGS" "$STD_FLAGS"
        OMPFLAG     = -openmp
        ART_FFLAGS  = -D__ICON_ART -D__XML4ART
        DEFOPT      = -D
        DEFCOPT     = -D
        MODOPT      = -I
        MODDIR      = -module
        WLFLAG      = -Wl
        ;;
esac
#===============================================


#####################################
#
# Define site dependent library paths
#
echo "AC_SITENAME" $ac_sitename
case "$ac_sitename" in
   cscs.ch|cm.cluster)
	echo The host is:  $HOST
        case "$HOST" in
            *daint*)
                config_target=daint_cpu
                make_command="make" "-j" "8"
#                use_shell="/bin/sh"
                load_profile="." "/opt/modules/default/etc/modules.sh"
                submit="sbatch"
                sync_submit="sbatch"
                CC = cc
                FC = ftn
                F77= ftn

                case "$fortran_compiler" in
                    default|gcc)
                        load_modules ="PrgEnv-gnu" "cray-netcdf" "cray-hdf5" "${load_modules}"
                        NETCDFROOT = /opt/cray/netcdf/4.2.0/gnu/47
                    ;;
                    intel)
                        load_modules = "PrgEnv-intel" "cray-netcdf" "cray-hdf5" "${load_modules}"
                        NETCDFROOT = /opt/cray/netcdf/4.2.0/intel/120
                        ;;
                    cray)
                        load_modules = "PrgEnv-cray" "cray-netcdf" "cray-hdf5" "${load_modules}"
			OMPFLAG     = -h omp
        		CFLAGS      = -Df2cFortran -DHAVE_CF_INTERFACE -DHAVE_LIBNETCDF -O3  -D__SVN_VERSION="${SVNVERSION}"
        		FFLAGS      = -D__LOOP_EXCHANGE -D__MIXED_PRECISION -D__NO_JSBACH__ -Df2cFortran -e Z -em -hflex_mp=conservative -hfp1 -hadd_paren -r am -Ktrap=divz,ovf
                        NETCDFROOT = /opt/cray/netcdf/4.3.3.1/cray/83
                        ;;
                    cray_gpu)
                        load_modules = "PrgEnv-cray" "cray-netcdf" "cray-hdf5" "${load_modules}"
			OMPFLAG     = -h omp
        		CFLAGS      = -Df2cFortran -DHAVE_CF_INTERFACE -DHAVE_LIBNETCDF -O3  -D__SVN_VERSION="${SVNVERSION}"
        		FFLAGS      = -D__LOOP_EXCHANGE -D__MIXED_PRECISION -D__NO_JSBACH__ -Df2cFortran -e Z -em -hflex_mp=conservative -hfp1 -hadd_paren -r am -Ktrap=divz,ovf -h acc -h acc_model=deep_copy
                        NETCDFROOT = /opt/cray/netcdf/default/cray/83
                        ;;
                esac
                mpi_startrun="aprun" "-N" "\\\$mpi_procs_pernode" "-n" "\\\$mpi_total_procs" "-d" "\\\$OMP_NUM_THREADS"
                ;;
            *dora*)
                config_target=dora
                make_command="make" "-j" "8"
#                use_shell="/bin/sh"
                load_profile="." "/opt/modules/default/etc/modules.sh"
                submit="sbatch"
                sync_submit="sbatch"
                CC = cc
                FC = ftn
                F77= ftn

                case "$fortran_compiler" in
                    default|gcc)
                        load_modules="PrgEnv-gnu" "cray-netcdf" "${load_modules}"
                        NETCDFROOT = /opt/cray/netcdf/4.2.0/gnu/47
                    ;;
                    intel)
                        load_modules      = "PrgEnv-intel" "cray-netcdf" "${load_modules}"
                        NETCDFROOT = /opt/cray/netcdf/4.2.0/intel/120
                        ;;
                    cray)
			OMPFLAG     = -h omp
        		CFLAGS      = -Df2cFortran -DHAVE_CF_INTERFACE -DHAVE_LIBNETCDF -O3  -D__SVN_VERSION="${SVNVERSION}"
        		FFLAGS      = -D__LOOP_EXCHANGE -D__MIXED_PRECISION -D__NO_JSBACH__ -Df2cFortran -e Z -em -hflex_mp=conservative -hfp1 -hadd_paren -r am -Ktrap=divz,ovf -h acc -h acc_model=deep_copy
                        load_modules      = "cray-netcdf" "${load_modules}"
                        NETCDFROOT = /opt/cray/netcdf/default/cray/81
                        load_modules      = "PrgEnv-cray" "netcdf" "hdf5" "${load_modules}"
                        ;;
                esac
                mpi_startrun="aprun" "-N" "\\\$mpi_procs_pernode" "-n" "\\\$mpi_total_procs" "-d" "\\\$OMP_NUM_THREADS"
                ;;
            *castor*)
                echo "Chose target CASTOR"
                config_target=castor
                make_command="make" "-j" "8"
                submit="srun"
                sync_submit="sbatch"
                case "$fortran_compiler" in
                    default|gcc)
                        load_modules="gcc/4.6.3" "${load_modules}"
                        NETCDFROOT = /apps/castor/netcdf/4.1.3/gnu_463
                        MPIROOT=/apps/castor/mvapich2/1.8/mvapich2-gnu
                        MPI_LIB  = -lfmpich -lmpichf90 -lmpich -lmpl
                        MPI_INCLUDE=${MPIROOT}/include
                        ;;
                    pgi)
                        CC=pgcc
                        load_modules="pgi" "mvapich2/1.8-pgi" "${load_modules}"
                        NETCDFROOT = /apps/castor/netcdf/4.1.3/gnu_463
                        MPIROOT=/apps/castor/mvapich2/1.8/mvapich2-pgi
                        MPI_LIB  = -lfmpich -lmpichf90 -lmpich -lmpl
                        MPI_INCLUDE=${MPIROOT}/include
                        ;;
                    intel)
                        load_modules      = "intel" "mvapich2/1.8-intel" "${load_modules}"
                        NETCDFROOT = /apps/castor/netcdf/4.1.3/gnu_463
                        MPIROOT=/apps/castor/mvapich2/1.8/mvapich2-intel
                        MPI_LIB  = -lfmpich -lmpichf90 -lmpich -lmpl
                        MPI_INCLUDE=${MPIROOT}/include
                        ;;
                esac
            ;;

        esac
        ;;
#===============================================

    dwd.de)
        case "$(hostname)" in
            xc*)
                NETCDFROOT  =${NETCDF_DIR}
                CC          = cc
                FC          = ftn
                make_command="make" "-j" "8"
                case "$fortran_compiler" in
                    intel*)
                      load_modules    = "PrgEnv-intel" "netcdf" "cray-mpich" "${load_modules}"
                      CFLAGS          = -DHAVE_LIBNETCDF ${CFLAGS}
                      STD_FLAGS       = -O2 -xAVX -fltconsistency -pc64 -fpp -traceback  -D__LOOP_EXCHANGE
                      FFLAGS          = ${FFLAGS}
                      F77FLAGS        = "$FFLAGS" "$STD_FLAGS"
                      OTHER_LIBS      = -lirng $OTHER_LIBS
                      ;;
                    cray)
                      RTTOV_LIBS      = -L/usr/local/pkg/for0adm/lib -L/usr/local/pkg/for0adm/lib/unsupported -lradiance -lrttov10.2 -lhrit_tools
                      OTHER_LIBS      = -L${GRIB_API}/lib -lgrib_api_f90 -lgrib_api $RTTOV_LIBS $OTHER_LIBS
                      STD_FLAGS       = -D__USE_RTTOV
                      FFLAGS          = ${FFLAGS} -I/usr/local/pkg/for0adm/include/radiance
                      ;;
                    default|gcc)
                      load_modules    = "PrgEnv-gnu" "netcdf" "grib_api" "cray-mpich" "${load_modules}"
                      FFLAGS          = ${FFLAGS}
                      OTHER_LIBS      = -L${GRIB_API}/lib -lgrib_api_f90 -lgrib_api $OTHER_LIBS
                      ;;
                esac
                ;;
            oflws*)             # Linux workstations with gfortran
                NETCDFROOT            = /usr
                NETCDFLIBPATH         = /usr/lib64
                IB_LIBS               = -ldl -Wl,--export-dynamic -lutil -lm -ldl
                CC                    = /usr/lib64/mpi/gcc/openmpi/bin/mpicc
                FC                    = /usr/lib64/mpi/gcc/openmpi/bin/mpif90
                MPI_INCLUDE           = /usr/lib64/mpi/gcc/openmpi/include
                config_target         = oflws
                make_command          = "make" "-j8"
                submit                = "qsub"
                sync_submit           = qsub -sync y
                ;;
            *)                  # hpc
                NETCDFROOT  = /usr/local/pkg
                config_target=hpc
                make_command="make"
                submit="qsubw"
                sync_submit=qsub -W block=true
                ;;
        esac
        ;;
#===============================================
    dkrz.de|bullx)
        case "$(hostname)" in
            wizard*)
                load_profile  = "." "/client/etc/profile.wizard"
                software_tree = /sw/centos58-x64
                config_target = wizard
                make_command  = make -j4
                submit        = sbatch

                case "$fortran_compiler" in
                    intel*)
                      load_modules    = "intel/13.5.192" "mpich2/1.3.1-static-intel12" "${load_modules}"
                      config_compiler = intel
                      CC     = icc
                      CFLAGS = -std=gnu99 -O2 -DHAVE_LIBNETCDF -DHAVE_CF_INTERFACE -DHAVE_LIBSZ -DHAVE_NETCDF4 -DHAVE_LIBHDF5 -DHAVE_NETCDF2 -DpgiFortran
                      F77    = ifort
                      FC     = ifort

                      DEBUG_FLAGS = -check bounds -check pointers -check uninit -debug -g -traceback
                      STD_FLAGS   = -O2 -msse2 -fltconsistency $DEBUG_FLAGS
                      HIOPT_FLAGS = -O3 -mkl -no-prec-div -static -reentrancy threaded -xHost -vec-report1
                      FFLAGS      = -pc64 -fpp -D__LOOP_EXCHANGE

                      NETCDFROOT  = $software_tree/netcdf-latest-static-intel12
                      HDF5ROOT    = $software_tree/hdf5-1.8.7-static
                      SZIPROOT    = $software_tree/szip-2.1-static
                      MPIROOT     = $software_tree/mpi/mpich2-1.3.1-static-intel12
                      MPI_LIB     = -lmpichf90 -lmpich -lmpl
                      XML2ROOT    = /usr
                      OTHER_LIBS  = -lz $OTHER_LIBS
                      ;;
                esac
                ;;
            btc*|mlogin*)
                load_profile  = "." "/etc/profile"
                software_tree = /sw/rhel6-x64
                config_target = bullx
                make_command  = make -j4
                submit        = sbatch
                sync_submit   = srunjob
                queue         = compute
                case "$fortran_compiler" in
                    intel*)
                        load_modules    =  cdo/default svn/1.8.13   ${load_modules}
                        load_modules    =  intel/14.0.3 ${load_modules}
                        config_compiler = intel
                        CC     = icc
                        CFLAGS = -std=gnu99 -g -O3 -ftz -march=native -DHAVE_LIBNETCDF -DHAVE_CF_INTERFACE -DHAVE_LIBSZ -DHAVE_NETCDF4 -DHAVE_LIBHDF5 -DHAVE_NETCDF2 -DgFortran
                        F77    = ifort
                        FC     = ifort
                        # temporarily removed -check uninit since it fails
                        # for lapack/dpftri.f with -march=core-avx2 and
                        # intel 14.0.3
                        CHECK_FLAGS = -check bounds -check pointers -debug -g -traceback
                        DEBUG_FLAGS = -debug-parameters -debug -g -O0
                        STD_FLAGS   = -ftz -O2 -march=native -fltconsistency
                        HIOPT_FLAGS = -O3 -mkl=sequential  -no-prec-div -no-prec-sqrt -fast-transcendentials -reentrancy threaded -xHost -vec-report1
                        FFLAGS      = -pc64 -fpp -D__LOOP_EXCHANGE
                        F77FLAGS    = "$FFLAGS" "$STD_FLAGS"

                        NETCDFFROOT = $software_tree/netcdf/netcdf_fortran-4.4.2-$compiler_version
                        NETCDFROOT  = $software_tree/netcdf/netcdf_c-4.3.2-$compiler_version
                        HDF5ROOT    = $software_tree/hdf5/hdf5-1.8.14-threadsafe-$compiler_version
                        SZIPROOT    = $software_tree/sys/libaec-0.3.2-$compiler_version
                        XML2ROOT    = /usr
                        ZLIBROOT    = /usr

                        case "$with_mpi" in
                            "$software_tree/intel/impi/5.0.3.048"|"$software_tree/intel/impi/5.0.3.048/intel64")
                                load_modules = ${load_modules} intelmpi/5.0.3.048
                                FFLAGS       = $FFLAGS -DHAVE_SLOW_PASSIVE_TARGET_ONESIDED
                                MPIROOT      = $software_tree/intel/impi/5.0.3.048/intel64
                                SYS_LIBS     = -ldl -lrt -lpthread
                                MPI_LIB      = $WLFLAG,-rpath,$MPIROOT/lib -lmpigf -lmpi -lmpigi $SYS_LIBS

                                case "${with_openmp}" in
                                    yes)
                                        MPI_LIB="${MPI_LIB/ -lmpi / -lmpi_mt }"
                                        ;;
                                esac
                                ;;
			    "$software_tree/intel/impi/4.1.3.049"|"$software_tree/intel/impi/4.1.3.049/intel64")
				load_modules = ${load_modules} intelmpi/4.1.3.049
				FFLAGS       = $FFLAGS -DHAVE_SLOW_PASSIVE_TARGET_ONESIDED
      				MPIROOT      = $software_tree/intel/impi/4.1.3.049/intel64
				SYS_LIBS     = -ldl -lrt -lpthread
				MPI_LIB      = $WLFLAG,-rpath,$MPIROOT/lib -lmpigf -lmpi -lmpigi $SYS_LIBS

				case "${with_openmp}" in
				    yes)
					MPI_LIB="${MPI_LIB/ -lmpi / -lmpi_mt }"
					;;
				esac
				;;
			    /opt/mpi/bullxmpi_mlx/1.2.8.3|*)
				load_modules = ${load_modules} fca mxm bullxmpi_mlx/bullxmpi_mlx-1.2.8.3
				FFLAGS       = $FFLAGS -DHAVE_SLOW_PASSIVE_TARGET_ONESIDED
				MPIROOT      = /opt/mpi/bullxmpi_mlx/1.2.8.3
				SYS_LIBS     = -ldl -lm -lnuma -Wl,--export-dynamic -lrt -lnsl -lutil -lm -ldl
				MPI_LIB      = $WLFLAG,-rpath,/opt/mpi/bullxmpi_mlx/1.2.8.3/lib -lmpi_f90 -lmpi_f77 $SYS_LIBS
				;;
			esac
			mpi_startrun = srun               
                        ;;
                    gcc*)
                        load_modules    = gcc/4.8.2 openmpi/1.8.4-gcc48 ${load_modules}
                        config_compiler = gcc
                        c_compiler_version = $(gcc --version | awk 'NR==1{split($NF,v,"."); printf("gcc%1d%1d", v[1], v[2])}')
                        CC     = gcc
                        CFLAGS = -std=gnu99 -g -O3 -march=native -DHAVE_LIBNETCDF -DHAVE_CF_INTERFACE -DHAVE_LIBSZ -DHAVE_NETCDF4 -DHAVE_LIBHDF5 -DHAVE_NETCDF2 -DgFortran
                        F77    = gfortran
                        FC     = gfortran

                        NETCDFFROOT = $software_tree/netcdf/netcdf_fortran-4.4.2-$compiler_version
                        NETCDFROOT  = $software_tree/netcdf/netcdf_c-4.3.2-$compiler_version
                        HDF5ROOT    = $software_tree/hdf5/hdf5-1.8.14-threadsafe-$compiler_version
                        SZIPROOT    = $software_tree/sys/libaec-0.3.2-$compiler_version
                        XML2ROOT    = /usr
                        ZLIBROOT    = /usr

                        MPIROOT     = $software_tree/mpi/openmpi-1.8.4-$compiler_version
                        IB_LIBS     = -lrdmacm -libverbs 
                        SYS_LIBS    = -lnuma -lrt -lutil -lpthread -lm -ldl
                        MPI_LIB     = $WLFLAG,-rpath,$MPIROOT/lib -lmpi_usempi -lmpi_mpifh -lmpi -lopen-rte -lopen-pal -lpmi -lpmi2 $IB_LIBS $SYS_LIBS
                        mpi_startrun = srun               
                        ;;
                    nag*)
                        load_modules    = gcc/4.8.2 nag/6.0.1038 openmpi/1.8.4-nag60 ${load_modules}
                        config_compiler = gcc
                        c_compiler_version = $(gcc --version | awk 'NR==1{split($NF,v,"."); printf("gcc%1d%1d", v[1], v[2])}')
                        CC     = gcc
                        CFLAGS = -std=gnu99 -g -O3 -march=native -DHAVE_LIBNETCDF -DHAVE_CF_INTERFACE -DHAVE_LIBSZ -DHAVE_NETCDF4 -DHAVE_LIBHDF5 -DHAVE_NETCDF2 -DgFortran
                        F77    = nagfor
                        FC     = nagfor

                        NETCDFFROOT = $software_tree/netcdf/netcdf_fortran-4.4.2-static-$compiler_version
                        NETCDFROOT  = $software_tree/netcdf/netcdf_c-4.3.2-$c_compiler_version
                        HDF5ROOT    = $software_tree/hdf5/hdf5-1.8.14-threadsafe-$c_compiler_version
                        SZIPROOT    = $software_tree/sys/libaec-0.3.2-$c_compiler_version
                        ZLIBROOT    = /usr

                        MPIROOT     = $software_tree/mpi/openmpi-1.8.4-static-$compiler_version
                        IB_LIBS     = -lrdmacm -libverbs 
                        SYS_LIBS    = -lnuma -lrt -lutil -lpthread -lm -ldl
                        MPI_LIB     = -lmpi_usempi -lmpi_mpifh -lmpi -lopen-rte -lopen-pal -lpmi -lpmi2 $IB_LIBS $SYS_LIBS
                        XML2ROOT    = /usr
                        mpi_startrun = srun               
                        ;;
                    *)
                        echo
                        echo
                        echo $fortran_compiler Fortran compiler not supported yet!
                        echo Select intel ...
                        echo
                        exit
                        ;;
                esac
                ;;
        esac
        ;;
#===============================================
    kfa-juelich.de)
        case "$(hostname)" in
            juqueen*)
                #NETCDFROOT  = /bgsys/local/netcdf
		NETCDFROOT = /homeb/slmet/slmet016/netcdf_xlc
		NETCDFROOT = /homeb/slmet/slmet027/opt/netcdf-c-4.3.2-parallel
                NETCDFFROOT = /homeb/slmet/slmet027/opt/netcdf-fortran-4.4.0-parallel
		HDF5ROOT = /bgsys/local/hdf5
		SZIPROOT = /bgsys/local/szip
		ZLIBROOT = /bgsys/local/zlib
                CFLAGS = $CFLAGS -DHAVE_LIBNETCDF -DHAVE_NETCDF4 -DHAVE_LIBHDF5 -DHAVE_NETCDF2
                IB_LIBS    = -ldl -Wl,--export-dynamic -lutil -lm -ldl -ldrt
                OTHER_LIBS = -L/bgsys/local/parallel-netcdf/v1.3.1/lib -lpnetcdf 
                MPI_LIB    = -WL,-pthread $IB_LIBS -Wl
                config_target=juqueen
                make_command="make" "-j8"
                submit="llsubmit"
		mpi_startrun="runjob" "--ranks-per-node" "\\\$mpi_procs_pernode" "--envs" "OMP_NUM_THREADS=\\\$OMP_NUM_THREADS" "--exe"
                ;;
        esac
        ;;
#===============================================
    kit.edu)
        case $ac_hostname in
            ic2*)
		NETCDFROOT  = /pfs/imk/ICON/LIBRARIES
<<<<<<< HEAD
                NETCDFFROOT = /pfs/imk/ICON/LIBRARIES
=======
		NETCDFFROOT = /pfs/imk/ICON/LIBRARIES
>>>>>>> c886af72
		HDF5ROOT    = /pfs/imk/ICON/LIBRARIES
		SZIPROOT    = /pfs/imk/ICON/LIBRARIES
		ZLIBROOT    = /usr
		MPIROOT     = /pfs/imk/ICON/LIBRARIES
                MPI_LIB     = -lmpi_usempif08 -lmpi_usempi_ignore_tkr -lmpi_mpifh -lmpi
                OTHER_LIBS  = -lTIXIf -lTIXI
                CFLAGS = $CFLAGS -DHAVE_LIBNETCDF -DHAVE_NETCDF4 -DHAVE_LIBHDF5 -DHAVE_NETCDF2
                config_target=ic2
                make_command="make" "-j8"
                submit="sbatch"
		mpi_startrun="runjob" "--ranks-per-node" "\\\$mpi_procs_pernode" "--envs" "OMP_NUM_THREADS=\\\$OMP_NUM_THREADS" "--exe"
                ;;
        esac

	;;		
#===============================================
    zmaw.de)
        dist_codename = $(lsb_release -c | awk '{print $2}')
        software_tree = /sw/${dist_codename}-x64
        case $ac_hostname in
            thunder*)
                config_target=thunder
                HDF5ROOT    = $software_tree/hdf5-1.8.7-static
                SZIPROOT    = $software_tree/szip-2.1-static
                ZLIBROOT    = /usr
                XML2ROOT    = /usr
                CFLAGS   = $CFLAGS -DHAVE_NETCDF4
                SYS_LIBS = -lnuma -lrt -lnsl -lutil -lm -lpthread -ldl -Wl,--export-dynamic -lrt -lnsl -lutil -lm -lpthread -ldl
                IB_LIBS  = -lrdmacm -libverbs
                # load_profile="." "/client/etc/profile.zmaw"
                use_shell=/bin/bash
                load_profile="source" "/sw/share/Modules/init/bash"
                load_modules="ncl/6.0.0-gccsys" "cdo/default" "jdk" "${load_modules}"
                make_command="make" "-j" "8"
                submit="sbatch"
                sync_submit=srunjob --account=mpi
                case "$fortran_compiler" in
                    default|gcc)
                      NETCDFROOT  = $software_tree/netcdf-4.1.3-static-gcc48
                      MPIROOT     = $software_tree/mpilib/openmpi-1.6.5-static-gcc48
                      MPI_LIB     = -lmpi_f90 -lmpi_f77 -lmpi $IB_LIBS $SYS_LIBS 
                      load_modules="gcc/4.8.2" "${load_modules}"
                      ;;
                    pgi)
                      NETCDFROOT = $software_tree/netcdf-4.1.3-static-pgi14
                      MPIROOT    = $software_tree/mpilib/openmpi-1.6.5-static-pgi14
                      MPI_LIB    = -lmpi_f90 -lmpi_f77 -lmpi $IB_LIBS $SYS_LIBS
                      load_modules="gcc/4.8.2" "pgi/14.7" "${load_modules}"
                      ;;
                    intel)
                      NETCDFROOT  = $software_tree/netcdf-4.1.3-static-intel14
                      MPIROOT     = $software_tree/mpilib/openmpi-1.6.5-static-intel14
                      MPI_LIB     = -lmpi_f90 -lmpi_f77 -lmpi $IB_LIBS $SYS_LIBS
                      # HIOPT_FLAGS = -O3 -mkl -static -xHost -xAVX -no-prec-div -vec-report2 -diag-file -traceback -g
                      HIOPT_FLAGS = -O3 -fltconsistency -fpp -mkl -static -xHost -xAVX -g -traceback -D__LOOP_EXCHANGE -D__OMP_FIRSTTOUCH__
                      STD_FLAGS   = -O1 -fltconsistency -fpp -static -xHost -xAVX -traceback -g -D__LOOP_EXCHANGE
                      load_modules="gcc/4.8.2" "intel/14.0.2" "${load_modules}"
                      ;;
                    nag)
                      NETCDFROOT  = $software_tree/netcdf-4.1.3-static-nag60
                      MPIROOT     = $software_tree/mpilib/openmpi-1.6.5-static-nag60
                      MPI_LIB     = -lmpi_f90 -lmpi_f77 -lmpi $IB_LIBS $SYS_LIBS
                      load_modules="gcc/4.8.2" "nag/6.0.1038" "${load_modules}"
                      ;;
                esac
                ;;
          *)
            case "$host" in
              x86_64-*-linux-*)        # 64 bit lenny or squeeze MPI/ZMAW workstation
                   ZLIBROOT = /usr
                   SYS_LIBS = -lnuma -lrt -lnsl -lutil -lm -lpthread -ldl -Wl,--export-dynamic -lrt -lnsl -lutil -lm -lpthread -ldl
                   IB_LIBS  = -lrdmacm -libverbs
                   case "$dist_codename" in
                      *squeeze*)
                           load_modules = "ncl/6.0.0-gccsys" "cdo/default" "python/2.7-ve0" "${load_modules}"   
                           SZIPROOT = $software_tree/szip-2.1-static
                           NETCDFROOT = $software_tree/netcdf-4.1.3-static-${compiler_version}
                           HDF5ROOT = $software_tree/hdf5-1.8.7-static
                           MPIROOT     = $software_tree/mpilib/openmpi-1.6.5-static-${compiler_version}
                           MPI_LIB     = -lmpi_f90 -lmpi_f77 -lmpi $IB_LIBS $SYS_LIBS
                           XML2ROOT = /usr
                           case "$fortran_compiler" in
                               default|gcc)
                                   load_modules="gcc/4.8.2" "${load_modules}"
                                   ;;
                               nag)
                                   load_modules="gcc/4.8.2" "nag/5.3.951" "${load_modules}"
                                   ;;
                               pgi)
                                   load_modules= "gcc/4.8.2" "pgi/14.7" "${load_modules}"
                                   ;;
                               intel)
                                   # HIOPT_FLAGS = -O3 -mkl -static -xHost -xAVX -no-prec-div -vec-report2 -diag-file -traceback -g
                                   HIOPT_FLAGS = -O3 -mkl -static -xHost -xAVX -g
                                   load_modules="gcc/4.8.2" "intel/14.0.2" "${load_modules}"
                                   ;;
                           esac
                           ;;
                       *wheezy*)
                           load_modules = "ncl/6.2.0-precompiled" "cdo/1.6.5.1" "python/2.7-ve4" "${load_modules}"   
                           SZIPROOT = $software_tree/szip-2.1-static-gccsys
                           NETCDFFROOT = $software_tree/netcdf_fortran-4.4.0-static-${compiler_version}
                           NETCDFROOT = $software_tree/netcdf-4.3.2-static-gccsys
                           HDF5ROOT = $software_tree/hdf5-1.8.13-static-gccsys
                           MPIROOT     = $software_tree/mpilib/openmpi-1.8.4-static-${compiler_version}
                           MPI_LIB     = -lmpi_usempif08 -lmpi_usempi_ignore_tkr -lmpi_mpifh -lmpi -lopen-rte -lopen-pal $IB_LIBS $SYS_LIBS
                           XML2ROOT = /usr
                           case "$fortran_compiler" in
                               default|gcc)
                                   load_modules="gcc/4.9.1" "${load_modules}"
                                   ;;
                               nag)
                                   load_modules="gcc/4.9.1" "nag/6.0.1017" "${load_modules}"
                                   ;;
                               pgi)
                                   load_modules= "gcc/4.9.1" "pgi/14.7" "${load_modules}"
                                   ;;
                               intel)
                                   # HIOPT_FLAGS = -O3 -mkl -static -xHost -xAVX -no-prec-div -vec-report2 -diag-file -traceback -g
                                   HIOPT_FLAGS = -O3 -mkl -static -xHost -xAVX -g
                                   load_modules="gcc/4.9.1" "intel/14.0.2" "${load_modules}"
                                   ;;
                           esac
                           ;;
                       *)
                           echo
                           echo WARNING:
                           echo No default setup for your Linux distribution , codename: $dist_codename
                           echo
                           echo
                           ;;
                   esac
                   load_profile = "." "/client/etc/profile.zmaw"
                   config_target=mpipc
                   make_command="make" "-j" "2"
                   submit=""
                   ;;
               *)  # unknown ...
                   echo
                   echo
                   echo Unknown Linux system type - currently not supported ...
                   echo
                   exit
                   ;;
           esac
           ;;
        esac
        ;;
        #-------------------------------------------------------------------

#===============================================
    ecmwf.int)
                NETCDFROOT  =${NETCDF_DIR}
                CC          = cc
                FC          = ftn
                F77         = ftn
                make_command="make" "-j" "8"
                CFLAGS   = "$CFLAGS" -D_ECMWF
                RTTOV_LIBS  = -L/home/ms/de/dfj/lib -L/home/ms/de/dfj/lib/unsupported -lradiance -lrttov10.2 -lhrit_tools
                case "$fortran_compiler" in
                    intel*)
                      load_modules    = "PrgEnv-intel/5.0.41" "netcdf" "cray-mpich/6.1.1" "${load_modules}"
                      CFLAGS          = -DHAVE_LIBNETCDF ${CFLAGS}
                      STD_FLAGS       = -O2 -xAVX -fltconsistency -pc64 -fpp -traceback  -D__LOOP_EXCHANGE
                      FFLAGS          = ${FFLAGS} -I/home/ms/de/dfj/include/radiance
                      F77FLAGS        = "$FFLAGS" "$STD_FLAGS"
                      OTHER_LIBS      = -lirng $RTTOV_LIBS $OTHER_LIBS
                      ;;
                    cray)
                      OTHER_LIBS      = -L${GRIB_API}/lib -lgrib_api_f90 -lgrib_api $RTTOV_LIBS $OTHER_LIBS
                      FFLAGS          = ${FFLAGS} -I/home/ms/de/dfj/include/radiance
                      ;;
                    default|gcc)
                     #load_modules    = "PrgEnv-gnu/5.1.29" "netcdf" "grib_api" "cray-mpich/6.2.0" "${load_modules}"
                      FFLAGS          = ${FFLAGS} -I/home/ms/de/dfj/include/radiance
                      OTHER_LIBS      = -L${GRIB_API}/lib -lgrib_api_f90 -lgrib_api $RTTOV_LIBS $OTHER_LIBS
                      ;;
                esac
        ;;

#===============================================
    pa.cluster)
        ### ### DLR Linux Cluster ### ###
        echo
        echo "DLR Linux Cluster detected."
        config_target=pacluster
        make_command="make" "-j" "4"
        submit="qsub"

        # Automatic compiler detection for DLR Linux cluster
        # using openmpi module name
        TMPF90 = `mpif90 -show | awk '{print $1}'`
        case "$TMPF90" in
            lf95*)
                echo "ERROR: Lahey lf95 currently not supported."
                exit
                ;;
            ifort*)
                COMPILER = INTEL
                intel_main_version = `ifort --version | awk 'NR==1 {print $3}' | sed 's/\..*//g'`
                if test $intel_main_version -le 12; then
                    echo "ERROR: Use ifort version 13.1.0!"
                    exit
                fi
                ;;
            gfortran*)
                COMPILER=GFORTRAN
                gfortran_version = `gfortran --version | awk 'NR==1 {print $4}'`
                ;;
            g95*)
                echo "ERROR: g95 currently not supported."
                exit
                ;;
            *)
                echo "ERROR: no openmpi module loaded!"
	        exit
                ;;
        esac

        #### set compiler specific options
        case "$COMPILER" in

            INTEL*)
                echo "Compiler INTEL detected."
                ### ### intel/13.1-2 openmpi/1.6.4/intel/13.1.0
                config_compiler = intel
                CC       = mpicc
                CFLAGS = -std=gnu99 -O2 -DHAVE_LIBNETCDF -DHAVE_CF_INTERFACE -DpgiFortran
                F77 = mpif90
                FC = mpif90
                ##### F95 EXTENSIONS
                OMPFLAG  = -openmp
                DEFOPT   = -D
                DEFCOPT  = -D
                MODOPT   = -I
                MODDIR   = -module 
                ##### DEBUG ####
                FOTPTIM     = -march=native -O3 -D__LOOP_EXCHANGE
                DEBUG_FLAGS = -check bounds -check pointers -check uninit -debug -g
                STD_FLAGS   = -O2 -msse2 -fltconsistency -pc64 -fpp -traceback  -D__LOOP_EXCHANGE "$DEBUG_FLAGS"
                FDEBUG      = -check bounds -check pointers -check uninit -debug -g
                FFLAGS      =           -O2 -msse2 -fltconsistency       -pc64 -fpp -traceback  -D__LOOP_EXCHANGE
                # FFLAGS      = "$FDEBUG" -O2 -msse2 -fltconsistency       -pc64 -fpp -traceback  -D__LOOP_EXCHANGE
                # FFLAGS      = "$FDEBUG" -O0 -msse2 -fltconsistency -fpe0 -pc64 -fpp -traceback  -D__LOOP_EXCHANGE
                F77FLAGS    = "$FFLAGS"
                LDFLAGS     = "$FOTPTIM"
                ;;

            GFORTRAN*)
                echo "Compiler GFORTRAN detected."
                ### ### openmpi/1.4.4/gfortran/4.6.2
                CC       = mpicc
                # CFLAGS = -std=gnu99 -O2 -DHAVE_LIBNETCDF -DHAVE_CF_INTERFACE -DpgiFortran
                # CFLAGS   = -std=gnu99 -march=native -O2 -Df2cFortran
                # CFLAGS   = ${CFLAGS} -Df2cFortran
                # CFLAGS   = -O -Df2cFortran
		FFLAGS      = "$FCPP" "$FLANG" "$FWARN" -D__GFORTRAN__
		# FFLAGS      = "$FCPP" "$FLANG" "$FWARN" -DMESSY -D__GFORTRAN__ -DMESSYTIMER
		# -fall-intrinsics to use etime in messy_main_qtimer
		# FFLAGS      = "$FCPP" "$FLANG" "$FWARN" -DMESSY -D__GFORTRAN__ -DMESSYTIMER -fall-intrinsics
                F77      = mpif90
                FC      = mpif90
                ##### F95 EXTENSIONS
                # DEFOPT   = -D
                # MODOPT   = -I
                ;;
        esac

        #### compiler specific path settings
        case "$COMPILER" in
            INTEL*)
                MPIROOT    = /export/opt/PA/prgs/openmpi/1.6.4/intel/13.1.0
                MPI_LIB    = 
                NETCDFROOT = /export/opt/PA/prgs/netcdf/3.6.3/ifort/12.0.0
                HDF5ROOT    = /export/opt/PA/prgs/hdf5/1.8.8
                SZIPROOT    = 
                ZLIBROOT    = 
                ;;

            GFORTRAN*)
                case "${gfortran_version}" in
                    4.6.2*)
                        MPIROOT    = /export/opt/PA/prgs/openmpi/1.4.4/gfortran/4.6.2
                        MPI_LIB    = 
                        NETCDFROOT = /export/opt/PA/prgs/netcdf/3.6.3/gfortran/4.6.2
                        HDF5ROOT    = /export/opt/PA/prgs/hdf5/1.8.8
                        SZIPROOT    = 
                        ZLIBROOT    = 
                        ;;
                    4.8.1*)
                        MPIROOT    = /export/opt/PA/prgs/openmpi/1.6.5/gfortran/4.8.1
                        MPI_LIB    = 
                        NETCDFROOT = /export/opt/PA/prgs/netcdf/3.6.3/gfortran/4.8.1
                        HDF5ROOT    = /export/opt/PA/prgs/hdf5/1.8.8
                        SZIPROOT    = 
                        ZLIBROOT    = 
                        ;;
                    *)
                        echo "ERROR: gfortran version not supported"
                        echo "       (use 4.6.2 or 4.8.1)"
	                exit
                        ;;
                esac
                ;;
        esac
        ;;
        #-------------------------------------------------------------------

#===============================================
esac
#===============================================

<|MERGE_RESOLUTION|>--- conflicted
+++ resolved
@@ -582,11 +582,7 @@
         case $ac_hostname in
             ic2*)
 		NETCDFROOT  = /pfs/imk/ICON/LIBRARIES
-<<<<<<< HEAD
-                NETCDFFROOT = /pfs/imk/ICON/LIBRARIES
-=======
 		NETCDFFROOT = /pfs/imk/ICON/LIBRARIES
->>>>>>> c886af72
 		HDF5ROOT    = /pfs/imk/ICON/LIBRARIES
 		SZIPROOT    = /pfs/imk/ICON/LIBRARIES
 		ZLIBROOT    = /usr
