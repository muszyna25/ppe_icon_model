# Linux
#-----------------------------------------------------------------------------
#
# Comments:
#
# 2010-02-09, Marco Giorgetta, MPI-M
#
# Current setup for gcc-4.3.4
#
# . language options to be used:
#   -xf95-cpp-input
#   -std=f2003
#   -fmodule-private -fimplicit-none
#   -ffree-line-length-132 -fmax-identifier-length=31
#
# . warning options:
#   -Wall (= -Waliasing -Wampersand -Wsurprising -Wnonstd-intrinsics -Wno-tabs -Wline-truncation)
#   -Wcharacter-truncation -Wconversion -Wunderflow -Wunused-parameter
#
# . debugging:
#   -fbacktrace
#   (do not use -fomit-frame-pointer, it disables stack unwind and traceback cannot be generated)
#
# . checks and initializers
#   -finit-real=nan
#   (other potential initializers: -finit-integer=, -finit-logical=)
#
#-----------------------------------------------------------------------------

#
# 2010-02-09, Luis Kornblueh,  MPI-M: clean-up
# 2010-02-17, Marco Giorgetta, MPI-M: gcc: activate -ffree-line-length-132
# 2010-02-17, Marco Giorgetta, MPI-M: activate -fmodule-private
# 2010-02-17, Marco Giorgetta, MPI-M: activate -fimplicit-none
# 2013-03-25, Bastian Kern,    DLR  : gfortran and ifort at DLR Linux cluster
# 2014-02-03, Rene Redler,     MPI-M: sun compiler removed.
# 2014-03-27, Will Sawyer,     CSCS : additions for CSCS Cray platforms
# 2015-09-25, Will Sawyer,     CSCS : refinements for CSCS platforms
#
#-----------------------------------------------------------------------------

#===============================================
# some common settings

LAPACKROOT  =
LAPACK_LIB  =

LIBS        = -L../lib -lsupport $LIBS

load_modules=

#===============================================

#===============================================
#
# Define compiler settings
#


#-----------------------------------------------------------------------------
# cc is the gcc
CC     = gcc
CFLAGS = -std=gnu99 -march=native -O2 -DHAVE_LIBNETCDF -DHAVE_CF_INTERFACE

case "$fortran_compiler" in
    default|gcc)
        config_compiler  = gcc
        compiler_version = $(gfortran --version | awk 'NR==1{split($NF,v,"."); printf("gcc%1d%1d", v[1], v[2])}')
        GRIB_APIBASE     = /opt/grib_api
        CFLAGS      = $CFLAGS -DpgiFortran
        FCPP        = -cpp
        FLANG       = -std=f2003 -fmodule-private -fimplicit-none -fmax-identifier-length=63 -ffree-line-length-132
        FWARN       = -Wall -Wcharacter-truncation -Wconversion -Wunderflow -Wunused-parameter
        FDEBUG      = -g -fbacktrace
        FCHECK      = -finit-real=nan -finit-integer=-2147483648 -finit-character=127
        FOPTIONS    = $FCPP $FLANG $FWARN $FDEBUG $FCHECK
        FOTPTIM     = -march=native -O3 -ffast-math -D__LOOP_EXCHANGE

        DEBUG_FLAGS = -g -fbacktrace -fbounds-check -fstack-protector-all $FCHECK
        STD_FLAGS   = -march=native -O2 -mpc64 $DEBUG_FLAGS -D__LOOP_EXCHANGE 
        HIOPT_FLAGS = -march=native -O3 -ffast-math -mpc64 -D__LOOP_EXCHANGE -g

        FC          = gfortran
        FFLAGS      = $FCPP $FLANG $FWARN $INCLUDES
        F77         = gfortran
        F77FLAGS    = -march=native -O0 -ffast-math -mpc64
        LDFLAGS     = $FOTPTIM
        OMPFLAG     = -fopenmp
        ART_FFLAGS  = -D__ICON_ART -fall-intrinsics
        CC_OMPFLAG  = -fopenmp
        DEFOPT      = -D
        DEFCOPT     = -D
        MODOPT      = -I
        MODDIR      = -J
        WLFLAG      = -Wl
	;;
    xlf)
        config_compiler=mpixlc_r
        CC       = mpixlc_r
        OPTFLAGS = -q64 -O2  -qmaxmem=-1 -qstrict -qarch=auto -qtune=auto -qcache=auto -qfloat=fltint
        INFOFLAGS= -qlistopt -qphsinfo -V
        INFOFLAGS=
        GENFLAGS = $INFOFLAGS -WF,-DSLOW_MPI_MAXMINLOC -WF,-DSLOW_MPI_USER_REDUCTION -WF,-DSLOW_MPI_IN_PLACE
        CFLAGS   = -DHAVE_CF_INTERFACE -DIBMR2Fortran -O2 -qipa

        FC       = mpixlf2003_r

        CHECK_FLAGS = -g -qcheck -qstackprotect=all
        DEBUG_FLAGS = -OO -qnoopt -g -qfullpath -WF,-DNOXLFPROCESS
        BASIC_OPT_FLAGS = -qalias_size -q64 -qmaxmem=-1 -qarch=auto -qtune=auto -qcache=auto -qfloat=fltint -WF,-D__LOOP_EXCHANGE
        STD_FLAGS = -O2 -qstrict -qlinedebug $BASIC_OPT_FLAGS $INFOFLAGS
        #HIOPT_FLAGS = -O3 -qhot -qstrict -qarch=qp -qtune=qp -qcache=auto -qxflag=nvectver -qxflag=nsmine -qfloat=fltint -qessl -q64 -qmaxmem=-1  -qlinedebug  -WF,-D__LOOP_EXCHANGE -WF,-DHAVE_FAST_MATH_LIB -WF,-DHAVE_MASS
        HIOPT_FLAGS = -O3 -qhot -qipa -qstrict -qarch=qp -qtune=qp -qcache=auto -qxflag=nvectver -qxflag=nsmine -qfloat=fltint -qessl -q64 -qmaxmem=-1  -qlinedebug  -WF,-D__LOOP_EXCHANGE -WF,-DHAVE_MASS
        FFLAGS   = $GENFLAGS -qsuffix=cpp=f90 -qzerosize -qalias_size=1800000000

        F77      = mpixlf77_r
        F77FLAGS = $STD_FLAGS

        case "$with_flags" in
          debug)
            OMPFLAG = -qsmp=omp:noopt
            F77FLAGS = $GENFLAGS $FMISMATCH -O0 -g
            CC_OMPFLAG  = -qsmp=omp:noopt
            ;;
          *)
            OMPFLAG = -qsmp=omp
            CC_OMPFLAG  = -qsmp=omp
            ;;
        esac
        DEFOPT   = -WF,-D
        DEFCOPT  = -D
        MODOPT   = -I
        MODDIR   = -qmoddir=
        ;;
    nag)
        config_compiler  = nag
        compiler_version = $(nagfor -v 2>&1 | awk 'NR==1{split($5,v,"."); printf("nag%1d%1d", v[1],substr(v[2],1,1))}')
        CFLAGS      = $CFLAGS -DNAGf90Fortran
        FC          = nagfor
        FDEBUG      =  -gline -g -C=all -mtrace=all
        FDEBUG      =  -gline -g -C=all
        GEN_FLAGS   = -colour -fpp
        DEBUG_FLAGS = -Wc,-O0 -Wc,-march=native -float-store -nan $FDEBUG
        STD_FLAGS   = -Wc,-O3 -Wc,-march=native -float-store -nan $FDEBUG
	HIOPT_FLAGS = -Wc,-O3 -Wc,-march=native -O3 -Wc=$(which gcc)
	MISMATCHS   = -wmismatch=mpi_allgather,mpi_allgatherv,mpi_allreduce,mpi_alltoall,mpi_alltoallv,mpi_bcast,mpi_free_mem,mpi_gather,mpi_gatherv,mpi_get,mpi_get_address,mpi_isend,mpi_irecv,mpi_op_create,mpi_pack,mpi_recv,mpi_reduce,mpi_scatter,mpi_scatterv,mpi_send,mpi_sendrecv,mpi_type_commit,mpi_type_extent,mpi_type_struct,mpi_unpack,mpi_win_create,nf_get_att_double,nf_put_att_double,nf_def_var,nf_get_att_int,nf_put_att_int,nf_put_vara_int,nf_get_vara_int,nf_put_vara_double,psmile_bsend -w=uep
        FFLAGS      = $GEN_FLAGS -f2003 $MISMATCHS $INCLUDES
        F77         = nagfor
        F77FLAGS    = $GEN_FLAGS -w=obs -O -dcfuns -mismatch_all
        case "$with_openmp" in
          yes)
            FFLAGS=${FFLAGS/ -gline / }
            F77FLAGS=${F77FLAGS/ -gline / }
          ;;
        esac
        OMPFLAG     = -openmp
        CC_OMPFLAG  =
        DEFOPT      = -D
        DEFCOPT     = -D
        MODOPT      = -I
        MODDIR      = -mdir 
        WLFLAG      = -Wl,-Wl,
        ;;
    pgi)
        config_compiler  = pgi
        compiler_version = $(pgfortran -V | awk 'NR==2{split($2,v,"."); printf("pgi%1d", v[1])}')
        CFLAGS      = $CFLAGS -DpgiFortran
        FC          = pgfortran
        FDEBUG      = -g -gopt -Mbounds -Mchkptr -Mchkstk  -Mdclchk
       # FFLAGS      = -O $GEN_FLAGS $FDEBUG -Mpreprocess -Mrecursive -Mstandard  -D__LOOP_EXCHANGE
        FFLAGS      = -O $FDEBUG -Mpreprocess -Mrecursive -Mallocatable=03 -D__LOOP_EXCHANGE $INCLUDES
        F77         = $FC
        F77FLAGS    = $FFLAGS
        OMPFLAG     = -mp
        CC_OMPFLAG  = -mp
        DEFOPT      = -D
        DEFCOPT     = -D
        MODOPT      = -I
        MODDIR      = -module 
        WLFLAG      = -Wl        
        ;;
    cray)
        config_compiler  = cray
        compiler_version = $(ftn -V 2>&1 > /dev/null | awk -F" " '{split($5,v,"."); printf("cray%1d%1d", v[1], v[2])}')
        CC          = cc
        FC          = ftn
        F77         = $FC
        FFLAGS      = -v -D__LOOP_EXCHANGE -D__MIXED_PRECISION -D__NO_JSBACH__ -Df2cFortran -e Z -em -hflex_mp=conservative -hfp1 -hadd_paren -hnoacc -r am -Ktrap=divz,ovf,inv
        CFLAGS      = -v -I${GRIB_API}/include -Df2cFortran -DHAVE_CF_INTERFACE -DHAVE_LIBNETCDF -DHAVE_LIBGRIB -DHAVE_LIBGRIB_API -O3
        F77FLAGS    = $FFLAGS
        FCLIBS      = -v
        GEN_FLAGS   =
        FDEBUG      = -g -R abc
        ART_FFLAGS  = -D__ICON_ART
        DEFOPT      = -D
        DEFCOPT     = -D
        MODOPT      = -I
        MODDIR      = -J
        ;;
    cray_gpu)
        config_compiler = cce
        compiler_version = $(ftn -V 2>&1 > /dev/null | awk -F" " '{split($5,v,"."); printf("cray%1d%1d", v[1], v[2])}')
        CC          = cc
        FC          = ftn
        F77         = $FC
        FFLAGS      = -v -D__LOOP_EXCHANGE -D__MIXED_PRECISION -D__NO_JSBACH__ -Df2cFortran -e Z -em -hflex_mp=conservative -hfp1 -hadd_paren -r am -Ktrap=divz,ovf -hacc_model=deep_copy
        CFLAGS      = -v -Df2cFortran -DHAVE_CF_INTERFACE -DHAVE_LIBNETCDF -O3
        CFLAGS      = -Df2cFortran -DHAVE_CF_INTERFACE -DHAVE_LIBNETCDF -O3
        F77FLAGS    = $FFLAGS
        FCLIBS      = -v
        GEN_FLAGS   =
        FDEBUG      = -g
        OMPFLAG     = 
        DEFOPT      = -D
        DEFCOPT     = -D
        MODOPT      = -I
        MODDIR      = -J
        ;; 
    intel|intel16|intel15|intel14)
        config_compiler  = intel
        compiler_version = $(ifort -V 2>&1 | awk -F "," 'NR==1{split($2,v," "); printf("intel%d",v[2])}')
        # CC          = icc
        # ccversion   = $(icc --version 2>&1 | awk 'NR==1')
        # CFLAGS      = -fpe0 -msse2 -pc64  -DpgiFortran -DHAVE_LIBNETCDF -DHAVE_CF_INTERFACE
        CFLAGS      = $CFLAGS -DpgiFortran
        AR          = xiar
        FC          = ifort
        DEBUG_FLAGS = -check bounds -check pointers -check uninit -debug -O0 -g
        STD_FLAGS   = -O2 -msse2 -fltconsistency -g -pc64 -fpp -traceback  -D__LOOP_EXCHANGE
        FFLAGS      = -g -pc64 -fpp -D__LOOP_EXCHANGE
        F77         = $FC
        F77FLAGS    = $FFLAGS $STD_FLAGS
        OMPFLAG     = -openmp
        ART_FFLAGS  = -D__ICON_ART
        CC_OMPFLAG  = -openmp
        DEFOPT      = -D
        DEFCOPT     = -D
        MODOPT      = -I
        MODDIR      = -module 
        WLFLAG      = -Wl
        ;;
esac
#===============================================


#####################################
#
# Define site dependent library paths
#
case "$ac_sitename" in
   cscs.ch)
        echo The host is:  $HOST
        case "$HOST" in
            *daint*)
                make_command="make" "-j" "8"
                load_profile="." "/opt/modules/default/etc/modules.sh"
                submit="sbatch"
                sync_submit="sbatch"
                CC = cc
                FC = ftn
                F77= ftn

                case "$fortran_compiler" in
                    default|gcc)
                        config_target=daint_cpu
                        load_modules ="PrgEnv-gnu" "cray-netcdf" "${load_modules}"
        		CFLAGS      = -DpgiFortran -DHAVE_CF_INTERFACE -DHAVE_LIBNETCDF -D__SVN_VERSION="${SVNVERSION}"
			NETCDFROOT  = /opt/cray/netcdf/default/GNU/4.8
                    ;;
                    intel)
                        config_target=daint_cpu
                        load_modules = "PrgEnv-intel" "cray-netcdf" "${load_modules}"
        		CFLAGS      = -std=gnu99 -march=native -DpgiFortran -DHAVE_CF_INTERFACE -DHAVE_LIBNETCDF -D__SVN_VERSION="${SVNVERSION}"
        		STD_FLAGS   = -O2 -mavx -fltconsistency -g -pc64 -fpp -traceback  -D__LOOP_EXCHANGE
        		FFLAGS      = -g -pc64 -fpp -D__LOOP_EXCHANGE
			NETCDFROOT  = /opt/cray/netcdf/default/INTEL/14.0
		        F77FLAGS    = "$FFLAGS" "$STD_FLAGS"
			MODDIR      = -I
                    ;;
                    pgi)
                        config_target=daint_cpu
                        load_modules = "PrgEnv-cray" "cray-netcdf" "${load_modules}"
        		CFLAGS      = -DpgiFortran -DHAVE_CF_INTERFACE -DHAVE_LIBNETCDF -D__SVN_VERSION="${SVNVERSION}"
			NETCDFROOT  = /opt/cray/netcdf/default/PGI/15.3
                    ;;
                    cray)
                        config_target=daint_cpu
                        load_modules = "PrgEnv-cray" "cray-netcdf" "${load_modules}"
        		CFLAGS      = -Df2cFortran -DHAVE_CF_INTERFACE -DHAVE_LIBNETCDF -O3  -D__SVN_VERSION="${SVNVERSION}"
			NETCDFROOT  = /opt/cray/netcdf/default/CRAY/83
                    ;;
                    cray_gpu)
                        config_target=daint_gpu
                        load_modules = "PrgEnv-cray" "cray-netcdf" "craype-accel-nvidia35" "${load_modules}"
        		CFLAGS      = -Df2cFortran -DHAVE_CF_INTERFACE -DHAVE_LIBNETCDF -O3  -D__SVN_VERSION="${SVNVERSION}"
			NETCDFROOT  = /opt/cray/netcdf/default/CRAY/83
                    ;;
                esac
                mpi_startrun="aprun" "-N" "\\\$mpi_procs_pernode" "-n" "\\\$mpi_total_procs" "-d" "\\\$OMP_NUM_THREADS"
                ;;
            *dora*)
                config_target=dora
                make_command="make" "-j" "8"
                load_profile="." "/opt/modules/default/etc/modules.sh"
                submit="sbatch"
                sync_submit="sbatch"
                CC = cc
                FC = ftn
                F77= ftn

                case "$fortran_compiler" in
                    default|gcc)
                        load_modules ="PrgEnv-gnu" "cray-netcdf" "${load_modules}"
        		CFLAGS       = "$CFLAGS" -DpgiFortran -DHAVE_CF_INTERFACE -DHAVE_LIBNETCDF -D__SVN_VERSION="${SVNVERSION}"
			NETCDFROOT  = /opt/cray/netcdf/default/GNU/4.9
                    ;;
                    intel)
                        load_modules = "PrgEnv-intel" "cray-netcdf" "${load_modules}"
        		CFLAGS      = "$CFLAGS" -DpgiFortran -DHAVE_CF_INTERFACE -DHAVE_LIBNETCDF -D__SVN_VERSION="${SVNVERSION}"
			NETCDFROOT  = /opt/cray/netcdf/default/INTEL/14.0
                    ;;
                    cray)
                        load_modules = "PrgEnv-cray" "cray-netcdf" "${load_modules}"
        		CFLAGS      = -Df2cFortran -DHAVE_CF_INTERFACE -DHAVE_LIBNETCDF -O3  -D__SVN_VERSION="${SVNVERSION}"
			NETCDFROOT  = /opt/cray/netcdf/default/CRAY/83
                     ;;
                esac
                mpi_startrun="aprun" "-N" "\\\$mpi_procs_pernode" "-n" "\\\$mpi_total_procs" "-d" "\\\$OMP_NUM_THREADS"
                ;;
        esac
        ;;
#===============================================

    dwd.de)
        case "$(hostname)" in
            xc*)
                NETCDFROOT  =${NETCDF_DIR}
                CC          = cc
                FC          = ftn
                make_command=make -j 8
                case "$fortran_compiler" in
                    intel*)
                      load_modules    = PrgEnv-intel netcdf cray-mpich ${load_modules}
                      CFLAGS          = -DHAVE_LIBNETCDF ${CFLAGS}
                      STD_FLAGS       = -O2 -xAVX -fltconsistency -pc64 -fpp -traceback  -D__LOOP_EXCHANGE
                      FFLAGS          = ${FFLAGS}
                      F77FLAGS        = $FFLAGS $STD_FLAGS
                      OTHER_LIBS      = -lirng $OTHER_LIBS
                      ;;
                    cray)
                      RTTOV_LIBS      = -L/usr/local/pkg/for0adm/lib -L/usr/local/pkg/for0adm/lib/unsupported -lradiance -lrttov10.2 -lhrit_tools
                      OTHER_LIBS      = -L${GRIB_API}/lib -lgrib_api_f90 -lgrib_api $RTTOV_LIBS $OTHER_LIBS
                      STD_FLAGS       = -D__USE_RTTOV -DHAVE_SLOW_PASSIVE_TARGET_ONESIDED
                      FFLAGS          = ${FFLAGS} -I/usr/local/pkg/for0adm/include/radiance
                      ;;
                    default|gcc)
                      load_modules    = PrgEnv-gnu netcdf grib_api cray-mpich ${load_modules}
                      FFLAGS          = ${FFLAGS}
                      OTHER_LIBS      = -L${GRIB_API}/lib -lgrib_api_f90 -lgrib_api $OTHER_LIBS
                      ;;
                esac
                ;;
            lc*)
                NETCDFROOT  =${NETCDF_DIR}
                make_command="make" "-j" "8"
                case "$fortran_compiler" in
                    intel*)
                      load_modules    = "netcdf" "${load_modules}"
                      CFLAGS          = -DHAVE_LIBNETCDF ${CFLAGS}
                      STD_FLAGS       = -O2 -xAVX -fltconsistency -pc64 -fpp -traceback  -D__LOOP_EXCHANGE
                      FFLAGS          = ${FFLAGS}
                      F77FLAGS        = "$FFLAGS" "$STD_FLAGS"
                      LIBS            = ${LIBS}
                      FC              = ifort
                      CC              = icc
                      ;;
                    default|gcc)
                      load_modules    = "netcdf" "${load_modules}"
                      FFLAGS          = ${FFLAGS}
                      LIBS            = -L${GRIB_API}/lib ${LIBS} -lgrib_api_f90 -lgrib_api
                      FC              = gfortran
                      CC              = gcc
                      ;;
                esac
                ;;
            oflws*)             # Linux workstations with gfortran
                NETCDFROOT            = /usr
                NETCDFLIBPATH         = /usr/lib64
                IB_LIBS               = -ldl -Wl,--export-dynamic -lutil -lm -ldl
                CC                    = /usr/lib64/mpi/gcc/openmpi/bin/mpicc
                FC                    = /usr/lib64/mpi/gcc/openmpi/bin/mpif90
                MPI_INCLUDE           = /usr/lib64/mpi/gcc/openmpi/include
                config_target         = oflws
                make_command          = make -j8
                submit                = qsub
                sync_submit           = qsub -sync y
                ;;
            *)                  # hpc
                NETCDFROOT  = /usr/local/pkg
                config_target=hpc
                make_command=make
                submit=qsubw
                sync_submit=qsub -W block=true
                ;;
        esac
        ;;
#===============================================
    dkrz.de|bullx)
        case "$(hostname)" in
            wizard*)
                load_profile  = . /client/etc/profile.wizard
                software_tree = /sw/centos58-x64
                config_target = wizard
                make_command  = make -j4
                submit        = sbatch
                case "$fortran_compiler" in
                    intel*)
                      load_modules    = intel/13.5.192 mpich2/1.3.1-static-intel12 ${load_modules}
                      config_compiler = intel
                      CC          = icc
                      CFLAGS      = -std=gnu99 -O2 -DHAVE_LIBNETCDF -DHAVE_CF_INTERFACE -DHAVE_LIBSZ -DHAVE_NETCDF4 -DHAVE_LIBHDF5 -DHAVE_NETCDF2 -DpgiFortran
                      ccversion   = $(icc --version 2>&1 | awk 'NR==1')
                      F77         = ifort
                      FC          = ifort

                      DEBUG_FLAGS = -check bounds -check pointers -check uninit -debug -g -traceback
                      STD_FLAGS   = -O2 -msse2 -fltconsistency $DEBUG_FLAGS
                      HIOPT_FLAGS = -O3 -mkl -no-prec-div -static -reentrancy threaded -xHost -vec-report1
                      FFLAGS      = -pc64 -fpp -D__LOOP_EXCHANGE

                      NETCDFROOT  = $software_tree/netcdf-latest-static-intel12
                      HDF5ROOT    = $software_tree/hdf5-1.8.7-static
                      SZIPROOT    = $software_tree/szip-2.1-static
                      MPIROOT     = $software_tree/mpi/mpich2-1.3.1-static-intel12
                      MPI_LIB     = -lmpichf90 -lmpich -lmpl
                      XML2ROOT    = /usr
                      OTHER_LIBS  = -lz $OTHER_LIBS
                      ;;
                esac
                ;;
            btc*|mlogin*)
                load_modules  = ncl/6.2.1-gccsys cdo/default svn/1.8.13 ${load_modules}
                load_profile  = . /etc/profile
                software_tree = /sw/rhel6-x64
                config_target = bullx
                make_command  = make -j4
                submit        = sbatch
                sync_submit   = srunjob
                queue         = compute
                case "$fortran_compiler" in
                    intel*)
                        case "$fortran_compiler" in
                          intel15|intel15.*)
                            load_modules    = intel/15.0.1 ${load_modules}
                            ;;
                          intel14)
                            load_modules    = intel/14.0.3 ${load_modules}
                            ;;
                          intel16|intel*)
                            load_modules = intel/16.0 ${load_modules}
                            ;;
                        esac
                        config_compiler = intel
                        CC          = icc
                        CFLAGS      = -std=gnu99 -g -O3 -ftz -march=native -DHAVE_LIBNETCDF -DHAVE_CF_INTERFACE -DHAVE_LIBSZ -DHAVE_NETCDF4 -DHAVE_LIBHDF5 -DHAVE_NETCDF2 -DgFortran
                        ccversion   = $(icc --version 2>&1 | awk 'NR==1')
                        F77         = ifort
                        FC          = ifort
                        # temporarily removed -check uninit since it fails
                        # for lapack/dpftri.f with -march=core-avx2 and
                        # intel 14.0.3
                        CHECK_FLAGS = -check bounds -check pointers -debug -g -traceback
                        DEBUG_FLAGS = -debug-parameters -debug -g -O0
                        FPPFLAGS    = -fpp
                        STD_FLAGS   = -ftz -O2 -march=native -pc64 -fp-model source -g
                        HIOPT_FLAGS = -O3 -march=native -mkl=sequential -pc64 -no-prec-div -no-prec-sqrt -fast-transcendentials -reentrancy threaded
                        FFLAGS      = $FPPFLAGS
                        F77FLAGS    = $FPPFLAGS $STD_FLAGS

                        NETCDFFROOT = $software_tree/netcdf/netcdf_fortran-4.4.2-intel14
                        NETCDFROOT  = $software_tree/netcdf/netcdf_c-4.3.2-gcc48
                        HDF5ROOT    = $software_tree/hdf5/hdf5-1.8.14-threadsafe-gcc48
                        SZIPROOT    = $software_tree/sys/libaec-0.3.2-gcc48
                        XML2ROOT    = /usr
                        ZLIBROOT    = /usr

                        case "$with_mpi" in
                            "$software_tree/intel/impi/5.1.0.038_dapl2.1.6")
                                load_modules = ${load_modules} intelmpi/5.1.0.038_dapl2.1.6
                                FFLAGS       = $FFLAGS -DHAVE_SLOW_PASSIVE_TARGET_ONESIDED
                                MPIROOT      = $with_mpi/compilers_and_libraries_2016.0.079/linux/mpi/intel64
                                MPI_LIB      = $WLFLAG,--disable-new-dtags -L$MPIROOT/lib/release_mt $WLFLAG,-rpath,$MPIROOT/lib/release_mt -L$MPIROOT/lib $WLFLAG,-rpath,$MPIROOT/lib -lmpifort -lmpi -lmpigi -ldl -lrt -lpthread
                                ;;
                            "$software_tree/intel/impi/4.1.3.049"|"$software_tree/intel/impi/4.1.3.049/intel64")
                                FFLAGS = $FFLAGS -DHAVE_SLOW_PASSIVE_TARGET_ONESIDED
                                load_modules=${load_modules} intelmpi/4.1.3.049

                                MPIROOT     = $software_tree/intel/impi/4.1.3.049/intel64
                                SYS_LIBS    = -ldl -lrt -lpthread
                                MPI_LIB     = $WLFLAG,-rpath,$MPIROOT/lib -lmpigf -lmpi -lmpigi $SYS_LIBS
                                case "${with_openmp}" in
                                  yes)
                                    MPI_LIB=${MPI_LIB/ -lmpi / -lmpi_mt }
                                    ;;
                                esac
                                ;;
                            no)
                                ;;
                            /opt/mpi/bullxmpi_mlx/1.2.8.3|*)
                                load_modules = ${load_modules} fca mxm bullxmpi_mlx/bullxmpi_mlx-1.2.8.3
                                FFLAGS       = $FFLAGS
                                MPIROOT      = /opt/mpi/bullxmpi_mlx/1.2.8.3
                                SYS_LIBS     = -ldl -lm -lnuma -Wl,--export-dynamic -lrt -lnsl -lutil -lm -ldl
                                MPI_LIB      = $WLFLAG,-rpath,/opt/mpi/bullxmpi_mlx/1.2.8.3/lib -lmpi_f90 -lmpi_f77 $SYS_LIBS
                                ;;
                        esac
                        mpi_startrun = srun
                        ;;
                    gcc*)
                        load_modules    = gcc/5.1.0 intelmpi/5.1.0.038_dapl2.1.6 ${load_modules}
                        config_compiler = gcc
                        c_compiler_version = $(gcc --version | awk 'NR==1{split($NF,v,"."); printf("gcc%1d%1d", v[1], v[2])}')
                        CC     = gcc
                        CFLAGS = -std=gnu99 -g -O3 -march=native -mpc64 -DHAVE_LIBNETCDF -DHAVE_CF_INTERFACE -DHAVE_LIBSZ -DHAVE_NETCDF4 -DHAVE_LIBHDF5 -DHAVE_NETCDF2 -DgFortran
                        F77    = gfortran
                        FC     = gfortran

                        NETCDFFROOT = $software_tree/netcdf/netcdf_fortran-4.4.2-$compiler_version
                        NETCDFROOT  = $software_tree/netcdf/netcdf_c-4.3.2-gcc48
                        HDF5ROOT    = $software_tree/hdf5/hdf5-1.8.14-threadsafe-gcc48
                        SZIPROOT    = $software_tree/sys/libaec-0.3.2-gcc48
                        XML2ROOT    = /usr
                        ZLIBROOT    = /usr

                        case "$with_mpi" in
                            "$software_tree/intel/impi/5.1.0.038_dapl2.1.6"|*)
                                load_modules = ${load_modules} intelmpi/5.1.0.038_dapl2.1.6
                                FFLAGS       = $FFLAGS -DHAVE_SLOW_PASSIVE_TARGET_ONESIDED
                                MPIROOT      = $software_tree/intel/impi/5.1.0.038_dapl2.1.6/compilers_and_libraries_2016.0.079/linux/mpi/intel64
                                MPI_LIB      = $WLFLAG,--disable-new-dtags -L$MPIROOT/lib/release_mt $WLFLAG,-rpath,$MPIROOT/lib/release_mt -L$MPIROOT/lib $WLFLAG,-rpath,$MPIROOT/lib -lmpifort -lmpi -lmpigi -ldl -lrt -lpthread
                                ;;
			esac
                        mpi_startrun = srun
                        ;;
                    nag*)
                        load_modules    = gcc/4.8.2 nag/6.0.1064 mvapich2/1.9b-static-nag60 ${load_modules}
                        config_compiler = gcc
                        c_compiler_version = $(gcc --version | awk 'NR==1{split($NF,v,"."); printf("gcc%1d%1d", v[1], v[2])}')
                        CC     = gcc
                        CFLAGS = -std=gnu99 -g -O3 -march=native -DHAVE_LIBNETCDF -DHAVE_CF_INTERFACE -DHAVE_LIBSZ -DHAVE_NETCDF4 -DHAVE_LIBHDF5 -DHAVE_NETCDF2 -DgFortran
                        F77    = nagfor
                        FC     = nagfor

                        NETCDFFROOT = $software_tree/netcdf/netcdf_fortran-4.4.2-static-$compiler_version
                        NETCDFROOT  = $software_tree/netcdf/netcdf_c-4.3.2-gcc48
                        HDF5ROOT    = $software_tree/hdf5/hdf5-1.8.14-threadsafe-gcc48
                        SZIPROOT    = $software_tree/sys/libaec-0.3.2-gcc48
                        ZLIBROOT    = /usr

                        MPIROOT     = $software_tree/mpi/mvapich2-1.9b-static-nag60
                        IB_LIBS     = -lmpl -libmad -lrdmacm -libumad -libverbs 
                        SYS_LIBS    = -lhwloc -lxml2 -lnuma -lrt -lutil -lpthread -lm -ldl
                        MPI_LIB     = -lmpichf90 -lmpich -lopa $IB_LIBS $SYS_LIBS
                        XML2ROOT    = /usr
                        mpi_startrun = srun
                        ;;
                    *)
                        echo
                        echo
                        echo "No supported Fortran compiler selected."
                        echo
                        exit 1
                        ;;
                esac
                ;;
        esac
        ;;
#===============================================
    kfa-juelich.de)
        case "$(hostname)" in
            juqueen*)
                #NETCDFROOT  = /bgsys/local/netcdf
                NETCDFROOT = /homeb/slmet/slmet016/netcdf_xlc
                NETCDFROOT = /homeb/slmet/slmet027/opt/netcdf-c-4.3.2-parallel
                NETCDFFROOT = /homeb/slmet/slmet027/opt/netcdf-fortran-4.4.0-parallel
                HDF5ROOT = /bgsys/local/hdf5
                SZIPROOT = /bgsys/local/szip
                ZLIBROOT = /bgsys/local/zlib
                CFLAGS = $CFLAGS -DHAVE_LIBNETCDF -DHAVE_NETCDF4 -DHAVE_LIBHDF5 -DHAVE_NETCDF2
                IB_LIBS    = -ldl -Wl,--export-dynamic -lutil -lm -ldl -ldrt
                OTHER_LIBS = -L/bgsys/local/parallel-netcdf/v1.3.1/lib -lpnetcdf 
                MPI_LIB    = -WL,-pthread $IB_LIBS -Wl
                config_target=juqueen
                make_command=make -j8
                submit=llsubmit
                mpi_startrun=runjob --ranks-per-node \\\$mpi_procs_pernode --envs OMP_NUM_THREADS=\\\$OMP_NUM_THREADS --exe
                ;;
        esac
        ;;
#===============================================
    kit.edu)
        case $ac_hostname in
            ic2*)
<<<<<<< HEAD
		NETCDFROOT  = /pfs/imk/ICON/LIBRARIES
		NETCDFFROOT = /pfs/imk/ICON/LIBRARIES
		HDF5ROOT    = /pfs/imk/ICON/LIBRARIES
		SZIPROOT    = /pfs/imk/ICON/LIBRARIES
		ZLIBROOT    = /usr
		MPIROOT     = /pfs/imk/ICON/LIBRARIES
=======
                NETCDFROOT  = /pfs/imk/ICON
                NETCDFFROOT = /pfs/imk/ICON
                HDF5ROOT    = /pfs/imk/ICON
                SZIPROOT    = /pfs/imk/ICON
                ZLIBROOT    = /usr
                MPIROOT     = /pfs/imk/ICON
>>>>>>> 1a56895d
                MPI_LIB     = -lmpi_usempif08 -lmpi_usempi_ignore_tkr -lmpi_mpifh -lmpi
                CFLAGS = $CFLAGS -DHAVE_LIBNETCDF -DHAVE_NETCDF4 -DHAVE_LIBHDF5 -DHAVE_NETCDF2
                config_target=ic2
                make_command=make -j8
                submit=sbatch
                mpi_startrun=runjob --ranks-per-node \\\$mpi_procs_pernode --envs OMP_NUM_THREADS=\\\$OMP_NUM_THREADS --exe
                ;;
        esac

        ;;              
#===============================================
    zmaw.de)
        dist_codename = $(lsb_release -c | awk '{print $2}')
        software_tree = /sw/${dist_codename}-x64
        case $ac_hostname in
            thunder*)
                config_target=thunder
                NETCDFROOT  = $software_tree/netcdf-4.3.3.1-static
                HDF5ROOT    = $software_tree/hdf5-1.8.12-static
                SZIPROOT    = $software_tree/szip-2.1-static
                ZLIBROOT    = /usr
                XML2ROOT    = /usr
                CFLAGS   = $CFLAGS -DHAVE_NETCDF4
                SYS_LIBS = -lnuma -lrt -lnsl -lutil -lm -lpthread -ldl -Wl,--export-dynamic -lrt -lnsl -lutil -lm -lpthread -ldl
                IB_LIBS  = -lrdmacm -libverbs
                # load_profile=. /client/etc/profile.zmaw
                use_shell=/bin/bash
                load_profile=source /sw/share/Modules/init/bash
                load_modules=ncl/6.0.0-gccsys cdo/default jdk ${load_modules}
                make_command=make -j8
                submit=sbatch
                sync_submit=srunjob --account=mpi
                case "$fortran_compiler" in
                    default|gcc)
                      NETCDFFROOT = $software_tree/netcdf_fortran-4.4.2-static-${compiler_version}
                      MPIROOT     = $software_tree/mpilib/openmpi-1.8.4-static-${compiler_version}
                      MPI_LIB     = -L$MPIROOT/lib -Wl,-rpath -Wl,$MPIROOT/lib -Wl,--disable-new-dtags -lmpi_usempif08 -lmpi_usempi_ignore_tkr -lmpi_mpifh -lmpi -lopen-rte -lopen-pal -lm -lnuma -ldl -lrt -lpthread -libverbs -lrdmacm -lutil
                      load_modules=gcc/5.1.0 ${load_modules}
                      ;;
                    pgi)
                      NETCDFROOT = $software_tree/netcdf-4.1.3-static-pgi14
                      MPIROOT    = $software_tree/mpilib/openmpi-1.6.5-static-pgi14
                      MPI_LIB    = -lmpi_f90 -lmpi_f77 -lmpi $IB_LIBS $SYS_LIBS
                      load_modules=gcc/4.8.2 pgi/14.7 ${load_modules}
                      ;;
                    intel)
                      NETCDFFROOT = $software_tree/netcdf_fortran-4.4.2-static-${compiler_version}
                      MPIROOT     = $software_tree/mpilib/openmpi-1.6.5-static-intel14
                      MPI_LIB     = -lmpi_f90 -lmpi_f77 -lmpi $IB_LIBS $SYS_LIBS
                      # HIOPT_FLAGS = -O3 -mkl -static -xHost -xAVX -no-prec-div -vec-report2 -diag-file -traceback -g
                      HIOPT_FLAGS = -O3 -fltconsistency -fpp -mkl -static -xHost -xAVX -g -traceback -D__LOOP_EXCHANGE -D__OMP_FIRSTTOUCH__
                      STD_FLAGS   = -O1 -fltconsistency -fpp -static -xHost -xAVX -traceback -g -D__LOOP_EXCHANGE
                      load_modules=gcc/4.8.2 intel/14.0.2 ${load_modules}
                      ;;
                    nag)
                      NETCDFFROOT  = $software_tree/netcdf_fortran-4.4.2-static-nag60
                      MPIROOT     = $software_tree/mpilib/openmpi-1.8.1-static-${compiler_version}
                      MPI_LIB = -I$MPIROOT/lib $WLFLAG,-rpath,,$MPIROOT/lib $WLFLAG,--disable-new-dtags -L$MPIROOT/lib -lmpi_usempi -lmpi_mpifh -lmpi -lopen-rte -lopen-pal -lm -lnuma -ldl -lrt -libverbs -lrdmacm -lutil -lpthread
                      load_modules=gcc/4.8.2 nag/6.0.1064 ${load_modules}
                      ;;
                esac
                ;;
          *)
            case "$host" in
              x86_64-*-linux-*)        # 64 bit lenny or squeeze MPI/ZMAW workstation
                   ZLIBROOT = /usr
                   SYS_LIBS = -lnuma -lrt -lnsl -lutil -lm -lpthread -ldl -Wl,--export-dynamic -lrt -lnsl -lutil -lm -lpthread -ldl
                   IB_LIBS  = -lrdmacm -libverbs
                   case "$dist_codename" in
                      *squeeze*)
                           load_modules = ncl/6.0.0-gccsys cdo/default python/2.7-ve0 ${load_modules}   
                           SZIPROOT = $software_tree/szip-2.1-static
                           NETCDFFROOT = $software_tree/netcdf_fortran-4.4.2-static-${compiler_version}
                           NETCDFROOT = $software_tree/netcdf-4.3.3.1-static
                           HDF5ROOT = $software_tree/hdf5-1.8.12-static
                           XML2ROOT = /usr
                           case "$fortran_compiler" in
                               default|gcc)
                                   MPIROOT     = $software_tree/mpilib/openmpi-1.8.4-static-${compiler_version}
                                   MPI_LIB     = -I$MPIROOT/lib $WLFLAG,-rpath,$MPIROOT/lib $WLFLAG,--disable-new-dtags -L$MPIROOT/lib -lmpi_usempif08 -lmpi_usempi_ignore_tkr -lmpi_mpifh -lmpi -lopen-rte -lopen-pal -lm -lnuma -ldl -lrt -libverbs -lrdmacm -lutil -lpthread
                                   load_modules=gcc/5.1.0 ${load_modules}
                                   ;;
                               nag)
                                   MPIROOT     = $software_tree/mpilib/openmpi-1.8.1-static-${compiler_version}
                                   MPI_LIB = -I$MPIROOT/lib $WLFLAG,-rpath,,$MPIROOT/lib $WLFLAG,--disable-new-dtags -L$MPIROOT/lib -lmpi_usempi -lmpi_mpifh -lmpi -lopen-rte -lopen-pal -lm -lnuma -ldl -lrt -libverbs -lrdmacm -lutil -lpthread
                                   load_modules=gcc/4.8.2 nag/6.0.1064 ${load_modules}
                                   ;;
                               pgi)
                                   MPIROOT     = $software_tree/mpilib/openmpi-1.8.4-static-${compiler_version}
                                   MPILIB      = -I$MPIROOT/lib -Wl,-rpath -Wl,$MPIROOT/lib -L$MPIROOT/lib -lmpi_usempif08 -lmpi_usempi_ignore_tkr -lmpi_mpifh -lmpi -lopen-rte -lopen-pal -lm -lnuma -ldl -lrt -libverbs -lrdmacm -lutil
                                   load_modules= gcc/4.8.2 pgi/14.7 ${load_modules}
                                   ;;
                               intel)
                                   MPIROOT     = $software_tree/mpilib/openmpi-1.8.4-static-${compiler_version}
                                   MPI_LIB     = -I$MPIROOT/lib $WLFLAG,-rpath,$MPIROOT/lib $WLFLAG,--disable-new-dtags -L$MPIROOT/lib -lmpi_usempif08 -lmpi_usempi_ignore_tkr -lmpi_mpifh -lmpi -lopen-rte -lopen-pal -lm -lnuma -ldl -lrt -libverbs -lrdmacm -lutil
                                   # HIOPT_FLAGS = -O3 -mkl -static -xHost -xAVX -no-prec-div -vec-report2 -diag-file -traceback -g
                                   HIOPT_FLAGS = -O3 -mkl -static -xHost -xAVX -g
                                   load_modules=gcc/4.8.2 intel/14.0.2 ${load_modules}
                                   ;;
                           esac
                           ;;
                       *wheezy*)
                           load_modules = ncl/6.2.0-precompiled cdo/1.6.5.1 python/2.7-ve4 ${load_modules}   
                           SZIPROOT = $software_tree/szip-2.1-static-gccsys
                           NETCDFFROOT = $software_tree/netcdf_fortran-4.4.0-static-${compiler_version}
                           NETCDFROOT = $software_tree/netcdf-4.3.2-static-gccsys
                           HDF5ROOT = $software_tree/hdf5-1.8.13-static-gccsys
                           MPIROOT     = $software_tree/mpilib/openmpi-1.8.4-static-${compiler_version}
                           MPI_LIB     = -lmpi_usempif08 -lmpi_usempi_ignore_tkr -lmpi_mpifh -lmpi -lopen-rte -lopen-pal $IB_LIBS $SYS_LIBS
                           XML2ROOT = /usr
                           case "$fortran_compiler" in
                               default|gcc)
                                   load_modules=gcc/5.1.0 ${load_modules}
                                   ;;
                               nag)
                                   load_modules=gcc/4.9.1 nag/6.0.1064 ${load_modules}
                                   ;;
                               pgi)
                                   load_modules= gcc/4.9.1 pgi/14.7 ${load_modules}
                                   ;;
                               intel)
                                   # HIOPT_FLAGS = -O3 -mkl -static -xHost -xAVX -no-prec-div -vec-report2 -diag-file -traceback -g
                                   HIOPT_FLAGS = -O3 -mkl -static -xHost -xAVX -g
                                   load_modules=gcc/4.9.1 intel/14.0.2 ${load_modules}
                                   ;;
                           esac
                           ;;
                       *)
                           echo
                           echo WARNING:
                           echo No default setup for your Linux distribution , codename: $dist_codename
                           echo
                           echo
                           ;;
                   esac
                   load_profile = . /client/etc/profile.zmaw
                   config_target=mpipc
                   make_command=make -j 2
                   submit=
                   ;;
               *)  # unknown ...
                   echo
                   echo
                   echo Unknown Linux system type - currently not supported ...
                   echo
                   exit
                   ;;
           esac
           ;;
        esac
        ;;
        #-------------------------------------------------------------------

#===============================================
    ecmwf.int)
                NETCDFROOT  =${NETCDF_DIR}
                CC          = cc
                FC          = ftn
                F77         = ftn
                make_command=make -j 8
                CFLAGS   = $CFLAGS -D_ECMWF
                RTTOV_LIBS  = -L/home/ms/de/dfj/lib -L/home/ms/de/dfj/lib/unsupported -lradiance -lrttov10.2 -lhrit_tools
                case "$fortran_compiler" in
                    intel*)
                      load_modules    = PrgEnv-intel/5.0.41 netcdf cray-mpich/6.1.1 ${load_modules}
                      CFLAGS          = -DHAVE_LIBNETCDF ${CFLAGS}
                      STD_FLAGS       = -O2 -xAVX -fltconsistency -pc64 -fpp -traceback  -D__LOOP_EXCHANGE
                      FFLAGS          = ${FFLAGS} -I/home/ms/de/dfj/include/radiance
                      F77FLAGS        = $FFLAGS $STD_FLAGS
                      OTHER_LIBS      = -lirng $RTTOV_LIBS $OTHER_LIBS
                      ;;
                    cray)
                      OTHER_LIBS      = -L${GRIB_API}/lib -lgrib_api_f90 -lgrib_api $RTTOV_LIBS $OTHER_LIBS
                      FFLAGS          = ${FFLAGS} -I/home/ms/de/dfj/include/radiance
                      ;;
                    default|gcc)
                     #load_modules    = PrgEnv-gnu/5.1.29 netcdf grib_api cray-mpich/6.2.0 ${load_modules}
                      FFLAGS          = ${FFLAGS} -I/home/ms/de/dfj/include/radiance
                      OTHER_LIBS      = -L${GRIB_API}/lib -lgrib_api_f90 -lgrib_api $RTTOV_LIBS $OTHER_LIBS
                      ;;
                esac
        ;;

#===============================================
    pa.cluster)
        ### ### DLR Linux Cluster ### ###
        echo
        echo "DLR Linux Cluster detected."
        config_target=pacluster
        make_command=make -j 4
        submit=qsub

        # Automatic compiler detection for DLR Linux cluster
        # using openmpi module name
        TMPF90 = `mpif90 -show | awk '{print $1}'`
        case "$TMPF90" in
            lf95*)
                echo "ERROR: Lahey lf95 currently not supported."
                exit
                ;;
            ifort*)
                COMPILER = INTEL
                intel_main_version = `ifort --version | awk 'NR==1 {print $3}' | sed 's/\..*//g'`
                if test $intel_main_version -le 12; then
                    echo "ERROR: Use ifort version 13.1.0!"
                    exit
                fi
                ;;
            gfortran*)
                COMPILER=GFORTRAN
                gfortran_version = `gfortran --version | awk 'NR==1 {print $4}'`
                ;;
            g95*)
                echo "ERROR: g95 currently not supported."
                exit
                ;;
            *)
                echo "ERROR: no openmpi module loaded!"
                exit
                ;;
        esac

        #### set compiler specific options
        case "$COMPILER" in

            INTEL*)
                echo "Compiler INTEL detected."
                ### ### intel/13.1-2 openmpi/1.6.4/intel/13.1.0
                config_compiler = intel
                CC       = mpicc
                CFLAGS = -std=gnu99 -O2 -DHAVE_LIBNETCDF -DHAVE_CF_INTERFACE -DpgiFortran
                F77 = mpif90
                FC = mpif90
                ##### F95 EXTENSIONS
                OMPFLAG  = -openmp
                DEFOPT   = -D
                DEFCOPT  = -D
                MODOPT   = -I
                MODDIR   = -module 
                ##### DEBUG ####
                FOTPTIM     = -march=native -O3 -D__LOOP_EXCHANGE
                DEBUG_FLAGS = -check bounds -check pointers -check uninit -debug -g
                STD_FLAGS   = -O2 -msse2 -fltconsistency -pc64 -fpp -traceback  -D__LOOP_EXCHANGE $DEBUG_FLAGS
                FDEBUG      = -check bounds -check pointers -check uninit -debug -g
                FFLAGS      =           -O2 -msse2 -fltconsistency       -pc64 -fpp -traceback  -D__LOOP_EXCHANGE
                # FFLAGS      = $FDEBUG -O2 -msse2 -fltconsistency       -pc64 -fpp -traceback  -D__LOOP_EXCHANGE
                # FFLAGS      = $FDEBUG -O0 -msse2 -fltconsistency -fpe0 -pc64 -fpp -traceback  -D__LOOP_EXCHANGE
                F77FLAGS    = $FFLAGS
                LDFLAGS     = $FOTPTIM
                ;;

            GFORTRAN*)
                echo "Compiler GFORTRAN detected."
                ### ### openmpi/1.4.4/gfortran/4.6.2
                CC       = mpicc
                # CFLAGS = -std=gnu99 -O2 -DHAVE_LIBNETCDF -DHAVE_CF_INTERFACE -DpgiFortran
                # CFLAGS   = -std=gnu99 -march=native -O2 -Df2cFortran
                # CFLAGS   = ${CFLAGS} -Df2cFortran
                # CFLAGS   = -O -Df2cFortran
                FFLAGS      = $FCPP $FLANG $FWARN -D__GFORTRAN__
                # FFLAGS      = $FCPP $FLANG $FWARN -DMESSY -D__GFORTRAN__ -DMESSYTIMER
                # -fall-intrinsics to use etime in messy_main_qtimer
                # FFLAGS      = $FCPP $FLANG $FWARN -DMESSY -D__GFORTRAN__ -DMESSYTIMER -fall-intrinsics
                F77      = mpif90
                FC      = mpif90
                ##### F95 EXTENSIONS
                # DEFOPT   = -D
                # MODOPT   = -I
                ;;
        esac

        #### compiler specific path settings
        case "$COMPILER" in
            INTEL*)
                MPIROOT    = /export/opt/PA/prgs/openmpi/1.6.4/intel/13.1.0
                MPI_LIB    = 
                NETCDFROOT = /export/opt/PA/prgs/netcdf/3.6.3/ifort/12.0.0
                HDF5ROOT    = /export/opt/PA/prgs/hdf5/1.8.8
                SZIPROOT    = 
                ZLIBROOT    = 
                ;;

            GFORTRAN*)
                case "${gfortran_version}" in
                    4.6.2*)
                        MPIROOT    = /export/opt/PA/prgs/openmpi/1.4.4/gfortran/4.6.2
                        MPI_LIB    = 
                        NETCDFROOT = /export/opt/PA/prgs/netcdf/3.6.3/gfortran/4.6.2
                        HDF5ROOT    = /export/opt/PA/prgs/hdf5/1.8.8
                        SZIPROOT    = 
                        ZLIBROOT    = 
                        ;;
                    4.8.1*)
                        MPIROOT    = /export/opt/PA/prgs/openmpi/1.6.5/gfortran/4.8.1
                        MPI_LIB    = 
                        NETCDFROOT = /export/opt/PA/prgs/netcdf/3.6.3/gfortran/4.8.1
                        HDF5ROOT    = /export/opt/PA/prgs/hdf5/1.8.8
                        SZIPROOT    = 
                        ZLIBROOT    = 
                        ;;
                    *)
                        echo "ERROR: gfortran version not supported"
                        echo "       (use 4.6.2 or 4.8.1)"
                        exit
                        ;;
                esac
                ;;
        esac
        ;;
        #-------------------------------------------------------------------

#===============================================
esac
#===============================================<|MERGE_RESOLUTION|>--- conflicted
+++ resolved
@@ -601,21 +601,12 @@
     kit.edu)
         case $ac_hostname in
             ic2*)
-<<<<<<< HEAD
-		NETCDFROOT  = /pfs/imk/ICON/LIBRARIES
-		NETCDFFROOT = /pfs/imk/ICON/LIBRARIES
-		HDF5ROOT    = /pfs/imk/ICON/LIBRARIES
-		SZIPROOT    = /pfs/imk/ICON/LIBRARIES
-		ZLIBROOT    = /usr
-		MPIROOT     = /pfs/imk/ICON/LIBRARIES
-=======
-                NETCDFROOT  = /pfs/imk/ICON
-                NETCDFFROOT = /pfs/imk/ICON
-                HDF5ROOT    = /pfs/imk/ICON
-                SZIPROOT    = /pfs/imk/ICON
+                NETCDFROOT  = /pfs/imk/ICON/LIBRARIES
+                NETCDFFROOT = /pfs/imk/ICON/LIBRARIES
+                HDF5ROOT    = /pfs/imk/ICON/LIBRARIES
+                SZIPROOT    = /pfs/imk/ICON/LIBRARIES
                 ZLIBROOT    = /usr
-                MPIROOT     = /pfs/imk/ICON
->>>>>>> 1a56895d
+                MPIROOT     = /pfs/imk/ICON/LIBRARIES
                 MPI_LIB     = -lmpi_usempif08 -lmpi_usempi_ignore_tkr -lmpi_mpifh -lmpi
                 CFLAGS = $CFLAGS -DHAVE_LIBNETCDF -DHAVE_NETCDF4 -DHAVE_LIBHDF5 -DHAVE_NETCDF2
                 config_target=ic2
