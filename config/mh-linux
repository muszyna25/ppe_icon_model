--- conflicted
+++ resolved
@@ -505,10 +505,7 @@
                                 NETCDFFROOT = $software_tree/netcdf/netcdf_fortran-4.4.2-parallel-impi-intel14
                                 NETCDFROOT  = $software_tree/netcdf/netcdf_c-4.3.2-parallel-ixmpi-intel14
                                 HDF5ROOT    = $software_tree/hdf5/hdf5-1.8.14-parallel-impi-intel14
-<<<<<<< HEAD
-=======
-
->>>>>>> 89264f1a
+
                                 case "${with_openmp}" in
                                   yes)
                                     MPI_LIB=${MPI_LIB/ -lmpi / -lmpi_mt }
