--- conflicted
+++ resolved
@@ -59,18 +59,6 @@
 #-----------------------------------------------------------------------------
 # cc is the gcc
 CC     = gcc
-<<<<<<< HEAD
-CFLAGS = -std=gnu99 -O3 -march=native -DHAVE_LIBNETCDF -DHAVE_CF_INTERFACE
-ccversion   = $(gcc --version 2>&1 | awk 'NR==1')
-
-case "$fortran_compiler" in
-    default|gcc)
-        config_compiler  = gcc
-        compiler_version = $(gfortran --version | awk 'NR==1{split($NF,v,"."); printf("gcc%1d%1d", v[1], v[2])}')
-        GRIB_APIBASE     = /opt/grib_api
-        CFLAGS      = "$CFLAGS" -DpgiFortran
-        FCPP        = -cpp
-=======
 CFLAGS = -std=gnu99 -march=native -O2 -DHAVE_LIBNETCDF -DHAVE_CF_INTERFACE
 
 case "$fortran_compiler" in
@@ -80,7 +68,6 @@
         GRIB_APIBASE=/opt/grib_api
         CFLAGS      = "$CFLAGS" -DpgiFortran
         FCPP        = -xf95-cpp-input
->>>>>>> 140e17a9
         FLANG       = -std=f2003 -fmodule-private -fimplicit-none -fmax-identifier-length=63 -ffree-line-length-132
         FWARN       = -Wall -Wcharacter-truncation -Wconversion -Wunderflow -Wunused-parameter
         FDEBUG      = -g -fbacktrace
@@ -99,7 +86,7 @@
         LDFLAGS     = "$FOTPTIM"
         OMPFLAG     = -fopenmp
         ART_FFLAGS  = -D__ICON_ART -fall-intrinsics
-        CC_OMPFLAG  = -fopenmp
+        CC_OMPFLAGS = -fopenmp
         DEFOPT      = -D
         DEFCOPT     = -D
         MODOPT      = -I
@@ -112,17 +99,19 @@
         OPTFLAGS = -q64 -O2  -qmaxmem=-1 -qstrict -qarch=auto -qtune=auto -qcache=auto -qfloat=fltint
         INFOFLAGS= -qlistopt -qphsinfo -V
         INFOFLAGS=
-        GENFLAGS = $INFOFLAGS -WF,-DSLOW_MPI_MAXMINLOC -WF,-DSLOW_MPI_USER_REDUCTION -WF,-DSLOW_MPI_IN_PLACE
-        CFLAGS   = -DHAVE_CF_INTERFACE -DIBMR2Fortran -O2 -qipa
+        #DEBUGFLAGS= -g -qcheck -qstackprotect=all
+        GENFLAGS = $INFOFLAGS
+        CFLAGS   = -DHAVE_CF_INTERFACE -DIBMR2Fortran
 
         FC       = mpixlf2003_r
 
         CHECK_FLAGS = -g -qcheck -qstackprotect=all
+        #DEBUG_FLAGS = -g -qcheck=all -qstackprotect=all
         DEBUG_FLAGS = -OO -qnoopt -g -qfullpath -WF,-DNOXLFPROCESS
         BASIC_OPT_FLAGS = -qalias_size -q64 -qmaxmem=-1 -qarch=auto -qtune=auto -qcache=auto -qfloat=fltint -WF,-D__LOOP_EXCHANGE
         STD_FLAGS = -O2 -qstrict -qlinedebug "$BASIC_OPT_FLAGS" "$INFOFLAGS"
         #HIOPT_FLAGS = -O3 -qhot -qstrict -qarch=qp -qtune=qp -qcache=auto -qxflag=nvectver -qxflag=nsmine -qfloat=fltint -qessl -q64 -qmaxmem=-1  -qlinedebug  -WF,-D__LOOP_EXCHANGE -WF,-DHAVE_FAST_MATH_LIB -WF,-DHAVE_MASS
-        HIOPT_FLAGS = -O3 -qhot -qipa -qstrict -qarch=qp -qtune=qp -qcache=auto -qxflag=nvectver -qxflag=nsmine -qfloat=fltint -qessl -q64 -qmaxmem=-1  -qlinedebug  -WF,-D__LOOP_EXCHANGE -WF,-DHAVE_MASS
+        HIOPT_FLAGS = -O3 -qhot -qstrict -qarch=qp -qtune=qp -qcache=auto -qxflag=nvectver -qxflag=nsmine -qfloat=fltint -qessl -q64 -qmaxmem=-1  -qlinedebug  -WF,-D__LOOP_EXCHANGE -WF,-DHAVE_MASS
         FFLAGS   = $GENFLAGS -qsuffix=cpp=f90 -qzerosize -qalias_size=1800000000
 
         F77      = mpixlf77_r
@@ -136,7 +125,7 @@
             ;;
           *)
             OMPFLAG = -qsmp=omp
-            CC_OMPFLAG  = -qsmp=omp
+            CC_OMPFLAG  = -qsmp=om
             ;;
         esac
         DEFOPT   = -WF,-D
@@ -145,34 +134,20 @@
         MODDIR   = -qmoddir=
         ;;
     nag)
-        config_compiler  = nag
+        config_compiler=nag
         compiler_version = $(nagfor -v 2>&1 | awk 'NR==1{split($5,v,"."); printf("nag%1d%1d", v[1],substr(v[2],1,1))}')
         CFLAGS      = "$CFLAGS" -DNAGf90Fortran
         FC          = nagfor
+#        GEN_FLAGS   = -float-store -colour -nan -maxcontin=99 -fpp
+        GEN_FLAGS   = -float-store -colour -nan -fpp
+        STD_FLAGS   = -Wc,-O3 -Wc,-march=native
         FDEBUG      =  -gline -g -C=all -mtrace=all
-<<<<<<< HEAD
-        FDEBUG      =  -gline -g -C=all
-        GEN_FLAGS   = -colour -fpp
-        DEBUG_FLAGS = -Wc,-O0 -Wc,-march=native -float-store -nan $FDEBUG
-        STD_FLAGS   = -Wc,-O3 -Wc,-march=native -float-store -nan $FDEBUG
-	HIOPT_FLAGS = -Wc,-O3 -Wc,-march=native -O3 -Wc=$(which gcc)
-	MISMATCHS   = -wmismatch=mpi_allgather,mpi_allgatherv,mpi_allreduce,mpi_alltoall,mpi_alltoallv,mpi_bcast,mpi_free_mem,mpi_gather,mpi_gatherv,mpi_get,mpi_get_address,mpi_isend,mpi_irecv,mpi_op_create,mpi_pack,mpi_recv,mpi_reduce,mpi_scatter,mpi_scatterv,mpi_send,mpi_sendrecv,mpi_type_commit,mpi_type_extent,mpi_type_struct,mpi_unpack,mpi_win_create,nf_get_att_double,nf_put_att_double,nf_def_var,nf_get_att_int,nf_put_att_int,nf_put_vara_int,nf_get_vara_int,nf_put_vara_double,psmile_bsend -w=uep
-        FFLAGS      = "$GEN_FLAGS" -f2003 "$MISMATCHS" "$INCLUDES"
-=======
         FDEBUG      =  -gline -g -C=all 
         MISMATCHS   = -wmismatch=mpi_get,mpi_win_create,mpi_send,mpi_isend,mpi_recv,mpi_irecv,mpi_bcast,mpi_alltoall,mpi_alltoallv,mpi_allreduce,mpi_reduce,mpi_gather,mpi_gatherv,mpi_scatter,mpi_scatterv,mpi_allgather,mpi_allgatherv,mpi_pack,mpi_unpack,mpi_type_extent,mpi_type_struct,mpi_type_commit,mpi_op_create,mpi_get_address,nf_get_att_double,nf_put_att_double,nf_def_var,nf_get_att_int,nf_put_att_int,nf_put_vara_int,nf_get_vara_int,nf_put_vara_double,psmile_bsend -w=uep
         FFLAGS      = "$GEN_FLAGS" -f2003 "$FDEBUG" "$MISMATCHS" "$INCLUDES"
->>>>>>> 140e17a9
         F77         = nagfor
-        F77FLAGS    = "$GEN_FLAGS" -w=obs -O -dcfuns -mismatch_all
-        case "$with_openmp" in
-          yes)
-            FFLAGS=${FFLAGS/ -gline / }
-            F77FLAGS=${F77FLAGS/ -gline / }
-          ;;
-        esac
-        OMPFLAG     = -openmp
-        CC_OMPFLAG  =
+        F77FLAGS    = "$GEN_FLAGS" "$FDEBUG" -w=obs -O -dcfuns -mismatch_all
+        OMPFLAG     = 
         DEFOPT      = -D
         DEFCOPT     = -D
         MODOPT      = -I
@@ -180,31 +155,26 @@
         WLFLAG      = -Wl,-Wl,
         ;;
     pgi)
-        config_compiler  = pgi
+        config_compiler=pgi
         compiler_version = $(pgfortran -V | awk 'NR==2{split($2,v,"."); printf("pgi%1d", v[1])}')
         CFLAGS      = "$CFLAGS" -DpgiFortran
         FC          = pgfortran
+       # FC          = pgfortran
         FDEBUG      = -g -gopt -Mbounds -Mchkptr -Mchkstk  -Mdclchk
-        FFLAGS      = -O "$FDEBUG" -Mpreprocess -Mrecursive -Mallocatable=03 -D__LOOP_EXCHANGE "$INCLUDES"
+       # FFLAGS      = -O "$GEN_FLAGS" "$FDEBUG" -Mpreprocess -Mrecursive -Mstandard  -D__LOOP_EXCHANGE
+        FFLAGS      = -O -C "$FDEBUG" -Mpreprocess -Mrecursive -Mallocatable=03 -D__LOOP_EXCHANGE "$INCLUDES"
         F77         = "$FC"
         F77FLAGS    = "$FFLAGS"
         OMPFLAG     = -mp
-        CC_OMPFLAG  = -mp
         DEFOPT      = -D
         DEFCOPT     = -D
         MODOPT      = -I
-        MODDIR      = -module 
+        MODDIR      = -module
         WLFLAG      = -Wl        
         ;;
     cray)
-<<<<<<< HEAD
-        config_compiler  = cray
-        compiler_version = $(ftn -V 2>&1 > /dev/null | awk -F" " '{split($5,v,"."); printf("cray%1d%1d", v[1], v[2])}')
-	CC          = cc
-=======
         config_compiler=cray
         CC          = cc
->>>>>>> 140e17a9
         FC          = ftn
         F77         = "$FC"
         FFLAGS      = -v -D__LOOP_EXCHANGE -D__MIXED_PRECISION -D__NO_JSBACH__ -Df2cFortran -e Z -em -hflex_mp=conservative -hfp1 -hadd_paren -hnoacc -r am -Ktrap=divz,ovf,inv
@@ -213,6 +183,7 @@
         FCLIBS      = "-v"
         GEN_FLAGS   =
         FDEBUG      = -g -R abc
+#        OMPFLAG     = -mp
         ART_FFLAGS  = -D__ICON_ART
         DEFOPT      = -D
         DEFCOPT     = -D
@@ -220,8 +191,7 @@
         MODDIR      = -J
         ;;
     cray_gpu)
-        config_compiler = cce                                                     
-        compiler_version = $(ftn -V 2>&1 > /dev/null | awk -F" " '{split($5,v,"."); printf("cray%1d%1d", v[1], v[2])}')
+        config_compiler=cce                                                     
         CC          = cc
         FC          = ftn
         F77         = "$FC"
@@ -238,12 +208,11 @@
         MODOPT      = -I
         MODDIR      = -J
         ;; 
-    intel|intel15|intel14)
-        config_compiler  = intel
+    intel|intel16|intel15|intel14)
+        config_compiler=intel
         compiler_version = $(ifort -V 2>&1 | awk -F "," 'NR==1{split($2,v," "); printf("intel%d",v[2])}')
-        # CC          = icc
+        #  CC     = icc
         # CFLAGS      = -fpe0 -msse2 -pc64  -DpgiFortran -DHAVE_LIBNETCDF -DHAVE_CF_INTERFACE
-        # ccversion   = $(icc --version 2>&1 | awk 'NR==1')
         CFLAGS      = "$CFLAGS" -DpgiFortran
         AR          = xiar
         FC          = ifort
@@ -258,7 +227,7 @@
         DEFOPT      = -D
         DEFCOPT     = -D
         MODOPT      = -I
-        MODDIR      = -module 
+        MODDIR      = -module
         WLFLAG      = -Wl
         ;;
 esac
@@ -286,27 +255,14 @@
 
                 case "$fortran_compiler" in
                     default|gcc)
-                        load_modules =PrgEnv-gnu cray-netcdf cray-hdf5 ${load_modules}
+                        load_modules ="PrgEnv-gnu" "cray-netcdf" "cray-hdf5" "${load_modules}"
                         NETCDFROOT = /opt/cray/netcdf/4.2.0/gnu/47
                     ;;
                     intel)
-                        load_modules = PrgEnv-intel cray-netcdf cray-hdf5 ${load_modules}
+                        load_modules = "PrgEnv-intel" "cray-netcdf" "cray-hdf5" "${load_modules}"
                         NETCDFROOT = /opt/cray/netcdf/4.2.0/intel/120
                         ;;
                     cray)
-<<<<<<< HEAD
-                        load_modules = PrgEnv-cray cray-netcdf cray-hdf5 ${load_modules}
-			OMPFLAG     = -h omp
-        		CFLAGS      = -Df2cFortran -DHAVE_CF_INTERFACE -DHAVE_LIBNETCDF -O3
-        		FFLAGS      = -D__LOOP_EXCHANGE -D__MIXED_PRECISION -D__NO_JSBACH__ -Df2cFortran -e Z -em -hflex_mp=conservative -hfp1 -hadd_paren -r am -Ktrap=divz,ovf
-                        NETCDFROOT = /opt/cray/netcdf/4.3.3.1/cray/83
-                        ;;
-                    cray_gpu)
-                        load_modules = PrgEnv-cray cray-netcdf cray-hdf5 ${load_modules}
-			OMPFLAG     = -h omp
-        		CFLAGS      = -Df2cFortran -DHAVE_CF_INTERFACE -DHAVE_LIBNETCDF -O3
-        		FFLAGS      = -D__LOOP_EXCHANGE -D__MIXED_PRECISION -D__NO_JSBACH__ -Df2cFortran -e Z -em -hflex_mp=conservative -hfp1 -hadd_paren -r am -Ktrap=divz,ovf -h acc -h acc_model=deep_copy
-=======
                         load_modules = "PrgEnv-cray" "cray-netcdf" "cray-hdf5" "${load_modules}"
                         OMPFLAG     = -h omp
                         CFLAGS      = -Df2cFortran -DHAVE_CF_INTERFACE -DHAVE_LIBNETCDF -O3
@@ -318,7 +274,6 @@
                         OMPFLAG     = -h omp
                         CFLAGS      = -Df2cFortran -DHAVE_CF_INTERFACE -DHAVE_LIBNETCDF -O3
                         FFLAGS      = -D__LOOP_EXCHANGE -D__MIXED_PRECISION -D__NO_JSBACH__ -Df2cFortran -e Z -em -hflex_mp=conservative -hfp1 -hadd_paren -r am -Ktrap=divz,ovf -h acc -h acc_model=deep_copy
->>>>>>> 140e17a9
                         NETCDFROOT = /opt/cray/netcdf/default/cray/83
                         ;;
                 esac
@@ -337,27 +292,20 @@
 
                 case "$fortran_compiler" in
                     default|gcc)
-                        load_modules = PrgEnv-gnu cray-netcdf ${load_modules}
+                        load_modules="PrgEnv-gnu" "cray-netcdf" "${load_modules}"
                         NETCDFROOT = /opt/cray/netcdf/4.2.0/gnu/47
                     ;;
                     intel)
-                        load_modules      = PrgEnv-intel cray-netcdf ${load_modules}
+                        load_modules      = "PrgEnv-intel" "cray-netcdf" "${load_modules}"
                         NETCDFROOT = /opt/cray/netcdf/4.2.0/intel/120
                         ;;
                     cray)
-<<<<<<< HEAD
-			OMPFLAG     = -h omp
-        		CFLAGS      = -Df2cFortran -DHAVE_CF_INTERFACE -DHAVE_LIBNETCDF -O3
-        		FFLAGS      = -D__LOOP_EXCHANGE -D__MIXED_PRECISION -D__NO_JSBACH__ -Df2cFortran -e Z -em -hflex_mp=conservative -hfp1 -hadd_paren -r am -Ktrap=divz,ovf -h acc -h acc_model=deep_copy
-                        load_modules      = cray-netcdf ${load_modules}
-=======
                         OMPFLAG     = -h omp
                         CFLAGS      = -Df2cFortran -DHAVE_CF_INTERFACE -DHAVE_LIBNETCDF -O3
                         FFLAGS      = -D__LOOP_EXCHANGE -D__MIXED_PRECISION -D__NO_JSBACH__ -Df2cFortran -e Z -em -hflex_mp=conservative -hfp1 -hadd_paren -r am -Ktrap=divz,ovf -h acc -h acc_model=deep_copy
                         load_modules      = "cray-netcdf" "${load_modules}"
->>>>>>> 140e17a9
                         NETCDFROOT = /opt/cray/netcdf/default/cray/81
-                        load_modules      = PrgEnv-cray netcdf hdf5 ${load_modules}
+                        load_modules      = "PrgEnv-cray" "netcdf" "hdf5" "${load_modules}"
                         ;;
                 esac
                 mpi_startrun="aprun" "-N" "\\\$mpi_procs_pernode" "-n" "\\\$mpi_total_procs" "-d" "\\\$OMP_NUM_THREADS"
@@ -370,7 +318,7 @@
                 sync_submit="sbatch"
                 case "$fortran_compiler" in
                     default|gcc)
-                        load_modules=gcc/4.6.3 ${load_modules}
+                        load_modules="gcc/4.6.3" "${load_modules}"
                         NETCDFROOT = /apps/castor/netcdf/4.1.3/gnu_463
                         MPIROOT=/apps/castor/mvapich2/1.8/mvapich2-gnu
                         MPI_LIB  = -lfmpich -lmpichf90 -lmpich -lmpl
@@ -378,14 +326,14 @@
                         ;;
                     pgi)
                         CC=pgcc
-                        load_modules=pgi mvapich2/1.8-pgi ${load_modules}
+                        load_modules="pgi" "mvapich2/1.8-pgi" "${load_modules}"
                         NETCDFROOT = /apps/castor/netcdf/4.1.3/gnu_463
                         MPIROOT=/apps/castor/mvapich2/1.8/mvapich2-pgi
                         MPI_LIB  = -lfmpich -lmpichf90 -lmpich -lmpl
                         MPI_INCLUDE=${MPIROOT}/include
                         ;;
                     intel)
-                        load_modules      = intel mvapich2/1.8-intel ${load_modules}
+                        load_modules      = "intel" "mvapich2/1.8-intel" "${load_modules}"
                         NETCDFROOT = /apps/castor/netcdf/4.1.3/gnu_463
                         MPIROOT=/apps/castor/mvapich2/1.8/mvapich2-intel
                         MPI_LIB  = -lfmpich -lmpichf90 -lmpich -lmpl
@@ -407,7 +355,7 @@
                 make_command="make" "-j" "8"
                 case "$fortran_compiler" in
                     intel*)
-                      load_modules    = PrgEnv-intel netcdf cray-mpich ${load_modules}
+                      load_modules    = "PrgEnv-intel" "netcdf" "cray-mpich" "${load_modules}"
                       CFLAGS          = -DHAVE_LIBNETCDF ${CFLAGS}
                       STD_FLAGS       = -O2 -xAVX -fltconsistency -pc64 -fpp -traceback  -D__LOOP_EXCHANGE
                       FFLAGS          = ${FFLAGS}
@@ -421,7 +369,7 @@
                       FFLAGS          = ${FFLAGS} -I/usr/local/pkg/for0adm/include/radiance
                       ;;
                     default|gcc)
-                      load_modules    = PrgEnv-gnu netcdf grib_api cray-mpich ${load_modules}
+                      load_modules    = "PrgEnv-gnu" "netcdf" "grib_api" "cray-mpich" "${load_modules}"
                       FFLAGS          = ${FFLAGS}
                       OTHER_LIBS      = -L${GRIB_API}/lib -lgrib_api_f90 -lgrib_api $OTHER_LIBS
                       ;;
@@ -457,15 +405,15 @@
                 config_target = wizard
                 make_command  = make -j4
                 submit        = sbatch
+
                 case "$fortran_compiler" in
                     intel*)
-                      load_modules    = intel/13.5.192 mpich2/1.3.1-static-intel12 ${load_modules}
+                      load_modules    = "intel/13.5.192" "mpich2/1.3.1-static-intel12" "${load_modules}"
                       config_compiler = intel
-                      CC          = icc
-                      CFLAGS      = -std=gnu99 -O2 -DHAVE_LIBNETCDF -DHAVE_CF_INTERFACE -DHAVE_LIBSZ -DHAVE_NETCDF4 -DHAVE_LIBHDF5 -DHAVE_NETCDF2 -DpgiFortran
-                      ccversion   = $(icc --version 2>&1 | awk 'NR==1')
-                      F77         = ifort
-                      FC          = ifort
+                      CC     = icc
+                      CFLAGS = -std=gnu99 -O2 -DHAVE_LIBNETCDF -DHAVE_CF_INTERFACE -DHAVE_LIBSZ -DHAVE_NETCDF4 -DHAVE_LIBHDF5 -DHAVE_NETCDF2 -DpgiFortran
+                      F77    = ifort
+                      FC     = ifort
 
                       DEBUG_FLAGS = -check bounds -check pointers -check uninit -debug -g -traceback
                       STD_FLAGS   = -O2 -msse2 -fltconsistency $DEBUG_FLAGS
@@ -483,7 +431,6 @@
                 esac
                 ;;
             btc*|mlogin*)
-                load_modules  = ncl/6.2.1-gccsys cdo/default svn/1.8.13
                 load_profile  = "." "/etc/profile"
                 load_modules  = ncl cdo ${load_modules}
                 software_tree = /sw/rhel6-x64
@@ -492,43 +439,19 @@
                 submit        = sbatch
                 sync_submit   = srunjob
                 queue         = compute
-                load_modules    =  cdo/default svn/1.8.13 ${load_modules}
                 case "$fortran_compiler" in
                     intel*)
-<<<<<<< HEAD
-                        case "$fortran_compiler" in
-                          intel15|intel15.*)
-                            load_modules    = "intel/15.0.1" "${load_modules}"
-                            ;;
-                          intel14|intel*)
-                            load_modules    = "intel/14.0.3" "${load_modules}"
-                            ;;
-                        esac
-=======
                         load_modules    =  cdo/default svn/1.8.13   ${load_modules}
                         load_modules    =  intel/16.0 ${load_modules}
->>>>>>> 140e17a9
                         config_compiler = intel
-                        CC          = icc
-                        CFLAGS      = -std=gnu99 -g -O3 -ftz -march=native -DHAVE_LIBNETCDF -DHAVE_CF_INTERFACE -DHAVE_LIBSZ -DHAVE_NETCDF4 -DHAVE_LIBHDF5 -DHAVE_NETCDF2 -DgFortran
-                        ccversion   = $(icc --version 2>&1 | awk 'NR==1')
-                        F77         = ifort
-                        FC          = ifort
+                        CC     = icc
+                        CFLAGS = -std=gnu99 -g -O3 -ftz -march=native -DHAVE_LIBNETCDF -DHAVE_CF_INTERFACE -DHAVE_LIBSZ -DHAVE_NETCDF4 -DHAVE_LIBHDF5 -DHAVE_NETCDF2 -DgFortran
+                        F77    = ifort
+                        FC     = ifort
                         # temporarily removed -check uninit since it fails
                         # for lapack/dpftri.f with -march=core-avx2 and intel 14.0.3
                         CHECK_FLAGS = -check bounds -check pointers -debug -g -traceback
                         DEBUG_FLAGS = -debug-parameters -debug -g -O0
-<<<<<<< HEAD
-                        STD_FLAGS   = -ftz -O2 -march=native -pc64 -fltconsistency
-                        HIOPT_FLAGS = -O3 -mkl=sequential -pc64 -no-prec-div -no-prec-sqrt -fast-transcendentials -reentrancy threaded -xHost -vec-report1
-                        FFLAGS      = -pc64 -fpp -D__LOOP_EXCHANGE
-                        F77FLAGS    = "$FFLAGS" "$STD_FLAGS"
-
-                        NETCDFFROOT = $software_tree/netcdf/netcdf_fortran-4.4.2-$compiler_version
-                        NETCDFROOT  = $software_tree/netcdf/netcdf_c-4.3.2-$compiler_version
-                        HDF5ROOT    = $software_tree/hdf5/hdf5-1.8.14-threadsafe-$compiler_version
-                        SZIPROOT    = $software_tree/sys/libaec-0.3.2-$compiler_version
-=======
                         # replaced -fltconsitency because the option is deprected and should be replaced by -fp-model source
                         FPPFLAGS    = -fpp -D__LOOP_EXCHANGE  
                         STD_FLAGS   =  -ftz -O2 -march=native -pc64 -fp-model source -qopt-report-file=stdout -qopt-report=2 -qopt-report-phase=vec
@@ -540,43 +463,23 @@
                         NETCDFROOT  = $software_tree/netcdf/netcdf_c-4.3.2-gcc48
                         HDF5ROOT    = $software_tree/hdf5/hdf5-1.8.14-gcc48
                         SZIPROOT    = $software_tree/sys/libaec-0.3.2-gcc48
->>>>>>> 140e17a9
                         XML2ROOT    = /usr
                         ZLIBROOT    = /usr
 
                         case "$with_mpi" in
-                            "$software_tree/intel/impi/5.1.0.038_dapl2.1.6")
-                                load_modules = ${load_modules} intelmpi/5.1.0.038_dapl2.1.6
+                            "$software_tree/intel/impi/5.0.3.048"|"$software_tree/intel/impi/5.0.3.048/intel64")
+                                load_modules = ${load_modules} intelmpi/5.0.3.048
                                 FFLAGS       = $FFLAGS -DHAVE_SLOW_PASSIVE_TARGET_ONESIDED
-                                MPIROOT      = $with_mpi/compilers_and_libraries_2016.0.079/linux/mpi/intel64
-                                MPI_LIB      = $WLFLAG,--disable-new-dtags -L$MPIROOT/lib/release_mt $WLFLAG,-rpath,$MPIROOT/lib/release_mt -L$MPIROOT/lib $WLFLAG,-rpath,$MPIROOT/lib -lmpifort -lmpi -lmpigi -ldl -lrt -lpthread
-                                ;;
-                            "$software_tree/intel/impi/4.1.3.049"|"$software_tree/intel/impi/4.1.3.049/intel64")
-                                FFLAGS = $FFLAGS -DHAVE_SLOW_PASSIVE_TARGET_ONESIDED
-                                load_modules=${load_modules} intelmpi/4.1.3.049
-
-      		                MPIROOT     = $software_tree/intel/impi/4.1.3.049/intel64
-                                SYS_LIBS    = -ldl -lrt -lpthread
-                                MPI_LIB     = $WLFLAG,-rpath,$MPIROOT/lib -lmpigf -lmpi -lmpigi $SYS_LIBS
+                                MPIROOT      = $software_tree/intel/impi/5.0.3.048/intel64
+                                SYS_LIBS     = -ldl -lrt -lpthread
+                                MPI_LIB      = $WLFLAG,-rpath,$MPIROOT/lib -lmpigf -lmpi -lmpigi $SYS_LIBS
+
                                 case "${with_openmp}" in
-                                  yes)
-                                    MPI_LIB="${MPI_LIB/ -lmpi / -lmpi_mt }"
-                                    ;;
+                                    yes)
+                                        MPI_LIB="${MPI_LIB/ -lmpi / -lmpi_mt }"
+                                        ;;
                                 esac
                                 ;;
-<<<<<<< HEAD
-                            no)
-                                ;;
-                            /opt/mpi/bullxmpi_mlx/1.2.8.3|*)
-				load_modules = ${load_modules} fca mxm bullxmpi_mlx/bullxmpi_mlx-1.2.8.3
-				FFLAGS       = $FFLAGS
-				MPIROOT      = /opt/mpi/bullxmpi_mlx/1.2.8.3
-				SYS_LIBS     = -ldl -lm -lnuma -Wl,--export-dynamic -lrt -lnsl -lutil -lm -ldl
-				MPI_LIB      = $WLFLAG,-rpath,/opt/mpi/bullxmpi_mlx/1.2.8.3/lib -lmpi_f90 -lmpi_f77 $SYS_LIBS
-				;;
-			esac
-			mpi_startrun = srun               
-=======
                             "$software_tree/intel/impi/4.1.3.049"|"$software_tree/intel/impi/4.1.3.049/intel64")
                                 load_modules = ${load_modules} intelmpi/4.1.3.049
                                 FFLAGS       = $FFLAGS -DHAVE_SLOW_PASSIVE_TARGET_ONESIDED
@@ -599,7 +502,6 @@
                                 ;;
                         esac
                         mpi_startrun = srun               
->>>>>>> 140e17a9
                         ;;
                     gcc*)                   
                         load_modules    = gcc/5.1.0 intelmpi/5.1.0.038_dapl2.1.6 ${load_modules}
@@ -617,19 +519,8 @@
                         XML2ROOT    = /usr
                         ZLIBROOT    = /usr
 
-<<<<<<< HEAD
-                        case "$with_mpi" in
-                            "$software_tree/intel/impi/5.1.0.038_dapl2.1.6"|*)
-                                load_modules = ${load_modules} intelmpi/5.1.0.038_dapl2.1.6
-                                FFLAGS       = $FFLAGS -DHAVE_SLOW_PASSIVE_TARGET_ONESIDED
-                                MPIROOT      = $software_tree/intel/impi/5.1.0.038_dapl2.1.6/compilers_and_libraries_2016.0.079/linux/mpi/intel64
-                                MPI_LIB      = $WLFLAG,--disable-new-dtags -L$MPIROOT/lib/release_mt $WLFLAG,-rpath,$MPIROOT/lib/release_mt -L$MPIROOT/lib $WLFLAG,-rpath,$MPIROOT/lib -lmpifort -lmpi -lmpigi -ldl -lrt -lpthread
-                                ;;
-			esac
-=======
                         MPIROOT     = $software_tree/intel/impi/5.1.0.038_dapl2.1.6/compilers_and_libraries_2016.0.079/linux/mpi/intel64
                         MPI_LIB     = $WLFLAG,--disable-new-dtags -L$MPIROOT/lib/release_mt $WLFLAG,-rpath,$MPIROOT/lib/release_mt -L$MPIROOT/lib $WLFLAG,-rpath,$MPIROOT/lib -lmpifort -lmpi -lmpigi -ldl -lrt -lpthread
->>>>>>> 140e17a9
                         mpi_startrun = srun               
                         ;;
                     nag*)
@@ -722,53 +613,42 @@
                 CFLAGS   = $CFLAGS -DHAVE_NETCDF4
                 SYS_LIBS = -lnuma -lrt -lnsl -lutil -lm -lpthread -ldl -Wl,--export-dynamic -lrt -lnsl -lutil -lm -lpthread -ldl
                 IB_LIBS  = -lrdmacm -libverbs
+                # load_profile="." "/client/etc/profile.zmaw"
                 use_shell=/bin/bash
                 load_profile="source" "/sw/share/Modules/init/bash"
-                load_modules=ncl/6.0.0-gccsys cdo/default jdk ${load_modules}
+                load_modules="ncl/6.0.0-gccsys" "cdo/default" "jdk" "${load_modules}"
                 make_command="make" "-j" "8"
                 submit="sbatch"
                 sync_submit=srunjob --account=mpi
                 case "$fortran_compiler" in
                     default|gcc)
-<<<<<<< HEAD
-                      NETCDFROOT  = $software_tree/netcdf-4.1.3-static-gcc48
-                      MPIROOT     = $software_tree/mpilib/openmpi-1.6.5-static-gcc48
-                      MPI_LIB     = -lmpi_f90 -lmpi_f77 -lmpi $IB_LIBS $SYS_LIBS 
-                      load_modules=gcc/4.8.2 ${load_modules}
-=======
                       NETCDFFROOT = $software_tree/netcdf_fortran-4.4.2-static-${compiler_version}
                       NETCDFROOT  = $software_tree/netcdf-4.3.3.1-static
                       MPIROOT     = $software_tree/mpilib/openmpi-1.8.4-static-${compiler_version}
                       MPI_LIB     = -L$MPIROOT/lib -Wl,-rpath -Wl,$MPIROOT/lib -Wl,--disable-new-dtags -lmpi_usempif08 -lmpi_usempi_ignore_tkr -lmpi_mpifh -lmpi -lopen-rte -lopen-pal -lm -lnuma -ldl -lrt -lpthread -libverbs -lrdmacm -lutil
                       load_modules="gcc/5.1.0" "${load_modules}"
->>>>>>> 140e17a9
                       ;;
                     pgi)
                       NETCDFROOT = $software_tree/netcdf-4.1.3-static-pgi14
                       MPIROOT    = $software_tree/mpilib/openmpi-1.6.5-static-pgi14
                       MPI_LIB    = -lmpi_f90 -lmpi_f77 -lmpi $IB_LIBS $SYS_LIBS
-                      load_modules=gcc/4.8.2 pgi/14.7 ${load_modules}
+                      load_modules="gcc/4.8.2" "pgi/14.7" "${load_modules}"
                       ;;
                     intel)
                       NETCDFROOT  = $software_tree/netcdf-4.1.3-static-intel14
                       MPIROOT     = $software_tree/mpilib/openmpi-1.6.5-static-intel14
                       MPI_LIB     = -lmpi_f90 -lmpi_f77 -lmpi $IB_LIBS $SYS_LIBS
+                      # HIOPT_FLAGS = -O3 -mkl -static -xHost -xAVX -no-prec-div -vec-report2 -diag-file -traceback -g
                       HIOPT_FLAGS = -O3 -fltconsistency -fpp -mkl -static -xHost -xAVX -g -traceback -D__LOOP_EXCHANGE -D__OMP_FIRSTTOUCH__
-                      load_modules=gcc/4.8.2 intel/14.0.2 ${load_modules}
+                      STD_FLAGS   = -O1 -fltconsistency -fpp -static -xHost -xAVX -traceback -g -D__LOOP_EXCHANGE
+                      load_modules="gcc/4.8.2" "intel/14.0.2" "${load_modules}"
                       ;;
                     nag)
-<<<<<<< HEAD
-                      NETCDFROOT  = $software_tree/netcdf-4.1.3-static-nag60
-                      MPIROOT     = $software_tree/mpilib/openmpi-1.6.5-static-nag60
-                      MPI_LIB     = -lmpi_f90 -lmpi_f77 -lmpi $IB_LIBS $SYS_LIBS
-                      load_modules=gcc/4.8.2 nag/6.0.1038 ${load_modules}
-=======
                       NETCDFFROOT  = $software_tree/netcdf_fortran-4.4.2-static-nag60
                       NETCDFROOT  = $software_tree/netcdf-4.3.3.1-static
                       MPIROOT     = $software_tree/mpilib/openmpi-1.8.1-static-${compiler_version}
                       MPI_LIB = -I$MPIROOT/lib $WLFLAG,-rpath,,$MPIROOT/lib $WLFLAG,--disable-new-dtags -L$MPIROOT/lib -lmpi_usempi -lmpi_mpifh -lmpi -lopen-rte -lopen-pal -lm -lnuma -ldl -lrt -libverbs -lrdmacm -lutil -lpthread
                       load_modules="gcc/4.8.2" "nag/6.0.1064" "${load_modules}"
->>>>>>> 140e17a9
                       ;;
                 esac
                 ;;
@@ -778,7 +658,7 @@
                    ZLIBROOT = /usr
                    case "$dist_codename" in
                       *squeeze*)
-                           load_modules = ncl/6.0.0-gccsys cdo/default python/2.7-ve0 ${load_modules}   
+                           load_modules = "ncl/6.0.0-gccsys" "cdo/default" "python/2.7-ve0" "${load_modules}"   
                            SZIPROOT = $software_tree/szip-2.1-static
                            NETCDFFROOT = $software_tree/netcdf_fortran-4.4.2-static-${compiler_version}
                            NETCDFROOT = $software_tree/netcdf-4.3.3.1-static
@@ -786,15 +666,6 @@
                            XML2ROOT = /usr
                            case "$fortran_compiler" in
                                default|gcc)
-<<<<<<< HEAD
-                                   load_modules=gcc/4.8.2 ${load_modules}
-                                   ;;
-                               nag)
-                                   load_modules=gcc/4.8.2 nag/5.3.951 ${load_modules}
-                                   ;;
-                               pgi)
-                                   load_modules= gcc/4.8.2 pgi/14.7 ${load_modules}
-=======
                                    MPIROOT     = $software_tree/mpilib/openmpi-1.8.4-static-${compiler_version}
                                    MPI_LIB     = -I$MPIROOT/lib $WLFLAG,-rpath,$MPIROOT/lib $WLFLAG,--disable-new-dtags -L$MPIROOT/lib -lmpi_usempif08 -lmpi_usempi_ignore_tkr -lmpi_mpifh -lmpi -lopen-rte -lopen-pal -lm -lnuma -ldl -lrt -libverbs -lrdmacm -lutil -lpthread
                                    load_modules="gcc/5.1.0" "${load_modules}"
@@ -808,7 +679,6 @@
                                    MPIROOT     = $software_tree/mpilib/openmpi-1.8.4-static-${compiler_version}
                                    MPILIB      = -I$MPIROOT/lib -Wl,-rpath -Wl,$MPIROOT/lib -L$MPIROOT/lib -lmpi_usempif08 -lmpi_usempi_ignore_tkr -lmpi_mpifh -lmpi -lopen-rte -lopen-pal -lm -lnuma -ldl -lrt -libverbs -lrdmacm -lutil
                                    load_modules= "gcc/4.8.2" "pgi/14.7" "${load_modules}"
->>>>>>> 140e17a9
                                    ;;
                                intel)
                                    MPIROOT     = $software_tree/mpilib/openmpi-1.8.4-static-${compiler_version}
@@ -816,12 +686,12 @@
 
                                    # HIOPT_FLAGS = -O3 -mkl -static -xHost -xAVX -no-prec-div -vec-report2 -diag-file -traceback -g
                                    HIOPT_FLAGS = -O3 -mkl -static -xHost -xAVX -g
-                                   load_modules=gcc/4.8.2 intel/14.0.2 ${load_modules}
+                                   load_modules="gcc/4.8.2" "intel/14.0.2" "${load_modules}"
                                    ;;
                            esac
                            ;;
                        *wheezy*)
-                           load_modules = ncl/6.2.0-precompiled cdo/1.6.5.1 python/2.7-ve4 ${load_modules}   
+                           load_modules = "ncl/6.2.0-precompiled" "cdo/1.6.5.1" "python/2.7-ve4" "${load_modules}"   
                            SZIPROOT = $software_tree/szip-2.1-static-gccsys
                            NETCDFFROOT = $software_tree/netcdf_fortran-4.4.0-static-${compiler_version}
                            NETCDFROOT = $software_tree/netcdf-4.3.2-static-gccsys
@@ -831,22 +701,18 @@
                            XML2ROOT = /usr
                            case "$fortran_compiler" in
                                default|gcc)
-<<<<<<< HEAD
-                                   load_modules=gcc/4.9.1 ${load_modules}
-=======
                                    load_modules="gcc/4.9.2" "${load_modules}"
->>>>>>> 140e17a9
                                    ;;
                                nag)
-                                   load_modules=gcc/4.9.1 nag/6.0.1017 ${load_modules}
+                                   load_modules="gcc/4.9.1" "nag/6.0.1017" "${load_modules}"
                                    ;;
                                pgi)
-                                   load_modules= gcc/4.9.1 pgi/14.7 ${load_modules}
+                                   load_modules= "gcc/4.9.1" "pgi/14.7" "${load_modules}"
                                    ;;
                                intel)
                                    # HIOPT_FLAGS = -O3 -mkl -static -xHost -xAVX -no-prec-div -vec-report2 -diag-file -traceback -g
                                    HIOPT_FLAGS = -O3 -mkl -static -xHost -xAVX -g
-                                   load_modules=gcc/4.9.1 intel/14.0.2 ${load_modules}
+                                   load_modules="gcc/4.9.1" "intel/14.0.2" "${load_modules}"
                                    ;;
                            esac
                            ;;
@@ -887,7 +753,7 @@
                 RTTOV_LIBS  = -L/home/ms/de/dfj/lib -L/home/ms/de/dfj/lib/unsupported -lradiance -lrttov10.2 -lhrit_tools
                 case "$fortran_compiler" in
                     intel*)
-                      load_modules    = PrgEnv-intel/5.0.41 netcdf cray-mpich/6.1.1 ${load_modules}
+                      load_modules    = "PrgEnv-intel/5.0.41" "netcdf" "cray-mpich/6.1.1" "${load_modules}"
                       CFLAGS          = -DHAVE_LIBNETCDF ${CFLAGS}
                       STD_FLAGS       = -O2 -xAVX -fltconsistency -pc64 -fpp -traceback  -D__LOOP_EXCHANGE
                       FFLAGS          = ${FFLAGS} -I/home/ms/de/dfj/include/radiance
@@ -899,7 +765,7 @@
                       FFLAGS          = ${FFLAGS} -I/home/ms/de/dfj/include/radiance
                       ;;
                     default|gcc)
-                     #load_modules    = PrgEnv-gnu/5.1.29 netcdf grib_api cray-mpich/6.2.0 ${load_modules}
+                     #load_modules    = "PrgEnv-gnu/5.1.29" "netcdf" "grib_api" "cray-mpich/6.2.0" "${load_modules}"
                       FFLAGS          = ${FFLAGS} -I/home/ms/de/dfj/include/radiance
                       OTHER_LIBS      = -L${GRIB_API}/lib -lgrib_api_f90 -lgrib_api $RTTOV_LIBS $OTHER_LIBS
                       ;;
