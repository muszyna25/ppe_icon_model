--- conflicted
+++ resolved
@@ -434,10 +434,6 @@
                 config_target = bullx
                 make_command  = make -j4
                 submit        = sbatch
-<<<<<<< HEAD
-                # sync_submit   = sbatch
-=======
->>>>>>> ee22d8cd
                 sync_submit   = srunjob
                 queue         = compute
                 case "$fortran_compiler" in
