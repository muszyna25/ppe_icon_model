# Linux
#-----------------------------------------------------------------------------
#
# Comments:
#
# 2010-02-09, Marco Giorgetta, MPI-M: gcc-4.3.4 setup
# 2010-02-09, Luis Kornblueh,  MPI-M: clean-up
# 2010-02-17, Marco Giorgetta, MPI-M: gcc: activate -ffree-line-length-132
# 2010-02-17, Marco Giorgetta, MPI-M: activate -fmodule-private
# 2010-02-17, Marco Giorgetta, MPI-M: activate -fimplicit-none
# 2013-03-25, Bastian Kern,    DLR  : gfortran and ifort at DLR Linux cluster
# 2014-02-03, Rene Redler,     MPI-M: sun compiler removed.
# 2014-03-27, Will Sawyer,     CSCS : additions for CSCS Cray platforms
# 2015-09-25, Will Sawyer,     CSCS : refinements for CSCS platforms
# 2016-07-14, Will Sawyer,     CSCS : additional refinements and bug fixes
#
#-----------------------------------------------------------------------------

#===============================================
# some common settings

LAPACKROOT  =
LAPACK_LIB  =

LIBS        = -L../lib -lsupport $LIBS

load_modules=

#===============================================

#===============================================
#
# Define compiler settings
#


#-----------------------------------------------------------------------------
# cc is the gcc
CC     = gcc
CFLAGS = -std=gnu99 -march=native -O2 -DHAVE_LIBNETCDF -DHAVE_NETCDF4

case "$fortran_compiler" in
    default|gcc)
        config_compiler  = gcc
        compiler_version = $(gfortran --version | awk 'NR==1{split($NF,v,"."); printf("gcc%1d%1d", v[1], v[2])}')
        CFLAGS      = $CFLAGS -DpgiFortran
        FCPP        = -cpp
        FLANG       = -std=f2008 -fmodule-private -fimplicit-none -fmax-identifier-length=63 -ffree-line-length-132
        FWARN       = -Wall -Wcharacter-truncation -Wconversion -Wunderflow -Wunused-parameter -Wno-surprising
        FDEBUG      = -g -fbacktrace
        FCHECK      = -finit-real=nan -finit-integer=-2147483648 -finit-character=127
        FOPTIONS    = $FCPP $FLANG $FWARN $FDEBUG $FCHECK
        FOTPTIM     = -march=native -O3 -ffast-math -D__LOOP_EXCHANGE

        DEBUG_FLAGS = -g -fbacktrace -fbounds-check -fstack-protector-all $FCHECK
        STD_FLAGS   = -march=native -O2 -mpc64 $DEBUG_FLAGS -D__LOOP_EXCHANGE 
        HIOPT_FLAGS = -march=native -O3 -ffast-math -mpc64 -D__LOOP_EXCHANGE -g

        FC          = gfortran
        FFLAGS      = $FCPP $FLANG $FWARN $INCLUDES
        F77         = gfortran
        F77FLAGS    = -march=native -O0 -ffast-math -mpc64
        LDFLAGS     = $FOTPTIM
        OMPFLAG     = -fopenmp
        CC_OMPFLAG  = -fopenmp
        DEFOPT      = -D
        DEFCOPT     = -D
        MODOPT      = -I
        MODDIR      = -J
        WLFLAG      = -Wl
        ;;
    xlf)
        config_compiler=mpixlc_r
        CC       = mpixlc_r
        OPTFLAGS = -q64 -O2  -qmaxmem=-1 -qstrict -qarch=auto -qtune=auto -qcache=auto -qfloat=fltint
        INFOFLAGS= -qlistopt -qphsinfo -V
        INFOFLAGS=
        GENFLAGS = $INFOFLAGS -WF,-DSLOW_MPI_MAXMINLOC -WF,-DSLOW_MPI_USER_REDUCTION -WF,-DSLOW_MPI_IN_PLACE
        CFLAGS   = -DIBMR2Fortran -O2 -qipa

        FC       = mpixlf2003_r

        CHECK_FLAGS = -g -qcheck -qstackprotect=all
        DEBUG_FLAGS = -OO -qnoopt -g -qfullpath -WF,-DNOXLFPROCESS
        BASIC_OPT_FLAGS = -qalias_size -q64 -qmaxmem=-1 -qarch=auto -qtune=auto -qcache=auto -qfloat=fltint -WF,-D__LOOP_EXCHANGE
        STD_FLAGS = -O2 -qstrict -qlinedebug $BASIC_OPT_FLAGS $INFOFLAGS
        #HIOPT_FLAGS = -O3 -qhot -qstrict -qarch=qp -qtune=qp -qcache=auto -qxflag=nvectver -qxflag=nsmine -qfloat=fltint -qessl -q64 -qmaxmem=-1  -qlinedebug  -WF,-D__LOOP_EXCHANGE -WF,-DHAVE_FAST_MATH_LIB -WF,-DHAVE_MASS
        HIOPT_FLAGS = -O3 -qhot -qipa -qstrict -qarch=qp -qtune=qp -qcache=auto -qxflag=nvectver -qxflag=nsmine -qfloat=fltint -qessl -q64 -qmaxmem=-1  -qlinedebug  -WF,-D__LOOP_EXCHANGE -WF,-DHAVE_MASS
        FFLAGS   = $GENFLAGS -qsuffix=cpp=f90 -qzerosize -qalias_size=1800000000

        F77      = mpixlf77_r
        F77FLAGS = $STD_FLAGS

        case "$with_flags" in
          debug)
            OMPFLAG = -qsmp=omp:noopt
            F77FLAGS = $GENFLAGS $FMISMATCH -O0 -g
            CC_OMPFLAG  = -qsmp=omp:noopt
            ;;
          *)
            OMPFLAG = -qsmp=omp
            CC_OMPFLAG  = -qsmp=omp
            ;;
        esac
        DEFOPT   = -WF,-D
        DEFCOPT  = -D
        MODOPT   = -I
        MODDIR   = -qmoddir=
        ;;
    nag)
        config_compiler  = nag
        compiler_version = $(nagfor -v 2>&1 | awk 'NR==1{split($5,v,"."); printf("nag%1d%1d", v[1],substr(v[2],1,1))}')
        CFLAGS      = $CFLAGS -DNAGf90Fortran
        FC          = nagfor
        FDEBUG      =  -gline -g -C=all -mtrace=all
        FDEBUG      =  -gline -g -C=all
        GEN_FLAGS   = -colour -fpp
        DEBUG_FLAGS = -O0 -Wc,-g -float-store -nan $FDEBUG
        STD_FLAGS   = $DEBUG_FLAGS
        HIOPT_FLAGS = -Wc,-O3 -Wc,-march=native -float-store -nan $FDEBUG
        MISMATCHS   = -wmismatch=mpi_allgather,mpi_allgatherv,mpi_allreduce,mpi_alltoall,mpi_alltoallv,mpi_bcast,mpi_free_mem,mpi_gather,mpi_gatherv,mpi_get,mpi_get_address,mpi_isend,mpi_irecv,mpi_sendrecv,mpi_op_create,mpi_pack,mpi_recv,mpi_reduce,mpi_scatter,mpi_scatterv,mpi_send,mpi_type_commit,mpi_type_extent,mpi_type_struct,mpi_unpack,mpi_win_create,nf_get_att_double,nf_put_att_double,nf_def_var,nf_get_att_int,nf_put_att_int,nf_put_vara_int,nf_get_vara_int,nf_put_vara_double -w=uep
        FFLAGS      = $GEN_FLAGS -f2008 $MISMATCHS $INCLUDES
        F77         = nagfor
        F77FLAGS    = $GEN_FLAGS -w=obs -O -dcfuns -mismatch_all
        case "$with_openmp" in
          yes)
            FFLAGS=${FFLAGS/ -gline / }
            F77FLAGS=${F77FLAGS/ -gline / }
          ;;
        esac
        OMPFLAG     = -openmp
        CC_OMPFLAG  =
        DEFOPT      = -D
        DEFCOPT     = -D
        MODOPT      = -I
        MODDIR      = -mdir 
        WLFLAG      = -Wl,-Wl,
        ;;
    pgi)
        config_compiler  = pgi
        compiler_version = $(pgfortran -V | awk 'NR==2{split($2,v,"."); printf("pgi%1d", v[1])}')
        CFLAGS      = $CFLAGS -DpgiFortran
        FC          = pgfortran
        FDEBUG      = -g -gopt -Mbounds -Mchkptr -Mchkstk  -Mdclchk
       # FFLAGS      = -O $GEN_FLAGS $FDEBUG -Mpreprocess -Mrecursive -Mstandard  -D__LOOP_EXCHANGE
        FFLAGS      = -O $FDEBUG -Mpreprocess -Mrecursive -Mallocatable=03 -D__LOOP_EXCHANGE $INCLUDES
        F77         = $FC
        F77FLAGS    = $FFLAGS
        OMPFLAG     = -mp
        CC_OMPFLAG  = -mp
        DEFOPT      = -D
        DEFCOPT     = -D
        MODOPT      = -I
        MODDIR      = -module 
        WLFLAG      = -Wl        
        ;;
    cray)
        config_compiler  = cray
        compiler_version = $(ftn -V 2>&1 > /dev/null | awk -F" " '{split($5,v,"."); printf("cray%1d%1d", v[1], v[2])}')
        CC          = cc
        FC          = ftn
        F77         = $FC
        FFLAGS      = -D__LOOP_EXCHANGE -D__MIXED_PRECISION -D__MIXED_PRECISION_2              -e Z -em -hflex_mp=conservative -hfp1 -hadd_paren -hnoacc  -O cache0 -r am -Ktrap=divz,ovf,inv
        CFLAGS      = -DHAVE_LIBNETCDF -DHAVE_NETCDF4 -O3
        F77FLAGS    = $FFLAGS
        LDFLAGS     = -hflex_mp=conservative  -Ktrap=divz,ovf,inv
        FCLIBS      = 
        GEN_FLAGS   =
        FDEBUG      = -g -R abc
        DEFOPT      = -D
        DEFCOPT     = -D
        MODOPT      = -I
        MODDIR      = -J
        ;;
    cray_gpu)
        config_compiler  = cray_gpu
        compiler_version = $(ftn -V 2>&1 > /dev/null | awk -F" " '{split($5,v,"."); printf("cray%1d%1d", v[1], v[2])}')
        CC          = cc
        FC          = ftn
        F77         = $FC
        FFLAGS      = -v -D__OPENACC_BUG_TYPES_1 -D__LOOP_EXCHANGE -D__MIXED_PRECISION -D__MIXED_PRECISION_2 -Df2cFortran -e Z -em -hflex_mp=conservative -hfp1 -hadd_paren -r am -Ktrap=divz,ovf -hacc_model=deep_copy
        CFLAGS      = -Df2cFortran -DHAVE_LIBNETCDF -O3
        F77FLAGS    = $FFLAGS
        FCLIBS      = 
        GEN_FLAGS   =
        FDEBUG      = -g -R abc
        DEFOPT      = -D
        DEFCOPT     = -D
        MODOPT      = -I
        MODDIR      = -J
        ;;
    intel|intel16|intel15|intel14)
        config_compiler  = intel
        compiler_version = $(ifort -V 2>&1 | awk -F "," 'NR==1{split($2,v," "); printf("intel%d",v[2])}')
        # CC          = icc
        # ccversion   = $(icc --version 2>&1 | awk 'NR==1')
        # CFLAGS      = -fpe0 -msse2 -pc64  -DpgiFortran -DHAVE_LIBNETCDF
        CFLAGS      = $CFLAGS -DpgiFortran
        AR          = xiar
        FC          = ifort
        DEBUG_FLAGS = -check bounds -check pointers -check uninit -debug -O0 -g
        STD_FLAGS   = -O2 -msse2 -fltconsistency -g -pc64 -fpp -traceback  -D__LOOP_EXCHANGE
        FFLAGS      = -g -pc64 -fpp -D__LOOP_EXCHANGE -assume realloc_lhs
        F77         = $FC
        F77FLAGS    = $FFLAGS $STD_FLAGS
        OMPFLAG     = -openmp
        CC_OMPFLAG  = -openmp
        DEFOPT      = -D
        DEFCOPT     = -D
        MODOPT      = -I
        MODDIR      = -module 
        WLFLAG      = -Wl
        ;;
esac
#===============================================


#####################################
#
# Define site dependent library paths
#
case "$ac_sitename" in
    cscs.ch)
        case "$HOST" in
            *daint*|*dom*)
                make_command = make -j 8
                load_profile = /opt/modules/default/etc/modules.sh
                submit       = sbatch
                sync_submit  = sbatch --wait
                CC = cc
                FC = ftn
                F77= ftn
                GRIBAPIROOT = /apps/daint/UES/6.0.UP02/sandbox-ws/grib_api
		            XML2ROOT    = /apps/daint/UES/jenkins/6.0.UP02/gpu/easybuild/software/libxml2/2.9.3-CrayGNU-2016.11
                ZLIBROOT    = /usr

                case "$fortran_compiler" in
                    gcc)
                        config_target=daint_cpu
                        load_modules =modules craype daint-gpu PrgEnv-gnu cray-netcdf cray-hdf5
                        CFLAGS      = -DgFortran -DHAVE_LIBNETCDF -DHAVE_NETCDF2 -DHAVE_NETCDF4
                        NETCDFROOT  = ${NETCDF_DIR}
                        HDF5ROOT    = ${HDF5_DIR}
                        LAPACKROOT    = ${CRAY_LIBSCI_PREFIX_DIR}
                        LAPACK_LIB    = -lsci_gnu
                        OTHER_LIBS  = -L/apps/daint/UES/6.0.UP02/sandbox-ws/jasper/2.0.10/GNU/5.3.0/lib -ljasper -dynamic -L/usr/lib64 -llzma
                        SERIALBOX2ROOT = /project/c14/install/daint/serialbox2/gnu
			;;
                    intel)
                        config_target=daint_cpu
                        load_modules = PrgEnv-intel cray-netcdf
                        CFLAGS      = -std=gnu99 -march=native -DpgiFortran -DHAVE_LIBNETCDF
                        STD_FLAGS   = -g -O2 -qopt-report -fp-model source -fpp -traceback  -D__LOOP_EXCHANGE
                        F77FLAGS    = -g -O2 -qopt-report -fp-model source -fpp -traceback  
                        FFLAGS      = -g -O2 -qopt-report -fp-model source -fpp -D__LOOP_EXCHANGE -D__MIXED_PRECISION -D__MIXED_PRECISION_2 -assume realloc_lhs
                        NETCDFROOT  = /opt/cray/pe/netcdf/4.4.1/INTEL/15.0
			OTHER_LIBS  = -L/apps/daint/UES/6.0.UP02/sandbox-ws/jasper/2.0.10/INTEL/17.0.1.132/lib -ljasper -L/apps/daint/UES/jenkins/sandbox/easybuild/software/libxml2/2.9.3-CrayGNU-2016.03/lib -lxml2
			;;
                    pgi)
                        config_target=daint_cpu 
                        load_modules = PrgEnv-pgi cray-netcdf
                        CFLAGS      = -DpgiFortran -DHAVE_LIBNETCDF
                        NETCDFROOT  = /opt/cray/pe/netcdf/4.4.1/PGI/15.3
                        SERIALBOX2ROOT = /project/c14/install/daint/serialbox2/pgi
			;;
                    cray)
                        config_target=daint_cpu
                        load_modules = modules craype daint-gpu PrgEnv-cray cdt/16.11 cray-netcdf cray-hdf5
                        FFLAGS      = -D__LOOP_EXCHANGE -D__MIXED_PRECISION -D__MIXED_PRECISION_2 -Df2cFortran -e Z -em -hflex_mp=conservative -hfp1 -hadd_paren -hnoacc -O1,cache0 -r am -Ktrap=divz,ovf,inv
                        CFLAGS      = -g -Df2cFortran -DHAVE_LIBNETCDF -DHAVE_NETCDF2 -DHAVE_NETCDF4 -O3 -DUSE_XML2
                        LDFLAGS     = -Wl,--allow-multiple-definition
                        NETCDFROOT  = ${NETCDF_DIR}
                        HDF5ROOT    = ${HDF5_DIR}
                        LAPACKROOT  = ${CRAY_LIBSCI_PREFIX_DIR}
                        LAPACK_LIB  = -lsci_cray
<<<<<<< HEAD
                        OTHER_LIBS  = -L/apps/daint/UES/6.0.UP02/sandbox-ws/jasper/2.0.10/CRAY/8.5.5/lib -ljasper -dynamic -L/usr/lib64 -llzma -lpgas-dmapp
=======
                        OTHER_LIBS  = -L/apps/daint/UES/6.0.UP02/sandbox-ws/jasper/2.0.10/CRAY/8.5.5/lib -ljasper -dynamic -L/usr/lib64 -llzma
>>>>>>> 0569d4a4
                        SERIALBOX2ROOT = /project/c14/install/daint/serialbox2_cce8.5.5
                        ;;
                    cray_gpu)
                        config_target=daint_gpu
                        load_modules = modules craype daint-gpu PrgEnv-cray cdt/16.11 cray-netcdf cray-hdf5 craype-accel-nvidia60
                        FFLAGS      = -D__LOOP_EXCHANGE -D__MIXED_PRECISION -D__MIXED_PRECISION_2 -Df2cFortran -e Z -em -hflex_mp=intolerant -hfp0 -hacc -hnoomp -hadd_paren -hacc_model=deep_copy -O2 -h ipafrom=../../../src/shared/mo_loopindices.f90 -r am -Ktrap=divz,ovf,inv
                        CFLAGS      = -g -Df2cFortran -DHAVE_LIBNETCDF -DHAVE_NETCDF4 -DHAVE_NETCDF2 -O3 -DUSE_XML2
                        NETCDFROOT  = ${NETCDF_DIR}
                        HDF5ROOT    = ${HDF5_DIR}
                        LAPACKROOT  = ${CRAY_LIBSCI_PREFIX_DIR}
                        LAPACK_LIB  = -lsci_cray
<<<<<<< HEAD
                        OTHER_LIBS  = -L/apps/daint/UES/6.0.UP02/sandbox-ws/jasper/2.0.10/CRAY/8.5.5/lib -ljasper -llzma -lpgas-dmapp
=======
                        OTHER_LIBS  = -L/apps/daint/UES/6.0.UP02/sandbox-ws/jasper/2.0.10/CRAY/8.5.5/lib -ljasper -llzma
>>>>>>> 0569d4a4
                        SERIALBOX2ROOT = /project/c14/install/daint/serialbox2_cce8.5.5
			                  ;;
                    *)
                        echo
                        echo
                        echo "No supported Fortran compiler selected."
                        echo
                        exit 1
                        ;;
                esac
                mpi_startrun = srun -n \$mpi_total_procs --ntasks-per-node \$mpi_procs_pernode --threads-per-core=1 --cpus-per-task \$OMP_NUM_THREADS
                ;;
            *tave*)
                make_command = make -j 8
                load_profile = /opt/modules/default/etc/modules.sh
                submit       = sbatch
                CC = cc
                FC = ftn
                F77= ftn
                #  GRIBAPIROOT = /apps/daint/UES/6.0.UP02/sandbox-ws/grib_api   # needs to be installed
		
                case "$fortran_compiler" in
                    gcc)
                        config_target=tave_knl
                        load_modules =PrgEnv-gnu cray-netcdf cray-mpich craype-mic-knl
                        CFLAGS      = -DpgiFortran -DHAVE_LIBNETCDF
                        NETCDFROOT  = /opt/cray/pe/netcdf/4.4.1/GNU/5.1
			;;
                    intel)
                        config_target=tave_knl
                        load_modules = PrgEnv-intel cray-netcdf cray-mpich craype-mic-knl
                        CFLAGS      = -std=gnu99 -march=native -DpgiFortran -DHAVE_LIBNETCDF
                        STD_FLAGS   = -O2 -mavx -fltconsistency -g -pc64 -fpp -traceback  -D__LOOP_EXCHANGE
                        FFLAGS      = -g -pc64 -fpp -D__LOOP_EXCHANGE
                        NETCDFROOT  = /opt/cray/pe/netcdf/4.4.1/INTEL/15.0
                        F77FLAGS    = $FFLAGS $STD_FLAGS
                        MODDIR      = -I
			;;
                    pgi)
                        config_target=tave_knl
                        load_modules = PrgEnv-pgi cray-netcdf cray-mpich craype-mic-knl
                        CFLAGS      = -DpgiFortran -DHAVE_LIBNETCDF
                        NETCDFROOT  = /opt/cray/pe/netcdf/4.4.1/PGI/15.3
			;;
                    cray)
                        config_target=tave_knl
                        load_modules = PrgEnv-cray cray-netcdf cray-mpich craype-mic-knl
                        FFLAGS      = -D__LOOP_EXCHANGE -D__MIXED_PRECISION -D__MIXED_PRECISION_2 -Df2cFortran -e Z -em -hflex_mp=conservative -hfp1 -hadd_paren -hnoacc -O1,cache0 -r am -Ktrap=divz,ovf,inv
                        CFLAGS      = -Df2cFortran -DHAVE_LIBNETCDF -O3 -DUSE_XML2
                        NETCDFROOT  = /opt/cray/pe/netcdf/default/CRAY/8.3
			HDF5ROOT    = /opt/cray/pe/hdf5/default/CRAY/8.3
                        OTHER_LIBS  =
			;;
                    *)
                        echo
                        echo
                        echo "No supported Fortran compiler selected."
                        echo
                        exit 1
                        ;;
                esac
                mpi_startrun = srun -n \$mpi_total_procs --ntasks-per-node \$mpi_procs_pernode --threads-per-core=1 --cpus-per-task \$OMP_NUM_THREADS
                ;;
            *kesch*)
                make_command = make -j 6
                load_profile ="/etc/profile.d/modules.sh"
                submit       = sbatch
                sync_submit  = sbatch --wait
                XML2ROOT     = /usr
                ZLIBROOT     = /usr

                case "$fortran_compiler" in
                    gcc*)
                        CC = mpicc
                        FC = mpif90
                        F77= mpif90
                        DEFOPT      = -D
                        DEFCOPT     = -D
                        MODOPT      = -I
                        MODDIR      = -J
                        config_target = kesch_cpu
                        FFLAGS        = $FLANG $FWARN -DHAVE_SLOW_PASSIVE_TARGET_ONESIDED -D__LOOP_EXCHANGE -DgFortran -cpp -O2
                        CFLAGS        = -D_XOPEN_SOURCE=700 -DHAVE_SLOW_PASSIVE_TARGET_ONESIDED -O2 -cpp -std=c99 -DgFortran -DHAVE_LIBNETCDF -DHAVE_NETCDF2 -DHAVE_NETCDF4
                        GRIBAPIROOT    = /project/c14/install/kesch/libgrib_api/v1.20.0.2/gnu/
                        SERIALBOX2ROOT = /project/c14/install/kesch/serialbox2/gnu
                        config_tuning = $(tmp=${fortran_compiler#'gcc'};tmp=${tmp#_};tmp=${tmp:-default};echo $tmp)
                        case "${config_tuning}" in
                            default)
                                load_modules  = git/2.14.1 craype-haswell PrgEnv-gnu netcdf netcdf-fortran hdf5 cray-libsci
                                NETCDFROOT    = ${EBROOTNETCDF}
                                NETCDFFROOT   = ${EBROOTNETCDFMINFORTRAN}
                                HDF5ROOT      = ${EBROOTHDF5}
                                LAPACKROOT    = ${CRAY_LIBSCI_PREFIX_DIR}
                                LAPACK_LIB    = -lsci_cray
                                OTHER_LIBS    = -lpthread
                                ;;
                            *)
                                (>&6 echo "")
                                (>&6 echo "")
                                (>&6 echo "Unknown tuning $config_tuning for $fortran_compiler selected.")
                                (>&6 echo "")
                                ;;
                        esac
                        ;;
                    pgi*)
                        CC = mpicc
                        FC = mpif90
                        F77= mpif90
                        DEFOPT      = -D
                        DEFCOPT     = -D
                        MODOPT      = -I
                        MODDIR      = -module 
                        config_target = kesch_cpu
                        FFLAGS        = -Mpreprocess -Mrecursive -Mallocatable=03 -D__LOOP_EXCHANGE $INCLUDES
                        CFLAGS        = -c99 -DpgiFortran -DHAVE_LIBNETCDF -DHAVE_NETCDF2 -DHAVE_NETCDF4
                        GRIBAPIROOT    = /project/c14/install/kesch/libgrib_api/v1.20.0.2/pgi/
                        SERIALBOX2ROOT = /project/c14/install/kesch/serialbox2/pgi
                        config_tuning = $(tmp=${fortran_compiler#'pgi'};tmp=${tmp#_};tmp=${tmp:-default};echo $tmp)
                        case "${config_tuning}" in
                            default)
                                load_modules  = git/2.14.1 craype-haswell PrgEnv-gnu netcdf netcdf-fortran hdf5 cray-libsci
                                NETCDFROOT    = ${EBROOTNETCDF}
                                NETCDFFROOT   = ${EBROOTNETCDFMINFORTRAN}
                                HDF5ROOT      = ${EBROOTHDF5}
                                ;;
                            *)
                                (>&6 echo "")
                                (>&6 echo "")
                                (>&6 echo "Unknown tuning $config_tuning for $fortran_compiler selected.")
                                (>&6 echo "")
                                exit 1
                                ;;
                        esac
                        ;;
                    cray*)
                        CC = cc
                        FC = ftn
                        F77= ftn
                        DEFOPT      = -D
                        DEFCOPT     = -D
                        MODOPT      = -I
                        MODDIR      = -J
                        # FDEBUG        = -O0 -g -Rb -Rc -Rd -Rp #-Rs leads to ICE
                        FFLAGS        = -DHAVE_SLOW_PASSIVE_TARGET_ONESIDED -D__LOOP_EXCHANGE -D__MIXED_PRECISION -D__MIXED_PRECISION_2 -Df2cFortran -e Z -em -hadd_paren -r am -Ktrap=divz,ovf,inv
                        # CDEBUG       = -O0 -g
                        CFLAGS        = -DHAVE_SLOW_PASSIVE_TARGET_ONESIDED -Df2cFortran -DHAVE_LIBNETCDF -DHAVE_NETCDF2 -DHAVE_NETCDF4 -O3 -DUSE_XML2
                        LDFLAGS       = -Wl,--allow-multiple-definition
                        GRIBAPIROOT    = /project/c14/install/kesch/libgrib_api/v1.20.0.2/cray/
                        SERIALBOX2ROOT = /project/c14/install/kesch/serialbox2/cray
                        config_tuning = $(tmp=${fortran_compiler#'cray'};tmp=${tmp#_};tmp=${tmp:-default};echo $tmp)
                        # Generic CPU/GPU setup
                        case "${config_tuning}" in
                            gpu*)
                                config_target = kesch_gpu
                                FFLAGS        = ${FFLAGS} -hnoomp -hflex_mp=intolerant -hfp0 -hacc_model=deep_copy -Ocache0,ipa1
                                ;;
                            *)
                                config_target = kesch_cpu
                                FFLAGS        = ${FFLAGS} -hflex_mp=conservative -hfp1 -hnoacc -Ocache0
                                ;;
                        esac
                        # Setup of specific version
                        case "${config_tuning}" in
                            default)
                                load_modules  = git/2.14.1 craype-haswell PrgEnv-cray netCDF netCDF-Fortran HDF5 cray-libsci
                                NETCDFROOT    = ${EBROOTNETCDF}
                                NETCDFFROOT   = ${EBROOTNETCDFMINFORTRAN}
                                HDF5ROOT      = ${EBROOTHDF5}
                                LAPACKROOT    = ${CRAY_LIBSCI_PREFIX_DIR}
                                LAPACK_LIB    = -lsci_cray
                                ;;
                            gpu)
                                load_modules  = git/2.14.1 craype-haswell PrgEnv-cray craype-accel-nvidia35 netCDF netCDF-Fortran HDF5 cray-libsci
                                NETCDFROOT    = ${EBROOTNETCDF}
                                NETCDFFROOT   = ${EBROOTNETCDFMINFORTRAN}
                                HDF5ROOT      = ${EBROOTHDF5}
                                LAPACKROOT    = ${CRAY_LIBSCI_PREFIX_DIR}
                                LAPACK_LIB    = -lsci_cray
                                ;;
                            *)
                                (>&6 echo "")
                                (>&6 echo "")
                                (>&6 echo "Unknown tuning $config_tuning for $fortran_compiler selected.")
                                (>&6 echo "")
                                exit 1
                                ;;
                        esac
                        ;;
                    *)
                        (>&6 echo "")
                        (>&6 echo "")
                        (>&6 echo "No supported Fortran compiler selected.")
                        (>&6 echo "")
                        exit 1
                        ;;
                esac
                mpi_startrun = srun -n \$mpi_total_procs --ntasks-per-node \$mpi_procs_pernode --threads-per-core=1 --cpus-per-task \$OMP_NUM_THREADS
                ;;
        esac
        ;;

#===============================================
    
    *dwd.de)
        case "$(hostname)" in
            xc*)
                XML2ROOT    = /opt/cray/xc-sysroot/default/usr
                NETCDFROOT  = ${NETCDF_DIR}
                CC          = cc
                FC          = ftn
                F77         = ftn
                submit      = qsub
                sync_submit = qsub -Wblock=true

                make_command=make -j 8
                case "$fortran_compiler" in
#                    intel*)
#                      load_modules    = PrgEnv-intel netcdf cray-mpich ${load_modules}
#                      CFLAGS          = -DHAVE_LIBNETCDF ${CFLAGS}
#                      STD_FLAGS       = -O2 -xAVX -fltconsistency -pc64 -fpp -traceback  -D__LOOP_EXCHANGE
#                      FFLAGS          = ${FFLAGS}
#                      F77FLAGS        = $FFLAGS $STD_FLAGS
#                      OTHER_LIBS      = -lirng $OTHER_LIBS
#                      ;;
                    cray)
                      load_modules    = cray-netcdf cray-hdf5 grib_api
                      RTTOV_LIBS      = -L/usr/local/pkg/for0adm/lib -L/usr/local/pkg/for0adm/lib/unsupported -lradiance -lrttov10.2 -lhrit_tools
                      OTHER_LIBS      = $RTTOV_LIBS $OTHER_LIBS
                      STD_FLAGS       = -D__USE_RTTOV -DHAVE_SLOW_PASSIVE_TARGET_ONESIDED
                      FFLAGS          = ${FFLAGS} -I/usr/local/pkg/for0adm/include/radiance
                      GRIBAPIROOT     = ${GRIB_API}
                      ;;
                    default|gcc)
#                      load_modules    = grib_api
                      FFLAGS          = ${FFLAGS}
                      GRIBAPIROOT     = ${GRIB_API}
                      OTHER_LIBS      = $OTHER_LIBS
                      ;;
                esac
                ;;
            lc*)
                NETCDFROOT = ${NETCDF_DIR}
                make_command = make -j 8
                case "$fortran_compiler" in
                    intel*)
                      load_modules    = netcdf ${load_modules}
                      CFLAGS          = -DHAVE_LIBNETCDF ${CFLAGS}
                      STD_FLAGS       = -O2 -xAVX -fltconsistency -pc64 -fpp -traceback  -D__LOOP_EXCHANGE
                      FFLAGS          = ${FFLAGS}
                      F77FLAGS        = ${FFLAGS} ${STD_FLAGS}
                      LIBS            = ${LIBS}
                      FC              = ifort
                      CC              = icc
                      ;;
                    default|gcc)
                      load_modules    = netcdf ${load_modules}
                      FFLAGS          = ${FFLAGS}
                      FC              = gfortran
                      CC              = gcc
                      ;;
                esac
                ;;
            oflws*)             # Linux workstations with gfortran
                NETCDFROOT            = /usr
                NETCDFLIBPATH         = /usr/lib64
                IB_LIBS               = -ldl -Wl,--export-dynamic -lutil -lm -ldl
                CC                    = /usr/lib64/mpi/gcc/openmpi/bin/mpicc
                FC                    = /usr/lib64/mpi/gcc/openmpi/bin/mpif90
                MPI_INCLUDE           = /usr/lib64/mpi/gcc/openmpi/include
                config_target         = oflws
                make_command          = make -j8
                ;;
            *)                  # hpc
                NETCDFROOT  = /usr/local/pkg
                config_target=hpc
                make_command=make
                submit=qsubw
                sync_submit=qsub -W block=true
                ;;
        esac
        ;;

#===============================================

    dkrz.de|bullx)
        case "$(hostname)" in
            btlogin*|mlogin*)
                load_modules  = ncl/6.2.1-gccsys cdo/default svn/1.8.13 ${load_modules}
                load_profile  = /etc/profile
                software_tree = /sw/rhel6-x64
                config_target = bullx
                make_command  = make -j 8
                submit        = sbatch
                sync_submit   = sbatch --wait
                queue         = compute
                case "$fortran_compiler" in
                    intel*)
                        case "$fortran_compiler" in
                          intel15|intel15.*)
                            load_modules    = intel/15.0.1 ${load_modules}
                            ;;
                          intel14)
                            load_modules    = intel/14.0.3 ${load_modules}
                            ;;
                          intel17)
                            load_modules = intel/17.0.0 ${load_modules}
                            ;;
                          intel16|intel*)
                            load_modules = intel/16.0 ${load_modules}
                            ;;
                        esac
                        config_compiler = intel
                        CC          = icc
                        CFLAGS      = -std=gnu99 -g -O3 -qno-opt-dynamic-align -ftz -march=native -DHAVE_LIBNETCDF -DHAVE_NETCDF4 -DHAVE_NETCDF2 -DHAVE_LIBSZ -DgFortran
                        ccversion   = $(icc --version 2>&1 | awk 'NR==1')
                        F77         = ifort
                        FC          = ifort
                        # temporarily removed -check uninit since it fails
                        # for lapack/dpftri.f with -march=core-avx2 and
                        # intel 14.0.3
                        CHECK_FLAGS = -check bounds -check pointers -debug -g -traceback
                        DEBUG_FLAGS = -debug-parameters -debug -g -O0
                        FPPFLAGS    = -fpp
                        STD_FLAGS   = -ftz -O2 -march=native -pc64 -fp-model source -g -assume realloc_lhs -DIFORT_CONSISTENCY_ENFORCE -DLRTM_FULL_VECTORIZATION
                        HIOPT_FLAGS = -O3 -march=native -mkl=sequential -pc64 -no-prec-div -no-prec-sqrt -fast-transcendentials -reentrancy threaded
                        OCEAN_FLAGS = -O3 -march=native -pc64 -fp-model source -mkl=sequential -reentrancy threaded -qopt-report-file=stdout -qopt-report=0 -qopt-report-phase=vec -D__OMP_FIRSTTOUCH__
                        FFLAGS      = $FPPFLAGS
                        F77FLAGS    = $FPPFLAGS

                        NETCDFFROOT = $software_tree/netcdf/netcdf_fortran-4.4.2-intel14
                        NETCDFROOT  = $software_tree/netcdf/netcdf_c-4.3.2-gcc48
                        HDF5ROOT    = $software_tree/hdf5/hdf5-1.8.14-threadsafe-gcc48
                        GRIBAPIROOT = $software_tree/grib_api/grib_api-1.15.0-gcc48
                        SZIPROOT    = $software_tree/sys/libaec-0.3.2-gcc48
                        XML2ROOT    = /usr
                        ZLIBROOT    = /usr

                        case "$with_mpi" in
                            "$software_tree/intel/impi/5.1.0.038_dapl2.1.6")
                                load_modules = ${load_modules} intelmpi/5.1.0.038_dapl2.1.6
                                FFLAGS       = $FFLAGS -DHAVE_SLOW_PASSIVE_TARGET_ONESIDED -DHAVE_PARALLEL_NETCDF
                                MPIROOT      = $with_mpi/compilers_and_libraries_2016.0.079/linux/mpi/intel64
                                MPI_LIB      = $WLFLAG,--disable-new-dtags -L$MPIROOT/lib/release_mt $WLFLAG,-rpath,$MPIROOT/lib/release_mt -L$MPIROOT/lib $WLFLAG,-rpath,$MPIROOT/lib -lmpifort -lmpi -lmpigi -ldl -lrt -lpthread
                                NETCDFFROOT = $software_tree/netcdf/netcdf_fortran-4.4.2-parallel-impi-intel14
                                NETCDFROOT  = $software_tree/netcdf/netcdf_c-4.3.2-parallel-impi-intel14
                                HDF5ROOT    = $software_tree/hdf5/hdf5-1.8.14-parallel-impi-intel14
                                ;;
                            "$software_tree/intel/impi/4.1.3.049"|"$software_tree/intel/impi/4.1.3.049/intel64")
                                FFLAGS = $FFLAGS -DHAVE_SLOW_PASSIVE_TARGET_ONESIDED -DHAVE_PARALLEL_NETCDF
                                load_modules=${load_modules} intelmpi/4.1.3.049

                                MPIROOT     = $software_tree/intel/impi/4.1.3.049/intel64
                                SYS_LIBS    = -ldl -lrt -lpthread
                                MPI_LIB     = $WLFLAG,-rpath,$MPIROOT/lib -lmpigf -lmpi -lmpigi $SYS_LIBS
                                NETCDFFROOT = $software_tree/netcdf/netcdf_fortran-4.4.2-parallel-impi-intel14
                                NETCDFROOT  = $software_tree/netcdf/netcdf_c-4.3.2-parallel-impi-intel14
                                HDF5ROOT    = $software_tree/hdf5/hdf5-1.8.14-parallel-impi-intel14

                                case "${with_openmp}" in
                                  yes)
                                    MPI_LIB=${MPI_LIB/ -lmpi / -lmpi_mt }
                                    ;;
                                esac
                                ;;
                            "$software_tree/intel/impi/2017.0.098")
                                load_modules = ${load_modules} intelmpi/2017.0.098
                                FFLAGS       = $FFLAGS -DHAVE_SLOW_PASSIVE_TARGET_ONESIDED -DHAVE_PARALLEL_NETCDF
                                MPIROOT      = /sw/rhel6-x64/intel/impi/2017.0.098/compilers_and_libraries/linux/mpi/intel64
                                MPI_LIB      = $WLFLAG,--disable-new-dtags -L$MPIROOT/lib $WLFLAG,-rpath,$MPIROOT/lib -lmpifort -lmpi -lmpigi -ldl -lrt -lpthread
                                NETCDFFROOT = $software_tree/netcdf/netcdf_fortran-4.4.2-parallel-impi-intel14
                                NETCDFROOT  = $software_tree/netcdf/netcdf_c-4.3.2-parallel-impi-intel14
                                HDF5ROOT    = $software_tree/hdf5/hdf5-1.8.14-parallel-impi-intel14
                                ;;
                            "$software_tree/intel/impi/2017.2.174")
                                load_modules = ${load_modules} intelmpi/2017.2.174
                                FFLAGS       = $FFLAGS -DHAVE_SLOW_PASSIVE_TARGET_ONESIDED -DHAVE_PARALLEL_NETCDF
                                MPIROOT      = /sw/rhel6-x64/intel/impi/2017.2.174/compilers_and_libraries/linux/mpi/intel64
                                MPI_LIB      = $WLFLAG,--disable-new-dtags -L$MPIROOT/lib $WLFLAG,-rpath,$MPIROOT/lib -lmpifort -lmpi -lmpigi -ldl -lrt -lpthread
                                NETCDFFROOT = $software_tree/netcdf/netcdf_fortran-4.4.2-parallel-impi-intel14
                                NETCDFROOT  = $software_tree/netcdf/netcdf_c-4.3.2-parallel-impi-intel14
                                HDF5ROOT    = $software_tree/hdf5/hdf5-1.8.14-parallel-impi-intel14
                                ;;
                            "${software_tree}/mpi/openmpi-1.10.1_mlx-intel16")
                                load_modules = ${load_modules} openmpi/1.10.1_mlx-intel16
                                FFLAGS       = $FFLAGS -DHAVE_SLOW_PASSIVE_TARGET_ONESIDED -DHAVE_PARALLEL_NETCDF
                                FFLAGS       = $FFLAGS -DHAVE_SLOW_PASSIVE_TARGET_ONESIDED -DHAVE_PARALLEL_NETCDF
                                MPIROOT      = ${software_tree}/mpi/openmpi-1.10.1_mlx-intel16
                                MPI_LIB      = -L${MPIROOT}/lib     -Wl,-rpath -Wl,${MPIROOT}/lib -Wl,--enable-new-dtags -lmpi_usempif08 -lmpi_usempi_ignore_tkr -lmpi_mpifh -lmpi -lm -lnuma -ldl -losmcomp -libverbs -lutil
                                NETCDFFROOT = $software_tree/netcdf/netcdf_fortran-4.4.2-parallel-impi-intel14
                                NETCDFROOT  = $software_tree/netcdf/netcdf_c-4.3.2-parallel-impi-intel14
                                HDF5ROOT    = $software_tree/hdf5/hdf5-1.8.14-parallel-impi-intel14
                                ;;
                            /opt/mpi/bullxmpi_mlx/1.2.9.2)
                                load_modules = ${load_modules} fca/2.5.2431 mxm/3.4.3082 bullxmpi_mlx/bullxmpi_mlx-1.2.9.2
                                FFLAGS       = $FFLAGS -DHAVE_PARALLEL_NETCDF
                                MPIROOT      = /opt/mpi/bullxmpi_mlx/1.2.9.2
                                SYS_LIBS     = -ldl -lm -lnuma -Wl,--export-dynamic -lrt -lnsl -lutil -lm -ldl
                                MPI_LIB      = $WLFLAG,-rpath,${MPIROOT}/lib -lmpi_f90 -lmpi_f77 -lmpi $SYS_LIBS
                                NETCDFFROOT  = $software_tree/netcdf/netcdf_fortran-4.4.2-parallel-bullxmpi-intel14
                                NETCDFROOT   = $software_tree/netcdf/netcdf_c-4.3.2-parallel-bullxmpi-intel14
                                HDF5ROOT     = $software_tree/hdf5/hdf5-1.8.14-parallel-bullxmpi-intel14
                                ;;
                            no)
                                ;;
                            "$software_tree/mpi/openmpi-2.0.2p1_hpcx-intel14/"|"openmpi/2.0.2p1_hpcx-intel14"|*)
                                load_modules = ${load_modules} hpcx/1.9.7 openmpi/2.0.2p1_hpcx-intel14
                                FFLAGS       = $FFLAGS -DHAVE_PARALLEL_NETCDF
                                MPIROOT      = $software_tree/mpi/openmpi-2.0.2p1_hpcx-intel14
                                SYS_LIBS     = -ldl -lm -lnuma $WLFLAG,--export-dynamic -lrt -lnsl -lutil -lm -ldl
                                MPI_LIB      = $WLFLAG,-rpath $WLFLAG,/sw/rhel6-x64/mpi/openmpi-2.0.2p1_hpcx-intel14/lib $WLFLAG,--enable-new-dtags -L/sw/rhel6-x64/mpi/openmpi-2.0.2p1_hpcx-intel14/lib -lmpi_usempif08 -lmpi_usempi_ignore_tkr -lmpi_mpifh -lmpi
                                NETCDFFROOT  = $software_tree/netcdf/netcdf_fortran-4.4.3-parallel-openmpi2-intel14
                                NETCDFROOT   = $software_tree/netcdf/netcdf_c-4.4.0-parallel-openmpi2-intel14
                                HDF5ROOT     = $software_tree/hdf5/hdf5-1.8.18-parallel-openmpi2-intel14
                                ;;
                        esac
                        mpi_startrun = srun
                        ;;
                    gcc*)
                        load_modules    = gcc/6.2.0 ${load_modules}
                        config_compiler = gcc
                        c_compiler_version = $(gcc --version | awk 'NR==1{split($NF,v,"."); printf("gcc%1d%1d", v[1], v[2])}')
                        CC     = gcc
                        CFLAGS = -std=gnu99 -g -O3 -march=native -mpc64 -DHAVE_LIBNETCDF -DHAVE_NETCDF4 -DHAVE_NETCDF2 -DHAVE_LIBSZ  -DgFortran -DWITHOUT_PACK_EXTERNAL
                        F77    = gfortran
                        FC     = gfortran
                        OCEAN_FLAGS = -march=native -O3 -mpc64 -D__LOOP_EXCHANGE -g

                        NETCDFFROOT = $software_tree/netcdf/netcdf_fortran-4.4.3-$compiler_version
                        NETCDFROOT  = $software_tree/netcdf/netcdf_c-4.4.0-gcc48
                        HDF5ROOT    = $software_tree/hdf5/hdf5-1.8.14-threadsafe-gcc48
                        SZIPROOT    = $software_tree/sys/libaec-0.3.2-gcc48
                        XML2ROOT    = /usr
                        ZLIBROOT    = /usr
                        GRIBAPIROOT = $software_tree/grib_api/grib_api-1.15.0-gcc48

                        case "$with_mpi" in
                            "${software_tree}/mpi/openmpi-1.8.4-gcc62")
                                load_modules = ${load_modules} openmpi/1.8.4-gcc62
                                MPIROOT      = $software_tree/mpi/openmpi-1.8.4-gcc62
                                MPI_LIB=-L$(MPIROOT)/lib/openmpi -Wl,-rpath -Wl,$(MPIROOT)/lib/openmpi -Wl,--enable-new-dtags -lmpi_usempif08 -lmpi_usempi_ignore_tkr -lmpi_mpifh -lmpi
                                MPI_INCLUDE=-I$(MPIROOT)/include
                                ;;
                            "${software_tree}/intel/impi/2017.0.098"|*)
                                load_modules = ${load_modules} intelmpi/2017.0.098
                                FFLAGS       = $FFLAGS -DHAVE_SLOW_PASSIVE_TARGET_ONESIDED
                                MPIROOT      = $software_tree/intel/impi/2017.0.098/compilers_and_libraries_2017.0.098/linux/mpi/intel64
                                MPI_LIB      = $WLFLAG,--disable-new-dtags -L$MPIROOT/lib/release_mt $WLFLAG,-rpath,$MPIROOT/lib/release_mt -L$MPIROOT/lib $WLFLAG,-rpath,$MPIROOT/lib -lmpifort -lmpi -lmpigi -ldl -lrt -lpthread
                                ;;
                        esac
                        mpi_startrun = srun
                        ;;
                    nag*)
                        load_modules    = gcc/4.8.2 nag/6.0.1064 mvapich2/1.9b-static-nag60 ${load_modules}
                        config_compiler = nag
                        c_compiler_version = $(gcc --version | awk 'NR==1{split($NF,v,"."); printf("gcc%1d%1d", v[1], v[2])}')
                        CC     = gcc
                        CFLAGS = -std=gnu99 -g -O3 -march=native -DHAVE_LIBNETCDF -DHAVE_NETCDF4 -DHAVE_NETCDF2 -DHAVE_LIBSZ -DgFortran -DWITHOUT_PACK_EXTERNAL
                        F77    = nagfor
                        FC     = nagfor

                        NETCDFFROOT = $software_tree/netcdf/netcdf_fortran-4.4.2-static-$compiler_version
                        NETCDFROOT  = $software_tree/netcdf/netcdf_c-4.3.2-gcc48
                        HDF5ROOT    = $software_tree/hdf5/hdf5-1.8.14-threadsafe-gcc48
                        SZIPROOT    = $software_tree/sys/libaec-0.3.2-gcc48
                        ZLIBROOT    = /usr
                        GRIBAPIROOT = $software_tree/grib_api/grib_api-1.15.0-gcc48
                        MPIROOT     = $software_tree/mpi/mvapich2-1.9b-static-nag60
                        IB_LIBS     = -lmpl -libmad -lrdmacm -libumad -libverbs 
                        SYS_LIBS    = -lhwloc -lxml2 -lnuma -lrt -lutil -lpthread -lm -ldl
                        MPI_LIB     = -lmpichf90 -lmpich -lopa $IB_LIBS $SYS_LIBS
                        XML2ROOT    = /usr
                        mpi_startrun = srun
                        ;;
                    pgi*)
                        load_modules    = pgi/16.7 intelmpi/5.1.2.150 ${load_modules}
                        config_compiler = pgi
                        CC              = pgcc
                        CFLAGS          = -O0 -g -DHAVE_LIBNETCDF -DHAVE_NETCDF4 -DHAVE_NETCDF -DHAVE_LIBSZ -DpgiFortran
                        FFLAGS          = -O0 -g -Mpreprocess -Mrecursive -Mallocatable=03

                        NETCDFFROOT = $software_tree/netcdf/netcdf_fortran-4.4.3-pgi16
                        NETCDFROOT  = $software_tree/netcdf/netcdf_c-4.4.0-gcc48
                        HDF5ROOT    = $software_tree/hdf5/hdf5-1.8.14-threadsafe-gcc48

                        SZIPROOT    = $software_tree/sys/libaec-0.3.2-gcc48
                        XML2ROOT    = /usr
                        ZLIBROOT    = /usr

                        #MPIROOT    = /opt/mpi/bullxmpi_mlx/1.2.8.3 -> mpi.mod just for intel-14.0 compiler !!!
                        MPIROOT     = $software_tree/intel/impi/5.1.2.150/compilers_and_libraries/linux/mpi/intel64
                        MPI_LIB     = $WLFLAG,--disable-new-dtags -L$MPIROOT/lib/release_mt $WLFLAG,-rpath,$MPIROOT/lib/release_mt -L$MPIROOT/lib $WLFLAG,-rpath,$MPIROOT/lib -lmpifort -lmpi -lmpigi -ldl -lrt -lpthread -lmpipgf
                        ;;
                    *)
                        echo
                        echo
                        echo "No supported Fortran compiler selected."
                        echo
                        exit 1
                        ;;
                esac
                ;;
        esac
        ;;
#===============================================
    kfa-juelich.de|fz-juelich.de|*jureca*)
        case "$(hostname)" in
            jrl*)
                NETCDFROOT    = $EBROOTNETCDF
                NETCDFLIBPATH = $NETCDFROOT/lib64
                NETCDFFROOT   = $EBROOTNETCDFMINFORTRAN
                HDF5ROOT      = $EBROOTHDF5
                SZIPROOT      = $EBROOTSZIP
                ZLIBROOT      = $EBROOTZLIB
                MPIROOT       = $EBROOTPSMPI
                MPI_LIB       = -L$MPIROOT/lib -lmpi -lmpifort
                load_modules  = Intel ParaStationMPI netCDF-Fortran ${load_modules}
                config_target = jureca
                make_command  = make -j8
                submit        = sbatch
                mpi_startrun  = srun
                ;;
            juqueen*)
                #NETCDFROOT  = /bgsys/local/netcdf
                NETCDFROOT = /homeb/slmet/slmet016/netcdf_xlc
                NETCDFROOT = /homeb/slmet/slmet027/opt/netcdf-c-4.3.2-parallel
                NETCDFFROOT = /homeb/slmet/slmet027/opt/netcdf-fortran-4.4.0-parallel
                HDF5ROOT = /bgsys/local/hdf5
                GRIBAPIROOT = /homea/jjsc20/jjsc2003/opt/grib_api/grib_api-1.23-bgsys
                SZIPROOT = /bgsys/local/szip
                ZLIBROOT = /bgsys/local/zlib
                CFLAGS = $CFLAGS -DHAVE_LIBNETCDF -DHAVE_NETCDF4 -DHAVE_NETCDF2
                IB_LIBS    = -ldl -Wl,--export-dynamic -lutil -lm -ldl -ldrt
                OTHER_LIBS = -L/bgsys/local/parallel-netcdf/v1.3.1/lib -lpnetcdf 
                FFLAGS = $FFLAGS -WF,-DLRTM_FULL_VECTORIZATION
                MPI_LIB    = -WL,-pthread $IB_LIBS -Wl
                config_target=juqueen
                make_command=make -j8
                submit=llsubmit
                mpi_startrun=runjob --ranks-per-node \\\$mpi_procs_pernode --envs OMP_NUM_THREADS=\\\$OMP_NUM_THREADS --exe
                ;;
        esac
        ;;
#===============================================
    kit.edu)
        case $ac_hostname in
            ic2*)
               NETCDFROOT  = /pfs/imk/ICON/LIBRARIES_IFORT16
               NETCDFFROOT = /pfs/imk/ICON/LIBRARIES_IFORT16
               HDF5ROOT    = /pfs/imk/ICON/LIBRARIES_IFORT16
               SZIPROOT    = /pfs/imk/ICON/LIBRARIES_IFORT16
               ZLIBROOT    = /usr
               MPIROOT     = /pfs/imk/ICON/LIBRARIES_IFORT16
               GRIBAPIROOT = /pfs/imk/ICON/LIBRARIES_IFORT16
               XML2ROOT    = /usr
               MPI_LIB     = -lmpi_usempif08 -lmpi_usempi_ignore_tkr -lmpi_mpifh -lmpi
               CFLAGS = $CFLAGS -DHAVE_LIBNETCDF -DHAVE_NETCDF4 -DHAVE_LIBHDF5 -DHAVE_NETCDF2
               config_target=ic2
               make_command=make -j8
               submit=sbatch
               mpi_startrun=runjob --ranks-per-node \\\$mpi_procs_pernode --envs OMP_NUM_THREADS=\\\$OMP_NUM_THREADS --exe
;;
            uc1*)
               NETCDFROOT  = /pfs/imk/ICON/LIBRARIES_IFORT16
               NETCDFFROOT = /pfs/imk/ICON/LIBRARIES_IFORT16
               HDF5ROOT    = /pfs/imk/ICON/LIBRARIES_IFORT16
               SZIPROOT    = /pfs/imk/ICON/LIBRARIES_IFORT16
               ZLIBROOT    = /usr
               MPIROOT     = /pfs/imk/ICON/LIBRARIES_IFORT16
               GRIBAPIROOT = /pfs/imk/ICON/LIBRARIES_IFORT16
               XML2ROOT    = /usr
               MPI_LIB     = -lmpi_usempif08 -lmpi_usempi_ignore_tkr -lmpi_mpifh -lmpi
               CFLAGS = $CFLAGS -DHAVE_LIBNETCDF -DHAVE_NETCDF4 -DHAVE_LIBHDF5 -DHAVE_NETCDF2
               config_target=ic2
               make_command=make -j8
               submit=sbatch
               mpi_startrun=runjob --ranks-per-node \\\$mpi_procs_pernode --envs OMP_NUM_THREADS=\\\$OMP_NUM_THREADS --exe
            ;;
            fh2*)
                NETCDFROOT  = /pfs/imk/ICON/LIBRARIES_IFORT16
                NETCDFFROOT = /pfs/imk/ICON/LIBRARIES_IFORT16
                HDF5ROOT    = /pfs/imk/ICON/LIBRARIES_IFORT16
                SZIPROOT    = /pfs/imk/ICON/LIBRARIES_IFORT16
                ZLIBROOT    = /usr
                MPIROOT     = /software/all/mpi/openmpi/1.10_intel
                XML2ROOT    = /usr
                GRIBAPIROOT = /pfs/imk/ICON/LIBRARIES_IFORT16
                MPI_LIB     = -lmpi_usempif08 -lmpi_usempi_ignore_tkr -lmpi_mpifh -lmpi
                CFLAGS = $CFLAGS -DHAVE_LIBNETCDF -DHAVE_NETCDF4 -DHAVE_NETCDF2
                config_target=ic2
                make_command=make -j8
                submit=sbatch
                mpi_startrun=runjob --ranks-per-node \\\$mpi_procs_pernode --envs OMP_NUM_THREADS=\\\$OMP_NUM_THREADS --exe
                ;;
        esac

        ;;              
#===============================================
    zmaw.de|mpg.de)
        dist_codename = $(lsb_release -c | awk '{print $2}')
        software_tree = /sw/${dist_codename}-x64
        case "$host" in
            x86_64-*-linux-*)        # 64 bit squeeze, wheezy, jessie MPI/ZMAW workstation
                load_profile  = /client/etc/profile.zmaw
                config_target = mpipc
                make_command  = make -j 2
                submit        =
                case "$dist_codename" in
                    *jessie*)
                        load_modules = ncl/6.3.0-nodap-precompiled cdo/1.7.1-gcc52 python/2.7-ve6 ${load_modules}   
                        ZLIBROOT     = /usr
                        SZIPROOT     = $software_tree/szip-2.1-static-gccsys
                        NETCDFFROOT  = $software_tree/netcdf_fortran-4.4.2-static-${compiler_version}
                        NETCDFROOT   = $software_tree/netcdf-4.3.3.1-static-gccsys
                        HDF5ROOT     = $software_tree/hdf5-1.8.16-static-gccsys
                        GRIBAPIROOT  = $software_tree/grib_api-1.14.3-static-${compiler_version}
                        SYS_LIBS     = -L/usr/x86_64-linux-gnu/lib -lm -ldl -lrt -lutil -lpthread -lpciaccess
                        SYS_LIBS     = -ljasper -ljpeg $SYS_LIBS
                        XML2ROOT     = /usr
                        case "$fortran_compiler" in
                            default|gcc)
                                load_modules=gcc/5.2.0 ${load_modules}
                                MPIROOT = $software_tree/mpi/openmpi-1.10.3-static-${compiler_version}
                                MPI_LIB = -lmpi_usempif08 -lmpi_usempi_ignore_tkr -lmpi_mpifh -lmpi -lopen-rte -lopen-pal $SYS_LIBS
                                ;;
                            nag)
                                load_modules=gcc/5.2.0 nag/6.0.1064 ${load_modules}
                                CFLAGS = $CFLAGS -DWITHOUT_PACK_EXTERNAL
                                LDFLAGS = $LDFLAGS -L/usr/x86_64-linux-gnu/lib -ldl
                                MPIROOT = $software_tree/mpi/mpich-3.2-static-${compiler_version}
                                MPI_LIB = -lmpifort -lmpi $SYS_LIBS
                                ;;
                            intel)
                                load_modules=gcc/5.2.0 intel/16.0.2 ${load_modules}
                                MPIROOT = $software_tree/mpi/openmpi-1.10.1-static-${compiler_version}
                                MPI_LIB = -lmpi_usempif08 -lmpi_usempi_ignore_tkr -lmpi_mpifh -lmpi -lopen-rte -lopen-pal  $SYS_LIBS
                                HIOPT_FLAGS = -O3 -mkl -static -xHost -xAVX -g
                                ;;
                        esac
                        ;;
                    *)
                        echo
                        echo WARNING:
                        echo No default setup for your Linux distribution , codename: $dist_codename
                        echo
                        echo
                        ;;
                esac
                ;;
            *)  # unknown ...
                echo
                echo
                echo Unknown Linux system type - currently not supported ...
                echo
                exit
                ;;
        esac
        ;;

#===============================================
    ecmwf.int)
                NETCDFROOT  =${NETCDF_DIR}
                CC          = cc
                FC          = ftn
                F77         = ftn
                make_command=make -j 8
                CFLAGS   = $CFLAGS -D_ECMWF
                RTTOV_LIBS  = -L/home/ms/de/dfj/lib -L/home/ms/de/dfj/lib/unsupported -lradiance -lrttov10.2 -lhrit_tools
                case "$fortran_compiler" in
                    intel*)
                      load_modules    = PrgEnv-intel/5.0.41 netcdf cray-mpich/6.1.1 ${load_modules}
                      CFLAGS          = -DHAVE_LIBNETCDF ${CFLAGS}
                      STD_FLAGS       = -O2 -xAVX -fltconsistency -pc64 -fpp -traceback  -D__LOOP_EXCHANGE
                      FFLAGS          = ${FFLAGS} -I/home/ms/de/dfj/include/radiance
                      F77FLAGS        = $FFLAGS $STD_FLAGS
                      OTHER_LIBS      = -lirng $RTTOV_LIBS $OTHER_LIBS
                      ;;
                    cray)
		      GRIBAPIROOT     = ${GRIB_API_PATH}
                      OTHER_LIBS      = -L${GRIB_API}/lib -lgrib_api_f90 -lgrib_api $RTTOV_LIBS $OTHER_LIBS
                      FFLAGS          = -D__USE_RTTOV ${FFLAGS} -I/home/ms/de/dfj/include/radiance
                      ;;
                    default|gcc)
                     #load_modules    = PrgEnv-gnu/5.1.29 netcdf grib_api cray-mpich/6.2.0 ${load_modules}
                      FFLAGS          = ${FFLAGS} -I/home/ms/de/dfj/include/radiance
                      OTHER_LIBS      = -L${GRIB_API}/lib -lgrib_api_f90 -lgrib_api $RTTOV_LIBS $OTHER_LIBS
                      ;;
                esac
        ;;

#===============================================
    pa.cluster)
        ### ### DLR Linux Cluster ### ###
        echo
        echo "DLR Linux Cluster detected."
        config_target=pacluster
        make_command=make -j 4
        submit=qsub

        # Automatic compiler detection for DLR Linux cluster
        # using openmpi module name
        TMPF90 = `mpif90 -show | awk '{print $1}'`
        case "$TMPF90" in
            lf95*)
                echo "ERROR: Lahey lf95 currently not supported."
                exit
                ;;
            ifort*)
                COMPILER = INTEL
                intel_main_version = `ifort --version | awk 'NR==1 {print $3}' | sed 's/\..*//g'`
                if test $intel_main_version -le 12; then
                    echo "ERROR: Use ifort version 13.1.0!"
                    exit
                fi
                ;;
            gfortran*)
                COMPILER=GFORTRAN
                gfortran_version = `gfortran --version | awk 'NR==1 {print $4}'`
                ;;
            g95*)
                echo "ERROR: g95 currently not supported."
                exit
                ;;
            *)
                echo "ERROR: no openmpi module loaded!"
                exit
                ;;
        esac

        #### set compiler specific options
        case "$COMPILER" in

            INTEL*)
                echo "Compiler INTEL detected."
                ### ### intel/13.1-2 openmpi/1.6.4/intel/13.1.0
                config_compiler = intel
                CC       = mpicc
                CFLAGS = -std=gnu99 -O2 -DHAVE_LIBNETCDF -DpgiFortran
                F77 = mpif90
                FC = mpif90
                ##### F95 EXTENSIONS
                OMPFLAG  = -openmp
                DEFOPT   = -D
                DEFCOPT  = -D
                MODOPT   = -I
                MODDIR   = -module 
                ##### DEBUG ####
                FOTPTIM     = -march=native -O3 -D__LOOP_EXCHANGE
                DEBUG_FLAGS = -check bounds -check pointers -check uninit -debug -g
                STD_FLAGS   = -O2 -msse2 -fltconsistency -pc64 -fpp -traceback  -D__LOOP_EXCHANGE $DEBUG_FLAGS
                FDEBUG      = -check bounds -check pointers -check uninit -debug -g
                FFLAGS      =           -O2 -msse2 -fltconsistency       -pc64 -fpp -traceback  -D__LOOP_EXCHANGE
                # FFLAGS      = $FDEBUG -O2 -msse2 -fltconsistency       -pc64 -fpp -traceback  -D__LOOP_EXCHANGE
                # FFLAGS      = $FDEBUG -O0 -msse2 -fltconsistency -fpe0 -pc64 -fpp -traceback  -D__LOOP_EXCHANGE
                F77FLAGS    = $FFLAGS
                LDFLAGS     = $FOTPTIM
                ;;

            GFORTRAN*)
                echo "Compiler GFORTRAN detected."
                ### ### openmpi/1.4.4/gfortran/4.6.2
                CC       = mpicc
                # CFLAGS = -std=gnu99 -O2 -DHAVE_LIBNETCDF -DpgiFortran
                # CFLAGS   = -std=gnu99 -march=native -O2 -Df2cFortran
                # CFLAGS   = ${CFLAGS} -Df2cFortran
                # CFLAGS   = -O -Df2cFortran
                FFLAGS      = $FCPP $FLANG $FWARN -D__GFORTRAN__
                # FFLAGS      = $FCPP $FLANG $FWARN -DMESSY -D__GFORTRAN__ -DMESSYTIMER
                # -fall-intrinsics to use etime in messy_main_qtimer
                # FFLAGS      = $FCPP $FLANG $FWARN -DMESSY -D__GFORTRAN__ -DMESSYTIMER -fall-intrinsics
                F77      = mpif90
                FC      = mpif90
                ##### F95 EXTENSIONS
                # DEFOPT   = -D
                # MODOPT   = -I
                ;;
        esac

        #### compiler specific path settings
        case "$COMPILER" in
            INTEL*)
                MPIROOT    = /export/opt/PA/prgs/openmpi/1.6.4/intel/13.1.0
                MPI_LIB    = 
                NETCDFROOT = /export/opt/PA/prgs/netcdf/3.6.3/ifort/12.0.0
                HDF5ROOT    = /export/opt/PA/prgs/hdf5/1.8.8
                SZIPROOT    = 
                ZLIBROOT    = 
                ;;

            GFORTRAN*)
                case "${gfortran_version}" in
                    4.6.2*)
                        MPIROOT    = /export/opt/PA/prgs/openmpi/1.4.4/gfortran/4.6.2
                        MPI_LIB    = 
                        NETCDFROOT = /export/opt/PA/prgs/netcdf/3.6.3/gfortran/4.6.2
                        HDF5ROOT    = /export/opt/PA/prgs/hdf5/1.8.8
                        SZIPROOT    = 
                        ZLIBROOT    = 
                        ;;
                    4.8.1*)
                        MPIROOT    = /export/opt/PA/prgs/openmpi/1.6.5/gfortran/4.8.1
                        MPI_LIB    = 
                        NETCDFROOT = /export/opt/PA/prgs/netcdf/3.6.3/gfortran/4.8.1
                        HDF5ROOT    = /export/opt/PA/prgs/hdf5/1.8.8
                        SZIPROOT    = 
                        ZLIBROOT    = 
                        ;;
                    *)
                        echo "ERROR: gfortran version not supported"
                        echo "       (use 4.6.2 or 4.8.1)"
                        exit
                        ;;
                esac
                ;;
        esac
        ;;
        #-------------------------------------------------------------------

#===============================================
esac
#===============================================<|MERGE_RESOLUTION|>--- conflicted
+++ resolved
@@ -273,11 +273,7 @@
                         HDF5ROOT    = ${HDF5_DIR}
                         LAPACKROOT  = ${CRAY_LIBSCI_PREFIX_DIR}
                         LAPACK_LIB  = -lsci_cray
-<<<<<<< HEAD
-                        OTHER_LIBS  = -L/apps/daint/UES/6.0.UP02/sandbox-ws/jasper/2.0.10/CRAY/8.5.5/lib -ljasper -dynamic -L/usr/lib64 -llzma -lpgas-dmapp
-=======
                         OTHER_LIBS  = -L/apps/daint/UES/6.0.UP02/sandbox-ws/jasper/2.0.10/CRAY/8.5.5/lib -ljasper -dynamic -L/usr/lib64 -llzma
->>>>>>> 0569d4a4
                         SERIALBOX2ROOT = /project/c14/install/daint/serialbox2_cce8.5.5
                         ;;
                     cray_gpu)
@@ -289,11 +285,7 @@
                         HDF5ROOT    = ${HDF5_DIR}
                         LAPACKROOT  = ${CRAY_LIBSCI_PREFIX_DIR}
                         LAPACK_LIB  = -lsci_cray
-<<<<<<< HEAD
-                        OTHER_LIBS  = -L/apps/daint/UES/6.0.UP02/sandbox-ws/jasper/2.0.10/CRAY/8.5.5/lib -ljasper -llzma -lpgas-dmapp
-=======
                         OTHER_LIBS  = -L/apps/daint/UES/6.0.UP02/sandbox-ws/jasper/2.0.10/CRAY/8.5.5/lib -ljasper -llzma
->>>>>>> 0569d4a4
                         SERIALBOX2ROOT = /project/c14/install/daint/serialbox2_cce8.5.5
 			                  ;;
                     *)
