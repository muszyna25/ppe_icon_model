# Linux
#-----------------------------------------------------------------------------
#
# Comments:
#
# 2010-02-09, Marco Giorgetta, MPI-M
#
# Current setup for gcc-4.3.4
#
# . language options to be used:
#   -xf95-cpp-input
#   -std=f2003
#   -fmodule-private -fimplicit-none
#   -ffree-line-length-132 -fmax-identifier-length=31
#
# . warning options:
#   -Wall (= -Waliasing -Wampersand -Wsurprising -Wnonstd-intrinsics -Wno-tabs -Wline-truncation)
#   -Wcharacter-truncation -Wconversion -Wunderflow -Wunused-parameter
#
# . debugging:
#   -fbacktrace
#   (do not use -fomit-frame-pointer, it disables stack unwind and traceback cannot be generated)
#
# . checks and initializers
#   -finit-real=nan
#   (other potential initializers: -finit-integer=, -finit-logical=)
#
#-----------------------------------------------------------------------------

#
# 2010-02-09, Luis Kornblueh,  MPI-M: clean-up
# 2010-02-17, Marco Giorgetta, MPI-M: gcc: activate -ffree-line-length-132
# 2010-02-17, Marco Giorgetta, MPI-M: activate -fmodule-private
# 2010-02-17, Marco Giorgetta, MPI-M: activate -fimplicit-none
# 2013-03-25, Bastian Kern,    DLR  : gfortran and ifort at DLR Linux cluster
# 2014-02-03, Rene Redler,     MPI-M: sun compiler removed.
# 2014-03-27, Will Sawyer,     CSCS : additions for CSCS Cray platforms
# 2015-09-25, Will Sawyer,     CSCS : refinements for CSCS platforms
#
#-----------------------------------------------------------------------------

#===============================================
# some common settings

LAPACKROOT  =
LAPACK_LIB  =

LIBS        = -L../lib -lsupport $LIBS

load_modules=

#===============================================

#===============================================
#
# Define compiler settings
#


#-----------------------------------------------------------------------------
# cc is the gcc
CC     = gcc
CFLAGS = -std=gnu99 -march=native -O2 -DHAVE_LIBNETCDF -DHAVE_CF_INTERFACE

case "$fortran_compiler" in
    default|gcc)
        config_compiler  = gcc
        compiler_version = $(gfortran --version | awk 'NR==1{split($NF,v,"."); printf("gcc%1d%1d", v[1], v[2])}')
        GRIB_APIBASE     = /opt/grib_api
        CFLAGS      = $CFLAGS -DpgiFortran
        FCPP        = -cpp
        FLANG       = -std=f2008 -fmodule-private -fimplicit-none -fmax-identifier-length=63 -ffree-line-length-132
        FWARN       = -Wall -Wcharacter-truncation -Wconversion -Wunderflow -Wunused-parameter
        FDEBUG      = -g -fbacktrace
        FCHECK      = -finit-real=nan -finit-integer=-2147483648 -finit-character=127
        FOPTIONS    = $FCPP $FLANG $FWARN $FDEBUG $FCHECK
        FOTPTIM     = -march=native -O3 -ffast-math -D__LOOP_EXCHANGE

        DEBUG_FLAGS = -g -fbacktrace -fbounds-check -fstack-protector-all $FCHECK
        STD_FLAGS   = -march=native -O2 -mpc64 $DEBUG_FLAGS -D__LOOP_EXCHANGE 
        HIOPT_FLAGS = -march=native -O3 -ffast-math -mpc64 -D__LOOP_EXCHANGE -g

        FC          = gfortran
        FFLAGS      = $FCPP $FLANG $FWARN $INCLUDES
        F77         = gfortran
        F77FLAGS    = -march=native -O0 -ffast-math -mpc64
        LDFLAGS     = $FOTPTIM
        OMPFLAG     = -fopenmp
        ART_FFLAGS  = -D__ICON_ART -fall-intrinsics
        CC_OMPFLAG  = -fopenmp
        DEFOPT      = -D
        DEFCOPT     = -D
        MODOPT      = -I
        MODDIR      = -J
        WLFLAG      = -Wl
	;;
    xlf)
        config_compiler=mpixlc_r
        CC       = mpixlc_r
        OPTFLAGS = -q64 -O2  -qmaxmem=-1 -qstrict -qarch=auto -qtune=auto -qcache=auto -qfloat=fltint
        INFOFLAGS= -qlistopt -qphsinfo -V
        INFOFLAGS=
        GENFLAGS = $INFOFLAGS -WF,-DSLOW_MPI_MAXMINLOC -WF,-DSLOW_MPI_USER_REDUCTION -WF,-DSLOW_MPI_IN_PLACE
        CFLAGS   = -DHAVE_CF_INTERFACE -DIBMR2Fortran -O2 -qipa

        FC       = mpixlf2003_r

        CHECK_FLAGS = -g -qcheck -qstackprotect=all
        DEBUG_FLAGS = -OO -qnoopt -g -qfullpath -WF,-DNOXLFPROCESS
        BASIC_OPT_FLAGS = -qalias_size -q64 -qmaxmem=-1 -qarch=auto -qtune=auto -qcache=auto -qfloat=fltint -WF,-D__LOOP_EXCHANGE
        STD_FLAGS = -O2 -qstrict -qlinedebug $BASIC_OPT_FLAGS $INFOFLAGS
        #HIOPT_FLAGS = -O3 -qhot -qstrict -qarch=qp -qtune=qp -qcache=auto -qxflag=nvectver -qxflag=nsmine -qfloat=fltint -qessl -q64 -qmaxmem=-1  -qlinedebug  -WF,-D__LOOP_EXCHANGE -WF,-DHAVE_FAST_MATH_LIB -WF,-DHAVE_MASS
        HIOPT_FLAGS = -O3 -qhot -qipa -qstrict -qarch=qp -qtune=qp -qcache=auto -qxflag=nvectver -qxflag=nsmine -qfloat=fltint -qessl -q64 -qmaxmem=-1  -qlinedebug  -WF,-D__LOOP_EXCHANGE -WF,-DHAVE_MASS
        FFLAGS   = $GENFLAGS -qsuffix=cpp=f90 -qzerosize -qalias_size=1800000000

        F77      = mpixlf77_r
        F77FLAGS = $STD_FLAGS

        case "$with_flags" in
          debug)
            OMPFLAG = -qsmp=omp:noopt
            F77FLAGS = $GENFLAGS $FMISMATCH -O0 -g
            CC_OMPFLAG  = -qsmp=omp:noopt
            ;;
          *)
            OMPFLAG = -qsmp=omp
            CC_OMPFLAG  = -qsmp=omp
            ;;
        esac
        DEFOPT   = -WF,-D
        DEFCOPT  = -D
        MODOPT   = -I
        MODDIR   = -qmoddir=
        ;;
    nag)
        config_compiler  = nag
        compiler_version = $(nagfor -v 2>&1 | awk 'NR==1{split($5,v,"."); printf("nag%1d%1d", v[1],substr(v[2],1,1))}')
        CFLAGS      = $CFLAGS -DNAGf90Fortran
        FC          = nagfor
        FDEBUG      =  -gline -g -C=all -mtrace=all
        FDEBUG      =  -gline -g -C=all
        GEN_FLAGS   = -colour -fpp
<<<<<<< HEAD
        DEBUG_FLAGS = -Wc,-O0 -Wc,-march=native -float-store -nan $FDEBUG
        STD_FLAGS   = -Wc,-O3 -Wc,-march=native -float-store -nan $FDEBUG
	HIOPT_FLAGS = -Wc,-O3 -Wc,-march=native -O3 -Wc=$(which gcc)
=======
        DEBUG_FLAGS = -O0 -float-store -nan $FDEBUG
        STD_FLAGS   = -Wc,-O2 -Wc,-march=native -O0 -float-store -nan $FDEBUG
	HIOPT_FLAGS = -Wc,-O3 -Wc,-march=native -float-store -nan $FDEBUG
>>>>>>> 39301007
	MISMATCHS   = -wmismatch=mpi_allgather,mpi_allgatherv,mpi_allreduce,mpi_alltoall,mpi_alltoallv,mpi_bcast,mpi_free_mem,mpi_gather,mpi_gatherv,mpi_get,mpi_get_address,mpi_isend,mpi_irecv,mpi_op_create,mpi_pack,mpi_recv,mpi_reduce,mpi_scatter,mpi_scatterv,mpi_send,mpi_sendrecv,mpi_type_commit,mpi_type_extent,mpi_type_struct,mpi_unpack,mpi_win_create,nf_get_att_double,nf_put_att_double,nf_def_var,nf_get_att_int,nf_put_att_int,nf_put_vara_int,nf_get_vara_int,nf_put_vara_double,psmile_bsend -w=uep
        FFLAGS      = $GEN_FLAGS -f2008 $MISMATCHS $INCLUDES
        F77         = nagfor
        F77FLAGS    = $GEN_FLAGS -w=obs -O -dcfuns -mismatch_all
        case "$with_openmp" in
          yes)
            FFLAGS=${FFLAGS/ -gline / }
            F77FLAGS=${F77FLAGS/ -gline / }
          ;;
        esac
        OMPFLAG     = -openmp
        CC_OMPFLAG  =
        DEFOPT      = -D
        DEFCOPT     = -D
        MODOPT      = -I
        MODDIR      = -mdir 
        WLFLAG      = -Wl,-Wl,
        ;;
    pgi)
        config_compiler  = pgi
        compiler_version = $(pgfortran -V | awk 'NR==2{split($2,v,"."); printf("pgi%1d", v[1])}')
        CFLAGS      = $CFLAGS -DpgiFortran
        FC          = pgfortran
        FDEBUG      = -g -gopt -Mbounds -Mchkptr -Mchkstk  -Mdclchk
       # FFLAGS      = -O $GEN_FLAGS $FDEBUG -Mpreprocess -Mrecursive -Mstandard  -D__LOOP_EXCHANGE
        FFLAGS      = -O $FDEBUG -Mpreprocess -Mrecursive -Mallocatable=03 -D__LOOP_EXCHANGE $INCLUDES
        F77         = $FC
        F77FLAGS    = $FFLAGS
        OMPFLAG     = -mp
        CC_OMPFLAG  = -mp
        DEFOPT      = -D
        DEFCOPT     = -D
        MODOPT      = -I
        MODDIR      = -module 
        WLFLAG      = -Wl        
        ;;
    cray)
        config_compiler  = cray
        compiler_version = $(ftn -V 2>&1 > /dev/null | awk -F" " '{split($5,v,"."); printf("cray%1d%1d", v[1], v[2])}')
        CC          = cc
        FC          = ftn
        F77         = $FC
        FFLAGS      = -v -D__LOOP_EXCHANGE -D__MIXED_PRECISION -D__NO_JSBACH__ -Df2cFortran -e Z -em -hflex_mp=conservative -hfp1 -hadd_paren -hnoacc -r am -Ktrap=divz,ovf,inv
        CFLAGS      = -v -I${GRIB_API}/include -Df2cFortran -DHAVE_CF_INTERFACE -DHAVE_LIBNETCDF -DHAVE_LIBGRIB -DHAVE_LIBGRIB_API -O3
        F77FLAGS    = $FFLAGS
        FCLIBS      = -v
        GEN_FLAGS   =
        FDEBUG      = -g -R abc
        ART_FFLAGS  = -D__ICON_ART
        DEFOPT      = -D
        DEFCOPT     = -D
        MODOPT      = -I
        MODDIR      = -J
        ;;
    cray_gpu)
        config_compiler = cce
        compiler_version = $(ftn -V 2>&1 > /dev/null | awk -F" " '{split($5,v,"."); printf("cray%1d%1d", v[1], v[2])}')
        CC          = cc
        FC          = ftn
        F77         = $FC
        FFLAGS      = -v -D__LOOP_EXCHANGE -D__MIXED_PRECISION -D__NO_JSBACH__ -Df2cFortran -e Z -em -hflex_mp=conservative -hfp1 -hadd_paren -r am -Ktrap=divz,ovf -hacc_model=deep_copy
        CFLAGS      = -v -Df2cFortran -DHAVE_CF_INTERFACE -DHAVE_LIBNETCDF -O3
        CFLAGS      = -Df2cFortran -DHAVE_CF_INTERFACE -DHAVE_LIBNETCDF -O3
        F77FLAGS    = $FFLAGS
        FCLIBS      = -v
        GEN_FLAGS   =
        FDEBUG      = -g
        OMPFLAG     = 
        DEFOPT      = -D
        DEFCOPT     = -D
        MODOPT      = -I
        MODDIR      = -J
        ;; 
    intel|intel16|intel15|intel14)
        config_compiler  = intel
        compiler_version = $(ifort -V 2>&1 | awk -F "," 'NR==1{split($2,v," "); printf("intel%d",v[2])}')
        # CC          = icc
        # ccversion   = $(icc --version 2>&1 | awk 'NR==1')
        # CFLAGS      = -fpe0 -msse2 -pc64  -DpgiFortran -DHAVE_LIBNETCDF -DHAVE_CF_INTERFACE
        CFLAGS      = $CFLAGS -DpgiFortran
        AR          = xiar
        FC          = ifort
        DEBUG_FLAGS = -check bounds -check pointers -check uninit -debug -O0 -g
        STD_FLAGS   = -O2 -msse2 -fltconsistency -g -pc64 -fpp -traceback  -D__LOOP_EXCHANGE
        FFLAGS      = -g -pc64 -fpp -D__LOOP_EXCHANGE -assume realloc_lhs
        F77         = $FC
        F77FLAGS    = $FFLAGS $STD_FLAGS
        OMPFLAG     = -openmp
        ART_FFLAGS  = -D__ICON_ART
        CC_OMPFLAG  = -openmp
        DEFOPT      = -D
        DEFCOPT     = -D
        MODOPT      = -I
        MODDIR      = -module 
        WLFLAG      = -Wl
        ;;
esac
#===============================================


#####################################
#
# Define site dependent library paths
#
case "$ac_sitename" in
   cscs.ch)
        echo The host is:  $HOST
        case "$HOST" in
            *daint*)
                make_command="make" "-j" "8"
                load_profile="." "/opt/modules/default/etc/modules.sh"
                submit="sbatch"
                sync_submit="sbatch"
                CC = cc
                FC = ftn
                F77= ftn

                case "$fortran_compiler" in
                    default|gcc)
                        config_target=daint_cpu
                        load_modules ="PrgEnv-gnu" "cray-netcdf" "${load_modules}"
        		CFLAGS      = -DpgiFortran -DHAVE_CF_INTERFACE -DHAVE_LIBNETCDF -D__SVN_VERSION="${SVNVERSION}"
			NETCDFROOT  = /opt/cray/netcdf/default/GNU/4.8
                    ;;
                    intel)
                        config_target=daint_cpu
                        load_modules = "PrgEnv-intel" "cray-netcdf" "${load_modules}"
        		CFLAGS      = -std=gnu99 -march=native -DpgiFortran -DHAVE_CF_INTERFACE -DHAVE_LIBNETCDF -D__SVN_VERSION="${SVNVERSION}"
        		STD_FLAGS   = -O2 -mavx -fltconsistency -g -pc64 -fpp -traceback  -D__LOOP_EXCHANGE
        		FFLAGS      = -g -pc64 -fpp -D__LOOP_EXCHANGE
			NETCDFROOT  = /opt/cray/netcdf/default/INTEL/14.0
		        F77FLAGS    = "$FFLAGS" "$STD_FLAGS"
			MODDIR      = -I
                    ;;
                    pgi)
                        config_target=daint_cpu
                        load_modules = "PrgEnv-cray" "cray-netcdf" "${load_modules}"
        		CFLAGS      = -DpgiFortran -DHAVE_CF_INTERFACE -DHAVE_LIBNETCDF -D__SVN_VERSION="${SVNVERSION}"
			NETCDFROOT  = /opt/cray/netcdf/default/PGI/15.3
                    ;;
                    cray)
                        config_target=daint_cpu
                        load_modules = "PrgEnv-cray" "cray-netcdf" "${load_modules}"
        		CFLAGS      = -Df2cFortran -DHAVE_CF_INTERFACE -DHAVE_LIBNETCDF -O3  -D__SVN_VERSION="${SVNVERSION}"
			NETCDFROOT  = /opt/cray/netcdf/default/CRAY/83
                    ;;
                    cray_gpu)
                        config_target=daint_gpu
                        load_modules = "PrgEnv-cray" "cray-netcdf" "craype-accel-nvidia35" "${load_modules}"
        		CFLAGS      = -Df2cFortran -DHAVE_CF_INTERFACE -DHAVE_LIBNETCDF -O3  -D__SVN_VERSION="${SVNVERSION}"
			NETCDFROOT  = /opt/cray/netcdf/default/CRAY/83
                    ;;
                esac
                mpi_startrun="aprun" "-N" "\\\$mpi_procs_pernode" "-n" "\\\$mpi_total_procs" "-d" "\\\$OMP_NUM_THREADS"
                ;;
            *dora*)
                config_target=dora
                make_command="make" "-j" "8"
                load_profile="." "/opt/modules/default/etc/modules.sh"
                submit="sbatch"
                sync_submit="sbatch"
                CC = cc
                FC = ftn
                F77= ftn

                case "$fortran_compiler" in
                    default|gcc)
                        load_modules ="PrgEnv-gnu" "cray-netcdf" "${load_modules}"
        		CFLAGS       = "$CFLAGS" -DpgiFortran -DHAVE_CF_INTERFACE -DHAVE_LIBNETCDF -D__SVN_VERSION="${SVNVERSION}"
			NETCDFROOT  = /opt/cray/netcdf/default/GNU/4.9
                    ;;
                    intel)
                        load_modules = "PrgEnv-intel" "cray-netcdf" "${load_modules}"
        		CFLAGS      = "$CFLAGS" -DpgiFortran -DHAVE_CF_INTERFACE -DHAVE_LIBNETCDF -D__SVN_VERSION="${SVNVERSION}"
			NETCDFROOT  = /opt/cray/netcdf/default/INTEL/14.0
                    ;;
                    cray)
                        load_modules = "PrgEnv-cray" "cray-netcdf" "${load_modules}"
        		CFLAGS      = -Df2cFortran -DHAVE_CF_INTERFACE -DHAVE_LIBNETCDF -O3  -D__SVN_VERSION="${SVNVERSION}"
			NETCDFROOT  = /opt/cray/netcdf/default/CRAY/83
                     ;;
                esac
                mpi_startrun="aprun" "-N" "\\\$mpi_procs_pernode" "-n" "\\\$mpi_total_procs" "-d" "\\\$OMP_NUM_THREADS"
                ;;
        esac
        ;;
#===============================================

    dwd.de)
        case "$(hostname)" in
            xc*)
                XML2ROOT    = /opt/cray/xc-sysroot/default/usr
                NETCDFROOT  =${NETCDF_DIR}
                CC          = cc
                FC          = ftn
                make_command=make -j 8
                case "$fortran_compiler" in
                    intel*)
                      load_modules    = PrgEnv-intel netcdf cray-mpich ${load_modules}
                      CFLAGS          = -DHAVE_LIBNETCDF ${CFLAGS}
                      STD_FLAGS       = -O2 -xAVX -fltconsistency -pc64 -fpp -traceback  -D__LOOP_EXCHANGE
                      FFLAGS          = ${FFLAGS}
                      F77FLAGS        = $FFLAGS $STD_FLAGS
                      OTHER_LIBS      = -lirng $OTHER_LIBS
                      ;;
                    cray)
                      RTTOV_LIBS      = -L/usr/local/pkg/for0adm/lib -L/usr/local/pkg/for0adm/lib/unsupported -lradiance -lrttov10.2 -lhrit_tools
                      OTHER_LIBS      = -L${GRIB_API}/lib -lgrib_api_f90 -lgrib_api $RTTOV_LIBS $OTHER_LIBS
                      STD_FLAGS       = -D__USE_RTTOV -DHAVE_SLOW_PASSIVE_TARGET_ONESIDED
                      FFLAGS          = ${FFLAGS} -I/usr/local/pkg/for0adm/include/radiance
                      ;;
                    default|gcc)
                      load_modules    = PrgEnv-gnu netcdf grib_api cray-mpich ${load_modules}
                      FFLAGS          = ${FFLAGS}
                      OTHER_LIBS      = -L${GRIB_API}/lib -lgrib_api_f90 -lgrib_api $OTHER_LIBS
                      ;;
                esac
                ;;
            lc*)
                NETCDFROOT  =${NETCDF_DIR}
                make_command="make" "-j" "8"
                case "$fortran_compiler" in
                    intel*)
                      load_modules    = "netcdf" "${load_modules}"
                      CFLAGS          = -DHAVE_LIBNETCDF ${CFLAGS}
                      STD_FLAGS       = -O2 -xAVX -fltconsistency -pc64 -fpp -traceback  -D__LOOP_EXCHANGE
                      FFLAGS          = ${FFLAGS}
                      F77FLAGS        = "$FFLAGS" "$STD_FLAGS"
                      LIBS            = ${LIBS}
                      FC              = ifort
                      CC              = icc
                      ;;
                    default|gcc)
                      load_modules    = "netcdf" "${load_modules}"
                      FFLAGS          = ${FFLAGS}
                      LIBS            = -L${GRIB_API}/lib ${LIBS} -lgrib_api_f90 -lgrib_api
                      FC              = gfortran
                      CC              = gcc
                      ;;
                esac
                ;;
            oflws*)             # Linux workstations with gfortran
                NETCDFROOT            = /usr
                NETCDFLIBPATH         = /usr/lib64
                IB_LIBS               = -ldl -Wl,--export-dynamic -lutil -lm -ldl
                CC                    = /usr/lib64/mpi/gcc/openmpi/bin/mpicc
                FC                    = /usr/lib64/mpi/gcc/openmpi/bin/mpif90
                MPI_INCLUDE           = /usr/lib64/mpi/gcc/openmpi/include
                config_target         = oflws
                make_command          = make -j8
                submit                = qsub
                sync_submit           = qsub -sync y
                ;;
            *)                  # hpc
                NETCDFROOT  = /usr/local/pkg
                config_target=hpc
                make_command=make
                submit=qsubw
                sync_submit=qsub -W block=true
                ;;
        esac
        ;;
#===============================================
    dkrz.de|bullx)
        case "$(hostname)" in
            wizard*)
                load_profile  = . /client/etc/profile.wizard
                software_tree = /sw/centos58-x64
                config_target = wizard
                make_command  = make -j4
                submit        = sbatch
                case "$fortran_compiler" in
                    intel*)
                      load_modules    = intel/13.5.192 mpich2/1.3.1-static-intel12 ${load_modules}
                      config_compiler = intel
                      CC          = icc
                      CFLAGS      = -std=gnu99 -O2 -DHAVE_LIBNETCDF -DHAVE_CF_INTERFACE -DHAVE_LIBSZ -DHAVE_NETCDF4 -DHAVE_LIBHDF5 -DHAVE_NETCDF2 -DpgiFortran
                      ccversion   = $(icc --version 2>&1 | awk 'NR==1')
                      F77         = ifort
                      FC          = ifort

                      DEBUG_FLAGS = -check bounds -check pointers -check uninit -debug -g -traceback
                      STD_FLAGS   = -O2 -msse2 -fltconsistency $DEBUG_FLAGS
                      HIOPT_FLAGS = -O3 -mkl -no-prec-div -static -reentrancy threaded -xHost -vec-report1
                      FFLAGS      = -pc64 -fpp -D__LOOP_EXCHANGE

                      NETCDFROOT  = $software_tree/netcdf-latest-static-intel12
                      HDF5ROOT    = $software_tree/hdf5-1.8.7-static
                      SZIPROOT    = $software_tree/szip-2.1-static
                      MPIROOT     = $software_tree/mpi/mpich2-1.3.1-static-intel12
                      MPI_LIB     = -lmpichf90 -lmpich -lmpl
                      XML2ROOT    = /usr
                      OTHER_LIBS  = -lz $OTHER_LIBS
                      ;;
                esac
                ;;
            btc*|mlogin*)
                load_modules  = ncl/6.2.1-gccsys cdo/default svn/1.8.13 ${load_modules}
                load_profile  = . /etc/profile
                software_tree = /sw/rhel6-x64
                config_target = bullx
                make_command  = make -j4
                submit        = sbatch
                sync_submit   = srunjob
                queue         = compute
                case "$fortran_compiler" in
                    intel*)
                        case "$fortran_compiler" in
                          intel15|intel15.*)
                            load_modules    = intel/15.0.1 ${load_modules}
                            ;;
                          intel14)
                            load_modules    = intel/14.0.3 ${load_modules}
                            ;;
                          intel16|intel*)
                            load_modules = intel/16.0 ${load_modules}
                            ;;
                        esac
                        config_compiler = intel
                        CC          = icc
                        CFLAGS      = -std=gnu99 -g -O3 -ftz -march=native -DHAVE_LIBNETCDF -DHAVE_CF_INTERFACE -DHAVE_LIBSZ -DHAVE_NETCDF4 -DHAVE_LIBHDF5 -DHAVE_NETCDF2 -DgFortran
                        ccversion   = $(icc --version 2>&1 | awk 'NR==1')
                        F77         = ifort
                        FC          = ifort
                        # temporarily removed -check uninit since it fails
                        # for lapack/dpftri.f with -march=core-avx2 and
                        # intel 14.0.3
                        CHECK_FLAGS = -check bounds -check pointers -debug -g -traceback
                        DEBUG_FLAGS = -debug-parameters -debug -g -O0
<<<<<<< HEAD
                        # replaced -fltconsitency because the option is deprected and should be replaced by -fp-model source
                        FPPFLAGS    = -fpp -D__LOOP_EXCHANGE  
                        STD_FLAGS   =  -ftz -O2 -march=native -pc64 -fp-model source -qopt-report-file=stdout -qopt-report=0 -qopt-report-phase=vec -gline
                        HIOPT_FLAGS = -O3 -march=native -pc64 -fp-model source -mkl=sequential -reentrancy threaded -qopt-report-file=stdout -qopt-report=0 -qopt-report-phase=vec -D__OMP_FIRSTTOUCH__
                        F77FLAGS    = $FPPFLAGS $STD_FLAGS
=======
                        FPPFLAGS    = -fpp
                        STD_FLAGS   = -ftz -O2 -march=native -pc64 -fp-model source -g -assume realloc_lhs -DIFORT_CONSISTENCY_ENFORCE -DLRTM_FULL_VECTORIZATION
                        HIOPT_FLAGS = -O3 -march=native -mkl=sequential -pc64 -no-prec-div -no-prec-sqrt -fast-transcendentials -reentrancy threaded
                        OCEAN_FLAGS = -O3 -march=native -pc64 -fp-model source -mkl=sequential -reentrancy threaded -qopt-report-file=stdout -qopt-report=0 -qopt-report-phase=vec -D__OMP_FIRSTTOUCH__
                        FFLAGS      = $FPPFLAGS
                        F77FLAGS    = $FPPFLAGS
>>>>>>> 39301007

                        NETCDFFROOT = $software_tree/netcdf/netcdf_fortran-4.4.2-intel14
                        NETCDFROOT  = $software_tree/netcdf/netcdf_c-4.3.2-gcc48
                        HDF5ROOT    = $software_tree/hdf5/hdf5-1.8.14-threadsafe-gcc48

                        SZIPROOT    = $software_tree/sys/libaec-0.3.2-gcc48
                        XML2ROOT    = /usr
                        ZLIBROOT    = /usr

                        case "$with_mpi" in
                            "$software_tree/intel/impi/5.1.0.038_dapl2.1.6")
                                load_modules = ${load_modules} intelmpi/5.1.0.038_dapl2.1.6
                                FFLAGS       = $FFLAGS -DHAVE_SLOW_PASSIVE_TARGET_ONESIDED -DHAVE_PARALLEL_NETCDF
                                MPIROOT      = $with_mpi/compilers_and_libraries_2016.0.079/linux/mpi/intel64
                                MPI_LIB      = $WLFLAG,--disable-new-dtags -L$MPIROOT/lib/release_mt $WLFLAG,-rpath,$MPIROOT/lib/release_mt -L$MPIROOT/lib $WLFLAG,-rpath,$MPIROOT/lib -lmpifort -lmpi -lmpigi -ldl -lrt -lpthread
                                NETCDFFROOT = $software_tree/netcdf/netcdf_fortran-4.4.2-parallel-impi-intel14
                                NETCDFROOT  = $software_tree/netcdf/netcdf_c-4.3.2-parallel-ixmpi-intel14
                                HDF5ROOT    = $software_tree/hdf5/hdf5-1.8.14-parallel-impi-intel14
                                ;;
                            "$software_tree/intel/impi/4.1.3.049"|"$software_tree/intel/impi/4.1.3.049/intel64")
                                FFLAGS = $FFLAGS -DHAVE_SLOW_PASSIVE_TARGET_ONESIDED -DHAVE_PARALLEL_NETCDF
                                load_modules=${load_modules} intelmpi/4.1.3.049

                                MPIROOT     = $software_tree/intel/impi/4.1.3.049/intel64
                                SYS_LIBS    = -ldl -lrt -lpthread
                                MPI_LIB     = $WLFLAG,-rpath,$MPIROOT/lib -lmpigf -lmpi -lmpigi $SYS_LIBS
                                NETCDFFROOT = $software_tree/netcdf/netcdf_fortran-4.4.2-parallel-impi-intel14
                                NETCDFROOT  = $software_tree/netcdf/netcdf_c-4.3.2-parallel-ixmpi-intel14
                                HDF5ROOT    = $software_tree/hdf5/hdf5-1.8.14-parallel-impi-intel14

                                case "${with_openmp}" in
                                  yes)
                                    MPI_LIB=${MPI_LIB/ -lmpi / -lmpi_mt }
                                    ;;
                                esac
                                ;;
                            no)
                                ;;
                            /opt/mpi/bullxmpi_mlx/1.2.8.3|*)
                                load_modules = ${load_modules} fca mxm bullxmpi_mlx/bullxmpi_mlx-1.2.8.3
                                FFLAGS       = $FFLAGS -DHAVE_PARALLEL_NETCDF
                                MPIROOT      = /opt/mpi/bullxmpi_mlx/1.2.8.3
                                SYS_LIBS     = -ldl -lm -lnuma -Wl,--export-dynamic -lrt -lnsl -lutil -lm -ldl
                                MPI_LIB      = $WLFLAG,-rpath,/opt/mpi/bullxmpi_mlx/1.2.8.3/lib -lmpi_f90 -lmpi_f77 $SYS_LIBS
                                NETCDFFROOT = $software_tree/netcdf/netcdf_fortran-4.4.2-parallel-bullxmpi-intel14
                                NETCDFROOT  = $software_tree/netcdf/netcdf_c-4.3.2-parallel-bullxmpi-intel14
                                HDF5ROOT    = $software_tree/hdf5/hdf5-1.8.14-parallel-bullxmpi-intel14
                                ;;                              
                        esac
                        mpi_startrun = srun
                        ;;
                    gcc*)
                        load_modules    = gcc/5.1.0 intelmpi/5.1.0.038_dapl2.1.6 ${load_modules}
                        config_compiler = gcc
                        c_compiler_version = $(gcc --version | awk 'NR==1{split($NF,v,"."); printf("gcc%1d%1d", v[1], v[2])}')
                        CC     = gcc
                        CFLAGS = -std=gnu99 -g -O3 -march=native -mpc64 -DHAVE_LIBNETCDF -DHAVE_CF_INTERFACE -DHAVE_LIBSZ -DHAVE_NETCDF4 -DHAVE_LIBHDF5 -DHAVE_NETCDF2 -DgFortran -DWITHOUT_PACK_EXTERNAL
                        F77    = gfortran
                        FC     = gfortran
                        OCEAN_FLAGS = -march=native -O3 -mpc64 -D__LOOP_EXCHANGE -g

                        NETCDFFROOT = $software_tree/netcdf/netcdf_fortran-4.4.2-$compiler_version
                        NETCDFROOT  = $software_tree/netcdf/netcdf_c-4.3.2-gcc48
                        HDF5ROOT    = $software_tree/hdf5/hdf5-1.8.14-threadsafe-gcc48
                        SZIPROOT    = $software_tree/sys/libaec-0.3.2-gcc48
                        XML2ROOT    = /usr
                        ZLIBROOT    = /usr

                        case "$with_mpi" in
                            "$software_tree/intel/impi/5.1.0.038_dapl2.1.6"|*)
                                load_modules = ${load_modules} intelmpi/5.1.0.038_dapl2.1.6
                                FFLAGS       = $FFLAGS -DHAVE_SLOW_PASSIVE_TARGET_ONESIDED
                                MPIROOT      = $software_tree/intel/impi/5.1.0.038_dapl2.1.6/compilers_and_libraries_2016.0.079/linux/mpi/intel64
                                MPI_LIB      = $WLFLAG,--disable-new-dtags -L$MPIROOT/lib/release_mt $WLFLAG,-rpath,$MPIROOT/lib/release_mt -L$MPIROOT/lib $WLFLAG,-rpath,$MPIROOT/lib -lmpifort -lmpi -lmpigi -ldl -lrt -lpthread
                                ;;
			esac
                        mpi_startrun = srun
                        ;;
                    nag*)
                        load_modules    = gcc/4.8.2 nag/6.0.1064 mvapich2/1.9b-static-nag60 ${load_modules}
                        config_compiler = gcc
                        c_compiler_version = $(gcc --version | awk 'NR==1{split($NF,v,"."); printf("gcc%1d%1d", v[1], v[2])}')
                        CC     = gcc
                        CFLAGS = -std=gnu99 -g -O3 -march=native -DHAVE_LIBNETCDF -DHAVE_CF_INTERFACE -DHAVE_LIBSZ -DHAVE_NETCDF4 -DHAVE_LIBHDF5 -DHAVE_NETCDF2 -DgFortran -DWITHOUT_PACK_EXTERNAL
                        F77    = nagfor
                        FC     = nagfor

                        NETCDFFROOT = $software_tree/netcdf/netcdf_fortran-4.4.2-static-$compiler_version
                        NETCDFROOT  = $software_tree/netcdf/netcdf_c-4.3.2-gcc48
                        HDF5ROOT    = $software_tree/hdf5/hdf5-1.8.14-threadsafe-gcc48
                        SZIPROOT    = $software_tree/sys/libaec-0.3.2-gcc48
                        ZLIBROOT    = /usr

                        MPIROOT     = $software_tree/mpi/mvapich2-1.9b-static-nag60
                        IB_LIBS     = -lmpl -libmad -lrdmacm -libumad -libverbs 
                        SYS_LIBS    = -lhwloc -lxml2 -lnuma -lrt -lutil -lpthread -lm -ldl
                        MPI_LIB     = -lmpichf90 -lmpich -lopa $IB_LIBS $SYS_LIBS
                        XML2ROOT    = /usr
                        mpi_startrun = srun
                        ;;
                    *)
                        echo
                        echo
                        echo "No supported Fortran compiler selected."
                        echo
                        exit 1
                        ;;
                esac
                ;;
        esac
        ;;
#===============================================
    kfa-juelich.de)
        case "$(hostname)" in
            juqueen*)
                #NETCDFROOT  = /bgsys/local/netcdf
                NETCDFROOT = /homeb/slmet/slmet016/netcdf_xlc
                NETCDFROOT = /homeb/slmet/slmet027/opt/netcdf-c-4.3.2-parallel
                NETCDFFROOT = /homeb/slmet/slmet027/opt/netcdf-fortran-4.4.0-parallel
                HDF5ROOT = /bgsys/local/hdf5
                SZIPROOT = /bgsys/local/szip
                ZLIBROOT = /bgsys/local/zlib
                CFLAGS = $CFLAGS -DHAVE_LIBNETCDF -DHAVE_NETCDF4 -DHAVE_LIBHDF5 -DHAVE_NETCDF2
                IB_LIBS    = -ldl -Wl,--export-dynamic -lutil -lm -ldl -ldrt
                OTHER_LIBS = -L/bgsys/local/parallel-netcdf/v1.3.1/lib -lpnetcdf 
                MPI_LIB    = -WL,-pthread $IB_LIBS -Wl
                config_target=juqueen
                make_command=make -j8
                submit=llsubmit
                mpi_startrun=runjob --ranks-per-node \\\$mpi_procs_pernode --envs OMP_NUM_THREADS=\\\$OMP_NUM_THREADS --exe
                ;;
        esac
        ;;
#===============================================
    kit.edu)
        case $ac_hostname in
            ic2*)
                NETCDFROOT  = /pfs/imk/ICON/LIBRARIES
                NETCDFFROOT = /pfs/imk/ICON/LIBRARIES
                HDF5ROOT    = /pfs/imk/ICON/LIBRARIES
                SZIPROOT    = /pfs/imk/ICON/LIBRARIES
                ZLIBROOT    = /usr
                MPIROOT     = /pfs/imk/ICON/LIBRARIES
                MPI_LIB     = -lmpi_usempif08 -lmpi_usempi_ignore_tkr -lmpi_mpifh -lmpi
                CFLAGS = $CFLAGS -DHAVE_LIBNETCDF -DHAVE_NETCDF4 -DHAVE_LIBHDF5 -DHAVE_NETCDF2
                config_target=ic2
                make_command=make -j8
                submit=sbatch
                mpi_startrun=runjob --ranks-per-node \\\$mpi_procs_pernode --envs OMP_NUM_THREADS=\\\$OMP_NUM_THREADS --exe
                ;;
        esac

        ;;              
#===============================================
    zmaw.de)
        dist_codename = $(lsb_release -c | awk '{print $2}')
        software_tree = /sw/${dist_codename}-x64
        case $ac_hostname in
            thunder*)
                config_target=thunder
                NETCDFROOT  = $software_tree/netcdf-4.3.3.1-static
                HDF5ROOT    = $software_tree/hdf5-1.8.12-static
                SZIPROOT    = $software_tree/szip-2.1-static
                ZLIBROOT    = /usr
                XML2ROOT    = /usr
                CFLAGS   = $CFLAGS -DHAVE_NETCDF4
                SYS_LIBS = -lnuma -lrt -lnsl -lutil -lm -lpthread -ldl -Wl,--export-dynamic -lrt -lnsl -lutil -lm -lpthread -ldl
                IB_LIBS  = -lrdmacm -libverbs
                # load_profile=. /client/etc/profile.zmaw
                use_shell=/bin/bash
                load_profile=source /sw/share/Modules/init/bash
                load_modules=ncl/6.0.0-gccsys cdo/default jdk ${load_modules}
                make_command=make -j8
                submit=sbatch
                sync_submit=srunjob --account=mpi
                case "$fortran_compiler" in
                    default|gcc)
                      NETCDFFROOT = $software_tree/netcdf_fortran-4.4.2-static-${compiler_version}
                      MPIROOT     = $software_tree/mpilib/openmpi-1.8.4-static-${compiler_version}
                      MPI_LIB     = -L$MPIROOT/lib -Wl,-rpath -Wl,$MPIROOT/lib -Wl,--disable-new-dtags -lmpi_usempif08 -lmpi_usempi_ignore_tkr -lmpi_mpifh -lmpi -lopen-rte -lopen-pal -lm -lnuma -ldl -lrt -lpthread -libverbs -lrdmacm -lutil
                      HDF5_LIB    = -I/sw/squeeze-x64/szip-2.1-static/include -D_LARGEFILE_SOURCE -D_LARGEFILE64_SOURCE -D_BSD_SOURCE -O2 -L/sw/squeeze-x64/hdf5-1.8.12-static/lib /sw/squeeze-x64/hdf5-1.8.12-static/lib/libhdf5_hl.a /sw/squeeze-x64/hdf5-1.8.12-static/lib/libhdf5.a -L/sw/squeeze-x64/szip-2.1-static/lib -lsz -lz -lrt -ldl -lm -Wl,-rpath -Wl,/sw/squeeze-x64/hdf5-1.8.12-static/lib
                      load_modules=gcc/5.1.0 ${load_modules}
                      ;;
                    pgi)
                      NETCDFROOT = $software_tree/netcdf-4.1.3-static-pgi14
                      MPIROOT    = $software_tree/mpilib/openmpi-1.6.5-static-pgi14
                      MPI_LIB    = -lmpi_f90 -lmpi_f77 -lmpi $IB_LIBS $SYS_LIBS
                      load_modules=gcc/4.8.2 pgi/14.7 ${load_modules}
                      ;;
                    intel)
                      NETCDFFROOT = $software_tree/netcdf_fortran-4.4.2-static-${compiler_version}
                      MPIROOT     = $software_tree/mpilib/openmpi-1.6.5-static-intel15
                      MPI_LIB     = -lmpi_f90 -lmpi_f77 -lmpi $IB_LIBS $SYS_LIBS
                      HDF5_LIB    = -L/sw/squeeze-x64/szip-2.1-static/lib /sw/squeeze-x64/hdf5-1.8.12-static/lib/libhdf5.la /sw/squeeze-x64/szip-2.1-static/lib/libsz.la -lz -lrt -ldl -lm
                      # HIOPT_FLAGS = -O3 -mkl -static -xHost -xAVX -no-prec-div -vec-report2 -diag-file -traceback -g
                      HIOPT_FLAGS = -O3 -fltconsistency -fpp -mkl -static -xHost -xAVX -g -traceback -D__LOOP_EXCHANGE -D__OMP_FIRSTTOUCH__
                      STD_FLAGS   = -O1 -fltconsistency -fpp -static -xHost -xAVX -traceback -g -D__LOOP_EXCHANGE
                      load_modules=gcc/4.8.2 intel/15.0.2 ${load_modules}
                      ;;
                    intel16)
                      NETCDFFROOT = $software_tree/netcdf_fortran-4.4.2-static-${compiler_version}
                      MPIROOT     = $software_tree/mpilib/openmpi-1.6.5-static-intel16
                      MPI_LIB     = -lmpi_f90 -lmpi_f77 -lmpi $IB_LIBS $SYS_LIBS
                      HDF5_LIB    = -L/sw/squeeze-x64/szip-2.1-static/lib /sw/squeeze-x64/hdf5-1.8.12-static/lib/libhdf5.la /sw/squeeze-x64/szip-2.1-static/lib/libsz.la -lz -lrt -ldl -lm
                      # HIOPT_FLAGS = -O3 -mkl -static -xHost -xAVX -no-prec-div -vec-report2 -diag-file -traceback -g
                      HIOPT_FLAGS = -O3 -fltconsistency -fpp -mkl -static -xHost -xAVX -g -traceback -D__LOOP_EXCHANGE -D__OMP_FIRSTTOUCH__
                      STD_FLAGS   = -O1 -fltconsistency -fpp -static -xHost -xAVX -traceback -g -D__LOOP_EXCHANGE
                      load_modules=gcc/4.8.2 intel/16.0.0 ${load_modules}
                      ;;
                    nag)
                      NETCDFFROOT  = $software_tree/netcdf_fortran-4.4.2-static-nag60
                      MPIROOT     = $software_tree/mpilib/openmpi-1.8.1-static-${compiler_version}
                      MPI_LIB = -I$MPIROOT/lib $WLFLAG,-rpath,,$MPIROOT/lib $WLFLAG,--disable-new-dtags -L$MPIROOT/lib -lmpi_usempi -lmpi_mpifh -lmpi -lopen-rte -lopen-pal -lm -lnuma -ldl -lrt -libverbs -lrdmacm -lutil -lpthread
                      load_modules=gcc/4.9.2 nag/6.0.1064 ${load_modules}
                      ;;
                esac
                ;;
          *)
            case "$host" in
              x86_64-*-linux-*)        # 64 bit lenny or squeeze MPI/ZMAW workstation
                   ZLIBROOT = /usr
                   SYS_LIBS = -lnuma -lrt -lnsl -lutil -lm -lpthread -ldl -Wl,--export-dynamic -lrt -lnsl -lutil -lm -lpthread -ldl
                   IB_LIBS  = -lrdmacm -libverbs
                   case "$dist_codename" in
                      *squeeze*)
                           load_modules = ncl/6.0.0-gccsys cdo/default python/2.7-ve0 ${load_modules}   
                           SZIPROOT = $software_tree/szip-2.1-static
                           NETCDFFROOT = $software_tree/netcdf_fortran-4.4.2-static-${compiler_version}
                           NETCDFROOT = $software_tree/netcdf-4.3.3.1-static
                           HDF5ROOT = $software_tree/hdf5-1.8.12-static
                           XML2ROOT = /usr
                           case "$fortran_compiler" in
                               default|gcc)
                                   MPIROOT     = $software_tree/mpilib/openmpi-1.8.4-static-${compiler_version}
                                   MPI_LIB     = -I$MPIROOT/lib $WLFLAG,-rpath,$MPIROOT/lib $WLFLAG,--disable-new-dtags -L$MPIROOT/lib -lmpi_usempif08 -lmpi_usempi_ignore_tkr -lmpi_mpifh -lmpi -lopen-rte -lopen-pal -lm -lnuma -ldl -lrt -libverbs -lrdmacm -lutil -lpthread
                                   load_modules=gcc/5.1.0 ${load_modules}
                                   ;;
                               nag)
                                   MPIROOT     = $software_tree/mpilib/openmpi-1.8.1-static-${compiler_version}
                                   MPI_LIB = -I$MPIROOT/lib $WLFLAG,-rpath,,$MPIROOT/lib $WLFLAG,--disable-new-dtags -L$MPIROOT/lib -lmpi_usempi -lmpi_mpifh -lmpi -lopen-rte -lopen-pal -lm -lnuma -ldl -lrt -libverbs -lrdmacm -lutil -lpthread
                                   load_modules=gcc/4.9.2 nag/6.0.1064 ${load_modules}
                                   ;;
                               pgi)
                                   MPIROOT     = $software_tree/mpilib/openmpi-1.8.4-static-${compiler_version}
                                   MPILIB      = -I$MPIROOT/lib -Wl,-rpath -Wl,$MPIROOT/lib -L$MPIROOT/lib -lmpi_usempif08 -lmpi_usempi_ignore_tkr -lmpi_mpifh -lmpi -lopen-rte -lopen-pal -lm -lnuma -ldl -lrt -libverbs -lrdmacm -lutil
                                   load_modules= gcc/4.8.2 pgi/14.7 ${load_modules}
                                   ;;
                               intel)
                                   MPIROOT     = $software_tree/mpilib/openmpi-1.6.5-static-${compiler_version}
                                   MPI_LIB     = -lmpi_f90 -lmpi_f77 -lmpi $IB_LIBS $SYS_LIBS
                                   HIOPT_FLAGS = -O3 -mkl -static -xHost -xAVX -g
                                   load_modules=gcc/4.8.2 intel/16.0.0 ${load_modules}
                                   ;;
                           esac
                           ;;
                       *wheezy*)
                           load_modules = ncl/6.2.0-precompiled cdo/1.6.5.1 python/2.7-ve4 ${load_modules}   
                           SZIPROOT = $software_tree/szip-2.1-static-gccsys
                           NETCDFFROOT = $software_tree/netcdf_fortran-4.4.0-static-${compiler_version}
                           NETCDFROOT = $software_tree/netcdf-4.3.2-static-gccsys
                           HDF5ROOT = $software_tree/hdf5-1.8.13-static-gccsys
                           MPIROOT     = $software_tree/mpilib/openmpi-1.8.4-static-${compiler_version}
                           MPI_LIB     = -lmpi_usempif08 -lmpi_usempi_ignore_tkr -lmpi_mpifh -lmpi -lopen-rte -lopen-pal $IB_LIBS $SYS_LIBS
                           XML2ROOT = /usr
                           case "$fortran_compiler" in
                               default|gcc)
                                   load_modules=gcc/5.1.0 ${load_modules}
                                   ;;
                               nag)
                                   load_modules=gcc/4.9.1 nag/6.0.1064 ${load_modules}
                                   ;;
                               pgi)
                                   load_modules= gcc/4.9.1 pgi/14.7 ${load_modules}
                                   ;;
                               intel)
                                   # HIOPT_FLAGS = -O3 -mkl -static -xHost -xAVX -no-prec-div -vec-report2 -diag-file -traceback -g
                                   HIOPT_FLAGS = -O3 -mkl -static -xHost -xAVX -g
                                   load_modules=gcc/4.9.1 intel/14.0.2 ${load_modules}
                                   ;;
                           esac
                           ;;
                       *)
                           echo
                           echo WARNING:
                           echo No default setup for your Linux distribution , codename: $dist_codename
                           echo
                           echo
                           ;;
                   esac
                   load_profile = . /client/etc/profile.zmaw
                   config_target=mpipc
                   make_command=make -j 2
                   submit=
                   ;;
               *)  # unknown ...
                   echo
                   echo
                   echo Unknown Linux system type - currently not supported ...
                   echo
                   exit
                   ;;
           esac
           ;;
        esac
        ;;
        #-------------------------------------------------------------------

#===============================================
    ecmwf.int)
                NETCDFROOT  =${NETCDF_DIR}
                CC          = cc
                FC          = ftn
                F77         = ftn
                make_command=make -j 8
                CFLAGS   = $CFLAGS -D_ECMWF
                RTTOV_LIBS  = -L/home/ms/de/dfj/lib -L/home/ms/de/dfj/lib/unsupported -lradiance -lrttov10.2 -lhrit_tools
                case "$fortran_compiler" in
                    intel*)
                      load_modules    = PrgEnv-intel/5.0.41 netcdf cray-mpich/6.1.1 ${load_modules}
                      CFLAGS          = -DHAVE_LIBNETCDF ${CFLAGS}
                      STD_FLAGS       = -O2 -xAVX -fltconsistency -pc64 -fpp -traceback  -D__LOOP_EXCHANGE
                      FFLAGS          = ${FFLAGS} -I/home/ms/de/dfj/include/radiance
                      F77FLAGS        = $FFLAGS $STD_FLAGS
                      OTHER_LIBS      = -lirng $RTTOV_LIBS $OTHER_LIBS
                      ;;
                    cray)
                      OTHER_LIBS      = -L${GRIB_API}/lib -lgrib_api_f90 -lgrib_api $RTTOV_LIBS $OTHER_LIBS
                      FFLAGS          = ${FFLAGS} -I/home/ms/de/dfj/include/radiance
                      ;;
                    default|gcc)
                     #load_modules    = PrgEnv-gnu/5.1.29 netcdf grib_api cray-mpich/6.2.0 ${load_modules}
                      FFLAGS          = ${FFLAGS} -I/home/ms/de/dfj/include/radiance
                      OTHER_LIBS      = -L${GRIB_API}/lib -lgrib_api_f90 -lgrib_api $RTTOV_LIBS $OTHER_LIBS
                      ;;
                esac
        ;;

#===============================================
    pa.cluster)
        ### ### DLR Linux Cluster ### ###
        echo
        echo "DLR Linux Cluster detected."
        config_target=pacluster
        make_command=make -j 4
        submit=qsub

        # Automatic compiler detection for DLR Linux cluster
        # using openmpi module name
        TMPF90 = `mpif90 -show | awk '{print $1}'`
        case "$TMPF90" in
            lf95*)
                echo "ERROR: Lahey lf95 currently not supported."
                exit
                ;;
            ifort*)
                COMPILER = INTEL
                intel_main_version = `ifort --version | awk 'NR==1 {print $3}' | sed 's/\..*//g'`
                if test $intel_main_version -le 12; then
                    echo "ERROR: Use ifort version 13.1.0!"
                    exit
                fi
                ;;
            gfortran*)
                COMPILER=GFORTRAN
                gfortran_version = `gfortran --version | awk 'NR==1 {print $4}'`
                ;;
            g95*)
                echo "ERROR: g95 currently not supported."
                exit
                ;;
            *)
                echo "ERROR: no openmpi module loaded!"
                exit
                ;;
        esac

        #### set compiler specific options
        case "$COMPILER" in

            INTEL*)
                echo "Compiler INTEL detected."
                ### ### intel/13.1-2 openmpi/1.6.4/intel/13.1.0
                config_compiler = intel
                CC       = mpicc
                CFLAGS = -std=gnu99 -O2 -DHAVE_LIBNETCDF -DHAVE_CF_INTERFACE -DpgiFortran
                F77 = mpif90
                FC = mpif90
                ##### F95 EXTENSIONS
                OMPFLAG  = -openmp
                DEFOPT   = -D
                DEFCOPT  = -D
                MODOPT   = -I
                MODDIR   = -module 
                ##### DEBUG ####
                FOTPTIM     = -march=native -O3 -D__LOOP_EXCHANGE
                DEBUG_FLAGS = -check bounds -check pointers -check uninit -debug -g
                STD_FLAGS   = -O2 -msse2 -fltconsistency -pc64 -fpp -traceback  -D__LOOP_EXCHANGE $DEBUG_FLAGS
                FDEBUG      = -check bounds -check pointers -check uninit -debug -g
                FFLAGS      =           -O2 -msse2 -fltconsistency       -pc64 -fpp -traceback  -D__LOOP_EXCHANGE
                # FFLAGS      = $FDEBUG -O2 -msse2 -fltconsistency       -pc64 -fpp -traceback  -D__LOOP_EXCHANGE
                # FFLAGS      = $FDEBUG -O0 -msse2 -fltconsistency -fpe0 -pc64 -fpp -traceback  -D__LOOP_EXCHANGE
                F77FLAGS    = $FFLAGS
                LDFLAGS     = $FOTPTIM
                ;;

            GFORTRAN*)
                echo "Compiler GFORTRAN detected."
                ### ### openmpi/1.4.4/gfortran/4.6.2
                CC       = mpicc
                # CFLAGS = -std=gnu99 -O2 -DHAVE_LIBNETCDF -DHAVE_CF_INTERFACE -DpgiFortran
                # CFLAGS   = -std=gnu99 -march=native -O2 -Df2cFortran
                # CFLAGS   = ${CFLAGS} -Df2cFortran
                # CFLAGS   = -O -Df2cFortran
                FFLAGS      = $FCPP $FLANG $FWARN -D__GFORTRAN__
                # FFLAGS      = $FCPP $FLANG $FWARN -DMESSY -D__GFORTRAN__ -DMESSYTIMER
                # -fall-intrinsics to use etime in messy_main_qtimer
                # FFLAGS      = $FCPP $FLANG $FWARN -DMESSY -D__GFORTRAN__ -DMESSYTIMER -fall-intrinsics
                F77      = mpif90
                FC      = mpif90
                ##### F95 EXTENSIONS
                # DEFOPT   = -D
                # MODOPT   = -I
                ;;
        esac

        #### compiler specific path settings
        case "$COMPILER" in
            INTEL*)
                MPIROOT    = /export/opt/PA/prgs/openmpi/1.6.4/intel/13.1.0
                MPI_LIB    = 
                NETCDFROOT = /export/opt/PA/prgs/netcdf/3.6.3/ifort/12.0.0
                HDF5ROOT    = /export/opt/PA/prgs/hdf5/1.8.8
                SZIPROOT    = 
                ZLIBROOT    = 
                ;;

            GFORTRAN*)
                case "${gfortran_version}" in
                    4.6.2*)
                        MPIROOT    = /export/opt/PA/prgs/openmpi/1.4.4/gfortran/4.6.2
                        MPI_LIB    = 
                        NETCDFROOT = /export/opt/PA/prgs/netcdf/3.6.3/gfortran/4.6.2
                        HDF5ROOT    = /export/opt/PA/prgs/hdf5/1.8.8
                        SZIPROOT    = 
                        ZLIBROOT    = 
                        ;;
                    4.8.1*)
                        MPIROOT    = /export/opt/PA/prgs/openmpi/1.6.5/gfortran/4.8.1
                        MPI_LIB    = 
                        NETCDFROOT = /export/opt/PA/prgs/netcdf/3.6.3/gfortran/4.8.1
                        HDF5ROOT    = /export/opt/PA/prgs/hdf5/1.8.8
                        SZIPROOT    = 
                        ZLIBROOT    = 
                        ;;
                    *)
                        echo "ERROR: gfortran version not supported"
                        echo "       (use 4.6.2 or 4.8.1)"
                        exit
                        ;;
                esac
                ;;
        esac
        ;;
        #-------------------------------------------------------------------

#===============================================
esac
#===============================================<|MERGE_RESOLUTION|>--- conflicted
+++ resolved
@@ -3,31 +3,7 @@
 #
 # Comments:
 #
-# 2010-02-09, Marco Giorgetta, MPI-M
-#
-# Current setup for gcc-4.3.4
-#
-# . language options to be used:
-#   -xf95-cpp-input
-#   -std=f2003
-#   -fmodule-private -fimplicit-none
-#   -ffree-line-length-132 -fmax-identifier-length=31
-#
-# . warning options:
-#   -Wall (= -Waliasing -Wampersand -Wsurprising -Wnonstd-intrinsics -Wno-tabs -Wline-truncation)
-#   -Wcharacter-truncation -Wconversion -Wunderflow -Wunused-parameter
-#
-# . debugging:
-#   -fbacktrace
-#   (do not use -fomit-frame-pointer, it disables stack unwind and traceback cannot be generated)
-#
-# . checks and initializers
-#   -finit-real=nan
-#   (other potential initializers: -finit-integer=, -finit-logical=)
-#
-#-----------------------------------------------------------------------------
-
-#
+# 2010-02-09, Marco Giorgetta, MPI-M: gcc-4.3.4 setup
 # 2010-02-09, Luis Kornblueh,  MPI-M: clean-up
 # 2010-02-17, Marco Giorgetta, MPI-M: gcc: activate -ffree-line-length-132
 # 2010-02-17, Marco Giorgetta, MPI-M: activate -fmodule-private
@@ -140,15 +116,9 @@
         FDEBUG      =  -gline -g -C=all -mtrace=all
         FDEBUG      =  -gline -g -C=all
         GEN_FLAGS   = -colour -fpp
-<<<<<<< HEAD
-        DEBUG_FLAGS = -Wc,-O0 -Wc,-march=native -float-store -nan $FDEBUG
-        STD_FLAGS   = -Wc,-O3 -Wc,-march=native -float-store -nan $FDEBUG
-	HIOPT_FLAGS = -Wc,-O3 -Wc,-march=native -O3 -Wc=$(which gcc)
-=======
         DEBUG_FLAGS = -O0 -float-store -nan $FDEBUG
         STD_FLAGS   = -Wc,-O2 -Wc,-march=native -O0 -float-store -nan $FDEBUG
 	HIOPT_FLAGS = -Wc,-O3 -Wc,-march=native -float-store -nan $FDEBUG
->>>>>>> 39301007
 	MISMATCHS   = -wmismatch=mpi_allgather,mpi_allgatherv,mpi_allreduce,mpi_alltoall,mpi_alltoallv,mpi_bcast,mpi_free_mem,mpi_gather,mpi_gatherv,mpi_get,mpi_get_address,mpi_isend,mpi_irecv,mpi_op_create,mpi_pack,mpi_recv,mpi_reduce,mpi_scatter,mpi_scatterv,mpi_send,mpi_sendrecv,mpi_type_commit,mpi_type_extent,mpi_type_struct,mpi_unpack,mpi_win_create,nf_get_att_double,nf_put_att_double,nf_def_var,nf_get_att_int,nf_put_att_int,nf_put_vara_int,nf_get_vara_int,nf_put_vara_double,psmile_bsend -w=uep
         FFLAGS      = $GEN_FLAGS -f2008 $MISMATCHS $INCLUDES
         F77         = nagfor
@@ -414,43 +384,12 @@
 #===============================================
     dkrz.de|bullx)
         case "$(hostname)" in
-            wizard*)
-                load_profile  = . /client/etc/profile.wizard
-                software_tree = /sw/centos58-x64
-                config_target = wizard
-                make_command  = make -j4
-                submit        = sbatch
-                case "$fortran_compiler" in
-                    intel*)
-                      load_modules    = intel/13.5.192 mpich2/1.3.1-static-intel12 ${load_modules}
-                      config_compiler = intel
-                      CC          = icc
-                      CFLAGS      = -std=gnu99 -O2 -DHAVE_LIBNETCDF -DHAVE_CF_INTERFACE -DHAVE_LIBSZ -DHAVE_NETCDF4 -DHAVE_LIBHDF5 -DHAVE_NETCDF2 -DpgiFortran
-                      ccversion   = $(icc --version 2>&1 | awk 'NR==1')
-                      F77         = ifort
-                      FC          = ifort
-
-                      DEBUG_FLAGS = -check bounds -check pointers -check uninit -debug -g -traceback
-                      STD_FLAGS   = -O2 -msse2 -fltconsistency $DEBUG_FLAGS
-                      HIOPT_FLAGS = -O3 -mkl -no-prec-div -static -reentrancy threaded -xHost -vec-report1
-                      FFLAGS      = -pc64 -fpp -D__LOOP_EXCHANGE
-
-                      NETCDFROOT  = $software_tree/netcdf-latest-static-intel12
-                      HDF5ROOT    = $software_tree/hdf5-1.8.7-static
-                      SZIPROOT    = $software_tree/szip-2.1-static
-                      MPIROOT     = $software_tree/mpi/mpich2-1.3.1-static-intel12
-                      MPI_LIB     = -lmpichf90 -lmpich -lmpl
-                      XML2ROOT    = /usr
-                      OTHER_LIBS  = -lz $OTHER_LIBS
-                      ;;
-                esac
-                ;;
             btc*|mlogin*)
                 load_modules  = ncl/6.2.1-gccsys cdo/default svn/1.8.13 ${load_modules}
                 load_profile  = . /etc/profile
                 software_tree = /sw/rhel6-x64
                 config_target = bullx
-                make_command  = make -j4
+                make_command  = make -j8
                 submit        = sbatch
                 sync_submit   = srunjob
                 queue         = compute
@@ -478,20 +417,12 @@
                         # intel 14.0.3
                         CHECK_FLAGS = -check bounds -check pointers -debug -g -traceback
                         DEBUG_FLAGS = -debug-parameters -debug -g -O0
-<<<<<<< HEAD
-                        # replaced -fltconsitency because the option is deprected and should be replaced by -fp-model source
-                        FPPFLAGS    = -fpp -D__LOOP_EXCHANGE  
-                        STD_FLAGS   =  -ftz -O2 -march=native -pc64 -fp-model source -qopt-report-file=stdout -qopt-report=0 -qopt-report-phase=vec -gline
-                        HIOPT_FLAGS = -O3 -march=native -pc64 -fp-model source -mkl=sequential -reentrancy threaded -qopt-report-file=stdout -qopt-report=0 -qopt-report-phase=vec -D__OMP_FIRSTTOUCH__
-                        F77FLAGS    = $FPPFLAGS $STD_FLAGS
-=======
                         FPPFLAGS    = -fpp
                         STD_FLAGS   = -ftz -O2 -march=native -pc64 -fp-model source -g -assume realloc_lhs -DIFORT_CONSISTENCY_ENFORCE -DLRTM_FULL_VECTORIZATION
                         HIOPT_FLAGS = -O3 -march=native -mkl=sequential -pc64 -no-prec-div -no-prec-sqrt -fast-transcendentials -reentrancy threaded
                         OCEAN_FLAGS = -O3 -march=native -pc64 -fp-model source -mkl=sequential -reentrancy threaded -qopt-report-file=stdout -qopt-report=0 -qopt-report-phase=vec -D__OMP_FIRSTTOUCH__
                         FFLAGS      = $FPPFLAGS
                         F77FLAGS    = $FPPFLAGS
->>>>>>> 39301007
 
                         NETCDFFROOT = $software_tree/netcdf/netcdf_fortran-4.4.2-intel14
                         NETCDFROOT  = $software_tree/netcdf/netcdf_c-4.3.2-gcc48
@@ -536,9 +467,9 @@
                                 MPIROOT      = /opt/mpi/bullxmpi_mlx/1.2.8.3
                                 SYS_LIBS     = -ldl -lm -lnuma -Wl,--export-dynamic -lrt -lnsl -lutil -lm -ldl
                                 MPI_LIB      = $WLFLAG,-rpath,/opt/mpi/bullxmpi_mlx/1.2.8.3/lib -lmpi_f90 -lmpi_f77 $SYS_LIBS
-                                NETCDFFROOT = $software_tree/netcdf/netcdf_fortran-4.4.2-parallel-bullxmpi-intel14
-                                NETCDFROOT  = $software_tree/netcdf/netcdf_c-4.3.2-parallel-bullxmpi-intel14
-                                HDF5ROOT    = $software_tree/hdf5/hdf5-1.8.14-parallel-bullxmpi-intel14
+                                NETCDFFROOT  = $software_tree/netcdf/netcdf_fortran-4.4.2-parallel-bullxmpi-intel14
+                                NETCDFROOT   = $software_tree/netcdf/netcdf_c-4.3.2-parallel-bullxmpi-intel14
+                                HDF5ROOT     = $software_tree/hdf5/hdf5-1.8.14-parallel-bullxmpi-intel14
                                 ;;                              
                         esac
                         mpi_startrun = srun
@@ -572,7 +503,7 @@
                         ;;
                     nag*)
                         load_modules    = gcc/4.8.2 nag/6.0.1064 mvapich2/1.9b-static-nag60 ${load_modules}
-                        config_compiler = gcc
+                        config_compiler = nag
                         c_compiler_version = $(gcc --version | awk 'NR==1{split($NF,v,"."); printf("gcc%1d%1d", v[1], v[2])}')
                         CC     = gcc
                         CFLAGS = -std=gnu99 -g -O3 -march=native -DHAVE_LIBNETCDF -DHAVE_CF_INTERFACE -DHAVE_LIBSZ -DHAVE_NETCDF4 -DHAVE_LIBHDF5 -DHAVE_NETCDF2 -DgFortran -DWITHOUT_PACK_EXTERNAL
@@ -617,6 +548,7 @@
                 CFLAGS = $CFLAGS -DHAVE_LIBNETCDF -DHAVE_NETCDF4 -DHAVE_LIBHDF5 -DHAVE_NETCDF2
                 IB_LIBS    = -ldl -Wl,--export-dynamic -lutil -lm -ldl -ldrt
                 OTHER_LIBS = -L/bgsys/local/parallel-netcdf/v1.3.1/lib -lpnetcdf 
+                FFLAGS = $FFLAGS -WF,-DLRTM_FULL_VECTORIZATION
                 MPI_LIB    = -WL,-pthread $IB_LIBS -Wl
                 config_target=juqueen
                 make_command=make -j8
