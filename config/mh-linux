# Linux
#-----------------------------------------------------------------------------
#
# Comments:
#
# 2010-02-09, Marco Giorgetta, MPI-M: gcc-4.3.4 setup
# 2010-02-09, Luis Kornblueh,  MPI-M: clean-up
# 2010-02-17, Marco Giorgetta, MPI-M: gcc: activate -ffree-line-length-132
# 2010-02-17, Marco Giorgetta, MPI-M: activate -fmodule-private
# 2010-02-17, Marco Giorgetta, MPI-M: activate -fimplicit-none
# 2013-03-25, Bastian Kern,    DLR  : gfortran and ifort at DLR Linux cluster
# 2014-02-03, Rene Redler,     MPI-M: sun compiler removed.
# 2014-03-27, Will Sawyer,     CSCS : additions for CSCS Cray platforms
# 2015-09-25, Will Sawyer,     CSCS : refinements for CSCS platforms
# 2016-07-14, Will Sawyer,     CSCS : additional refinements and bug fixes
#
#-----------------------------------------------------------------------------

#===============================================
# some common settings

LAPACKROOT  =
LAPACK_LIB  =

LIBS        = -L../lib -lsupport $LIBS

load_modules=

#===============================================

#===============================================
#
# Define compiler settings
#


#-----------------------------------------------------------------------------
# cc is the gcc
CC     = gcc
CFLAGS = -std=gnu99 -march=native -O2 -DHAVE_LIBNETCDF -DHAVE_NETCDF4

case "$fortran_compiler" in
    default|gcc)
        config_compiler  = gcc
        compiler_version = $(gfortran --version | awk 'NR==1{split($NF,v,"."); printf("gcc%1d%1d", v[1], v[2])}')
        CFLAGS      = $CFLAGS -DpgiFortran
        FCPP        = -cpp
        FLANG       = -std=f2008 -fmodule-private -fimplicit-none -fmax-identifier-length=63 -ffree-line-length-132
        FWARN       = -Wall -Wcharacter-truncation -Wconversion -Wunderflow -Wunused-parameter -Wno-surprising
        FDEBUG      = -g -fbacktrace
        FCHECK      = -finit-real=nan -finit-integer=-2147483648 -finit-character=127
        FOPTIONS    = $FCPP $FLANG $FWARN $FDEBUG $FCHECK
        FOTPTIM     = -march=native -O3 -ffast-math -D__LOOP_EXCHANGE

        DEBUG_FLAGS = -g -fbacktrace -fbounds-check -fstack-protector-all $FCHECK
        STD_FLAGS   = -march=native -O2 -mpc64 $DEBUG_FLAGS -D__LOOP_EXCHANGE 
        HIOPT_FLAGS = -march=native -O3 -ffast-math -mpc64 -D__LOOP_EXCHANGE -g

        FC          = gfortran
        FFLAGS      = $FCPP $FLANG $FWARN $INCLUDES
        F77         = gfortran
        F77FLAGS    = -march=native -O0 -ffast-math -mpc64
        LDFLAGS     = $FOTPTIM
        OMPFLAG     = -fopenmp
        CC_OMPFLAG  = -fopenmp
        DEFOPT      = -D
        DEFCOPT     = -D
        MODOPT      = -I
        MODDIR      = -J
        WLFLAG      = -Wl
        ;;
    xlf)
        config_compiler=mpixlc_r
        CC       = mpixlc_r
        OPTFLAGS = -q64 -O2  -qmaxmem=-1 -qstrict -qarch=auto -qtune=auto -qcache=auto -qfloat=fltint
        INFOFLAGS= -qlistopt -qphsinfo -V
        INFOFLAGS=
        GENFLAGS = $INFOFLAGS -WF,-DSLOW_MPI_MAXMINLOC -WF,-DSLOW_MPI_USER_REDUCTION -WF,-DSLOW_MPI_IN_PLACE
        CFLAGS   = -DIBMR2Fortran -O2 -qipa

        FC       = mpixlf2003_r

        CHECK_FLAGS = -g -qcheck -qstackprotect=all
        DEBUG_FLAGS = -OO -qnoopt -g -qfullpath -WF,-DNOXLFPROCESS
        BASIC_OPT_FLAGS = -qalias_size -q64 -qmaxmem=-1 -qarch=auto -qtune=auto -qcache=auto -qfloat=fltint -WF,-D__LOOP_EXCHANGE
        STD_FLAGS = -O2 -qstrict -qlinedebug $BASIC_OPT_FLAGS $INFOFLAGS
        #HIOPT_FLAGS = -O3 -qhot -qstrict -qarch=qp -qtune=qp -qcache=auto -qxflag=nvectver -qxflag=nsmine -qfloat=fltint -qessl -q64 -qmaxmem=-1  -qlinedebug  -WF,-D__LOOP_EXCHANGE -WF,-DHAVE_FAST_MATH_LIB -WF,-DHAVE_MASS
        HIOPT_FLAGS = -O3 -qhot -qipa -qstrict -qarch=qp -qtune=qp -qcache=auto -qxflag=nvectver -qxflag=nsmine -qfloat=fltint -qessl -q64 -qmaxmem=-1  -qlinedebug  -WF,-D__LOOP_EXCHANGE -WF,-DHAVE_MASS
        FFLAGS   = $GENFLAGS -qsuffix=cpp=f90 -qzerosize -qalias_size=1800000000

        F77      = mpixlf77_r
        F77FLAGS = $STD_FLAGS

        case "$with_flags" in
          debug)
            OMPFLAG = -qsmp=omp:noopt
            F77FLAGS = $GENFLAGS $FMISMATCH -O0 -g
            CC_OMPFLAG  = -qsmp=omp:noopt
            ;;
          *)
            OMPFLAG = -qsmp=omp
            CC_OMPFLAG  = -qsmp=omp
            ;;
        esac
        DEFOPT   = -WF,-D
        DEFCOPT  = -D
        MODOPT   = -I
        MODDIR   = -qmoddir=
        ;;
    nag)
        config_compiler  = nag
        compiler_version = $(nagfor -v 2>&1 | awk 'NR==1{split($5,v,"."); printf("nag%1d%1d", v[1],substr(v[2],1,1))}')
        CFLAGS      = $CFLAGS -DNAGf90Fortran
        FC          = nagfor
        FDEBUG      =  -gline -g -C=all -mtrace=all
        FDEBUG      =  -gline -g -C=all
        GEN_FLAGS   = -colour -fpp
        DEBUG_FLAGS = -O0 -Wc,-g -float-store -nan $FDEBUG
        STD_FLAGS   = $DEBUG_FLAGS
        HIOPT_FLAGS = -Wc,-O3 -Wc,-march=native -float-store -nan $FDEBUG
        MISMATCHS   = -wmismatch=mpi_allgather,mpi_allgatherv,mpi_allreduce,mpi_alltoall,mpi_alltoallv,mpi_bcast,mpi_free_mem,mpi_gather,mpi_gatherv,mpi_get,mpi_get_address,mpi_isend,mpi_irecv,mpi_sendrecv,mpi_op_create,mpi_pack,mpi_recv,mpi_reduce,mpi_scatter,mpi_scatterv,mpi_send,mpi_type_commit,mpi_type_extent,mpi_type_struct,mpi_unpack,mpi_win_create,nf_get_att_double,nf_put_att_double,nf_def_var,nf_get_att_int,nf_put_att_int,nf_put_vara_int,nf_get_vara_int,nf_put_vara_double -w=uep
        FFLAGS      = $GEN_FLAGS -f2008 $MISMATCHS $INCLUDES
        F77         = nagfor
        F77FLAGS    = $GEN_FLAGS -w=obs -O -dcfuns -mismatch_all
        case "$with_openmp" in
          yes)
            FFLAGS=${FFLAGS/ -gline / }
            F77FLAGS=${F77FLAGS/ -gline / }
          ;;
        esac
        OMPFLAG     = -openmp
        CC_OMPFLAG  =
        DEFOPT      = -D
        DEFCOPT     = -D
        MODOPT      = -I
        MODDIR      = -mdir 
        WLFLAG      = -Wl,-Wl,
        ;;
    pgi)
        config_compiler  = pgi
        compiler_version = $(pgfortran -V | awk 'NR==2{split($2,v,"."); printf("pgi%1d", v[1])}')
        CFLAGS      = $CFLAGS -DpgiFortran
        FC          = pgfortran
        FDEBUG      = -g -gopt -Mbounds -Mchkptr -Mchkstk  -Mdclchk
       # FFLAGS      = -O $GEN_FLAGS $FDEBUG -Mpreprocess -Mrecursive -Mstandard  -D__LOOP_EXCHANGE
        FFLAGS      = -O $FDEBUG -Mpreprocess -Mrecursive -Mallocatable=03 -D__LOOP_EXCHANGE $INCLUDES
        F77         = $FC
        F77FLAGS    = $FFLAGS
        OMPFLAG     = -mp
        CC_OMPFLAG  = -mp
        DEFOPT      = -D
        DEFCOPT     = -D
        MODOPT      = -I
        MODDIR      = -module 
        WLFLAG      = -Wl        
        ;;
    cray)
        config_compiler  = cray
        compiler_version = $(ftn -V 2>&1 > /dev/null | awk -F" " '{split($5,v,"."); printf("cray%1d%1d", v[1], v[2])}')
        CC          = cc
        FC          = ftn
        F77         = $FC
        FFLAGS      = -D__LOOP_EXCHANGE -D__MIXED_PRECISION -D__MIXED_PRECISION_2              -e Z -em -hflex_mp=conservative -hfp1 -hadd_paren -hnoacc  -O cache0 -r am -Ktrap=divz,ovf,inv
        CFLAGS      = -DHAVE_LIBNETCDF -DHAVE_NETCDF4 -O3
        F77FLAGS    = $FFLAGS
        LDFLAGS     = -hflex_mp=conservative  -Ktrap=divz,ovf,inv
        FCLIBS      = 
        GEN_FLAGS   =
        FDEBUG      = -g -R abc
        DEFOPT      = -D
        DEFCOPT     = -D
        MODOPT      = -I
        MODDIR      = -J
        ;;
    cray_gpu)
        config_compiler  = cray_gpu
        compiler_version = $(ftn -V 2>&1 > /dev/null | awk -F" " '{split($5,v,"."); printf("cray%1d%1d", v[1], v[2])}')
        CC          = cc
        FC          = ftn
        F77         = $FC
        FFLAGS      = -v -D__OPENACC_BUG_TYPES_1 -D__LOOP_EXCHANGE -D__MIXED_PRECISION -D__MIXED_PRECISION_2 -Df2cFortran -e Z -em -hflex_mp=conservative -hfp1 -hadd_paren -r am -Ktrap=divz,ovf -hacc_model=deep_copy
        CFLAGS      = -Df2cFortran -DHAVE_LIBNETCDF -O3
        F77FLAGS    = $FFLAGS
        FCLIBS      = 
        GEN_FLAGS   =
        FDEBUG      = -g -R abc
        DEFOPT      = -D
        DEFCOPT     = -D
        MODOPT      = -I
        MODDIR      = -J
        ;;
    intel|intel16|intel15|intel14)
        config_compiler  = intel
        compiler_version = $(ifort -V 2>&1 | awk -F "," 'NR==1{split($2,v," "); printf("intel%d",v[2])}')
        # CC          = icc
        # ccversion   = $(icc --version 2>&1 | awk 'NR==1')
        # CFLAGS      = -fpe0 -msse2 -pc64  -DpgiFortran -DHAVE_LIBNETCDF
        CFLAGS      = $CFLAGS -DpgiFortran
        AR          = xiar
        FC          = ifort
        DEBUG_FLAGS = -check bounds -check pointers -check uninit -debug -O0 -g
        STD_FLAGS   = -O2 -msse2 -fltconsistency -g -pc64 -fpp -traceback  -D__LOOP_EXCHANGE
        FFLAGS      = -g -pc64 -fpp -D__LOOP_EXCHANGE -assume realloc_lhs
        F77         = $FC
        F77FLAGS    = $FFLAGS $STD_FLAGS
        OMPFLAG     = -openmp
        CC_OMPFLAG  = -openmp
        DEFOPT      = -D
        DEFCOPT     = -D
        MODOPT      = -I
        MODDIR      = -module 
        WLFLAG      = -Wl
        ;;
esac
#===============================================


#####################################
#
# Define site dependent library paths
#
case "$ac_sitename" in
    cscs.ch)
        case "$HOST" in
            *daint*|*dom*)
                make_command = make -j 8
                load_profile = /opt/modules/default/etc/modules.sh
                submit       = sbatch
                sync_submit  = sbatch --wait
                CC = cc
                FC = ftn
                F77= ftn
                GRIBAPIROOT = /apps/daint/UES/6.0.UP02/sandbox-ws/grib_api
		            XML2ROOT    = /apps/daint/UES/jenkins/6.0.UP02/gpu/easybuild/software/libxml2/2.9.3-CrayGNU-2016.11
                ZLIBROOT    = /usr

                case "$fortran_compiler" in
                    gcc)
                        config_target=daint_cpu
                        load_modules =modules craype daint-gpu PrgEnv-gnu cray-netcdf
<<<<<<< HEAD
                        CFLAGS      = -DgFortran -DHAVE_LIBNETCDF
                        NETCDFROOT  = /opt/cray/pe/netcdf/4.4.1/GNU/5.1
                        SERIALBOX2ROOT = /project/c14/install/daint/serialbox2/gnu
=======
                        CFLAGS      = -DpgiFortran -DHAVE_LIBNETCDF -DHAVE_NETCDF2 -DHAVE_NETCDF4
                        NETCDFROOT  = /opt/cray/pe/netcdf/4.4.1/GNU/5.1
>>>>>>> 1363921c
                        OTHER_LIBS  = -L/apps/daint/UES/6.0.UP02/sandbox-ws/jasper/2.0.10/GNU/5.3.0/lib -ljasper -dynamic -L/usr/lib64 -llzma
			;;
                    intel)
                        config_target=daint_cpu
                        load_modules = PrgEnv-intel cray-netcdf
                        CFLAGS      = -std=gnu99 -march=native -DpgiFortran -DHAVE_LIBNETCDF
                        STD_FLAGS   = -g -O2 -qopt-report -fp-model source -fpp -traceback  -D__LOOP_EXCHANGE
                        F77FLAGS    = -g -O2 -qopt-report -fp-model source -fpp -traceback  
                        FFLAGS      = -g -O2 -qopt-report -fp-model source -fpp -D__LOOP_EXCHANGE -D__MIXED_PRECISION -D__MIXED_PRECISION_2 -assume realloc_lhs
                        NETCDFROOT  = /opt/cray/pe/netcdf/4.4.1/INTEL/15.0
			OTHER_LIBS  = -L/apps/daint/UES/6.0.UP02/sandbox-ws/jasper/2.0.10/INTEL/17.0.1.132/lib -ljasper -L/apps/daint/UES/jenkins/sandbox/easybuild/software/libxml2/2.9.3-CrayGNU-2016.03/lib -lxml2
			;;
                    pgi)
                        config_target=daint_cpu 
                        load_modules = PrgEnv-pgi cray-netcdf
                        CFLAGS      = -DpgiFortran -DHAVE_LIBNETCDF
                        NETCDFROOT  = /opt/cray/pe/netcdf/4.4.1/PGI/15.3
                        SERIALBOX2ROOT = /project/c14/install/daint/serialbox2/pgi
			;;
                    cray)
                        config_target=daint_cpu
<<<<<<< HEAD
                        load_modules = modules craype daint-gpu PrgEnv-cray cray-netcdf cray-hdf5
                        FFLAGS      = -D__LOOP_EXCHANGE -D__MIXED_PRECISION -D__MIXED_PRECISION_2 -Df2cFortran -e Z -em -hflex_mp=conservative -hfp1 -hadd_paren -hnoacc -Ocache0 -r am -Ktrap=divz,ovf,inv
                        CFLAGS      = -Df2cFortran -DHAVE_LIBNETCDF -DHAVE_NETCDF2 -DHAVE_NETCDF4 -O3 -DUSE_XML2
                        LDFLAGS     = -Wl,--allow-multiple-definition
                        NETCDFROOT  = ${NETCDF_DIR}
                        HDF5ROOT    = ${HDF5_DIR}
                        LAPACKROOT  = ${CRAY_LIBSCI_PREFIX_DIR}
                        LAPACK_LIB  = -lsci_cray
                        OTHER_LIBS  = -L/apps/daint/UES/6.0.UP02/sandbox-ws/jasper/2.0.10/CRAY/8.5.5/lib -ljasper -dynamic -L/usr/lib64 -llzma -lpgas-dmapp
                        SERIALBOX2ROOT = /project/c14/install/daint/serialbox2/cray
                        #SERIALBOX2ROOT = /project/c14/install/daint/serialbox2_cce8.5.5
                        ;;
                    cray_gpu)
                        config_target=daint_gpu
                        load_modules = modules craype daint-gpu PrgEnv-cray cdt/16.11 cray-netcdf cray-hdf5 craype-accel-nvidia60
                        FFLAGS      = -D__LOOP_EXCHANGE -D__MIXED_PRECISION -D__MIXED_PRECISION_2 -Df2cFortran -e Z -em -hflex_mp=intolerant -hfp0 -hacc -hnoomp -hadd_paren -hacc_model=deep_copy -Ocache0,ipa1 -r am -Ktrap=divz,ovf,inv
                        CFLAGS      = -g -Df2cFortran -DHAVE_LIBNETCDF -DHAVE_NETCDF4 -DHAVE_NETCDF2 -O3 -DUSE_XML2
                        NETCDFROOT  = ${NETCDF_DIR}
                        HDF5ROOT    = ${HDF5_DIR}
                        LAPACKROOT  = ${CRAY_LIBSCI_PREFIX_DIR}
                        LAPACK_LIB  = -lsci_cray
                        OTHER_LIBS  = -L/apps/daint/UES/6.0.UP02/sandbox-ws/jasper/2.0.10/CRAY/8.5.5/lib -ljasper -llzma -lpgas-dmapp
                        #SERIALBOX2ROOT = /project/c14/install/daint/serialbox2/cray
                        SERIALBOX2ROOT = /project/c14/install/daint/serialbox2_cce8.5.5
=======
                        load_modules = modules craype daint-gpu PrgEnv-cray cdt/16.11 cray-netcdf
                        FFLAGS      = -D__LOOP_EXCHANGE -D__MIXED_PRECISION -D__MIXED_PRECISION_2 -Df2cFortran -e Z -em -hflex_mp=conservative -hfp1 -hadd_paren -hnoacc -O1,cache0 -r am -Ktrap=divz,ovf,inv
                        CFLAGS      = -g -Df2cFortran -DHAVE_LIBNETCDF -DHAVE_NETCDF2 -DHAVE_NETCDF4 -O3 -DUSE_XML2
			LDFLAGS     = -Wl,--allow-multiple-definition
                        NETCDFROOT  = /opt/cray/pe/netcdf/4.4.1/CRAY/8.3
                        LAPACKROOT    = ${CRAY_LIBSCI_PREFIX_DIR}
                        LAPACK_LIB    = -lsci_cray
			HDF5ROOT    = /opt/cray/pe/hdf5/1.10.0/CRAY/8.3
                        OTHER_LIBS  = -L/apps/daint/UES/6.0.UP02/sandbox-ws/jasper/2.0.10/CRAY/8.5.5/lib -ljasper -dynamic -L/usr/lib64 -llzma
                        ;;
                    cray_gpu)
                        config_target=daint_gpu
                        load_modules = modules craype daint-gpu PrgEnv-cray cdt/16.11 cray-netcdf craype-accel-nvidia60
                        FFLAGS      = -D__LOOP_EXCHANGE -D__MIXED_PRECISION -D__MIXED_PRECISION_2 -Df2cFortran -e Z -em -hflex_mp=intolerant -hfp0 -hacc -hnoomp -hadd_paren -hacc_model=deep_copy -O2 -h ipafrom=../../../src/shared/mo_loopindices.f90 -r am -Ktrap=divz,ovf,inv
                        CFLAGS      = -g -Df2cFortran -DHAVE_LIBNETCDF -DHAVE_NETCDF4 -DHAVE_NETCDF2 -O3 -DUSE_XML2
                        NETCDFROOT  = /opt/cray/pe/netcdf/4.4.1/CRAY/8.3
			HDF5ROOT    = /opt/cray/pe/hdf5/1.10.0/CRAY/8.3
                        LAPACKROOT    = ${CRAY_LIBSCI_PREFIX_DIR}
                        LAPACK_LIB    = -lsci_cray

                        OTHER_LIBS  = -L/apps/daint/UES/6.0.UP02/sandbox-ws/jasper/2.0.10/CRAY/8.5.5/lib -ljasper -llzma
>>>>>>> 1363921c
			;;
                    *)
                        echo
                        echo
                        echo "No supported Fortran compiler selected."
                        echo
                        exit 1
                        ;;
                esac
                mpi_startrun = srun -n \$mpi_total_procs --ntasks-per-node \$mpi_procs_pernode --threads-per-core=1 --cpus-per-task \$OMP_NUM_THREADS
                ;;
            *tave*)
                make_command = make -j 8
                load_profile = /opt/modules/default/etc/modules.sh
                submit       = sbatch
                CC = cc
                FC = ftn
                F77= ftn
                #  GRIBAPIROOT = /apps/daint/UES/6.0.UP02/sandbox-ws/grib_api   # needs to be installed
		
                case "$fortran_compiler" in
                    gcc)
                        config_target=tave_knl
                        load_modules =PrgEnv-gnu cray-netcdf cray-mpich craype-mic-knl
                        CFLAGS      = -DpgiFortran -DHAVE_LIBNETCDF
                        NETCDFROOT  = /opt/cray/pe/netcdf/4.4.1/GNU/5.1
			;;
                    intel)
                        config_target=tave_knl
                        load_modules = PrgEnv-intel cray-netcdf cray-mpich craype-mic-knl
                        CFLAGS      = -std=gnu99 -march=native -DpgiFortran -DHAVE_LIBNETCDF
                        STD_FLAGS   = -O2 -mavx -fltconsistency -g -pc64 -fpp -traceback  -D__LOOP_EXCHANGE
                        FFLAGS      = -g -pc64 -fpp -D__LOOP_EXCHANGE
                        NETCDFROOT  = /opt/cray/pe/netcdf/4.4.1/INTEL/15.0
                        F77FLAGS    = $FFLAGS $STD_FLAGS
                        MODDIR      = -I
			;;
                    pgi)
                        config_target=tave_knl
                        load_modules = PrgEnv-pgi cray-netcdf cray-mpich craype-mic-knl
                        CFLAGS      = -DpgiFortran -DHAVE_LIBNETCDF
                        NETCDFROOT  = /opt/cray/pe/netcdf/4.4.1/PGI/15.3
			;;
                    cray)
                        config_target=tave_knl
                        load_modules = PrgEnv-cray cray-netcdf cray-mpich craype-mic-knl
                        FFLAGS      = -D__LOOP_EXCHANGE -D__MIXED_PRECISION -D__MIXED_PRECISION_2 -Df2cFortran -e Z -em -hflex_mp=conservative -hfp1 -hadd_paren -hnoacc -O1,cache0 -r am -Ktrap=divz,ovf,inv
                        CFLAGS      = -Df2cFortran -DHAVE_LIBNETCDF -O3 -DUSE_XML2
                        NETCDFROOT  = /opt/cray/pe/netcdf/default/CRAY/8.3
			HDF5ROOT    = /opt/cray/pe/hdf5/default/CRAY/8.3
                        OTHER_LIBS  =
			;;
                    *)
                        echo
                        echo
                        echo "No supported Fortran compiler selected."
                        echo
                        exit 1
                        ;;
                esac
                mpi_startrun = srun -n \$mpi_total_procs --ntasks-per-node \$mpi_procs_pernode --threads-per-core=1 --cpus-per-task \$OMP_NUM_THREADS
                ;;
        esac
        ;;

#===============================================
    
    *dwd.de)
        case "$(hostname)" in
            xc*)
                XML2ROOT    = /opt/cray/xc-sysroot/default/usr
                NETCDFROOT  = ${NETCDF_DIR}
                CC          = cc
                FC          = ftn
                F77         = ftn
                submit      = qsub
                sync_submit = qsub -Wblock=true

                make_command=make -j 8
                case "$fortran_compiler" in
#                    intel*)
#                      load_modules    = PrgEnv-intel netcdf cray-mpich ${load_modules}
#                      CFLAGS          = -DHAVE_LIBNETCDF ${CFLAGS}
#                      STD_FLAGS       = -O2 -xAVX -fltconsistency -pc64 -fpp -traceback  -D__LOOP_EXCHANGE
#                      FFLAGS          = ${FFLAGS}
#                      F77FLAGS        = $FFLAGS $STD_FLAGS
#                      OTHER_LIBS      = -lirng $OTHER_LIBS
#                      ;;
                    cray)
                      load_modules    = cray-netcdf cray-hdf5 grib_api
                      RTTOV_LIBS      = -L/usr/local/pkg/for0adm/lib -L/usr/local/pkg/for0adm/lib/unsupported -lradiance -lrttov10.2 -lhrit_tools
                      OTHER_LIBS      = $RTTOV_LIBS $OTHER_LIBS
                      STD_FLAGS       = -D__USE_RTTOV -DHAVE_SLOW_PASSIVE_TARGET_ONESIDED
                      FFLAGS          = ${FFLAGS} -I/usr/local/pkg/for0adm/include/radiance
                      GRIBAPIROOT     = ${GRIB_API}
                      ;;
                    default|gcc)
#                      load_modules    = grib_api
                      FFLAGS          = ${FFLAGS}
                      GRIBAPIROOT     = ${GRIB_API}
                      OTHER_LIBS      = $OTHER_LIBS
                      ;;
                esac
                ;;
            lc*)
                NETCDFROOT = ${NETCDF_DIR}
                make_command = make -j 8
                case "$fortran_compiler" in
                    intel*)
                      load_modules    = netcdf ${load_modules}
                      CFLAGS          = -DHAVE_LIBNETCDF ${CFLAGS}
                      STD_FLAGS       = -O2 -xAVX -fltconsistency -pc64 -fpp -traceback  -D__LOOP_EXCHANGE
                      FFLAGS          = ${FFLAGS}
                      F77FLAGS        = ${FFLAGS} ${STD_FLAGS}
                      LIBS            = ${LIBS}
                      FC              = ifort
                      CC              = icc
                      ;;
                    default|gcc)
                      load_modules    = netcdf ${load_modules}
                      FFLAGS          = ${FFLAGS}
                      FC              = gfortran
                      CC              = gcc
                      ;;
                esac
                ;;
            oflws*)             # Linux workstations with gfortran
                NETCDFROOT            = /usr
                NETCDFLIBPATH         = /usr/lib64
                IB_LIBS               = -ldl -Wl,--export-dynamic -lutil -lm -ldl
                CC                    = /usr/lib64/mpi/gcc/openmpi/bin/mpicc
                FC                    = /usr/lib64/mpi/gcc/openmpi/bin/mpif90
                MPI_INCLUDE           = /usr/lib64/mpi/gcc/openmpi/include
                config_target         = oflws
                make_command          = make -j8
                ;;
            *)                  # hpc
                NETCDFROOT  = /usr/local/pkg
                config_target=hpc
                make_command=make
                submit=qsubw
                sync_submit=qsub -W block=true
                ;;
        esac
        ;;

#===============================================

    dkrz.de|bullx)
        case "$(hostname)" in
            btlogin*|mlogin*)
                load_modules  = ncl/6.2.1-gccsys cdo/default svn/1.8.13 ${load_modules}
                load_profile  = /etc/profile
                software_tree = /sw/rhel6-x64
                config_target = bullx
                make_command  = make -j 8
                submit        = sbatch
                sync_submit   = sbatch --wait
                queue         = compute
                case "$fortran_compiler" in
                    intel*)
                        case "$fortran_compiler" in
                          intel15|intel15.*)
                            load_modules    = intel/15.0.1 ${load_modules}
                            ;;
                          intel14)
                            load_modules    = intel/14.0.3 ${load_modules}
                            ;;
                          intel17)
                            load_modules = intel/17.0.0 ${load_modules}
                            ;;
                          intel16|intel*)
                            load_modules = intel/16.0 ${load_modules}
                            ;;
                        esac
                        config_compiler = intel
                        CC          = icc
                        CFLAGS      = -std=gnu99 -g -O3 -qno-opt-dynamic-align -ftz -march=native -DHAVE_LIBNETCDF -DHAVE_NETCDF4 -DHAVE_NETCDF2 -DHAVE_LIBSZ -DgFortran
                        ccversion   = $(icc --version 2>&1 | awk 'NR==1')
                        F77         = ifort
                        FC          = ifort
                        # temporarily removed -check uninit since it fails
                        # for lapack/dpftri.f with -march=core-avx2 and
                        # intel 14.0.3
                        CHECK_FLAGS = -check bounds -check pointers -debug -g -traceback
                        DEBUG_FLAGS = -debug-parameters -debug -g -O0
                        FPPFLAGS    = -fpp
                        STD_FLAGS   = -ftz -O2 -march=native -pc64 -fp-model source -g -assume realloc_lhs -DIFORT_CONSISTENCY_ENFORCE -DLRTM_FULL_VECTORIZATION
                        HIOPT_FLAGS = -O3 -march=native -mkl=sequential -pc64 -no-prec-div -no-prec-sqrt -fast-transcendentials -reentrancy threaded
                        OCEAN_FLAGS = -O3 -march=native -pc64 -fp-model source -mkl=sequential -reentrancy threaded -qopt-report-file=stdout -qopt-report=0 -qopt-report-phase=vec -D__OMP_FIRSTTOUCH__
                        FFLAGS      = $FPPFLAGS
                        F77FLAGS    = $FPPFLAGS

                        NETCDFFROOT = $software_tree/netcdf/netcdf_fortran-4.4.2-intel14
                        NETCDFROOT  = $software_tree/netcdf/netcdf_c-4.3.2-gcc48
                        HDF5ROOT    = $software_tree/hdf5/hdf5-1.8.14-threadsafe-gcc48
                        GRIBAPIROOT = $software_tree/grib_api/grib_api-1.15.0-gcc48
                        SZIPROOT    = $software_tree/sys/libaec-0.3.2-gcc48
                        XML2ROOT    = /usr
                        ZLIBROOT    = /usr

                        case "$with_mpi" in
                            "$software_tree/intel/impi/5.1.0.038_dapl2.1.6")
                                load_modules = ${load_modules} intelmpi/5.1.0.038_dapl2.1.6
                                FFLAGS       = $FFLAGS -DHAVE_SLOW_PASSIVE_TARGET_ONESIDED -DHAVE_PARALLEL_NETCDF
                                MPIROOT      = $with_mpi/compilers_and_libraries_2016.0.079/linux/mpi/intel64
                                MPI_LIB      = $WLFLAG,--disable-new-dtags -L$MPIROOT/lib/release_mt $WLFLAG,-rpath,$MPIROOT/lib/release_mt -L$MPIROOT/lib $WLFLAG,-rpath,$MPIROOT/lib -lmpifort -lmpi -lmpigi -ldl -lrt -lpthread
                                NETCDFFROOT = $software_tree/netcdf/netcdf_fortran-4.4.2-parallel-impi-intel14
                                NETCDFROOT  = $software_tree/netcdf/netcdf_c-4.3.2-parallel-impi-intel14
                                HDF5ROOT    = $software_tree/hdf5/hdf5-1.8.14-parallel-impi-intel14
                                ;;
                            "$software_tree/intel/impi/4.1.3.049"|"$software_tree/intel/impi/4.1.3.049/intel64")
                                FFLAGS = $FFLAGS -DHAVE_SLOW_PASSIVE_TARGET_ONESIDED -DHAVE_PARALLEL_NETCDF
                                load_modules=${load_modules} intelmpi/4.1.3.049

                                MPIROOT     = $software_tree/intel/impi/4.1.3.049/intel64
                                SYS_LIBS    = -ldl -lrt -lpthread
                                MPI_LIB     = $WLFLAG,-rpath,$MPIROOT/lib -lmpigf -lmpi -lmpigi $SYS_LIBS
                                NETCDFFROOT = $software_tree/netcdf/netcdf_fortran-4.4.2-parallel-impi-intel14
                                NETCDFROOT  = $software_tree/netcdf/netcdf_c-4.3.2-parallel-impi-intel14
                                HDF5ROOT    = $software_tree/hdf5/hdf5-1.8.14-parallel-impi-intel14

                                case "${with_openmp}" in
                                  yes)
                                    MPI_LIB=${MPI_LIB/ -lmpi / -lmpi_mt }
                                    ;;
                                esac
                                ;;
                            "$software_tree/intel/impi/2017.0.098")
                                load_modules = ${load_modules} intelmpi/2017.0.098
                                FFLAGS       = $FFLAGS -DHAVE_SLOW_PASSIVE_TARGET_ONESIDED -DHAVE_PARALLEL_NETCDF
                                MPIROOT      = /sw/rhel6-x64/intel/impi/2017.0.098/compilers_and_libraries/linux/mpi/intel64
                                MPI_LIB      = $WLFLAG,--disable-new-dtags -L$MPIROOT/lib $WLFLAG,-rpath,$MPIROOT/lib -lmpifort -lmpi -lmpigi -ldl -lrt -lpthread
                                NETCDFFROOT = $software_tree/netcdf/netcdf_fortran-4.4.2-parallel-impi-intel14
                                NETCDFROOT  = $software_tree/netcdf/netcdf_c-4.3.2-parallel-impi-intel14
                                HDF5ROOT    = $software_tree/hdf5/hdf5-1.8.14-parallel-impi-intel14
                                ;;
                            "$software_tree/intel/impi/2017.2.174")
                                load_modules = ${load_modules} intelmpi/2017.2.174
                                FFLAGS       = $FFLAGS -DHAVE_SLOW_PASSIVE_TARGET_ONESIDED -DHAVE_PARALLEL_NETCDF
                                MPIROOT      = /sw/rhel6-x64/intel/impi/2017.2.174/compilers_and_libraries/linux/mpi/intel64
                                MPI_LIB      = $WLFLAG,--disable-new-dtags -L$MPIROOT/lib $WLFLAG,-rpath,$MPIROOT/lib -lmpifort -lmpi -lmpigi -ldl -lrt -lpthread
                                NETCDFFROOT = $software_tree/netcdf/netcdf_fortran-4.4.2-parallel-impi-intel14
                                NETCDFROOT  = $software_tree/netcdf/netcdf_c-4.3.2-parallel-impi-intel14
                                HDF5ROOT    = $software_tree/hdf5/hdf5-1.8.14-parallel-impi-intel14
                                ;;
                            "${software_tree}/mpi/openmpi-1.10.1_mlx-intel16")
                                load_modules = ${load_modules} openmpi/1.10.1_mlx-intel16
                                FFLAGS       = $FFLAGS -DHAVE_SLOW_PASSIVE_TARGET_ONESIDED -DHAVE_PARALLEL_NETCDF
                                FFLAGS       = $FFLAGS -DHAVE_SLOW_PASSIVE_TARGET_ONESIDED -DHAVE_PARALLEL_NETCDF
                                MPIROOT      = ${software_tree}/mpi/openmpi-1.10.1_mlx-intel16
                                MPI_LIB      = -L${MPIROOT}/lib     -Wl,-rpath -Wl,${MPIROOT}/lib -Wl,--enable-new-dtags -lmpi_usempif08 -lmpi_usempi_ignore_tkr -lmpi_mpifh -lmpi -lm -lnuma -ldl -losmcomp -libverbs -lutil
                                NETCDFFROOT = $software_tree/netcdf/netcdf_fortran-4.4.2-parallel-impi-intel14
                                NETCDFROOT  = $software_tree/netcdf/netcdf_c-4.3.2-parallel-impi-intel14
                                HDF5ROOT    = $software_tree/hdf5/hdf5-1.8.14-parallel-impi-intel14
                                ;;
                            no)
                                ;;
                            /opt/mpi/bullxmpi_mlx/1.2.9.2|*)
                                load_modules = ${load_modules} fca/2.5.2431 mxm/3.4.3082 bullxmpi_mlx/bullxmpi_mlx-1.2.9.2
                                FFLAGS       = $FFLAGS -DHAVE_PARALLEL_NETCDF
                                MPIROOT      = /opt/mpi/bullxmpi_mlx/1.2.9.2
                                SYS_LIBS     = -ldl -lm -lnuma -Wl,--export-dynamic -lrt -lnsl -lutil -lm -ldl
                                MPI_LIB      = $WLFLAG,-rpath,${MPIROOT}/lib -lmpi_f90 -lmpi_f77 -lmpi $SYS_LIBS
                                NETCDFFROOT  = $software_tree/netcdf/netcdf_fortran-4.4.2-parallel-bullxmpi-intel14
                                NETCDFROOT   = $software_tree/netcdf/netcdf_c-4.3.2-parallel-bullxmpi-intel14
                                HDF5ROOT     = $software_tree/hdf5/hdf5-1.8.14-parallel-bullxmpi-intel14
                                ;;                              
                        esac
                        mpi_startrun = srun
                        ;;
                    gcc*)
                        load_modules    = gcc/6.2.0 ${load_modules}
                        config_compiler = gcc
                        c_compiler_version = $(gcc --version | awk 'NR==1{split($NF,v,"."); printf("gcc%1d%1d", v[1], v[2])}')
                        CC     = gcc
                        CFLAGS = -std=gnu99 -g -O3 -march=native -mpc64 -DHAVE_LIBNETCDF -DHAVE_NETCDF4 -DHAVE_NETCDF2 -DHAVE_LIBSZ  -DgFortran -DWITHOUT_PACK_EXTERNAL
                        F77    = gfortran
                        FC     = gfortran
                        OCEAN_FLAGS = -march=native -O3 -mpc64 -D__LOOP_EXCHANGE -g

                        NETCDFFROOT = $software_tree/netcdf/netcdf_fortran-4.4.3-$compiler_version
                        NETCDFROOT  = $software_tree/netcdf/netcdf_c-4.4.0-gcc48
                        HDF5ROOT    = $software_tree/hdf5/hdf5-1.8.14-threadsafe-gcc48
                        SZIPROOT    = $software_tree/sys/libaec-0.3.2-gcc48
                        XML2ROOT    = /usr
                        ZLIBROOT    = /usr
                        GRIBAPIROOT = $software_tree/grib_api/grib_api-1.15.0-gcc48

                        case "$with_mpi" in
                            "${software_tree}/mpi/openmpi-1.8.4-gcc62")
                                load_modules = ${load_modules} openmpi/1.8.4-gcc62
                                MPIROOT      = $software_tree/mpi/openmpi-1.8.4-gcc62
                                MPI_LIB=-L$(MPIROOT)/lib/openmpi -Wl,-rpath -Wl,$(MPIROOT)/lib/openmpi -Wl,--enable-new-dtags -lmpi_usempif08 -lmpi_usempi_ignore_tkr -lmpi_mpifh -lmpi
                                MPI_INCLUDE=-I$(MPIROOT)/include
                                ;;
                            "${software_tree}/intel/impi/2017.0.098"|*)
                                load_modules = ${load_modules} intelmpi/2017.0.098
                                FFLAGS       = $FFLAGS -DHAVE_SLOW_PASSIVE_TARGET_ONESIDED
                                MPIROOT      = $software_tree/intel/impi/2017.0.098/compilers_and_libraries_2017.0.098/linux/mpi/intel64
                                MPI_LIB      = $WLFLAG,--disable-new-dtags -L$MPIROOT/lib/release_mt $WLFLAG,-rpath,$MPIROOT/lib/release_mt -L$MPIROOT/lib $WLFLAG,-rpath,$MPIROOT/lib -lmpifort -lmpi -lmpigi -ldl -lrt -lpthread
                                ;;
                        esac
                        mpi_startrun = srun
                        ;;
                    nag*)
                        load_modules    = gcc/4.8.2 nag/6.0.1064 mvapich2/1.9b-static-nag60 ${load_modules}
                        config_compiler = nag
                        c_compiler_version = $(gcc --version | awk 'NR==1{split($NF,v,"."); printf("gcc%1d%1d", v[1], v[2])}')
                        CC     = gcc
                        CFLAGS = -std=gnu99 -g -O3 -march=native -DHAVE_LIBNETCDF -DHAVE_NETCDF4 -DHAVE_NETCDF2 -DHAVE_LIBSZ -DgFortran -DWITHOUT_PACK_EXTERNAL
                        F77    = nagfor
                        FC     = nagfor

                        NETCDFFROOT = $software_tree/netcdf/netcdf_fortran-4.4.2-static-$compiler_version
                        NETCDFROOT  = $software_tree/netcdf/netcdf_c-4.3.2-gcc48
                        HDF5ROOT    = $software_tree/hdf5/hdf5-1.8.14-threadsafe-gcc48
                        SZIPROOT    = $software_tree/sys/libaec-0.3.2-gcc48
                        ZLIBROOT    = /usr
                        GRIBAPIROOT = $software_tree/grib_api/grib_api-1.15.0-gcc48
                        MPIROOT     = $software_tree/mpi/mvapich2-1.9b-static-nag60
                        IB_LIBS     = -lmpl -libmad -lrdmacm -libumad -libverbs 
                        SYS_LIBS    = -lhwloc -lxml2 -lnuma -lrt -lutil -lpthread -lm -ldl
                        MPI_LIB     = -lmpichf90 -lmpich -lopa $IB_LIBS $SYS_LIBS
                        XML2ROOT    = /usr
                        mpi_startrun = srun
                        ;;
                    pgi*)
                        load_modules    = pgi/16.7 intelmpi/5.1.2.150 ${load_modules}
                        config_compiler = pgi
                        CC              = pgcc
                        CFLAGS          = -O0 -g -DHAVE_LIBNETCDF -DHAVE_NETCDF4 -DHAVE_NETCDF -DHAVE_LIBSZ -DpgiFortran
                        FFLAGS          = -O0 -g -Mpreprocess -Mrecursive -Mallocatable=03

                        NETCDFFROOT = $software_tree/netcdf/netcdf_fortran-4.4.3-pgi16
                        NETCDFROOT  = $software_tree/netcdf/netcdf_c-4.4.0-gcc48
                        HDF5ROOT    = $software_tree/hdf5/hdf5-1.8.14-threadsafe-gcc48

                        SZIPROOT    = $software_tree/sys/libaec-0.3.2-gcc48
                        XML2ROOT    = /usr
                        ZLIBROOT    = /usr

                        #MPIROOT    = /opt/mpi/bullxmpi_mlx/1.2.8.3 -> mpi.mod just for intel-14.0 compiler !!!
                        MPIROOT     = $software_tree/intel/impi/5.1.2.150/compilers_and_libraries/linux/mpi/intel64
                        MPI_LIB     = $WLFLAG,--disable-new-dtags -L$MPIROOT/lib/release_mt $WLFLAG,-rpath,$MPIROOT/lib/release_mt -L$MPIROOT/lib $WLFLAG,-rpath,$MPIROOT/lib -lmpifort -lmpi -lmpigi -ldl -lrt -lpthread -lmpipgf
                        ;;
                    *)
                        echo
                        echo
                        echo "No supported Fortran compiler selected."
                        echo
                        exit 1
                        ;;
                esac
                ;;
        esac
        ;;
#===============================================
    kfa-juelich.de|fz-juelich.de|*jureca*)
        case "$(hostname)" in
            jrl*)
                NETCDFROOT    = $EBROOTNETCDF
                NETCDFLIBPATH = $NETCDFROOT/lib64
                NETCDFFROOT   = $EBROOTNETCDFMINFORTRAN
                HDF5ROOT      = $EBROOTHDF5
                SZIPROOT      = $EBROOTSZIP
                ZLIBROOT      = $EBROOTZLIB
                MPIROOT       = $EBROOTPSMPI
                MPI_LIB       = -L$MPIROOT/lib -lmpi -lmpifort
                load_modules  = Intel ParaStationMPI netCDF-Fortran ${load_modules}
                config_target = jureca
                make_command  = make -j8
                submit        = sbatch
                mpi_startrun  = srun
                ;;
            juqueen*)
                #NETCDFROOT  = /bgsys/local/netcdf
                NETCDFROOT = /homeb/slmet/slmet016/netcdf_xlc
                NETCDFROOT = /homeb/slmet/slmet027/opt/netcdf-c-4.3.2-parallel
                NETCDFFROOT = /homeb/slmet/slmet027/opt/netcdf-fortran-4.4.0-parallel
                HDF5ROOT = /bgsys/local/hdf5
                GRIBAPIROOT = /homea/jjsc20/jjsc2003/opt/grib_api/grib_api-1.23-bgsys
                SZIPROOT = /bgsys/local/szip
                ZLIBROOT = /bgsys/local/zlib
                CFLAGS = $CFLAGS -DHAVE_LIBNETCDF -DHAVE_NETCDF4 -DHAVE_NETCDF2
                IB_LIBS    = -ldl -Wl,--export-dynamic -lutil -lm -ldl -ldrt
                OTHER_LIBS = -L/bgsys/local/parallel-netcdf/v1.3.1/lib -lpnetcdf 
                FFLAGS = $FFLAGS -WF,-DLRTM_FULL_VECTORIZATION
                MPI_LIB    = -WL,-pthread $IB_LIBS -Wl
                config_target=juqueen
                make_command=make -j8
                submit=llsubmit
                mpi_startrun=runjob --ranks-per-node \\\$mpi_procs_pernode --envs OMP_NUM_THREADS=\\\$OMP_NUM_THREADS --exe
                ;;
        esac
        ;;
#===============================================
    kit.edu)
        case $ac_hostname in
            ic2*)
               NETCDFROOT  = /pfs/imk/ICON/LIBRARIES_IFORT16
               NETCDFFROOT = /pfs/imk/ICON/LIBRARIES_IFORT16
               HDF5ROOT    = /pfs/imk/ICON/LIBRARIES_IFORT16
               SZIPROOT    = /pfs/imk/ICON/LIBRARIES_IFORT16
               ZLIBROOT    = /usr
               MPIROOT     = /pfs/imk/ICON/LIBRARIES_IFORT16
               GRIBAPIROOT = /pfs/imk/ICON/LIBRARIES_IFORT16
               XML2ROOT    = /usr
               MPI_LIB     = -lmpi_usempif08 -lmpi_usempi_ignore_tkr -lmpi_mpifh -lmpi
               CFLAGS = $CFLAGS -DHAVE_LIBNETCDF -DHAVE_NETCDF4 -DHAVE_LIBHDF5 -DHAVE_NETCDF2
               config_target=ic2
               make_command=make -j8
               submit=sbatch
               mpi_startrun=runjob --ranks-per-node \\\$mpi_procs_pernode --envs OMP_NUM_THREADS=\\\$OMP_NUM_THREADS --exe
;;
            uc1*)
               NETCDFROOT  = /pfs/imk/ICON/LIBRARIES_IFORT16
               NETCDFFROOT = /pfs/imk/ICON/LIBRARIES_IFORT16
               HDF5ROOT    = /pfs/imk/ICON/LIBRARIES_IFORT16
               SZIPROOT    = /pfs/imk/ICON/LIBRARIES_IFORT16
               ZLIBROOT    = /usr
               MPIROOT     = /pfs/imk/ICON/LIBRARIES_IFORT16
               GRIBAPIROOT = /pfs/imk/ICON/LIBRARIES_IFORT16
               XML2ROOT    = /usr
               MPI_LIB     = -lmpi_usempif08 -lmpi_usempi_ignore_tkr -lmpi_mpifh -lmpi
               CFLAGS = $CFLAGS -DHAVE_LIBNETCDF -DHAVE_NETCDF4 -DHAVE_LIBHDF5 -DHAVE_NETCDF2
               config_target=ic2
               make_command=make -j8
               submit=sbatch
               mpi_startrun=runjob --ranks-per-node \\\$mpi_procs_pernode --envs OMP_NUM_THREADS=\\\$OMP_NUM_THREADS --exe
            ;;
            fh2*)
                NETCDFROOT  = /pfs/imk/ICON/LIBRARIES_IFORT16
                NETCDFFROOT = /pfs/imk/ICON/LIBRARIES_IFORT16
                HDF5ROOT    = /pfs/imk/ICON/LIBRARIES_IFORT16
                SZIPROOT    = /pfs/imk/ICON/LIBRARIES_IFORT16
                ZLIBROOT    = /usr
                MPIROOT     = /software/all/mpi/openmpi/1.10_intel
                XML2ROOT    = /usr
                GRIBAPIROOT = /pfs/imk/ICON/LIBRARIES_IFORT16
                MPI_LIB     = -lmpi_usempif08 -lmpi_usempi_ignore_tkr -lmpi_mpifh -lmpi
                CFLAGS = $CFLAGS -DHAVE_LIBNETCDF -DHAVE_NETCDF4 -DHAVE_NETCDF2
                config_target=ic2
                make_command=make -j8
                submit=sbatch
                mpi_startrun=runjob --ranks-per-node \\\$mpi_procs_pernode --envs OMP_NUM_THREADS=\\\$OMP_NUM_THREADS --exe
                ;;
        esac

        ;;              
#===============================================
    zmaw.de|mpg.de)
        dist_codename = $(lsb_release -c | awk '{print $2}')
        software_tree = /sw/${dist_codename}-x64
        case "$host" in
            x86_64-*-linux-*)        # 64 bit squeeze, wheezy, jessie MPI/ZMAW workstation
                load_profile  = /client/etc/profile.zmaw
                config_target = mpipc
                make_command  = make -j 2
                submit        =
                case "$dist_codename" in
                    *jessie*)
                        load_modules = ncl/6.3.0-nodap-precompiled cdo/1.7.1-gcc52 python/2.7-ve6 ${load_modules}   
                        ZLIBROOT     = /usr
                        SZIPROOT     = $software_tree/szip-2.1-static-gccsys
                        NETCDFFROOT  = $software_tree/netcdf_fortran-4.4.2-static-${compiler_version}
                        NETCDFROOT   = $software_tree/netcdf-4.3.3.1-static-gccsys
                        HDF5ROOT     = $software_tree/hdf5-1.8.16-static-gccsys
                        GRIBAPIROOT  = $software_tree/grib_api-1.14.3-static-${compiler_version}
                        SYS_LIBS     = -L/usr/x86_64-linux-gnu/lib -lm -ldl -lrt -lutil -lpthread -lpciaccess
                        SYS_LIBS     = -ljasper -ljpeg $SYS_LIBS
                        XML2ROOT     = /usr
                        case "$fortran_compiler" in
                            default|gcc)
                                load_modules=gcc/5.2.0 ${load_modules}
                                MPIROOT = $software_tree/mpi/openmpi-1.10.3-static-${compiler_version}
                                MPI_LIB = -lmpi_usempif08 -lmpi_usempi_ignore_tkr -lmpi_mpifh -lmpi -lopen-rte -lopen-pal $SYS_LIBS
                                ;;
                            nag)
                                load_modules=gcc/5.2.0 nag/6.0.1064 ${load_modules}
                                CFLAGS = $CFLAGS -DWITHOUT_PACK_EXTERNAL
                                LDFLAGS = $LDFLAGS -L/usr/x86_64-linux-gnu/lib -ldl
                                MPIROOT = $software_tree/mpi/mpich-3.2-static-${compiler_version}
                                MPI_LIB = -lmpifort -lmpi $SYS_LIBS
                                ;;
                            intel)
                                load_modules=gcc/5.2.0 intel/16.0.2 ${load_modules}
                                MPIROOT = $software_tree/mpi/openmpi-1.10.1-static-${compiler_version}
                                MPI_LIB = -lmpi_usempif08 -lmpi_usempi_ignore_tkr -lmpi_mpifh -lmpi -lopen-rte -lopen-pal  $SYS_LIBS
                                HIOPT_FLAGS = -O3 -mkl -static -xHost -xAVX -g
                                ;;
                        esac
                        ;;
                    *)
                        echo
                        echo WARNING:
                        echo No default setup for your Linux distribution , codename: $dist_codename
                        echo
                        echo
                        ;;
                esac
                ;;
            *)  # unknown ...
                echo
                echo
                echo Unknown Linux system type - currently not supported ...
                echo
                exit
                ;;
        esac
        ;;

#===============================================
    ecmwf.int)
                NETCDFROOT  =${NETCDF_DIR}
                CC          = cc
                FC          = ftn
                F77         = ftn
                make_command=make -j 8
                CFLAGS   = $CFLAGS -D_ECMWF
                RTTOV_LIBS  = -L/home/ms/de/dfj/lib -L/home/ms/de/dfj/lib/unsupported -lradiance -lrttov10.2 -lhrit_tools
                case "$fortran_compiler" in
                    intel*)
                      load_modules    = PrgEnv-intel/5.0.41 netcdf cray-mpich/6.1.1 ${load_modules}
                      CFLAGS          = -DHAVE_LIBNETCDF ${CFLAGS}
                      STD_FLAGS       = -O2 -xAVX -fltconsistency -pc64 -fpp -traceback  -D__LOOP_EXCHANGE
                      FFLAGS          = ${FFLAGS} -I/home/ms/de/dfj/include/radiance
                      F77FLAGS        = $FFLAGS $STD_FLAGS
                      OTHER_LIBS      = -lirng $RTTOV_LIBS $OTHER_LIBS
                      ;;
                    cray)
		      GRIBAPIROOT     = ${GRIB_API_PATH}
                      OTHER_LIBS      = -L${GRIB_API}/lib -lgrib_api_f90 -lgrib_api $RTTOV_LIBS $OTHER_LIBS
                      FFLAGS          = -D__USE_RTTOV ${FFLAGS} -I/home/ms/de/dfj/include/radiance
                      ;;
                    default|gcc)
                     #load_modules    = PrgEnv-gnu/5.1.29 netcdf grib_api cray-mpich/6.2.0 ${load_modules}
                      FFLAGS          = ${FFLAGS} -I/home/ms/de/dfj/include/radiance
                      OTHER_LIBS      = -L${GRIB_API}/lib -lgrib_api_f90 -lgrib_api $RTTOV_LIBS $OTHER_LIBS
                      ;;
                esac
        ;;

#===============================================
    pa.cluster)
        ### ### DLR Linux Cluster ### ###
        echo
        echo "DLR Linux Cluster detected."
        config_target=pacluster
        make_command=make -j 4
        submit=qsub

        # Automatic compiler detection for DLR Linux cluster
        # using openmpi module name
        TMPF90 = `mpif90 -show | awk '{print $1}'`
        case "$TMPF90" in
            lf95*)
                echo "ERROR: Lahey lf95 currently not supported."
                exit
                ;;
            ifort*)
                COMPILER = INTEL
                intel_main_version = `ifort --version | awk 'NR==1 {print $3}' | sed 's/\..*//g'`
                if test $intel_main_version -le 12; then
                    echo "ERROR: Use ifort version 13.1.0!"
                    exit
                fi
                ;;
            gfortran*)
                COMPILER=GFORTRAN
                gfortran_version = `gfortran --version | awk 'NR==1 {print $4}'`
                ;;
            g95*)
                echo "ERROR: g95 currently not supported."
                exit
                ;;
            *)
                echo "ERROR: no openmpi module loaded!"
                exit
                ;;
        esac

        #### set compiler specific options
        case "$COMPILER" in

            INTEL*)
                echo "Compiler INTEL detected."
                ### ### intel/13.1-2 openmpi/1.6.4/intel/13.1.0
                config_compiler = intel
                CC       = mpicc
                CFLAGS = -std=gnu99 -O2 -DHAVE_LIBNETCDF -DpgiFortran
                F77 = mpif90
                FC = mpif90
                ##### F95 EXTENSIONS
                OMPFLAG  = -openmp
                DEFOPT   = -D
                DEFCOPT  = -D
                MODOPT   = -I
                MODDIR   = -module 
                ##### DEBUG ####
                FOTPTIM     = -march=native -O3 -D__LOOP_EXCHANGE
                DEBUG_FLAGS = -check bounds -check pointers -check uninit -debug -g
                STD_FLAGS   = -O2 -msse2 -fltconsistency -pc64 -fpp -traceback  -D__LOOP_EXCHANGE $DEBUG_FLAGS
                FDEBUG      = -check bounds -check pointers -check uninit -debug -g
                FFLAGS      =           -O2 -msse2 -fltconsistency       -pc64 -fpp -traceback  -D__LOOP_EXCHANGE
                # FFLAGS      = $FDEBUG -O2 -msse2 -fltconsistency       -pc64 -fpp -traceback  -D__LOOP_EXCHANGE
                # FFLAGS      = $FDEBUG -O0 -msse2 -fltconsistency -fpe0 -pc64 -fpp -traceback  -D__LOOP_EXCHANGE
                F77FLAGS    = $FFLAGS
                LDFLAGS     = $FOTPTIM
                ;;

            GFORTRAN*)
                echo "Compiler GFORTRAN detected."
                ### ### openmpi/1.4.4/gfortran/4.6.2
                CC       = mpicc
                # CFLAGS = -std=gnu99 -O2 -DHAVE_LIBNETCDF -DpgiFortran
                # CFLAGS   = -std=gnu99 -march=native -O2 -Df2cFortran
                # CFLAGS   = ${CFLAGS} -Df2cFortran
                # CFLAGS   = -O -Df2cFortran
                FFLAGS      = $FCPP $FLANG $FWARN -D__GFORTRAN__
                # FFLAGS      = $FCPP $FLANG $FWARN -DMESSY -D__GFORTRAN__ -DMESSYTIMER
                # -fall-intrinsics to use etime in messy_main_qtimer
                # FFLAGS      = $FCPP $FLANG $FWARN -DMESSY -D__GFORTRAN__ -DMESSYTIMER -fall-intrinsics
                F77      = mpif90
                FC      = mpif90
                ##### F95 EXTENSIONS
                # DEFOPT   = -D
                # MODOPT   = -I
                ;;
        esac

        #### compiler specific path settings
        case "$COMPILER" in
            INTEL*)
                MPIROOT    = /export/opt/PA/prgs/openmpi/1.6.4/intel/13.1.0
                MPI_LIB    = 
                NETCDFROOT = /export/opt/PA/prgs/netcdf/3.6.3/ifort/12.0.0
                HDF5ROOT    = /export/opt/PA/prgs/hdf5/1.8.8
                SZIPROOT    = 
                ZLIBROOT    = 
                ;;

            GFORTRAN*)
                case "${gfortran_version}" in
                    4.6.2*)
                        MPIROOT    = /export/opt/PA/prgs/openmpi/1.4.4/gfortran/4.6.2
                        MPI_LIB    = 
                        NETCDFROOT = /export/opt/PA/prgs/netcdf/3.6.3/gfortran/4.6.2
                        HDF5ROOT    = /export/opt/PA/prgs/hdf5/1.8.8
                        SZIPROOT    = 
                        ZLIBROOT    = 
                        ;;
                    4.8.1*)
                        MPIROOT    = /export/opt/PA/prgs/openmpi/1.6.5/gfortran/4.8.1
                        MPI_LIB    = 
                        NETCDFROOT = /export/opt/PA/prgs/netcdf/3.6.3/gfortran/4.8.1
                        HDF5ROOT    = /export/opt/PA/prgs/hdf5/1.8.8
                        SZIPROOT    = 
                        ZLIBROOT    = 
                        ;;
                    *)
                        echo "ERROR: gfortran version not supported"
                        echo "       (use 4.6.2 or 4.8.1)"
                        exit
                        ;;
                esac
                ;;
        esac
        ;;
        #-------------------------------------------------------------------

#===============================================
esac
#===============================================<|MERGE_RESOLUTION|>--- conflicted
+++ resolved
@@ -238,14 +238,9 @@
                     gcc)
                         config_target=daint_cpu
                         load_modules =modules craype daint-gpu PrgEnv-gnu cray-netcdf
-<<<<<<< HEAD
-                        CFLAGS      = -DgFortran -DHAVE_LIBNETCDF
-                        NETCDFROOT  = /opt/cray/pe/netcdf/4.4.1/GNU/5.1
+                        CFLAGS      = -DgFortran -DHAVE_LIBNETCDF -DHAVE_NETCDF2 -DHAVE_NETCDF4
+                        NETCDFROOT  = ${NETCDF_DIR}
                         SERIALBOX2ROOT = /project/c14/install/daint/serialbox2/gnu
-=======
-                        CFLAGS      = -DpgiFortran -DHAVE_LIBNETCDF -DHAVE_NETCDF2 -DHAVE_NETCDF4
-                        NETCDFROOT  = /opt/cray/pe/netcdf/4.4.1/GNU/5.1
->>>>>>> 1363921c
                         OTHER_LIBS  = -L/apps/daint/UES/6.0.UP02/sandbox-ws/jasper/2.0.10/GNU/5.3.0/lib -ljasper -dynamic -L/usr/lib64 -llzma
 			;;
                     intel)
@@ -267,23 +262,22 @@
 			;;
                     cray)
                         config_target=daint_cpu
-<<<<<<< HEAD
-                        load_modules = modules craype daint-gpu PrgEnv-cray cray-netcdf cray-hdf5
-                        FFLAGS      = -D__LOOP_EXCHANGE -D__MIXED_PRECISION -D__MIXED_PRECISION_2 -Df2cFortran -e Z -em -hflex_mp=conservative -hfp1 -hadd_paren -hnoacc -Ocache0 -r am -Ktrap=divz,ovf,inv
-                        CFLAGS      = -Df2cFortran -DHAVE_LIBNETCDF -DHAVE_NETCDF2 -DHAVE_NETCDF4 -O3 -DUSE_XML2
+                        load_modules = modules craype daint-gpu PrgEnv-cray cdt/16.11 cray-netcdf cray-hdf5
+                        FFLAGS      = -D__LOOP_EXCHANGE -D__MIXED_PRECISION -D__MIXED_PRECISION_2 -Df2cFortran -e Z -em -hflex_mp=conservative -hfp1 -hadd_paren -hnoacc -O1,cache0 -r am -Ktrap=divz,ovf,inv
+                        CFLAGS      = -g -Df2cFortran -DHAVE_LIBNETCDF -DHAVE_NETCDF2 -DHAVE_NETCDF4 -O3 -DUSE_XML2
                         LDFLAGS     = -Wl,--allow-multiple-definition
                         NETCDFROOT  = ${NETCDF_DIR}
                         HDF5ROOT    = ${HDF5_DIR}
                         LAPACKROOT  = ${CRAY_LIBSCI_PREFIX_DIR}
                         LAPACK_LIB  = -lsci_cray
                         OTHER_LIBS  = -L/apps/daint/UES/6.0.UP02/sandbox-ws/jasper/2.0.10/CRAY/8.5.5/lib -ljasper -dynamic -L/usr/lib64 -llzma -lpgas-dmapp
-                        SERIALBOX2ROOT = /project/c14/install/daint/serialbox2/cray
-                        #SERIALBOX2ROOT = /project/c14/install/daint/serialbox2_cce8.5.5
+                        #SERIALBOX2ROOT = /project/c14/install/daint/serialbox2/cray
+                        SERIALBOX2ROOT = /project/c14/install/daint/serialbox2_cce8.5.5
                         ;;
                     cray_gpu)
                         config_target=daint_gpu
                         load_modules = modules craype daint-gpu PrgEnv-cray cdt/16.11 cray-netcdf cray-hdf5 craype-accel-nvidia60
-                        FFLAGS      = -D__LOOP_EXCHANGE -D__MIXED_PRECISION -D__MIXED_PRECISION_2 -Df2cFortran -e Z -em -hflex_mp=intolerant -hfp0 -hacc -hnoomp -hadd_paren -hacc_model=deep_copy -Ocache0,ipa1 -r am -Ktrap=divz,ovf,inv
+                        FFLAGS      = -D__LOOP_EXCHANGE -D__MIXED_PRECISION -D__MIXED_PRECISION_2 -Df2cFortran -e Z -em -hflex_mp=intolerant -hfp0 -hacc -hnoomp -hadd_paren -hacc_model=deep_copy -O2 -h ipafrom=../../../src/shared/mo_loopindices.f90 -r am -Ktrap=divz,ovf,inv
                         CFLAGS      = -g -Df2cFortran -DHAVE_LIBNETCDF -DHAVE_NETCDF4 -DHAVE_NETCDF2 -O3 -DUSE_XML2
                         NETCDFROOT  = ${NETCDF_DIR}
                         HDF5ROOT    = ${HDF5_DIR}
@@ -292,30 +286,7 @@
                         OTHER_LIBS  = -L/apps/daint/UES/6.0.UP02/sandbox-ws/jasper/2.0.10/CRAY/8.5.5/lib -ljasper -llzma -lpgas-dmapp
                         #SERIALBOX2ROOT = /project/c14/install/daint/serialbox2/cray
                         SERIALBOX2ROOT = /project/c14/install/daint/serialbox2_cce8.5.5
-=======
-                        load_modules = modules craype daint-gpu PrgEnv-cray cdt/16.11 cray-netcdf
-                        FFLAGS      = -D__LOOP_EXCHANGE -D__MIXED_PRECISION -D__MIXED_PRECISION_2 -Df2cFortran -e Z -em -hflex_mp=conservative -hfp1 -hadd_paren -hnoacc -O1,cache0 -r am -Ktrap=divz,ovf,inv
-                        CFLAGS      = -g -Df2cFortran -DHAVE_LIBNETCDF -DHAVE_NETCDF2 -DHAVE_NETCDF4 -O3 -DUSE_XML2
-			LDFLAGS     = -Wl,--allow-multiple-definition
-                        NETCDFROOT  = /opt/cray/pe/netcdf/4.4.1/CRAY/8.3
-                        LAPACKROOT    = ${CRAY_LIBSCI_PREFIX_DIR}
-                        LAPACK_LIB    = -lsci_cray
-			HDF5ROOT    = /opt/cray/pe/hdf5/1.10.0/CRAY/8.3
-                        OTHER_LIBS  = -L/apps/daint/UES/6.0.UP02/sandbox-ws/jasper/2.0.10/CRAY/8.5.5/lib -ljasper -dynamic -L/usr/lib64 -llzma
-                        ;;
-                    cray_gpu)
-                        config_target=daint_gpu
-                        load_modules = modules craype daint-gpu PrgEnv-cray cdt/16.11 cray-netcdf craype-accel-nvidia60
-                        FFLAGS      = -D__LOOP_EXCHANGE -D__MIXED_PRECISION -D__MIXED_PRECISION_2 -Df2cFortran -e Z -em -hflex_mp=intolerant -hfp0 -hacc -hnoomp -hadd_paren -hacc_model=deep_copy -O2 -h ipafrom=../../../src/shared/mo_loopindices.f90 -r am -Ktrap=divz,ovf,inv
-                        CFLAGS      = -g -Df2cFortran -DHAVE_LIBNETCDF -DHAVE_NETCDF4 -DHAVE_NETCDF2 -O3 -DUSE_XML2
-                        NETCDFROOT  = /opt/cray/pe/netcdf/4.4.1/CRAY/8.3
-			HDF5ROOT    = /opt/cray/pe/hdf5/1.10.0/CRAY/8.3
-                        LAPACKROOT    = ${CRAY_LIBSCI_PREFIX_DIR}
-                        LAPACK_LIB    = -lsci_cray
-
-                        OTHER_LIBS  = -L/apps/daint/UES/6.0.UP02/sandbox-ws/jasper/2.0.10/CRAY/8.5.5/lib -ljasper -llzma
->>>>>>> 1363921c
-			;;
+			                  ;;
                     *)
                         echo
                         echo
