--- conflicted
+++ resolved
@@ -418,13 +418,8 @@
                         CHECK_FLAGS = -check bounds -check pointers -debug -g -traceback
                         DEBUG_FLAGS = -debug-parameters -debug -g -O0
                         FPPFLAGS    = -fpp
-<<<<<<< HEAD
-                        STD_FLAGS   = -ftz -O1 -march=native -pc64 -fp-model source -g
-                        HIOPT_FLAGS = -O1 -march=native -mkl=sequential -pc64 -no-prec-div -no-prec-sqrt -fast-transcendentials -reentrancy threaded
-=======
                         STD_FLAGS   = -ftz -O2 -march=native -no-fma -pc64 -fp-model source -g -DIFORT_CONSISTENCY_ENFORCE -DLRTM_FULL_VECTORIZATION
                         HIOPT_FLAGS = -O3 -march=native -mkl=sequential -pc64 -no-prec-div -no-prec-sqrt -fast-transcendentials -reentrancy threaded
->>>>>>> 09bd8bd5
                         FFLAGS      = $FPPFLAGS
                         F77FLAGS    = $FPPFLAGS
 
