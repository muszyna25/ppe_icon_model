--- conflicted
+++ resolved
@@ -513,12 +513,7 @@
     
   # ------------------------------------
  
-<<<<<<< HEAD
-  cat > job_header << EOF
-#!$use_shell
-=======
   cat >> $output_script << EOF
->>>>>>> 24b91b23
 #-----------------------------------------------------------------------------
 # thunder batch job parameters
 #-----------------------------------------------------------------------------
@@ -531,15 +526,10 @@
 #$SBATCH_ntasks_per_node
 #$s_cpu_time
 EOF
-<<<<<<< HEAD
-cat job_header $output_script > tmp_job_script && mv tmp_job_script $output_script
-rm job_header
-=======
 
   # create header
   start_header
   
->>>>>>> 24b91b23
 }
 
 set_run_target_bullx()
