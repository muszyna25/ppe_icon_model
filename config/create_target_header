--- conflicted
+++ resolved
@@ -591,10 +591,6 @@
   esac
   case $use_mpi_root in
     *bullxmpi*)
-<<<<<<< HEAD
-      # use_mpi_startrun+=" --mpi=openmpi"
-=======
->>>>>>> 69370ac8
       add_free_var OMPI_MCA_pml cm
       add_free_var OMPI_MCA_mtl mxm
       add_free_var OMPI_MCA_coll '^ghc'
