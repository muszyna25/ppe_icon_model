#!/usr/bin/env ksh
#==============================================================================
#
# Sets the parameters for various machine use_compiler configurations
# and creates the run script headers for these configurations
#
# Leonidas Linardakis, MPI-M, 2010-11-24
#
# Based on previous scripts by Marco Giorgetta and Hermann Asensio
#
#==============================================================================
# Basic parameters in this script
# -----------------------------
# use_nodes  =  no of nodes to run
# use_mpi_procs_pernode = number of mpi procs per node
#
#==============================================================================

add_free_var()
{
  varName=$1
  varValue=$2
  
  let "no_of_free_variables=$no_of_free_variables+1"
  free_variable[$no_of_free_variables]=$varName
  free_variable_value[$no_of_free_variables]=$varValue
}

set_default()
{
  if [[ "x$(eval echo \$$1)" == "x" ]]; then
    eval "$1=$2"
  fi 
}


start_header()
{
if [[ "$use_mpi" == "no" ]]; then
  start=${start:=""}
else
  start=${start:="$use_mpi_startrun"}
fi

set_default use_nodes 1
set_default use_omp_stacksize 32M
mpi_total_procs='$((no_of_nodes * mpi_procs_pernode))'

cat >> $output_script << EOF
#=============================================================================
#
# ICON run script. Created by $scriptname
# target machine is $use_target
# target use_compiler is $use_compiler
# with mpi=$use_mpi
# with openmp=$use_openmp
# memory_model=$use_memory_model
# submit with $use_submit
# 
#=============================================================================
set -x
. ./add_run_routines
#-----------------------------------------------------------------------------
# target parameters
# ----------------------------
site="$use_site"
target="$use_target"
compiler="$use_compiler"
loadmodule="$use_load_modules"
with_mpi="$use_mpi"
with_openmp="$use_openmp"
job_name="$job_name"
submit="$use_submit"
#-----------------------------------------------------------------------------
# openmp environment variables
# ----------------------------
export OMP_NUM_THREADS=${use_openmp_threads}
export ICON_THREADS=${use_openmp_threads}
export OMP_SCHEDULE=${use_OMP_SCHEDULE}
export OMP_DYNAMIC="false"
export OMP_STACKSIZE=${use_omp_stacksize}
#-----------------------------------------------------------------------------
# MPI variables
# ----------------------------
mpi_root=$use_mpi_root
no_of_nodes=${use_nodes}
mpi_procs_pernode=$use_mpi_procs_pernode
((mpi_total_procs=no_of_nodes * mpi_procs_pernode))
START="$start"
#-----------------------------------------------------------------------------
# load ../setting if exists  
if [ -a ../setting ]
then
  echo "Load Setting"
  . ../setting
fi
#-----------------------------------------------------------------------------
bindir="\${basedir}/$use_builddir/bin"   # binaries
BUILDDIR=$use_builddir
#-----------------------------------------------------------------------------
EOF


if [[ "x$use_load_profile" != "x" ]]; then
  if [[ "x$use_load_modules" != "x" ]]; then
    profile_filename=`echo $use_load_profile | cut -d ' ' -f2`
cat >> $output_script << EOF
#=============================================================================
# load profile
if [ -a  $profile_filename ] ; then
$use_load_profile
#=============================================================================
#=============================================================================
# load modules
module purge
module load "\$loadmodule"
module list
#=============================================================================
fi
EOF
fi
fi

if [[ "x$use_netcdflibpath" != "x" ]]; then
cat >> $output_script << EOF
#=============================================================================
export LD_LIBRARY_PATH=$use_netcdflibpath:\$LD_LIBRARY_PATH
#=============================================================================
EOF
fi

cat >> $output_script << EOF
nproma=$use_nproma
cdo="${cdo}"
cdo_diff="${cdo} ${cdo_diff}"
icon_data_rootFolder="${icon_data_rootFolder}"
icon_data_poolFolder="${icon_data_poolFolder}"
icon_data_buildbotFolder="${icon_data_rootFolder}/buildbot_data"
icon_data_buildbotFolder_aes="${icon_data_rootFolder}/buildbot_data/aes"
icon_data_buildbotFolder_oes="${icon_data_rootFolder}/buildbot_data/oes"
EOF

#for i in {1..$no_of_free_variables}
i=1;while [ $i -le ${no_of_free_variables} ]
do
  echo "export ${free_variable[$i]}=\"${free_variable_value[$i]}\"" >> $output_script
  i=$((i+1));
done

}


#=============================================================================
set_run_target_blizzard()
{

  set_default use_nproma 40
  set_default use_nodes 4
  use_OMP_SCHEDULE="dynamic,1"
  icon_data_rootFolder=${icon_data_rootFolder:=/pool/data/ICON}
  icon_data_poolFolder=${icon_data_poolFolder:=/pool/data/ICON}
  
  if [[ $use_mpi == "yes" ]]; then
    if [[ $use_openmp == "yes" ]]; then
      set_default use_mpi_procs_pernode 16
      set_default use_openmp_threads 4
    else
      set_default use_mpi_procs_pernode 64
    fi
  else
    if [[ $use_openmp == "yes" ]]; then
      set_default use_openmp_threads 64
#      set_default use_mpi_procs_pernode 1
    fi
  fi
  
  # check if we are in smt mode
  let total_threads=${use_openmp_threads}*${use_mpi_procs_pernode}
  if [[ total_threads -ge 64 ]] ; then
    smt_mode="smt"
    task_affinity="cpu($use_openmp_threads)"
    #@ cpus_per_core=2
  else
    smt_mode="no_smt"
    task_affinity="core($use_openmp_threads)"
  fi

  # memory model
  if [[ "x$use_memory" != "x" ]] ; then
    total_memory=$use_memory
  else
    case $use_memory_model in
      "extreme" )
        set_default total_memory 98000
        ;;
       "huge" )
        set_default total_memory 49000
        ;;
      "verylarge" )
        set_default total_memory 30000
        ;;
      "large" )
        set_default total_memory 12000
        ;;
      "medium" )
        set_default total_memory 6000
        ;;
      "small" )
        set_default total_memory 3000
        ;;
      "verysmall" )
        set_default total_memory 1500
        ;;
      * )
        set_default total_memory 6000
        ;;
    esac
  fi
  let memory_size=${total_memory}/${use_mpi_procs_pernode}
  if [[ "$use_mpi" == "yes"  ]] ; then
    use_resources="$use_resources ConsumableMemory(${memory_size}mb)"
  else
    use_resources="$use_resources ConsumableMemory(5000mb)"
  fi

  # create header
  start_header
  if [[ "$use_mpi" == "no"  ]] ; then
    job_type=serial
    node_usage=shared
    networkMPI=""
    rset=""
    mcm_affinity_options=""
    node=""
    tasks_per_node=""     
 else
    job_type=parallel
    node_usage=not_shared
    networkMPI="network.MPI  = sn_all,not_shared,us"
    rset="rset         = rset_mcm_affinity"
    mcm_affinity_options="mcm_affinity_options = mcm_accumulate"
#    mcm_affinity_options="mcm_affinity_options = mcm_distribute"
    node="node             = $use_nodes"
    tasks_per_node="tasks_per_node   = $use_mpi_procs_pernode"
  fi
  if  [[ $use_openmp_threads -gt 8 ]] ; then
    rset=" # rset         = rset_mcm_affinity"
    mcm_affinity_options=" # mcm_affinity_options = mcm_accumulate"
  fi
  # ------------------------------------
  # check if we can use the mcm affinity
  if  [[ $use_openmp_threads -gt 16 ]] ; then
     rset=" # rset         = rset_mcm_affinity"
     mcm_affinity_options=" # mcm_affinity_options = mcm_accumulate"
  fi
  if [[ $smt_mode = "no_smt" ]] ; then
    if  [[ $use_openmp_threads -gt 8 ]] ; then
      rset=" # rset         = rset_mcm_affinity"
      mcm_affinity_options=" # mcm_affinity_options = mcm_accumulate"
    fi
  fi 
  # ------------------------------------

  if [[ "$use_nodes" -eq 1 ]] && [[ "$use_mpi_procs_pernode" -eq 1 ]] ; then
    use_node_usage="shared"
  fi
  if [[ "$use_node_usage" == "shared" ]] ; then
    node_usage=shared
    networkMPI=""
    rset=""
    mcm_affinity_options=""
  fi    

  if [[ "x$use_cpu_time" != "x" ]] ; then
    wall_clock_limit="wall_clock_limit = $use_cpu_time"
  else
    wall_clock_limit=""
  fi
  if [[ "x$use_resources" != "x" ]] ; then
    resources="resources        = $use_resources"
  else
    resources=""
  fi
  if [[ "x$use_account_no" != "x" ]] ; then
    account="account_no      = $use_account_no"
  else
    account=""
  fi

  class=""
  if   [[ "x$use_queue" == "xexpress" ]] ; then
    class="class = express"
    wall_clock_limit="wall_clock_limit = 00:20:00"
  elif [[ "x$use_queue" == "xbench" ]] ; then
    class="class = bench"
  fi

  if [[ "x$BB_SYSTEM" != "x" ]]; then
    # this buildbot, do not use job id
    job_log_name='LOG.$(job_name)'
  else
    job_log_name='LOG.$(job_name).$(jobid)'
  fi

  if  [[ $use_openmp_threads -gt 1 ]] ; then
    parallel_threads="parallel_threads = $use_openmp_threads"
  else
    parallel_threads=""
  fi

# smt mode
#   task_affinity="cpu($use_openmp_threads)"
# st mode
#   task_affinity="core($use_openmp_threads)"

# Some important environment variables:
#  MP_USE_BULK_XFER
#    LoadLeveler® keyword @bulkxfer to yes or setting the environment variable MP_USE_BULK_XFER to yes
#
#     This transparently causes portions of the user's virtual address space to be pinned and
#     mapped to a communications adapter. The low level communication protocol will then use
#     Remote Direct Memory Access (RDMA, also known as bulk transfer) to copy (pull) data from
#     the send buffer to the receive buffer as part of the MPI receive. The minimum message size
#     for which RDMA will be used can be adjusted by setting environment variable MP_BULK_MIN_MSG_SIZE.
#
#     This especially benefits applications that either transfer relatively large amounts of data
#     (greater than 150 KB) in a single MPI call, or overlap computation and communication,
#     since the CPU is no longer required to copy data. RDMA operations are considerably more
#     efficient when large (16 MB) pages are used rather than small (4 KB) pages, especially for 
#     large transfers. In order to use the bulk transfer mode, the system administrator must enable 
#     RDMA communication and, if you are using LoadLeveler as a resource manager, it must be configured
#      to use RDMA. Not all communications adapters support RDMA.

  cat >> $output_script << EOF
# =====================================
# blizzard.dkrz.de batch job parameters
# --------------------------------
# @ shell        = /client/bin/ksh
# @ job_type     = $job_type
# @ $class
## @ ll_res_id    = pio01.dkrz.de.13.r
# @ node_usage   = $node_usage
# @ $networkMPI
# @ $rset 
# @ $mcm_affinity_options
# @ $node
# @ $tasks_per_node
# @ task_affinity    = $task_affinity
# @ $parallel_threads
# @ $resources
# @ $wall_clock_limit
# @ job_name     = $job_name
# @ output       = $job_log_name.o
# @ error        = \$(output)
# @ notification = ${use_notification:-error}
# @ $account
# @ queue
export MEMORY_AFFINITY=MCM
export MP_PRINTENV=YES
export MP_LABELIO=YES
export MP_INFOLEVEL=2
export MP_EAGER_LIMIT=64k
export MP_BUFFER_MEM=64M,256M
export MP_USE_BULK_XFER=NO
export MP_BULK_MIN_MSG_SIZE=128k
export MP_RFIFO_SIZE=4M
export MP_SHM_ATTACH_THRESH=500000
export LAPI_DEBUG_STRIPE_SEND_FLIP=8
replicate_grid=2147483647
#========================================

run_model()
{
  date
  mkdir -p resource_usage
  poe ksh93 -c 'exec getrusage -o resource_usage/model.\${MP_CHILD} \${MODEL}'
  getrusage_aggregate resource_usage/model.*
  date
}
#========================================

EOF
}
#=============================================================================
set_run_target_wizard()
{

  set_default use_nproma 32
  set_default use_nodes 1
  use_OMP_SCHEDULE="dynamic,1"

  is_serial_run="no"
  if [[ $use_mpi == "yes" ]]; then
    if [[ $use_openmp == "yes" ]]; then
      set_default use_mpi_procs_pernode 4
      set_default use_openmp_threads 4
    else
      set_default use_mpi_procs_pernode 16
    fi
  else
    if [[ $use_openmp == "yes" ]]; then
      set_default use_openmp_threads 16
     else
       is_serial_run="yes"
   fi

  fi

  # create header
  start_header
  if [[ "$is_serial_run" == "yes"  ]] ; then
    queue="serial"
    use_nodes=1
    tasks_per_node=1
  else
    job_type=parallel
    queue="serial"
    tasks_per_node=$use_mpi_procs_pernode
  fi
  # ------------------------------------

  cat >> $output_script <<EOF
# =====================================
# wizard batch job parameters
#-----------------------------------------------------------------------------
#SBATCH --job-name=$job_name
#SBATCH --output=LOG.$job_name.%j.out
#SBATCH --error=LOG.$job_name.%j.err
#SBATCH --partition=$queue
#SBATCH --workdir=$output_folder
#SBATCH --nodes=$use_nodes
#SBATCH --ntasks-per-node=$tasks_per_node
#SBATCH --cpus-per-task=$use_openmp_threads
#SBATCH --mem=233472
#========================================
EOF
}

#=============================================================================
set_run_target_thunder()
{

  set_default use_nproma 8
  set_default use_nodes 1
  # use_OMP_SCHEDULE="static,1"
  use_OMP_SCHEDULE="static,4"
  icon_data_rootFolder=${icon_data_rootFolder:=/scratch/mpi/CC/mh0287}
  icon_data_poolFolder=${icon_data_poolFolder:=/pool/data/ICON}

  is_serial_run="no"
  if [[ $use_mpi == "yes" ]]; then
    if [[ $use_openmp == "yes" ]]; then
      set_default use_mpi_procs_pernode 4
      set_default use_openmp_threads 4
    else
      set_default use_mpi_procs_pernode 16
    fi
  else
    if [[ $use_openmp == "yes" ]]; then
      set_default use_openmp_threads 16
#      set_default use_mpi_procs_pernode 1
     else
       is_serial_run="yes"
   fi    
  fi
  
  case x$use_queue in
    "xdevelop" )
      queue="mpi-develop"
      ;;
  esac

  case _$use_compiler in
    "_intel" )
        use_mpi_startrun="$use_mpi_startrun -npernode \$mpi_procs_pernode -cpus-per-proc \$OMP_NUM_THREADS --bind-to-core --verbose --report-bindings"
        add_free_var KMP_AFFINITY "verbose,granularity=core,compact,1,1"
        add_free_var KMP_LIBRARY "turnaround"
        add_free_var KMP_KMP_SETTINGS "1"
        add_free_var OMP_WAIT_POLICY "active"
      ;;
    "_gcc" )
        use_mpi_startrun="$use_mpi_startrun -npernode \$mpi_procs_pernode -cpus-per-proc \$OMP_NUM_THREADS --bind-to-core --verbose --report-bindings"
      ;;
  esac

  if [[ "$is_serial_run" == "yes"  ]] ; then
    queue=${queue:="mpi-serial"}
    use_nodes=1
    tasks_per_node=1
    SBATCH_ntasks_per_node=""
 else
    queue=${queue:="mpi-compute"}
    job_type=parallel
    tasks_per_node=$use_mpi_procs_pernode
    SBATCH_ntasks_per_node="SBATCH --ntasks-per-node=16"
  fi
  
  if [[ "x$BB_SYSTEM" != "x" ]]; then
    # this buildbot, do not use job id
    job_log_name="LOG.$job_name"
  else
    job_log_name="LOG.$job_name.%j"
  fi

  # ------------------------------------
  s_cpu_time=""
  if [[ "x$use_cpu_time" != "x" ]] ; then
     s_cpu_time="SBATCH --time=$use_cpu_time"
  fi
  if [[ "x$BB_SYSTEM" != "x" ]]; then
    # this is buldbot, do not run more than 45 minutes
    s_cpu_time="SBATCH --time=00:45:00"
  fi
    
  # ------------------------------------
 
  cat >> $output_script << EOF
#-----------------------------------------------------------------------------
# thunder batch job parameters
#-----------------------------------------------------------------------------
#SBATCH --job-name=$job_name
#SBATCH --output=$job_log_name.o
#SBATCH --error=$job_log_name.o
#SBATCH --partition=$queue
# #SBATCH --workdir=$output_folder
#SBATCH --nodes=$use_nodes
#$SBATCH_ntasks_per_node
#$s_cpu_time
EOF

  # create header
  start_header
  
}



set_run_target_bullx()
{
  icon_data_rootFolder=${icon_data_rootFolder:=/pool/data/ICON}
  icon_data_poolFolder=${icon_data_poolFolder:=/pool/data/ICON}

  set_default use_nproma 16
# set_default use_nodes '\${SLURM_JOB_NUM_NODES:-1}'
  set_default use_nodes 1
  
  set_default use_account_no "mh0287"
  use_submit="$use_submit -N \${SLURM_JOB_NUM_NODES:-1}"
  use_OMP_SCHEDULE="dynamic,1"
  use_omp_stacksize=200M

  is_serial_run="no"
  if [[ $use_mpi == "yes" ]]; then
    if [[ $use_openmp == "yes" ]]; then
      set_default use_mpi_procs_pernode 6
      set_default use_openmp_threads 4
    else
      set_default use_mpi_procs_pernode 24
    fi
  else
    if [[ $use_openmp == "yes" ]]; then
      set_default use_openmp_threads 24
#      set_default use_mpi_procs_pernode 1
     else
       is_serial_run="yes"
   fi
  fi

  case x$use_queue in
    "xdevelop" )
      queue="compute"
      ;;
  esac

<<<<<<< HEAD
  use_mpi_startrun="srun --cpu-freq=2500000 --kill-on-bad-exit=1 --nodes=\${SLURM_JOB_NUM_NODES:-1} --cpu_bind=verbose,cores --distribution=block:block --ntasks=\$((no_of_nodes * mpi_procs_pernode)) --ntasks-per-node=\${mpi_procs_pernode} --cpus-per-task=\$((2 * OMP_NUM_THREADS)) --propagate=STACK"
  case $use_flags_group in
    debug)
      use_mpi_startrun="${use_mpi_startrun},CORE"
      ;;
  esac
=======
  use_mpi_startrun="srun --cpu-freq=2500000 --kill-on-bad-exit=1 --nodes=\${no_of_nodes} --cpu_bind=verbose,cores --distribution=block:block --ntasks=\${mpi_total_procs} --ntasks-per-node=\${mpi_procs_pernode} --cpus-per-task=\$((2 * OMP_NUM_THREADS)) --propagate=STACK"
  
  case " $use_load_modules " in
  *\ mxm\ *)
    use_mpi_startrun+=" --export=LD_PRELOAD=\${LD_PRELOAD+\$LD_PRELOAD:}\${MXM_HOME}/lib/libmxm.so"
    ;;
  esac
  
>>>>>>> 140e17a9
  case _$use_compiler in
    "_intel" )
        add_free_var KMP_AFFINITY "verbose,granularity=core,compact,1,1"
        add_free_var KMP_LIBRARY "turnaround"
        add_free_var KMP_KMP_SETTINGS "1"
        add_free_var OMP_WAIT_POLICY "active"
      ;;
  esac
  case $use_mpi_root in
    *bullxmpi*)
      use_mpi_startrun+=" --mpi=openmpi"
      add_free_var OMPI_MCA_pml cm
      add_free_var OMPI_MCA_mtl mxm
      add_free_var OMPI_MCA_coll '^ghc'
      add_free_var MXM_RDMA_PORTS 'mlx5_0:1'
      ;;
    *intel*mpi*)
      add_free_var I_MPI_FABRICS shm:dapl
      add_free_var I_MPI_DAPL_UD enable
      add_free_var I_MPI_DAPL_UD_PROVIDER ofa-v2-mlx5_0-1u
      add_free_var DAPL_UCM_REP_TIME 8000
      add_free_var DAPL_UCM_RTU_TIME 4000
      add_free_var DAPL_UCM_CQ_SIZE 1000
      add_free_var DAPL_UCM_QP_SIZE 1000
      add_free_var DAPL_UCM_RETRY 10
      add_free_var DAPL_ACK_RETRY 10
      add_free_var DAPL_ACK_TIMER 20
      add_free_var DAPL_UCM_TX_BURST 100
      add_free_var DAPL_WR_MAX 500
      ;;
  esac

  add_free_var MALLOC_TRIM_THRESHOLD_ -1
  if [[ "$is_serial_run" == "yes"  ]] ; then
    queue=${queue:="compute"}
    use_nodes=1
    tasks_per_node=1
    SBATCH_ntasks_per_node=""
 else
    queue=${queue:="compute"}
    job_type=parallel
    tasks_per_node=$use_mpi_procs_pernode
  fi

  if [[ "x$BB_SYSTEM" != "x" ]]; then
    # this buildbot, do not use job id
    job_log_name="LOG.$job_name"
  else
    job_log_name="LOG.$job_name.%j"
  fi

  # ------------------------------------
  s_cpu_time="00:30:00"
  if [[ "x$use_cpu_time" != "x" ]] ; then
     s_cpu_time=$use_cpu_time
  fi
  # ------------------------------------

  cat >> $output_script << EOF
# =====================================
# mistral batch job parameters
#-----------------------------------------------------------------------------
#SBATCH --account=$use_account_no
#SBATCH --job-name=$job_name
#SBATCH --partition=$queue
#SBATCH --workdir=$output_folder
#SBATCH --nodes=1
#SBATCH --threads-per-core=2
#SBATCH --output=$output_folder/$job_log_name.o
#SBATCH --error=$output_folder/$job_log_name.o
#SBATCH --exclusive
#SBATCH --time=$s_cpu_time
$(if [[ "$use_mpi_root" == *intel*mpi* ]]; then
  printf '#========================================
# the following line is only needed for srun to work with Intel MPI
# but should be commented when using BullX MPI
export I_MPI_PMI_LIBRARY=/usr/lib64/libpmi.so
#========================================' ; fi)
EOF
  # create header
  start_header
  cat >>$output_script <<EOF
<<<<<<< HEAD
ulimit -s 2097152
$(case $use_flags_group in
    (debug)
      printf 'ulimit -c unlimited'
      ;;
  esac)
case " \$loadmodule " in
  *\ mxm\ *)
    START+=" --export=\$(env | sed '/()=/d;/=/{;s/=.*//;b;};d' | tr '\n' ',')LD_PRELOAD=\${LD_PRELOAD+\$LD_PRELOAD:}\${MXM_HOME}/lib/libmxm.so"
    ;;
esac
=======
ulimit -s \$((\${OMP_STACKSIZE/M/ * 1024}))
# already done in use_mpi_startrun
# case " \$loadmodule " in
#   *\ mxm\ *)
#     START+=" --export=LD_PRELOAD=\${LD_PRELOAD+\$LD_PRELOAD:}\${MXM_HOME}/lib/libmxm.so"
#     ;;
# esac
>>>>>>> 140e17a9
EOF
}

#=============================================================================
set_run_target_mpipc()
{

  set_default use_nproma 64
  use_nodes=1
  icon_data_rootFolder=${icon_data_rootFolder:=/pool/data/ICON}
  icon_data_poolFolder=${icon_data_poolFolder:=/pool/data/ICON}
  
  if [[ $use_mpi == "yes" ]]; then
    set_default use_mpi_procs_pernode 2
  fi
  if [[ $use_openmp == "yes" ]]; then
    set_default use_openmp_threads 2
  else
    set_default use_openmp_threads 1
  fi


  # create header
  start_header

cat >> $output_script << EOF
EOF
  
  if [[ "$use_mpi" == "yes" ]] ; then
    cat >> $output_script << EOF
#----------------------------------
# start mpd (MPI deamon for MPICH2)
export MPD_CON_EXT=job_\$\$
\${mpi_root}/bin/mpd &
sleep 2
mpdid=\$(\${mpi_root}/bin/mpdtrace -l | awk '{print \$1}')
echo "mpd started as \$mpdid"
#-----------------------------------
EOF
  fi
}


#=============================================================================
set_run_target_dole()
{  
  set_default use_nproma 8
  set_default use_nodes 1
   
  if [[ $use_openmp == "yes" ]]; then
    use_mpi="no"
    set_default use_openmp_threads 16
    queue="-q smp"
    resources=" -pe smp 16"
  elif [[ $use_mpi == "yes" ]]; then
    set_default use_mpi_procs_pernode 8
    if [[ "$use_mpi_procs_pernode" == "1" ]] ; then
      queue="-q serial"
      resources=""    
    else
      queue="-q cluster"
      resources="-pe orte8 ${use_mpi_procs_pernode}"
    fi
  else
    queue="-q serial"
    resources=""      
  fi

  # create header
  start_header
  s_cpu_time=""
  if [[ "x$use_cpu_time" != "x" ]] ; then
     s_cpu_time="-l s_cpu=$use_cpu_time"
  fi

  cat >> $output_script << EOF
# ===========================
# dole specific setup 
 basedir=/scratch/${USER}/trunk/icon-dev
 calldir=\$basedir
 thisdir=\$basedir
# ===========================
# dole.cscs.ch batch job parameters
# ---------------------------
#PBS -V
#PBS -N $job_name
#PBS -S /bin/tcsh
#PBS -j oe
#PBS -l cpunum_job=$cpunum_job
#PBS -o LOG.$job_name.o
#PBS -q normal
#PBS -l walltime=02:00:00
# ==========================
EOF
}


#=============================================================================
set_run_target_mpimac()
{
  
  set_default use_nproma 48
  use_nodes=1
  icon_data_rootFolder=${icon_data_rootFolder:=/pool/data/ICON}
  icon_data_poolFolder=${icon_data_poolFolder:=/pool/data/ICON}
  
  if [[ "$use_mpi" == "yes" ]]; then
    set_default use_mpi_procs_pernode 2
  fi
  if [[ "$use_openmp" == "yes" ]]; then
    set_default use_openmp_threads 2
  else
    set_default use_openmp_threads 1
  fi

  # create header
  start_header
}


#=============================================================================
set_run_target_oflws()
{
  set_default use_nproma 64

  if [[ "$use_mpi" == "yes" ]]; then
    set_default use_mpi_procs_pernode 4
  fi
  if [[ "$use_openmp" == "yes" ]]; then
    set_default use_openmp_threads 2
  fi

  # create header
  start_header
}


#=============================================================================
set_run_target_hpc()
{
  set_default use_nproma 64
  set_default use_nodes 1
  set_default use_mpi_procs_pernode 1
  set_default use_openmp_threads 1

  cdo="/e/uhome/hanlauf/X86_64/bin/cdo"
  cdo_diff="diff"

    
  cat >> $output_script << EOF
# ===========================
#### BATCH_SYSTEM=PBS ####
#-----------------------------------------------------------------------------
#PBS -q lang
#PBS -j oe
#PBS -o LOG.$job_name.o
#PBS -l select=$use_nodes:ncpus=$use_mpi_procs_pernode
#PBS -m n
# ===========================
#-----------------------------------------------------------------------------
# for PBS change to directory where job was submitted
# (without this job is started in HOME)
if [[ -n \${PBS_O_WORKDIR} ]] ; then
  cd \${PBS_O_WORKDIR}
fi
export F_PROGINF=DETAIL
#-----------------------------------------------------------------------------
EOF
  
  # create header
  start_header

}

#=============================================================================
set_run_target_daint_cpu()
{

  set_default use_nproma 16
  set_default use_nodes 1
  # use_OMP_SCHEDULE="static,1"
  use_OMP_SCHEDULE="static,8"

  is_serial_run="no"
  if [[ $use_mpi == "yes" ]]; then
    if [[ $use_openmp == "yes" ]]; then
      set_default use_mpi_procs_pernode 2
      set_default use_openmp_threads 4
    else
      set_default use_mpi_procs_pernode 8
    fi
  else
    if [[ $use_openmp == "yes" ]]; then
      set_default use_openmp_threads 8
      set_default use_mpi_procs_pernode 1
     else
       is_serial_run="yes"
   fi
  fi

  case x$use_queue in
    "xcscs_develop" )
      queue="viz"
      ;;
  esac

  case _$use_compiler in
    "_intel" )
        use_mpi_startrun="$use_mpi_startrun -npernode \$mpi_procs_pernode -cpus-per-proc \$OMP_NUM_THREADS --bind-to-core --verbose --report-bindings"
        add_free_var KMP_AFFINITY "verbose,granularity=core,compact,1,1"
        add_free_var KMP_LIBRARY "turnaround"
        add_free_var KMP_KMP_SETTINGS "1"
        add_free_var OMP_WAIT_POLICY "active"
      ;;
  esac
  # create header
  start_header

  if [[ "$is_serial_run" == "yes"  ]] ; then
    queue=${queue:="viz"}
    use_nodes=1
    tasks_per_node=1
    SBATCH_ntasks_per_node=""
 else
    queue=${queue:="viz"}
    job_type=parallel
    tasks_per_node=$use_mpi_procs_pernode
    SBATCH_ntasks_per_node="SBATCH --ntasks-per-node=2"
  fi

  if [[ "x$BB_SYSTEM" != "x" ]]; then
    # this buildbot, do not use job id
    job_log_name="LOG.$job_name"
  else
    job_log_name="LOG.$job_name.%j"
  fi
  # ------------------------------------
  s_cpu_time=""
  if [[ "x$use_cpu_time" != "x" ]] ; then
     s_cpu_time="SBATCH --time=$use_cpu_time"
  fi
  if [[ "x$BB_SYSTEM" != "x" ]]; then
    # this is buldbot, do not run more than 45 minutes
    s_cpu_time="SBATCH --time=00:45:00"
  fi

  # ------------------------------------

  cat >> $output_script << EOF
# =====================================
# daint batch job parameters
#-----------------------------------------------------------------------------
#SBATCH --job-name=$job_name
#SBATCH --output=$job_log_name.o
#SBATCH --error=$job_log_name.o
#SBATCH --partition=$queue
# #SBATCH --workdir=$output_folder
#SBATCH --nodes=$use_nodes
#$SBATCH_ntasks_per_node
#$s_cpu_time
#========================================
EOF
}

#=============================================================================
set_run_target_daint_gpu()
{

  set_default use_nproma 256
  set_default use_nodes 1
  use_OMP_SCHEDULE="static,1"

  is_serial_run="no"
  if [[ $use_mpi == "yes" ]]; then
    if [[ $use_openmp == "yes" ]]; then
      set_default use_mpi_procs_pernode 1
      set_default use_openmp_threads 1
    else
      set_default use_mpi_procs_pernode 1
    fi
  else
    if [[ $use_openmp == "yes" ]]; then
      set_default use_openmp_threads 1
      set_default use_mpi_procs_pernode 1
     else
       is_serial_run="yes"
   fi
  fi

  case x$use_queue in
    "xcscs_develop" )
      queue="viz"
      ;;
  esac

  case _$use_compiler in
    "_intel" )
        use_mpi_startrun="$use_mpi_startrun -npernode \$mpi_procs_pernode -cpus-per-proc \$OMP_NUM_THREADS --bind-to-core --verbose --report-bindings"
        add_free_var KMP_AFFINITY "verbose,granularity=core,compact,1,1"
        add_free_var KMP_LIBRARY "turnaround"
        add_free_var KMP_KMP_SETTINGS "1"
        add_free_var OMP_WAIT_POLICY "active"
      ;;
  esac
  # create header
  start_header

  if [[ "$is_serial_run" == "yes"  ]] ; then
    queue=${queue:="viz"}
    use_nodes=1
    tasks_per_node=1
    SBATCH_ntasks_per_node=""
 else
    queue=${queue:="viz"}
    job_type=parallel
    tasks_per_node=$use_mpi_procs_pernode
    SBATCH_ntasks_per_node="SBATCH --ntasks-per-node=1"
  fi

  if [[ "x$BB_SYSTEM" != "x" ]]; then
    # this buildbot, do not use job id
    job_log_name="LOG.$job_name"
  else
    job_log_name="LOG.$job_name.%j"
  fi

  # ------------------------------------
  s_cpu_time=""
  if [[ "x$use_cpu_time" != "x" ]] ; then
     s_cpu_time="SBATCH --time=$use_cpu_time"
  fi
  if [[ "x$BB_SYSTEM" != "x" ]]; then
    # this is buldbot, do not run more than 45 minutes
    s_cpu_time="SBATCH --time=00:45:00"
  fi

  # ------------------------------------

  cat >> $output_script << EOF
# =====================================
# daint batch job parameters
#-----------------------------------------------------------------------------
#SBATCH --job-name=$job_name
#SBATCH --output=$job_log_name.o
#SBATCH --error=$job_log_name.o
#SBATCH --partition=$queue
# #SBATCH --workdir=$output_folder
#SBATCH --nodes=$use_nodes
#$SBATCH_ntasks_per_node
#$s_cpu_time
#========================================
EOF
}

set_run_target_dora()
{

  set_default use_nproma 16
  set_default use_nodes 1
  # use_OMP_SCHEDULE="static,1"
  use_OMP_SCHEDULE="static,12"

  is_serial_run="no"
  if [[ $use_mpi == "yes" ]]; then
    if [[ $use_openmp == "yes" ]]; then
      set_default use_mpi_procs_pernode 2
      set_default use_openmp_threads 12
    else
      set_default use_mpi_procs_pernode 24
    fi
  else
    if [[ $use_openmp == "yes" ]]; then
      set_default use_openmp_threads 24
#      set_default use_mpi_procs_pernode 1
     else
       is_serial_run="yes"
   fi
  fi

  case x$use_queue in
    "xcscs_normal" )
      queue="normal"
      ;;
  esac

  case _$use_compiler in
    "_intel" )
        use_mpi_startrun="$use_mpi_startrun -npernode \$mpi_procs_pernode -cpus-per-proc \$OMP_NUM_THREADS --bind-to-core --verbose --report-bindings"
        add_free_var KMP_AFFINITY "verbose,granularity=core,compact,1,1"
        add_free_var KMP_LIBRARY "turnaround"
        add_free_var KMP_KMP_SETTINGS "1"
        add_free_var OMP_WAIT_POLICY "active"
      ;;
  esac
  # create header
  start_header

  if [[ "$is_serial_run" == "yes"  ]] ; then
    queue=${queue:="normal"}
    use_nodes=1
    tasks_per_node=1
    SBATCH_ntasks_per_node=""
 else
    queue=${queue:="normal"}
    job_type=parallel
    tasks_per_node=$use_mpi_procs_pernode
    SBATCH_ntasks_per_node="SBATCH --ntasks-per-node=2"
  fi

  if [[ "x$BB_SYSTEM" != "x" ]]; then
    # this buildbot, do not use job id
    job_log_name="LOG.$job_name"
  else
    job_log_name="LOG.$job_name.%j"
  fi

  # ------------------------------------
  s_cpu_time=""
  if [[ "x$use_cpu_time" != "x" ]] ; then
     s_cpu_time="SBATCH --time=$use_cpu_time"
  fi
  if [[ "x$BB_SYSTEM" != "x" ]]; then
    # this is buldbot, do not run more than 45 minutes
    s_cpu_time="SBATCH --time=00:45:00"
  fi

  # ------------------------------------

  cat >> $output_script << EOF
# =====================================
# thunder batch job parameters
#-----------------------------------------------------------------------------
#SBATCH --job-name=$job_name
#SBATCH --output=$job_log_name.o
#SBATCH --error=$job_log_name.o
#SBATCH --partition=$queue
# #SBATCH --workdir=$output_folder
#SBATCH --nodes=$use_nodes
#$SBATCH_ntasks_per_node
#$s_cpu_time
#========================================
EOF
}

#=============================================================================
set_run_target_pacluster()
{  
  set_default use_nproma 32
  set_default use_nodes 1
  set_default use_cpu_time 04:00:00
   
  if [[ $use_openmp == "yes" ]]; then
    use_mpi="no"
    set_default use_openmp_threads 24
    queue=""
    resources=""
  elif [[ $use_mpi == "yes" ]]; then
    set_default use_mpi_procs_pernode 12
    if [[ "$use_mpi_procs_pernode" == "1" ]] ; then
      queue=""
      resources=""
    else
      queue=""
      resources=""
    fi
  else
    queue="-q s8"
    resources=""      
  fi

  cat >> $output_script << EOF
#############################################################################
# DLR Linux Cluster batch job parameters
# EMBEDDED FLAGS FOR PBS Pro
#############################################################################
################# shell to use
#PBS -S /bin/ksh
################# export all  environment  variables to job-script
#PBS -V
################# name of the log file
#PBS -o ./${job_name}.\${PBS_JOBID}.log
################# join standard and error stream (oe, eo) ?
#PBS -j oe
################# do not rerun job if system failure occurs
#PBS -r n    
################# send e-mail when [(a)borting|(b)eginning|(e)nding] job
### #PBS -m ae
### #PBS -M my_userid@my_institute.my_toplevel_domain
################# always ppn=12 tasks per node!
#PBS -l nodes=$use_nodes:ppn=$use_mpi_procs_pernode
#PBS -l walltime=$use_cpu_time
#############################################################################
#-----------------------------------------------------------------------------
# for PBS change to directory where job was submitted
# (without this job is started in HOME)
if [[ -n \${PBS_O_WORKDIR} ]] ; then
  cd \${PBS_O_WORKDIR}
fi
#-----------------------------------------------------------------------------
EOF

  # create header
  start_header
}

#=============================================================================
set_run_target_juqueen()
{
  set_default use_nproma 8
  set_default use_cpu_time 01:00:00

  set_default use_nodes 32
  if [[ $use_mpi == "yes" ]]; then
    if [[ $use_openmp == "yes" ]]; then
      set_default use_mpi_procs_pernode 4
      set_default use_openmp_threads 4
    else
      set_default use_mpi_procs_pernode 32
    fi
  else
    if [[ $use_openmp == "yes" ]]; then
      set_default use_openmp_threads 1
#      set_default use_mpi_procs_pernode 1
    fi
  fi

#   if [[ $use_openmp == "yes" ]]; then
#    #use_mpi="no"
#    set_default use_openmp_threads 1
#    queue=""
#    resources=""
#  elif [[ $use_mpi == "yes" ]]; then
#    set_default use_mpi_procs_pernode 1
#      queue=""
#      resources=""
#  else
#    queue=""
#    resources=""
#  fi

  # create header
  start_header

  cat >> $output_script << EOF
# ===========================
# juqueen.kfa-juelich.de batch job parameters
# ---------------------------
# @ job_name = $job_name
# @ comment = "$job_name"
# @ error = LOG.\$(job_name).\$(jobid).out
# @ output = LOG.\$(job_name).\$(jobid).out
# @ environment = COPY_ALL
# @ wall_clock_limit = $use_cpu_time
# @ notification = error
# @ notify_user = $(whoami)
# @ job_type = bluegene
# @ initialdir = $output_folder
# @ bg_size = ${use_nodes}
# @ queue
# ==========================
EOF
}

#=============================================================================
set_run_target_default()
{

  set_default use_nproma 8
  set_default use_nodes 1
  set_default use_mpi_procs_pernode 2
  
  if [[ $use_openmp == "yes" ]]; then
    set_default use_openmp_threads 2
  fi

  # create header
  start_header
}



#=============================================================================
create_target_header()
{
  exit_status=0 # exit status of database, 0=ok, 1=target not known

  cdo="cdo"
  cdo_diff="diffn"
  use_OMP_SCHEDULE="static"

  if [[ "$use_mpi" == "no" ]]; then
    use_nodes=1
    use_mpi_procs_pernode=1
  fi

  if [[ "$use_openmp" == "no" ]]; then
    use_openmp_threads=1
  fi

# set default values
  set_default use_shell "/bin/ksh"
  set_default use_memory_model "default"
      
cat > $output_script << EOF
#!$use_shell
#=============================================================================
EOF

  set_run_target_${use_target}

}
<|MERGE_RESOLUTION|>--- conflicted
+++ resolved
@@ -572,15 +572,12 @@
       ;;
   esac
 
-<<<<<<< HEAD
   use_mpi_startrun="srun --cpu-freq=2500000 --kill-on-bad-exit=1 --nodes=\${SLURM_JOB_NUM_NODES:-1} --cpu_bind=verbose,cores --distribution=block:block --ntasks=\$((no_of_nodes * mpi_procs_pernode)) --ntasks-per-node=\${mpi_procs_pernode} --cpus-per-task=\$((2 * OMP_NUM_THREADS)) --propagate=STACK"
   case $use_flags_group in
     debug)
       use_mpi_startrun="${use_mpi_startrun},CORE"
       ;;
   esac
-=======
-  use_mpi_startrun="srun --cpu-freq=2500000 --kill-on-bad-exit=1 --nodes=\${no_of_nodes} --cpu_bind=verbose,cores --distribution=block:block --ntasks=\${mpi_total_procs} --ntasks-per-node=\${mpi_procs_pernode} --cpus-per-task=\$((2 * OMP_NUM_THREADS)) --propagate=STACK"
   
   case " $use_load_modules " in
   *\ mxm\ *)
@@ -588,7 +585,6 @@
     ;;
   esac
   
->>>>>>> 140e17a9
   case _$use_compiler in
     "_intel" )
         add_free_var KMP_AFFINITY "verbose,granularity=core,compact,1,1"
@@ -671,27 +667,18 @@
   # create header
   start_header
   cat >>$output_script <<EOF
-<<<<<<< HEAD
 ulimit -s 2097152
 $(case $use_flags_group in
     (debug)
       printf 'ulimit -c unlimited'
       ;;
   esac)
-case " \$loadmodule " in
-  *\ mxm\ *)
-    START+=" --export=\$(env | sed '/()=/d;/=/{;s/=.*//;b;};d' | tr '\n' ',')LD_PRELOAD=\${LD_PRELOAD+\$LD_PRELOAD:}\${MXM_HOME}/lib/libmxm.so"
-    ;;
-esac
-=======
-ulimit -s \$((\${OMP_STACKSIZE/M/ * 1024}))
 # already done in use_mpi_startrun
 # case " \$loadmodule " in
 #   *\ mxm\ *)
 #     START+=" --export=LD_PRELOAD=\${LD_PRELOAD+\$LD_PRELOAD:}\${MXM_HOME}/lib/libmxm.so"
 #     ;;
 # esac
->>>>>>> 140e17a9
 EOF
 }
 
