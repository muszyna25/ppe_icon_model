--- conflicted
+++ resolved
@@ -481,11 +481,7 @@
         use_mpi_startrun="$use_mpi_startrun -npernode \$mpi_procs_pernode -cpus-per-proc \$OMP_NUM_THREADS --bind-to-core --verbose --report-bindings"
       ;;
   esac
-<<<<<<< HEAD
-  
-=======
-
->>>>>>> 99c08751
+
   if [[ "$is_serial_run" == "yes"  ]] ; then
     queue=${queue:="mpi-serial"}
     use_nodes=1
@@ -517,11 +513,7 @@
     
   # ------------------------------------
  
-<<<<<<< HEAD
-cat >> $output_script << EOF
-=======
   cat >> $output_script << EOF
->>>>>>> 99c08751
 #-----------------------------------------------------------------------------
 # thunder batch job parameters
 #-----------------------------------------------------------------------------
@@ -535,14 +527,9 @@
 #$s_cpu_time
 EOF
 
-<<<<<<< HEAD
-# create header
-start_header
-=======
   # create header
   start_header
   
->>>>>>> 99c08751
 }
 
 set_run_target_bullx()
