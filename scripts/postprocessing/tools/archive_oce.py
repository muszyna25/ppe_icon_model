#!/usr/bin/env python
import os,sys,glob,shutil,json,subprocess,multiprocessing
from cdo import *
import matplotlib
matplotlib.use('Agg')
import pylab,numpy,dateutil.parser


# ==============================================================================
# USAGE {{{
def usage():
  return """
  # USAGE =====================================================================
  #
  #   ./archive.py EXP=<expname> FILEPATTERN=<pattern> ARCHDIR=<dir> TAG=<rxxxxx>
  #
  # ===========================================================================
  #
  # EXPNAME     : string for naming things
  # TAG         : additional placeholder, e.g. for revisions, if not used, set it to ''
  # FILEPATTERN : quoted wildcard for model result relative to the 'experiments' dir
  # ARCHDIR     : directory, where the archived data is placed (default: ./archive)
  #
  # more options are (keys area llways uppercase)
  # DEBUG       : False/True
  # CALCPSI     : path, where to find the psi calculation and plotting scipt
  # ICONPLOT    : call for icon_plot.ncl, default is 'nclsh /pool/data/ICON/tools/icon_plot.ncl -altLibDir=/pool/data/ICON/tools'
  #
  # #
  # !!!! THIS SCRIPT IS MEANT TO BE STARTED IN THE MODEL RESULTS DIRECTORY !!!!
  """
# }}} ----------------------------------------------------------------------------------
# OPTION HANDLING {{{ =========================================================
def parseOptions():
  options = {
              'GRID'        : 'global',                    # shortcut for the used gridtype(global,box,channel)
              'ARCHDIR'     : './archive',
              'PLOTDIR'     : './plots',
              'DOCTYPE'     : 'pdf',                       # target document format
              'OFORMAT'     : 'png',                       # target document format
              'EXP'         : 'oce_mpiom',                 # default experiment name
              'FILEPATTERN' : 'oce_mpiom/oce_mpiom_*.nc*', # default output file pattern
              'DEBUG'       : False,                       # debugging is switched of by default
              'FORCE'       : False,                       # recomputation of verything is switched off by default
                              # the psi processor/plotter
              'CALCPSI'     : '../../scripts/postprocessing/tools/calc_psi.py',
              'TAG'         : 'r1xxxx',                    # addition revision information
              'ICONPLOT'    : 'nclsh ../../scripts/postprocessing/tools/icon_plot.ncl -altLibDir=../../scripts/postprocessing/tools -remapOperator=remapycon',
              'PROCS'       : 8,                           # number of threads/procs to be used for parallel operations
              'JOBISRUNNING': True,                        # avoid the last output file/result year by default
              # optional stuff
              'DRYRUN'      : False,                       # with this set to true, the model output is scanned for containing years, only
              'MOCPATTERN'  : 'MOC.*',
              'MOCPLOTTER'  : '../../scripts/postprocessing/tools/calc_moc.ksh',
              # options to select special parts od the script
<<<<<<< HEAD
              'ACTIONS'     : 'archive,procMoc,plotMoc,procRegio,plotRegio,plotTf,plotHorz,plotX,procTSR,plotTSR',#plotPsi',#finalDoc',
              #'ACTIONS'     : 'archive,preproc,procRegio,plotRegio,plotTf,plotHorz,plotX,plotTSR',#plotPsi',#finalDoc',
              #'ACTIONS'     : 'archive,preproc,plotHorz',#finalDoc',
#             'ACTIONS'     : 'archive,preproc,plotPsi,plotTf,plotHorz,plotX,plotMoc,plotTSR,finalDoc',
=======
              'ACTIONS'     : 'archive,preproc,procMoc,plotMoc,procRegio,plotRegio,plotTf,plotHorz,plotX,plotPsi',#,procTSR,plotTSR,plotPsi',#finalDoc',
>>>>>>> 25089b2f
             }

  optsGiven = sys.argv[1:]
  for optVal in optsGiven:
      key,value    = optVal.split('=')
      if key in ['FORCE','DEBUG','JOBISRUNNING','DRYRUN']:
        value = value.lower() in ['true','1']
      if 'PROCS' == key:
        value = int(value)
      if 'ACTIONS' == key:
        value = value.split(',')

      options[key] = value
  return options
# }}} ----------------------------------------------------------------------------------
# HELPER METHODS {{{ =========================================================== 
def dbg(obj):
  if options['DEBUG']:
    print(obj)

""" save internal log """
def dumpLog():
  with open(LOGFILE,"w") as f:
    f.write(json.dumps(LOG))

""" save internal log and exit """
def doExit(value=0):
  # save the restults to omitt reprocessing input files on subsequent calls
  dumpLog()
  sys.exit(value)

""" load the last archiving status ir available """
def loadLog(options):
  if options['FORCE']:
    LOG = {}
    if os.path.exists(LOGFILE):
      os.remove(LOGFILE)
  if os.path.exists(LOGFILE):
    dbg("Load last status from LOGFILE")
    LOG = json.load(open(LOGFILE))
  else:
    dbg("Could not find file logile: '#{@logile}'! Create a new one ....")
    options['FORCE'] = True
    LOG = {}

  return LOG

""" append list of image together """ #{{{
def collectImageToMapByRows(images,columns,ofile):
  imageMap     = {}
  imageColumns = {}
  allTempFiles = []
  for i in range(0,columns):
    imageColumns[i] = []

  for i,image in enumerate(images):
    imageColumns[i%columns].append(image)
  for column in imageColumns:
    _tfile  = tempfile.NamedTemporaryFile(delete=True,prefix='IconArchive')
    allTempFiles.append(_tfile)
    rowFile = _tfile.name+'.png'
    cmd     = 'convert +append %s %s'%(' '.join(imageColumns[column]),rowFile)
    dbg(cmd)
    subprocess.check_call(cmd,shell=True,env=os.environ)
    imageMap[column] = rowFile

  cmd = "convert -append %s %s"%(' '.join(imageMap.values()),ofile)
  dbg(cmd)
  subprocess.check_call(cmd,shell=True,env=os.environ)
  map(lambda x: os.remove(x),imageMap.values()) #}}}

""" warpper around cdo commands for multiprocessing """ #{{{
def showyear(file):
  return cdo.showyear(input = file)[0].split(' ')
def ntime(file):
  return cdo.ntime(input = file)[0]
""" wrapper of 'cdo.yearmean' """
def yearmean(ifile,ofile):
  cdo.yearmean(input = ifile, output = ofile)
# }}}

""" collect the years/ntime, which aree stored in to files """ #{{{
def scanFilesForTheirYears(fileList,procs,log):

  if not log.has_key('yearsOfFiles'):
    log['yearsOfFiles'] = {}

  pool = multiprocessing.Pool(procs)
  results = []


  for ifile in fileList:
    years = pool.apply_async(showyear,[ifile])
    results.append([ifile,years])

  for result in results:
      f = result[0]
      r = result[1]
      log['yearsOfFiles'][f] = r.get()

  pool.close()
  pool.join()

  dumpLog()

def scanFilesForTheirNTime(fileList,procs,log):

  pool = multiprocessing.Pool(procs)
  results = []

  for ifile in fileList:
    ntimes = pool.apply_async(ntime,[ifile])
    results.append([ifile,ntimes])

  for result in results:
      f = result[0]
      r = result[1]
      log[f] = r.get()

  pool.close()
  pool.join()
#}}}
""" create yearly and yearMean filenames """
def getFileNamesForYears(year,archdir,experimentInfo):
  yearFile     = "%s/%s_%s.nc"%(archdir,experimentInfo,year)
  yearMeanFile = "%s/%s_%s_mean.nc"%(archdir,experimentInfo,year)

  return [yearFile, yearMeanFile]

""" input processing for computing regio mean values """
def _computeRegioMean(depth,varname,ifile,myMask,ofile,newData):
  # mask out region
  # vertical interpolation to target depth
  # mean value computaion
  cdo.fldmean(input = '-div -sellevel,%s -selname,%s %s %s'%(depth,varname,ifile,myMask),
              output = ofile,
              forceOutput = newData)

""" compute global mean of bias for t s rho """
def globalTempSalRho1D(ifile,initfile,maskfile,varNames,ofile):
  cdo.timmean(input = '-fldmean -div -sub -selname,%s %s %s %s'%(varNames,ifile,initfile,maskfile),
              output = ofile)

""" compute horizontal last 30-year bias for t s rho """
def globalTempSalRho2D(ifile,initfile,varNames,archdir):
  maskName = 'wet_c'
  ofile    = '/'.join([archdir,'TSR_2D_%s'%(os.path.basename(ifile))])
  cdo.timmean(input = '-div -sub -selname,%s -sellevidx,1 %s -selname,%s -sellevidx,1 %s -sellevidx,1 -selname,%s -seltimestep,1 %s'%(varNames,ifile,varNames,initfile,maskName,ifile),
              output = ofile)

""" write a single file for a given years from a list of input files """ #{{{
def grepYear(ifiles,year,archdir,forceOutput,shouldComputeYearMean,experimentInfo):
  yearFile, yearMeanFile = getFileNamesForYears(year,archdir,experimentInfo)

  if (not os.path.exists(yearFile) or forceOutput):
    if (os.path.exists(yearFile)):
      os.remove(yearFile)

    catFiles = []
    for ifile in ifiles:
      ofile = "%s/_catFile_%s_%s"%(archdir,year,os.path.basename(ifile))
      catFiles.append(cdo.selyear(year, input  = ifile, output = ofile))
    if ( 1 == len(ifiles) ):
      cdo.copy(input = catFiles[0], output = yearFile)
    else:
      cdo.cat(input = " ".join(catFiles), output = yearFile)

    if (shouldComputeYearMean):
      cdo.yearmean(input = yearFile,output = yearMeanFile,forceOutput = forceOutput)
    else:
      yearMeanFile = None

    map(lambda x: os.remove(x),catFiles)
  else:
    print("Use existing yearFile '%s'"%(yearFile))
#}}}

""" split input files into yearly files - compute yearmean if desired """
def splitFilesIntoYears(filesOfYears,archdir,forceOutput,expInfo,procs):
  pool      = multiprocessing.Pool(procs)
  yearFiles = []
  for year,files in filesOfYears.iteritems():
    yearFile               = pool.apply_async(grepYear,[files,str(year),archdir,forceOutput,True,expInfo])
    yearFile, yearMeanFile = getFileNamesForYears(str(year),archdir,expInfo)
    yearFiles.append([year,yearFile,yearMeanFile])

  pool.close()
  pool.join()

  return yearFiles

""" compute timmean + fldmean of masked temperature, salinity and potential density """
def computeMaskedTSRMeans1D(ifiles,varList,initFile,maskFile,exp,archdir,procs):
  pool    = multiprocessing.Pool(procs)
  results = []

  initFile  = cdo.selname(','.join(varList),input = initFile, output = '/'.join([archdir,'TSR_%s_init'%(exp)]))
  # compute the 1d (vertical) year mean variance to the initial state
  for ifile in ifiles:
    _ofile = '/'.join([archdir,'TSR_1D_%s'%(os.path.basename(ifile))])
    ofile  = pool.apply_async(globalTempSalRho1D,[ifile,initFile,maskFile,','.join(varList),_ofile])
    ofile  = _ofile
    results.append(ofile)

  pool.close()
  pool.join()

  merged = '/'.join([archdir,'TSR_1D_%s_complete.nc'%(options['EXP'])])
  if os.path.exists(merged):
    os.remove(merged)
  merged = cdo.cat(input = ' '.join(sorted(results)),
                   output =  merged)

  # rename vertical axis if present - ignore exit status (return code differs depending on the ncp version)
  if subprocess.call("ncrename -d depth_2,depth -v depth_2,depth -O %s"%(merged),shell=True,env=os.environ):
    print("ERROR: ncrename failed")
    print("ERROR: ncrename -d depth_2,depth -v depth_2,depth_2 -O %s"%(merged))
#   exit(1)

  return merged

""" compute timmean + fldmean of masked temperature, salinity and potential density """
def computeMaskedTSRMeans2D(ifiles,varList,exp,archdir,procs,log):
  # alternative: substract 30year mean values instead of averaging variations
  ofile = '/'.join([archdir,'TSR_2D_%s_complete_timmean.nc'%(options['EXP'])])
  cdo.selname(','.join(varList),
              input  = log['last30YearsMeanBias'],
              output = ofile)
  ofileMasked = '/'.join([archdir,'TSR_2D_%s_complete_timmean_masked.nc'%(options['EXP'])])
  applyMask(ofile,LOG['mask'],ofileMasked)

  return ofileMasked
# pool    = multiprocessing.Pool(procs)
# results = []

# initFile  = cdo.selname(','.join(varList),input = '-seltimestep,1 %s'%(ifiles[0]),
#                                           output = '/'.join([archdir,'TSR_%s_init'%(exp)]))
#
# # compute the 2d surface temperature + salinity variance to the initial
# # state; relevant are the last 30 years because PHC itselt is a 30-year
# # climatology
# for ifile in ifiles:
#   ofile = pool.apply_async(globalTempSalRho2D,[ifile,initFile,','.join(varList),archdir])
#   ofile = '/'.join([archdir,'TSR_2D_%s'%(os.path.basename(ifile))])
#   results.append(ofile)
#
# pool.close()
# pool.join()
#
# merged = '/'.join([archdir,'TSR_2D_%s_complete.nc'%(options['EXP'])])
# if os.path.exists(merged):
#   os.remove(merged)
# merged = cdo.cat(input = ' '.join(sorted(results)),
#                  output =  merged)
#
# # compute the timmean at the end
# timmeamMerged  = '/'.join([archdir,'TSR_2D_%s_complete_timmean.nc'%(options['EXP'])])
# cdo.timmean(input = merged, output = timmeamMerged)


""" filter for sorting glob results """
def mtime(filename):
  return os.stat(filename).st_mtime

""" create images form 1d txt output """
def plotOnlineDiagnostics(diagnosticFiles,options):
  plots                       = []
  onlineMeanValueFileName     = options['ARCHDIR']+'/TS_last10YearMean_%s.txt'%(options['EXP'])
  onlineMeanValueFile         = open(onlineMeanValueFileName, 'w')
  onlineMeanValueDocumentName = options['PLOTDIR']+'/TS_last10YearMean_%s.pdf'%(options['EXP'])
  # cat all diagnostics together
  diagnosticJoined = options['ARCHDIR']+'/'+'_'.join([options['EXP'],"diagnostics.txt"])
  dbg(diagnosticFiles)

  # read in all values columnwise
  all_diag = []
  with open(diagnosticJoined,'w') as joinedFile:
    for i, diagFile in enumerate(diagnosticFiles):
      f     = open(diagFile,'r')
      input = f.readlines()
      for lineIndex, line in enumerate(input):
        if (0 == lineIndex and 0 != i):
          continue
        newLine          = re.sub('(\s)+', r'\1', line)
        joinedFile.write(newLine)
        newLine          = newLine.rstrip('\r\n')
        input[lineIndex] = newLine
        all_diag.append(newLine.split(' '))
  all_diag = zip(*all_diag)


  header     = open(diagnosticFiles[0],'r').readline().rstrip().split(' ')
  dateIndex  = header.index('date')

  passages = ['gibraltar',
              'denmark_strait',
              'drake_passage',
              'indonesian_throughflow',
              'scotland_iceland',
              'mozambique',
              'framStrait',
              'beringStrait',
              'barentsOpening',
              'agulhas',
              'agulhas_long',
              'agulhas_longer',
             ]
  ice_fields = ['ice_extent_nh','ice_volume_nh']
  columns2Plot = passages + \
                 ice_fields + \
                 ['volume',
                  'total_salinity',
                  'total_temperature',
                  ]
  # filter columns according to what is in the input
  columns2Plot = [ x for x in columns2Plot if x in header ]
  dbg(columns2Plot)
  columns2PlotIndeces = {}
  for column in columns2Plot:
    columns2PlotIndeces[column] = header.index(column)

  dates = all_diag[dateIndex]
  dates = map(dateutil.parser.parse,dates[1:-1])
  lastCompleteYear = dates[-1].year - 1
  dbg("Online diagnostics:")
  dbg("lastCompleteYear:")
  dbg(lastCompleteYear)

  # write mean values to txt file
  # start with head row
  leftColumnWith   = max(map(len,columns2Plot))
  rightColumnWidth = 8
  onlineMeanValueFile.write('   '.join(["Passage/Parameter".ljust(leftColumnWith),''.rjust(rightColumnWidth)])+"\n")
  # go on with data  
  for column in columns2Plot:
    data   = all_diag[columns2PlotIndeces[column]]
    values = map(float,numpy.array(data)[1:-1])
    # compute mean value of last 10 years
    last10YearsDates  = []
    last10YearsValues = []
    for i,date in enumerate(dates):
      if (lastCompleteYear - 10 < date.year) and (date.year <= lastCompleteYear):
        #dbg(date)
        last10YearsDates.append(date)
        if column in passages:
          last10YearsValues.append(values[i]/1E+9)
        else:
          last10YearsValues.append(values[i])
    if column in passages:
      last10YearMean = str(round(numpy.array(last10YearsValues).mean(),2))
    else:
      last10YearMean = '%.2E' % round(numpy.array(last10YearsValues).mean(),2)

    dbgOutput = ' : '.join([column.ljust(leftColumnWith),
                           last10YearMean.rjust(8)])
    dbg(dbgOutput)
    onlineMeanValueFile.write(dbgOutput+"\n")


    # complete timeseries
    ofile = "%s/TS_%s_%s_%s.png"%(options['PLOTDIR'],column,options['EXP'],options['TAG'])
    if ( not os.path.exists(ofile) or options['FORCE']):
      if column in passages:
        unit = "Sv"
      else:
        unit = ""

      pylab.title("%s , %s : %s TF - all %s years | last 10year mean: %s %s"%(options['EXP'],
                                                                              options['TAG'],
                                                                              column.upper(),
                                                                              len(LOG['years']),
                                                                              str(last10YearMean),
                                                                              unit),
                  fontsize=8)
      pylab.grid()
      if column in ice_fields:
        pylab.plot_date(last10YearsDates, last10YearsValues, linestyle='-',marker=',',linewidth=1.0)  
      else:
        pylab.plot_date(dates, values, linestyle='-',marker=',',linewidth=1.0)  
      pylab.savefig(ofile)
      pylab.clf() 
    plots.append(ofile)
#   # first 10 years
#   ofile = "%s/%s_first10Years_%s_%s.png"%(options['ARCHDIR'],column,options['EXP'],options['TAG'])
#   if ( not os.path.exists(ofile) or options['FORCE']):
#     pylab.title("%s , %s : %s TF - first 10y"%(options['EXP'],options['TAG'],column.upper()),fontsize=8)
#     pylab.grid()
#     pylab.plot_date(dates[0:120], values[0:120], linestyle='-',marker=',',linewidth=1.0)  
#     pylab.savefig(ofile)
#     pylab.clf() 
#   plots.append(ofile)
#   # first 20 years
#   ofile = "%s/%s_first20Years_%s_%s.png"%(options['ARCHDIR'],column,options['EXP'],options['TAG'])
#   if ( not os.path.exists(ofile) or options['FORCE']):
#     pylab.title("%s , %s : %s TF - first 20y"%(options['EXP'],options['TAG'],column.upper()),fontsize=8)
#     pylab.grid()
#     pylab.plot_date(dates[0:240], values[0:240], linestyle='-',marker=',',linewidth=1.0)  
#     pylab.savefig(ofile)
#   plots.append(ofile)

  dbg(plots)
  onlineMeanValueFile.flush()
  onlineMeanValueFile.close()

  # create pdf version of the data table in plots directory 
  # start with postscript
   # cmd = "cat %s |  convert -pointsize 24  label:@-  %s"%(onlineMeanValueFileName,onlineMeanValueDocumentName)
  cmd = "enscript %s -o - | ps2pdf - %s"%(onlineMeanValueFileName,onlineMeanValueDocumentName)
  dbg(cmd)
  if subprocess.check_call(cmd, shell=True, env=os.environ):
    print("Creation of data table %s failed!"%(onlineMeanValueDocumentName))
  if options['DEBUG']:
    print("Created %s"%(onlineMeanValueDocumentName))

  return onlineMeanValueDocumentName

""" process model output for regio mean values """
def processRegionMean(options,mask3D,init,yearMeanFile,regioCodes,regioDepths,regioVars,regioMaskVar):
  regioMeanData = {}
  regioPool     = multiprocessing.Pool(options['PROCS'])
  regioLock     = multiprocessing.Lock()

  # create the regio mask first
  regioMasks    = {}
  for location, regioCode in regioCodes.iteritems():
    ofile     = '/'.join([options['ARCHDIR'],'_'.join(['regioMask',location])+'.nc'])
    ofileTemp = '/'.join([options['ARCHDIR'],'_'.join(['_regioMask',location])+'.nc'])
    cdo.eqc(regioCode,input = '-selname,%s %s'%(regioMaskVar,init),output = ofileTemp)
    regioMasks[location] = ofileTemp#cdo.div(input = '%s %s'%(ofileTemp,ofileTemp),output = ofile)

  # create the mask from 3d mask wet_c
  regioVertMasks    = {}
  for depth in regioDepths:
    depth = str(depth)
    ofile = '/'.join([options['ARCHDIR'],'_'.join(['regioVertMask',depth+'m'])+'.nc'])
    regioVertMasks[depth] = cdo.sellevel(depth,input = mask3D,output = ofile)

  # compute the regional mean values
  for location, regioCode in regioCodes.iteritems():
    regioMeanData[location] = {}
    for depth in regioDepths:
      regioMeanData[location][str(depth)] = {}

      # create a single mask file out of regional and vertical mask
      myMask = cdo.mul(input=' '.join([regioMasks[location],regioVertMasks[str(depth)]]),
                       output='/'.join([options['ARCHDIR'],'_'.join(['regioMask',location,str(depth)+'m'])+'.nc']))

      for varname in regioVars:
        regioMeanData[location][str(depth)][varname] = {}
        ofile = '/'.join([options['ARCHDIR'],'_'.join(['regioMean',location,varname,str(depth)+'m'])+'.nc'])
        regioPool.apply_async(_computeRegioMean,[depth,varname,yearMeanFile,myMask,ofile,hasNewFiles])
        regioLock.acquire()
        regioMeanData[location][str(depth)][varname] = ofile 
        regioLock.release()
  regioPool.close()
  regioPool.join()

  return regioMeanData

""" create a single document out of all plots """
def createOutputDocument(plotdir,firstPage,docname,doctype,debug):
  images = glob.glob(plotdir+'/*.png')
  dbg(images)

  ofiles = []
  for image in images:
    ofile = '.'.join([os.path.splitext(image)[0],doctype])
    if subprocess.check_call("convert %s %s"%(image,ofile),shell=True,env=os.environ):
      print("ERROR: Convert of %s to %s failed!"%(image,ofile))
    if debug:
      print("Convert %s %s"%(image,ofile))

    ofiles.append(ofile)

  if ( not '' == firstPage ):
    ofiles.insert(0,firstPage)

  document = '/'.join([plotdir,'.'.join([docname,doctype])])

  if ('ps' == doctype):
    if subprocess.check_call("psmerge -o%s %s"%(document,' '.join(ofiles)),shell=True,env=os.environ):
      print("joining postscripts together into %s failed!")
  elif ('pdf' == doctype):
    if subprocess.check_call("pdftk %s cat output %s"%(' '.join(ofiles),document),shell=True,env=os.environ):
      print("joining pdfs together into %s failed!")
  else:
    print("Unsupported document output type: %s!"%(doctype))
    return

""" consistent yearmean filename """
def yearMeanFileName(archdir,exp,firstYear,lastYear):
    return  '/'.join([archdir,'_'.join([exp,'%s-%s'%(firstYear,lastYear),'yearmean.nc'])])
<<<<<<< HEAD
=======

def yearMonMeanFileName(archdir,exp,firstYear,lastYear):
    return  '/'.join([archdir,'_'.join([exp,'%s-%s'%(firstYear,lastYear),'yearmonmean.nc'])])
>>>>>>> 25089b2f

""" mask by devision with maskfile """
def applyMask(ifile,maskfile,ofile):
  return cdo.div(input = '%s %s'%(ifile,maskfile), output = ofile)

""" X-Section plot """
def plotXSection(plotConfig,options):
  cmd = [options['ICONPLOT']]
  for key,value in plotConfig.iteritems():
      cmd.append('%s=%s'%(key,value))
#       '-iFile=%s'%(t_s_rho_Output_1D),
#       '-varName=%s'%(varname),
#       '-oType='+options['OFORMAT'],
#       '-hov',
#       '-rStrg="-"',
#       '-bStrg="-"',
#       '-lStrg=%s'%(varname),
#       '-withLineLabels',
#       '+withLines',
#       '-minVar=%s'%(t_s_rho_PlotSetup[varname]['minVar']),
#       '-maxVar=%s'%(t_s_rho_PlotSetup[varname]['maxVar']),
#       '-numLevs=%s'%(t_s_rho_PlotSetup[varname]['numLevs']),
#       '-colormap=BlWhRe',
##      '-tStrg="%s"'%(title),
#       '-oFile=%s'%(oFile)]
#print(cmd)
#dbg(' '.join(cmd))
#if subprocess.check_call(' '.join(cmd),shell=True,env=os.environ):
#  print('CMD: %s has failed!')

def plotHorizontal(plotConfig,options,hasNewFiles):
<<<<<<< HEAD
  for varname in horizontalConfig['varNames']:
    if ( varname in horizontalConfig['availableVars'] ):
=======
  for varname in plotConfig['varNames']:
    if ( varname in plotConfig['availableVars'] ):
>>>>>>> 25089b2f
      # surface plot
      oFile = '/'.join([options['PLOTDIR'],varname+'_Horizontal-atSurface_'+'_'.join([options['EXP'],options['TAG'],plotConfig['tag']])])
      if ( not os.path.exists(oFile+'.png') or options['FORCE'] or hasNewFiles ):
        cmd = [options['ICONPLOT'],
<<<<<<< HEAD
               '-iFile=%s'%(horizontalConfig['iFile']),
               '-varName=%s'%(varname),
               '-oType=png',horizontalConfig['sizeOpt'],
=======
               '-iFile=%s'%(plotConfig['iFile']),
               '-varName=%s'%(varname),
               '-oType='+options['OFORMAT'],plotConfig['sizeOpt'],
>>>>>>> 25089b2f
               '-rStrg="-"',
               '-maskName=wet_c',
               '-withLineLabels',
               '-tStrg="%s"'%(plotConfig['title']),
               '-oFile=%s'%(oFile)]
<<<<<<< HEAD
=======

>>>>>>> 25089b2f
        if ( 'box' == options['GRID'] ):
          cmd.append('-limitMap')
          cmd.append('+mapLine')
        elif ('chanel' == options['GRID']):
          cmd.append('-mapLLC=-40,-80 -mapURC=30,-30')
        else:
          cmd.append('')
<<<<<<< HEAD
=======

        if ('maskFile' in plotConfig):
            cmd.append('-maskFile=%s'%(plotConfig['maskFile']))

        if ('mapType' in plotConfig):
            cmd.append('-mapType=%s'%(plotConfig['mapType']))

        if ('colormap' in plotConfig):
            cmd.append('-colormap=%s'%(plotConfig['colormap']))

        if ('opts' in plotConfig):
            cmd.append(plotConfig['opts'])

>>>>>>> 25089b2f
        dbg(' '.join(cmd))
        subprocess.check_call(' '.join(cmd),shell=True,env=os.environ)

      # plot for roughly 100m depth
<<<<<<< HEAD
      #   skip sea srface height
      if ('h_acc' == varname ):
=======
      #   skip sea surface height
      if ( 1 == len(cdo.showlevel(input = "-selname,%s -seltimestep,1 %s"%(varname,plotConfig['iFile'])))):
>>>>>>> 25089b2f
        continue

      oFile = '/'.join([options['PLOTDIR'],varname+'_Horizontal-at100m_'+'_'.join([options['EXP'],options['TAG'],plotConfig['tag']])])
      if ( not os.path.exists(oFile+'.png') or options['FORCE'] or hasNewFiles ):
        title = '%s: last year mean '%(options['EXP'])
        cmd = [options['ICONPLOT'],
<<<<<<< HEAD
               '-iFile=%s'%(horizontalConfig['iFile']),
               '-varName=%s'%(varname),
               '-oType=png',horizontalConfig['sizeOpt'],
               '-rStrg="-"',
               '-maskName=wet_c',
               '-withLineLabels',
               '-tStrg="%s"'%(horizontalConfig['title']),
               '-oFile=%s'%(oFile)]
=======
               '-iFile=%s'%(plotConfig['iFile']),
               '-varName=%s'%(varname),
               '-oType='+options['OFORMAT'],plotConfig['sizeOpt'],
               '-rStrg="-"',
               '-maskName=wet_c',
               '-withLineLabels',
               '-tStrg="%s"'%(plotConfig['title']),
               '-oFile=%s'%(oFile)]

>>>>>>> 25089b2f
        if ( 'box' == options['GRID'] ):
          cmd.append('-limitMap')
          cmd.append('+mapLine')
          cmd.append('-levIndex=5')
        elif ('global' == options['GRID']):
          cmd.append('-levIndex=8')
        else:
          cmd.append('-mapLLC=-40,-80 -mapURC=30,-30')
<<<<<<< HEAD
=======

        if ('maskFile' in plotConfig):
            cmd.append('-maskFile=%s'%(plotConfig['maskFile']))

        if ('mapType' in plotConfig):
            cmd.append('-mapType=%s'%(plotConfig['mapType']))

        if ('colormap' in plotConfig):
            cmd.append('-colormap=%s'%(plotConfig['colormap']))

        if ('opts' in plotConfig):
            cmd.append(plotConfig['opts'])

>>>>>>> 25089b2f
        dbg(' '.join(cmd))
        subprocess.check_call(' '.join(cmd),shell=True,env=os.environ)
  return
# }}} --------------------------------------------------------------------------
#=============================================================================== 
# MAIN =========================================================================
# script for archiving (suprise,surpise):
#
# [a] transform output to
#   ymean
#   mommean
#   yealy
# [b] compute diagnostics:
#   psi from 20ym
#   moc from 20ym
#   throughflows from total ym 
#   glob. vertical mixing form total monmean
#
#=============================================================================== 
# INTERNALS {{{ ================================================================
options         = parseOptions()
dbg(options)
LOGFILE         = 'archive.log'
LOG             = loadLog(options)
dbg(LOG)
LOG['options']  = options
plotCommands    = []
cdo             = Cdo()
cdo.debug       = options['DEBUG']
cdo.forceOutput = options['FORCE']
# }}}
# -----------------------------------------------------------------------------
# INPUT HANDLING: {{{
# are the files accessable?
iFiles = glob.glob(options['FILEPATTERN'])
dbg("All available files: "+','.join(iFiles))

# SKIP the last file, if the job is still running
if options['JOBISRUNNING']:
  iFiles.pop()
dbg("Files to be used: "+','.join(iFiles))
if 0 == len(iFiles):
  print usage()
  print("Could not find any result files!")
  doExit(1)
else:
  print("will use \n" + "\n".join(iFiles))

# is the archive/plots dir accessable
for location in ['ARCHDIR','PLOTDIR']:
  if not os.path.isdir(options[location]):
    os.makedirs(options[location])

# look for new files (process only those, unless the FORCE options is not set
if LOG.has_key('yearsOfFiles'):
  processedFiles = LOG['yearsOfFiles'].keys()
else:
  processedFiles = []
newFiles = set(iFiles) ^ set(processedFiles)
hasNewFiles = (len(newFiles) != 0)
if hasNewFiles:
  dbg("New Files found:")
  dbg(newFiles)

# get the data dir from iFiles for later use
LOG['dataDir'] = os.path.abspath(os.path.dirname(iFiles[0]))

#------------------------------------------------------------------------------
# BASIC PLOTSETUP FOR MAIN VARIABLES
PlotConfigDefault =  {
  't_acc'      : {'maxVar' : '3.0', 'minVar' : '-3.0' , 'numLevs' : '20'},
  's_acc'      : {'maxVar' : '0.2', 'minVar' : '-0.2' , 'numLevs' : '16'},
  'rhopot_acc' : {'maxVar' : '0.6', 'minVar' : '-0.6' , 'numLevs' : '24'},
  }
# }}}
# =======================================================================================
# DATA SPLITTING {{{ ====================================================================
if 'preproc' in options['ACTIONS']:
  if options['FORCE']:
    scanFilesForTheirYears(iFiles,options['PROCS'],LOG)
  else:
    scanFilesForTheirYears(newFiles,options['PROCS'],LOG)
  dbg(LOG['yearsOfFiles'])

  # compute all contributing simulation years
  allYears = set(); _allYears = LOG['yearsOfFiles'].values()
  for years in _allYears:
    allYears.update(years)
  allYears = list(allYears)
  allYears.sort()
  # drop the last one if job is running
  if options['JOBISRUNNING']:
    allYears.pop()
  dbg(allYears)
  # collect all files, which contain data for given years
  filesOfYears = {}
  for year in allYears:
    yearFiles = []
    for _file, _years in LOG['yearsOfFiles'].iteritems():
      if year in _years:
        yearFiles.append(_file)
    dbg(yearFiles)
    filesOfYears[year] = yearFiles
  LOG['filesOfYears'] = filesOfYears

if options['DRYRUN']:
  doExit()

# process each year separately: collect yearly data, compute year mean files
if 'preproc' in options['ACTIONS']:
  splitInfo = splitFilesIntoYears(LOG['filesOfYears'],
                                  options['ARCHDIR'],
                                  options['FORCE'],
                                  options['EXP'],
                                  options['PROCS'])
  years, yearMeanFiles = [],[]
  LOG['meansOfYears'] = {}
  for _info in splitInfo:
    year,yearlyFile,yearMeanFile = _info[0], _info[1], _info[2]
    LOG[year] = yearlyFile
    years.append(year)
    yearMeanFiles.append(yearMeanFile)
    LOG['meansOfYears'][year] = yearMeanFile

  years.sort()
  yearMeanFiles.sort()
  LOG['years']      = years
  LOG['splityear?'] = True
else:
  yearMeanFiles = []
  for year in LOG['years']:
    yearMeanFiles.append(LOG['meansOfYears'][year])
dumpLog()
dbg(LOG)
# }}} ===================================================================================
# COMPUTE INITIAL VALUES FILES FOR LATER BIASES {{{ =====================================
LOG['init'] = cdo.seltimestep(1,input =  iFiles[0], output = '/'.join([options['ARCHDIR'],'%s_init.nc'%(options['EXP'])]))
# }}} ===================================================================================
# COMPUTE CELL MASK FOR LATER APPLICATION {{{ ===========================================
LOG['mask'] = cdo.selname('wet_c',input = '-seltimestep,1 %s'%(iFiles[0]), output = '/'.join([options['ARCHDIR'],'%s_mask.nc'%(options['EXP'])]))
# }}} ===================================================================================
# COMPUTE NUMBER OF VERTICAL LEVELS {{{ =================================================
LOG['depths'] = cdo.showlevel(input=LOG['mask'])[0].split()
# }}} ===================================================================================
# COMPUTE SINGLE YEARMEAN FILES {{{ =====================================================
ymFile = yearMeanFileName(options['ARCHDIR'],options['EXP'],LOG['years'][0],LOG['years'][-1])
if ( not os.path.exists(ymFile) or options['FORCE'] or hasNewFiles):
# if (os.path.exists(ymFile)):
#   os.remove(ymFile)
  cdo.cat(input=" ".join(yearMeanFiles),output=ymFile)
  # rm ymFiles
  #map(lambda x: os.remove(x),ymFiles)
#else:
# print("Use existing ymFile: "+ymFile)
# }}} ===================================================================================
# COMPUTE SINGLE MEAN FILE FROM THE LAST COMPLETE 30 YEARS {{{ =====================================================
<<<<<<< HEAD
LOG['last30YearsMean']     = cdo.timmean(input = '-selyear,%s %s'%(','.join(LOG['years'][-32:-2]),yearMeanFileName(options['ARCHDIR'],options['EXP'],LOG['years'][0],LOG['years'][-1])),
                                     output = '%s/last30YearsMean_%s_%s-%s.nc'%(options['ARCHDIR'],options['EXP'],LOG['years'][-32],LOG['years'][-2]))
=======
lastYearsPeriod    = min(30,len(LOG['years'])/2)
lastYearsStartYear = -1*lastYearsPeriod - 2
lastYearsEndYear   = lastYearsStartYear + lastYearsPeriod

lastYearsFiles = []
for y in LOG['years'][lastYearsStartYear:lastYearsEndYear]:
    lastYearsFiles.append(LOG[str(y)])
yearMonMeanFile    = yearMonMeanFileName(options['ARCHDIR'],
                                         options['EXP'],
                                         LOG['years'][lastYearsStartYear],
                                         LOG['years'][lastYearsEndYear])
LOG['last30YearsMonMean']   = cdo.ymonmean(input = cdo.cat(input = ' '.join(lastYearsFiles),
                                                           output = yearMonMeanFile+'tmp'),
                                           output = yearMonMeanFile)
LOG['last30YearsMean']     = cdo.timmean(input = '-selyear,%s %s'%(','.join(LOG['years'][lastYearsStartYear:lastYearsEndYear]),ymFile),
                                         output = '%s/last30YearsMean_%s_%s-%s.nc'%(options['ARCHDIR'],
                                                                                    options['EXP'],
                                                                                    LOG['years'][lastYearsStartYear],
                                                                                    LOG['years'][lastYearsEndYear]))
>>>>>>> 25089b2f
LOG['last30YearsMeanBias'] = cdo.sub(input = ' %s %s'%(LOG['last30YearsMean'],LOG['init']),
                                     output = '%s/last30YearsMeanBias_%s_%s-%s.nc'%(options['ARCHDIR'],
                                                                                    options['EXP'],
                                                                                    LOG['years'][lastYearsStartYear],
                                                                                    LOG['years'][lastYearsEndYear]))
# }}} ===================================================================================
# PREPARE INPUT FOR PSI CALC {{{
# collect the last 20 years if there are more than 40 years, last 10 otherwise
if 'procPsi' in options['ACTIONS'] or 'plotPsi' in options['ACTIONS']:
  if len(LOG['years']) > 40:
    nyears4psi = 20
  else:
    nyears4psi = 10
  years4Psi = LOG['years'][-(nyears4psi+2):-1]
  dbg(LOG['years'])
  dbg(years4Psi)
  yearInfo  = '-'.join([years4Psi[0],years4Psi[-1]])
  psiModelVariableName = "u_vint_acc"
  psiGlobalFile = '/'.join([options['ARCHDIR'],'_'.join([psiModelVariableName,yearInfo])+'.nc'])
  cdo.timmean(input = "-selname,%s -selyear,%s/%s %s"%(psiModelVariableName,years4Psi[0],years4Psi[-1],ymFile),
              output = psiGlobalFile)
  psiSelectionConfig = {
          'indonesian_throughflow' : { 'lonlatbox' : '90,150,-20,40',},
          'gibraltar'              : { 'lonlatbox' : '-20,10,25,50',},
          'north_atlantic'         : { 'lonlatbox' : '-60,20,50,80',},
          'drake_passage'          : { 'lonlatbox' : '-90,-30,-80,-40',},
          'beringStrait'           : { 'lonlatbox' : '-180,-100,30,80',},
          'agulhas'                : { 'lonlatbox' : '10,50,-55,-15',},
          }

# }}} ----------------------------------------------------------------------------------
# PREPARE INPUT FOR PROFILES {{{
# TODO: SWITCHED OFF
#varNames = ['t_acc','s_acc','u_acc','v_acc']
##  collect the data first (first 10 years)
#varFiles = []
#for year in LOG['years'][0:10]:
## varFiles.append(cdo.selname(' '.join(varNames),
##   input=" -remapnn,lon=-30.0_lat=-65.0 %s"%(LOG[year]),
##   output='/'.join([options['ARCHDIR'],'4profile_'+os.path.basename(LOG[year])])))
#  varFiles.append(cdo.remapnn('lon=-30.0_lat=-65.0' , 
#                              options = '-O',
#                              input = ' -selname,%s %s'%(','.join(varNames),LOG[year]),
#                              output='/'.join([options['ARCHDIR'],'4profile_'+os.path.basename(LOG[year])])))
#
#varData = cdo.cat(input=' '.join(varFiles),
#                    output="%s/_data_4profile_%s.nc"%(options['ARCHDIR'],options['EXP']))
## add absolute velocity
#velocityData = cdo.expr("'velocity=sqrt(u_acc*u_acc+v_acc*v_acc);'",input=varData,output='/'.join([options['ARCHDIR'],
#                                                                                                   'vel4profile.nc']))
#profileOutputFile = "%s/data_4profile_%s.nc"%(options['ARCHDIR'],options['EXP'])
#if os.path.exists(profileOutputFile):
#  os.remove(profileOutputFile)
#profileData = cdo.merge(input='%s %s'%(varData,velocityData),output=profileOutputFile)
#if subprocess.check_call("ncrename -d depth_2,depth -O %s"%(profileOutputFile),shell=True,env=os.environ):
#  print("ERROR: ncrename failed")
# }}} ----------------------------------------------------------------------------------
# PREPARE INPUT FOR REGIONAL MEANS from yearMean output {{{
# for global grid only
if 'procRegio' in options['ACTIONS']:
  # setup
  regioCodes    = {'ArcticOcean' : 2, 'NorthAtlantic' : 4,'TropicalAtlantic' : 5, 'SouthernOcean' : 6}
  if 20 == len(LOG['depths']):
    regioDepths   = [110,215,895,2200]
  elif 40 == len(LOG['depths']):
    regioDepths   = [100,220,960,2290]

  else:
    regioDepths = [LOG['depths'][0],
                   LOG['depths'][len(LOG['depths'])/4],
                   LOG['depths'][len(LOG['depths'])/2],
                   LOG['depths'][len(LOG['depths'])-1]]
  regioVars     = ['t_acc','s_acc']
  regioMaskVar  = 'regio_c'
  dbg(regioDepths)
  dbg(LOG['depths'])
  dbg(len(LOG['depths']))
  regioMeanData = processRegionMean(options,LOG['mask'],LOG['init'],ymFile,regioCodes,regioDepths,regioVars,regioMaskVar)
# }}} ----------------------------------------------------------------------------------
# PREPARE INPUT FOR MOC PLOT {{{
if 'procMoc' in options['ACTIONS']:
  # collect all MOC files
  dbg(options['MOCPATTERN'])
  mocFiles        = sorted(glob.glob(options['MOCPATTERN']),key = mtime)
<<<<<<< HEAD
=======
  mocFiles.pop(0)
>>>>>>> 25089b2f
  # skip the latest one if job is still running
  if options['JOBISRUNNING']:
    mocFiles.pop()
  # filter out emtpy files - this could happen when model finished before output timestep
  _mocFiles = []
  for mocfile in mocFiles:
    if (0 < os.stat(mocfile).st_size and 'Z' == mocfile[-1]):
      _mocFiles.append(mocfile)
  mocFiles = _mocFiles
  dbg(mocFiles)
  # default is to take the mean value ofthe at 10 years as input for the plotscript
  # this means 120 months, with monthly output, this is 120 timesteps
  mocNeededNSteps = 120
  mocLog          = {}
  scanFilesForTheirNTime(mocFiles,options['PROCS'],mocLog)
  dbg(mocLog)
  # check for the numbe rof timesteps in the last moc file
  mocLastNtime    = int(mocLog[mocFiles[-1]]) - 1 # avoid the last one, might be corrupted
  mocMeanFile     = '/'.join([options['ARCHDIR'],'mocMean'])
  if ( os.path.exists(mocMeanFile) ):
      os.remove(mocMeanFile)
  if mocNeededNSteps <= mocLastNtime:
    # take the last 120 values for timmeaninput
    mocMeanFile = cdo.timmean(input = "-seltimestep,%s/%s %s"%(mocLastNtime-mocNeededNSteps+1,mocLastNtime,mocFiles[-1]),
                              output = mocMeanFile)
  else:
    mocMeanFile = cdo.timmean(input = mocFiles[-1], output = mocMeanFile)
  dbg(mocMeanFile)
# }}} -----------------------------------------------------------------------------------
# PREPARE DATA FOR T,S,RHOPOT BIAS TO INIT {{{ ------------------------------------------
# target is a year mean file of fldmean data, but mean value computation
# should come at the very end of the processing chain
if 'procTSR' in options['ACTIONS']:
  t_s_rho_Input_1D = []
  t_s_rho_Input_2D = []
  for year in LOG['years']:
    t_s_rho_Input_1D.append(LOG[year])
  t_s_rho_Output_1D = computeMaskedTSRMeans1D(t_s_rho_Input_1D,['t_acc','s_acc','rhopot_acc'],
                                              LOG['init'],LOG['mask'],options['EXP'],options['ARCHDIR'],options['PROCS'])
  dbg(t_s_rho_Output_1D)
  t_s_rho_Output_2D = applyMask(' -selname,t_acc,s_acc,rhopot_acc %s'%(LOG['last30YearsMeanBias']),
                                LOG['mask'],
                                '/'.join([options['ARCHDIR'],'TSR_2D_%s_complete_timmean_masked.nc'%(options['EXP'])]))
  dbg(t_s_rho_Output_2D)
# }}} -----------------------------------------------------------------------------------
# DIAGNOSTICS ===========================================================================
# PSI {{{
if 'plotPsi' in options['ACTIONS']:
  plotFile = options['PLOTDIR']+'/'+"_".join(["psi",yearInfo,options['EXP'],options['TAG']+'.png'])
<<<<<<< HEAD
  if not os.path.exists(plotFile):
    cmd = '%s %s %s'%(options['CALCPSI'], uvintFile, "LEVELS=20 AREA=%s PLOT=%s"%(options['GRID'],plotFile))
    dbg(cmd)
=======
  title    = "Bar. Streamfunction for %s\n (file: %s)"%(options['EXP'],psiGlobalFile)
  if not os.path.exists(plotFile) or True:
    cmd = '%s %s %s'%(options['CALCPSI'], psiGlobalFile, " DEBUG=1 WRITEPSI=true AREA=%s TITLE='%s' PLOT=%s"%(options['GRID'],title,plotFile))
    dbg(cmd)
    plotCommands.append(cmd)
    if subprocess.check_call(cmd,shell=True,env=os.environ):
      print("ERROR: CALCPSI failed")
  # plot special areas
  for area, selection in psiSelectionConfig.iteritems():
    title = "Selected Stream function for %s (%s)"%(area,options['EXP'])
    plotFile = options['PLOTDIR']+'/'+"_".join(["psi",area,options['EXP'],options['TAG']+'.png'])
    cmd = '%s %s %s'%(options['CALCPSI'], psiGlobalFile, " AREA=local TITLE='%s' PLOT=%s BOX=%s "%(title,plotFile,selection['lonlatbox']))
    dbg(cmd)
    plotCommands.append(cmd)
>>>>>>> 25089b2f
    if subprocess.check_call(cmd,shell=True,env=os.environ):
      print("ERROR: CALCPSI failed")
# }}} ----------------------------------------------------------------------------------
# HORIZONTAL PLOTS: t,s,u,v,abs(velocity) {{{
if 'plotHorz' in options['ACTIONS']:
  # A) last year mean
  horizontalConfig = {
    'varNames'      : ['t_acc','s_acc','h_acc','u_acc','v_acc'],
    'iFile'         : LOG['meansOfYears'][LOG['years'][-2]],
    'availableVars' : cdo.showname(input = LOG[LOG['years'][-2]])[0].split(' '),
    'sizeOpt'       : '-xsize=1200 -ysize=800',
    'title'         : '%s: last year mean '%(options['EXP']),
    'tag'           : 'lastYearMean',
  }
  plotHorizontal(horizontalConfig,options,hasNewFiles)
  # B) last 30-year mean
  horizontalConfig = {
    'varNames'      : ['t_acc','s_acc','h_acc','u_acc','v_acc'],
    'iFile'         : LOG['last30YearsMean'],
    'availableVars' : cdo.showname(input = LOG['last30YearsMean'])[0].split(' '),
    'sizeOpt'       : '-xsize=1200 -ysize=800',
    'title'         : '%s: last 30-year-mean '%(options['EXP']),
    'tag'           : 'last30YearMean',
  }
  plotHorizontal(horizontalConfig,options,hasNewFiles)
# }}} ----------------------------------------------------------------------------------
# THROUGH FLOWS / ONLINE DIAGNOSTICS {{{
# for global grid only
if ( 'global' == options['GRID'] ):
  diagnosticFiles = sorted(glob.glob(os.path.sep.join([LOG['dataDir'],"oce_diagnostics-*txt"])),key=mtime)
  if options['JOBISRUNNING']:
    diagnosticFiles.pop()
  diagnosticTable = plotOnlineDiagnostics(diagnosticFiles,options)
else:
  diagnosticTable = ''
# }}} ----------------------------------------------------------------------------------
# ATLANTIC X-Section: t,s,rhopot  {{{ ================================
# for global grid only
XSectionPlotConfig = PlotConfigDefault
XSectionPlotConfig['s_acc']['minVar'] = '-1.0'
XSectionPlotConfig['s_acc']['maxVar'] = '1.0'
XSectionPlotConfig['t_acc']['minVar'] = '-5.0'
XSectionPlotConfig['t_acc']['maxVar'] = '5.0'
if 'plotX' in options['ACTIONS']:
  if ( 'global' == options['GRID'] ):
    for varname in ['t_acc','s_acc','rhopot_acc']:
      # plot last yearmean state
      oFile = '/'.join([options['PLOTDIR'],varname+'_AtlanticProfile_'+'_'.join([options['EXP'],options['TAG']])])
      iFile4XSection = LOG['last30YearsMean'] # take last 30 year mean file
      # mask by devision
      iFile4XSection = cdo.div(input  = '-selname,%s %s %s'%(','.join(['t_acc','s_acc','rhopot_acc']),iFile4XSection,LOG['mask']),
                               output =  os.path.splitext(iFile4XSection)[0]+'_masked.nc')
      if ( 'rhopot_acc' == varname ):
        # substract 1000
        iFile4XSection  = cdo.subc(1000.0,
                                   input = '-selname,%s %s'%(varname,iFile4XSection),
                                   output = os.path.splitext(iFile4XSection)[0]+'_%s_subc1000.nc'%(varname))
      if ( not os.path.exists(oFile+'.png') or options['FORCE']):
        title = '%s: last 30 year mean '%(options['EXP'])
        cmd = [options['ICONPLOT'],
               '-iFile=%s'%(iFile4XSection),
               '-secMode=circle -secLC=-45,-70 -secRC=30,80',
               '-varName=%s'%(varname),
<<<<<<< HEAD
               '-oType=png',
=======
               '-oType='+options['OFORMAT'],
>>>>>>> 25089b2f
               '-resolution=r360x180',
               '-selPoints=150',
               '-rStrg="-"',
               '-makeYLinear',
               '-withLineLabels',
               '-tStrg="%s"'%(title),
               '-oFile=%s'%(oFile)]
<<<<<<< HEAD
        dbg(' '.join(cmd))
        subprocess.check_call(' '.join(cmd),shell=True,env=os.environ)

=======
        cmd = ' '.join(cmd)
        dbg(cmd)
        plotCommands.append(cmd)
        subprocess.check_call(cmd,shell=True,env=os.environ)
  
>>>>>>> 25089b2f
      # plot bias to initialization
      oFile = '/'.join([options['PLOTDIR'],varname+'_AtlanticProfile_BiasToInit'+'_'.join([options['EXP'],options['TAG']])])
      iFile4XSection = LOG['last30YearsMeanBias'] # take last 30 yearmean bias to init
      # mask by devision
      iFile4XSection = cdo.div(input  = '-selname,%s %s %s'%(','.join(['t_acc','s_acc','rhopot_acc']),iFile4XSection,LOG['mask']),
                               output =  os.path.splitext(iFile4XSection)[0]+'_masked.nc')
      if ( not os.path.exists(oFile+'.png') or options['FORCE']):
        title = '%s: last 30 year mean bias to init '%(options['EXP'])
        cmd = [options['ICONPLOT'],
               '-iFile=%s'%(iFile4XSection),
               '-secMode=circle -secLC=-45,-70 -secRC=30,80',
               '-varName=%s'%(varname),
<<<<<<< HEAD
               '-oType=png',
=======
               '-oType='+options['OFORMAT'],
>>>>>>> 25089b2f
               '-resolution=r360x180',
               '-selPoints=150',
               '-rStrg="-"',
               '-makeYLinear',
               '-minVar=%s'%(XSectionPlotConfig[varname]['minVar']),
               '-maxVar=%s'%(XSectionPlotConfig[varname]['maxVar']),
               '-numLevs=%s'%(XSectionPlotConfig[varname]['numLevs']),
               '-colormap=BlueWhiteOrangeRed',  # put white in the middle
               '-withLineLabels',
               '-tStrg="%s"'%(title),
               '-oFile=%s'%(oFile)]
<<<<<<< HEAD
        dbg(' '.join(cmd))
        subprocess.check_call(' '.join(cmd),shell=True,env=os.environ)
=======
        cmd = ' '.join(cmd)
        dbg(cmd)
        plotCommands.append(cmd)
        subprocess.check_call(cmd,shell=True,env=os.environ)

>>>>>>> 25089b2f
# }}} ----------------------------------------------------------------------------------
# SOUTH OCEAN t,s,y,v profile at 30w, 65s  {{{ ================================
#  create hovmoeller-like plots
#for varname in ['t_acc','s_acc','u_acc','v_acc','velocity']:
#  # run icon_plot.ncl
#  oFile = '/'.join([options['ARCHDIR'],varname+'_profileAt-30W-65S'+'_'.join([options['EXP'],options['TAG']])])
#  iFile4XSection = profileData
#  if ( not os.path.exists(oFile+'.png') or options['FORCE']):
#    title = '%s: 10y prfile at 30W,65S '%(options['EXP'])
#    cmd = [options['ICONPLOT'],
#           '-iFile=%s'%(iFile4XSection),
#           '-hov',
#           '-varName=%s'%(varname),
#           '-oType='+options['OFORMAT'],
#           '-rStrg="-"',
#           '-withLineLabels',
#           '-tStrg="%s"'%(title),
#           '-oFile=%s'%(oFile)]
#    dbg(' '.join(cmd))
#    subprocess.check_call(' '.join(cmd),shell=True,env=os.environ)
# }}} ----------------------------------------------------------------------------------
# REGIO MEAN PROFILES {{{ ================================
# for global grids only
if ( 'procRegio' in options['ACTIONS'] and 'plotRegio' in options['ACTIONS']):
  regioPlotNames = {'t_acc' : 'Temperature','s_acc' : 'Salinity'}
  for location, regioCode in regioCodes.iteritems():
    for varname in regioVars:
      imageCollection = []
      for depth in regioDepths:
        ifile = regioMeanData[location][str(depth)][varname]

        data  = cdo.readArray(ifile,varname).flatten()

        dates = re.sub('(\s)+', r'\1', cdo.showdate(input = ifile)[0]).split(' ')
        dates = map(dateutil.parser.parse,dates)

        title = '%s at %s: %s [%s,%s]'%(location,str(depth)+'m',varname,options['EXP'],options['TAG'])
        ofile = '/'.join([options['PLOTDIR'],'_'.join(['.regioMean',location,varname,str(depth)+'m',options['EXP'],options['TAG']])+'.png'])
<<<<<<< HEAD

        if ( not os.path.exists(ofile) ):
          unit  = cdo.showunit(input = ifile)[0]
=======
>>>>>>> 25089b2f

          pylab.title(title,fontsize=9)
          pylab.grid()
          pylab.xlabel("Years")
          pylab.ylabel('%s [%s]'%(regioPlotNames[varname],unit))
          pylab.plot_date(dates, data, linestyle='-',marker='.')  
          pylab.savefig(ofile)
          pylab.clf()

        imageCollection.append(ofile)

      collectImageToMapByRows(imageCollection,
                              2,
                              '/'.join([options['PLOTDIR'],'_'.join(['regioMean',location,varname,options['EXP'],options['TAG']+'.png'])])) 
# }}} ----------------------------------------------------------------------------------
# MOC PLOT {{{
if 'plotMoc' in options['ACTIONS']:
  mocPlotCmd = '%s %s'%(options['MOCPLOTTER'],mocMeanFile)
  mocPlotSetup = {
    'TITLE' : 'ICON: %s : %s %s'%(options['EXP'],mocFiles[-1],'[last 10y mean]'),
    'IFILE' : mocMeanFile,
    'OFILE' : '/'.join([options['PLOTDIR'],'MOC_%s'%(options['EXP'])]),
    'OTYPE' : 'png',
  }
  for k,v in mocPlotSetup.iteritems():
    os.environ[k] = v
<<<<<<< HEAD
=======
  plotCommands.append(mocPlotCmd)
>>>>>>> 25089b2f
  if subprocess.check_call(mocPlotCmd,shell=True,env=os.environ):
    print("ERROR: MOCPLOT failed")
  # environment cleanup
  for k in mocPlotSetup.keys():
    os.environ.pop(k)
<<<<<<< HEAD
=======
# }}} ----------------------------------------------------------------------------------
# MIXED LAYER PLOT PLOT {{{
# take march and septempber from the last couple of years and just plot is
if ('procMld' in options['ACTIONS']):
  mldLastYear = LOG[LOG['years'][-2]]
  mldData     = cdo.timmax(input = ' -selname,mld,wet_c %s'%(mldLastYear), output = '/'.join([options['ARCHDIR'],'_'.join(['mld',os.path.basename(mldLastYear)])]))
if ('plotMld' in options['ACTIONS']):
  mldPlot = '/'.join([options['PLOTDIR'],'_'.join(['mld',os.path.basename(mldLastYear)])])
  mldCmd  = [options['ICONPLOT'],
      '-iFile=%s'%(mldLastYear),
      '-varName=mld',
      '-isIcon',
      '-colormap=WhiteBlueGreenYellowRed',
      '-maxVar=5000','-minVar=500',
      '-maskName=wet_c',
      '-oType='+options['OFORMAT'],'-tStrg="%s: ~C~ maximum MLD in the last year"'%(options['EXP']),
      '-oFile=%s'%(mldPlot)]
  print(mldCmd)
  mldCmd = ' '.join(mldCmd)
  if subprocess.check_call(mldCmd,shell=True,env=os.environ):
    print('CMD: %s has failed!'%(mldCmd))
  plotCommands.append(mldCmd)

  # nclsh /pool/data/ICON/tools/icon_plot.ncl -iFile=$fslo -varName=mld -oType=png -colormap=WhiteBlueGreenYellowRed -timeStep=$t -oFile=mld_LIN_$t -maxVar=5000 -minVar=0 -maskName=wet_c
  # nclsh /pool/data/ICON/tools/icon_plot.ncl -iFile=$fslo -varName=mld -oType=png -colormap=WhiteBlueGreenYellowRed -timeStep=$t -oFile=mld_LOG_$t -maxVar=5000 -minVar=0 -selMode=halflog -maskName=wet_c
>>>>>>> 25089b2f
# }}} ----------------------------------------------------------------------------------
# SEA ICE PLOT {{{
# take march and septempber from the last 30 year mean
if ('procIce' in options['ACTIONS']):
  iceData = cdo.selname('hi_acc,conc_acc',
                        input = LOG['last30YearsMonMean'],
                        output = '/'.join([options['ARCHDIR'],'sea_ice_%s'%(os.path.basename(LOG['last30YearsMean']))]))
  meanIceThicknessData = cdo.setunit('m',
                                     input = " -expr,'hiMean=hi_acc*conc_acc' %s"%(iceData),
                                     output = '/'.join([options['ARCHDIR'],'meanIceThickness_%s'%(os.path.basename(iceData))]))
if ('plotIce' in options['ACTIONS']):
  for mapTypeIndex,mapType in enumerate(['NHps','SHps']):
    month = [3,9][mapTypeIndex]
    iFile = cdo.selmon(month,
                       input = iceData,
                       output = '/'.join([options['ARCHDIR'],'month%s_%s'%(month,os.path.basename(iceData))]))
    icePlotConfig = {
      'varNames'      : ['hi_acc','conc_acc'],
      'iFile'         : iFile,
      'availableVars' : cdo.showname(input = iceData)[0].split(' '),
      'sizeOpt'       : '-xsize=1200 -ysize=800',
      'title'         : '%s:~C~ SEA ICE month %s, last-30-yearmonmean'%(options['EXP'],month),
      'tag'           : 'last30YearMeanICE_%s'%(mapType),
      'mapType'       : mapType,
      'colormap'      : 'WhBlGrYeRe',
      'maskFile'      : LOG['mask'],
    }
    plotHorizontal(icePlotConfig,options,hasNewFiles)
    iFile = cdo.selmon(month,
                       input = meanIceThicknessData,
                       output = '/'.join([options['ARCHDIR'],'month%s_%s'%(month,os.path.basename(meanIceThicknessData))]))
    icePlotConfig = {
      'varNames'      : ['hiMean'],
      'iFile'         : iFile,
      'availableVars' : cdo.showname(input = meanIceThicknessData)[0].split(' '),
      'sizeOpt'       : '-xsize=1200 -ysize=800',
      'title'         : '%s:~C~ SEA ICE, month %s, last-30-yearmonmean ~C~ mean sea ice thickness'%(options['EXP'],month),
      'tag'           : 'last30YearMeanICE_%s'%(mapType),
      'mapType'       : mapType,
      'colormap'      : 'WhBlGrYeRe',
      'maskFile'      : LOG['mask'],
    }
    plotHorizontal(icePlotConfig,options,hasNewFiles)

# }}} ----------------------------------------------------------------------------------
# take march and septempber from the last couple of years and just plot is
# T S RHOPOT BIAS PLOT {{{
if 'plotTSR' in options['ACTIONS']:
  # global mean bias over depth and time
  t_s_rho_PlotSetup = PlotConfigDefault
  for varname in t_s_rho_PlotSetup.keys():
    oFile = '/'.join([options['PLOTDIR'],varname+'_biasToInit_inDepth_overTime'+'_'.join([options['EXP'],options['TAG']])])
    #if ( not os.path.exists(oFile+'.png') or options['FORCE'] or hasNewFiles ):
    title = '%s: %s bias to init '%(options['EXP'],varname)
    cmd = [options['ICONPLOT'],
           '-iFile=%s'%(t_s_rho_Output_1D),
           '-varName=%s'%(varname),
<<<<<<< HEAD
           '-oType=png',
=======
           '-oType='+options['OFORMAT'],
>>>>>>> 25089b2f
           '-hov',
           '-rStrg="-"',
           '-bStrg="-"',
           '-lStrg=%s'%(varname),
  #        '-withLineLabels',
           '+withLines',
           '-makeYLinear',
           '-minVar=%s'%(t_s_rho_PlotSetup[varname]['minVar']),
           '-maxVar=%s'%(t_s_rho_PlotSetup[varname]['maxVar']),
           '-numLevs=%s'%(t_s_rho_PlotSetup[varname]['numLevs']),
           '-colormap=BlWhRe',
    #      '-tStrg="%s"'%(title),
           '-oFile=%s'%(oFile)]
<<<<<<< HEAD
    print(cmd)
    dbg(' '.join(cmd))
    if subprocess.check_call(' '.join(cmd),shell=True,env=os.environ):
      print('CMD: %s has failed!')

  # surface bias of the last 30 year mean
  horizontalConfig = {
    'varNames'      : ['t_acc','s_acc'],
    'iFile'         : t_s_rho_Output_2D,
    'availableVars' : cdo.showname(input = t_s_rho_Output_2D)[0].split(' '),
    'sizeOpt'       : '-xsize=1200 -ysize=800',
  }
  for varname in horizontalConfig['varNames']:
    if ( varname in horizontalConfig['availableVars'] ):
      # surface plot
      oFile = '/'.join([options['PLOTDIR'],varname+'_biasToInit_atSurface_last30YearsMean'+'_'.join([options['EXP'],options['TAG']])])
      if ( not os.path.exists(oFile+'.png') or options['FORCE'] or hasNewFiles ):
        title = '%s: 30 year mean surface bias to init'%(options['EXP'])
        cmd = [options['ICONPLOT'],
               '-isIcon',
               '-iFile=%s'%(horizontalConfig['iFile']),
               '-varName=%s'%(varname),
               '-oType=png',horizontalConfig['sizeOpt'],
               '-rStrg="-"',
               '-withLineLabels',
               '-tStrg="%s"'%(title),
               '-oFile=%s'%(oFile)]
        if ( 'box' == options['GRID'] ):
          cmd.append('-limitMap')
          cmd.append('+mapLine')
        elif ('chanel' == options['GRID']):
          cmd.append('-mapLLC=-40,-80 -mapURC=30,-30')
        else:
          cmd.append('')
        dbg(' '.join(cmd))
        subprocess.check_call(' '.join(cmd),shell=True,env=os.environ)
=======
    cmd = ' '.join(cmd)
    dbg(cmd)
    plotCommands.append(cmd)
    if subprocess.check_call(cmd,shell=True,env=os.environ):
      print('CMD: %s has failed!')

>>>>>>> 25089b2f
# }}} ----------------------------------------------------------------------------------
# FINAL DOCUMENT CREATION {{{ ===========================================================
if 'finalDoc' in options['ACTIONS']:
  createOutputDocument(options['PLOTDIR'],diagnosticTable,'_'.join(['ALL',options['EXP'],options['TAG']]),options['DOCTYPE'],options['DEBUG'])
# }}} ----------------------------------------------------------------------------------
for plotcmd in plotCommands:
  print(plotcmd)

doExit
#
#
# vim:fdm=marker
# vim:sw=2<|MERGE_RESOLUTION|>--- conflicted
+++ resolved
@@ -53,14 +53,10 @@
               'MOCPATTERN'  : 'MOC.*',
               'MOCPLOTTER'  : '../../scripts/postprocessing/tools/calc_moc.ksh',
               # options to select special parts od the script
-<<<<<<< HEAD
               'ACTIONS'     : 'archive,procMoc,plotMoc,procRegio,plotRegio,plotTf,plotHorz,plotX,procTSR,plotTSR',#plotPsi',#finalDoc',
               #'ACTIONS'     : 'archive,preproc,procRegio,plotRegio,plotTf,plotHorz,plotX,plotTSR',#plotPsi',#finalDoc',
               #'ACTIONS'     : 'archive,preproc,plotHorz',#finalDoc',
 #             'ACTIONS'     : 'archive,preproc,plotPsi,plotTf,plotHorz,plotX,plotMoc,plotTSR,finalDoc',
-=======
-              'ACTIONS'     : 'archive,preproc,procMoc,plotMoc,procRegio,plotRegio,plotTf,plotHorz,plotX,plotPsi',#,procTSR,plotTSR,plotPsi',#finalDoc',
->>>>>>> 25089b2f
              }
 
   optsGiven = sys.argv[1:]
@@ -553,12 +549,9 @@
 """ consistent yearmean filename """
 def yearMeanFileName(archdir,exp,firstYear,lastYear):
     return  '/'.join([archdir,'_'.join([exp,'%s-%s'%(firstYear,lastYear),'yearmean.nc'])])
-<<<<<<< HEAD
-=======
 
 def yearMonMeanFileName(archdir,exp,firstYear,lastYear):
     return  '/'.join([archdir,'_'.join([exp,'%s-%s'%(firstYear,lastYear),'yearmonmean.nc'])])
->>>>>>> 25089b2f
 
 """ mask by devision with maskfile """
 def applyMask(ifile,maskfile,ofile):
@@ -590,85 +583,12 @@
 #  print('CMD: %s has failed!')
 
 def plotHorizontal(plotConfig,options,hasNewFiles):
-<<<<<<< HEAD
-  for varname in horizontalConfig['varNames']:
-    if ( varname in horizontalConfig['availableVars'] ):
-=======
   for varname in plotConfig['varNames']:
     if ( varname in plotConfig['availableVars'] ):
->>>>>>> 25089b2f
       # surface plot
       oFile = '/'.join([options['PLOTDIR'],varname+'_Horizontal-atSurface_'+'_'.join([options['EXP'],options['TAG'],plotConfig['tag']])])
       if ( not os.path.exists(oFile+'.png') or options['FORCE'] or hasNewFiles ):
         cmd = [options['ICONPLOT'],
-<<<<<<< HEAD
-               '-iFile=%s'%(horizontalConfig['iFile']),
-               '-varName=%s'%(varname),
-               '-oType=png',horizontalConfig['sizeOpt'],
-=======
-               '-iFile=%s'%(plotConfig['iFile']),
-               '-varName=%s'%(varname),
-               '-oType='+options['OFORMAT'],plotConfig['sizeOpt'],
->>>>>>> 25089b2f
-               '-rStrg="-"',
-               '-maskName=wet_c',
-               '-withLineLabels',
-               '-tStrg="%s"'%(plotConfig['title']),
-               '-oFile=%s'%(oFile)]
-<<<<<<< HEAD
-=======
-
->>>>>>> 25089b2f
-        if ( 'box' == options['GRID'] ):
-          cmd.append('-limitMap')
-          cmd.append('+mapLine')
-        elif ('chanel' == options['GRID']):
-          cmd.append('-mapLLC=-40,-80 -mapURC=30,-30')
-        else:
-          cmd.append('')
-<<<<<<< HEAD
-=======
-
-        if ('maskFile' in plotConfig):
-            cmd.append('-maskFile=%s'%(plotConfig['maskFile']))
-
-        if ('mapType' in plotConfig):
-            cmd.append('-mapType=%s'%(plotConfig['mapType']))
-
-        if ('colormap' in plotConfig):
-            cmd.append('-colormap=%s'%(plotConfig['colormap']))
-
-        if ('opts' in plotConfig):
-            cmd.append(plotConfig['opts'])
-
->>>>>>> 25089b2f
-        dbg(' '.join(cmd))
-        subprocess.check_call(' '.join(cmd),shell=True,env=os.environ)
-
-      # plot for roughly 100m depth
-<<<<<<< HEAD
-      #   skip sea srface height
-      if ('h_acc' == varname ):
-=======
-      #   skip sea surface height
-      if ( 1 == len(cdo.showlevel(input = "-selname,%s -seltimestep,1 %s"%(varname,plotConfig['iFile'])))):
->>>>>>> 25089b2f
-        continue
-
-      oFile = '/'.join([options['PLOTDIR'],varname+'_Horizontal-at100m_'+'_'.join([options['EXP'],options['TAG'],plotConfig['tag']])])
-      if ( not os.path.exists(oFile+'.png') or options['FORCE'] or hasNewFiles ):
-        title = '%s: last year mean '%(options['EXP'])
-        cmd = [options['ICONPLOT'],
-<<<<<<< HEAD
-               '-iFile=%s'%(horizontalConfig['iFile']),
-               '-varName=%s'%(varname),
-               '-oType=png',horizontalConfig['sizeOpt'],
-               '-rStrg="-"',
-               '-maskName=wet_c',
-               '-withLineLabels',
-               '-tStrg="%s"'%(horizontalConfig['title']),
-               '-oFile=%s'%(oFile)]
-=======
                '-iFile=%s'%(plotConfig['iFile']),
                '-varName=%s'%(varname),
                '-oType='+options['OFORMAT'],plotConfig['sizeOpt'],
@@ -678,7 +598,47 @@
                '-tStrg="%s"'%(plotConfig['title']),
                '-oFile=%s'%(oFile)]
 
->>>>>>> 25089b2f
+        if ( 'box' == options['GRID'] ):
+          cmd.append('-limitMap')
+          cmd.append('+mapLine')
+        elif ('chanel' == options['GRID']):
+          cmd.append('-mapLLC=-40,-80 -mapURC=30,-30')
+        else:
+          cmd.append('')
+
+        if ('maskFile' in plotConfig):
+            cmd.append('-maskFile=%s'%(plotConfig['maskFile']))
+
+        if ('mapType' in plotConfig):
+            cmd.append('-mapType=%s'%(plotConfig['mapType']))
+
+        if ('colormap' in plotConfig):
+            cmd.append('-colormap=%s'%(plotConfig['colormap']))
+
+        if ('opts' in plotConfig):
+            cmd.append(plotConfig['opts'])
+
+        dbg(' '.join(cmd))
+        subprocess.check_call(' '.join(cmd),shell=True,env=os.environ)
+
+      # plot for roughly 100m depth
+      #   skip sea surface height
+      if ( 1 == len(cdo.showlevel(input = "-selname,%s -seltimestep,1 %s"%(varname,plotConfig['iFile'])))):
+        continue
+
+      oFile = '/'.join([options['PLOTDIR'],varname+'_Horizontal-at100m_'+'_'.join([options['EXP'],options['TAG'],plotConfig['tag']])])
+      if ( not os.path.exists(oFile+'.png') or options['FORCE'] or hasNewFiles ):
+        title = '%s: last year mean '%(options['EXP'])
+        cmd = [options['ICONPLOT'],
+               '-iFile=%s'%(plotConfig['iFile']),
+               '-varName=%s'%(varname),
+               '-oType='+options['OFORMAT'],plotConfig['sizeOpt'],
+               '-rStrg="-"',
+               '-maskName=wet_c',
+               '-withLineLabels',
+               '-tStrg="%s"'%(plotConfig['title']),
+               '-oFile=%s'%(oFile)]
+
         if ( 'box' == options['GRID'] ):
           cmd.append('-limitMap')
           cmd.append('+mapLine')
@@ -687,8 +647,6 @@
           cmd.append('-levIndex=8')
         else:
           cmd.append('-mapLLC=-40,-80 -mapURC=30,-30')
-<<<<<<< HEAD
-=======
 
         if ('maskFile' in plotConfig):
             cmd.append('-maskFile=%s'%(plotConfig['maskFile']))
@@ -702,7 +660,6 @@
         if ('opts' in plotConfig):
             cmd.append(plotConfig['opts'])
 
->>>>>>> 25089b2f
         dbg(' '.join(cmd))
         subprocess.check_call(' '.join(cmd),shell=True,env=os.environ)
   return
@@ -859,10 +816,6 @@
 # print("Use existing ymFile: "+ymFile)
 # }}} ===================================================================================
 # COMPUTE SINGLE MEAN FILE FROM THE LAST COMPLETE 30 YEARS {{{ =====================================================
-<<<<<<< HEAD
-LOG['last30YearsMean']     = cdo.timmean(input = '-selyear,%s %s'%(','.join(LOG['years'][-32:-2]),yearMeanFileName(options['ARCHDIR'],options['EXP'],LOG['years'][0],LOG['years'][-1])),
-                                     output = '%s/last30YearsMean_%s_%s-%s.nc'%(options['ARCHDIR'],options['EXP'],LOG['years'][-32],LOG['years'][-2]))
-=======
 lastYearsPeriod    = min(30,len(LOG['years'])/2)
 lastYearsStartYear = -1*lastYearsPeriod - 2
 lastYearsEndYear   = lastYearsStartYear + lastYearsPeriod
@@ -882,7 +835,6 @@
                                                                                     options['EXP'],
                                                                                     LOG['years'][lastYearsStartYear],
                                                                                     LOG['years'][lastYearsEndYear]))
->>>>>>> 25089b2f
 LOG['last30YearsMeanBias'] = cdo.sub(input = ' %s %s'%(LOG['last30YearsMean'],LOG['init']),
                                      output = '%s/last30YearsMeanBias_%s_%s-%s.nc'%(options['ARCHDIR'],
                                                                                     options['EXP'],
@@ -967,10 +919,7 @@
   # collect all MOC files
   dbg(options['MOCPATTERN'])
   mocFiles        = sorted(glob.glob(options['MOCPATTERN']),key = mtime)
-<<<<<<< HEAD
-=======
   mocFiles.pop(0)
->>>>>>> 25089b2f
   # skip the latest one if job is still running
   if options['JOBISRUNNING']:
     mocFiles.pop()
@@ -1020,11 +969,6 @@
 # PSI {{{
 if 'plotPsi' in options['ACTIONS']:
   plotFile = options['PLOTDIR']+'/'+"_".join(["psi",yearInfo,options['EXP'],options['TAG']+'.png'])
-<<<<<<< HEAD
-  if not os.path.exists(plotFile):
-    cmd = '%s %s %s'%(options['CALCPSI'], uvintFile, "LEVELS=20 AREA=%s PLOT=%s"%(options['GRID'],plotFile))
-    dbg(cmd)
-=======
   title    = "Bar. Streamfunction for %s\n (file: %s)"%(options['EXP'],psiGlobalFile)
   if not os.path.exists(plotFile) or True:
     cmd = '%s %s %s'%(options['CALCPSI'], psiGlobalFile, " DEBUG=1 WRITEPSI=true AREA=%s TITLE='%s' PLOT=%s"%(options['GRID'],title,plotFile))
@@ -1039,7 +983,6 @@
     cmd = '%s %s %s'%(options['CALCPSI'], psiGlobalFile, " AREA=local TITLE='%s' PLOT=%s BOX=%s "%(title,plotFile,selection['lonlatbox']))
     dbg(cmd)
     plotCommands.append(cmd)
->>>>>>> 25089b2f
     if subprocess.check_call(cmd,shell=True,env=os.environ):
       print("ERROR: CALCPSI failed")
 # }}} ----------------------------------------------------------------------------------
@@ -1103,11 +1046,7 @@
                '-iFile=%s'%(iFile4XSection),
                '-secMode=circle -secLC=-45,-70 -secRC=30,80',
                '-varName=%s'%(varname),
-<<<<<<< HEAD
-               '-oType=png',
-=======
                '-oType='+options['OFORMAT'],
->>>>>>> 25089b2f
                '-resolution=r360x180',
                '-selPoints=150',
                '-rStrg="-"',
@@ -1115,17 +1054,11 @@
                '-withLineLabels',
                '-tStrg="%s"'%(title),
                '-oFile=%s'%(oFile)]
-<<<<<<< HEAD
-        dbg(' '.join(cmd))
-        subprocess.check_call(' '.join(cmd),shell=True,env=os.environ)
-
-=======
         cmd = ' '.join(cmd)
         dbg(cmd)
         plotCommands.append(cmd)
         subprocess.check_call(cmd,shell=True,env=os.environ)
   
->>>>>>> 25089b2f
       # plot bias to initialization
       oFile = '/'.join([options['PLOTDIR'],varname+'_AtlanticProfile_BiasToInit'+'_'.join([options['EXP'],options['TAG']])])
       iFile4XSection = LOG['last30YearsMeanBias'] # take last 30 yearmean bias to init
@@ -1138,11 +1071,7 @@
                '-iFile=%s'%(iFile4XSection),
                '-secMode=circle -secLC=-45,-70 -secRC=30,80',
                '-varName=%s'%(varname),
-<<<<<<< HEAD
-               '-oType=png',
-=======
                '-oType='+options['OFORMAT'],
->>>>>>> 25089b2f
                '-resolution=r360x180',
                '-selPoints=150',
                '-rStrg="-"',
@@ -1154,16 +1083,11 @@
                '-withLineLabels',
                '-tStrg="%s"'%(title),
                '-oFile=%s'%(oFile)]
-<<<<<<< HEAD
-        dbg(' '.join(cmd))
-        subprocess.check_call(' '.join(cmd),shell=True,env=os.environ)
-=======
         cmd = ' '.join(cmd)
         dbg(cmd)
         plotCommands.append(cmd)
         subprocess.check_call(cmd,shell=True,env=os.environ)
 
->>>>>>> 25089b2f
 # }}} ----------------------------------------------------------------------------------
 # SOUTH OCEAN t,s,y,v profile at 30w, 65s  {{{ ================================
 #  create hovmoeller-like plots
@@ -1202,23 +1126,17 @@
 
         title = '%s at %s: %s [%s,%s]'%(location,str(depth)+'m',varname,options['EXP'],options['TAG'])
         ofile = '/'.join([options['PLOTDIR'],'_'.join(['.regioMean',location,varname,str(depth)+'m',options['EXP'],options['TAG']])+'.png'])
-<<<<<<< HEAD
-
-        if ( not os.path.exists(ofile) ):
-          unit  = cdo.showunit(input = ifile)[0]
-=======
->>>>>>> 25089b2f
-
-          pylab.title(title,fontsize=9)
-          pylab.grid()
-          pylab.xlabel("Years")
-          pylab.ylabel('%s [%s]'%(regioPlotNames[varname],unit))
-          pylab.plot_date(dates, data, linestyle='-',marker='.')  
-          pylab.savefig(ofile)
-          pylab.clf()
-
+
+        unit  = cdo.showunit(input = ifile)[0]
+
+        pylab.title(title,fontsize=9)
+        pylab.grid()
+        pylab.xlabel("Years")
+        pylab.ylabel('%s [%s]'%(regioPlotNames[varname],unit))
+        pylab.plot_date(dates, data, linestyle='-',marker='.')  
+        pylab.savefig(ofile)
         imageCollection.append(ofile)
-
+        pylab.clf()
       collectImageToMapByRows(imageCollection,
                               2,
                               '/'.join([options['PLOTDIR'],'_'.join(['regioMean',location,varname,options['EXP'],options['TAG']+'.png'])])) 
@@ -1234,17 +1152,12 @@
   }
   for k,v in mocPlotSetup.iteritems():
     os.environ[k] = v
-<<<<<<< HEAD
-=======
   plotCommands.append(mocPlotCmd)
->>>>>>> 25089b2f
   if subprocess.check_call(mocPlotCmd,shell=True,env=os.environ):
     print("ERROR: MOCPLOT failed")
   # environment cleanup
   for k in mocPlotSetup.keys():
     os.environ.pop(k)
-<<<<<<< HEAD
-=======
 # }}} ----------------------------------------------------------------------------------
 # MIXED LAYER PLOT PLOT {{{
 # take march and septempber from the last couple of years and just plot is
@@ -1270,7 +1183,6 @@
 
   # nclsh /pool/data/ICON/tools/icon_plot.ncl -iFile=$fslo -varName=mld -oType=png -colormap=WhiteBlueGreenYellowRed -timeStep=$t -oFile=mld_LIN_$t -maxVar=5000 -minVar=0 -maskName=wet_c
   # nclsh /pool/data/ICON/tools/icon_plot.ncl -iFile=$fslo -varName=mld -oType=png -colormap=WhiteBlueGreenYellowRed -timeStep=$t -oFile=mld_LOG_$t -maxVar=5000 -minVar=0 -selMode=halflog -maskName=wet_c
->>>>>>> 25089b2f
 # }}} ----------------------------------------------------------------------------------
 # SEA ICE PLOT {{{
 # take march and septempber from the last 30 year mean
@@ -1328,11 +1240,7 @@
     cmd = [options['ICONPLOT'],
            '-iFile=%s'%(t_s_rho_Output_1D),
            '-varName=%s'%(varname),
-<<<<<<< HEAD
-           '-oType=png',
-=======
            '-oType='+options['OFORMAT'],
->>>>>>> 25089b2f
            '-hov',
            '-rStrg="-"',
            '-bStrg="-"',
@@ -1346,51 +1254,12 @@
            '-colormap=BlWhRe',
     #      '-tStrg="%s"'%(title),
            '-oFile=%s'%(oFile)]
-<<<<<<< HEAD
-    print(cmd)
-    dbg(' '.join(cmd))
-    if subprocess.check_call(' '.join(cmd),shell=True,env=os.environ):
-      print('CMD: %s has failed!')
-
-  # surface bias of the last 30 year mean
-  horizontalConfig = {
-    'varNames'      : ['t_acc','s_acc'],
-    'iFile'         : t_s_rho_Output_2D,
-    'availableVars' : cdo.showname(input = t_s_rho_Output_2D)[0].split(' '),
-    'sizeOpt'       : '-xsize=1200 -ysize=800',
-  }
-  for varname in horizontalConfig['varNames']:
-    if ( varname in horizontalConfig['availableVars'] ):
-      # surface plot
-      oFile = '/'.join([options['PLOTDIR'],varname+'_biasToInit_atSurface_last30YearsMean'+'_'.join([options['EXP'],options['TAG']])])
-      if ( not os.path.exists(oFile+'.png') or options['FORCE'] or hasNewFiles ):
-        title = '%s: 30 year mean surface bias to init'%(options['EXP'])
-        cmd = [options['ICONPLOT'],
-               '-isIcon',
-               '-iFile=%s'%(horizontalConfig['iFile']),
-               '-varName=%s'%(varname),
-               '-oType=png',horizontalConfig['sizeOpt'],
-               '-rStrg="-"',
-               '-withLineLabels',
-               '-tStrg="%s"'%(title),
-               '-oFile=%s'%(oFile)]
-        if ( 'box' == options['GRID'] ):
-          cmd.append('-limitMap')
-          cmd.append('+mapLine')
-        elif ('chanel' == options['GRID']):
-          cmd.append('-mapLLC=-40,-80 -mapURC=30,-30')
-        else:
-          cmd.append('')
-        dbg(' '.join(cmd))
-        subprocess.check_call(' '.join(cmd),shell=True,env=os.environ)
-=======
     cmd = ' '.join(cmd)
     dbg(cmd)
     plotCommands.append(cmd)
     if subprocess.check_call(cmd,shell=True,env=os.environ):
       print('CMD: %s has failed!')
 
->>>>>>> 25089b2f
 # }}} ----------------------------------------------------------------------------------
 # FINAL DOCUMENT CREATION {{{ ===========================================================
 if 'finalDoc' in options['ACTIONS']:
