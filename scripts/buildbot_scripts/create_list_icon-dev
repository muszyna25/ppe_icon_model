#!/bin/bash

addexp="./addexp"
#############################################################################
##
## create icon-dev list
##
#############################################################################
listname=icon-dev
./rmlist $listname
# ./mklist $listname
./create_all_builders $listname

#-----------------------------------------------------------
# AES
# add amip tests to all builders
$addexp "checksuite.icon-dev/check.atm_amip*"      --list $listname
$addexp "checksuite.icon-dev/check.atm_heldsuarez" --list $listname
$addexp "checksuite.icon-dev/check.atm_ape"        --list $listname
# add concurrent ps_rad test 
$addexp "aes/exp.test_concurrent_psrad_model" --without-configureflags without-mpi --machines mistral  --list $listname

#-----------------------------------------------------------
# OES
# add omip technical tests only with mpi parallelization
$addexp checksuite.ocean_internal/technical/exp.ocean_omip_ptest checksuite.ocean_internal/technical/exp.test_ocean_omip_technical \
   --without-configureflags without-mpi enable-mixed --runflags "cpu_time=00:30:00"  --list $listname
# add omip binary-identical test on mistral
$addexp checksuite.ocean_internal/omip/exp.test_ocean_omip_10days checksuite.ocean_internal/ShallowWater/exp.ocean_WilliamsonTestCase2_Hex \
<<<<<<< HEAD
 --machines mistral --machines mistral --runflags "cpu_time=00:30:00 queue=compute" --list $listname
=======
 --machines mistral --machines mistral --without-configureflags enable-mixed --runflags "cpu_time=00:30:00" --list $listname
>>>>>>> 273ae669

# add ocean tests to the restricted builder MISTRAL_ocean incl. its intel17 version
./set_builder_flags Active             --builders MISTRAL_ocean  --list $listname
./set_builder_flags Active             --builders MISTRAL_ocean_intel17  --list $listname
$addexp checksuite.ocean_internal/technical/exp.ocean_omip_ptest checksuite.ocean_internal/technical/exp.test_ocean_omip_technical \
checksuite.ocean_internal/omip/exp.test_ocean_omip_10days checksuite.ocean_internal/ShallowWater/exp.ocean_WilliamsonTestCase2_Hex \
--builders MISTRAL_ocean MISTRAL_ocean_intel17 --runflags "cpu_time=00:30:00 queue=compute" --list $listname
./set_builder_flags Ocean             --builders MISTRAL_ocean  --list $listname
./set_builder_flags Ocean             --builders MISTRAL_ocean_intel17  --list $listname


#-----------------------------------------------------------
# DWD
# tests for nwp
$addexp exp.test_nwp_R02B04N06multi exp.test_nwp_R02B04_R02B05_nest  --without-configureflags without-mpi --runflags "cpu_time=00:30:00"  --machines mistral --list $listname
$addexp exp.test_nwp_R02B04N06_multifile_restart  --without-configureflags without-mpi --runflags "cpu_time=00:30:00 no_of_nodes=2"  --machines mistral --list $listname
# this experiment runs only with-mpi and without openmp
$addexp exp.test_nwp_R02B04N06multi2 --machines mistral daint_cpu --without-configureflags without-mpi with-openmp \
--machines mistral --runflags "cpu_time=00:45:00 no_of_nodes=2" --list $listname

#-----------------------------------------------------------
# ESM2 coupled tests, only with mpi
# test aquaplanet run
$addexp exp.couple_atmo-ocean --without-configureflags without-mpi --machines mistral --runflags "cpu_time=00:30:00" --list $listname
# test fully coupled run - gcc excluded due to error
$addexp exp.aloy_pre04_bb --without-configureflags without-mpi --machines mistral --runflags "cpu_time=00:30:00 no_of_nodes=4" --list $listname


#-----------------------------------------------------------
# Other tests
#   torus test from Anurag
$addexp checksuite.icon-dev/check.atm_rce_les  --machines mistral  --runflags "cpu_time=00:30:00" --list $listname
#   old test from Anurag
$addexp checksuite.icon-dev/check.atm_icoles_nested  --machines mistral  --runflags "cpu_time=00:30:00" --list $listname
#   old test from Levi
$addexp exp.nat_rce_cbl_120km_nwp  --machines mistral  --runflags "cpu_time=00:30:00" --list $listname
#   very old test from Pilar
$addexp exp.nat_jww_nwp_mpiomp --without-configureflags without-mpi  --machines mistral --runflags "cpu_time=00:30:00" --list $listname

# test memory loggin in amip setup
$addexp checksuite.infrastructure/memLog/exp.atm_memLog         --builders MISTRAL_intel_hybrid MISTRAL_intel17_hybrid MISTRAL_gcc --runflags "cpu_time=00:10:00 no_of_nodes=8" --list $listname
$addexp checksuite.infrastructure/memLog/exp.atm_memLog_AsyncIO --builders MISTRAL_intel_hybrid MISTRAL_intel17_hybrid MISTRAL_gcc --runflags "cpu_time=00:10:00 no_of_nodes=8" --list $listname
$addexp checksuite.infrastructure/memLog/exp.oce_memLog         --builders MISTRAL_intel_hybrid MISTRAL_intel17_hybrid MISTRAL_gcc --runflags "cpu_time=00:10:00 no_of_nodes=8" --list $listname
#-----------------------------------------------------------
#lets see the list
./lslist $listname
#-----------------------------------------------------------
<|MERGE_RESOLUTION|>--- conflicted
+++ resolved
@@ -27,11 +27,7 @@
    --without-configureflags without-mpi enable-mixed --runflags "cpu_time=00:30:00"  --list $listname
 # add omip binary-identical test on mistral
 $addexp checksuite.ocean_internal/omip/exp.test_ocean_omip_10days checksuite.ocean_internal/ShallowWater/exp.ocean_WilliamsonTestCase2_Hex \
-<<<<<<< HEAD
- --machines mistral --machines mistral --runflags "cpu_time=00:30:00 queue=compute" --list $listname
-=======
- --machines mistral --machines mistral --without-configureflags enable-mixed --runflags "cpu_time=00:30:00" --list $listname
->>>>>>> 273ae669
+ --machines mistral --machines mistral --without-configureflags enable-mixed --runflags "cpu_time=00:30:00 queue=compute" --list $listname
 
 # add ocean tests to the restricted builder MISTRAL_ocean incl. its intel17 version
 ./set_builder_flags Active             --builders MISTRAL_ocean  --list $listname
