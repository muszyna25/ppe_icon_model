--- conflicted
+++ resolved
@@ -102,43 +102,12 @@
 $addexp exp.test_nwp_R02B04N06multi2 --machines mistral --without-configureflags without-mpi with-openmp \
 --machines mistral --runflags "cpu_time=00:45:00 no_of_nodes=2" --list $listname
 #
-<<<<<<< HEAD
-# builder: DWD_cray
-$addexp checksuite.xce.dwd.de/exp.run_ICON_02_R2B13_lam.run                       --builders DWD_cray --list $listname
-$addexp checksuite.xce.dwd.de/exp.run_ICON_07_R02B04N06M_restarttest.run          --builders DWD_cray --list $listname
-$addexp checksuite.xce.dwd.de/exp.run_ICON_08_R19B7-ID2_oper.run                  --builders DWD_cray --list $listname
-$addexp checksuite.xce.dwd.de/exp.run_ICON_11_R3B08_lam_initmode7_restarttest.run --builders DWD_cray --list $listname
-$addexp checksuite.xce.dwd.de/exp.run_ICON_14_R2B6N7_oper_IAU_and_restarttest.run --builders DWD_cray --list $listname
-# remove non-dwd tests
-./rmexp checksuite.ocean_internal/technical/exp.ocean_omip_ptest               --builders DWD_cray --list $listname
-./rmexp checksuite.ocean_internal/technical/exp.test_ocean_omip_technical      --builders DWD_cray --list $listname
-./rmexp checksuite.icon-dev/check.atm_amip*                                    --builders DWD_cray --list $listname
-./rmexp checksuite.icon-dev/check.atm_heldsuarez                               --builders DWD_cray --list $listname
-./rmexp checksuite.icon-dev/check.atm_ape                                      --builders DWD_cray --list $listname
-./rmexp checksuite.icon-dev/check.atm_sma                                      --builders DWD_cray --list $listname
-./rmexp checksuite.icon-dev/check.atm_2mom_bubble_rceTorus                     --builders DWD_cray --list $listname
-#
-# builder: DWD_nec
-$addexp checksuite.rcnl.dwd.de/exp.run_ICON_02_R2B13_lam.run                       --builders DWD_nec --list $listname
-$addexp checksuite.rcnl.dwd.de/exp.run_ICON_07_R02B04N06M_restarttest.run          --builders DWD_nec --list $listname
-$addexp checksuite.rcnl.dwd.de/exp.run_ICON_08_R19B7-ID2_oper.run                  --builders DWD_nec --list $listname
-$addexp checksuite.rcnl.dwd.de/exp.run_ICON_09_R2B6N7_oper_EPS.run                 --builders DWD_nec --list $listname
-$addexp checksuite.rcnl.dwd.de/exp.run_ICON_11_R3B08_lam_initmode7_restarttest.run --builders DWD_nec --list $listname
-$addexp checksuite.rcnl.dwd.de/exp.run_ICON_14_R2B6N7_oper_IAU_and_restarttest.run --builders DWD_nec --list $listname
-# remove non-dwd tests
-./rmexp checksuite.ocean_internal/technical/exp.ocean_omip_ptest               --builders DWD_nec --list $listname
-./rmexp checksuite.ocean_internal/technical/exp.test_ocean_omip_technical      --builders DWD_nec --list $listname
-./rmexp checksuite.icon-dev/check.atm_amip*                                    --builders DWD_nec --list $listname
-./rmexp checksuite.icon-dev/check.atm_heldsuarez                               --builders DWD_nec --list $listname
-./rmexp checksuite.icon-dev/check.atm_ape                                      --builders DWD_nec --list $listname
-./rmexp checksuite.icon-dev/check.atm_sma                                      --builders DWD_nec --list $listname
-./rmexp checksuite.icon-dev/check.atm_2mom_bubble_rceTorus                     --builders DWD_nec --list $listname
-=======
 # builders at DWD
 for builder in DWD_nec DWD_nec_yac2; do
   $addexp checksuite.rcnl.dwd.de/exp.run_ICON_02_R2B13_lam.run                       --builders ${builder} --list $listname
   $addexp checksuite.rcnl.dwd.de/exp.run_ICON_07_R02B04N06M_restarttest.run          --builders ${builder} --list $listname
   $addexp checksuite.rcnl.dwd.de/exp.run_ICON_08_R19B7-ID2_oper.run                  --builders ${builder} --list $listname
+  $addexp checksuite.rcnl.dwd.de/exp.run_ICON_09_R2B6N7_oper_EPS.run                 --builders ${builder} --list $listname
   $addexp checksuite.rcnl.dwd.de/exp.run_ICON_11_R3B08_lam_initmode7_restarttest.run --builders ${builder} --list $listname
   $addexp checksuite.rcnl.dwd.de/exp.run_ICON_14_R2B6N7_oper_IAU_and_restarttest.run --builders ${builder} --list $listname
   # remove non-dwd tests
@@ -150,7 +119,6 @@
   ./rmexp checksuite.icon-dev/check.atm_sma                                      --builders ${builder} --list $listname
   ./rmexp checksuite.icon-dev/check.atm_2mom_bubble_rceTorus                     --builders ${builder} --list $listname
 done
->>>>>>> 708d1f71
 
 
 #-----------------------------------------------------------
