--- conflicted
+++ resolved
@@ -53,21 +53,12 @@
 #./rmexp "checksuite.icon-dev/check.atm_heldsuarez"                  --builders DAINT_CPU_pgi --list $listname
 
 # PGI for GPU: failing currently are ... 
-<<<<<<< HEAD
-$rmexp checksuite.ocean_internal/technical/exp.ocean_omip_ptest                  --builders DAINT_GPU_pgi --list $listname
-$rmexp checksuite.ocean_internal/technical/exp.test_ocean_omip_technical         --builders DAINT_GPU_pgi --list $listname
-$rmexp checksuite.icon-dev/check.atm_heldsuarez                                  --builders DAINT_GPU_pgi --list $listname
-#$rmexp checksuite.icon-dev/check.atm_amip                                        --builders DAINT_GPU_pgi --list $listname
-$rmexp checksuite.icon-dev/check.atm_amip_update                                 --builders DAINT_GPU_pgi --list $listname
-$rmexp checksuite.icon-dev/check.atm_amip_tolerance                              --builders DAINT_GPU_pgi --list $listname
-=======
 ./rmexp checksuite.ocean_internal/technical/exp.ocean_omip_ptest                  --builders DAINT_GPU_pgi --list $listname
 ./rmexp checksuite.ocean_internal/technical/exp.test_ocean_omip_technical         --builders DAINT_GPU_pgi --list $listname
 ./rmexp checksuite.icon-dev/check.atm_heldsuarez                                  --builders DAINT_GPU_pgi --list $listname
-./rmexp checksuite.icon-dev/check.atm_amip                                        --builders DAINT_GPU_pgi --list $listname
+#./rmexp checksuite.icon-dev/check.atm_amip                                        --builders DAINT_GPU_pgi --list $listname
 ./rmexp checksuite.icon-dev/check.atm_amip_update                                 --builders DAINT_GPU_pgi --list $listname
 ./rmexp checksuite.icon-dev/check.atm_amip_tolerance                              --builders DAINT_GPU_pgi --list $listname
->>>>>>> 4997292b
 
 # add tolerance check to daint builders
 $addexp checksuite.icon-dev/check.atm_amip_tolerance                                 --builders DAINT_CPU_cce --list $listname
