#!/bin/bash

addexp="./addexp"
#############################################################################
##
## create icon-dev list
##
#############################################################################
listname=icon-dev
./rmlist $listname
# ./mklist $listname
./create_all_builders $listname

#-----------------------------------------------------------
# AES
# add amip tests to all builders
<<<<<<< HEAD
$addexp "checksuite.icon-dev/check.atm_amip*"      --list $listname
=======
$addexp "checksuite.icon-dev/check.atm_amip*" --list $listname
$addexp "checksuite.icon-dev/check.atm_ape*" --list $listname
>>>>>>> 100ce910
$addexp "checksuite.icon-dev/check.atm_heldsuarez" --list $listname
$addexp "checksuite.icon-dev/check.atm_ape"        --list $listname
# add concurrent ps_rad test 
$addexp "aes/exp.test_concurrent_psrad_model" --without-configureflags without-mpi --machines mistral  --list $listname

#-----------------------------------------------------------
# OES
# add omip technical tests only with mpi parallelization
$addexp checksuite.ocean_internal/technical/exp.ocean_omip_ptest checksuite.ocean_internal/technical/exp.test_ocean_omip_technical \
   --without-configureflags without-mpi --runflags "cpu_time=00:30:00"  --list $listname
# add omip binary-identical test on mistral
$addexp checksuite.ocean_internal/omip/exp.test_ocean_omip_10days checksuite.ocean_internal/ShallowWater/exp.ocean_WilliamsonTestCase2_Hex \
 --machines mistral --machines mistral --runflags "cpu_time=00:30:00" --list $listname

# add ocean tests to the restricted builder MISTRAL_ocean incl. its intel17 version
./set_builder_flags Active             --builders MISTRAL_ocean  --list $listname
./set_builder_flags Active             --builders MISTRAL_ocean_intel17  --list $listname
$addexp checksuite.ocean_internal/technical/exp.ocean_omip_ptest checksuite.ocean_internal/technical/exp.test_ocean_omip_technical \
checksuite.ocean_internal/omip/exp.test_ocean_omip_10days checksuite.ocean_internal/ShallowWater/exp.ocean_WilliamsonTestCase2_Hex \
--builders MISTRAL_ocean MISTRAL_ocean_intel17 --runflags "cpu_time=00:30:00" --list $listname
./set_builder_flags Ocean             --builders MISTRAL_ocean  --list $listname
./set_builder_flags Ocean             --builders MISTRAL_ocean_intel17  --list $listname


#-----------------------------------------------------------
# DWD
# tests for nwp
$addexp exp.test_nwp_R02B04N06multi exp.test_nwp_R02B04N06_multifile_restart  exp.test_nwp_R02B04_R02B05_nest  --without-configureflags without-mpi --runflags "cpu_time=00:30:00"  --machines mistral --list $listname
# this experiment runs only with-mpi and without openmp
$addexp exp.test_nwp_R02B04N06multi2 --machines mistral daint_cpu --without-configureflags without-mpi with-openmp \
--machines mistral --runflags "cpu_time=00:45:00 no_of_nodes=2" --list $listname

#-----------------------------------------------------------
# ESM2 coupled tests, only with mpi
# test aquaplanet run
$addexp exp.couple_atmo-ocean --without-configureflags without-mpi --machines mistral --runflags "cpu_time=00:30:00" --list $listname
# test fully coupled run - gcc excluded due to error
$addexp exp.aloy_pre04_bb --without-configureflags without-mpi --machines mistral --runflags "cpu_time=00:30:00 no_of_nodes=4" --list $listname


#-----------------------------------------------------------
# Other tests
#   torus test from Anurag
$addexp checksuite.icon-dev/check.atm_rce_les  --machines mistral  --runflags "cpu_time=00:30:00" --list $listname
#   old test from Anurag
$addexp checksuite.icon-dev/check.atm_icoles_nested  --machines mistral  --runflags "cpu_time=00:30:00" --list $listname
#   old test from Levi
$addexp exp.nat_rce_cbl_120km_nwp  --machines mistral  --runflags "cpu_time=00:30:00" --list $listname
#   very old test from Pilar
$addexp exp.nat_jww_nwp_mpiomp --without-configureflags without-mpi  --machines mistral --runflags "cpu_time=00:30:00" --list $listname

# test memory loggin in amip setup
$addexp checksuite.infrastructure/memLog/exp.atm_memLog         --builders MISTRAL_intel_hybrid MISTRAL_intel17_hybrid MISTRAL_gcc --runflags "cpu_time=00:10:00 no_of_nodes=8" --list $listname
$addexp checksuite.infrastructure/memLog/exp.atm_memLog_AsyncIO --builders MISTRAL_intel_hybrid MISTRAL_intel17_hybrid MISTRAL_gcc --runflags "cpu_time=00:10:00 no_of_nodes=8" --list $listname
$addexp checksuite.infrastructure/memLog/exp.oce_memLog         --builders MISTRAL_intel_hybrid MISTRAL_intel17_hybrid MISTRAL_gcc --runflags "cpu_time=00:10:00 no_of_nodes=8" --list $listname
#-----------------------------------------------------------
#lets see the list
./lslist $listname
#-----------------------------------------------------------
<|MERGE_RESOLUTION|>--- conflicted
+++ resolved
@@ -14,12 +14,7 @@
 #-----------------------------------------------------------
 # AES
 # add amip tests to all builders
-<<<<<<< HEAD
 $addexp "checksuite.icon-dev/check.atm_amip*"      --list $listname
-=======
-$addexp "checksuite.icon-dev/check.atm_amip*" --list $listname
-$addexp "checksuite.icon-dev/check.atm_ape*" --list $listname
->>>>>>> 100ce910
 $addexp "checksuite.icon-dev/check.atm_heldsuarez" --list $listname
 $addexp "checksuite.icon-dev/check.atm_ape"        --list $listname
 # add concurrent ps_rad test 
