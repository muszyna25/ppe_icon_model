--- conflicted
+++ resolved
@@ -75,16 +75,9 @@
 ./rmexp checksuite.ocean_internal/technical/exp.test_ocean_omip_technical         --builders DAINT_GPU_pgi DAINT_GPU_nvidia --list $listname
 
 # add tolerance check to daint builders
-<<<<<<< HEAD
-$addexp checksuite.icon-dev/check.mch_ch_lowres                                   --builders DAINT_CPU_pgi --list $listname
-$addexp checksuite.icon-dev/check.mch_ch_lowres                                   --builders DAINT_GPU_pgi --list $listname
-$addexp "checksuite.icon-dev/check.mch_opr_r04b07*"                               --builders DAINT_CPU_pgi --list $listname
-$addexp "checksuite.icon-dev/check.mch_opr_r04b07*"                               --builders DAINT_GPU_pgi --list $listname
-# $addexp "checksuite.icon-dev/check.mch_opr_r19b07_midnight"                       --builders DAINT_GPU_pgi DAINT_CPU_pgi --list $listname
-=======
 $addexp checksuite.icon-dev/check.mch_ch_lowres                                   --builders DAINT_CPU_pgi DAINT_GPU_pgi DAINT_CPU_nvidia DAINT_GPU_nvidia --list $listname
 $addexp "checksuite.icon-dev/check.mch_opr_r04b07*"                               --builders DAINT_CPU_pgi DAINT_GPU_pgi DAINT_CPU_nvidia DAINT_GPU_nvidia --list $listname
->>>>>>> 4dd46bd5
+# $addexp "checksuite.icon-dev/check.mch_opr_r19b07_midnight"                       --builders DAINT_GPU_pgi DAINT_CPU_pgi --list $listname
 
 # add tracer only test to DAINT builders (for checking equivalence of vertical transport code for GPU vs CPU)
 $addexp checksuite.icon-dev/check.atm_tracer_Hadley                                  --builders DAINT_CPU_pgi DAINT_CPU_nvidia --list $listname
