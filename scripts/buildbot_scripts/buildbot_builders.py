--- conflicted
+++ resolved
@@ -327,14 +327,8 @@
     mistral_intel_openmp  = mistral.add_builder('MISTRAL_intel_openmp', '--with-fortran=intel --without-mpi --with-openmp --without-yac', 'Active')
     mistral_nag           = mistral.add_builder('MISTRAL_nag', '--with-fortran=nag', 'Active')
     mistral_nag_serial    = mistral.add_builder('MISTRAL_nag_serial', '--with-fortran=nag --without-mpi --without-yac', 'build_only')
-<<<<<<< HEAD
-    #mistral_nag_mtime     = mistral.add_builder('MISTRAL_nag_mtime', '--with-fortran=nag --enable-mtime-loop --without-yac', 'Restricted')
-    mistral_ocean         = mistral.add_builder('MISTRAL_ocean', '--with-fortran=intel --with-openmp', 'Ocean')
-    # CSCS builders
-=======
     mistral_ocean         = mistral.add_builder('MISTRAL_ocean', '--with-fortran=intel --with-openmp', 'Ocean')
 # CSCS builders
->>>>>>> 093abcac
     daint_cpu             = self.add_machine('daint_cpu', 'default')
     daint_cpu_cce         = daint_cpu.add_builder('DAINT_CPU_cce', '', 'Active')
 
