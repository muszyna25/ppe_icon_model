# -*- python -*-
# ex: set syntax=python:

# This is a sample buildmaster config file. It must be installed as
# 'master.cfg' in your buildmaster's base directory (although the filename
# can be changed with the --basedir option to 'mktap buildbot master').

# It has one job: define a dictionary named BuildmasterConfig. This
# dictionary has a variety of keys to control different aspects of the
# buildmaster. They are documented in docs/config.xhtml .

import datetime
import sys
import os

sys.path.append("py")

# This is the dictionary that the buildmaster pays attention to. We also use
# a shorter alias to save typing.
c = BuildmasterConfig = {}

c['buildHorizon'] = 250
c['eventHorizon'] = 50
c['logHorizon'] = 250

c['buildCacheSize'] = 150

####### BUILDSLAVES

# the 'slaves' list defines the set of allowable buildslaves. Each element is
# a BuildSlave object, which is created with bot-name, bot-password.  These
# correspond to values given to the buildslave's mktap invocation.

from buildbot.buildslave import BuildSlave
from buildbot.status     import mail

m = mail.MailNotifier(fromaddr="buildbot@zmaw.de", builders=[], relayhost="smtp.zmaw.de")

c['properties'] = {'section' : 'all',
                   'exp'     : 'all',
                   'make'    : 'yes',
	           'workdir' : 'default'
                  }

c['slaves'] = [BuildSlave("blizzard", "bot1passwd", notify_on_missing="help-buildbot@zmaw.de", missing_timeout=300)
              ,BuildSlave("thunder" , "bot1passwd", notify_on_missing="help-buildbot@zmaw.de", missing_timeout=300)
              ,BuildSlave("daint_cpu" , "bot1passwd", notify_on_missing="help-buildbot@zmaw.de", missing_timeout=300)
              ,BuildSlave("mistral" , "bot1passwd", notify_on_missing="help-buildbot@zmaw.de", missing_timeout=300)
              ]

# to limit to two concurrent builds on a slave, use
#  c['slaves'] = [BuildSlave("thunder", "bot1passwd", max_builds=2)]

# 'slavePortnum' defines the TCP port to listen on. This must match the value
# configured into the buildslaves (with their --master option)
c['slavePortnum'] = 9988


####### CHANGESOURCES

# the 'change_source' setting tells the buildmaster how it should find out
# about source code changes. Any class which implements IChangeSource can be
# put here: there are several in buildbot/changes/*.py to choose from.

#from buildbot.changes.pb import PBChangeSource
#c['change_source'] = PBChangeSource()

# For example, if you had CVSToys installed on your repository, and your
# CVSROOT/freshcfg file had an entry like this:
#pb = ConfigurationSet([
#    (None, None, None, PBService(userpass=('foo', 'bar'), port=2401)),
#    ])

# then you could use the following buildmaster Change Source to subscribe to
# the FreshCVS daemon and be notified on every commit:
#
#from buildbot.changes.freshcvs import FreshCVSSource
#fc_source = FreshCVSSource("127.0.0.1", 2401, "foo", "bar")
#c['change_source'] = fc_source

# or, use a PBChangeSource, and then have your repository's commit script run
# 'buildbot sendchange', or use contrib/svn_buildbot.py, or
# contrib/arch_buildbot.py :
#

def icon_svn_split_file(path):
    '''
        Split path into ICON branch and residual

        Paths in 'branches' needs to be checked for container directories,
        but 'tags' and 'trunk' both contain just a single subdirectory layer.
    '''
    pieces = path.split('/')
    # Branches in subdirectories should repeat the directory name
    if pieces[0] == 'branches' and pieces[2].startswith(pieces[1]):
        index = 3
    else:
        index = 2
    return ('/'.join(pieces[0:index]), '/'.join(pieces[index:]))

from buildbot.changes.pb import PBChangeSource
from buildbot.changes.svnpoller import SVNPoller
c['change_source'] = [
    PBChangeSource(),
    SVNPoller(
        svnurl = 'https://svn.zmaw.de/svn/icon',
        split_file = icon_svn_split_file,
        pollinterval = 1800
    )
]



####### SCHEDULERS

## configure the Schedulers

# WS 10*60 gibt wieviel Zeit zwischen dem Triggersignal und dem Start der builder liegen soll

from buildbot.scheduler import AnyBranchScheduler
from buildbot           import scheduler

# Definition of the default branch
default_Branch='trunk/icon-dev'

# Test changes on the default branch whenever they occur
# NOTE: currently disabled!
s1 = AnyBranchScheduler('main'
                       ,[default_Branch]
                       ,1*30
                       ,['THUNDER_gcc'
                        ,'THUNDER_intel'
                        ,'THUNDER_nag'

                        ,'DAINT_CPU_cce'

<<<<<<< HEAD
                        ,'MISTRAL_intel'
=======
                        ,'MISTRAL_intel_hybrid'
                        ,'MISTRAL_intel'
                        ,'MISTRAL_intel_openmp'
                        ,'MISTRAL_gcc'
                        ,'MISTRAL_nag'
                        ,'MISTRAL_nag_serial'
>>>>>>> ee22d8cd
                        ]
                       )

# Test DWD's NWP branch every night at 1 AM, unless there were no changes.
n1 = scheduler.Nightly(name='nightly_nwp'
                      ,properties={'workdir' : 'nightly_nwp'}
                      ,builderNames=['THUNDER_doc'

                                    ,'THUNDER_gcc'
                                    ,'THUNDER_intel'
                                    ,'THUNDER_nag'

                                    ,'DAINT_CPU_cce'

<<<<<<< HEAD
                                    ,'MISTRAL_intel'
=======
                                    ,'MISTRAL_intel_hybrid'
                                    ,'MISTRAL_intel'
                                    ,'MISTRAL_intel_openmp'
                                    ,'MISTRAL_gcc'
                                    ,'MISTRAL_nag'
                                    ,'MISTRAL_nag_serial'
>>>>>>> ee22d8cd
                                    ]
                      ,branch = 'branches/icon-nwp/icon-nwp-dev'
                      ,hour=01
                      ,minute=00
                      ,onlyIfChanged=True
                      )

c['schedulers'] = [n1]


####### BUILDERS

# the 'builders' list defines the Builders. Each one is configured with a
# dictionary, using the following keys:
# - name              (required): the name used to describe this builder
# - slavename         (required): which slave to use (must appear in c['bots'])
# - builddir          (required): which subdirectory to run the builder in
# - factory           (required): a BuildFactory to define how the build is run
# - periodicBuildTime (optional): if set, force a build every N seconds

# buildbot/process/factory.py provides several BuildFactory classes you can
# start with, which implement build processes for common targets (GNU
# autoconf projects, CPAN perl modules, etc). The factory.BuildFactory is the
# base class, and is configured with a series of BuildSteps. When the build
# is run, the appropriate buildslave is told to execute each Step in turn.

# the first BuildStep is typically responsible for obtaining a copy of the
# sources. There are source-obtaining Steps in buildbot/steps/source.py for
# CVS, SVN, and others.

from buildbot.process     import factory
from buildbot.steps       import source, shell
from buildbot.steps.shell import ShellCommand, SetProperty
from buildbot.steps.transfer import DirectoryUpload
from buildbot.process.properties import WithProperties
from buildbot.status.builder import FAILURE, SKIPPED
# - - - - - - - - - - - - - - - - - - - - - - - - - - - - - - - - - - - - - - - - - - - - - - - - - -

work_dir = shell.WithProperties("%s", "workdir")

exp_str_list=''
post_str_list=''
restart_str_list=''

# ================================================================

class ICON_CreateScripts(ShellCommand):

    name = "create_scripts"
    usePTY = True
    description = ["Creation of", "run scripts", "for testing"]
   
    def start(self):
        sections = self.getProperty("section").split(':')

        if self.name in sections or 'all' in sections:
            # define which account to use (only effective on blizzard),
            # and recreate run scripts
            self.setCommand('''
echo "use_account_no=mh0287" >> ./config/set-up.info
echo "use_notification=never" >> ./config/set-up.info
./make_runscripts "test"
''')
        else:
            self.setCommand('echo ' + ' '.join(self.description) + ' is switched off')

        ShellCommand.start(self)

# - - - - - - - - - - - - - - - - - - - - - - - - - - - - - - - - - -

class ICON_RunExp(ShellCommand):

   name="exp"
   usePTY=True
   description="bb_run(exp)"

   def start(self):
      global exp_str_list
      sect = self.getProperty("section")
      l = sect.split(':')

      if ( 'exp' in l) or ('all' in l):
         exp_str = self.getProperty("exp")

# Check if the property 'exp' is all experiments.
# If not use the info from the property

         if ( exp_str != 'all' ):
           exp_str_list = exp_str
         else:
           exp_str = exp_str_list

# create logfile list for exp
         e = exp_str_list.split(':')
         self.logfiles = {"STATUS": "LOOP_STATUS_EXP_FILE"}
         for word in e:
            self.logfiles[word] = 'run/LOG.exp.' + word + '.run.o'

# building commando call

         call = 'scripts/buildbot_scripts/bb_run -section=exp -test='+exp_str
         self.setCommand(call)
      else:
         self.logfiles = {}
         self.setCommand('echo Running of bb_run exp is switched off')

      ShellCommand.start(self)

# - - - - - - - - - - - - - - - - - - - - - - - - - - - - - - - - - -

class ICON_RunPost(ShellCommand):

   description="bb_run(post)"
   name="post"
   usePTY=True

   def start(self):
      global post_str_list
      sect = self.getProperty("section")
      l = sect.split(':')

      if ( 'post' in l) or ('all' in l):
         post_str = post_str_list

# create logfile list for post

         p = post_str_list.split(':')
         self.logfiles = {"STATUS": "LOOP_STATUS_POST_FILE"}
         for word in p:
            self.logfiles[word] = 'run/LOG.post.' + word + '.run.o'

# set post processing call
         if ( post_str_list != "" ):
           self.setCommand('scripts/buildbot_scripts/bb_run -section=post -test='+post_str)
         else:
           self.setCommand('echo Running of bb_run. No exp in post-list')

      else:
         self.logfiles = {}
         self.setCommand('echo Running of bb_run post is switched off')

      ShellCommand.start(self)

# - - - - - - - - - - - - - - - - - - - - - - - - - - - - - - - - - -

# - - - - - - - - - - - - - - - - - - - - - - - - - - - - - - - - - -

class ICON_RunRestart(ShellCommand):

   description="bb_run(restart)"
   name="restart"
   usePTY=True

   def start(self):
      global restart_str_list
      sect = self.getProperty("section")
      l = sect.split(':')

      if ( 'restart' in l) or ('all' in l):
         restart_str = restart_str_list

# create logfile list for post

         p = restart_str_list.split(':')
         self.logfiles = {"STATUS": "LOOP_STATUS_RESTART_FILE"}
         for word in p:
            self.logfiles[word] = 'run/LOG.post.' + word + '.run.o'

# set post processing call
         if ( restart_str_list != "" ):
           self.setCommand('scripts/buildbot_scripts/bb_run -section=restart -test='+restart_str)
         else:
           self.setCommand('echo Running of bb_run. No exp in restart-list')
      else:
         self.logfiles = {}
         self.setCommand('echo Running of bb_run restart is switched off')

      ShellCommand.start(self)

# - - - - - - - - - - - - - - - - - - - - - - - - - - - - - - - - - -

class ICON_Make(ShellCommand):

   name="make"
   usePTY=True
   description="bb_make"

   def start(self):
      if self.getProperty("make") == "yes":
         self.setCommand('scripts/buildbot_scripts/bb_make')
      else:
         self.setCommand('echo Compiling is switched off')

      ShellCommand.start(self)

# - - - - - - - - - - - - - - - - - - - - - - - - - - - - - - - - - -

class ICON_CopyPlots(ShellCommand):

   name="copy plots"
   usePTY=True
   description="plot copy"

   def start(self):

# Building the Date for saving the Plots

      now = datetime.datetime.now()
      DATE  = str(now.year) + '-' + str(now.month).zfill(2) + '-' + str(now.day).zfill(2)

      if self.getProperty("branch") == None:
	b = str(default_Branch).replace('/','+') 
      else:
        b = str(self.getProperty("branch")).replace('/','+') 

      com  = "scripts/buildbot_scripts/copy_plots.ksh "
      com += str(self.getProperty("got_revision")) + ' '
      com += self.getProperty("slavename") + ' '
      com += self.getProperty("buildername") + ' '
      com += str(self.getProperty("buildnumber")) + ' '
      com += self.getProperty("workdir") + ' '
      com += DATE + ' '
      com += b
      print "com " + com
      self.setCommand(com)
      ShellCommand.start(self)

# - - - - - - - - - - - - - - - - - - - - - - - - - - - - - - - - - -

class ICON_Del(ShellCommand):

   name="del"
   description="del"

   def start(self):
      if self.getProperty("make") == "yes":
         self.setCommand('rm -rf * .svn')
      else:
         self.setCommand('echo No deleting is done')

      ShellCommand.start(self)

# - - - - - - - - - - - - - - - - - - - - - - - - - - - - - - - - - -

class ICON_RestartList(ShellCommand):

   name="restart_list"

   def start(self):
      global restart_str_list
      sect = self.getProperty("section")
      l = sect.split(':')
   
      if ( 'restart' in l) or ('all' in l):
        self.setCommand('cat run/run_post_comp_list')
      else:
        self.setCommand('echo Running of bb_run restart is switched off')
      ShellCommand.start(self)
   
   def commandComplete(self, cmd):
        global restart_str_list
        out = cmd.logs['stdio'].getText()
        plist = out.replace(' ',':')
        plist = plist.replace('.run','')
        plist = plist.replace('\n','')
        plist = plist.replace('post.test_','test_')
        plist = plist.lstrip(':')
        plist = plist.rstrip(':')
        restart_str_list=plist

   def getText(self, cmd, results):
      return ["restart-list"]

# - - - - - - - - - - - - - - - - - - - - - - - - - - - - - - - - - -

class ICON_PostList(ShellCommand):

   name="post_list"

   def start(self):
      global post_str_list
      sect = self.getProperty("section")
      l = sect.split(':')
   
      if ( 'post' in l) or ('all' in l):
#        self.setCommand('cat run/run_post_list run/run_post_comp_list')
        self.setCommand('cat run/run_post_list')
      else:
        self.setCommand('echo Running of bb_run post is switched off')
      ShellCommand.start(self)
   
   def commandComplete(self, cmd):
        global post_str_list
        out = cmd.logs['stdio'].getText()
        plist = out.replace(' ',':')
        plist = plist.replace('.run','')
        plist = plist.replace('\n','')
        plist = plist.replace('post.test_','test_')
        plist = plist.lstrip(':')
        plist = plist.rstrip(':')
        post_str_list=plist

   def getText(self, cmd, results):
      return ["post-list"]

# - - - - - - - - - - - - - - - - - - - - - - - - - - - - - - - - - -

class ICON_ExpList(ShellCommand):

   name="exp_list"

   def start(self):
      global exp_str_list
      sect = self.getProperty("section")
      l = sect.split(':')

      if ( 'exp' in l) or ('all' in l):
        self.setCommand('cd run;ls -1 exp.test_*.run; cd ..')
      else:
        self.setCommand('echo Running of bb_run exp is switched off')
      ShellCommand.start(self)


   def commandComplete(self, cmd):
        global exp_str_list
        out = cmd.logs['stdio'].getText()

        elist = out.replace('.run\n',':')
        elist = elist.replace('exp.test_','test_')
        elist = elist.lstrip(':')
        elist = elist.rstrip(':')
        exp_str_list=elist
#        self.setProperty("exp_str_list", exp_str_list, "eList")
#        self.setProperty("out_post", out, "out_post")

   def getText(self, cmd, results):
      return ["exp-list"]

# - - - - - - - - - - - - - - - - - - - - - - - - - - - - - - - - - -

class ICON_ExpAmipTest(ShellCommand):
    name = 'exp_amip_test'
    description = name
    experiments = ['test_atm_amip']

    def start(self):
        sections = self.getProperty('section').split(':')
        if not ('exp' in sections or 'all' in sections):
            self.finished(SKIPPED)
        command = '''
            for x in '''+' '.join(ICON_ExpAmipTest.experiments)+'''
            do
                [ -f run/exp.$x.run ] && echo $x
            done
        '''
        self.setCommand(command)
        ShellCommand.start(self)

    def commandComplete(self, command):
        global exp_str_list
        exp_str_list = command.logs['stdio'].getText().replace('\n', ':').strip(':')
        if not exp_str_list:
            self.finished(FAILURE)

# - - - - - - - - - - - - - - - - - - - - - - - - - - - - - - - - - -

class Build_Property_List(ShellCommand):
# This class is used 

   name="Info"
   description="Info"

   def start(self):
      now = datetime.datetime.now()
      DATE  = str(now.year) + '-' + str(now.month).zfill(2) + '-' + str(now.day).zfill(2)
      mTime  = str(now.hour) + ':' + str(now.minute).zfill(2) + ':' + str(now.second).zfill(2)

      BASE_DIR="/srv/buildbot/icon/upload/" + DATE + '/buildbot/'
      

      filename  = BASE_DIR
      filename += self.getProperty("got_revision") + '/'
      filename += self.getProperty("buildername") + '/'
      filename += str(self.getProperty("buildnumber")) + '/'

      if self.getProperty("branch") == None:
	b = str(default_Branch) 
      else:
        b = str(self.getProperty("branch")) 

      dirname  = BASE_DIR
      dirname += self.getProperty("got_revision") + '/'
      dirname += b.replace('/','+') + '/'
      dirname += self.getProperty("buildername") + '/'
      dirname += str(self.getProperty("buildnumber")) 
      print "dirname " + dirname
      if os.path.isdir(dirname):
        filename = dirname + '/run_info.txt'
      else:
        filename += 'run_info.txt'

      file = open(filename, 'w')

      file.write("Name,	\tValue\n")
      if self.getProperty("branch") == None:
        file.write('branch:\t\t' + str(default_Branch) + '\n')
      else:
        file.write('branch:\t\t' + str(self.getProperty("branch")) + '\n')

      file.write("Timestamp:\t"  + DATE + ' ' + mTime + '\n')

      file.write("revision:\t" + self.getProperty("got_revision") + '\n\n')

      file.write("buildername:\t" + self.getProperty("buildername") + '\n')
      file.write("buildnumber:\t" + str(self.getProperty("buildnumber")) + '\n')
      file.write("slavename:\t" + self.getProperty("slavename") + '\n\n')

      file.write("workdir:\t" + self.getProperty("workdir") + '\n')
      file.write("exp:\t\t" + self.getProperty("exp") + '\n')
      file.write("make:\t" + self.getProperty("make") + '\n')
      file.write("section:\t" + self.getProperty("section") + '\n')
      com='echo write property info to '+ str(filename) + ' at ' + str(now)
      self.setCommand(com)
      file.close()

      ShellCommand.start(self)

#========================================================
# Available job steps

clean_workdir = ICON_Del(
    haltOnFailure=True, 
    workdir=work_dir
)

#--------------------------------------------------------

svn_update = source.SVN(
    mode='update',
    baseURL='https://svn.zmaw.de/svn/icon/',
#     description="svn",
    workdir=work_dir,
    defaultBranch=default_Branch,
    haltOnFailure=True
)

#--------------------------------------------------------

make = ICON_Make(
    haltOnFailure=True, 
    timeout=43200, 
    workdir=work_dir
)

#--------------------------------------------------------

create_scripts = ICON_CreateScripts(
    haltOnFailure = True,
    timeout = 900,
    workdir = work_dir
)

#--------------------------------------------------------
# Creates the actual experiment list.

exp_list = ICON_ExpList(
    workdir=work_dir
)

exp_amip_test = ICON_ExpAmipTest(
    workdir = work_dir,
    haltOnFailure = True
)

run_exp = ICON_RunExp(
    flunkOnFailure=True, 
    timeout=82800, 
    workdir=work_dir
)
	
#--------------------------------------------------------
# Creates the actual restart-check list.

restart_list = ICON_RestartList(
    workdir=work_dir
)

run_restart = ICON_RunRestart(
    flunkOnFailure=True, 
    timeout=82800, 
    workdir=work_dir
)

#--------------------------------------------------------
# Creates the actual post-processing list.

post_list = ICON_PostList(
    workdir=work_dir
)

run_post = ICON_RunPost(
    flunkOnFailure=True, 
    timeout=82800, 
    workdir=work_dir
)

#--------------------------------------------------------

copy_plots = ICON_CopyPlots(
    flunkOnFailure=True, 
    timeout=4200, 
    workdir=work_dir
)

#--------------------------------------------------------
# Upload plots to server for web-plots

archive_dir = "upload"
slave_dir = shell.WithProperties("/tmp/BuildBot/%s/archive", "buildername")

upload_plots = DirectoryUpload(
    slavesrc=slave_dir,
    masterdest=archive_dir
)

#--------------------------------------------------------

property_list = Build_Property_List(
    workdir=work_dir
)

#--------------------------------------------------------

make_doc = ShellCommand(
    command='scripts/buildbot_scripts/bb_make_doc', 
    haltOnFailure=True, 
    name="make doc",
    timeout=4800, 
    workdir=work_dir,
    usePTY=True,
    description="make doc"
)

#========================================================
# Build definitions

#--------------------------------------------------------
# Standard build process

m1 = factory.BuildFactory()

m1.addStep(clean_workdir)
m1.addStep(svn_update)
m1.addStep(make)
m1.addStep(create_scripts)
m1.addStep(exp_list)
m1.addStep(run_exp)
m1.addStep(restart_list)
m1.addStep(run_restart)
m1.addStep(post_list)
m1.addStep(run_post)	
m1.addStep(copy_plots)
m1.addStep(upload_plots)
m1.addStep(property_list)

#--------------------------------------------------------
# Build documentation only

m2 = factory.BuildFactory()

m2.addStep(clean_workdir)
m2.addStep(svn_update)
m2.addStep(make_doc)

#--------------------------------------------------------
# Build only

build_only = factory.BuildFactory()

build_only.addStep(clean_workdir)
build_only.addStep(svn_update)
build_only.addStep(make)

#--------------------------------------------------------
# Build with minimal run testing

run_minimal = factory.BuildFactory()

run_minimal.addStep(clean_workdir)
run_minimal.addStep(svn_update)
run_minimal.addStep(make)
run_minimal.addStep(create_scripts)
run_minimal.addStep(exp_amip_test)
run_minimal.addStep(run_exp)

#========================================================
# Build definitions

c['builders'] = [
    {'name':'THUNDER_doc',
        'slavename':'thunder', 'builddir':'thunder_doc', 'factory':m2,
        'env':{'BB_SYSTEM':'thunder', 'BB_SLAVE':'doc'}},

    {'name':'THUNDER_gcc',
        'slavename':'thunder', 'builddir':'thunder_gcc', 'factory':m1,
        'env':{'BB_SYSTEM':'thunder' , 'BB_SLAVE':'gcc'}},
    {'name':'THUNDER_intel',
        'slavename':'thunder', 'builddir':'thunder_intel', 'factory':m1,
        'env':{'BB_SYSTEM':'thunder' , 'BB_SLAVE':'intel_hybrid'}},
    {'name':'THUNDER_nag',
        'slavename':'thunder', 'builddir':'thunder_nag', 'factory':m1,
        'env':{'BB_SYSTEM':'thunder' , 'BB_SLAVE':'nag'}},

    {'name':'DAINT_CPU_cce',
        'slavename':'daint_cpu', 'builddir':'daint_cpu_cce', 'factory':m1,
<<<<<<< HEAD
        'env':{'BB_SYSTEM':'daint_cpu', 'BB_SLAVE':'daint_cpu_cce'}},

    {'name':'MISTRAL_intel',
        'slavename':'mistral', 'builddir':'mistral_intel', 'factory':m1,
        'env':{'BB_SYSTEM':'mistral' , 'BB_SLAVE':'mistral_intel'}}
=======
        'env':{'BB_SYSTEM':'daint_cpu', 'BB_SLAVE':'cce'}},

    {'name':'MISTRAL_intel_hybrid',
        'slavename':'mistral', 'builddir':'mistral_intel_hybrid', 'factory':m1,
        'env':{'BB_SYSTEM':'mistral' , 'BB_SLAVE':'intel_hybrid'}},
    {'name':'MISTRAL_intel',
        'slavename':'mistral', 'builddir':'mistral_intel', 'factory':m1,
        'env':{'BB_SYSTEM':'mistral' , 'BB_SLAVE':'intel'}},
    {'name':'MISTRAL_intel_openmp',
        'slavename':'mistral', 'builddir':'mistral_intel_openmp', 'factory':m1,
        'env':{'BB_SYSTEM':'mistral' , 'BB_SLAVE':'intel_openmp'}},
    {'name':'MISTRAL_gcc',
        'slavename':'mistral', 'builddir':'mistral_gcc', 'factory':m1,
        'env':{'BB_SYSTEM':'mistral' , 'BB_SLAVE':'gcc'}},
    {'name':'MISTRAL_nag',
        'slavename':'mistral', 'builddir':'mistral_nag', 'factory':m1,
        'env':{'BB_SYSTEM':'mistral' , 'BB_SLAVE':'nag'}},
    {'name':'MISTRAL_nag_mtime',
        'slavename':'mistral', 'builddir':'mistral_nag_mtime',
        'factory':run_minimal,
        'env':{'BB_SYSTEM':'mistral' , 'BB_SLAVE':'nag_mtime'}},
    {'name':'MISTRAL_nag_serial',
        'slavename':'mistral', 'builddir':'mistral_nag_serial',
        'factory':build_only,
        'env':{'BB_SYSTEM':'mistral' , 'BB_SLAVE':'nag_serial'}}
>>>>>>> ee22d8cd
]

####### STATUS TARGETS

# 'status' is a list of Status Targets. The results of each build will be
# pushed to these targets. buildbot/status/*.py has a variety to choose from,
# including web pages, email senders, and IRC bots.

c['status'] = []

# HTML
# ====

from buildbot.status import html
import MainPage
import exp_plot
import reference_page

WEB=html.WebStatus(http_port=8011,allowForce=True)
WEB.putChild('home', MainPage.HomePage())
WEB.putChild('reference', reference_page.MainPage())
WEB.putChild('plot', exp_plot.EXP_plot())

c['status'].append(WEB)


# MAIL
# ====
from buildbot.status import mail

# Any failures
# ------------

c['status'].append(mail.MailNotifier(fromaddr="help-buildbot@zmaw.de",
                                     mode='failing',
                                     subject='[BUILDBOT ICON] %(builder)s BUILD FAILED',
                                     relayhost="smtp.zmaw.de",
                                     sendToInterestedUsers=False))

# c['status'].append(words.IRC(host="irc.example.com", nick="bb",
#                              channels=["#example"]))
#

from buildbot.status import client
c['status'].append(
    client.PBListener(port = 9998)
)




####### DEBUGGING OPTIONS

# if you set 'debugPassword', then you can connect to the buildmaster with
# the diagnostic tool in contrib/debugclient.py . From this tool, you can
# manually force builds and inject changes, which may be useful for testing
# your buildmaster without actually committing changes to your repository (or
# before you have a functioning 'sources' set up). The debug tool uses the
# same port number as the slaves do: 'slavePortnum'.

c['debugPassword'] = "debugpassword"

# if you set 'manhole', you can ssh into the buildmaster and get an
# interactive python shell, which may be useful for debugging buildbot
# internals. It is probably only useful for buildbot developers. You can also
# use an authorized_keys file, or plain telnet.
#from buildbot import manhole
#c['manhole'] = manhole.PasswordManhole("tcp:9999:interface=127.0.0.1",
#                                       "admin", "password")


####### PROJECT IDENTITY

# the 'projectName' string will be used to describe the project that this
# buildbot is working on. For example, it is used as the title of the
# waterfall HTML page. The 'projectURL' string will be used to provide a link
# from buildbot HTML pages to your project's home page.

c['projectName'] = "ICON"
c['projectURL']  = "https://code.zmaw.de/projects/icon"

# the 'buildbotURL' string should point to the location where the buildbot's
# internal web server (usually the html.Waterfall page) is visible. This
# typically uses the port number set in the Waterfall 'status' entry, but
# with an externally-visible host name which the buildbot cannot figure out
# without some help.

c['buildbotURL'] = "http://buildbot.zmaw.de:8011/"

# vim:ft=python<|MERGE_RESOLUTION|>--- conflicted
+++ resolved
@@ -134,16 +134,12 @@
 
                         ,'DAINT_CPU_cce'
 
-<<<<<<< HEAD
-                        ,'MISTRAL_intel'
-=======
                         ,'MISTRAL_intel_hybrid'
                         ,'MISTRAL_intel'
                         ,'MISTRAL_intel_openmp'
                         ,'MISTRAL_gcc'
                         ,'MISTRAL_nag'
                         ,'MISTRAL_nag_serial'
->>>>>>> ee22d8cd
                         ]
                        )
 
@@ -158,16 +154,12 @@
 
                                     ,'DAINT_CPU_cce'
 
-<<<<<<< HEAD
-                                    ,'MISTRAL_intel'
-=======
                                     ,'MISTRAL_intel_hybrid'
                                     ,'MISTRAL_intel'
                                     ,'MISTRAL_intel_openmp'
                                     ,'MISTRAL_gcc'
                                     ,'MISTRAL_nag'
                                     ,'MISTRAL_nag_serial'
->>>>>>> ee22d8cd
                                     ]
                       ,branch = 'branches/icon-nwp/icon-nwp-dev'
                       ,hour=01
@@ -783,13 +775,6 @@
 
     {'name':'DAINT_CPU_cce',
         'slavename':'daint_cpu', 'builddir':'daint_cpu_cce', 'factory':m1,
-<<<<<<< HEAD
-        'env':{'BB_SYSTEM':'daint_cpu', 'BB_SLAVE':'daint_cpu_cce'}},
-
-    {'name':'MISTRAL_intel',
-        'slavename':'mistral', 'builddir':'mistral_intel', 'factory':m1,
-        'env':{'BB_SYSTEM':'mistral' , 'BB_SLAVE':'mistral_intel'}}
-=======
         'env':{'BB_SYSTEM':'daint_cpu', 'BB_SLAVE':'cce'}},
 
     {'name':'MISTRAL_intel_hybrid',
@@ -815,7 +800,6 @@
         'slavename':'mistral', 'builddir':'mistral_nag_serial',
         'factory':build_only,
         'env':{'BB_SYSTEM':'mistral' , 'BB_SLAVE':'nag_serial'}}
->>>>>>> ee22d8cd
 ]
 
 ####### STATUS TARGETS
