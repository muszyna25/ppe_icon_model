--- conflicted
+++ resolved
@@ -75,12 +75,9 @@
 $addexp checksuite.rcnl.dwd.de/exp.run_ICON_13_R2B08-dkltest.run                        --builders DWD_nec --list $listname
 $addexp checksuite.rcnl.dwd.de/exp.run_ICON_14_R2B6N7_oper_IAU_and_restarttest.run      --builders DWD_nec --list $listname
 $addexp checksuite.rcnl.dwd.de/exp.run_ICON_15_R19B7-ID2_ass.run                        --builders DWD_nec --list $listname
-<<<<<<< HEAD
+
 # ART experiments
 $addexp checksuite.rcnl.dwd.de/exp.run_ICON-ART_01_R3B08_lam_initmode7_pollen.run       --builders DWD_nec --list $listname
-
-=======
->>>>>>> 708d1f71
 
 #lets see the list
 ./lslist $listname
