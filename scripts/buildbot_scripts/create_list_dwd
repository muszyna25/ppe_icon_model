#!/bin/bash

addexp="./addexp"
#############################################################################
##
## create icon-dev list
##
#############################################################################
listname=dwd
./rmlist $listname
# ./mklist $listname
./create_all_builders $listname

# deactivate all builders except DWD_cray
./set_builder_flags Inactive --builders MISTRAL_gcc                  --list $listname
./set_builder_flags Inactive --builders MISTRAL_intel                --list $listname
./set_builder_flags Inactive --builders MISTRAL_intel_hybrid         --list $listname
./set_builder_flags Inactive --builders MISTRAL_intel_openmp         --list $listname
./set_builder_flags Inactive --builders MISTRAL_intel_hybrid_mixed   --list $listname
./set_builder_flags Inactive --builders MISTRAL_intel17              --list $listname
./set_builder_flags Inactive --builders MISTRAL_intel17_hybrid       --list $listname
./set_builder_flags Inactive --builders MISTRAL_intel17_openmp       --list $listname
./set_builder_flags Inactive --builders MISTRAL_intel17_hybrid_mixed --list $listname
./set_builder_flags Inactive --builders MISTRAL_intel18              --list $listname
./set_builder_flags Inactive --builders MISTRAL_intel18_hybrid       --list $listname
./set_builder_flags Inactive --builders MISTRAL_intel18_openmp       --list $listname
./set_builder_flags Inactive --builders MISTRAL_intel18_hybrid_mixed --list $listname
./set_builder_flags Inactive --builders MISTRAL_nag                  --list $listname
./set_builder_flags Inactive --builders MISTRAL_nag_serial           --list $listname
./set_builder_flags Inactive --builders MISTRAL_ocean                --list $listname
./set_builder_flags Inactive --builders MISTRAL_ocean_intel17        --list $listname
./set_builder_flags Inactive --builders MISTRAL_ocean_intel18        --list $listname
./set_builder_flags Inactive --builders BREEZE_gcc                   --list $listname
./set_builder_flags Inactive --builders BREEZE_gcc_openmp            --list $listname
./set_builder_flags Inactive --builders BREEZE_intel                 --list $listname
./set_builder_flags Inactive --builders BREEZE_intel_openmp          --list $listname
./set_builder_flags Inactive --builders BREEZE_nag                   --list $listname
./set_builder_flags Inactive --builders DAINT_CPU_cce                --list $listname
./set_builder_flags Inactive --builders DAINT_CPU_pgi                --list $listname
./set_builder_flags Inactive --builders DAINT_GPU_pgi                --list $listname
<<<<<<< HEAD
./set_builder_flags Inactive --builders DWD_nec                      --list $listname
./set_builder_flags Active   --builders DWD_cray                     --list $listname

# run only some nwp checks on DWD-site and have some tea meanwhile
$addexp checksuite.xce.dwd.de/exp.run_ICON_01_R3B9_lam.run --list $listname
$addexp checksuite.xce.dwd.de/exp.run_ICON_02_R2B13_lam.run --list $listname
$addexp checksuite.xce.dwd.de/exp.run_ICON_03_R19B7N8-ID2_ID1_lam.run --list $listname
$addexp checksuite.xce.dwd.de/exp.run_ICON_04_R02B06N08_ifsinit_restarttest.run --list $listname
$addexp checksuite.xce.dwd.de/exp.run_ICON_05_R02B06N07_ifsinit_restarttest.run --list $listname
$addexp checksuite.xce.dwd.de/exp.run_ICON_06_R02B06N07_UPATMO_ifsinit_restarttest.run --list $listname
$addexp checksuite.xce.dwd.de/exp.run_ICON_07_R02B04N06M_restarttest.run --list $listname
$addexp checksuite.xce.dwd.de/exp.run_ICON_08_R19B7-ID2_oper.run --list $listname
$addexp checksuite.xce.dwd.de/exp.run_ICON_09_R2B6N7_oper_EPS.run --list $listname
# test 10 is inactive
$addexp checksuite.xce.dwd.de/exp.run_ICON_11_R3B08_lam_initmode7_restarttest.run --list $listname
$addexp checksuite.xce.dwd.de/exp.run_ICON_12_R3B08_lam_initmode4.run --list $listname
$addexp checksuite.xce.dwd.de/exp.run_ICON_13_R2B08-dkltest.run --list $listname
$addexp checksuite.xce.dwd.de/exp.run_ICON_14_R2B6N7_oper_IAU_and_restarttest.run --list $listname
$addexp checksuite.xce.dwd.de/exp.run_ICON_15_R19B7-ID2_ass.run --list $listname
=======
./set_builder_flags Active   --builders DWD_nec                      --list $listname
./set_builder_flags Active   --builders DWD_cray                     --list $listname

# activate xce checksuite
$addexp checksuite.xce.dwd.de/exp.run_ICON_01_R3B9_lam.run                             --builders DWD_cray --list $listname
$addexp checksuite.xce.dwd.de/exp.run_ICON_02_R2B13_lam.run                            --builders DWD_cray --list $listname
$addexp checksuite.xce.dwd.de/exp.run_ICON_03_R19B7N8-ID2_ID1_lam.run                  --builders DWD_cray --list $listname
$addexp checksuite.xce.dwd.de/exp.run_ICON_04_R02B06N08_ifsinit_restarttest.run        --builders DWD_cray --list $listname
$addexp checksuite.xce.dwd.de/exp.run_ICON_05_R02B06N07_ifsinit_restarttest.run        --builders DWD_cray --list $listname
$addexp checksuite.xce.dwd.de/exp.run_ICON_06_R02B06N07_UPATMO_ifsinit_restarttest.run --builders DWD_cray --list $listname
$addexp checksuite.xce.dwd.de/exp.run_ICON_07_R02B04N06M_restarttest.run               --builders DWD_cray --list $listname
$addexp checksuite.xce.dwd.de/exp.run_ICON_08_R19B7-ID2_oper.run                       --builders DWD_cray --list $listname
$addexp checksuite.xce.dwd.de/exp.run_ICON_09_R2B6N7_oper_EPS.run                      --builders DWD_cray --list $listname
# test 10 is inactive
$addexp checksuite.xce.dwd.de/exp.run_ICON_11_R3B08_lam_initmode7_restarttest.run      --builders DWD_cray --list $listname
$addexp checksuite.xce.dwd.de/exp.run_ICON_12_R3B08_lam_initmode4.run                  --builders DWD_cray --list $listname
$addexp checksuite.xce.dwd.de/exp.run_ICON_13_R2B08-dkltest.run                        --builders DWD_cray --list $listname
$addexp checksuite.xce.dwd.de/exp.run_ICON_14_R2B6N7_oper_IAU_and_restarttest.run      --builders DWD_cray --list $listname
$addexp checksuite.xce.dwd.de/exp.run_ICON_15_R19B7-ID2_ass.run                        --builders DWD_cray --list $listname


# activate rcnl checksuite
$addexp checksuite.rcnl.dwd.de/exp.run_ICON_01_R3B9_lam.run                             --builders DWD_nec --list $listname
$addexp checksuite.rcnl.dwd.de/exp.run_ICON_02_R2B13_lam.run                            --builders DWD_nec --list $listname
$addexp checksuite.rcnl.dwd.de/exp.run_ICON_03_R19B7N8-ID2_ID1_lam.run                  --builders DWD_nec --list $listname
$addexp checksuite.rcnl.dwd.de/exp.run_ICON_04_R02B06N08_ifsinit_restarttest.run        --builders DWD_nec --list $listname
$addexp checksuite.rcnl.dwd.de/exp.run_ICON_05_R02B06N07_ifsinit_restarttest.run        --builders DWD_nec --list $listname
$addexp checksuite.rcnl.dwd.de/exp.run_ICON_06_R02B06N07_UPATMO_ifsinit_restarttest.run --builders DWD_nec --list $listname
$addexp checksuite.rcnl.dwd.de/exp.run_ICON_07_R02B04N06M_restarttest.run               --builders DWD_nec --list $listname
$addexp checksuite.rcnl.dwd.de/exp.run_ICON_08_R19B7-ID2_oper.run                       --builders DWD_nec --list $listname
$addexp checksuite.rcnl.dwd.de/exp.run_ICON_09_R2B6N7_oper_EPS.run                      --builders DWD_nec --list $listname
# test 10 is inactive
$addexp checksuite.rcnl.dwd.de/exp.run_ICON_11_R3B08_lam_initmode7_restarttest.run      --builders DWD_nec --list $listname
$addexp checksuite.rcnl.dwd.de/exp.run_ICON_12_R3B08_lam_initmode4.run                  --builders DWD_nec --list $listname
$addexp checksuite.rcnl.dwd.de/exp.run_ICON_13_R2B08-dkltest.run                        --builders DWD_nec --list $listname
$addexp checksuite.rcnl.dwd.de/exp.run_ICON_14_R2B6N7_oper_IAU_and_restarttest.run      --builders DWD_nec --list $listname
$addexp checksuite.rcnl.dwd.de/exp.run_ICON_15_R19B7-ID2_ass.run                        --builders DWD_nec --list $listname


>>>>>>> 7bf0032e

#lets see the list
./lslist $listname
#-----------------------------------------------------------
<|MERGE_RESOLUTION|>--- conflicted
+++ resolved
@@ -38,27 +38,6 @@
 ./set_builder_flags Inactive --builders DAINT_CPU_cce                --list $listname
 ./set_builder_flags Inactive --builders DAINT_CPU_pgi                --list $listname
 ./set_builder_flags Inactive --builders DAINT_GPU_pgi                --list $listname
-<<<<<<< HEAD
-./set_builder_flags Inactive --builders DWD_nec                      --list $listname
-./set_builder_flags Active   --builders DWD_cray                     --list $listname
-
-# run only some nwp checks on DWD-site and have some tea meanwhile
-$addexp checksuite.xce.dwd.de/exp.run_ICON_01_R3B9_lam.run --list $listname
-$addexp checksuite.xce.dwd.de/exp.run_ICON_02_R2B13_lam.run --list $listname
-$addexp checksuite.xce.dwd.de/exp.run_ICON_03_R19B7N8-ID2_ID1_lam.run --list $listname
-$addexp checksuite.xce.dwd.de/exp.run_ICON_04_R02B06N08_ifsinit_restarttest.run --list $listname
-$addexp checksuite.xce.dwd.de/exp.run_ICON_05_R02B06N07_ifsinit_restarttest.run --list $listname
-$addexp checksuite.xce.dwd.de/exp.run_ICON_06_R02B06N07_UPATMO_ifsinit_restarttest.run --list $listname
-$addexp checksuite.xce.dwd.de/exp.run_ICON_07_R02B04N06M_restarttest.run --list $listname
-$addexp checksuite.xce.dwd.de/exp.run_ICON_08_R19B7-ID2_oper.run --list $listname
-$addexp checksuite.xce.dwd.de/exp.run_ICON_09_R2B6N7_oper_EPS.run --list $listname
-# test 10 is inactive
-$addexp checksuite.xce.dwd.de/exp.run_ICON_11_R3B08_lam_initmode7_restarttest.run --list $listname
-$addexp checksuite.xce.dwd.de/exp.run_ICON_12_R3B08_lam_initmode4.run --list $listname
-$addexp checksuite.xce.dwd.de/exp.run_ICON_13_R2B08-dkltest.run --list $listname
-$addexp checksuite.xce.dwd.de/exp.run_ICON_14_R2B6N7_oper_IAU_and_restarttest.run --list $listname
-$addexp checksuite.xce.dwd.de/exp.run_ICON_15_R19B7-ID2_ass.run --list $listname
-=======
 ./set_builder_flags Active   --builders DWD_nec                      --list $listname
 ./set_builder_flags Active   --builders DWD_cray                     --list $listname
 
@@ -98,7 +77,6 @@
 $addexp checksuite.rcnl.dwd.de/exp.run_ICON_15_R19B7-ID2_ass.run                        --builders DWD_nec --list $listname
 
 
->>>>>>> 7bf0032e
 
 #lets see the list
 ./lslist $listname
