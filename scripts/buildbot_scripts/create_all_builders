--- conflicted
+++ resolved
@@ -52,13 +52,8 @@
 ./addbuilder DAINT_CPU_cce        --machine $machine --build_script="./config/buildbot/daint_cpu_cray" --builderflags="Active"  --list $list
 ./addbuilder DAINT_CPU_pgi        --machine $machine --build_script="./config/buildbot/daint_cpu_pgi"  --builderflags="Active"  --list $list
 ./addbuilder DAINT_GPU_pgi        --machine $machine --build_script="./config/buildbot/daint_gpu_pgi"  --builderflags="Active"  --list $list
-<<<<<<< HEAD
-./addbuilder DAINT_CPU_nvidia     --machine $machine --build_script="./config/buildbot/daint_cpu_pgi"  --builderflags="Inactive"  --list $list
-./addbuilder DAINT_GPU_nvidia     --machine $machine --build_script="./config/buildbot/daint_gpu_pgi"  --builderflags="Inactive"  --list $list
-=======
 ./addbuilder DAINT_CPU_nvidia     --machine $machine --build_script="./config/buildbot/daint_cpu_nvidia"  --builderflags="Active"  --list $list
 ./addbuilder DAINT_GPU_nvidia     --machine $machine --build_script="./config/buildbot/daint_gpu_nvidia"  --builderflags="Active"  --list $list
->>>>>>> bc0a7fc6
 
 #DWD machines
 machine=dwd_nec
