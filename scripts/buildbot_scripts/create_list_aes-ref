#!/bin/bash

addexp="./addexp"
#############################################################################
##
## create aes-ref list
##
#############################################################################
list=aes-ref
./rmlist $list
./mklist $list
machine=mistral
./addmachine $machine --list $list
./addbuilder MISTRAL_gcc            --machine $machine --configureflags="--with-fortran=gcc --with-yaxt"                  --builderflags="Active"  --list $list

./addbuilder MISTRAL_intel          --machine $machine --configureflags="--with-fortran=intel --with-yaxt"                --builderflags="Active"  --list $list
./addbuilder MISTRAL_intel_hybrid   --machine $machine --configureflags="--with-fortran=intel --with-openmp --with-yaxt"  --builderflags="Active"  --list $list
./addbuilder MISTRAL_intel_openmp   --machine $machine --configureflags="--with-fortran=intel --without-mpi --with-openmp"  --builderflags="Active"  --list $list

./addbuilder MISTRAL_intel17        --machine $machine --configureflags="--with-fortran=intel17 --with-yaxt"                --builderflags="Active"  --list $list
./addbuilder MISTRAL_intel17_hybrid --machine $machine --configureflags="--with-fortran=intel17 --with-openmp --with-yaxt"  --builderflags="Active"  --list $list
./addbuilder MISTRAL_intel17_openmp --machine $machine --configureflags="--with-fortran=intel17 --without-mpi --with-openmp"  --builderflags="Active"  --list $list
./addbuilder MISTRAL_intel18        --machine $machine --configureflags="--with-fortran=intel18 --with-yaxt"                --builderflags="Active"  --list $list
./addbuilder MISTRAL_intel18_hybrid --machine $machine --configureflags="--with-fortran=intel18 --with-openmp --with-yaxt"  --builderflags="Active"  --list $list
./addbuilder MISTRAL_intel18_openmp --machine $machine --configureflags="--with-fortran=intel18 --without-mpi --with-openmp"  --builderflags="Active"  --list $list

./addbuilder MISTRAL_intel17_hybrid_mixed --machine $machine --configureflags="--with-fortran=intel17 --with-openmp --with-yaxt --enable-mixed" --builderflags="Active"  --list $list
./addbuilder MISTRAL_intel18_hybrid_mixed --machine $machine --configureflags="--with-fortran=intel18 --with-openmp --with-yaxt --enable-mixed" --builderflags="Active"  --list $list
./addbuilder MISTRAL_intel_hybrid_mixed   --machine $machine --configureflags="--with-fortran=intel --with-openmp --with-yaxt --enable-mixed" --builderflags="Active"  --list $list

./addbuilder MISTRAL_nag            --machine $machine --configureflags="--with-fortran=nag --with-yaxt"                  --builderflags="Active"  --list $list

#CSCS builders
machine=daint
./addmachine $machine --list $list
./addbuilder DAINT_CPU_cce        --machine $machine --configureflags="--with-fortran=cray" --builderflags="Active"      --list $list
<<<<<<< HEAD
./addbuilder DAINT_GPU_cce        --machine $machine --configureflags="--with-fortran=cray_gpu" --builderflags="Active"  --list $list
# add amip binary-identical test on DAINT_CPU_cce
$addexp checksuite.icon-dev/check.atm_amip_update --builders DAINT_CPU_cce --list $list
=======
./addbuilder DAINT_CPU_pgi        --machine $machine --configureflags="--with-fortran=pgi" --builderflags="Active"      --list $list
./addbuilder DAINT_GPU_pgi        --machine $machine --configureflags="--with-fortran=pgi_gpu" --builderflags="Active"  --list $list
# add amip binary-identical test on DAINT_CPU_cce
$addexp checksuite.icon-dev/check.atm_amip_update --builders DAINT_CPU_cce --list $list
$addexp checksuite.icon-dev/check.atm_amip_update --builders DAINT_CPU_pgi --list $list
$addexp checksuite.icon-dev/check.atm_amip_update --builders DAINT_GPU_pgi --list $list
>>>>>>> 6d865c32

#-----------------------------------------------------------
# AES
# add amip binary-identical test on mistral
$addexp checksuite.icon-dev/check.atm_amip_update \
 --machines mistral --machines mistral --runflags "queue=compute" --list $list

#-----------------------------------------------------------
#lets see the list
./lslist $list
#-----------------------------------------------------------
<|MERGE_RESOLUTION|>--- conflicted
+++ resolved
@@ -34,18 +34,12 @@
 machine=daint
 ./addmachine $machine --list $list
 ./addbuilder DAINT_CPU_cce        --machine $machine --configureflags="--with-fortran=cray" --builderflags="Active"      --list $list
-<<<<<<< HEAD
-./addbuilder DAINT_GPU_cce        --machine $machine --configureflags="--with-fortran=cray_gpu" --builderflags="Active"  --list $list
-# add amip binary-identical test on DAINT_CPU_cce
-$addexp checksuite.icon-dev/check.atm_amip_update --builders DAINT_CPU_cce --list $list
-=======
 ./addbuilder DAINT_CPU_pgi        --machine $machine --configureflags="--with-fortran=pgi" --builderflags="Active"      --list $list
 ./addbuilder DAINT_GPU_pgi        --machine $machine --configureflags="--with-fortran=pgi_gpu" --builderflags="Active"  --list $list
 # add amip binary-identical test on DAINT_CPU_cce
 $addexp checksuite.icon-dev/check.atm_amip_update --builders DAINT_CPU_cce --list $list
 $addexp checksuite.icon-dev/check.atm_amip_update --builders DAINT_CPU_pgi --list $list
 $addexp checksuite.icon-dev/check.atm_amip_update --builders DAINT_GPU_pgi --list $list
->>>>>>> 6d865c32
 
 #-----------------------------------------------------------
 # AES
