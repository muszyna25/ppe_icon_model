--- conflicted
+++ resolved
@@ -1,10 +1,7 @@
 #define _GNU_SOURCE
 #ifdef HAVE_LINK_H
 #include <link.h>
-<<<<<<< HEAD
-=======
 #include <mcheck.h>
->>>>>>> 002699b5
 #endif
 #include <stdio.h>
 #include <stdlib.h>
@@ -169,7 +166,6 @@
 {
 	FILE *f = (FILE *)data;
 
-#ifdef HAVE_LINK_H
 	fprintf(f, "%s: dlpi_addr = 0x%016lx\n", info->dlpi_name,
 		(unsigned long)info->dlpi_addr);
 
@@ -183,7 +179,6 @@
 			(unsigned long)phdr->p_paddr,
 			(unsigned long)phdr->p_memsz);
 	}
-#endif
 
 	return 0;
 }
