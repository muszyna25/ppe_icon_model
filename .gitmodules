[submodule "externals/mtime"]
	path = externals/mtime
	url = git@gitlab.dkrz.de:icon-libraries/libmtime.git
<<<<<<< HEAD
	branch = develop
=======
	branch = 1.0.8-patched
>>>>>>> ef8e5d82
[submodule "externals/jsbach"]
	path = externals/jsbach
	url = git@gitlab.dkrz.de:jsbach/jsbach.git
	branch = feature/claw
[submodule "externals/yac"]
	path = externals/yac
	url = git@gitlab.dkrz.de:dkrz-sw/YAC.git
<<<<<<< HEAD
[submodule "externals/self"]
	path = externals/self
	url = git@gitlab.dkrz.de:libself/libself.git
	branch = libself-icon_v0.2
[submodule "externals/tixi"]
	path = externals/tixi
	url = git@gitlab.dkrz.de:icon-libraries/libtixi.git
[submodule "externals/yaxt"]
	path = externals/yaxt
	url = git@gitlab.dkrz.de:dkrz-sw/yaxt.git
=======
	branch = release-1.5.4
[submodule "externals/self"]
	path = externals/self
	url = git@gitlab.dkrz.de:libself/libself.git
	branch = libself-icon_v0.2-config
[submodule "externals/tixi"]
	path = externals/tixi
	url = git@gitlab.dkrz.de:icon-libraries/libtixi.git
	branch = icon-new-config
[submodule "externals/yaxt"]
	path = externals/yaxt
	url = git@gitlab.dkrz.de:dkrz-sw/yaxt.git
	branch = release-0.7.0-patched
>>>>>>> ef8e5d82
[submodule "externals/rte-rrtmgp"]
	path = externals/rte-rrtmgp
	url = git@gitlab.dkrz.de:icon-libraries/librte-rrtmgp.git
	branch = icon
[submodule "externals/cub"]
	path = externals/cub
	url = https://github.com/NVlabs/cub.git
[submodule "externals/omni-xmod-pool"]
	path = externals/omni-xmod-pool
	url = https://github.com/claw-project/omni-xmod-pool.git
[submodule "externals/cdi"]
	path = externals/cdi
	url = git@gitlab.dkrz.de:mpim-sw/libcdi.git
	branch = cdi-1.8.x
[submodule "externals/sct"]
	path = externals/sct
	url = git@gitlab.dkrz.de:dkrz-sw/sct.git
	branch = release
[submodule "externals/ecrad"]
	path = externals/ecrad
	url = git@gitlab.dkrz.de:dwd-sw/libecrad.git
	branch = master<|MERGE_RESOLUTION|>--- conflicted
+++ resolved
@@ -1,11 +1,7 @@
 [submodule "externals/mtime"]
 	path = externals/mtime
 	url = git@gitlab.dkrz.de:icon-libraries/libmtime.git
-<<<<<<< HEAD
-	branch = develop
-=======
 	branch = 1.0.8-patched
->>>>>>> ef8e5d82
 [submodule "externals/jsbach"]
 	path = externals/jsbach
 	url = git@gitlab.dkrz.de:jsbach/jsbach.git
@@ -13,18 +9,6 @@
 [submodule "externals/yac"]
 	path = externals/yac
 	url = git@gitlab.dkrz.de:dkrz-sw/YAC.git
-<<<<<<< HEAD
-[submodule "externals/self"]
-	path = externals/self
-	url = git@gitlab.dkrz.de:libself/libself.git
-	branch = libself-icon_v0.2
-[submodule "externals/tixi"]
-	path = externals/tixi
-	url = git@gitlab.dkrz.de:icon-libraries/libtixi.git
-[submodule "externals/yaxt"]
-	path = externals/yaxt
-	url = git@gitlab.dkrz.de:dkrz-sw/yaxt.git
-=======
 	branch = release-1.5.4
 [submodule "externals/self"]
 	path = externals/self
@@ -38,7 +22,6 @@
 	path = externals/yaxt
 	url = git@gitlab.dkrz.de:dkrz-sw/yaxt.git
 	branch = release-0.7.0-patched
->>>>>>> ef8e5d82
 [submodule "externals/rte-rrtmgp"]
 	path = externals/rte-rrtmgp
 	url = git@gitlab.dkrz.de:icon-libraries/librte-rrtmgp.git
