[submodule "externals/mtime"]
<<<<<<< HEAD
	path = externals/mtime
	url = git@gitlab.dkrz.de:icon-libraries/libmtime.git
	branch = develop
[submodule "externals/jsbach"]
	path = externals/jsbach
	url = git@gitlab.dkrz.de:jsbach/jsbach.git
	branch = develop
[submodule "externals/yac"]
	path = externals/yac
	url = git@gitlab.dkrz.de:dkrz-sw/YAC.git
[submodule "externals/self"]
	path = externals/self
	url = git@gitlab.dkrz.de:libself/libself.git
	branch = libself-icon_v0.2
[submodule "externals/tixi"]
	path = externals/tixi
	url = git@gitlab.dkrz.de:icon-libraries/libtixi.git
[submodule "externals/yaxt"]
	path = externals/yaxt
=======
        path = externals/mtime
	url = git@gitlab.dkrz.de:icon-libraries/libmtime.git
[submodule "externals/jsbach"]
        path = externals/jsbach
	url = git@gitlab.dkrz.de:jsbach/jsbach.git
[submodule "externals/yac"]
        path = externals/yac
	url = git@gitlab.dkrz.de:dkrz-sw/YAC.git
[submodule "externals/tixi"]
        path = externals/tixi
	url = git@gitlab.dkrz.de:icon-libraries/libtixi.git
[submodule "externals/yaxt"]
        path = externals/yaxt
>>>>>>> cf59c1d5
	url = git@gitlab.dkrz.de:dkrz-sw/yaxt.git
[submodule "externals/rte-rrtmgp"]
	path = externals/rte-rrtmgp
        url = https://github.com/earth-system-radiation/rte-rrtmgp.git
[submodule "externals/cub"]
        path = externals/cub
        url = https://github.com/NVlabs/cub.git
[submodule "externals/omni-xmod-pool"]
	path = externals/omni-xmod-pool
	url = https://github.com/claw-project/omni-xmod-pool.git
[submodule "externals/cdi"]
	path = externals/cdi
	url = git@gitlab.dkrz.de:mpim-sw/libcdi.git
[submodule "externals/sct"]
	path = externals/sct
	url = git@gitlab.dkrz.de:dkrz-sw/sct.git
[submodule "externals/ecrad"]
	path = externals/ecrad
	url = git@gitlab.dkrz.de:dwd-sw/libecrad.git
[submodule "externals/dace_icon"]
	path = externals/dace_icon
	url = git@gitlab.dkrz.de:dwd-sw/dace-icon-interface.git
[submodule "externals/emvorado"]
	path = externals/emvorado
	url = git@gitlab.dkrz.de:dwd-sw/emvorado-for-icon.git
[submodule "utils/mkexp"]
	path = utils/mkexp
	url = https://git.mpimet.mpg.de/public/mkexp
[submodule "externals/art"]
	path = externals/art
	url = git@gitlab.dkrz.de:art/art.git<|MERGE_RESOLUTION|>--- conflicted
+++ resolved
@@ -1,25 +1,4 @@
 [submodule "externals/mtime"]
-<<<<<<< HEAD
-	path = externals/mtime
-	url = git@gitlab.dkrz.de:icon-libraries/libmtime.git
-	branch = develop
-[submodule "externals/jsbach"]
-	path = externals/jsbach
-	url = git@gitlab.dkrz.de:jsbach/jsbach.git
-	branch = develop
-[submodule "externals/yac"]
-	path = externals/yac
-	url = git@gitlab.dkrz.de:dkrz-sw/YAC.git
-[submodule "externals/self"]
-	path = externals/self
-	url = git@gitlab.dkrz.de:libself/libself.git
-	branch = libself-icon_v0.2
-[submodule "externals/tixi"]
-	path = externals/tixi
-	url = git@gitlab.dkrz.de:icon-libraries/libtixi.git
-[submodule "externals/yaxt"]
-	path = externals/yaxt
-=======
         path = externals/mtime
 	url = git@gitlab.dkrz.de:icon-libraries/libmtime.git
 [submodule "externals/jsbach"]
@@ -33,7 +12,6 @@
 	url = git@gitlab.dkrz.de:icon-libraries/libtixi.git
 [submodule "externals/yaxt"]
         path = externals/yaxt
->>>>>>> cf59c1d5
 	url = git@gitlab.dkrz.de:dkrz-sw/yaxt.git
 [submodule "externals/rte-rrtmgp"]
 	path = externals/rte-rrtmgp
