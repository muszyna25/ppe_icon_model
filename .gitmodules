--- conflicted
+++ resolved
@@ -1,28 +1,4 @@
 [submodule "externals/mtime"]
-<<<<<<< HEAD
-	path = externals/mtime
-	url = git@gitlab.dkrz.de:icon-libraries/libmtime.git
-	branch = develop
-[submodule "externals/jsbach"]
-	path = externals/jsbach
-	url = git@gitlab.dkrz.de:jsbach/jsbach.git
-	branch = develop
-[submodule "externals/yac"]
-	path = externals/yac
-	url = git@gitlab.dkrz.de:dkrz-sw/YAC.git
-[submodule "externals/self"]
-	path = externals/self
-	url = git@gitlab.dkrz.de:libself/libself.git
-	branch = libself-icon_v0.2
-
-[submodule "externals/tixi"]
-	path = externals/tixi
-	url = git@gitlab.dkrz.de:icon-libraries/libtixi.git
-
-[submodule "externals/yaxt"]
-	path = externals/yaxt
-	url = git@gitlab.dkrz.de:dkrz-sw/yaxt.git
-=======
         path = externals/mtime
 	url = git@gitlab.dkrz.de:icon-libraries/libmtime.git
 [submodule "externals/jsbach"]
@@ -66,5 +42,4 @@
 	url = https://git.mpimet.mpg.de/public/mkexp
 [submodule "externals/art"]
 	path = externals/art
-	url = git@gitlab.dkrz.de:art/art.git
->>>>>>> 795c82a2
+	url = git@gitlab.dkrz.de:art/art.git